# Change Log
All notable changes to this project will be documented in this file.
This project adheres to [Semantic Versioning](http://semver.org/).

About changelog [here](https://keepachangelog.com/en/1.0.0/)


## [unreleased]
### Added
- Display data sharing info for ClinVar, Matchmaker Exchange and Beacon in a dedicated column on Cases page
- Test for `commands.download.omim.print_omim`
- Display dismissed variants comments on general case report
- Modify ACMG pathogenicity impact (most commonly PVS1, PS3) based on strength of evidence with lab director's professional judgement
- REViewer button on STR variant page
<<<<<<< HEAD
- Support for nf-core/rnafusion reports
=======
- Alamut institution parameter in institute settings for Alamut Visual Plus software
>>>>>>> 46e80f77
### Changed
- Display chrY for sex unknown
- Deprecate legacy scout_load() method API call.
- Message shown when variant tag is updated for a variant
### Fixed
- Default IGV tracks (genes, ClinVar, ClinVar CNVs) showing even if user unselects them all
- Freeze Flask-Babel below v3.0 due to issue with a locale decorator
- Thaw Flask-Babel and fix according to v3 standard. Thank you @TkTech!
- Show matching causatives on somatic structural variant page
- Visibility of gene names and functional annotations on Causatives/Verified pages

## [4.62.1]
### Fixed
- Case page crashing when adding a case to a group without providing a valid case name

## [4.62]
### Added
- Validate ClinVar submission objects using the ClinVar API
- Wrote tests for case and variant API endpoints
- Create ClinVar submissions from Scout using the ClinVar API
- Export Phenopacket for affected individual
- Import Phenopacket from JSON file or Phenopacket API backend server
- Use the new case name option for GENS requests
- Pre-validate refseq:HGVS items using VariantValidator in ClinVar submission form
### Fixed
- Fallback for empty alignment index for REViewer service
- Source link out for MIP 11.1 reference STR annotation
- Avoid duplicate causatives and pinned variants
- ClinVar clinical significance displays only the ACMG terms when user selects ACMG 2015 as assertion criteria
- Spacing between icon and text on Beacon and MatchMaker links on case page sidebar
- Truncate IDs and HGVS representations in ClinVar pages if longer than 25 characters
- Update ClinVar submission ID form
- Handle connection timeout when sending requests requests to external web services
- Validate any ClinVar submission regardless of its status
- Empty Phenopackets import crashes
- Stop Spinner on Phenopacket JSON download
### Changed
- Updated ClinVar submission instructions

## [4.61.1]
### Fixed
- Added `UMLS` as an option of `Condition ID type` in ClinVar Variant downloaded files
- Missing value for `Condition ID type` in ClinVar Variant downloaded files
- Possibility to open, close or delete a ClinVar submission even if it doesn't have an associated name
- Save SV type, ref and alt n. copies to exported ClinVar files
- Inner and outer start and stop SV coordinates not exported in ClinVar files
- ClinVar submissions page crashing when SV files don't contain breakpoint exact coordinates
- Align OMIM diagnoses with delete diagnosis button on case page
- In ClinVar form, reset condition list and customize help when condition ID changes

## [4.61]
### Added
- Filter case list by cases with variants in ClinVar submission
- Filter case list by cases containing RNA-seq data - gene_fusion_reports and sample-level tracks (splice junctions and RNA coverage)
- Additional case category `Ignored`, to be used for cases that don't fall in the existing 'inactive', 'archived', 'solved', 'prioritized' categories
- Display number of cases shown / total number of cases available for each category on Cases page
- Moved buttons to modify case status from sidebar to main case page
- Link to Mutalyzer Normalizer tool on variant's transcripts overview to retrieve official HVGS descriptions
- Option to manually load RNA MULTIQC report using the command `scout load report -t multiqc_rna`
- Load RNA MULTIQC automatically for a case if config file contains the `multiqc_rna` key/value
- Instructions in admin-guide on how to load case reports via the command line
- Possibility to filter RD variants by a specific genotype call
- Distinct colors for different inheritance models on RD Variant page
- Gene panels PDF export with case variants hits by variant type
- A couple of additional README badges for GitHub stats
- Upload and display of pipeline reference info and executable version yaml files as custom reports
- Testing CLI on hasta in PR template
### Changed
- Instructions on how to call dibs on scout-stage server in pull request template
- Deprecated CLI commands `scout load <delivery_report, gene_fusion_report, coverage_qc_report, cnv_report>` to replace them with command `scout load report -t <report type>`
- Refactored code to display and download custom case reports
- Do not export `Assertion method` and `Assertion method citation` to ClinVar submission files according to changes to ClinVar's submission spreadsheet templates.
- Simplified code to create and download ClinVar CSV files
- Colorize inheritance models badges by category on VariantS page
- `Safe variants matching` badge more visible on case page
### Fixed
- Non-admin users saving institute settings would clear loqusdb instance selection
- Layout of variant position, cytoband and type in SV variant summary
- Broken `Build Status - GitHub badge` on GitHub README page
- Visibility of text on grey badges in gene panels PDF exports
- Labels for dashboard search controls
- Dark mode visibility for ClinVar submission
- Whitespaces on outdated panel in extent report

## [4.60]
### Added
- Mitochondrial deletion signatures (mitosign) can be uploaded and shown with mtDNA report
- A `Type of analysis` column on Causatives and Validated variants pages
- List of "safe" gene panels available for matching causatives and managed variants in institute settings, to avoid secondary findings
- `svdb_origin` as a synonym for `FOUND_IN` to complement `set` for variants found by all callers
### Changed
- Hide removed gene panels by default in panels page
- Removed option for filtering cancer SVs by Tumor and Normal alt AF
- Hide links to coverage report from case dynamic HPO panel if cancer analysis
- Remove rerun emails and redirect users to the analysis order portal instead
- Updated clinical SVs igv.js track (dbVar) and added example of external track from `https://trackhubregistry.org/`
- Rewrote the ClinVar export module to simplify and add one variant at the time
- ClinVar submissions with phenotype conditions from: [OMIM, MedGen, Orphanet, MeSH, HP, MONDO]
### Fixed
- If trying to load a badly formatted .tsv file an error message is displayed.
- Avoid showing case as rerun when first attempt at case upload failed
- Dynamic autocomplete search not working on phenomodels page
- Callers added to variant when loading case
- Now possible to update managed variant from file without deleting it first
- Missing preselected chromosome when editing a managed variant
- Preselected variant type and subtype when editing a managed variant
- Typo in dbVar ClinVar track, hg19


## [4.59]
### Added
- Button to go directly to HPO SV filter variantS page from case
- `Scout-REViewer-Service` integration - show `REViewer` picture if available
- Link to HPO panel coverage overview on Case page
- Specify a confidence threshold (green|amber|red) when loading PanelApp panels
- Functional annotations in variants lists exports (all variants)
- Cancer/Normal VAFs and COSMIC ids in in variants lists exports (cancer variants)
### Changed
- Better visualization of regional annotation for long lists of genes in large SVs in Variants tables
- Order of cells in variants tables
- More evident links to gene coverage from Variant page
- Gene panels sorted by display name in the entire Case page
- Round CADD and GnomAD values in variants export files
### Fixed
- HPO filter button on SV variantS page
- Spacing between region|function cells in SVs lists
- Labels on gene panel Chanjo report
- Fixed ambiguous duplicated response headers when requesting a BAM file from /static
- Visited color link on gene coverage button (Variant page)

## [4.58.1]
### Fixed
- Case search with search strings that contain characters that can be escaped

## [4.58]
### Added
- Documentation on how to create/update PanelApp panels
- Add filter by local observations (archive) to structural variants filters
- Add more splicing consequences to SO term definitions
- Search for a specific gene in all gene panels
- Institute settings option to force show all variants on VariantS page for all cases of an institute
- Filter cases by validation pending status
- Link to The Clinical Knowledgebase (CKB) (https://ckb.jax.org/) in cancer variant's page
### Fixed
- Added a not-authorized `auto-login` fixture according to changes in Flask-Login 0.6.2
- Renamed `cache_timeout` param name of flask.send_file function to `max_age` (Flask 2.2 compliant)
- Replaced deprecated `app.config["JSON_SORT_KEYS"]` with app.json.sort_keys in app settings
- Bug in gene variants page (All SNVs and INDELs) when variant gene doesn't have a hgnc id that is found in the database
- Broken export of causatives table
- Query for genes in build 38 on `Search SNVs and INDELs` page
- Prevent typing special characters `^<>?!=\/` in case search form
- Search matching causatives also among research variants in other cases
- Links to variants in Verified variants page
- Broken filter institute cases by pinned gene
- Better visualization of long lists of genes in large SVs on Causative and Verified Variants page
- Reintroduced missing button to export Causative variants
- Better linking and display of matching causatives and managed variants
- Reduced code complexity in `scout/parse/variant/variant.py`
- Reduced complexity of code in `scout/build/variant/variant.py`

### Changed
- State that loqusdb observation is in current case if observations count is one and no cases are shown
- Better pagination and number of variants returned by queries in `Search SNVs and INDELs` page
- Refactored and simplified code used for collecting gene variants for `Search SNVs and INDELs` page
- Fix sidebar panel icons in Case view
- Fix panel spacing in Case view
- Removed unused database `sanger_ordered` and `case_id,category,rank_score` indexes (variant collection)
- Verified variants displayed in a dedicated page reachable from institute sidebar
- Unified stats in dashboard page
- Improved gene info for large SVs and cancer SVs
- Remove the unused `variant.str_variant` endpoint from variant views
- Easier editing of HPO gene panel on case page
- Assign phenotype panel less cramped on Case page
- Causatives and Verified variants pages to use the same template macro
- Allow hyphens in panel names
- Reduce resolution of example images
- Remove some animations in web gui which where rendered slow


## [4.57.4]
### Fixed
- Parsing of variant.FORMAT "DR" key in parse variant file

## [4.57.3]
### Fixed
- Export of STR verified variants
- Do not download as verified variants first verified and then reset to not validated
- Avoid duplicated lines in downloaded verified variants reflecting changes in variant validation status

## [4.57.2]
### Fixed
- Export of verified variants when variant gene has no transcripts
- HTTP 500 when visiting a the details page for a cancer variant that had been ranked with genmod

## [4.57.1]
### Fixed
- Updating/replacing a gene panel from file with a corrupted or malformed file

## [4.57]
### Added
- Display last 50 or 500 events for a user in a timeline
- Show dismiss count from other cases on matching variantS
- Save Beacon-related events in events collection
- Institute settings allow saving multiple loqusdb instances for one institute
- Display stats from multiple instances of loqusdb on variant page
- Display date and frequency of obs derived from count of local archive observations from MIP11 (requires fix in MIP)
### Changed
- Prior ACMG classifications view is no longer limited by pathogenicity
### Fixed
- Visibility of Sanger ordered badge on case page, light mode
- Some of the DataTables tables (Phenotypes and Diagnoses pages) got a bit dark in dark mode
- Remove all redundancies when displaying timeline events (some events are saved both as case-related and variant-related)
- Missing link in saved MatchMaker-related events
- Genes with mixed case gene symbols missing in PanelApp panels
- Alignment of elements on the Beacon submission modal window
- Locus info links from STR variantS page open in new browser tabs

## [4.56]
### Added
- Test for PanelApp panels loading
- `panel-umi` tag option when loading cancer analyses
### Changed
- Black text to make comments more visible in dark mode
- Loading PanelApp panels replaces pre-existing panels with same version
- Removed sidebar from Causatives page - navigation is available on the top bar for now
- Create ClinVar submissions from pinned variants list in case page
- Select which pinned variants will be included in ClinVar submission documents
### Fixed
- Remove a:visited css style from all buttons
- Update of HPO terms via command line
- Background color of `MIXED` and `PANEL-UMI` sequencing types on cases page
- Fixed regex error when searching for cases with query ending with `\ `
- Gene symbols on Causatives page lighter in dark mode
- SpliceAI tooltip of multigene variants

## [4.55]
### Changed
- Represent different tumor samples as vials in cases page
- Option to force-update the OMIM panel
### Fixed
- Low tumor purity badge alignment in cancer samples table on cancer case view
- VariantS comment popovers reactivate on hover
- Updating database genes in build 37
- ACMG classification summary hidden by sticky navbar
- Logo backgrounds fixed to white on welcome page
- Visited links turn purple again
- Style of link buttons and dropdown menus
- Update KUH and GMS logos
- Link color for Managed variants

## [4.54]
### Added
- Dark mode, using browser/OS media preference
- Allow marking case as solved without defining causative variants
- Admin users can create missing beacon datasets from the institute's settings page
- GenCC links on gene and variant pages
- Deprecation warnings when launching the app using a .yaml config file or loading cases using .ped files
### Changed
- Improved HTML syntax in case report template
- Modified message displayed when variant rank stats could not be calculated
- Expanded instructions on how to test on CG development server (cg-vm1)
- Added more somatic variant callers (Balsamic v9 SNV, develop SV)
### Fixed
- Remove load demo case command from docker-compose.yml
- Text elements being split across pages in PDF reports
- Made login password field of type `password` in LDAP login form
- Gene panels HTML select in institute's settings page
- Bootstrap upgraded to version 5
- Fix some Sourcery and SonarCloud suggestions
- Escape special characters in case search on institute and dashboard pages
- Broken case PDF reports when no Madeline pedigree image can be created
- Removed text-white links style that were invisible in new pages style
- Variants pagination after pressing "Filter variants" or "Clinical filter"
- Layout of buttons Matchmaker submission panel (case page)
- Removing cases from Matchmaker (simplified code and fixed functionality)
- Reintroduce check for missing alignment files purged from server

## [4.53]
### Added
### Changed
- Point Alamut API key docs link to new API version
- Parse dbSNP id from ID only if it says "rs", else use VEP CSQ fields
- Removed MarkupSafe from the dependencies
### Fixed
- Reintroduced loading of SVs for demo case 643595
- Successful parse of FOUND_IN should avoid GATK caller default
- All vulnerabilities flagged by SonarCloud

## [4.52]
### Added
- Demo cancer case gets loaded together with demo RD case in demo instance
- Parse REVEL_score alongside REVEL_rankscore from csq field and display it on SNV variant page
- Rank score results now show the ranking range
- cDNA and protein changes displayed on institute causatives pages
- Optional SESSION_TIMEOUT_MINUTES configuration in app config files
- Script to convert old OMIM case format (list of integers) to new format (list of dictionaries)
- Additional check for user logged in status before serving alignment files
- Download .cgh files from cancer samples table on cancer case page
- Number of documents and date of last update on genes page
### Changed
- Verify user before redirecting to IGV alignments and sashimi plots
- Build case IGV tracks starting from case and variant objects instead of passing all params in a form
- Unfreeze Werkzeug lib since Flask_login v.0.6 with bugfix has been released
- Sort gene panels by name (panelS and variant page)
- Removed unused `server.blueprints.alignviewers.unindexed_remote_static` endpoint
- User sessions to check files served by `server.blueprints.alignviewers.remote_static` endpoint
- Moved Beacon-related functions to a dedicated app extension
- Audit Filter now also loads filter displaying the variants for it
### Fixed
- Handle `attachment_filename` parameter renamed to `download_name` when Flask 2.2 will be released
- Removed cursor timeout param in cases find adapter function to avoid many code warnings
- Removed stream argument deprecation warning in tests
- Handle `no intervals found` warning in load_region test
- Beacon remove variants
- Protect remote_cors function in alignviewers view from Server-Side Request Forgery (SSRF)
- Check creation date of last document in gene collection to display when genes collection was updated last

## [4.51]
### Added
- Config file containing codecov settings for pull requests
- Add an IGV.js direct link button from case page
- Security policy file
- Hide/shade compound variants based on rank score on variantS from filter
- Chromograph legend documentation direct link
### Changed
- Updated deprecated Codecov GitHub action to v.2
- Simplified code of scout/adapter/mongo/variant
- Update IGV.js to v2.11.2
- Show summary number of variant gene panels on general report if more than 3
### Fixed
- Marrvel link for variants in genome build 38 (using liftover to build 37)
- Remove flags from codecov config file
- Fixed filter bug with high negative SPIDEX scores
- Renamed IARC TP53 button to to `TP53 Database`, modified also link since IARC has been moved to the US NCI: `https://tp53.isb-cgc.org/`
- Parsing new format of OMIM case info when exporting patients to Matchmaker
- Remove flask-debugtoolbar lib dependency that is using deprecated code and causes app to crash after new release of Jinja2 (3.1)
- Variant page crashing for cases with old OMIM terms structure (a list of integers instead of dictionary)
- Variant page crashing when creating MARRVEL link for cases with no genome build
- SpliceAI documentation link
- Fix deprecated `safe_str_cmp` import from `werkzeug.security` by freezing Werkzeug lib to v2.0 until Flask_login v.0.6 with bugfix is released
- List gene names densely in general report for SVs that contain more than 3 genes
- Show transcript ids on refseq genes on hg19 in IGV.js, using refgene source
- Display correct number of genes in general report for SVs that contain more than 32 genes
- Broken Google login after new major release of `lepture/authlib`
- Fix frequency and callers display on case general report

## [4.50.1]
### Fixed
- Show matching causative STR_repid for legacy str variants (pre Stranger hgnc_id)

## [4.50]
### Added
- Individual-specific OMIM terms
- OMIM disease descriptions in ClinVar submission form
- Add a toggle for melter rerun monitoring of cases
- Add a config option to show the rerun monitoring toggle
- Add a cli option to export cases with rerun monitoring enabled
- Add a link to STRipy for STR variants; shallow for ARX and HOXA13
- Hide by default variants only present in unaffected individuals in variants filters
- OMIM terms in general case report
- Individual-level info on OMIM and HPO terms in general case report
- PanelApp gene link among the external links on variant page
- Dashboard case filters fields help
- Filter cases by OMIM terms in cases and dashboard pages
### Fixed
- A malformed panel id request would crash with exception: now gives user warning flash with redirect
- Link to HPO resource file hosted on `http://purl.obolibrary.org`
- Gene search form when gene exists only in build 38
- Fixed odd redirect error and poor error message on missing column for gene panel csv upload
- Typo in parse variant transcripts function
- Modified keys name used to parse local observations (archived) frequencies to reflect change in MIP keys naming
- Better error handling for partly broken/timed out chanjo reports
- Broken javascript code when case Chromograph data is malformed
- Broader space for case synopsis in general report
- Show partial causatives on causatives and matching causatives panels
- Partial causative assignment in cases with no OMIM or HPO terms
- Partial causative OMIM select options in variant page
### Changed
- Slightly smaller and improved layout of content in case PDF report
- Relabel more cancer variant pages somatic for navigation
- Unify caseS nav links
- Removed unused `add_compounds` param from variant controllers function
- Changed default hg19 genome for IGV.js to legacy hg19_1kg_decoy to fix a few problematic loci
- Reduce code complexity (parse/ensembl.py)
- Silence certain fields in ClinVar export if prioritised ones exist (chrom-start-end if hgvs exist)
- Made phenotype non-mandatory when marking a variant as partial causative
- Only one phenotype condition type (OMIM or HPO) per variant is used in ClinVar submissions
- ClinVar submission variant condition prefers OMIM over HPO if available
- Use lighter version of gene objects in Omim MongoDB adapter, panels controllers, panels views and institute controllers
- Gene-variants table size is now adaptive
- Remove unused file upload on gene-variants page

## [4.49]
### Fixed
- Pydantic model types for genome_build, madeline_info, peddy_ped_check and peddy_sex_check, rank_model_version and sv_rank_model_version
- Replace `MatchMaker` with `Matchmaker` in all places visible by a user
- Save diagnosis labels along with OMIM terms in Matchmaker Exchange submission objects
- `libegl-mesa0_21.0.3-0ubuntu0.3~20.04.5_amd64.deb` lib not found by GitHub actions Docker build
- Remove unused `chromograph_image_files` and `chromograph_prefixes` keys saved when creating or updating an RD case
- Search managed variants by description and with ignore case
### Changed
- Introduced page margins on exported PDF reports
- Smaller gene fonts in downloaded HPO genes PDF reports
- Reintroduced gene coverage data in the PDF-exported general report of rare-disease cases
- Check for existence of case report files before creating sidebar links
- Better description of HPO and OMIM terms for patients submitted to Matchmaker Exchange
- Remove null non-mandatory key/values when updating a case
- Freeze WTForms<3 due to several form input rendering changes

## [4.48.1]
### Fixed
- General case PDF report for recent cases with no pedigree

## [4.48]
### Added
- Option to cancel a request for research variants in case page
### Changed
- Update igv.js to v2.10.5
- Updated example of a case delivery report
- Unfreeze cyvcf2
- Builder images used in Scout Dockerfiles
- Crash report email subject gives host name
- Export general case report to PDF using PDFKit instead of WeasyPrint
- Do not include coverage report in PDF case report since they might have different orientation
- Export cancer cases's "Coverage and QC report" to PDF using PDFKit instead of Weasyprint
- Updated cancer "Coverage and QC report" example
- Keep portrait orientation in PDF delivery report
- Export delivery report to PDF using PDFKit instead of Weasyprint
- PDF export of clinical and research HPO panels using PDFKit instead of Weasyprint
- Export gene panel report to PDF using PDFKit
- Removed WeasyPrint lib dependency

### Fixed
- Reintroduced missing links to Swegen and Beacon and dbSNP in RD variant page, summary section
- Demo delivery report orientation to fit new columns
- Missing delivery report in demo case
- Cast MNVs to SNV for test
- Export verified variants from all institutes when user is admin
- Cancer coverage and QC report not found for demo cancer case
- Pull request template instructions on how to deploy to test server
- PDF Delivery report not showing Swedac logo
- Fix code typos
- Disable codefactor raised by ESLint for javascript functions located on another file
- Loading spinner stuck after downloading a PDF gene panel report
- IGV browser crashing when file system with alignment files is not mounted

## [4.47]
### Added
- Added CADD, GnomAD and genotype calls to variantS export
### Changed
- Pull request template, to illustrate how to deploy pull request branches on cg-vm1 stage server
### Fixed
- Compiled Docker image contains a patched version (v4.9) of chanjo-report

## [4.46.1]
### Fixed
- Downloading of files generated within the app container (MT-report, verified variants, pedigrees, ..)

## [4.46]
### Added
- Created a Dockefile to be used to serve the dockerized app in production
- Modified the code to collect database params specified as env vars
- Created a GitHub action that pushes the Dockerfile-server image to Docker Hub (scout-server-stage) every time a PR is opened
- Created a GitHub action that pushes the Dockerfile-server image to Docker Hub (scout-server) every time a new release is created
- Reassign MatchMaker Exchange submission to another user when a Scout user is deleted
- Expose public API JSON gene panels endpoint, primarily to enable automated rerun checking for updates
- Add utils for dictionary type
- Filter institute cases using multiple HPO terms
- Vulture GitHub action to identify and remove unused variables and imports
### Changed
- Updated the python config file documentation in admin guide
- Case configuration parsing now uses Pydantic for improved typechecking and config handling
- Removed test matrices to speed up automatic testing of PRs
- Switch from Coveralls to Codecov to handle CI test coverage
- Speed-up CI tests by caching installation of libs and splitting tests into randomized groups using pytest-test-groups
- Improved LDAP login documentation
- Use lib flask-ldapconn instead of flask_ldap3_login> to handle ldap authentication
- Updated Managed variant documentation in user guide
- Fix and simplify creating and editing of gene panels
- Simplified gene variants search code
- Increased the height of the genes track in the IGV viewer
### Fixed
- Validate uploaded managed variant file lines, warning the user.
- Exporting validated variants with missing "genes" database key
- No results returned when searching for gene variants using a phenotype term
- Variants filtering by gene symbols file
- Make gene HGNC symbols field mandatory in gene variants page and run search only on form submit
- Make sure collaborator gene variants are still visible, even if HPO filter is used

## [4.45]
### Added
### Changed
- Start Scout also when loqusdbapi is not reachable
- Clearer definition of manual standard and custom inheritance models in gene panels
- Allow searching multiple chromosomes in filters
### Fixed
- Gene panel crashing on edit action

## [4.44]
### Added
### Changed
- Display Gene track beneath each sample track when displaying splice junctions in igv browser
- Check outdated gene symbols and update with aliases for both RD and cancer variantS
### Fixed
- Added query input check and fixed the Genes API endpoint to return a json formatted error when request is malformed
- Typo in ACMG BP6 tooltip

## [4.43.1]
### Added
- Added database index for OMIM disease term genes
### Changed
### Fixed
- Do not drop HPO terms collection when updating HPO terms via the command line
- Do not drop disease (OMIM) terms collection when updating diseases via the command line

## [4.43]
### Added
- Specify which collection(s) update/build indexes for
### Fixed
- Do not drop genes and transcripts collections when updating genes via the command line

## [4.42.1]
### Added
### Changed
### Fixed
- Freeze PyMongo lib to version<4.0 to keep supporting previous MongoDB versions
- Speed up gene panels creation and update by collecting only light gene info from database
- Avoid case page crash on Phenomizer queries timeout

## [4.42]
### Added
- Choose custom pinned variants to submit to MatchMaker Exchange
- Submit structural variant as genes to the MatchMaker Exchange
- Added function for maintainers and admins to remove gene panels
- Admins can restore deleted gene panels
- A development docker-compose file illustrating the scout/chanjo-report integration
- Show AD on variants view for cancer SV (tumor and normal)
- Cancer SV variants filter AD, AF (tumor and normal)
- Hiding the variants score column also from cancer SVs, as for the SNVs
### Changed
- Enforce same case _id and display_name when updating a case
- Enforce same individual ids, display names and affected status when updating a case
- Improved documentation for connecting to loqusdb instances (including loqusdbapi)
- Display and download HPO gene panels' gene symbols in italics
- A faster-built and lighter Docker image
- Reduce complexity of `panels` endpoint moving some code to the panels controllers
- Update requirements to use flask-ldap3-login>=0.9.17 instead of freezing WTForm
### Fixed
- Use of deprecated TextField after the upgrade of WTF to v3.0
- Freeze to WTForms to version < 3
- Remove the extra files (bed files and madeline.svg) introduced by mistake
- Cli command loading demo data in docker-compose when case custom images exist and is None
- Increased MongoDB connection serverSelectionTimeoutMS parameter to 30K (default value according to MongoDB documentation)
- Better differentiate old obs counts 0 vs N/A
- Broken cancer variants page when default gene panel was deleted
- Typo in tx_overview function in variant controllers file
- Fixed loqusdbapi SV search URL
- SV variants filtering using Decipher criterion
- Removing old gene panels that don't contain the `maintainer` key.

## [4.41.1]
### Fixed
- General reports crash for variant annotations with same variant on other cases

## [4.41]
### Added
- Extended the instructions for running the Scout Docker image (web app and cli).
- Enabled inclusion of custom images to STR variant view
### Fixed
- General case report sorting comments for variants with None genetic models
- Do not crash but redirect to variants page with error when a variant is not found for a case
- UCSC links coordinates for SV variants with start chromosome different than end chromosome
- Human readable variants name in case page for variants having start chromosome different from end chromosome
- Avoid always loading all transcripts when checking gene symbol: introduce gene captions
- Slow queries for evaluated variants on e.g. case page - use events instead
### Changed
- Rearrange variant page again, moving severity predictions down.
- More reactive layout width steps on variant page

## [4.40.1]
### Added
### Fixed
- Variants dismissed with inconsistent inheritance pattern can again be shown in general case report
- General report page for variants with genes=None
- General report crashing when variants have no panels
- Added other missing keys to case and variant dictionaries passed to general report
### Changed

## [4.40]
### Added
- A .cff citation file
- Phenotype search API endpoint
- Added pagination to phenotype API
- Extend case search to include internal MongoDB id
- Support for connecting to a MongoDB replica set (.py config files)
- Support for connecting to a MongoDB replica set (.yaml config files)
### Fixed
- Command to load the OMIM gene panel (`scout load panel --omim`)
- Unify style of pinned and causative variants' badges on case page
- Removed automatic spaces after punctuation in comments
- Remove the hardcoded number of total individuals from the variant's old observations panel
- Send delete requests to a connected Beacon using the DELETE method
- Layout of the SNV and SV variant page - move frequency up
### Changed
- Stop updating database indexes after loading exons via command line
- Display validation status badge also for not Sanger-sequenced variants
- Moved Frequencies, Severity and Local observations panels up in RD variants page
- Enabled Flask CORS to communicate CORS status to js apps
- Moved the code preparing the transcripts overview to the backend
- Refactored and filtered json data used in general case report
- Changed the database used in docker-compose file to use the official MongoDB v4.4 image
- Modified the Python (3.6, 3.8) and MongoDB (3.2, 4.4, 5.0) versions used in testing matrices (GitHub actions)
- Capitalize case search terms on institute and dashboard pages


## [4.39]
### Added
- COSMIC IDs collected from CSQ field named `COSMIC`
### Fixed
- Link to other causative variants on variant page
- Allow multiple COSMIC links for a cancer variant
- Fix floating text in severity box #2808
- Fixed MitoMap and HmtVar links for hg38 cases
- Do not open new browser tabs when downloading files
- Selectable IGV tracks on variant page
- Missing splice junctions button on variant page
- Refactor variantS representative gene selection, and use it also for cancer variant summary
### Changed
- Improve Javascript performance for displaying Chromograph images
- Make ClinVar classification more evident in cancer variant page

## [4.38]
### Added
- Option to hide Alamut button in the app config file
### Fixed
- Library deprecation warning fixed (insert is deprecated. Use insert_one or insert_many instead)
- Update genes command will not trigger an update of database indices any more
- Missing resources in temporary downloading directory when updating genes using the command line
- Restore previous variant ACMG classification in a scrollable div
- Loading spinner not stopping after downloading PDF case reports and variant list export
- Add extra Alamut links higher up on variant pages
- Improve UX for phenotypes in case page
- Filter and export of STR variants
- Update look of variants page navigation buttons
### Changed

## [4.37]
### Added
- Highlight and show version number for RefSeq MANE transcripts.
- Added integration to a rerunner service for toggling reanalysis with updated pedigree information
- SpliceAI display and parsing from VEP CSQ
- Display matching tiered variants for cancer variants
- Display a loading icon (spinner) until the page loads completely
- Display filter badges in cancer variants list
- Update genes from pre-downloaded file resources
- On login, OS, browser version and screen size are saved anonymously to understand how users are using Scout
- API returning institutes data for a given user: `/api/v1/institutes`
- API returning case data for a given institute: `/api/v1/institutes/<institute_id>/cases`
- Added GMS and Lund university hospital logos to login page
- Made display of Swedac logo configurable
- Support for displaying custom images in case view
- Individual-specific HPO terms
- Optional alamut_key in institute settings for Alamut Plus software
- Case report API endpoint
- Tooltip in case explaining that genes with genome build different than case genome build will not be added to dynamic HPO panel.
- Add DeepVariant as a caller
### Fixed
- Updated IGV to v2.8.5 to solve missing gene labels on some zoom levels
- Demo cancer case config file to load somatic SNVs and SVs only.
- Expand list of refseq trancripts in ClinVar submission form
- Renamed `All SNVs and INDELs` institute sidebar element to `Search SNVs and INDELs` and fixed its style.
- Add missing parameters to case load-config documentation
- Allow creating/editing gene panels and dynamic gene panels with genes present in genome build 38
- Bugfix broken Pytests
- Bulk dismissing variants error due to key conversion from string to integer
- Fix typo in index documentation
- Fixed crash in institute settings page if "collaborators" key is not set in database
- Don't stop Scout execution if LoqusDB call fails and print stacktrace to log
- Bug when case contains custom images with value `None`
- Bug introduced when fixing another bug in Scout-LoqusDB interaction
- Loading of OMIM diagnoses in Scout demo instance
- Remove the docker-compose with chanjo integration because it doesn't work yet.
- Fixed standard docker-compose with scout demo data and database
- Clinical variant assessments not present for pinned and causative variants on case page.
- MatchMaker matching one node at the time only
- Remove link from previously tiered variants badge in cancer variants page
- Typo in gene cell on cancer variants page
- Managed variants filter form
### Changed
- Better naming for variants buttons on cancer track (somatic, germline). Also show cancer research button if available.
- Load case with missing panels in config files, but show warning.
- Changing the (Female, Male) symbols to (F/M) letters in individuals_table and case-sma.
- Print stacktrace if case load command fails
- Added sort icon and a pointer to the cursor to all tables with sortable fields
- Moved variant, gene and panel info from the basic pane to summary panel for all variants.
- Renamed `Basics` panel to `Classify` on variant page.
- Revamped `Basics` panel to a panel dedicated to classify variants
- Revamped the summary panel to be more compact.
- Added dedicated template for cancer variants
- Removed Gene models, Gene annotations and Conservation panels for cancer variants
- Reorganized the orders of panels for variant and cancer variant views
- Added dedicated variant quality panel and removed relevant panes
- A more compact case page
- Removed OMIM genes panel
- Make genes panel, pinned variants panel, causative variants panel and ClinVar panel scrollable on case page
- Update to Scilifelab's 2020 logo
- Update Gens URL to support Gens v2.0 format
- Refactor tests for parsing case configurations
- Updated links to HPO downloadable resources
- Managed variants filtering defaults to all variant categories
- Changing the (Kind) drop-down according to (Category) drop-down in Managed variant add variant
- Moved Gens button to individuals table
- Check resource files availability before starting updating OMIM diagnoses
- Fix typo in `SHOW_OBSERVED_VARIANT_ARCHIVE` config param

## [4.36]
### Added
- Parse and save splice junction tracks from case config file
- Tooltip in observations panel, explaining that case variants with no link might be old variants, not uploaded after a case rerun
### Fixed
- Warning on overwriting variants with same position was no longer shown
- Increase the height of the dropdowns to 425px
- More indices for the case table as it grows, specifically for causatives queries
- Splice junction tracks not centered over variant genes
- Total number of research variants count
- Update variants stats in case documents every time new variants are loaded
- Bug in flashing warning messages when filtering variants
### Changed
- Clearer warning messages for genes and gene/gene-panels searches in variants filters

## [4.35]
### Added
- A new index for hgnc_symbol in the hgnc_gene collection
- A Pedigree panel in STR page
- Display Tier I and II variants in case view causatives card for cancer cases
### Fixed
- Send partial file data to igv.js when visualizing sashimi plots with splice junction tracks
- Research variants filtering by gene
- Do not attempt to populate annotations for not loaded pinned/causatives
- Add max-height to all dropdowns in filters
### Changed
- Switch off non-clinical gene warnings when filtering research variants
- Don't display OMIM disease card in case view for cancer cases
- Refactored Individuals and Causative card in case view for cancer cases
- Update and style STR case report

## [4.34]
### Added
- Saved filter lock and unlock
- Filters can optionally be marked audited, logging the filter name, user and date on the case events and general report.
- Added `ClinVar hits` and `Cosmic hits` in cancer SNVs filters
- Added `ClinVar hits` to variants filter (rare disease track)
- Load cancer demo case in docker-compose files (default and demo file)
- Inclusive-language check using [woke](https://github.com/get-woke/woke) github action
- Add link to HmtVar for mitochondrial variants (if VCF is annotated with HmtNote)
- Grey background for dismissed compounds in variants list and variant page
- Pin badge for pinned compounds in variants list and variant page
- Support LoqusDB REST API queries
- Add a docker-compose-matchmaker under scout/containers/development to test matchmaker locally
- Script to investigate consequences of symbol search bug
- Added GATK to list of SV and cancer SV callers
### Fixed
- Make MitoMap link work for hg38 again
- Export Variants feature crashing when one of the variants has no primary transcripts
- Redirect to last visited variantS page when dismissing variants from variants list
- Improved matching of SVs Loqus occurrences in other cases
- Remove padding from the list inside (Matching causatives from other cases) panel
- Pass None to get_app function in CLI base since passing script_info to app factory functions was deprecated in Flask 2.0
- Fixed failing tests due to Flask update to version 2.0
- Speed up user events view
- Causative view sort out of memory error
- Use hgnc_id for gene filter query
- Typo in case controllers displaying an error every time a patient is matched against external MatchMaker nodes
- Do not crash while attempting an update for variant documents that are too big (> 16 MB)
- Old STR causatives (and other variants) may not have HGNC symbols - fix sort lambda
- Check if gene_obj has primary_transcript before trying to access it
- Warn if a gene manually searched is in a clinical panel with an outdated name when filtering variants
- ChrPos split js not needed on STR page yet
### Changed
- Remove parsing of case `genome_version`, since it's not used anywhere downstream
- Introduce deprecation warning for Loqus configs that are not dictionaries
- SV clinical filter no longer filters out sub 100 nt variants
- Count cases in LoqusDB by variant type
- Commit pulse repo badge temporarily set to weekly
- Sort ClinVar submissions objects by ascending "Last evaluated" date
- Refactored the MatchMaker integration as an extension
- Replaced some sensitive words as suggested by woke linter
- Documentation for load-configuration rewritten.
- Add styles to MatchMaker matches table
- More detailed info on the data shared in MatchMaker submission form

## [4.33.1]
### Fixed
- Include markdown for release autodeploy docs
- Use standard inheritance model in ClinVar (https://ftp.ncbi.nlm.nih.gov/pub/GTR/standard_terms/Mode_of_inheritance.txt)
- Fix issue crash with variants that have been unflagged causative not being available in other causatives
### Added
### Changed

## [4.33]
### Fixed
- Command line crashing when updating an individual not found in database
- Dashboard page crashing when filters return no data
- Cancer variants filter by chromosome
- /api/v1/genes now searches for genes in all genome builds by default
- Upgraded igv.js to version 2.8.1 (Fixed Unparsable bed record error)
### Added
- Autodeploy docs on release
- Documentation for updating case individuals tracks
- Filter cases and dashboard stats by analysis track
### Changed
- Changed from deprecated db update method
- Pre-selected fields to run queries with in dashboard page
- Do not filter by any institute when first accessing the dashboard
- Removed OMIM panel in case view for cancer cases
- Display Tier I and II variants in case view causatives panel for cancer cases
- Refactored Individuals and Causative panels in case view for cancer cases

## [4.32.1]
### Fixed
- iSort lint check only
### Changed
- Institute cases page crashing when a case has track:Null
### Added

## [4.32]
### Added
- Load and show MITOMAP associated diseases from VCF (INFO field: MitomapAssociatedDiseases, via HmtNote)
- Show variant allele frequencies for mitochondrial variants (GRCh38 cases)
- Extend "public" json API with diseases (OMIM) and phenotypes (HPO)
- HPO gene list download now has option for clinical and non-clinical genes
- Display gene splice junctions data in sashimi plots
- Update case individuals with splice junctions tracks
- Simple Docker compose for development with local build
- Make Phenomodels subpanels collapsible
- User side documentation of cytogenomics features (Gens, Chromograph, vcf2cytosure, rhocall)
- iSort GitHub Action
- Support LoqusDB REST API queries
### Fixed
- Show other causative once, even if several events point to it
- Filtering variants by mitochondrial chromosome for cases with genome build=38
- HPO gene search button triggers any warnings for clinical / non-existing genes also on first search
- Fixed a bug in variants pages caused by MT variants without alt_frequency
- Tests for CADD score parsing function
- Fixed the look of IGV settings on SNV variant page
- Cases analyzed once shown as `rerun`
- Missing case track on case re-upload
- Fixed severity rank for SO term "regulatory region ablation"
### Changed
- Refactor according to CodeFactor - mostly reuse of duplicated code
- Phenomodels language adjustment
- Open variants in a new window (from variants page)
- Open overlapping and compound variants in a new window (from variant page)
- gnomAD link points to gnomAD v.3 (build GRCh38) for mitochondrial variants.
- Display only number of affected genes for dismissed SVs in general report
- Chromosome build check when populating the variants filter chromosome selection
- Display mitochondrial and rare diseases coverage report in cases with missing 'rare' track

## [4.31.1]
### Added
### Changed
- Remove mitochondrial and coverage report from cancer cases sidebar
### Fixed
- ClinVar page when dbSNP id is None

## [4.31]
### Added
- gnomAD annotation field in admin guide
- Export also dynamic panel genes not associated to an HPO term when downloading the HPO panel
- Primary HGNC transcript info in variant export files
- Show variant quality (QUAL field from vcf) in the variant summary
- Load/update PDF gene fusion reports (clinical and research) generated with Arriba
- Support new MANE annotations from VEP (both MANE Select and MANE Plus Clinical)
- Display on case activity the event of a user resetting all dismissed variants
- Support gnomAD population frequencies for mitochondrial variants
- Anchor links in Casedata ClinVar panels to redirect after renaming individuals
### Fixed
- Replace old docs link www.clinicalgenomics.se/scout with new https://clinical-genomics.github.io/scout
- Page formatting issues whenever case and variant comments contain extremely long strings with no spaces
- Chromograph images can be one column and have scrollbar. Removed legacy code.
- Column labels for ClinVar case submission
- Page crashing looking for LoqusDB observation when variant doesn't exist
- Missing inheritance models and custom inheritance models on newly created gene panels
- Accept only numbers in managed variants filter as position and end coordinates
- SNP id format and links in Variant page, ClinVar submission form and general report
- Case groups tooltip triggered only when mouse is on the panel header
### Changed
- A more compact case groups panel
- Added landscape orientation CSS style to cancer coverage and QC demo report
- Improve user documentation to create and save new gene panels
- Removed option to use space as separator when uploading gene panels
- Separating the columns of standard and custom inheritance models in gene panels
- Improved ClinVar instructions for users using non-English Excel

## [4.30.2]
### Added
### Fixed
- Use VEP RefSeq ID if RefSeq list is empty in RefSeq transcripts overview
- Bug creating variant links for variants with no end_chrom
### Changed

## [4.30.1]
### Added
### Fixed
- Cryptography dependency fixed to use version < 3.4
### Changed

## [4.30]
### Added
- Introduced a `reset dismiss variant` verb
- Button to reset all dismissed variants for a case
- Add black border to Chromograph ideograms
- Show ClinVar annotations on variantS page
- Added integration with GENS, copy number visualization tool
- Added a VUS label to the manual classification variant tags
- Add additional information to SNV verification emails
- Tooltips documenting manual annotations from default panels
- Case groups now show bam files from all cases on align view
### Fixed
- Center initial igv view on variant start with SNV/indels
- Don't set initial igv view to negative coordinates
- Display of GQ for SV and STR
- Parsing of AD and related info for STRs
- LoqusDB field in institute settings accepts only existing Loqus instances
- Fix DECIPHER link to work after DECIPHER migrated to GRCh38
- Removed visibility window param from igv.js genes track
- Updated HPO download URL
- Patch HPO download test correctly
- Reference size on STR hover not needed (also wrong)
- Introduced genome build check (allowed values: 37, 38, "37", "38") on case load
- Improve case searching by assignee full name
- Populating the LoqusDB select in institute settings
### Changed
- Cancer variants table header (pop freq etc)
- Only admin users can modify LoqusDB instance in Institute settings
- Style of case synopsis, variants and case comments
- Switched to igv.js 2.7.5
- Do not choke if case is missing research variants when research requested
- Count cases in LoqusDB by variant type
- Introduce deprecation warning for Loqus configs that are not dictionaries
- Improve create new gene panel form validation
- Make XM- transcripts less visible if they don't overlap with transcript refseq_id in variant page
- Color of gene panels and comments panels on cases and variant pages
- Do not choke if case is missing research variants when reserch requested

## [4.29.1]
### Added
### Fixed
- Always load STR variants regardless of RankScore threshold (hotfix)
### Changed

## [4.29]
### Added
- Added a page about migrating potentially breaking changes to the documentation
- markdown_include in development requirements file
- STR variants filter
- Display source, Z-score, inheritance pattern for STR annotations from Stranger (>0.6.1) if available
- Coverage and quality report to cancer view
### Fixed
- ACMG classification page crashing when trying to visualize a classification that was removed
- Pretty print HGVS on gene variants (URL-decode VEP)
- Broken or missing link in the documentation
- Multiple gene names in ClinVar submission form
- Inheritance model select field in ClinVar submission
- IGV.js >2.7.0 has an issue with the gene track zoom levels - temp freeze at 2.7.0
- Revert CORS-anywhere and introduce a local http proxy for cloud tracks
### Changed

## [4.28]
### Added
- Chromograph integration for displaying PNGs in case-page
- Add VAF to cancer case general report, and remove some of its unused fields
- Variants filter compatible with genome browser location strings
- Support for custom public igv tracks stored on the cloud
- Add tests to increase testing coverage
- Update case variants count after deleting variants
- Update IGV.js to latest (v2.7.4)
- Bypass igv.js CORS check using `https://github.com/Rob--W/cors-anywhere`
- Documentation on default and custom IGV.js tracks (admin docs)
- Lock phenomodels so they're editable by admins only
- Small case group assessment sharing
- Tutorial and files for deploying app on containers (Kubernetes pods)
- Canonical transcript and protein change of canonical transcript in exported variants excel sheet
- Support for Font Awesome version 6
- Submit to Beacon from case page sidebar
- Hide dismissed variants in variants pages and variants export function
- Systemd service files and instruction to deploy Scout using podman
### Fixed
- Bugfix: unused `chromgraph_prefix |tojson` removed
- Freeze coloredlogs temporarily
- Marrvel link
- Don't show TP53 link for silent or synonymous changes
- OMIM gene field accepts any custom number as OMIM gene
- Fix Pytest single quote vs double quote string
- Bug in gene variants search by similar cases and no similar case is found
- Delete unused file `userpanel.py`
- Primary transcripts in variant overview and general report
- Google OAuth2 login setup in README file
- Redirect to 'missing file'-icon if configured Chromograph file is missing
- Javascript error in case page
- Fix compound matching during variant loading for hg38
- Cancer variants view containing variants dismissed with cancer-specific reasons
- Zoom to SV variant length was missing IGV contig select
- Tooltips on case page when case has no default gene panels
### Changed
- Save case variants count in case document and not in sessions
- Style of gene panels multiselect on case page
- Collapse/expand main HPO checkboxes in phenomodel preview
- Replaced GQ (Genotype quality) with VAF (Variant allele frequency) in cancer variants GT table
- Allow loading of cancer cases with no tumor_purity field
- Truncate cDNA and protein changes in case report if longer than 20 characters


## [4.27]
### Added
- Exclude one or more variant categories when running variants delete command
### Fixed
### Changed

## [4.26.1]
### Added
### Fixed
- Links with 1-letter aa codes crash on frameshift etc
### Changed

## [4.26]
### Added
- Extend the delete variants command to print analysis date, track, institute, status and research status
- Delete variants by type of analysis (wgs|wes|panel)
- Links to cBioPortal, MutanTP53, IARC TP53, OncoKB, MyCancerGenome, CIViC
### Fixed
- Deleted variants count
### Changed
- Print output of variants delete command as a tab separated table

## [4.25]
### Added
- Command line function to remove variants from one or all cases
### Fixed
- Parse SMN None calls to None rather than False

## [4.24.1]
### Fixed
- Install requirements.txt via setup file

## [4.24]
### Added
- Institute-level phenotype models with sub-panels containing HPO and OMIM terms
- Runnable Docker demo
- Docker image build and push github action
- Makefile with shortcuts to docker commands
- Parse and save synopsis, phenotype and cohort terms from config files upon case upload
### Fixed
- Update dismissed variant status when variant dismissed key is missing
- Breakpoint two IGV button now shows correct chromosome when different from bp1
- Missing font lib in Docker image causing the PDF report download page to crash
- Sentieon Manta calls lack Somaticscore - load anyway
- ClinVar submissions crashing due to pinned variants that are not loaded
- Point ExAC pLI score to new gnomad server address
- Bug uploading cases missing phenotype terms in config file
- STRs loaded but not shown on browser page
- Bug when using adapter.variant.get_causatives with case_id without causatives
- Problem with fetching "solved" from scout export cases cli
- Better serialising of datetime and bson.ObjectId
- Added `volumes` folder to .gitignore
### Changed
- Make matching causative and managed variants foldable on case page
- Remove calls to PyMongo functions marked as deprecated in backend and frontend(as of version 3.7).
- Improved `scout update individual` command
- Export dynamic phenotypes with ordered gene lists as PDF


## [4.23]
### Added
- Save custom IGV track settings
- Show a flash message with clear info about non-valid genes when gene panel creation fails
- CNV report link in cancer case side navigation
- Return to comment section after editing, deleting or submitting a comment
- Managed variants
- MT vs 14 chromosome mean coverage stats if Scout is connected to Chanjo
### Fixed
- missing `vcf_cancer_sv` and `vcf_cancer_sv_research` to manual.
- Split ClinVar multiple clnsig values (slash-separated) and strip them of underscore for annotations without accession number
- Timeout of `All SNVs and INDELs` page when no valid gene is provided in the search
- Round CADD (MIPv9)
- Missing default panel value
- Invisible other causatives lines when other causatives lack gene symbols
### Changed
- Do not freeze mkdocs-material to version 4.6.1
- Remove pre-commit dependency

## [4.22]
### Added
- Editable cases comments
- Editable variants comments
### Fixed
- Empty variant activity panel
- STRs variants popover
- Split new ClinVar multiple significance terms for a variant
- Edit the selected comment, not the latest
### Changed
- Updated RELEASE docs.
- Pinned variants card style on the case page
- Merged `scout export exons` and `scout view exons` commands


## [4.21.2]
### Added
### Fixed
- Do not pre-filter research variants by (case-default) gene panels
- Show OMIM disease tooltip reliably
### Changed

## [4.21.1]
### Added
### Fixed
- Small change to Pop Freq column in variants ang gene panels to avoid strange text shrinking on small screens
- Direct use of HPO list for Clinical HPO SNV (and cancer SNV) filtering
- PDF coverage report redirecting to login page
### Changed
- Remove the option to dismiss single variants from all variants pages
- Bulk dismiss SNVs, SVs and cancer SNVs from variants pages

## [4.21]
### Added
- Support to configure LoqusDB per institute
- Highlight causative variants in the variants list
- Add tests. Mostly regarding building internal datatypes.
- Remove leading and trailing whitespaces from panel_name and display_name when panel is created
- Mark MANE transcript in list of transcripts in "Transcript overview" on variant page
- Show default panel name in case sidebar
- Previous buttons for variants pagination
- Adds a gh action that checks that the changelog is updated
- Adds a gh action that deploys new releases automatically to pypi
- Warn users if case default panels are outdated
- Define institute-specific gene panels for filtering in institute settings
- Use institute-specific gene panels in variants filtering
- Show somatic VAF for pinned and causative variants on case page

### Fixed
- Report pages redirect to login instead of crashing when session expires
- Variants filter loading in cancer variants page
- User, Causative and Cases tables not scaling to full page
- Improved docs for an initial production setup
- Compatibility with latest version of Black
- Fixed tests for Click>7
- Clinical filter required an extra click to Filter to return variants
- Restore pagination and shrink badges in the variants page tables
- Removing a user from the command line now inactivates the case only if user is last assignee and case is active
- Bugfix, LoqusDB per institute feature crashed when institute id was empty string
- Bugfix, LoqusDB calls where missing case count
- filter removal and upload for filters deleted from another page/other user
- Visualize outdated gene panels info in a popover instead of a tooltip in case page side panel

### Changed
- Highlight color on normal STRs in the variants table from green to blue
- Display breakpoints coordinates in verification emails only for structural variants


## [4.20]
### Added
- Display number of filtered variants vs number of total variants in variants page
- Search case by HPO terms
- Dismiss variant column in the variants tables
- Black and pre-commit packages to dev requirements

### Fixed
- Bug occurring when rerun is requested twice
- Peddy info fields in the demo config file
- Added load config safety check for multiple alignment files for one individual
- Formatting of cancer variants table
- Missing Score in SV variants table

### Changed
- Updated the documentation on how to create a new software release
- Genome build-aware cytobands coordinates
- Styling update of the Matchmaker card
- Select search type in case search form


## [4.19]

### Added
- Show internal ID for case
- Add internal ID for downloaded CGH files
- Export dynamic HPO gene list from case page
- Remove users as case assignees when their account is deleted
- Keep variants filters panel expanded when filters have been used

### Fixed
- Handle the ProxyFix ModuleNotFoundError when Werkzeug installed version is >1.0
- General report formatting issues whenever case and variant comments contain extremely long strings with no spaces

### Changed
- Created an institute wrapper page that contains list of cases, causatives, SNVs & Indels, user list, shared data and institute settings
- Display case name instead of case ID on clinVar submissions
- Changed icon of sample update in clinVar submissions


## [4.18]

### Added
- Filter cancer variants on cytoband coordinates
- Show dismiss reasons in a badge with hover for clinical variants
- Show an ellipsis if 10 cases or more to display with loqusdb matches
- A new blog post for version 4.17
- Tooltip to better describe Tumor and Normal columns in cancer variants
- Filter cancer SNVs and SVs by chromosome coordinates
- Default export of `Assertion method citation` to clinVar variants submission file
- Button to export up to 500 cancer variants, filtered or not
- Rename samples of a clinVar submission file

### Fixed
- Apply default gene panel on return to cancer variantS from variant view
- Revert to certificate checking when asking for Chanjo reports
- `scout download everything` command failing while downloading HPO terms

### Changed
- Turn tumor and normal allelic fraction to decimal numbers in tumor variants page
- Moved clinVar submissions code to the institutes blueprints
- Changed name of clinVar export files to FILENAME.Variant.csv and FILENAME.CaseData.csv
- Switched Google login libraries from Flask-OAuthlib to Authlib


## [4.17.1]

### Fixed
- Load cytobands for cases with chromosome build not "37" or "38"


## [4.17]

### Added
- COSMIC badge shown in cancer variants
- Default gene-panel in non-cancer structural view in url
- Filter SNVs and SVs by cytoband coordinates
- Filter cancer SNV variants by alt allele frequency in tumor
- Correct genome build in UCSC link from structural variant page



### Fixed
- Bug in clinVar form when variant has no gene
- Bug when sharing cases with the same institute twice
- Page crashing when removing causative variant tag
- Do not default to GATK caller when no caller info is provided for cancer SNVs


## [4.16.1]

### Fixed
- Fix the fix for handling of delivery reports for rerun cases

## [4.16]

### Added
- Adds possibility to add "lims_id" to cases. Currently only stored in database, not shown anywhere
- Adds verification comment box to SVs (previously only available for small variants)
- Scrollable pedigree panel

### Fixed
- Error caused by changes in WTForm (new release 2.3.x)
- Bug in OMIM case page form, causing the page to crash when a string was provided instead of a numerical OMIM id
- Fix Alamut link to work properly on hg38
- Better handling of delivery reports for rerun cases
- Small CodeFactor style issues: matchmaker results counting, a couple of incomplete tests and safer external xml
- Fix an issue with Phenomizer introduced by CodeFactor style changes

### Changed
- Updated the version of igv.js to 2.5.4

## [4.15.1]

### Added
- Display gene names in ClinVar submissions page
- Links to Varsome in variant transcripts table

### Fixed
- Small fixes to ClinVar submission form
- Gene panel page crash when old panel has no maintainers

## [4.15]

### Added
- Clinvar CNVs IGV track
- Gene panels can have maintainers
- Keep variant actions (dismissed, manual rank, mosaic, acmg, comments) upon variant re-upload
- Keep variant actions also on full case re-upload

### Fixed
- Fix the link to Ensembl for SV variants when genome build 38.
- Arrange information in columns on variant page
- Fix so that new cosmic identifier (COSV) is also acceptable #1304
- Fixed COSMIC tag in INFO (outside of CSQ) to be parses as well with `&` splitter.
- COSMIC stub URL changed to https://cancer.sanger.ac.uk/cosmic/search?q= instead.
- Updated to a version of IGV where bigBed tracks are visualized correctly
- Clinvar submission files are named according to the content (variant_data and case_data)
- Always show causatives from other cases in case overview
- Correct disease associations for gene symbol aliases that exist as separate genes
- Re-add "custom annotations" for SV variants
- The override ClinVar P/LP add-in in the Clinical Filter failed for new CSQ strings

### Changed
- Runs all CI checks in github actions

## [4.14.1]

### Fixed
- Error when variant found in loqusdb is not loaded for other case

## [4.14]

### Added
- Use github actions to run tests
- Adds CLI command to update individual alignments path
- Update HPO terms using downloaded definitions files
- Option to use alternative flask config when running `scout serve`
- Requirement to use loqusdb >= 2.5 if integrated

### Fixed
- Do not display Pedigree panel in cancer view
- Do not rely on internet connection and services available when running CI tests
- Variant loading assumes GATK if no caller set given and GATK filter status is seen in FILTER
- Pass genome build param all the way in order to get the right gene mappings for cases with build 38
- Parse correctly variants with zero frequency values
- Continue even if there are problems to create a region vcf
- STR and cancer variant navigation back to variants pages could fail

### Changed
- Improved code that sends requests to the external APIs
- Updates ranges for user ranks to fit todays usage
- Run coveralls on github actions instead of travis
- Run pip checks on github actions instead of coveralls
- For hg38 cases, change gnomAD link to point to version 3.0 (which is hg38 based)
- Show pinned or causative STR variants a bit more human readable

## [4.13.1]

### Added
### Fixed
- Typo that caused not all clinvar conflicting interpretations to be loaded no matter what
- Parse and retrieve clinvar annotations from VEP-annotated (VEP 97+) CSQ VCF field
- Variant clinvar significance shown as `not provided` whenever is `Uncertain significance`
- Phenomizer query crashing when case has no HPO terms assigned
- Fixed a bug affecting `All SNVs and INDELs` page when variants don't have canonical transcript
- Add gene name or id in cancer variant view

### Changed
- Cancer Variant view changed "Variant:Transcript:Exon:HGVS" to "Gene:Transcript:Exon:HGVS"

## [4.13]

### Added
- ClinVar SNVs track in IGV
- Add SMA view with SMN Copy Number data
- Easier to assign OMIM diagnoses from case page
- OMIM terms and specific OMIM term page

### Fixed
- Bug when adding a new gene to a panel
- Restored missing recent delivery reports
- Fixed style and links to other reports in case side panel
- Deleting cases using display_name and institute not deleting its variants
- Fixed bug that caused coordinates filter to override other filters
- Fixed a problem with finding some INS in loqusdb
- Layout on SV page when local observations without cases are present
- Make scout compatible with the new HPO definition files from `http://compbio.charite.de/jenkins/`
- General report visualization error when SNVs display names are very long


### Changed


## [4.12.4]

### Fixed
- Layout on SV page when local observations without cases are present

## [4.12.3]

### Fixed
- Case report when causative or pinned SVs have non null allele frequencies

## [4.12.2]

### Fixed
- SV variant links now take you to the SV variant page again
- Cancer variant view has cleaner table data entries for "N/A" data
- Pinned variant case level display hotfix for cancer and str - more on this later
- Cancer variants show correct alt/ref reads mirroring alt frequency now
- Always load all clinical STR variants even if a region load is attempted - index may be missing
- Same case repetition in variant local observations

## [4.12.1]

### Fixed
- Bug in variant.gene when gene has no HGVS description


## [4.12]

### Added
- Accepts `alignment_path` in load config to pass bam/cram files
- Display all phenotypes on variant page
- Display hgvs coordinates on pinned and causatives
- Clear panel pending changes
- Adds option to setup the database with static files
- Adds cli command to download the resources from CLI that scout needs
- Adds test files for merged somatic SV and CNV; as well as merged SNV, and INDEL part of #1279
- Allows for upload of OMIM-AUTO gene panel from static files without api-key

### Fixed
- Cancer case HPO panel variants link
- Fix so that some drop downs have correct size
- First IGV button in str variants page
- Cancer case activates on SNV variants
- Cases activate when STR variants are viewed
- Always calculate code coverage
- Pinned/Classification/comments in all types of variants pages
- Null values for panel's custom_inheritance_models
- Discrepancy between the manual disease transcripts and those in database in gene-edit page
- ACMG classification not showing for some causatives
- Fix bug which caused IGV.js to use hg19 reference files for hg38 data
- Bug when multiple bam files sources with non-null values are available


### Changed
- Renamed `requests` file to `scout_requests`
- Cancer variant view shows two, instead of four, decimals for allele and normal


## [4.11.1]

### Fixed
- Institute settings page
- Link institute settings to sharing institutes choices

## [4.11.0]

### Added
- Display locus name on STR variant page
- Alternative key `GNOMADAF_popmax` for Gnomad popmax allele frequency
- Automatic suggestions on how to improve the code on Pull Requests
- Parse GERP, phastCons and phyloP annotations from vep annotated CSQ fields
- Avoid flickering comment popovers in variant list
- Parse REVEL score from vep annotated CSQ fields
- Allow users to modify general institute settings
- Optionally format code automatically on commit
- Adds command to backup vital parts `scout export database`
- Parsing and displaying cancer SV variants from Manta annotated VCF files
- Dismiss cancer snv variants with cancer-specific options
- Add IGV.js UPD, RHO and TIDDIT coverage wig tracks.


### Fixed
- Slightly darker page background
- Fixed an issued with parsed conservation values from CSQ
- Clinvar submissions accessible to all users of an institute
- Header toolbar when on Clinvar page now shows institute name correctly
- Case should not always inactivate upon update
- Show dismissed snv cancer variants as grey on the cancer variants page
- Improved style of mappability link and local observations on variant page
- Convert all the GET requests to the igv view to POST request
- Error when updating gene panels using a file containing BOM chars
- Add/replace gene radio button not working in gene panels


## [4.10.1]

### Fixed
- Fixed issue with opening research variants
- Problem with coveralls not called by Travis CI
- Handle Biomart service down in tests


## [4.10.0]

### Added
- Rank score model in causatives page
- Exportable HPO terms from phenotypes page
- AMP guideline tiers for cancer variants
- Adds scroll for the transcript tab
- Added CLI option to query cases on time since case event was added
- Shadow clinical assessments also on research variants display
- Support for CRAM alignment files
- Improved str variants view : sorting by locus, grouped by allele.
- Delivery report PDF export
- New mosaicism tag option
- Add or modify individuals' age or tissue type from case page
- Display GC and allele depth in causatives table.
- Included primary reference transcript in general report
- Included partial causative variants in general report
- Remove dependency of loqusdb by utilising the CLI

### Fixed
- Fixed update OMIM command bug due to change in the header of the genemap2 file
- Removed Mosaic Tag from Cancer variants
- Fixes issue with unaligned table headers that comes with hidden Datatables
- Layout in general report PDF export
- Fixed issue on the case statistics view. The validation bars didn't show up when all institutes were selected. Now they do.
- Fixed missing path import by importing pathlib.Path
- Handle index inconsistencies in the update index functions
- Fixed layout problems


## [4.9.0]

### Added
- Improved MatchMaker pages, including visible patient contacts email address
- New badges for the github repo
- Links to [GENEMANIA](genemania.org)
- Sort gene panel list on case view.
- More automatic tests
- Allow loading of custom annotations in VCF using the SCOUT_CUSTOM info tag.

### Fixed
- Fix error when a gene is added to an empty dynamic gene panel
- Fix crash when attempting to add genes on incorrect format to dynamic gene panel
- Manual rank variant tags could be saved in a "Select a tag"-state, a problem in the variants view.
- Same case evaluations are no longer shown as gray previous evaluations on the variants page
- Stay on research pages, even if reset, next first buttons are pressed..
- Overlapping variants will now be visible on variant page again
- Fix missing classification comments and links in evaluations page
- All prioritized cases are shown on cases page


## [4.8.3]

### Added

### Fixed
- Bug when ordering sanger
- Improved scrolling over long list of genes/transcripts


## [4.8.2]

### Added

### Fixed
- Avoid opening extra tab for coverage report
- Fixed a problem when rank model version was saved as floats and not strings
- Fixed a problem with displaying dismiss variant reasons on the general report
- Disable load and delete filter buttons if there are no saved filters
- Fix problem with missing verifications
- Remove duplicate users and merge their data and activity


## [4.8.1]

### Added

### Fixed
- Prevent login fail for users with id defined by ObjectId and not email
- Prevent the app from crashing with `AttributeError: 'NoneType' object has no attribute 'message'`


## [4.8.0]

### Added
- Updated Scout to use Bootstrap 4.3
- New looks for Scout
- Improved dashboard using Chart.js
- Ask before inactivating a case where last assigned user leaves it
- Genes can be manually added to the dynamic gene list directly on the case page
- Dynamic gene panels can optionally be used with clinical filter, instead of default gene panel
- Dynamic gene panels get link out to chanjo-report for coverage report
- Load all clinvar variants with clinvar Pathogenic, Likely Pathogenic and Conflicting pathogenic
- Show transcripts with exon numbers for structural variants
- Case sort order can now be toggled between ascending and descending.
- Variants can be marked as partial causative if phenotype is available for case.
- Show a frequency tooltip hover for SV-variants.
- Added support for LDAP login system
- Search snv and structural variants by chromosomal coordinates
- Structural variants can be marked as partial causative if phenotype is available for case.
- Show normal and pathologic limits for STRs in the STR variants view.
- Institute level persistent variant filter settings that can be retrieved and used.
- export causative variants to Excel
- Add support for ROH, WIG and chromosome PNGs in case-view

### Fixed
- Fixed missing import for variants with comments
- Instructions on how to build docs
- Keep sanger order + verification when updating/reloading variants
- Fixed and moved broken filter actions (HPO gene panel and reset filter)
- Fixed string conversion to number
- UCSC links for structural variants are now separated per breakpoint (and whole variant where applicable)
- Reintroduced missing coverage report
- Fixed a bug preventing loading samples using the command line
- Better inheritance models customization for genes in gene panels
- STR variant page back to list button now does its one job.
- Allows to setup scout without a omim api key
- Fixed error causing "favicon not found" flash messages
- Removed flask --version from base cli
- Request rerun no longer changes case status. Active or archived cases inactivate on upload.
- Fixed missing tooltip on the cancer variants page
- Fixed weird Rank cell in variants page
- Next and first buttons order swap
- Added pagination (and POST capability) to cancer variants.
- Improves loading speed for variant page
- Problem with updating variant rank when no variants
- Improved Clinvar submission form
- General report crashing when dismissed variant has no valid dismiss code
- Also show collaborative case variants on the All variants view.
- Improved phenotype search using dataTables.js on phenotypes page
- Search and delete users with `email` instead of `_id`
- Fixed css styles so that multiselect options will all fit one column


## [4.7.3]

### Added
- RankScore can be used with VCFs for vcf_cancer files

### Fixed
- Fix issue with STR view next page button not doing its one job.

### Deleted
- Removed pileup as a bam viewing option. This is replaced by IGV


## [4.7.2]

### Added
- Show earlier ACMG classification in the variant list

### Fixed
- Fixed igv search not working due to igv.js dist 2.2.17
- Fixed searches for cases with a gene with variants pinned or marked causative.
- Load variant pages faster after fixing other causatives query
- Fixed mitochondrial report bug for variants without genes

## [4.7.1]

### Added

### Fixed
- Fixed bug on genes page


## [4.7.0]

### Added
- Export genes and gene panels in build GRCh38
- Search for cases with variants pinned or marked causative in a given gene.
- Search for cases phenotypically similar to a case also from WUI.
- Case variant searches can be limited to similar cases, matching HPO-terms,
  phenogroups and cohorts.
- De-archive reruns and flag them as 'inactive' if archived
- Sort cases by analysis_date, track or status
- Display cases in the following order: prioritized, active, inactive, archived, solved
- Assign case to user when user activates it or asks for rerun
- Case becomes inactive when it has no assignees
- Fetch refseq version from entrez and use it in clinvar form
- Load and export of exons for all genes, independent on refseq
- Documentation for loading/updating exons
- Showing SV variant annotations: SV cgh frequencies, gnomad-SV, local SV frequencies
- Showing transcripts mapping score in segmental duplications
- Handle requests to Ensembl Rest API
- Handle requests to Ensembl Rest Biomart
- STR variants view now displays GT and IGV link.
- Description field for gene panels
- Export exons in build 37 and 38 using the command line

### Fixed
- Fixes of and induced by build tests
- Fixed bug affecting variant observations in other cases
- Fixed a bug that showed wrong gene coverage in general panel PDF export
- MT report only shows variants occurring in the specific individual of the excel sheet
- Disable SSL certifcate verification in requests to chanjo
- Updates how intervaltree and pymongo is used to void deprecated functions
- Increased size of IGV sample tracks
- Optimized tests


## [4.6.1]

### Added

### Fixed
- Missing 'father' and 'mother' keys when parsing single individual cases


## [4.6.0]

### Added
- Description of Scout branching model in CONTRIBUTING doc
- Causatives in alphabetical order, display ACMG classification and filter by gene.
- Added 'external' to the list of analysis type options
- Adds functionality to display "Tissue type". Passed via load config.
- Update to IGV 2.

### Fixed
- Fixed alignment visualization and vcf2cytosure availability for demo case samples
- Fixed 3 bugs affecting SV pages visualization
- Reintroduced the --version cli option
- Fixed variants query by panel (hpo panel + gene panel).
- Downloaded MT report contains excel files with individuals' display name
- Refactored code in parsing of config files.


## [4.5.1]

### Added

### Fixed
- update requirement to use PyYaml version >= 5.1
- Safer code when loading config params in cli base


## [4.5.0]

### Added
- Search for similar cases from scout view CLI
- Scout cli is now invoked from the app object and works under the app context

### Fixed
- PyYaml dependency fixed to use version >= 5.1


## [4.4.1]

### Added
- Display SV rank model version when available

### Fixed
- Fixed upload of delivery report via API


## [4.4.0]

### Added
- Displaying more info on the Causatives page and hiding those not causative at the case level
- Add a comment text field to Sanger order request form, allowing a message to be included in the email
- MatchMaker Exchange integration
- List cases with empty synopsis, missing HPO terms and phenotype groups.
- Search for cases with open research list, or a given case status (active, inactive, archived)

### Fixed
- Variant query builder split into several functions
- Fixed delivery report load bug


## [4.3.3]

### Added
- Different individual table for cancer cases

### Fixed
- Dashboard collects validated variants from verification events instead of using 'sanger' field
- Cases shared with collaborators are visible again in cases page
- Force users to select a real institute to share cases with (actionbar select fix)


## [4.3.2]

### Added
- Dashboard data can be filtered using filters available in cases page
- Causatives for each institute are displayed on a dedicated page
- SNVs and and SVs are searchable across cases by gene and rank score
- A more complete report with validated variants is downloadable from dashboard

### Fixed
- Clinsig filter is fixed so clinsig numerical values are returned
- Split multi clinsig string values in different elements of clinsig array
- Regex to search in multi clinsig string values or multi revstat string values
- It works to upload vcf files with no variants now
- Combined Pileup and IGV alignments for SVs having variant start and stop on the same chromosome


## [4.3.1]

### Added
- Show calls from all callers even if call is not available
- Instructions to install cairo and pango libs from WeasyPrint page
- Display cases with number of variants from CLI
- Only display cases with number of variants above certain treshold. (Also CLI)
- Export of verified variants by CLI or from the dashboard
- Extend case level queries with default panels, cohorts and phenotype groups.
- Slice dashboard statistics display using case level queries
- Add a view where all variants for an institute can be searched across cases, filtering on gene and rank score. Allows searching research variants for cases that have research open.

### Fixed
- Fixed code to extract variant conservation (gerp, phyloP, phastCons)
- Visualization of PDF-exported gene panels
- Reintroduced the exon/intron number in variant verification email
- Sex and affected status is correctly displayed on general report
- Force number validation in SV filter by size
- Display ensembl transcripts when no refseq exists


## [4.3.0]

### Added
- Mosaicism tag on variants
- Show and filter on SweGen frequency for SVs
- Show annotations for STR variants
- Show all transcripts in verification email
- Added mitochondrial export
- Adds alternative to search for SVs shorter that the given length
- Look for 'bcftools' in the `set` field of VCFs
- Display digenic inheritance from OMIM
- Displays what refseq transcript that is primary in hgnc

### Fixed

- Archived panels displays the correct date (not retroactive change)
- Fixed problem with waiting times in gene panel exports
- Clinvar fiter not working with human readable clinsig values

## [4.2.2]

### Fixed
- Fixed gene panel create/modify from CSV file utf-8 decoding error
- Updating genes in gene panels now supports edit comments and entry version
- Gene panel export timeout error

## [4.2.1]

### Fixed
- Re-introduced gene name(s) in verification email subject
- Better PDF rendering for excluded variants in report
- Problem to access old case when `is_default` did not exist on a panel


## [4.2.0]

### Added
- New index on variant_id for events
- Display overlapping compounds on variants view

### Fixed
- Fixed broken clinical filter


## [4.1.4]

### Added
- Download of filtered SVs

### Fixed
- Fixed broken download of filtered variants
- Fixed visualization issue in gene panel PDF export
- Fixed bug when updating gene names in variant controller


## [4.1.3]

### Fixed
- Displays all primary transcripts


## [4.1.2]

### Added
- Option add/replace when updating a panel via CSV file
- More flexible versioning of the gene panels
- Printing coverage report on the bottom of the pdf case report
- Variant verification option for SVs
- Logs uri without pwd when connecting
- Disease-causing transcripts in case report
- Thicker lines in case report
- Supports HPO search for cases, both terms or if described in synopsis
- Adds sanger information to dashboard

### Fixed
- Use db name instead of **auth** as default for authentication
- Fixes so that reports can be generated even with many variants
- Fixed sanger validation popup to show individual variants queried by user and institute.
- Fixed problem with setting up scout
- Fixes problem when exac file is not available through broad ftp
- Fetch transcripts for correct build in `adapter.hgnc_gene`

## [4.1.1]
- Fix problem with institute authentication flash message in utils
- Fix problem with comments
- Fix problem with ensembl link


## [4.1.0]

### Added
- OMIM phenotypes to case report
- Command to download all panel app gene panels `scout load panel --panel-app`
- Links to genenames.org and omim on gene page
- Popup on gene at variants page with gene information
- reset sanger status to "Not validated" for pinned variants
- highlight cases with variants to be evaluated by Sanger on the cases page
- option to point to local reference files to the genome viewer pileup.js. Documented in `docs.admin-guide.server`
- option to export single variants in `scout export variants`
- option to load a multiqc report together with a case(add line in load config)
- added a view for searching HPO terms. It is accessed from the top left corner menu
- Updates the variants view for cancer variants. Adds a small cancer specific filter for known variants
- Adds hgvs information on cancer variants page
- Adds option to update phenotype groups from CLI

### Fixed
- Improved Clinvar to submit variants from different cases. Fixed HPO terms in casedata according to feedback
- Fixed broken link to case page from Sanger modal in cases view
- Now only cases with non empty lists of causative variants are returned in `adapter.case(has_causatives=True)`
- Can handle Tumor only samples
- Long lists of HGNC symbols are now possible. This was previously difficult with manual, uploaded or by HPO search when changing filter settings due to GET request limitations. Relevant pages now use POST requests. Adds the dynamic HPO panel as a selection on the gene panel dropdown.
- Variant filter defaults to default panels also on SV and Cancer variants pages.

## [4.0.0]

### WARNING ###

This is a major version update and will require that the backend of pre releases is updated.
Run commands:

```
$scout update genes
$scout update hpo
```

- Created a Clinvar submission tool, to speed up Clinvar submission of SNVs and SVs
- Added an analysis report page (html and PDF format) containing phenotype, gene panels and variants that are relevant to solve a case.

### Fixed
- Optimized evaluated variants to speed up creation of case report
- Moved igv and pileup viewer under a common folder
- Fixed MT alignment view pileup.js
- Fixed coordinates for SVs with start chromosome different from end chromosome
- Global comments shown across cases and institutes. Case-specific variant comments are shown only for that specific case.
- Links to clinvar submitted variants at the cases level
- Adapts clinvar parsing to new format
- Fixed problem in `scout update user` when the user object had no roles
- Makes pileup.js use online genome resources when viewing alignments. Now any instance of Scout can make use of this functionality.
- Fix ensembl link for structural variants
- Works even when cases does not have `'madeline_info'`
- Parses Polyphen in correct way again
- Fix problem with parsing gnomad from VEP

### Added
- Added a PDF export function for gene panels
- Added a "Filter and export" button to export custom-filtered SNVs to CSV file
- Dismiss SVs
- Added IGV alignments viewer
- Read delivery report path from case config or CLI command
- Filter for spidex scores
- All HPO terms are now added and fetched from the correct source (https://github.com/obophenotype/human-phenotype-ontology/blob/master/hp.obo)
- New command `scout update hpo`
- New command `scout update genes` will fetch all the latest information about genes and update them
- Load **all** variants found on chromosome **MT**
- Adds choice in cases overview do show as many cases as user like

### Removed
- pileup.min.js and pileup css are imported from a remote web location now
- All source files for HPO information, this is instead fetched directly from source
- All source files for gene information, this is instead fetched directly from source

## [3.0.0]
### Fixed
- hide pedigree panel unless it exists

## [1.5.1] - 2016-07-27
### Fixed
- look for both ".bam.bai" and ".bai" extensions

## [1.4.0] - 2016-03-22
### Added
- support for local frequency through loqusdb
- bunch of other stuff

## [1.3.0] - 2016-02-19
### Fixed
- Update query-phenomizer and add username/password

### Changed
- Update the way a case is checked for rerun-status

### Added
- Add new button to mark a case as "checked"
- Link to clinical variants _without_ 1000G annotation

## [1.2.2] - 2016-02-18
### Fixed
- avoid filtering out variants lacking ExAC and 1000G annotations

## [1.1.3] - 2015-10-01
### Fixed
- persist (clinical) filter when clicking load more
- fix #154 by robustly setting clinical filter func. terms

## [1.1.2] - 2015-09-07
### Fixed
- avoid replacing coverage report with none
- update SO terms, refactored

## [1.1.1] - 2015-08-20
### Fixed
- fetch case based on collaborator status (not owner)

## [1.1.0] - 2015-05-29
### Added
- link(s) to SNPedia based on RS-numbers
- new Jinja filter to "humanize" decimal numbers
- show gene panels in variant view
- new Jinja filter for decoding URL encoding
- add indicator to variants in list that have comments
- add variant number threshold and rank score threshold to load function
- add event methods to mongo adapter
- add tests for models
- show badge "old" if comment was written for a previous analysis

### Changed
- show cDNA change in transcript summary unless variant is exonic
- moved compounds table further up the page
- show dates for case uploads in ISO format
- moved variant comments higher up on page
- updated documentation for pages
- read in coverage report as blob in database and serve directly
- change ``OmimPhenotype`` to ``PhenotypeTerm``
- reorganize models sub-package
- move events (and comments) to separate collection
- only display prev/next links for the research list
- include variant type in breadcrumbs e.g. "Clinical variants"

### Removed
- drop dependency on moment.js

### Fixed
- show the same level of detail for all frequencies on all pages
- properly decode URL encoded symbols in amino acid/cDNA change strings
- fixed issue with wipe permissions in MongoDB
- include default gene lists in "variants" link in breadcrumbs

## [1.0.2] - 2015-05-20
### Changed
- update case fetching function

### Fixed
- handle multiple cases with same id

## [1.0.1] - 2015-04-28
### Fixed
- Fix building URL parameters in cases list Vue component

## [1.0.0] - 2015-04-12
Codename: Sara Lund

![Release 1.0](artwork/releases/release-1-0.jpg)

### Added
- Add email logging for unexpected errors
- New command line tool for deleting case

### Changed
- Much improved logging overall
- Updated documentation/usage guide
- Removed non-working IGV link

### Fixed
- Show sample display name in GT call
- Various small bug fixes
- Make it easier to hover over popups

## [0.0.2-rc1] - 2015-03-04
### Added
- add protein table for each variant
- add many more external links
- add coverage reports as PDFs

### Changed
- incorporate user feedback updates
- big refactor of load scripts

## [0.0.2-rc2] - 2015-03-04
### Changes
- add gene table with gene description
- reorganize inheritance models box

### Fixed
- avoid overwriting gene list on "research" load
- fix various bugs in external links

## [0.0.2-rc3] - 2015-03-05
### Added
- Activity log feed to variant view
- Adds protein change strings to ODM and Sanger email

### Changed
- Extract activity log component to macro

### Fixes
- Make Ensembl transcript links use archive website<|MERGE_RESOLUTION|>--- conflicted
+++ resolved
@@ -12,11 +12,8 @@
 - Display dismissed variants comments on general case report
 - Modify ACMG pathogenicity impact (most commonly PVS1, PS3) based on strength of evidence with lab director's professional judgement
 - REViewer button on STR variant page
-<<<<<<< HEAD
+- Alamut institution parameter in institute settings for Alamut Visual Plus software
 - Support for nf-core/rnafusion reports
-=======
-- Alamut institution parameter in institute settings for Alamut Visual Plus software
->>>>>>> 46e80f77
 ### Changed
 - Display chrY for sex unknown
 - Deprecate legacy scout_load() method API call.
