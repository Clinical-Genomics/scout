--- conflicted
+++ resolved
@@ -16,12 +16,9 @@
 - Enforce same individual ids, display names and affected status when updating a case
 - Display and download HPO gene panels' gene in italics
 - Improved documentation for connecting to loqusdb instances (including loqusdbapi)
-<<<<<<< HEAD
+- A faster-built and lighter Docker image
 - Upgraded igv.js to version 2.10 (exon number support)
 - GenCode v.38 comprehensive gene track (selectable from igv settings)
-=======
-- A faster-built and lighter Docker image
->>>>>>> 4f1df0ce
 ### Fixed
 - Use of deprecated TextField after the upgrade of WTF to v3.0
 - Freeze to WTForms to version < 3
