# Change Log
All notable changes to this project will be documented in this file.
This project adheres to [Semantic Versioning](http://semver.org/).

About changelog [here](https://keepachangelog.com/en/1.0.0/)

## [unreleased]
### Added
- Revel score, Revel rank score and SpliceAI values are also displayed in Causatives and Validated variants tables
### Fixed
- Command line crashing with error when updating a user that doesn't exist
- Thaw coloredlogs - 15.0.1 restores errorhandler issue
- Thaw crypography - current base image and library version allow Docker builds
- Missing delete icons on phenomodels page
<<<<<<< HEAD
- Round CADD values with many decimals on causatives and validated variants pages
=======
- Missing cryptography lib error while running Scout container on an ARM processor
>>>>>>> 04313458

## [4.75]
### Added
- Hovertip to gene panel names with associated genes in variant view, when variant covers more than one gene
- Tests for panel to genes
- Download of Orphadata en_product6 and en_product4 from CLI
- Parse and save `database_found` key/values for RNA fusion variants
- Added fusion_score, ffpm, split_reads, junction_reads and fusion_caller to the list of filters on RNA fusion variants page
- Renamed the function `get_mei_info` to `set_mei_info` to be consistent with the other functions
- Fixed removing None key/values from parsed variants
### Changed
- Allow use of projections when retrieving gene panels
- Do not save custom images as binary data into case and variant database documents
- Retrieve and display case and variant custom images using image's saved path
- Cases are activated by viewing FSHD and SMA reports
- Split multi-gene SNV variants into single genes when submitting to Matchmaker Exchange
- Alamut links also on the gene level, using transcript and HGVS: better for indels. Keep variant link for missing HGVS
- Thaw WTForms - explicitly coerce form decimal field entries when filters fetched from db
### Fixed
- Removed some extra characters from top of general report left over from FontAwsome fix
- Do not save fusion variants-specific key/values in other types of variants
- Alamut link for MT variants in build 38
- Convert RNA fusions variants `tool_hits` and `fusion_score` keys from string to numbers
- Fix genotype reference and alternative sequencing depths defaulting to -1 when values are 0
- DecimalFields were limited to two decimal places for several forms - lifting restrictions on AF, CADD etc.

## [4.74.1]
### Changed
- Parse and save into database also OMIM terms not associated to genes
### Fixed
- BioNano API FSHD report requests are GET in Access 1.8, were POST in 1.7
- Update more FontAwesome icons to avoid Pro icons
- Test if files still exist before attempting to load research variants
- Parsing of genotypes error, resulting in -1 values when alt or ref read depths are 0

## [4.74]
### Added
- SNVs and Indels, MEI and str variants genes have links to Decipher
- An `owner + case display name` index for cases database collection
- Test and fixtures for RNA fusion case page
- Load and display fusion variants from VCF files as the other variant types
- Option to update case document with path to mei variants (clinical and research)
### Changed
- Details on variant type and category for audit filters on case general report
- Enable Gens CN profile button also in somatic case view
- Fix case of analysis type check for Gens analysis button - only show for WGS
### Fixed
- loqusdb table no longer has empty row below each loqusid
- MatchMaker submission details page crashing because of change in date format returned by PatientMatcher
- Variant external links buttons style does not change color when visited
- Hide compounds with compounds follow filter for region or function would fail for variants in multiple genes
- Updated FontAwesome version to fix missing icons

## [4.73]
### Added
- Shortcut button for HPO panel MEI variants from case page
- Export managed variants from CLI
### Changed
- STRs visualization on case panel to emphasize abnormal repeat count and associated condition
- Removed cytoband column from STRs variant view on case report
- More long integers formatted with thin spaces, and copy to clipboard buttons added
### Fixed
- OMIM table is scrollable if higher than 700px on SV page
- Pinned variants validation badge is now red for false positives.
- Case display name defaulting to case ID when `family_name` or `display_name` are missing from case upload config file
- Expanded menu visible at screen sizes below 1000px now has background color
- The image in ClinVar howto-modal is now responsive
- Clicking on a case in case groups when case was already removed from group in another browser tab
- Page crashing when saving filters for mei variants
- Link visited color of images

## [4.72.4]
### Changed
- Automatic test mongod version increased to v7
### Fixed
- GnomAD now defaults to hg38 - change build 37 links accordingly

## [4.72.3]
### Fixed
- Somatic general case report small variant table can crash with unclassified variants

## [4.72.2]
### Changed
- A gunicorn maxrequests parameter for Docker server image - default to 1200
- STR export limit increased to 500, as for other variants
- Prevent long number wrapping and use thin spaces for separation, as per standards from SI, NIST, IUPAC, BIPM.
- Speed up case retrieval and lower memory use by projecting case queries
- Make relatedness check fails stand out a little more to new users
- Speed up case retrieval and lower memory use by projecting case queries
- Speed up variant pages by projecting only the necessary keys in disease collection query
### Fixed
- Huge memory use caused by cases and variants pages pulling complete disease documents from DB
- Do not include genes fetched from HPO terms when loading diseases
- Consider the renamed fields `Approved Symbol` -> `Approved Gene Symbol` and `Gene Symbols` -> `Gene/Locus And Other Related Symbols` when parsing OMIM terms from genemap2.txt file

## [4.72.1]
### Fixed
- Jinja filter that renders long integers
- Case cache when looking for causatives in other cases causing the server to hang

## [4.72]
### Added
- A GitHub action that checks for broken internal links in docs pages
- Link validation settings in mkdocs.yml file
- Load and display full RNA alignments on alignment viewer
- Genome build check when loading a case
- Extend event index to previous causative variants and always load them
### Fixed
- Documentation nav links for a few documents
- Slightly extended the BioNano Genomics Access integration docs
- Loading of SVs when VCF is missing the INFO.END field but has INFO.SVLEN field
- Escape protein sequence name (if available) in case general report to render special characters correctly
- CaseS HPO term searches for multiple terms works independent of order
- CaseS search regexp should not allow backslash
- CaseS cohort tags can contain whitespace and still match
- Remove diagnoses from cases even if OMIM term is not found in the database
- Parsing of disease-associated genes
- Removed an annoying warning while updating database's disease terms
- Displaying custom case images loaded with scout version <= 4.71
- Use pydantic version >=2 in requirements.txt file
### Changed
- Column width adjustment on caseS page
- Use Python 3.11 in tests
- Update some github actions
- Upgraded Pydantic to version 2
- Case validation fails on loading when associated files (alignments, VCFs and reports) are not present on disk
- Case validation fails on loading when custom images have format different then ["gif", "svg", "png", "jpg", "jpeg"]
- Custom images keys `case` and `str` in case config yaml file are renamed to `case_images` and `str_variants_images`
- Simplify and speed up case general report code
- Speed up case retrieval in case_matching_causatives
- Upgrade pymongo to version 4
- When updating disease terms, check that all terms are consistent with a DiseaseTerm model before dropping the old collection
- Better separation between modules loading HPO terms and diseases
- Deleted unused scout.build.phenotype module
- Stricter validation of mandatory genome build key when loading a case. Allowed values are ['37','38',37,38]
- Improved readability of variants length and coordinates on variantS pages

## [4.71]
### Added
- Added Balsamic keys for SweGen and loqusdb local archive frequecies, SNV and SV
- New filter option for Cancer variantS: local archive RD loqusdb
- Show annotated observations on SV variantS view, also for cancer somatic SVs
- Revel filter for variantS
- Show case default panel on caseS page
- CADD filter for Cancer Somatic SNV variantS - show score
- SpliceAI-lookup link (BROAD, shows SpliceAI and Pangolin) from variant page
- BioNano Access server API - check projects, samples and fetch FSHD reports
### Fixed
- Name of reference genome build for RNA for compatibility with IGV locus search change
- Howto to run the Docker image on Mac computers in `admin-guide/containers/container-deploy.md`
- Link to Weasyprint installation howto in README file
- Avoid filling up disk by creating a reduced VCF file for every variant that is visualized
- Remove legacy incorrectly formatted CODEOWNERS file
- Restrain variant_type requests to variantS views to "clinical" or "research"
- Visualization of cancer variants where cancer case has no affected individual
- ProteinPaint gene link (small StJude API change)
- Causative MEI variant link on causatives page
- Bionano access api settings commented out by default in Scout demo config file.
- Do not show FSHD button on freshly loaded cases without bionano_access individuals
- Truncate long variants' HGVS on causative/Clinically significant and pinned variants case panels
### Changed
- Remove function call that tracks users' browser version
- Include three more splice variant SO terms in clinical filter severe SO terms
- Drop old HPO term collection only after parsing and validation of new terms completes
- Move score to own column on Cancer Somatic SNV variantS page
- Refactored a few complex case operations, breaking out sub functionalities

## [4.70]
### Added
- Download a list of Gene Variants (max 500) resulting from SNVs and Indels search
- Variant PubMed link to search for gene symbol and any aliases
### Changed
- Clearer gnomAD values in Variants page
### Fixed
- CaseS page uniform column widths
- Include ClinVar variants into a scrollable div element on Case page
- `canonical_transcript` variable not initialized in get_hgvs function (server.blueprints.institutes.controllers.py)
- Catch and display any error while importing Phenopacket info
- Modified Docker files to use python:3.8-slim-bullseye to prevent gunicorn workers booting error

## [4.69]
### Added
- ClinVar submission howto available also on Case page
- Somatic score and filtering for somatic SV callers, if available
- Show caller as a tooltip on variantS list
### Fixed
- Crash when attempting to export phenotype from a case that had never had phenotypes
- Aesthetic fix to Causative and Pinned Variants on Case page
- Structural inconsistency for ClinVar Blueprint templates
- Updated igv.js to 2.15.8 to fix track default color bug
- Fixed release versions for actions.
- Freeze tornado below 6.3.0 for compatibility with livereload 2.6.3
- Force update variants count on case re-upload
- IGV locus search not working - add genome reference id
- Pin links to MEI variants should end up on MEI not SV variant view
- Load also matching MEI variants on forced region load
- Allow excluding MEI from case variant deletion
- Fixed the name of the assigned user when the internal user ID is different from the user email address
- Gene variantS should display gene function, region and full hgvs
### Changed
- FontAwesome integrity check fail (updated resource)
- Removed ClinVar API validation buttons in favour of direct API submission
- Improved layout of Institute settings page
- ClinVar API key and allowed submitters are set in the Institute settings page


## [4.68]
### Added
- Rare Disease Mobile Element Insertion variants view
### Changed
- Updated igv.js to 2.15.6
### Fixed
- Docker stage build pycairo.
- Restore SNV and SV rank models versions on Causatives and Verified pages
- Saving `REVEL_RANKSCORE` value in a field named `revel` in variants database documents

## [4.67]
### Added
- Prepare to filter local SV frequency
### Changed
- Speed up instituteS page loading by refactoring cases/institutes query
- Clinical Filter for SVs includes `splice_polypyrimidine_tract_variant` as a severe consequence
- Clinical Filter for SVs includes local variant frequency freeze ("old") for filtering, starting at 30 counts
- Speed up caseS page loading by adding status to index and refactoring totals count
- HPO file parsing is updated to reflect that HPO have changed a few downloadable file formats with their 230405 release.
### Fixed
- Page crashing when a user tries to edit a comment that was removed
- Warning instead of crashed page when attempting to retrieve a non-existent Phenopacket
- Fixed StJude ProteinPaint gene link (URL change)
- Freeze of werkzeug library to version<2.3 to avoid problems resulting from the consequential upgrade of the Flask lib
- Huge list of genes in case report for megabases-long structural variants.
- Fix displaying institutes without associated cases on institutes page
- Fix default panel selection on SVs in cancer case report

## [4.66]
### Changed
- Moved Phenomodels code under a dedicated blueprint
- Updated the instructions to load custom case report under admin guide
- Keep variants filter window collapsed except when user expands it to filter
### Added
- A summary table of pinned variants on the cancer case general report
- New openable matching causatives and managed variants lists for default gene panels only for convenience
### Fixed
- Gens structural variant page link individual id typo

## [4.65.2]
### Fixed
- Generating general case report with str variants containing comments

## [4.65.1]
### Fixed
- Visibility of `Gene(s)` badges on SV VariantS page
- Hide dismiss bar on SV page not working well
- Delivery report PDF download
- Saving Pipeline version file when loading a case
- Backport compatible import of importlib metadata for old python versions (<3.8)

## [4.65]
### Added
- Option to mark a ClinVar submission as submitted
- Docs on how to create/update the PanelApp green genes as a system admin
- `individual_id`-parameter to both Gens links
- Download a gene panel in TXT format from gene panel page
- Panel gene comments on variant page: genes in panels can have comments that describe the gene in a panel context
### Changed
- Always show each case category on caseS page, even if 0 cases in total or after current query
- Improved sorting of ClinVar submissions
- Pre-populate SV type select in ClinVar submission form, when possible
- Show comment badges in related comments tables on general report
- Updated version of several GitHub actions
- Migrate from deprecated `pkg_resources` lib to `importlib_resources`
- Dismiss bar on variantS pages is thinner.
- Dismiss bar on variantS pages can be toggled open or closed for the duration of a login session.
### Fixed
- Fixed Sanger order / Cancel order modal close buttons
- Visibility of SV type in ClinVar submission form
- Fixed a couple of creations where now was called twice, so updated_at and created_at could differ
- Deprecated Ubuntu version 18.04 in one GitHub action
- Panels that have been removed (hidden) should not be visible in views where overlapping gene panels for genes are shown
- Gene panel test pointing to the right function

## [4.64]
### Added
- Create/Update a gene panel containing all PanelApp green genes (`scout update panelapp-green -i <cust_id>`)
- Links for ACMG pathogenicity impact modification on the ACMG classification page
### Changed
- Open local observation matching cases in new windows
### Fixed
- Matching manual ranked variants are now shown also on the somatic variant page
- VarSome links to hg19/GRCh37
- Managed variants filter settings lost when navigating to additional pages
- Collect the right variant category after submitting filter form from research variantS page
- Beacon links are templated and support variants in genome build 38

## [4.63]
### Added
- Display data sharing info for ClinVar, Matchmaker Exchange and Beacon in a dedicated column on Cases page
- Test for `commands.download.omim.print_omim`
- Display dismissed variants comments on general case report
- Modify ACMG pathogenicity impact (most commonly PVS1, PS3) based on strength of evidence with lab director's professional judgement
- REViewer button on STR variant page
- Alamut institution parameter in institute settings for Alamut Visual Plus software
- Added Manual Ranks Risk Factor, Likely Risk Factor and Uncertain Risk Factor
- Display matching manual ranks from previous cases the user has access to on VariantS and Variant pages
- Link to gnomAD gene SVs v2.1 for SV variants with gnomAD frequency
- Support for nf-core/rnafusion reports
### Changed
- Display chrY for sex unknown
- Deprecate legacy scout_load() method API call.
- Message shown when variant tag is updated for a variant
- When all ACMG classifications are deleted from a variant, the current variant classification status is also reset.
- Refactored the functions that collect causative variants
- Removed `scripts/generate_test_data.py`
### Fixed
- Default IGV tracks (genes, ClinVar, ClinVar CNVs) showing even if user unselects them all
- Freeze Flask-Babel below v3.0 due to issue with a locale decorator
- Thaw Flask-Babel and fix according to v3 standard. Thank you @TkTech!
- Show matching causatives on somatic structural variant page
- Visibility of gene names and functional annotations on Causatives/Verified pages
- Panel version can be manually set to floating point numbers, when modified
- Causatives page showing also non-causative variants matching causatives in other cases
- ClinVar form submission for variants with no selected transcript and HGVS
- Validating and submitting ClinVar objects not containing both Variant and Casedata info

## [4.62.1]
### Fixed
- Case page crashing when adding a case to a group without providing a valid case name

## [4.62]
### Added
- Validate ClinVar submission objects using the ClinVar API
- Wrote tests for case and variant API endpoints
- Create ClinVar submissions from Scout using the ClinVar API
- Export Phenopacket for affected individual
- Import Phenopacket from JSON file or Phenopacket API backend server
- Use the new case name option for GENS requests
- Pre-validate refseq:HGVS items using VariantValidator in ClinVar submission form
### Fixed
- Fallback for empty alignment index for REViewer service
- Source link out for MIP 11.1 reference STR annotation
- Avoid duplicate causatives and pinned variants
- ClinVar clinical significance displays only the ACMG terms when user selects ACMG 2015 as assertion criteria
- Spacing between icon and text on Beacon and MatchMaker links on case page sidebar
- Truncate IDs and HGVS representations in ClinVar pages if longer than 25 characters
- Update ClinVar submission ID form
- Handle connection timeout when sending requests requests to external web services
- Validate any ClinVar submission regardless of its status
- Empty Phenopackets import crashes
- Stop Spinner on Phenopacket JSON download
### Changed
- Updated ClinVar submission instructions

## [4.61.1]
### Fixed
- Added `UMLS` as an option of `Condition ID type` in ClinVar Variant downloaded files
- Missing value for `Condition ID type` in ClinVar Variant downloaded files
- Possibility to open, close or delete a ClinVar submission even if it doesn't have an associated name
- Save SV type, ref and alt n. copies to exported ClinVar files
- Inner and outer start and stop SV coordinates not exported in ClinVar files
- ClinVar submissions page crashing when SV files don't contain breakpoint exact coordinates
- Align OMIM diagnoses with delete diagnosis button on case page
- In ClinVar form, reset condition list and customize help when condition ID changes

## [4.61]
### Added
- Filter case list by cases with variants in ClinVar submission
- Filter case list by cases containing RNA-seq data - gene_fusion_reports and sample-level tracks (splice junctions and RNA coverage)
- Additional case category `Ignored`, to be used for cases that don't fall in the existing 'inactive', 'archived', 'solved', 'prioritized' categories
- Display number of cases shown / total number of cases available for each category on Cases page
- Moved buttons to modify case status from sidebar to main case page
- Link to Mutalyzer Normalizer tool on variant's transcripts overview to retrieve official HVGS descriptions
- Option to manually load RNA MULTIQC report using the command `scout load report -t multiqc_rna`
- Load RNA MULTIQC automatically for a case if config file contains the `multiqc_rna` key/value
- Instructions in admin-guide on how to load case reports via the command line
- Possibility to filter RD variants by a specific genotype call
- Distinct colors for different inheritance models on RD Variant page
- Gene panels PDF export with case variants hits by variant type
- A couple of additional README badges for GitHub stats
- Upload and display of pipeline reference info and executable version yaml files as custom reports
- Testing CLI on hasta in PR template
### Changed
- Instructions on how to call dibs on scout-stage server in pull request template
- Deprecated CLI commands `scout load <delivery_report, gene_fusion_report, coverage_qc_report, cnv_report>` to replace them with command `scout load report -t <report type>`
- Refactored code to display and download custom case reports
- Do not export `Assertion method` and `Assertion method citation` to ClinVar submission files according to changes to ClinVar's submission spreadsheet templates.
- Simplified code to create and download ClinVar CSV files
- Colorize inheritance models badges by category on VariantS page
- `Safe variants matching` badge more visible on case page
### Fixed
- Non-admin users saving institute settings would clear loqusdb instance selection
- Layout of variant position, cytoband and type in SV variant summary
- Broken `Build Status - GitHub badge` on GitHub README page
- Visibility of text on grey badges in gene panels PDF exports
- Labels for dashboard search controls
- Dark mode visibility for ClinVar submission
- Whitespaces on outdated panel in extent report

## [4.60]
### Added
- Mitochondrial deletion signatures (mitosign) can be uploaded and shown with mtDNA report
- A `Type of analysis` column on Causatives and Validated variants pages
- List of "safe" gene panels available for matching causatives and managed variants in institute settings, to avoid secondary findings
- `svdb_origin` as a synonym for `FOUND_IN` to complement `set` for variants found by all callers
### Changed
- Hide removed gene panels by default in panels page
- Removed option for filtering cancer SVs by Tumor and Normal alt AF
- Hide links to coverage report from case dynamic HPO panel if cancer analysis
- Remove rerun emails and redirect users to the analysis order portal instead
- Updated clinical SVs igv.js track (dbVar) and added example of external track from `https://trackhubregistry.org/`
- Rewrote the ClinVar export module to simplify and add one variant at the time
- ClinVar submissions with phenotype conditions from: [OMIM, MedGen, Orphanet, MeSH, HP, MONDO]
### Fixed
- If trying to load a badly formatted .tsv file an error message is displayed.
- Avoid showing case as rerun when first attempt at case upload failed
- Dynamic autocomplete search not working on phenomodels page
- Callers added to variant when loading case
- Now possible to update managed variant from file without deleting it first
- Missing preselected chromosome when editing a managed variant
- Preselected variant type and subtype when editing a managed variant
- Typo in dbVar ClinVar track, hg19


## [4.59]
### Added
- Button to go directly to HPO SV filter variantS page from case
- `Scout-REViewer-Service` integration - show `REViewer` picture if available
- Link to HPO panel coverage overview on Case page
- Specify a confidence threshold (green|amber|red) when loading PanelApp panels
- Functional annotations in variants lists exports (all variants)
- Cancer/Normal VAFs and COSMIC ids in in variants lists exports (cancer variants)
### Changed
- Better visualization of regional annotation for long lists of genes in large SVs in Variants tables
- Order of cells in variants tables
- More evident links to gene coverage from Variant page
- Gene panels sorted by display name in the entire Case page
- Round CADD and GnomAD values in variants export files
### Fixed
- HPO filter button on SV variantS page
- Spacing between region|function cells in SVs lists
- Labels on gene panel Chanjo report
- Fixed ambiguous duplicated response headers when requesting a BAM file from /static
- Visited color link on gene coverage button (Variant page)

## [4.58.1]
### Fixed
- Case search with search strings that contain characters that can be escaped

## [4.58]
### Added
- Documentation on how to create/update PanelApp panels
- Add filter by local observations (archive) to structural variants filters
- Add more splicing consequences to SO term definitions
- Search for a specific gene in all gene panels
- Institute settings option to force show all variants on VariantS page for all cases of an institute
- Filter cases by validation pending status
- Link to The Clinical Knowledgebase (CKB) (https://ckb.jax.org/) in cancer variant's page
### Fixed
- Added a not-authorized `auto-login` fixture according to changes in Flask-Login 0.6.2
- Renamed `cache_timeout` param name of flask.send_file function to `max_age` (Flask 2.2 compliant)
- Replaced deprecated `app.config["JSON_SORT_KEYS"]` with app.json.sort_keys in app settings
- Bug in gene variants page (All SNVs and INDELs) when variant gene doesn't have a hgnc id that is found in the database
- Broken export of causatives table
- Query for genes in build 38 on `Search SNVs and INDELs` page
- Prevent typing special characters `^<>?!=\/` in case search form
- Search matching causatives also among research variants in other cases
- Links to variants in Verified variants page
- Broken filter institute cases by pinned gene
- Better visualization of long lists of genes in large SVs on Causative and Verified Variants page
- Reintroduced missing button to export Causative variants
- Better linking and display of matching causatives and managed variants
- Reduced code complexity in `scout/parse/variant/variant.py`
- Reduced complexity of code in `scout/build/variant/variant.py`

### Changed
- State that loqusdb observation is in current case if observations count is one and no cases are shown
- Better pagination and number of variants returned by queries in `Search SNVs and INDELs` page
- Refactored and simplified code used for collecting gene variants for `Search SNVs and INDELs` page
- Fix sidebar panel icons in Case view
- Fix panel spacing in Case view
- Removed unused database `sanger_ordered` and `case_id,category,rank_score` indexes (variant collection)
- Verified variants displayed in a dedicated page reachable from institute sidebar
- Unified stats in dashboard page
- Improved gene info for large SVs and cancer SVs
- Remove the unused `variant.str_variant` endpoint from variant views
- Easier editing of HPO gene panel on case page
- Assign phenotype panel less cramped on Case page
- Causatives and Verified variants pages to use the same template macro
- Allow hyphens in panel names
- Reduce resolution of example images
- Remove some animations in web gui which where rendered slow


## [4.57.4]
### Fixed
- Parsing of variant.FORMAT "DR" key in parse variant file

## [4.57.3]
### Fixed
- Export of STR verified variants
- Do not download as verified variants first verified and then reset to not validated
- Avoid duplicated lines in downloaded verified variants reflecting changes in variant validation status

## [4.57.2]
### Fixed
- Export of verified variants when variant gene has no transcripts
- HTTP 500 when visiting a the details page for a cancer variant that had been ranked with genmod

## [4.57.1]
### Fixed
- Updating/replacing a gene panel from file with a corrupted or malformed file

## [4.57]
### Added
- Display last 50 or 500 events for a user in a timeline
- Show dismiss count from other cases on matching variantS
- Save Beacon-related events in events collection
- Institute settings allow saving multiple loqusdb instances for one institute
- Display stats from multiple instances of loqusdb on variant page
- Display date and frequency of obs derived from count of local archive observations from MIP11 (requires fix in MIP)
### Changed
- Prior ACMG classifications view is no longer limited by pathogenicity
### Fixed
- Visibility of Sanger ordered badge on case page, light mode
- Some of the DataTables tables (Phenotypes and Diagnoses pages) got a bit dark in dark mode
- Remove all redundancies when displaying timeline events (some events are saved both as case-related and variant-related)
- Missing link in saved MatchMaker-related events
- Genes with mixed case gene symbols missing in PanelApp panels
- Alignment of elements on the Beacon submission modal window
- Locus info links from STR variantS page open in new browser tabs

## [4.56]
### Added
- Test for PanelApp panels loading
- `panel-umi` tag option when loading cancer analyses
### Changed
- Black text to make comments more visible in dark mode
- Loading PanelApp panels replaces pre-existing panels with same version
- Removed sidebar from Causatives page - navigation is available on the top bar for now
- Create ClinVar submissions from pinned variants list in case page
- Select which pinned variants will be included in ClinVar submission documents
### Fixed
- Remove a:visited css style from all buttons
- Update of HPO terms via command line
- Background color of `MIXED` and `PANEL-UMI` sequencing types on cases page
- Fixed regex error when searching for cases with query ending with `\ `
- Gene symbols on Causatives page lighter in dark mode
- SpliceAI tooltip of multigene variants

## [4.55]
### Changed
- Represent different tumor samples as vials in cases page
- Option to force-update the OMIM panel
### Fixed
- Low tumor purity badge alignment in cancer samples table on cancer case view
- VariantS comment popovers reactivate on hover
- Updating database genes in build 37
- ACMG classification summary hidden by sticky navbar
- Logo backgrounds fixed to white on welcome page
- Visited links turn purple again
- Style of link buttons and dropdown menus
- Update KUH and GMS logos
- Link color for Managed variants

## [4.54]
### Added
- Dark mode, using browser/OS media preference
- Allow marking case as solved without defining causative variants
- Admin users can create missing beacon datasets from the institute's settings page
- GenCC links on gene and variant pages
- Deprecation warnings when launching the app using a .yaml config file or loading cases using .ped files
### Changed
- Improved HTML syntax in case report template
- Modified message displayed when variant rank stats could not be calculated
- Expanded instructions on how to test on CG development server (cg-vm1)
- Added more somatic variant callers (Balsamic v9 SNV, develop SV)
### Fixed
- Remove load demo case command from docker-compose.yml
- Text elements being split across pages in PDF reports
- Made login password field of type `password` in LDAP login form
- Gene panels HTML select in institute's settings page
- Bootstrap upgraded to version 5
- Fix some Sourcery and SonarCloud suggestions
- Escape special characters in case search on institute and dashboard pages
- Broken case PDF reports when no Madeline pedigree image can be created
- Removed text-white links style that were invisible in new pages style
- Variants pagination after pressing "Filter variants" or "Clinical filter"
- Layout of buttons Matchmaker submission panel (case page)
- Removing cases from Matchmaker (simplified code and fixed functionality)
- Reintroduce check for missing alignment files purged from server

## [4.53]
### Added
### Changed
- Point Alamut API key docs link to new API version
- Parse dbSNP id from ID only if it says "rs", else use VEP CSQ fields
- Removed MarkupSafe from the dependencies
### Fixed
- Reintroduced loading of SVs for demo case 643595
- Successful parse of FOUND_IN should avoid GATK caller default
- All vulnerabilities flagged by SonarCloud

## [4.52]
### Added
- Demo cancer case gets loaded together with demo RD case in demo instance
- Parse REVEL_score alongside REVEL_rankscore from csq field and display it on SNV variant page
- Rank score results now show the ranking range
- cDNA and protein changes displayed on institute causatives pages
- Optional SESSION_TIMEOUT_MINUTES configuration in app config files
- Script to convert old OMIM case format (list of integers) to new format (list of dictionaries)
- Additional check for user logged in status before serving alignment files
- Download .cgh files from cancer samples table on cancer case page
- Number of documents and date of last update on genes page
### Changed
- Verify user before redirecting to IGV alignments and sashimi plots
- Build case IGV tracks starting from case and variant objects instead of passing all params in a form
- Unfreeze Werkzeug lib since Flask_login v.0.6 with bugfix has been released
- Sort gene panels by name (panelS and variant page)
- Removed unused `server.blueprints.alignviewers.unindexed_remote_static` endpoint
- User sessions to check files served by `server.blueprints.alignviewers.remote_static` endpoint
- Moved Beacon-related functions to a dedicated app extension
- Audit Filter now also loads filter displaying the variants for it
### Fixed
- Handle `attachment_filename` parameter renamed to `download_name` when Flask 2.2 will be released
- Removed cursor timeout param in cases find adapter function to avoid many code warnings
- Removed stream argument deprecation warning in tests
- Handle `no intervals found` warning in load_region test
- Beacon remove variants
- Protect remote_cors function in alignviewers view from Server-Side Request Forgery (SSRF)
- Check creation date of last document in gene collection to display when genes collection was updated last

## [4.51]
### Added
- Config file containing codecov settings for pull requests
- Add an IGV.js direct link button from case page
- Security policy file
- Hide/shade compound variants based on rank score on variantS from filter
- Chromograph legend documentation direct link
### Changed
- Updated deprecated Codecov GitHub action to v.2
- Simplified code of scout/adapter/mongo/variant
- Update IGV.js to v2.11.2
- Show summary number of variant gene panels on general report if more than 3
### Fixed
- Marrvel link for variants in genome build 38 (using liftover to build 37)
- Remove flags from codecov config file
- Fixed filter bug with high negative SPIDEX scores
- Renamed IARC TP53 button to to `TP53 Database`, modified also link since IARC has been moved to the US NCI: `https://tp53.isb-cgc.org/`
- Parsing new format of OMIM case info when exporting patients to Matchmaker
- Remove flask-debugtoolbar lib dependency that is using deprecated code and causes app to crash after new release of Jinja2 (3.1)
- Variant page crashing for cases with old OMIM terms structure (a list of integers instead of dictionary)
- Variant page crashing when creating MARRVEL link for cases with no genome build
- SpliceAI documentation link
- Fix deprecated `safe_str_cmp` import from `werkzeug.security` by freezing Werkzeug lib to v2.0 until Flask_login v.0.6 with bugfix is released
- List gene names densely in general report for SVs that contain more than 3 genes
- Show transcript ids on refseq genes on hg19 in IGV.js, using refgene source
- Display correct number of genes in general report for SVs that contain more than 32 genes
- Broken Google login after new major release of `lepture/authlib`
- Fix frequency and callers display on case general report

## [4.50.1]
### Fixed
- Show matching causative STR_repid for legacy str variants (pre Stranger hgnc_id)

## [4.50]
### Added
- Individual-specific OMIM terms
- OMIM disease descriptions in ClinVar submission form
- Add a toggle for melter rerun monitoring of cases
- Add a config option to show the rerun monitoring toggle
- Add a cli option to export cases with rerun monitoring enabled
- Add a link to STRipy for STR variants; shallow for ARX and HOXA13
- Hide by default variants only present in unaffected individuals in variants filters
- OMIM terms in general case report
- Individual-level info on OMIM and HPO terms in general case report
- PanelApp gene link among the external links on variant page
- Dashboard case filters fields help
- Filter cases by OMIM terms in cases and dashboard pages
### Fixed
- A malformed panel id request would crash with exception: now gives user warning flash with redirect
- Link to HPO resource file hosted on `http://purl.obolibrary.org`
- Gene search form when gene exists only in build 38
- Fixed odd redirect error and poor error message on missing column for gene panel csv upload
- Typo in parse variant transcripts function
- Modified keys name used to parse local observations (archived) frequencies to reflect change in MIP keys naming
- Better error handling for partly broken/timed out chanjo reports
- Broken javascript code when case Chromograph data is malformed
- Broader space for case synopsis in general report
- Show partial causatives on causatives and matching causatives panels
- Partial causative assignment in cases with no OMIM or HPO terms
- Partial causative OMIM select options in variant page
### Changed
- Slightly smaller and improved layout of content in case PDF report
- Relabel more cancer variant pages somatic for navigation
- Unify caseS nav links
- Removed unused `add_compounds` param from variant controllers function
- Changed default hg19 genome for IGV.js to legacy hg19_1kg_decoy to fix a few problematic loci
- Reduce code complexity (parse/ensembl.py)
- Silence certain fields in ClinVar export if prioritised ones exist (chrom-start-end if hgvs exist)
- Made phenotype non-mandatory when marking a variant as partial causative
- Only one phenotype condition type (OMIM or HPO) per variant is used in ClinVar submissions
- ClinVar submission variant condition prefers OMIM over HPO if available
- Use lighter version of gene objects in Omim MongoDB adapter, panels controllers, panels views and institute controllers
- Gene-variants table size is now adaptive
- Remove unused file upload on gene-variants page

## [4.49]
### Fixed
- Pydantic model types for genome_build, madeline_info, peddy_ped_check and peddy_sex_check, rank_model_version and sv_rank_model_version
- Replace `MatchMaker` with `Matchmaker` in all places visible by a user
- Save diagnosis labels along with OMIM terms in Matchmaker Exchange submission objects
- `libegl-mesa0_21.0.3-0ubuntu0.3~20.04.5_amd64.deb` lib not found by GitHub actions Docker build
- Remove unused `chromograph_image_files` and `chromograph_prefixes` keys saved when creating or updating an RD case
- Search managed variants by description and with ignore case
### Changed
- Introduced page margins on exported PDF reports
- Smaller gene fonts in downloaded HPO genes PDF reports
- Reintroduced gene coverage data in the PDF-exported general report of rare-disease cases
- Check for existence of case report files before creating sidebar links
- Better description of HPO and OMIM terms for patients submitted to Matchmaker Exchange
- Remove null non-mandatory key/values when updating a case
- Freeze WTForms<3 due to several form input rendering changes

## [4.48.1]
### Fixed
- General case PDF report for recent cases with no pedigree

## [4.48]
### Added
- Option to cancel a request for research variants in case page
### Changed
- Update igv.js to v2.10.5
- Updated example of a case delivery report
- Unfreeze cyvcf2
- Builder images used in Scout Dockerfiles
- Crash report email subject gives host name
- Export general case report to PDF using PDFKit instead of WeasyPrint
- Do not include coverage report in PDF case report since they might have different orientation
- Export cancer cases's "Coverage and QC report" to PDF using PDFKit instead of Weasyprint
- Updated cancer "Coverage and QC report" example
- Keep portrait orientation in PDF delivery report
- Export delivery report to PDF using PDFKit instead of Weasyprint
- PDF export of clinical and research HPO panels using PDFKit instead of Weasyprint
- Export gene panel report to PDF using PDFKit
- Removed WeasyPrint lib dependency

### Fixed
- Reintroduced missing links to Swegen and Beacon and dbSNP in RD variant page, summary section
- Demo delivery report orientation to fit new columns
- Missing delivery report in demo case
- Cast MNVs to SNV for test
- Export verified variants from all institutes when user is admin
- Cancer coverage and QC report not found for demo cancer case
- Pull request template instructions on how to deploy to test server
- PDF Delivery report not showing Swedac logo
- Fix code typos
- Disable codefactor raised by ESLint for javascript functions located on another file
- Loading spinner stuck after downloading a PDF gene panel report
- IGV browser crashing when file system with alignment files is not mounted

## [4.47]
### Added
- Added CADD, GnomAD and genotype calls to variantS export
### Changed
- Pull request template, to illustrate how to deploy pull request branches on cg-vm1 stage server
### Fixed
- Compiled Docker image contains a patched version (v4.9) of chanjo-report

## [4.46.1]
### Fixed
- Downloading of files generated within the app container (MT-report, verified variants, pedigrees, ..)

## [4.46]
### Added
- Created a Dockefile to be used to serve the dockerized app in production
- Modified the code to collect database params specified as env vars
- Created a GitHub action that pushes the Dockerfile-server image to Docker Hub (scout-server-stage) every time a PR is opened
- Created a GitHub action that pushes the Dockerfile-server image to Docker Hub (scout-server) every time a new release is created
- Reassign MatchMaker Exchange submission to another user when a Scout user is deleted
- Expose public API JSON gene panels endpoint, primarily to enable automated rerun checking for updates
- Add utils for dictionary type
- Filter institute cases using multiple HPO terms
- Vulture GitHub action to identify and remove unused variables and imports
### Changed
- Updated the python config file documentation in admin guide
- Case configuration parsing now uses Pydantic for improved typechecking and config handling
- Removed test matrices to speed up automatic testing of PRs
- Switch from Coveralls to Codecov to handle CI test coverage
- Speed-up CI tests by caching installation of libs and splitting tests into randomized groups using pytest-test-groups
- Improved LDAP login documentation
- Use lib flask-ldapconn instead of flask_ldap3_login> to handle ldap authentication
- Updated Managed variant documentation in user guide
- Fix and simplify creating and editing of gene panels
- Simplified gene variants search code
- Increased the height of the genes track in the IGV viewer
### Fixed
- Validate uploaded managed variant file lines, warning the user.
- Exporting validated variants with missing "genes" database key
- No results returned when searching for gene variants using a phenotype term
- Variants filtering by gene symbols file
- Make gene HGNC symbols field mandatory in gene variants page and run search only on form submit
- Make sure collaborator gene variants are still visible, even if HPO filter is used

## [4.45]
### Added
### Changed
- Start Scout also when loqusdbapi is not reachable
- Clearer definition of manual standard and custom inheritance models in gene panels
- Allow searching multiple chromosomes in filters
### Fixed
- Gene panel crashing on edit action

## [4.44]
### Added
### Changed
- Display Gene track beneath each sample track when displaying splice junctions in igv browser
- Check outdated gene symbols and update with aliases for both RD and cancer variantS
### Fixed
- Added query input check and fixed the Genes API endpoint to return a json formatted error when request is malformed
- Typo in ACMG BP6 tooltip

## [4.43.1]
### Added
- Added database index for OMIM disease term genes
### Changed
### Fixed
- Do not drop HPO terms collection when updating HPO terms via the command line
- Do not drop disease (OMIM) terms collection when updating diseases via the command line

## [4.43]
### Added
- Specify which collection(s) update/build indexes for
### Fixed
- Do not drop genes and transcripts collections when updating genes via the command line

## [4.42.1]
### Added
### Changed
### Fixed
- Freeze PyMongo lib to version<4.0 to keep supporting previous MongoDB versions
- Speed up gene panels creation and update by collecting only light gene info from database
- Avoid case page crash on Phenomizer queries timeout

## [4.42]
### Added
- Choose custom pinned variants to submit to MatchMaker Exchange
- Submit structural variant as genes to the MatchMaker Exchange
- Added function for maintainers and admins to remove gene panels
- Admins can restore deleted gene panels
- A development docker-compose file illustrating the scout/chanjo-report integration
- Show AD on variants view for cancer SV (tumor and normal)
- Cancer SV variants filter AD, AF (tumor and normal)
- Hiding the variants score column also from cancer SVs, as for the SNVs
### Changed
- Enforce same case _id and display_name when updating a case
- Enforce same individual ids, display names and affected status when updating a case
- Improved documentation for connecting to loqusdb instances (including loqusdbapi)
- Display and download HPO gene panels' gene symbols in italics
- A faster-built and lighter Docker image
- Reduce complexity of `panels` endpoint moving some code to the panels controllers
- Update requirements to use flask-ldap3-login>=0.9.17 instead of freezing WTForm
### Fixed
- Use of deprecated TextField after the upgrade of WTF to v3.0
- Freeze to WTForms to version < 3
- Remove the extra files (bed files and madeline.svg) introduced by mistake
- Cli command loading demo data in docker-compose when case custom images exist and is None
- Increased MongoDB connection serverSelectionTimeoutMS parameter to 30K (default value according to MongoDB documentation)
- Better differentiate old obs counts 0 vs N/A
- Broken cancer variants page when default gene panel was deleted
- Typo in tx_overview function in variant controllers file
- Fixed loqusdbapi SV search URL
- SV variants filtering using Decipher criterion
- Removing old gene panels that don't contain the `maintainer` key.

## [4.41.1]
### Fixed
- General reports crash for variant annotations with same variant on other cases

## [4.41]
### Added
- Extended the instructions for running the Scout Docker image (web app and cli).
- Enabled inclusion of custom images to STR variant view
### Fixed
- General case report sorting comments for variants with None genetic models
- Do not crash but redirect to variants page with error when a variant is not found for a case
- UCSC links coordinates for SV variants with start chromosome different than end chromosome
- Human readable variants name in case page for variants having start chromosome different from end chromosome
- Avoid always loading all transcripts when checking gene symbol: introduce gene captions
- Slow queries for evaluated variants on e.g. case page - use events instead
### Changed
- Rearrange variant page again, moving severity predictions down.
- More reactive layout width steps on variant page

## [4.40.1]
### Added
### Fixed
- Variants dismissed with inconsistent inheritance pattern can again be shown in general case report
- General report page for variants with genes=None
- General report crashing when variants have no panels
- Added other missing keys to case and variant dictionaries passed to general report
### Changed

## [4.40]
### Added
- A .cff citation file
- Phenotype search API endpoint
- Added pagination to phenotype API
- Extend case search to include internal MongoDB id
- Support for connecting to a MongoDB replica set (.py config files)
- Support for connecting to a MongoDB replica set (.yaml config files)
### Fixed
- Command to load the OMIM gene panel (`scout load panel --omim`)
- Unify style of pinned and causative variants' badges on case page
- Removed automatic spaces after punctuation in comments
- Remove the hardcoded number of total individuals from the variant's old observations panel
- Send delete requests to a connected Beacon using the DELETE method
- Layout of the SNV and SV variant page - move frequency up
### Changed
- Stop updating database indexes after loading exons via command line
- Display validation status badge also for not Sanger-sequenced variants
- Moved Frequencies, Severity and Local observations panels up in RD variants page
- Enabled Flask CORS to communicate CORS status to js apps
- Moved the code preparing the transcripts overview to the backend
- Refactored and filtered json data used in general case report
- Changed the database used in docker-compose file to use the official MongoDB v4.4 image
- Modified the Python (3.6, 3.8) and MongoDB (3.2, 4.4, 5.0) versions used in testing matrices (GitHub actions)
- Capitalize case search terms on institute and dashboard pages


## [4.39]
### Added
- COSMIC IDs collected from CSQ field named `COSMIC`
### Fixed
- Link to other causative variants on variant page
- Allow multiple COSMIC links for a cancer variant
- Fix floating text in severity box #2808
- Fixed MitoMap and HmtVar links for hg38 cases
- Do not open new browser tabs when downloading files
- Selectable IGV tracks on variant page
- Missing splice junctions button on variant page
- Refactor variantS representative gene selection, and use it also for cancer variant summary
### Changed
- Improve Javascript performance for displaying Chromograph images
- Make ClinVar classification more evident in cancer variant page

## [4.38]
### Added
- Option to hide Alamut button in the app config file
### Fixed
- Library deprecation warning fixed (insert is deprecated. Use insert_one or insert_many instead)
- Update genes command will not trigger an update of database indices any more
- Missing resources in temporary downloading directory when updating genes using the command line
- Restore previous variant ACMG classification in a scrollable div
- Loading spinner not stopping after downloading PDF case reports and variant list export
- Add extra Alamut links higher up on variant pages
- Improve UX for phenotypes in case page
- Filter and export of STR variants
- Update look of variants page navigation buttons
### Changed

## [4.37]
### Added
- Highlight and show version number for RefSeq MANE transcripts.
- Added integration to a rerunner service for toggling reanalysis with updated pedigree information
- SpliceAI display and parsing from VEP CSQ
- Display matching tiered variants for cancer variants
- Display a loading icon (spinner) until the page loads completely
- Display filter badges in cancer variants list
- Update genes from pre-downloaded file resources
- On login, OS, browser version and screen size are saved anonymously to understand how users are using Scout
- API returning institutes data for a given user: `/api/v1/institutes`
- API returning case data for a given institute: `/api/v1/institutes/<institute_id>/cases`
- Added GMS and Lund university hospital logos to login page
- Made display of Swedac logo configurable
- Support for displaying custom images in case view
- Individual-specific HPO terms
- Optional alamut_key in institute settings for Alamut Plus software
- Case report API endpoint
- Tooltip in case explaining that genes with genome build different than case genome build will not be added to dynamic HPO panel.
- Add DeepVariant as a caller
### Fixed
- Updated IGV to v2.8.5 to solve missing gene labels on some zoom levels
- Demo cancer case config file to load somatic SNVs and SVs only.
- Expand list of refseq trancripts in ClinVar submission form
- Renamed `All SNVs and INDELs` institute sidebar element to `Search SNVs and INDELs` and fixed its style.
- Add missing parameters to case load-config documentation
- Allow creating/editing gene panels and dynamic gene panels with genes present in genome build 38
- Bugfix broken Pytests
- Bulk dismissing variants error due to key conversion from string to integer
- Fix typo in index documentation
- Fixed crash in institute settings page if "collaborators" key is not set in database
- Don't stop Scout execution if LoqusDB call fails and print stacktrace to log
- Bug when case contains custom images with value `None`
- Bug introduced when fixing another bug in Scout-LoqusDB interaction
- Loading of OMIM diagnoses in Scout demo instance
- Remove the docker-compose with chanjo integration because it doesn't work yet.
- Fixed standard docker-compose with scout demo data and database
- Clinical variant assessments not present for pinned and causative variants on case page.
- MatchMaker matching one node at the time only
- Remove link from previously tiered variants badge in cancer variants page
- Typo in gene cell on cancer variants page
- Managed variants filter form
### Changed
- Better naming for variants buttons on cancer track (somatic, germline). Also show cancer research button if available.
- Load case with missing panels in config files, but show warning.
- Changing the (Female, Male) symbols to (F/M) letters in individuals_table and case-sma.
- Print stacktrace if case load command fails
- Added sort icon and a pointer to the cursor to all tables with sortable fields
- Moved variant, gene and panel info from the basic pane to summary panel for all variants.
- Renamed `Basics` panel to `Classify` on variant page.
- Revamped `Basics` panel to a panel dedicated to classify variants
- Revamped the summary panel to be more compact.
- Added dedicated template for cancer variants
- Removed Gene models, Gene annotations and Conservation panels for cancer variants
- Reorganized the orders of panels for variant and cancer variant views
- Added dedicated variant quality panel and removed relevant panes
- A more compact case page
- Removed OMIM genes panel
- Make genes panel, pinned variants panel, causative variants panel and ClinVar panel scrollable on case page
- Update to Scilifelab's 2020 logo
- Update Gens URL to support Gens v2.0 format
- Refactor tests for parsing case configurations
- Updated links to HPO downloadable resources
- Managed variants filtering defaults to all variant categories
- Changing the (Kind) drop-down according to (Category) drop-down in Managed variant add variant
- Moved Gens button to individuals table
- Check resource files availability before starting updating OMIM diagnoses
- Fix typo in `SHOW_OBSERVED_VARIANT_ARCHIVE` config param

## [4.36]
### Added
- Parse and save splice junction tracks from case config file
- Tooltip in observations panel, explaining that case variants with no link might be old variants, not uploaded after a case rerun
### Fixed
- Warning on overwriting variants with same position was no longer shown
- Increase the height of the dropdowns to 425px
- More indices for the case table as it grows, specifically for causatives queries
- Splice junction tracks not centered over variant genes
- Total number of research variants count
- Update variants stats in case documents every time new variants are loaded
- Bug in flashing warning messages when filtering variants
### Changed
- Clearer warning messages for genes and gene/gene-panels searches in variants filters

## [4.35]
### Added
- A new index for hgnc_symbol in the hgnc_gene collection
- A Pedigree panel in STR page
- Display Tier I and II variants in case view causatives card for cancer cases
### Fixed
- Send partial file data to igv.js when visualizing sashimi plots with splice junction tracks
- Research variants filtering by gene
- Do not attempt to populate annotations for not loaded pinned/causatives
- Add max-height to all dropdowns in filters
### Changed
- Switch off non-clinical gene warnings when filtering research variants
- Don't display OMIM disease card in case view for cancer cases
- Refactored Individuals and Causative card in case view for cancer cases
- Update and style STR case report

## [4.34]
### Added
- Saved filter lock and unlock
- Filters can optionally be marked audited, logging the filter name, user and date on the case events and general report.
- Added `ClinVar hits` and `Cosmic hits` in cancer SNVs filters
- Added `ClinVar hits` to variants filter (rare disease track)
- Load cancer demo case in docker-compose files (default and demo file)
- Inclusive-language check using [woke](https://github.com/get-woke/woke) github action
- Add link to HmtVar for mitochondrial variants (if VCF is annotated with HmtNote)
- Grey background for dismissed compounds in variants list and variant page
- Pin badge for pinned compounds in variants list and variant page
- Support LoqusDB REST API queries
- Add a docker-compose-matchmaker under scout/containers/development to test matchmaker locally
- Script to investigate consequences of symbol search bug
- Added GATK to list of SV and cancer SV callers
### Fixed
- Make MitoMap link work for hg38 again
- Export Variants feature crashing when one of the variants has no primary transcripts
- Redirect to last visited variantS page when dismissing variants from variants list
- Improved matching of SVs Loqus occurrences in other cases
- Remove padding from the list inside (Matching causatives from other cases) panel
- Pass None to get_app function in CLI base since passing script_info to app factory functions was deprecated in Flask 2.0
- Fixed failing tests due to Flask update to version 2.0
- Speed up user events view
- Causative view sort out of memory error
- Use hgnc_id for gene filter query
- Typo in case controllers displaying an error every time a patient is matched against external MatchMaker nodes
- Do not crash while attempting an update for variant documents that are too big (> 16 MB)
- Old STR causatives (and other variants) may not have HGNC symbols - fix sort lambda
- Check if gene_obj has primary_transcript before trying to access it
- Warn if a gene manually searched is in a clinical panel with an outdated name when filtering variants
- ChrPos split js not needed on STR page yet
### Changed
- Remove parsing of case `genome_version`, since it's not used anywhere downstream
- Introduce deprecation warning for Loqus configs that are not dictionaries
- SV clinical filter no longer filters out sub 100 nt variants
- Count cases in LoqusDB by variant type
- Commit pulse repo badge temporarily set to weekly
- Sort ClinVar submissions objects by ascending "Last evaluated" date
- Refactored the MatchMaker integration as an extension
- Replaced some sensitive words as suggested by woke linter
- Documentation for load-configuration rewritten.
- Add styles to MatchMaker matches table
- More detailed info on the data shared in MatchMaker submission form

## [4.33.1]
### Fixed
- Include markdown for release autodeploy docs
- Use standard inheritance model in ClinVar (https://ftp.ncbi.nlm.nih.gov/pub/GTR/standard_terms/Mode_of_inheritance.txt)
- Fix issue crash with variants that have been unflagged causative not being available in other causatives
### Added
### Changed

## [4.33]
### Fixed
- Command line crashing when updating an individual not found in database
- Dashboard page crashing when filters return no data
- Cancer variants filter by chromosome
- /api/v1/genes now searches for genes in all genome builds by default
- Upgraded igv.js to version 2.8.1 (Fixed Unparsable bed record error)
### Added
- Autodeploy docs on release
- Documentation for updating case individuals tracks
- Filter cases and dashboard stats by analysis track
### Changed
- Changed from deprecated db update method
- Pre-selected fields to run queries with in dashboard page
- Do not filter by any institute when first accessing the dashboard
- Removed OMIM panel in case view for cancer cases
- Display Tier I and II variants in case view causatives panel for cancer cases
- Refactored Individuals and Causative panels in case view for cancer cases

## [4.32.1]
### Fixed
- iSort lint check only
### Changed
- Institute cases page crashing when a case has track:Null
### Added

## [4.32]
### Added
- Load and show MITOMAP associated diseases from VCF (INFO field: MitomapAssociatedDiseases, via HmtNote)
- Show variant allele frequencies for mitochondrial variants (GRCh38 cases)
- Extend "public" json API with diseases (OMIM) and phenotypes (HPO)
- HPO gene list download now has option for clinical and non-clinical genes
- Display gene splice junctions data in sashimi plots
- Update case individuals with splice junctions tracks
- Simple Docker compose for development with local build
- Make Phenomodels subpanels collapsible
- User side documentation of cytogenomics features (Gens, Chromograph, vcf2cytosure, rhocall)
- iSort GitHub Action
- Support LoqusDB REST API queries
### Fixed
- Show other causative once, even if several events point to it
- Filtering variants by mitochondrial chromosome for cases with genome build=38
- HPO gene search button triggers any warnings for clinical / non-existing genes also on first search
- Fixed a bug in variants pages caused by MT variants without alt_frequency
- Tests for CADD score parsing function
- Fixed the look of IGV settings on SNV variant page
- Cases analyzed once shown as `rerun`
- Missing case track on case re-upload
- Fixed severity rank for SO term "regulatory region ablation"
### Changed
- Refactor according to CodeFactor - mostly reuse of duplicated code
- Phenomodels language adjustment
- Open variants in a new window (from variants page)
- Open overlapping and compound variants in a new window (from variant page)
- gnomAD link points to gnomAD v.3 (build GRCh38) for mitochondrial variants.
- Display only number of affected genes for dismissed SVs in general report
- Chromosome build check when populating the variants filter chromosome selection
- Display mitochondrial and rare diseases coverage report in cases with missing 'rare' track

## [4.31.1]
### Added
### Changed
- Remove mitochondrial and coverage report from cancer cases sidebar
### Fixed
- ClinVar page when dbSNP id is None

## [4.31]
### Added
- gnomAD annotation field in admin guide
- Export also dynamic panel genes not associated to an HPO term when downloading the HPO panel
- Primary HGNC transcript info in variant export files
- Show variant quality (QUAL field from vcf) in the variant summary
- Load/update PDF gene fusion reports (clinical and research) generated with Arriba
- Support new MANE annotations from VEP (both MANE Select and MANE Plus Clinical)
- Display on case activity the event of a user resetting all dismissed variants
- Support gnomAD population frequencies for mitochondrial variants
- Anchor links in Casedata ClinVar panels to redirect after renaming individuals
### Fixed
- Replace old docs link www.clinicalgenomics.se/scout with new https://clinical-genomics.github.io/scout
- Page formatting issues whenever case and variant comments contain extremely long strings with no spaces
- Chromograph images can be one column and have scrollbar. Removed legacy code.
- Column labels for ClinVar case submission
- Page crashing looking for LoqusDB observation when variant doesn't exist
- Missing inheritance models and custom inheritance models on newly created gene panels
- Accept only numbers in managed variants filter as position and end coordinates
- SNP id format and links in Variant page, ClinVar submission form and general report
- Case groups tooltip triggered only when mouse is on the panel header
### Changed
- A more compact case groups panel
- Added landscape orientation CSS style to cancer coverage and QC demo report
- Improve user documentation to create and save new gene panels
- Removed option to use space as separator when uploading gene panels
- Separating the columns of standard and custom inheritance models in gene panels
- Improved ClinVar instructions for users using non-English Excel

## [4.30.2]
### Added
### Fixed
- Use VEP RefSeq ID if RefSeq list is empty in RefSeq transcripts overview
- Bug creating variant links for variants with no end_chrom
### Changed

## [4.30.1]
### Added
### Fixed
- Cryptography dependency fixed to use version < 3.4
### Changed

## [4.30]
### Added
- Introduced a `reset dismiss variant` verb
- Button to reset all dismissed variants for a case
- Add black border to Chromograph ideograms
- Show ClinVar annotations on variantS page
- Added integration with GENS, copy number visualization tool
- Added a VUS label to the manual classification variant tags
- Add additional information to SNV verification emails
- Tooltips documenting manual annotations from default panels
- Case groups now show bam files from all cases on align view
### Fixed
- Center initial igv view on variant start with SNV/indels
- Don't set initial igv view to negative coordinates
- Display of GQ for SV and STR
- Parsing of AD and related info for STRs
- LoqusDB field in institute settings accepts only existing Loqus instances
- Fix DECIPHER link to work after DECIPHER migrated to GRCh38
- Removed visibility window param from igv.js genes track
- Updated HPO download URL
- Patch HPO download test correctly
- Reference size on STR hover not needed (also wrong)
- Introduced genome build check (allowed values: 37, 38, "37", "38") on case load
- Improve case searching by assignee full name
- Populating the LoqusDB select in institute settings
### Changed
- Cancer variants table header (pop freq etc)
- Only admin users can modify LoqusDB instance in Institute settings
- Style of case synopsis, variants and case comments
- Switched to igv.js 2.7.5
- Do not choke if case is missing research variants when research requested
- Count cases in LoqusDB by variant type
- Introduce deprecation warning for Loqus configs that are not dictionaries
- Improve create new gene panel form validation
- Make XM- transcripts less visible if they don't overlap with transcript refseq_id in variant page
- Color of gene panels and comments panels on cases and variant pages
- Do not choke if case is missing research variants when reserch requested

## [4.29.1]
### Added
### Fixed
- Always load STR variants regardless of RankScore threshold (hotfix)
### Changed

## [4.29]
### Added
- Added a page about migrating potentially breaking changes to the documentation
- markdown_include in development requirements file
- STR variants filter
- Display source, Z-score, inheritance pattern for STR annotations from Stranger (>0.6.1) if available
- Coverage and quality report to cancer view
### Fixed
- ACMG classification page crashing when trying to visualize a classification that was removed
- Pretty print HGVS on gene variants (URL-decode VEP)
- Broken or missing link in the documentation
- Multiple gene names in ClinVar submission form
- Inheritance model select field in ClinVar submission
- IGV.js >2.7.0 has an issue with the gene track zoom levels - temp freeze at 2.7.0
- Revert CORS-anywhere and introduce a local http proxy for cloud tracks
### Changed

## [4.28]
### Added
- Chromograph integration for displaying PNGs in case-page
- Add VAF to cancer case general report, and remove some of its unused fields
- Variants filter compatible with genome browser location strings
- Support for custom public igv tracks stored on the cloud
- Add tests to increase testing coverage
- Update case variants count after deleting variants
- Update IGV.js to latest (v2.7.4)
- Bypass igv.js CORS check using `https://github.com/Rob--W/cors-anywhere`
- Documentation on default and custom IGV.js tracks (admin docs)
- Lock phenomodels so they're editable by admins only
- Small case group assessment sharing
- Tutorial and files for deploying app on containers (Kubernetes pods)
- Canonical transcript and protein change of canonical transcript in exported variants excel sheet
- Support for Font Awesome version 6
- Submit to Beacon from case page sidebar
- Hide dismissed variants in variants pages and variants export function
- Systemd service files and instruction to deploy Scout using podman
### Fixed
- Bugfix: unused `chromgraph_prefix |tojson` removed
- Freeze coloredlogs temporarily
- Marrvel link
- Don't show TP53 link for silent or synonymous changes
- OMIM gene field accepts any custom number as OMIM gene
- Fix Pytest single quote vs double quote string
- Bug in gene variants search by similar cases and no similar case is found
- Delete unused file `userpanel.py`
- Primary transcripts in variant overview and general report
- Google OAuth2 login setup in README file
- Redirect to 'missing file'-icon if configured Chromograph file is missing
- Javascript error in case page
- Fix compound matching during variant loading for hg38
- Cancer variants view containing variants dismissed with cancer-specific reasons
- Zoom to SV variant length was missing IGV contig select
- Tooltips on case page when case has no default gene panels
### Changed
- Save case variants count in case document and not in sessions
- Style of gene panels multiselect on case page
- Collapse/expand main HPO checkboxes in phenomodel preview
- Replaced GQ (Genotype quality) with VAF (Variant allele frequency) in cancer variants GT table
- Allow loading of cancer cases with no tumor_purity field
- Truncate cDNA and protein changes in case report if longer than 20 characters


## [4.27]
### Added
- Exclude one or more variant categories when running variants delete command
### Fixed
### Changed

## [4.26.1]
### Added
### Fixed
- Links with 1-letter aa codes crash on frameshift etc
### Changed

## [4.26]
### Added
- Extend the delete variants command to print analysis date, track, institute, status and research status
- Delete variants by type of analysis (wgs|wes|panel)
- Links to cBioPortal, MutanTP53, IARC TP53, OncoKB, MyCancerGenome, CIViC
### Fixed
- Deleted variants count
### Changed
- Print output of variants delete command as a tab separated table

## [4.25]
### Added
- Command line function to remove variants from one or all cases
### Fixed
- Parse SMN None calls to None rather than False

## [4.24.1]
### Fixed
- Install requirements.txt via setup file

## [4.24]
### Added
- Institute-level phenotype models with sub-panels containing HPO and OMIM terms
- Runnable Docker demo
- Docker image build and push github action
- Makefile with shortcuts to docker commands
- Parse and save synopsis, phenotype and cohort terms from config files upon case upload
### Fixed
- Update dismissed variant status when variant dismissed key is missing
- Breakpoint two IGV button now shows correct chromosome when different from bp1
- Missing font lib in Docker image causing the PDF report download page to crash
- Sentieon Manta calls lack Somaticscore - load anyway
- ClinVar submissions crashing due to pinned variants that are not loaded
- Point ExAC pLI score to new gnomad server address
- Bug uploading cases missing phenotype terms in config file
- STRs loaded but not shown on browser page
- Bug when using adapter.variant.get_causatives with case_id without causatives
- Problem with fetching "solved" from scout export cases cli
- Better serialising of datetime and bson.ObjectId
- Added `volumes` folder to .gitignore
### Changed
- Make matching causative and managed variants foldable on case page
- Remove calls to PyMongo functions marked as deprecated in backend and frontend(as of version 3.7).
- Improved `scout update individual` command
- Export dynamic phenotypes with ordered gene lists as PDF


## [4.23]
### Added
- Save custom IGV track settings
- Show a flash message with clear info about non-valid genes when gene panel creation fails
- CNV report link in cancer case side navigation
- Return to comment section after editing, deleting or submitting a comment
- Managed variants
- MT vs 14 chromosome mean coverage stats if Scout is connected to Chanjo
### Fixed
- missing `vcf_cancer_sv` and `vcf_cancer_sv_research` to manual.
- Split ClinVar multiple clnsig values (slash-separated) and strip them of underscore for annotations without accession number
- Timeout of `All SNVs and INDELs` page when no valid gene is provided in the search
- Round CADD (MIPv9)
- Missing default panel value
- Invisible other causatives lines when other causatives lack gene symbols
### Changed
- Do not freeze mkdocs-material to version 4.6.1
- Remove pre-commit dependency

## [4.22]
### Added
- Editable cases comments
- Editable variants comments
### Fixed
- Empty variant activity panel
- STRs variants popover
- Split new ClinVar multiple significance terms for a variant
- Edit the selected comment, not the latest
### Changed
- Updated RELEASE docs.
- Pinned variants card style on the case page
- Merged `scout export exons` and `scout view exons` commands


## [4.21.2]
### Added
### Fixed
- Do not pre-filter research variants by (case-default) gene panels
- Show OMIM disease tooltip reliably
### Changed

## [4.21.1]
### Added
### Fixed
- Small change to Pop Freq column in variants ang gene panels to avoid strange text shrinking on small screens
- Direct use of HPO list for Clinical HPO SNV (and cancer SNV) filtering
- PDF coverage report redirecting to login page
### Changed
- Remove the option to dismiss single variants from all variants pages
- Bulk dismiss SNVs, SVs and cancer SNVs from variants pages

## [4.21]
### Added
- Support to configure LoqusDB per institute
- Highlight causative variants in the variants list
- Add tests. Mostly regarding building internal datatypes.
- Remove leading and trailing whitespaces from panel_name and display_name when panel is created
- Mark MANE transcript in list of transcripts in "Transcript overview" on variant page
- Show default panel name in case sidebar
- Previous buttons for variants pagination
- Adds a gh action that checks that the changelog is updated
- Adds a gh action that deploys new releases automatically to pypi
- Warn users if case default panels are outdated
- Define institute-specific gene panels for filtering in institute settings
- Use institute-specific gene panels in variants filtering
- Show somatic VAF for pinned and causative variants on case page

### Fixed
- Report pages redirect to login instead of crashing when session expires
- Variants filter loading in cancer variants page
- User, Causative and Cases tables not scaling to full page
- Improved docs for an initial production setup
- Compatibility with latest version of Black
- Fixed tests for Click>7
- Clinical filter required an extra click to Filter to return variants
- Restore pagination and shrink badges in the variants page tables
- Removing a user from the command line now inactivates the case only if user is last assignee and case is active
- Bugfix, LoqusDB per institute feature crashed when institute id was empty string
- Bugfix, LoqusDB calls where missing case count
- filter removal and upload for filters deleted from another page/other user
- Visualize outdated gene panels info in a popover instead of a tooltip in case page side panel

### Changed
- Highlight color on normal STRs in the variants table from green to blue
- Display breakpoints coordinates in verification emails only for structural variants


## [4.20]
### Added
- Display number of filtered variants vs number of total variants in variants page
- Search case by HPO terms
- Dismiss variant column in the variants tables
- Black and pre-commit packages to dev requirements

### Fixed
- Bug occurring when rerun is requested twice
- Peddy info fields in the demo config file
- Added load config safety check for multiple alignment files for one individual
- Formatting of cancer variants table
- Missing Score in SV variants table

### Changed
- Updated the documentation on how to create a new software release
- Genome build-aware cytobands coordinates
- Styling update of the Matchmaker card
- Select search type in case search form


## [4.19]

### Added
- Show internal ID for case
- Add internal ID for downloaded CGH files
- Export dynamic HPO gene list from case page
- Remove users as case assignees when their account is deleted
- Keep variants filters panel expanded when filters have been used

### Fixed
- Handle the ProxyFix ModuleNotFoundError when Werkzeug installed version is >1.0
- General report formatting issues whenever case and variant comments contain extremely long strings with no spaces

### Changed
- Created an institute wrapper page that contains list of cases, causatives, SNVs & Indels, user list, shared data and institute settings
- Display case name instead of case ID on clinVar submissions
- Changed icon of sample update in clinVar submissions


## [4.18]

### Added
- Filter cancer variants on cytoband coordinates
- Show dismiss reasons in a badge with hover for clinical variants
- Show an ellipsis if 10 cases or more to display with loqusdb matches
- A new blog post for version 4.17
- Tooltip to better describe Tumor and Normal columns in cancer variants
- Filter cancer SNVs and SVs by chromosome coordinates
- Default export of `Assertion method citation` to clinVar variants submission file
- Button to export up to 500 cancer variants, filtered or not
- Rename samples of a clinVar submission file

### Fixed
- Apply default gene panel on return to cancer variantS from variant view
- Revert to certificate checking when asking for Chanjo reports
- `scout download everything` command failing while downloading HPO terms

### Changed
- Turn tumor and normal allelic fraction to decimal numbers in tumor variants page
- Moved clinVar submissions code to the institutes blueprints
- Changed name of clinVar export files to FILENAME.Variant.csv and FILENAME.CaseData.csv
- Switched Google login libraries from Flask-OAuthlib to Authlib


## [4.17.1]

### Fixed
- Load cytobands for cases with chromosome build not "37" or "38"


## [4.17]

### Added
- COSMIC badge shown in cancer variants
- Default gene-panel in non-cancer structural view in url
- Filter SNVs and SVs by cytoband coordinates
- Filter cancer SNV variants by alt allele frequency in tumor
- Correct genome build in UCSC link from structural variant page



### Fixed
- Bug in clinVar form when variant has no gene
- Bug when sharing cases with the same institute twice
- Page crashing when removing causative variant tag
- Do not default to GATK caller when no caller info is provided for cancer SNVs


## [4.16.1]

### Fixed
- Fix the fix for handling of delivery reports for rerun cases

## [4.16]

### Added
- Adds possibility to add "lims_id" to cases. Currently only stored in database, not shown anywhere
- Adds verification comment box to SVs (previously only available for small variants)
- Scrollable pedigree panel

### Fixed
- Error caused by changes in WTForm (new release 2.3.x)
- Bug in OMIM case page form, causing the page to crash when a string was provided instead of a numerical OMIM id
- Fix Alamut link to work properly on hg38
- Better handling of delivery reports for rerun cases
- Small CodeFactor style issues: matchmaker results counting, a couple of incomplete tests and safer external xml
- Fix an issue with Phenomizer introduced by CodeFactor style changes

### Changed
- Updated the version of igv.js to 2.5.4

## [4.15.1]

### Added
- Display gene names in ClinVar submissions page
- Links to Varsome in variant transcripts table

### Fixed
- Small fixes to ClinVar submission form
- Gene panel page crash when old panel has no maintainers

## [4.15]

### Added
- Clinvar CNVs IGV track
- Gene panels can have maintainers
- Keep variant actions (dismissed, manual rank, mosaic, acmg, comments) upon variant re-upload
- Keep variant actions also on full case re-upload

### Fixed
- Fix the link to Ensembl for SV variants when genome build 38.
- Arrange information in columns on variant page
- Fix so that new cosmic identifier (COSV) is also acceptable #1304
- Fixed COSMIC tag in INFO (outside of CSQ) to be parses as well with `&` splitter.
- COSMIC stub URL changed to https://cancer.sanger.ac.uk/cosmic/search?q= instead.
- Updated to a version of IGV where bigBed tracks are visualized correctly
- Clinvar submission files are named according to the content (variant_data and case_data)
- Always show causatives from other cases in case overview
- Correct disease associations for gene symbol aliases that exist as separate genes
- Re-add "custom annotations" for SV variants
- The override ClinVar P/LP add-in in the Clinical Filter failed for new CSQ strings

### Changed
- Runs all CI checks in github actions

## [4.14.1]

### Fixed
- Error when variant found in loqusdb is not loaded for other case

## [4.14]

### Added
- Use github actions to run tests
- Adds CLI command to update individual alignments path
- Update HPO terms using downloaded definitions files
- Option to use alternative flask config when running `scout serve`
- Requirement to use loqusdb >= 2.5 if integrated

### Fixed
- Do not display Pedigree panel in cancer view
- Do not rely on internet connection and services available when running CI tests
- Variant loading assumes GATK if no caller set given and GATK filter status is seen in FILTER
- Pass genome build param all the way in order to get the right gene mappings for cases with build 38
- Parse correctly variants with zero frequency values
- Continue even if there are problems to create a region vcf
- STR and cancer variant navigation back to variants pages could fail

### Changed
- Improved code that sends requests to the external APIs
- Updates ranges for user ranks to fit todays usage
- Run coveralls on github actions instead of travis
- Run pip checks on github actions instead of coveralls
- For hg38 cases, change gnomAD link to point to version 3.0 (which is hg38 based)
- Show pinned or causative STR variants a bit more human readable

## [4.13.1]

### Added
### Fixed
- Typo that caused not all clinvar conflicting interpretations to be loaded no matter what
- Parse and retrieve clinvar annotations from VEP-annotated (VEP 97+) CSQ VCF field
- Variant clinvar significance shown as `not provided` whenever is `Uncertain significance`
- Phenomizer query crashing when case has no HPO terms assigned
- Fixed a bug affecting `All SNVs and INDELs` page when variants don't have canonical transcript
- Add gene name or id in cancer variant view

### Changed
- Cancer Variant view changed "Variant:Transcript:Exon:HGVS" to "Gene:Transcript:Exon:HGVS"

## [4.13]

### Added
- ClinVar SNVs track in IGV
- Add SMA view with SMN Copy Number data
- Easier to assign OMIM diagnoses from case page
- OMIM terms and specific OMIM term page

### Fixed
- Bug when adding a new gene to a panel
- Restored missing recent delivery reports
- Fixed style and links to other reports in case side panel
- Deleting cases using display_name and institute not deleting its variants
- Fixed bug that caused coordinates filter to override other filters
- Fixed a problem with finding some INS in loqusdb
- Layout on SV page when local observations without cases are present
- Make scout compatible with the new HPO definition files from `http://compbio.charite.de/jenkins/`
- General report visualization error when SNVs display names are very long


### Changed


## [4.12.4]

### Fixed
- Layout on SV page when local observations without cases are present

## [4.12.3]

### Fixed
- Case report when causative or pinned SVs have non null allele frequencies

## [4.12.2]

### Fixed
- SV variant links now take you to the SV variant page again
- Cancer variant view has cleaner table data entries for "N/A" data
- Pinned variant case level display hotfix for cancer and str - more on this later
- Cancer variants show correct alt/ref reads mirroring alt frequency now
- Always load all clinical STR variants even if a region load is attempted - index may be missing
- Same case repetition in variant local observations

## [4.12.1]

### Fixed
- Bug in variant.gene when gene has no HGVS description


## [4.12]

### Added
- Accepts `alignment_path` in load config to pass bam/cram files
- Display all phenotypes on variant page
- Display hgvs coordinates on pinned and causatives
- Clear panel pending changes
- Adds option to setup the database with static files
- Adds cli command to download the resources from CLI that scout needs
- Adds test files for merged somatic SV and CNV; as well as merged SNV, and INDEL part of #1279
- Allows for upload of OMIM-AUTO gene panel from static files without api-key

### Fixed
- Cancer case HPO panel variants link
- Fix so that some drop downs have correct size
- First IGV button in str variants page
- Cancer case activates on SNV variants
- Cases activate when STR variants are viewed
- Always calculate code coverage
- Pinned/Classification/comments in all types of variants pages
- Null values for panel's custom_inheritance_models
- Discrepancy between the manual disease transcripts and those in database in gene-edit page
- ACMG classification not showing for some causatives
- Fix bug which caused IGV.js to use hg19 reference files for hg38 data
- Bug when multiple bam files sources with non-null values are available


### Changed
- Renamed `requests` file to `scout_requests`
- Cancer variant view shows two, instead of four, decimals for allele and normal


## [4.11.1]

### Fixed
- Institute settings page
- Link institute settings to sharing institutes choices

## [4.11.0]

### Added
- Display locus name on STR variant page
- Alternative key `GNOMADAF_popmax` for Gnomad popmax allele frequency
- Automatic suggestions on how to improve the code on Pull Requests
- Parse GERP, phastCons and phyloP annotations from vep annotated CSQ fields
- Avoid flickering comment popovers in variant list
- Parse REVEL score from vep annotated CSQ fields
- Allow users to modify general institute settings
- Optionally format code automatically on commit
- Adds command to backup vital parts `scout export database`
- Parsing and displaying cancer SV variants from Manta annotated VCF files
- Dismiss cancer snv variants with cancer-specific options
- Add IGV.js UPD, RHO and TIDDIT coverage wig tracks.


### Fixed
- Slightly darker page background
- Fixed an issued with parsed conservation values from CSQ
- Clinvar submissions accessible to all users of an institute
- Header toolbar when on Clinvar page now shows institute name correctly
- Case should not always inactivate upon update
- Show dismissed snv cancer variants as grey on the cancer variants page
- Improved style of mappability link and local observations on variant page
- Convert all the GET requests to the igv view to POST request
- Error when updating gene panels using a file containing BOM chars
- Add/replace gene radio button not working in gene panels


## [4.10.1]

### Fixed
- Fixed issue with opening research variants
- Problem with coveralls not called by Travis CI
- Handle Biomart service down in tests


## [4.10.0]

### Added
- Rank score model in causatives page
- Exportable HPO terms from phenotypes page
- AMP guideline tiers for cancer variants
- Adds scroll for the transcript tab
- Added CLI option to query cases on time since case event was added
- Shadow clinical assessments also on research variants display
- Support for CRAM alignment files
- Improved str variants view : sorting by locus, grouped by allele.
- Delivery report PDF export
- New mosaicism tag option
- Add or modify individuals' age or tissue type from case page
- Display GC and allele depth in causatives table.
- Included primary reference transcript in general report
- Included partial causative variants in general report
- Remove dependency of loqusdb by utilising the CLI

### Fixed
- Fixed update OMIM command bug due to change in the header of the genemap2 file
- Removed Mosaic Tag from Cancer variants
- Fixes issue with unaligned table headers that comes with hidden Datatables
- Layout in general report PDF export
- Fixed issue on the case statistics view. The validation bars didn't show up when all institutes were selected. Now they do.
- Fixed missing path import by importing pathlib.Path
- Handle index inconsistencies in the update index functions
- Fixed layout problems


## [4.9.0]

### Added
- Improved MatchMaker pages, including visible patient contacts email address
- New badges for the github repo
- Links to [GENEMANIA](genemania.org)
- Sort gene panel list on case view.
- More automatic tests
- Allow loading of custom annotations in VCF using the SCOUT_CUSTOM info tag.

### Fixed
- Fix error when a gene is added to an empty dynamic gene panel
- Fix crash when attempting to add genes on incorrect format to dynamic gene panel
- Manual rank variant tags could be saved in a "Select a tag"-state, a problem in the variants view.
- Same case evaluations are no longer shown as gray previous evaluations on the variants page
- Stay on research pages, even if reset, next first buttons are pressed..
- Overlapping variants will now be visible on variant page again
- Fix missing classification comments and links in evaluations page
- All prioritized cases are shown on cases page


## [4.8.3]

### Added

### Fixed
- Bug when ordering sanger
- Improved scrolling over long list of genes/transcripts


## [4.8.2]

### Added

### Fixed
- Avoid opening extra tab for coverage report
- Fixed a problem when rank model version was saved as floats and not strings
- Fixed a problem with displaying dismiss variant reasons on the general report
- Disable load and delete filter buttons if there are no saved filters
- Fix problem with missing verifications
- Remove duplicate users and merge their data and activity


## [4.8.1]

### Added

### Fixed
- Prevent login fail for users with id defined by ObjectId and not email
- Prevent the app from crashing with `AttributeError: 'NoneType' object has no attribute 'message'`


## [4.8.0]

### Added
- Updated Scout to use Bootstrap 4.3
- New looks for Scout
- Improved dashboard using Chart.js
- Ask before inactivating a case where last assigned user leaves it
- Genes can be manually added to the dynamic gene list directly on the case page
- Dynamic gene panels can optionally be used with clinical filter, instead of default gene panel
- Dynamic gene panels get link out to chanjo-report for coverage report
- Load all clinvar variants with clinvar Pathogenic, Likely Pathogenic and Conflicting pathogenic
- Show transcripts with exon numbers for structural variants
- Case sort order can now be toggled between ascending and descending.
- Variants can be marked as partial causative if phenotype is available for case.
- Show a frequency tooltip hover for SV-variants.
- Added support for LDAP login system
- Search snv and structural variants by chromosomal coordinates
- Structural variants can be marked as partial causative if phenotype is available for case.
- Show normal and pathologic limits for STRs in the STR variants view.
- Institute level persistent variant filter settings that can be retrieved and used.
- export causative variants to Excel
- Add support for ROH, WIG and chromosome PNGs in case-view

### Fixed
- Fixed missing import for variants with comments
- Instructions on how to build docs
- Keep sanger order + verification when updating/reloading variants
- Fixed and moved broken filter actions (HPO gene panel and reset filter)
- Fixed string conversion to number
- UCSC links for structural variants are now separated per breakpoint (and whole variant where applicable)
- Reintroduced missing coverage report
- Fixed a bug preventing loading samples using the command line
- Better inheritance models customization for genes in gene panels
- STR variant page back to list button now does its one job.
- Allows to setup scout without a omim api key
- Fixed error causing "favicon not found" flash messages
- Removed flask --version from base cli
- Request rerun no longer changes case status. Active or archived cases inactivate on upload.
- Fixed missing tooltip on the cancer variants page
- Fixed weird Rank cell in variants page
- Next and first buttons order swap
- Added pagination (and POST capability) to cancer variants.
- Improves loading speed for variant page
- Problem with updating variant rank when no variants
- Improved Clinvar submission form
- General report crashing when dismissed variant has no valid dismiss code
- Also show collaborative case variants on the All variants view.
- Improved phenotype search using dataTables.js on phenotypes page
- Search and delete users with `email` instead of `_id`
- Fixed css styles so that multiselect options will all fit one column


## [4.7.3]

### Added
- RankScore can be used with VCFs for vcf_cancer files

### Fixed
- Fix issue with STR view next page button not doing its one job.

### Deleted
- Removed pileup as a bam viewing option. This is replaced by IGV


## [4.7.2]

### Added
- Show earlier ACMG classification in the variant list

### Fixed
- Fixed igv search not working due to igv.js dist 2.2.17
- Fixed searches for cases with a gene with variants pinned or marked causative.
- Load variant pages faster after fixing other causatives query
- Fixed mitochondrial report bug for variants without genes

## [4.7.1]

### Added

### Fixed
- Fixed bug on genes page


## [4.7.0]

### Added
- Export genes and gene panels in build GRCh38
- Search for cases with variants pinned or marked causative in a given gene.
- Search for cases phenotypically similar to a case also from WUI.
- Case variant searches can be limited to similar cases, matching HPO-terms,
  phenogroups and cohorts.
- De-archive reruns and flag them as 'inactive' if archived
- Sort cases by analysis_date, track or status
- Display cases in the following order: prioritized, active, inactive, archived, solved
- Assign case to user when user activates it or asks for rerun
- Case becomes inactive when it has no assignees
- Fetch refseq version from entrez and use it in clinvar form
- Load and export of exons for all genes, independent on refseq
- Documentation for loading/updating exons
- Showing SV variant annotations: SV cgh frequencies, gnomad-SV, local SV frequencies
- Showing transcripts mapping score in segmental duplications
- Handle requests to Ensembl Rest API
- Handle requests to Ensembl Rest Biomart
- STR variants view now displays GT and IGV link.
- Description field for gene panels
- Export exons in build 37 and 38 using the command line

### Fixed
- Fixes of and induced by build tests
- Fixed bug affecting variant observations in other cases
- Fixed a bug that showed wrong gene coverage in general panel PDF export
- MT report only shows variants occurring in the specific individual of the excel sheet
- Disable SSL certifcate verification in requests to chanjo
- Updates how intervaltree and pymongo is used to void deprecated functions
- Increased size of IGV sample tracks
- Optimized tests


## [4.6.1]

### Added

### Fixed
- Missing 'father' and 'mother' keys when parsing single individual cases


## [4.6.0]

### Added
- Description of Scout branching model in CONTRIBUTING doc
- Causatives in alphabetical order, display ACMG classification and filter by gene.
- Added 'external' to the list of analysis type options
- Adds functionality to display "Tissue type". Passed via load config.
- Update to IGV 2.

### Fixed
- Fixed alignment visualization and vcf2cytosure availability for demo case samples
- Fixed 3 bugs affecting SV pages visualization
- Reintroduced the --version cli option
- Fixed variants query by panel (hpo panel + gene panel).
- Downloaded MT report contains excel files with individuals' display name
- Refactored code in parsing of config files.


## [4.5.1]

### Added

### Fixed
- update requirement to use PyYaml version >= 5.1
- Safer code when loading config params in cli base


## [4.5.0]

### Added
- Search for similar cases from scout view CLI
- Scout cli is now invoked from the app object and works under the app context

### Fixed
- PyYaml dependency fixed to use version >= 5.1


## [4.4.1]

### Added
- Display SV rank model version when available

### Fixed
- Fixed upload of delivery report via API


## [4.4.0]

### Added
- Displaying more info on the Causatives page and hiding those not causative at the case level
- Add a comment text field to Sanger order request form, allowing a message to be included in the email
- MatchMaker Exchange integration
- List cases with empty synopsis, missing HPO terms and phenotype groups.
- Search for cases with open research list, or a given case status (active, inactive, archived)

### Fixed
- Variant query builder split into several functions
- Fixed delivery report load bug


## [4.3.3]

### Added
- Different individual table for cancer cases

### Fixed
- Dashboard collects validated variants from verification events instead of using 'sanger' field
- Cases shared with collaborators are visible again in cases page
- Force users to select a real institute to share cases with (actionbar select fix)


## [4.3.2]

### Added
- Dashboard data can be filtered using filters available in cases page
- Causatives for each institute are displayed on a dedicated page
- SNVs and and SVs are searchable across cases by gene and rank score
- A more complete report with validated variants is downloadable from dashboard

### Fixed
- Clinsig filter is fixed so clinsig numerical values are returned
- Split multi clinsig string values in different elements of clinsig array
- Regex to search in multi clinsig string values or multi revstat string values
- It works to upload vcf files with no variants now
- Combined Pileup and IGV alignments for SVs having variant start and stop on the same chromosome


## [4.3.1]

### Added
- Show calls from all callers even if call is not available
- Instructions to install cairo and pango libs from WeasyPrint page
- Display cases with number of variants from CLI
- Only display cases with number of variants above certain treshold. (Also CLI)
- Export of verified variants by CLI or from the dashboard
- Extend case level queries with default panels, cohorts and phenotype groups.
- Slice dashboard statistics display using case level queries
- Add a view where all variants for an institute can be searched across cases, filtering on gene and rank score. Allows searching research variants for cases that have research open.

### Fixed
- Fixed code to extract variant conservation (gerp, phyloP, phastCons)
- Visualization of PDF-exported gene panels
- Reintroduced the exon/intron number in variant verification email
- Sex and affected status is correctly displayed on general report
- Force number validation in SV filter by size
- Display ensembl transcripts when no refseq exists


## [4.3.0]

### Added
- Mosaicism tag on variants
- Show and filter on SweGen frequency for SVs
- Show annotations for STR variants
- Show all transcripts in verification email
- Added mitochondrial export
- Adds alternative to search for SVs shorter that the given length
- Look for 'bcftools' in the `set` field of VCFs
- Display digenic inheritance from OMIM
- Displays what refseq transcript that is primary in hgnc

### Fixed

- Archived panels displays the correct date (not retroactive change)
- Fixed problem with waiting times in gene panel exports
- Clinvar fiter not working with human readable clinsig values

## [4.2.2]

### Fixed
- Fixed gene panel create/modify from CSV file utf-8 decoding error
- Updating genes in gene panels now supports edit comments and entry version
- Gene panel export timeout error

## [4.2.1]

### Fixed
- Re-introduced gene name(s) in verification email subject
- Better PDF rendering for excluded variants in report
- Problem to access old case when `is_default` did not exist on a panel


## [4.2.0]

### Added
- New index on variant_id for events
- Display overlapping compounds on variants view

### Fixed
- Fixed broken clinical filter


## [4.1.4]

### Added
- Download of filtered SVs

### Fixed
- Fixed broken download of filtered variants
- Fixed visualization issue in gene panel PDF export
- Fixed bug when updating gene names in variant controller


## [4.1.3]

### Fixed
- Displays all primary transcripts


## [4.1.2]

### Added
- Option add/replace when updating a panel via CSV file
- More flexible versioning of the gene panels
- Printing coverage report on the bottom of the pdf case report
- Variant verification option for SVs
- Logs uri without pwd when connecting
- Disease-causing transcripts in case report
- Thicker lines in case report
- Supports HPO search for cases, both terms or if described in synopsis
- Adds sanger information to dashboard

### Fixed
- Use db name instead of **auth** as default for authentication
- Fixes so that reports can be generated even with many variants
- Fixed sanger validation popup to show individual variants queried by user and institute.
- Fixed problem with setting up scout
- Fixes problem when exac file is not available through broad ftp
- Fetch transcripts for correct build in `adapter.hgnc_gene`

## [4.1.1]
- Fix problem with institute authentication flash message in utils
- Fix problem with comments
- Fix problem with ensembl link


## [4.1.0]

### Added
- OMIM phenotypes to case report
- Command to download all panel app gene panels `scout load panel --panel-app`
- Links to genenames.org and omim on gene page
- Popup on gene at variants page with gene information
- reset sanger status to "Not validated" for pinned variants
- highlight cases with variants to be evaluated by Sanger on the cases page
- option to point to local reference files to the genome viewer pileup.js. Documented in `docs.admin-guide.server`
- option to export single variants in `scout export variants`
- option to load a multiqc report together with a case(add line in load config)
- added a view for searching HPO terms. It is accessed from the top left corner menu
- Updates the variants view for cancer variants. Adds a small cancer specific filter for known variants
- Adds hgvs information on cancer variants page
- Adds option to update phenotype groups from CLI

### Fixed
- Improved Clinvar to submit variants from different cases. Fixed HPO terms in casedata according to feedback
- Fixed broken link to case page from Sanger modal in cases view
- Now only cases with non empty lists of causative variants are returned in `adapter.case(has_causatives=True)`
- Can handle Tumor only samples
- Long lists of HGNC symbols are now possible. This was previously difficult with manual, uploaded or by HPO search when changing filter settings due to GET request limitations. Relevant pages now use POST requests. Adds the dynamic HPO panel as a selection on the gene panel dropdown.
- Variant filter defaults to default panels also on SV and Cancer variants pages.

## [4.0.0]

### WARNING ###

This is a major version update and will require that the backend of pre releases is updated.
Run commands:

```
$scout update genes
$scout update hpo
```

- Created a Clinvar submission tool, to speed up Clinvar submission of SNVs and SVs
- Added an analysis report page (html and PDF format) containing phenotype, gene panels and variants that are relevant to solve a case.

### Fixed
- Optimized evaluated variants to speed up creation of case report
- Moved igv and pileup viewer under a common folder
- Fixed MT alignment view pileup.js
- Fixed coordinates for SVs with start chromosome different from end chromosome
- Global comments shown across cases and institutes. Case-specific variant comments are shown only for that specific case.
- Links to clinvar submitted variants at the cases level
- Adapts clinvar parsing to new format
- Fixed problem in `scout update user` when the user object had no roles
- Makes pileup.js use online genome resources when viewing alignments. Now any instance of Scout can make use of this functionality.
- Fix ensembl link for structural variants
- Works even when cases does not have `'madeline_info'`
- Parses Polyphen in correct way again
- Fix problem with parsing gnomad from VEP

### Added
- Added a PDF export function for gene panels
- Added a "Filter and export" button to export custom-filtered SNVs to CSV file
- Dismiss SVs
- Added IGV alignments viewer
- Read delivery report path from case config or CLI command
- Filter for spidex scores
- All HPO terms are now added and fetched from the correct source (https://github.com/obophenotype/human-phenotype-ontology/blob/master/hp.obo)
- New command `scout update hpo`
- New command `scout update genes` will fetch all the latest information about genes and update them
- Load **all** variants found on chromosome **MT**
- Adds choice in cases overview do show as many cases as user like

### Removed
- pileup.min.js and pileup css are imported from a remote web location now
- All source files for HPO information, this is instead fetched directly from source
- All source files for gene information, this is instead fetched directly from source

## [3.0.0]
### Fixed
- hide pedigree panel unless it exists

## [1.5.1] - 2016-07-27
### Fixed
- look for both ".bam.bai" and ".bai" extensions

## [1.4.0] - 2016-03-22
### Added
- support for local frequency through loqusdb
- bunch of other stuff

## [1.3.0] - 2016-02-19
### Fixed
- Update query-phenomizer and add username/password

### Changed
- Update the way a case is checked for rerun-status

### Added
- Add new button to mark a case as "checked"
- Link to clinical variants _without_ 1000G annotation

## [1.2.2] - 2016-02-18
### Fixed
- avoid filtering out variants lacking ExAC and 1000G annotations

## [1.1.3] - 2015-10-01
### Fixed
- persist (clinical) filter when clicking load more
- fix #154 by robustly setting clinical filter func. terms

## [1.1.2] - 2015-09-07
### Fixed
- avoid replacing coverage report with none
- update SO terms, refactored

## [1.1.1] - 2015-08-20
### Fixed
- fetch case based on collaborator status (not owner)

## [1.1.0] - 2015-05-29
### Added
- link(s) to SNPedia based on RS-numbers
- new Jinja filter to "humanize" decimal numbers
- show gene panels in variant view
- new Jinja filter for decoding URL encoding
- add indicator to variants in list that have comments
- add variant number threshold and rank score threshold to load function
- add event methods to mongo adapter
- add tests for models
- show badge "old" if comment was written for a previous analysis

### Changed
- show cDNA change in transcript summary unless variant is exonic
- moved compounds table further up the page
- show dates for case uploads in ISO format
- moved variant comments higher up on page
- updated documentation for pages
- read in coverage report as blob in database and serve directly
- change ``OmimPhenotype`` to ``PhenotypeTerm``
- reorganize models sub-package
- move events (and comments) to separate collection
- only display prev/next links for the research list
- include variant type in breadcrumbs e.g. "Clinical variants"

### Removed
- drop dependency on moment.js

### Fixed
- show the same level of detail for all frequencies on all pages
- properly decode URL encoded symbols in amino acid/cDNA change strings
- fixed issue with wipe permissions in MongoDB
- include default gene lists in "variants" link in breadcrumbs

## [1.0.2] - 2015-05-20
### Changed
- update case fetching function

### Fixed
- handle multiple cases with same id

## [1.0.1] - 2015-04-28
### Fixed
- Fix building URL parameters in cases list Vue component

## [1.0.0] - 2015-04-12
Codename: Sara Lund

![Release 1.0](artwork/releases/release-1-0.jpg)

### Added
- Add email logging for unexpected errors
- New command line tool for deleting case

### Changed
- Much improved logging overall
- Updated documentation/usage guide
- Removed non-working IGV link

### Fixed
- Show sample display name in GT call
- Various small bug fixes
- Make it easier to hover over popups

## [0.0.2-rc1] - 2015-03-04
### Added
- add protein table for each variant
- add many more external links
- add coverage reports as PDFs

### Changed
- incorporate user feedback updates
- big refactor of load scripts

## [0.0.2-rc2] - 2015-03-04
### Changes
- add gene table with gene description
- reorganize inheritance models box

### Fixed
- avoid overwriting gene list on "research" load
- fix various bugs in external links

## [0.0.2-rc3] - 2015-03-05
### Added
- Activity log feed to variant view
- Adds protein change strings to ODM and Sanger email

### Changed
- Extract activity log component to macro

### Fixes
- Make Ensembl transcript links use archive website<|MERGE_RESOLUTION|>--- conflicted
+++ resolved
@@ -12,11 +12,8 @@
 - Thaw coloredlogs - 15.0.1 restores errorhandler issue
 - Thaw crypography - current base image and library version allow Docker builds
 - Missing delete icons on phenomodels page
-<<<<<<< HEAD
+- Missing cryptography lib error while running Scout container on an ARM processor
 - Round CADD values with many decimals on causatives and validated variants pages
-=======
-- Missing cryptography lib error while running Scout container on an ARM processor
->>>>>>> 04313458
 
 ## [4.75]
 ### Added
