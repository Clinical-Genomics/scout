# Change Log
All notable changes to this project will be documented in this file.
This project adheres to [Semantic Versioning](http://semver.org/).

About changelog [here](https://keepachangelog.com/en/1.0.0/)

## [unreleased]
### Added
- Added tags for Sniffles and CNVpytor, two LRS SV callers
- Button on case page for displaying STR variants occurring in the dynamic HPO panel
<<<<<<< HEAD
- Phenomodels checkboxes can now include orpha terms
=======
- Display functional annotation relative to variant gene's MANE transcripts on variant summary, when available
>>>>>>> ac165c04
### Changed
- In the diagnoses page genes associated with a disease are displayed using hgnc symbol instead of hgnc id
- Refactor view route to allow navigation directly to unique variant document id, improve permissions check
- Do not show MANE and MANE Plus Clinical transcripts annotated from VEP (saved in variants) but collect this info from the transcripts database collection
- Refactor view route to allow navigation directly to unique case id (in particular for gens)
### Fixed
- Refactored code in cases blueprints and variant_events adapter (set diseases for partial causative variants) to use "disease" instead of "omim" to encompass also ORPHA terms
- Refactored code in `scout/parse/omim.py` and `scout/parse/disease_terms.py` to use "disease" instead of "phenotype" to differentiate from HPO terms
- Be more careful about checking access to variant on API access

## [4.78]
### Added
- Case status labels can be added, giving more finegrained details on a solved status (provisional, diagnostic, carrier, UPD, SMN, ...)
- New SO terms: `sequence_variant` and `coding_transcript_variant`
- More MEI specific annotation is shown on the variant page
- Parse and save MANE transcripts info when updating genes in build 38
- `Mane Select` and `Mane Plus Clinical` badges on Gene page, when available
- ClinVar submission can now be downloaded as a json file
- API endpoint to pin variant
- Display common/uncommon/rare on summary of mei variant page
### Changed
- In the ClinVar form, database and id of assertion criteria citation are now separate inputs
- Customise institute settings to be able to display all cases with a certain status on cases page (admin users)
- Renamed `Clinical Significance` to `Germline Classification` on multistep ClinVar form
- Changed the "x" in cases.utils.remove_form button text to red for better visibility in dark mode
- Update GitHub actions
- Default loglevel up to INFO, making logs with default start easier to read
- Add XTR region to PAR region definition
- Diagnoses can be searched on diagnoses page without waiting for load first
### Fixed
- Removed log info showing hgnc IDs used in variantS search
- Maintain Matchmaker Exchange and Beacon submission status when a case is re-uploaded
- Inheritance mode from ORPHA should not be confounded with the OMIM inheritance model
- Decipher link URL changes
- Refactored code in cases blueprints to use "disease" instead of "omim" to encompass also ORPHA terms

## [4.77]
### Added
- Orpha disease terms now include information on inheritance
- Case loading via .yaml config file accepts subject_id and phenotype_groups (if previously defined as constant default or added per institute)
- Possibility to submit variants associated with Orphanet conditions to ClinVar
- Option update path to .d4 files path for individuals of an existing case using the command line
- More constraint information is displayed per gene in addition to pLi: missense and LoF OE, CI (inluding LOEUF) and Z-score.
### Changed
- Introduce validation in the ClinVar multistep form to make sure users provide at least one variant-associated condition
- CLI scout update individual accepts subject_id
- Update ClinVar inheritance models to reflect changes in ClinVar submission API
- Handle variant-associated condition ID format in background when creating ClinVar submissions
- Replace the code that downloads Ensembl genes, transcripts and exons with the Schug web app
- Add more info to error log when transcript variant frequency parsing fails.
- GnomAD v4 constraint information replaces ExAC constraints (pLi).
### Fixed
- Text input of associated condition in ClinVar form now aligns to the left
- Alignment of contents in the case report has been updated
- Missing number of phenotypes and genes from case diagnoses
- Associate OMIM and/or ORPHA diagnoses with partial causatives
- Visualization of partial causatives' diagnoses on case page: style and links
- Revert style of pinned variants window on the case page
- Rename `Clinical significanc` to `Germline classification` in ClinVar submissions exported files
- Rename `Clinical significance citations` to `Classification citations` in ClinVar submissions exported files
- Rename `Comment on clinical significance` to `Comment on classification` in ClinVar submissions exported files
- Show matching partial causatives on variant page
- Matching causatives shown on case page consisting only of variant matching the default panels of the case - bug introduced since scout v4.72 (Oct 18, 2023)
- Missing somatic variant read depth leading to report division by zero

## [4.76]
### Added
- Orphacodes are visible in phenotype tables
- Pydantic validation of image paths provided in case load config file
- Info on the user which created a ClinVar submission, when available
- Associate .d4 files to case individuals when loading a case via config file
### Changed
- In diagnoses page the load of diseases are initiated by clicking a button
- Revel score, Revel rank score and SpliceAI values are also displayed in Causatives and Validated variants tables
- Remove unused functions and tests
- Analysis type and direct link from cases list for OGM cases
- Removed unused `case_obj` parameter from server/blueprints/variant/controllers/observations function
- Possibility to reset ClinVar submission ID
- Allow ClinVar submissions with custom API key for users registered as ClinVar submitters or when institute doesn't have a preset list of ClinVar submitters
- Ordered event verbs alphabetically and created ClinVar-related user events
- Removed the unused "no-variants" option from the load case command line
### Fixed
- All disease_terms have gene HGNC ids as integers when added to the scout database
- Disease_term identifiers are now prefixed with the name of the coding system
- Command line crashing with error when updating a user that doesn't exist
- Thaw coloredlogs - 15.0.1 restores errorhandler issue
- Thaw crypography - current base image and library version allow Docker builds
- Missing delete icons on phenomodels page
- Missing cryptography lib error while running Scout container on an ARM processor
- Round CADD values with many decimals on causatives and validated variants pages
- Dark-mode visibility of some fields on causatives and validated variants pages
- Clinvar submitters would be cleared when unprivileged users saved institute settings page
- Added a default empty string in cases search form to avoid None default value
- Page crashing when user tries to remove the same variant from a ClinVar submission in different browser tabs
- Update more GnomAD links to GnomAD v4 (v38 SNVs, MT vars, STRs)
- Empty cells for RNA fusion variants in Causatives and Verified variants page
- Submenu icons missing from collapsible actionbar
- The collapsible actionbar had some non-collapsing overly long entries
- Cancer observations for SVs not appearing in the variant details view
- Archived local observations not visible on cancer variantS page
- Empty Population Frequency column in the Cancer SV Variants view
- Capital letters in ClinVar events description shown on case page

## [4.75]
### Added
- Hovertip to gene panel names with associated genes in variant view, when variant covers more than one gene
- Tests for panel to genes
- Download of Orphadata en_product6 and en_product4 from CLI
- Parse and save `database_found` key/values for RNA fusion variants
- Added fusion_score, ffpm, split_reads, junction_reads and fusion_caller to the list of filters on RNA fusion variants page
- Renamed the function `get_mei_info` to `set_mei_info` to be consistent with the other functions
- Fixed removing None key/values from parsed variants
- Orphacodes are included in the database disease_terms
### Changed
- Allow use of projections when retrieving gene panels
- Do not save custom images as binary data into case and variant database documents
- Retrieve and display case and variant custom images using image's saved path
- Cases are activated by viewing FSHD and SMA reports
- Split multi-gene SNV variants into single genes when submitting to Matchmaker Exchange
- Alamut links also on the gene level, using transcript and HGVS: better for indels. Keep variant link for missing HGVS
- Thaw WTForms - explicitly coerce form decimal field entries when filters fetched from db
### Fixed
- Removed some extra characters from top of general report left over from FontAwsome fix
- Do not save fusion variants-specific key/values in other types of variants
- Alamut link for MT variants in build 38
- Convert RNA fusions variants `tool_hits` and `fusion_score` keys from string to numbers
- Fix genotype reference and alternative sequencing depths defaulting to -1 when values are 0
- DecimalFields were limited to two decimal places for several forms - lifting restrictions on AF, CADD etc.

## [4.74.1]
### Changed
- Parse and save into database also OMIM terms not associated to genes
### Fixed
- BioNano API FSHD report requests are GET in Access 1.8, were POST in 1.7
- Update more FontAwesome icons to avoid Pro icons
- Test if files still exist before attempting to load research variants
- Parsing of genotypes error, resulting in -1 values when alt or ref read depths are 0

## [4.74]
### Added
- SNVs and Indels, MEI and str variants genes have links to Decipher
- An `owner + case display name` index for cases database collection
- Test and fixtures for RNA fusion case page
- Load and display fusion variants from VCF files as the other variant types
- Option to update case document with path to mei variants (clinical and research)
### Changed
- Details on variant type and category for audit filters on case general report
- Enable Gens CN profile button also in somatic case view
- Fix case of analysis type check for Gens analysis button - only show for WGS
### Fixed
- loqusdb table no longer has empty row below each loqusid
- MatchMaker submission details page crashing because of change in date format returned by PatientMatcher
- Variant external links buttons style does not change color when visited
- Hide compounds with compounds follow filter for region or function would fail for variants in multiple genes
- Updated FontAwesome version to fix missing icons

## [4.73]
### Added
- Shortcut button for HPO panel MEI variants from case page
- Export managed variants from CLI
### Changed
- STRs visualization on case panel to emphasize abnormal repeat count and associated condition
- Removed cytoband column from STRs variant view on case report
- More long integers formatted with thin spaces, and copy to clipboard buttons added
### Fixed
- OMIM table is scrollable if higher than 700px on SV page
- Pinned variants validation badge is now red for false positives.
- Case display name defaulting to case ID when `family_name` or `display_name` are missing from case upload config file
- Expanded menu visible at screen sizes below 1000px now has background color
- The image in ClinVar howto-modal is now responsive
- Clicking on a case in case groups when case was already removed from group in another browser tab
- Page crashing when saving filters for mei variants
- Link visited color of images

## [4.72.4]
### Changed
- Automatic test mongod version increased to v7
### Fixed
- GnomAD now defaults to hg38 - change build 37 links accordingly

## [4.72.3]
### Fixed
- Somatic general case report small variant table can crash with unclassified variants

## [4.72.2]
### Changed
- A gunicorn maxrequests parameter for Docker server image - default to 1200
- STR export limit increased to 500, as for other variants
- Prevent long number wrapping and use thin spaces for separation, as per standards from SI, NIST, IUPAC, BIPM.
- Speed up case retrieval and lower memory use by projecting case queries
- Make relatedness check fails stand out a little more to new users
- Speed up case retrieval and lower memory use by projecting case queries
- Speed up variant pages by projecting only the necessary keys in disease collection query
### Fixed
- Huge memory use caused by cases and variants pages pulling complete disease documents from DB
- Do not include genes fetched from HPO terms when loading diseases
- Consider the renamed fields `Approved Symbol` -> `Approved Gene Symbol` and `Gene Symbols` -> `Gene/Locus And Other Related Symbols` when parsing OMIM terms from genemap2.txt file

## [4.72.1]
### Fixed
- Jinja filter that renders long integers
- Case cache when looking for causatives in other cases causing the server to hang

## [4.72]
### Added
- A GitHub action that checks for broken internal links in docs pages
- Link validation settings in mkdocs.yml file
- Load and display full RNA alignments on alignment viewer
- Genome build check when loading a case
- Extend event index to previous causative variants and always load them
### Fixed
- Documentation nav links for a few documents
- Slightly extended the BioNano Genomics Access integration docs
- Loading of SVs when VCF is missing the INFO.END field but has INFO.SVLEN field
- Escape protein sequence name (if available) in case general report to render special characters correctly
- CaseS HPO term searches for multiple terms works independent of order
- CaseS search regexp should not allow backslash
- CaseS cohort tags can contain whitespace and still match
- Remove diagnoses from cases even if OMIM term is not found in the database
- Parsing of disease-associated genes
- Removed an annoying warning while updating database's disease terms
- Displaying custom case images loaded with scout version <= 4.71
- Use pydantic version >=2 in requirements.txt file
### Changed
- Column width adjustment on caseS page
- Use Python 3.11 in tests
- Update some github actions
- Upgraded Pydantic to version 2
- Case validation fails on loading when associated files (alignments, VCFs and reports) are not present on disk
- Case validation fails on loading when custom images have format different then ["gif", "svg", "png", "jpg", "jpeg"]
- Custom images keys `case` and `str` in case config yaml file are renamed to `case_images` and `str_variants_images`
- Simplify and speed up case general report code
- Speed up case retrieval in case_matching_causatives
- Upgrade pymongo to version 4
- When updating disease terms, check that all terms are consistent with a DiseaseTerm model before dropping the old collection
- Better separation between modules loading HPO terms and diseases
- Deleted unused scout.build.phenotype module
- Stricter validation of mandatory genome build key when loading a case. Allowed values are ['37','38',37,38]
- Improved readability of variants length and coordinates on variantS pages

## [4.71]
### Added
- Added Balsamic keys for SweGen and loqusdb local archive frequecies, SNV and SV
- New filter option for Cancer variantS: local archive RD loqusdb
- Show annotated observations on SV variantS view, also for cancer somatic SVs
- Revel filter for variantS
- Show case default panel on caseS page
- CADD filter for Cancer Somatic SNV variantS - show score
- SpliceAI-lookup link (BROAD, shows SpliceAI and Pangolin) from variant page
- BioNano Access server API - check projects, samples and fetch FSHD reports
### Fixed
- Name of reference genome build for RNA for compatibility with IGV locus search change
- Howto to run the Docker image on Mac computers in `admin-guide/containers/container-deploy.md`
- Link to Weasyprint installation howto in README file
- Avoid filling up disk by creating a reduced VCF file for every variant that is visualized
- Remove legacy incorrectly formatted CODEOWNERS file
- Restrain variant_type requests to variantS views to "clinical" or "research"
- Visualization of cancer variants where cancer case has no affected individual
- ProteinPaint gene link (small StJude API change)
- Causative MEI variant link on causatives page
- Bionano access api settings commented out by default in Scout demo config file.
- Do not show FSHD button on freshly loaded cases without bionano_access individuals
- Truncate long variants' HGVS on causative/Clinically significant and pinned variants case panels
### Changed
- Remove function call that tracks users' browser version
- Include three more splice variant SO terms in clinical filter severe SO terms
- Drop old HPO term collection only after parsing and validation of new terms completes
- Move score to own column on Cancer Somatic SNV variantS page
- Refactored a few complex case operations, breaking out sub functionalities

## [4.70]
### Added
- Download a list of Gene Variants (max 500) resulting from SNVs and Indels search
- Variant PubMed link to search for gene symbol and any aliases
### Changed
- Clearer gnomAD values in Variants page
### Fixed
- CaseS page uniform column widths
- Include ClinVar variants into a scrollable div element on Case page
- `canonical_transcript` variable not initialized in get_hgvs function (server.blueprints.institutes.controllers.py)
- Catch and display any error while importing Phenopacket info
- Modified Docker files to use python:3.8-slim-bullseye to prevent gunicorn workers booting error

## [4.69]
### Added
- ClinVar submission howto available also on Case page
- Somatic score and filtering for somatic SV callers, if available
- Show caller as a tooltip on variantS list
### Fixed
- Crash when attempting to export phenotype from a case that had never had phenotypes
- Aesthetic fix to Causative and Pinned Variants on Case page
- Structural inconsistency for ClinVar Blueprint templates
- Updated igv.js to 2.15.8 to fix track default color bug
- Fixed release versions for actions.
- Freeze tornado below 6.3.0 for compatibility with livereload 2.6.3
- Force update variants count on case re-upload
- IGV locus search not working - add genome reference id
- Pin links to MEI variants should end up on MEI not SV variant view
- Load also matching MEI variants on forced region load
- Allow excluding MEI from case variant deletion
- Fixed the name of the assigned user when the internal user ID is different from the user email address
- Gene variantS should display gene function, region and full hgvs
### Changed
- FontAwesome integrity check fail (updated resource)
- Removed ClinVar API validation buttons in favour of direct API submission
- Improved layout of Institute settings page
- ClinVar API key and allowed submitters are set in the Institute settings page


## [4.68]
### Added
- Rare Disease Mobile Element Insertion variants view
### Changed
- Updated igv.js to 2.15.6
### Fixed
- Docker stage build pycairo.
- Restore SNV and SV rank models versions on Causatives and Verified pages
- Saving `REVEL_RANKSCORE` value in a field named `revel` in variants database documents

## [4.67]
### Added
- Prepare to filter local SV frequency
### Changed
- Speed up instituteS page loading by refactoring cases/institutes query
- Clinical Filter for SVs includes `splice_polypyrimidine_tract_variant` as a severe consequence
- Clinical Filter for SVs includes local variant frequency freeze ("old") for filtering, starting at 30 counts
- Speed up caseS page loading by adding status to index and refactoring totals count
- HPO file parsing is updated to reflect that HPO have changed a few downloadable file formats with their 230405 release.
### Fixed
- Page crashing when a user tries to edit a comment that was removed
- Warning instead of crashed page when attempting to retrieve a non-existent Phenopacket
- Fixed StJude ProteinPaint gene link (URL change)
- Freeze of werkzeug library to version<2.3 to avoid problems resulting from the consequential upgrade of the Flask lib
- Huge list of genes in case report for megabases-long structural variants.
- Fix displaying institutes without associated cases on institutes page
- Fix default panel selection on SVs in cancer case report

## [4.66]
### Changed
- Moved Phenomodels code under a dedicated blueprint
- Updated the instructions to load custom case report under admin guide
- Keep variants filter window collapsed except when user expands it to filter
### Added
- A summary table of pinned variants on the cancer case general report
- New openable matching causatives and managed variants lists for default gene panels only for convenience
### Fixed
- Gens structural variant page link individual id typo

## [4.65.2]
### Fixed
- Generating general case report with str variants containing comments

## [4.65.1]
### Fixed
- Visibility of `Gene(s)` badges on SV VariantS page
- Hide dismiss bar on SV page not working well
- Delivery report PDF download
- Saving Pipeline version file when loading a case
- Backport compatible import of importlib metadata for old python versions (<3.8)

## [4.65]
### Added
- Option to mark a ClinVar submission as submitted
- Docs on how to create/update the PanelApp green genes as a system admin
- `individual_id`-parameter to both Gens links
- Download a gene panel in TXT format from gene panel page
- Panel gene comments on variant page: genes in panels can have comments that describe the gene in a panel context
### Changed
- Always show each case category on caseS page, even if 0 cases in total or after current query
- Improved sorting of ClinVar submissions
- Pre-populate SV type select in ClinVar submission form, when possible
- Show comment badges in related comments tables on general report
- Updated version of several GitHub actions
- Migrate from deprecated `pkg_resources` lib to `importlib_resources`
- Dismiss bar on variantS pages is thinner.
- Dismiss bar on variantS pages can be toggled open or closed for the duration of a login session.
### Fixed
- Fixed Sanger order / Cancel order modal close buttons
- Visibility of SV type in ClinVar submission form
- Fixed a couple of creations where now was called twice, so updated_at and created_at could differ
- Deprecated Ubuntu version 18.04 in one GitHub action
- Panels that have been removed (hidden) should not be visible in views where overlapping gene panels for genes are shown
- Gene panel test pointing to the right function

## [4.64]
### Added
- Create/Update a gene panel containing all PanelApp green genes (`scout update panelapp-green -i <cust_id>`)
- Links for ACMG pathogenicity impact modification on the ACMG classification page
### Changed
- Open local observation matching cases in new windows
### Fixed
- Matching manual ranked variants are now shown also on the somatic variant page
- VarSome links to hg19/GRCh37
- Managed variants filter settings lost when navigating to additional pages
- Collect the right variant category after submitting filter form from research variantS page
- Beacon links are templated and support variants in genome build 38

## [4.63]
### Added
- Display data sharing info for ClinVar, Matchmaker Exchange and Beacon in a dedicated column on Cases page
- Test for `commands.download.omim.print_omim`
- Display dismissed variants comments on general case report
- Modify ACMG pathogenicity impact (most commonly PVS1, PS3) based on strength of evidence with lab director's professional judgement
- REViewer button on STR variant page
- Alamut institution parameter in institute settings for Alamut Visual Plus software
- Added Manual Ranks Risk Factor, Likely Risk Factor and Uncertain Risk Factor
- Display matching manual ranks from previous cases the user has access to on VariantS and Variant pages
- Link to gnomAD gene SVs v2.1 for SV variants with gnomAD frequency
- Support for nf-core/rnafusion reports
### Changed
- Display chrY for sex unknown
- Deprecate legacy scout_load() method API call.
- Message shown when variant tag is updated for a variant
- When all ACMG classifications are deleted from a variant, the current variant classification status is also reset.
- Refactored the functions that collect causative variants
- Removed `scripts/generate_test_data.py`
### Fixed
- Default IGV tracks (genes, ClinVar, ClinVar CNVs) showing even if user unselects them all
- Freeze Flask-Babel below v3.0 due to issue with a locale decorator
- Thaw Flask-Babel and fix according to v3 standard. Thank you @TkTech!
- Show matching causatives on somatic structural variant page
- Visibility of gene names and functional annotations on Causatives/Verified pages
- Panel version can be manually set to floating point numbers, when modified
- Causatives page showing also non-causative variants matching causatives in other cases
- ClinVar form submission for variants with no selected transcript and HGVS
- Validating and submitting ClinVar objects not containing both Variant and Casedata info

## [4.62.1]
### Fixed
- Case page crashing when adding a case to a group without providing a valid case name

## [4.62]
### Added
- Validate ClinVar submission objects using the ClinVar API
- Wrote tests for case and variant API endpoints
- Create ClinVar submissions from Scout using the ClinVar API
- Export Phenopacket for affected individual
- Import Phenopacket from JSON file or Phenopacket API backend server
- Use the new case name option for GENS requests
- Pre-validate refseq:HGVS items using VariantValidator in ClinVar submission form
### Fixed
- Fallback for empty alignment index for REViewer service
- Source link out for MIP 11.1 reference STR annotation
- Avoid duplicate causatives and pinned variants
- ClinVar clinical significance displays only the ACMG terms when user selects ACMG 2015 as assertion criteria
- Spacing between icon and text on Beacon and MatchMaker links on case page sidebar
- Truncate IDs and HGVS representations in ClinVar pages if longer than 25 characters
- Update ClinVar submission ID form
- Handle connection timeout when sending requests requests to external web services
- Validate any ClinVar submission regardless of its status
- Empty Phenopackets import crashes
- Stop Spinner on Phenopacket JSON download
### Changed
- Updated ClinVar submission instructions

## [4.61.1]
### Fixed
- Added `UMLS` as an option of `Condition ID type` in ClinVar Variant downloaded files
- Missing value for `Condition ID type` in ClinVar Variant downloaded files
- Possibility to open, close or delete a ClinVar submission even if it doesn't have an associated name
- Save SV type, ref and alt n. copies to exported ClinVar files
- Inner and outer start and stop SV coordinates not exported in ClinVar files
- ClinVar submissions page crashing when SV files don't contain breakpoint exact coordinates
- Align OMIM diagnoses with delete diagnosis button on case page
- In ClinVar form, reset condition list and customize help when condition ID changes

## [4.61]
### Added
- Filter case list by cases with variants in ClinVar submission
- Filter case list by cases containing RNA-seq data - gene_fusion_reports and sample-level tracks (splice junctions and RNA coverage)
- Additional case category `Ignored`, to be used for cases that don't fall in the existing 'inactive', 'archived', 'solved', 'prioritized' categories
- Display number of cases shown / total number of cases available for each category on Cases page
- Moved buttons to modify case status from sidebar to main case page
- Link to Mutalyzer Normalizer tool on variant's transcripts overview to retrieve official HVGS descriptions
- Option to manually load RNA MULTIQC report using the command `scout load report -t multiqc_rna`
- Load RNA MULTIQC automatically for a case if config file contains the `multiqc_rna` key/value
- Instructions in admin-guide on how to load case reports via the command line
- Possibility to filter RD variants by a specific genotype call
- Distinct colors for different inheritance models on RD Variant page
- Gene panels PDF export with case variants hits by variant type
- A couple of additional README badges for GitHub stats
- Upload and display of pipeline reference info and executable version yaml files as custom reports
- Testing CLI on hasta in PR template
### Changed
- Instructions on how to call dibs on scout-stage server in pull request template
- Deprecated CLI commands `scout load <delivery_report, gene_fusion_report, coverage_qc_report, cnv_report>` to replace them with command `scout load report -t <report type>`
- Refactored code to display and download custom case reports
- Do not export `Assertion method` and `Assertion method citation` to ClinVar submission files according to changes to ClinVar's submission spreadsheet templates.
- Simplified code to create and download ClinVar CSV files
- Colorize inheritance models badges by category on VariantS page
- `Safe variants matching` badge more visible on case page
### Fixed
- Non-admin users saving institute settings would clear loqusdb instance selection
- Layout of variant position, cytoband and type in SV variant summary
- Broken `Build Status - GitHub badge` on GitHub README page
- Visibility of text on grey badges in gene panels PDF exports
- Labels for dashboard search controls
- Dark mode visibility for ClinVar submission
- Whitespaces on outdated panel in extent report

## [4.60]
### Added
- Mitochondrial deletion signatures (mitosign) can be uploaded and shown with mtDNA report
- A `Type of analysis` column on Causatives and Validated variants pages
- List of "safe" gene panels available for matching causatives and managed variants in institute settings, to avoid secondary findings
- `svdb_origin` as a synonym for `FOUND_IN` to complement `set` for variants found by all callers
### Changed
- Hide removed gene panels by default in panels page
- Removed option for filtering cancer SVs by Tumor and Normal alt AF
- Hide links to coverage report from case dynamic HPO panel if cancer analysis
- Remove rerun emails and redirect users to the analysis order portal instead
- Updated clinical SVs igv.js track (dbVar) and added example of external track from `https://trackhubregistry.org/`
- Rewrote the ClinVar export module to simplify and add one variant at the time
- ClinVar submissions with phenotype conditions from: [OMIM, MedGen, Orphanet, MeSH, HP, MONDO]
### Fixed
- If trying to load a badly formatted .tsv file an error message is displayed.
- Avoid showing case as rerun when first attempt at case upload failed
- Dynamic autocomplete search not working on phenomodels page
- Callers added to variant when loading case
- Now possible to update managed variant from file without deleting it first
- Missing preselected chromosome when editing a managed variant
- Preselected variant type and subtype when editing a managed variant
- Typo in dbVar ClinVar track, hg19


## [4.59]
### Added
- Button to go directly to HPO SV filter variantS page from case
- `Scout-REViewer-Service` integration - show `REViewer` picture if available
- Link to HPO panel coverage overview on Case page
- Specify a confidence threshold (green|amber|red) when loading PanelApp panels
- Functional annotations in variants lists exports (all variants)
- Cancer/Normal VAFs and COSMIC ids in in variants lists exports (cancer variants)
### Changed
- Better visualization of regional annotation for long lists of genes in large SVs in Variants tables
- Order of cells in variants tables
- More evident links to gene coverage from Variant page
- Gene panels sorted by display name in the entire Case page
- Round CADD and GnomAD values in variants export files
### Fixed
- HPO filter button on SV variantS page
- Spacing between region|function cells in SVs lists
- Labels on gene panel Chanjo report
- Fixed ambiguous duplicated response headers when requesting a BAM file from /static
- Visited color link on gene coverage button (Variant page)

## [4.58.1]
### Fixed
- Case search with search strings that contain characters that can be escaped

## [4.58]
### Added
- Documentation on how to create/update PanelApp panels
- Add filter by local observations (archive) to structural variants filters
- Add more splicing consequences to SO term definitions
- Search for a specific gene in all gene panels
- Institute settings option to force show all variants on VariantS page for all cases of an institute
- Filter cases by validation pending status
- Link to The Clinical Knowledgebase (CKB) (https://ckb.jax.org/) in cancer variant's page
### Fixed
- Added a not-authorized `auto-login` fixture according to changes in Flask-Login 0.6.2
- Renamed `cache_timeout` param name of flask.send_file function to `max_age` (Flask 2.2 compliant)
- Replaced deprecated `app.config["JSON_SORT_KEYS"]` with app.json.sort_keys in app settings
- Bug in gene variants page (All SNVs and INDELs) when variant gene doesn't have a hgnc id that is found in the database
- Broken export of causatives table
- Query for genes in build 38 on `Search SNVs and INDELs` page
- Prevent typing special characters `^<>?!=\/` in case search form
- Search matching causatives also among research variants in other cases
- Links to variants in Verified variants page
- Broken filter institute cases by pinned gene
- Better visualization of long lists of genes in large SVs on Causative and Verified Variants page
- Reintroduced missing button to export Causative variants
- Better linking and display of matching causatives and managed variants
- Reduced code complexity in `scout/parse/variant/variant.py`
- Reduced complexity of code in `scout/build/variant/variant.py`

### Changed
- State that loqusdb observation is in current case if observations count is one and no cases are shown
- Better pagination and number of variants returned by queries in `Search SNVs and INDELs` page
- Refactored and simplified code used for collecting gene variants for `Search SNVs and INDELs` page
- Fix sidebar panel icons in Case view
- Fix panel spacing in Case view
- Removed unused database `sanger_ordered` and `case_id,category,rank_score` indexes (variant collection)
- Verified variants displayed in a dedicated page reachable from institute sidebar
- Unified stats in dashboard page
- Improved gene info for large SVs and cancer SVs
- Remove the unused `variant.str_variant` endpoint from variant views
- Easier editing of HPO gene panel on case page
- Assign phenotype panel less cramped on Case page
- Causatives and Verified variants pages to use the same template macro
- Allow hyphens in panel names
- Reduce resolution of example images
- Remove some animations in web gui which where rendered slow


## [4.57.4]
### Fixed
- Parsing of variant.FORMAT "DR" key in parse variant file

## [4.57.3]
### Fixed
- Export of STR verified variants
- Do not download as verified variants first verified and then reset to not validated
- Avoid duplicated lines in downloaded verified variants reflecting changes in variant validation status

## [4.57.2]
### Fixed
- Export of verified variants when variant gene has no transcripts
- HTTP 500 when visiting a the details page for a cancer variant that had been ranked with genmod

## [4.57.1]
### Fixed
- Updating/replacing a gene panel from file with a corrupted or malformed file

## [4.57]
### Added
- Display last 50 or 500 events for a user in a timeline
- Show dismiss count from other cases on matching variantS
- Save Beacon-related events in events collection
- Institute settings allow saving multiple loqusdb instances for one institute
- Display stats from multiple instances of loqusdb on variant page
- Display date and frequency of obs derived from count of local archive observations from MIP11 (requires fix in MIP)
### Changed
- Prior ACMG classifications view is no longer limited by pathogenicity
### Fixed
- Visibility of Sanger ordered badge on case page, light mode
- Some of the DataTables tables (Phenotypes and Diagnoses pages) got a bit dark in dark mode
- Remove all redundancies when displaying timeline events (some events are saved both as case-related and variant-related)
- Missing link in saved MatchMaker-related events
- Genes with mixed case gene symbols missing in PanelApp panels
- Alignment of elements on the Beacon submission modal window
- Locus info links from STR variantS page open in new browser tabs

## [4.56]
### Added
- Test for PanelApp panels loading
- `panel-umi` tag option when loading cancer analyses
### Changed
- Black text to make comments more visible in dark mode
- Loading PanelApp panels replaces pre-existing panels with same version
- Removed sidebar from Causatives page - navigation is available on the top bar for now
- Create ClinVar submissions from pinned variants list in case page
- Select which pinned variants will be included in ClinVar submission documents
### Fixed
- Remove a:visited css style from all buttons
- Update of HPO terms via command line
- Background color of `MIXED` and `PANEL-UMI` sequencing types on cases page
- Fixed regex error when searching for cases with query ending with `\ `
- Gene symbols on Causatives page lighter in dark mode
- SpliceAI tooltip of multigene variants

## [4.55]
### Changed
- Represent different tumor samples as vials in cases page
- Option to force-update the OMIM panel
### Fixed
- Low tumor purity badge alignment in cancer samples table on cancer case view
- VariantS comment popovers reactivate on hover
- Updating database genes in build 37
- ACMG classification summary hidden by sticky navbar
- Logo backgrounds fixed to white on welcome page
- Visited links turn purple again
- Style of link buttons and dropdown menus
- Update KUH and GMS logos
- Link color for Managed variants

## [4.54]
### Added
- Dark mode, using browser/OS media preference
- Allow marking case as solved without defining causative variants
- Admin users can create missing beacon datasets from the institute's settings page
- GenCC links on gene and variant pages
- Deprecation warnings when launching the app using a .yaml config file or loading cases using .ped files
### Changed
- Improved HTML syntax in case report template
- Modified message displayed when variant rank stats could not be calculated
- Expanded instructions on how to test on CG development server (cg-vm1)
- Added more somatic variant callers (Balsamic v9 SNV, develop SV)
### Fixed
- Remove load demo case command from docker-compose.yml
- Text elements being split across pages in PDF reports
- Made login password field of type `password` in LDAP login form
- Gene panels HTML select in institute's settings page
- Bootstrap upgraded to version 5
- Fix some Sourcery and SonarCloud suggestions
- Escape special characters in case search on institute and dashboard pages
- Broken case PDF reports when no Madeline pedigree image can be created
- Removed text-white links style that were invisible in new pages style
- Variants pagination after pressing "Filter variants" or "Clinical filter"
- Layout of buttons Matchmaker submission panel (case page)
- Removing cases from Matchmaker (simplified code and fixed functionality)
- Reintroduce check for missing alignment files purged from server

## [4.53]
### Added
### Changed
- Point Alamut API key docs link to new API version
- Parse dbSNP id from ID only if it says "rs", else use VEP CSQ fields
- Removed MarkupSafe from the dependencies
### Fixed
- Reintroduced loading of SVs for demo case 643595
- Successful parse of FOUND_IN should avoid GATK caller default
- All vulnerabilities flagged by SonarCloud

## [4.52]
### Added
- Demo cancer case gets loaded together with demo RD case in demo instance
- Parse REVEL_score alongside REVEL_rankscore from csq field and display it on SNV variant page
- Rank score results now show the ranking range
- cDNA and protein changes displayed on institute causatives pages
- Optional SESSION_TIMEOUT_MINUTES configuration in app config files
- Script to convert old OMIM case format (list of integers) to new format (list of dictionaries)
- Additional check for user logged in status before serving alignment files
- Download .cgh files from cancer samples table on cancer case page
- Number of documents and date of last update on genes page
### Changed
- Verify user before redirecting to IGV alignments and sashimi plots
- Build case IGV tracks starting from case and variant objects instead of passing all params in a form
- Unfreeze Werkzeug lib since Flask_login v.0.6 with bugfix has been released
- Sort gene panels by name (panelS and variant page)
- Removed unused `server.blueprints.alignviewers.unindexed_remote_static` endpoint
- User sessions to check files served by `server.blueprints.alignviewers.remote_static` endpoint
- Moved Beacon-related functions to a dedicated app extension
- Audit Filter now also loads filter displaying the variants for it
### Fixed
- Handle `attachment_filename` parameter renamed to `download_name` when Flask 2.2 will be released
- Removed cursor timeout param in cases find adapter function to avoid many code warnings
- Removed stream argument deprecation warning in tests
- Handle `no intervals found` warning in load_region test
- Beacon remove variants
- Protect remote_cors function in alignviewers view from Server-Side Request Forgery (SSRF)
- Check creation date of last document in gene collection to display when genes collection was updated last

## [4.51]
### Added
- Config file containing codecov settings for pull requests
- Add an IGV.js direct link button from case page
- Security policy file
- Hide/shade compound variants based on rank score on variantS from filter
- Chromograph legend documentation direct link
### Changed
- Updated deprecated Codecov GitHub action to v.2
- Simplified code of scout/adapter/mongo/variant
- Update IGV.js to v2.11.2
- Show summary number of variant gene panels on general report if more than 3
### Fixed
- Marrvel link for variants in genome build 38 (using liftover to build 37)
- Remove flags from codecov config file
- Fixed filter bug with high negative SPIDEX scores
- Renamed IARC TP53 button to to `TP53 Database`, modified also link since IARC has been moved to the US NCI: `https://tp53.isb-cgc.org/`
- Parsing new format of OMIM case info when exporting patients to Matchmaker
- Remove flask-debugtoolbar lib dependency that is using deprecated code and causes app to crash after new release of Jinja2 (3.1)
- Variant page crashing for cases with old OMIM terms structure (a list of integers instead of dictionary)
- Variant page crashing when creating MARRVEL link for cases with no genome build
- SpliceAI documentation link
- Fix deprecated `safe_str_cmp` import from `werkzeug.security` by freezing Werkzeug lib to v2.0 until Flask_login v.0.6 with bugfix is released
- List gene names densely in general report for SVs that contain more than 3 genes
- Show transcript ids on refseq genes on hg19 in IGV.js, using refgene source
- Display correct number of genes in general report for SVs that contain more than 32 genes
- Broken Google login after new major release of `lepture/authlib`
- Fix frequency and callers display on case general report

## [4.50.1]
### Fixed
- Show matching causative STR_repid for legacy str variants (pre Stranger hgnc_id)

## [4.50]
### Added
- Individual-specific OMIM terms
- OMIM disease descriptions in ClinVar submission form
- Add a toggle for melter rerun monitoring of cases
- Add a config option to show the rerun monitoring toggle
- Add a cli option to export cases with rerun monitoring enabled
- Add a link to STRipy for STR variants; shallow for ARX and HOXA13
- Hide by default variants only present in unaffected individuals in variants filters
- OMIM terms in general case report
- Individual-level info on OMIM and HPO terms in general case report
- PanelApp gene link among the external links on variant page
- Dashboard case filters fields help
- Filter cases by OMIM terms in cases and dashboard pages
### Fixed
- A malformed panel id request would crash with exception: now gives user warning flash with redirect
- Link to HPO resource file hosted on `http://purl.obolibrary.org`
- Gene search form when gene exists only in build 38
- Fixed odd redirect error and poor error message on missing column for gene panel csv upload
- Typo in parse variant transcripts function
- Modified keys name used to parse local observations (archived) frequencies to reflect change in MIP keys naming
- Better error handling for partly broken/timed out chanjo reports
- Broken javascript code when case Chromograph data is malformed
- Broader space for case synopsis in general report
- Show partial causatives on causatives and matching causatives panels
- Partial causative assignment in cases with no OMIM or HPO terms
- Partial causative OMIM select options in variant page
### Changed
- Slightly smaller and improved layout of content in case PDF report
- Relabel more cancer variant pages somatic for navigation
- Unify caseS nav links
- Removed unused `add_compounds` param from variant controllers function
- Changed default hg19 genome for IGV.js to legacy hg19_1kg_decoy to fix a few problematic loci
- Reduce code complexity (parse/ensembl.py)
- Silence certain fields in ClinVar export if prioritised ones exist (chrom-start-end if hgvs exist)
- Made phenotype non-mandatory when marking a variant as partial causative
- Only one phenotype condition type (OMIM or HPO) per variant is used in ClinVar submissions
- ClinVar submission variant condition prefers OMIM over HPO if available
- Use lighter version of gene objects in Omim MongoDB adapter, panels controllers, panels views and institute controllers
- Gene-variants table size is now adaptive
- Remove unused file upload on gene-variants page

## [4.49]
### Fixed
- Pydantic model types for genome_build, madeline_info, peddy_ped_check and peddy_sex_check, rank_model_version and sv_rank_model_version
- Replace `MatchMaker` with `Matchmaker` in all places visible by a user
- Save diagnosis labels along with OMIM terms in Matchmaker Exchange submission objects
- `libegl-mesa0_21.0.3-0ubuntu0.3~20.04.5_amd64.deb` lib not found by GitHub actions Docker build
- Remove unused `chromograph_image_files` and `chromograph_prefixes` keys saved when creating or updating an RD case
- Search managed variants by description and with ignore case
### Changed
- Introduced page margins on exported PDF reports
- Smaller gene fonts in downloaded HPO genes PDF reports
- Reintroduced gene coverage data in the PDF-exported general report of rare-disease cases
- Check for existence of case report files before creating sidebar links
- Better description of HPO and OMIM terms for patients submitted to Matchmaker Exchange
- Remove null non-mandatory key/values when updating a case
- Freeze WTForms<3 due to several form input rendering changes

## [4.48.1]
### Fixed
- General case PDF report for recent cases with no pedigree

## [4.48]
### Added
- Option to cancel a request for research variants in case page
### Changed
- Update igv.js to v2.10.5
- Updated example of a case delivery report
- Unfreeze cyvcf2
- Builder images used in Scout Dockerfiles
- Crash report email subject gives host name
- Export general case report to PDF using PDFKit instead of WeasyPrint
- Do not include coverage report in PDF case report since they might have different orientation
- Export cancer cases's "Coverage and QC report" to PDF using PDFKit instead of Weasyprint
- Updated cancer "Coverage and QC report" example
- Keep portrait orientation in PDF delivery report
- Export delivery report to PDF using PDFKit instead of Weasyprint
- PDF export of clinical and research HPO panels using PDFKit instead of Weasyprint
- Export gene panel report to PDF using PDFKit
- Removed WeasyPrint lib dependency

### Fixed
- Reintroduced missing links to Swegen and Beacon and dbSNP in RD variant page, summary section
- Demo delivery report orientation to fit new columns
- Missing delivery report in demo case
- Cast MNVs to SNV for test
- Export verified variants from all institutes when user is admin
- Cancer coverage and QC report not found for demo cancer case
- Pull request template instructions on how to deploy to test server
- PDF Delivery report not showing Swedac logo
- Fix code typos
- Disable codefactor raised by ESLint for javascript functions located on another file
- Loading spinner stuck after downloading a PDF gene panel report
- IGV browser crashing when file system with alignment files is not mounted

## [4.47]
### Added
- Added CADD, GnomAD and genotype calls to variantS export
### Changed
- Pull request template, to illustrate how to deploy pull request branches on cg-vm1 stage server
### Fixed
- Compiled Docker image contains a patched version (v4.9) of chanjo-report

## [4.46.1]
### Fixed
- Downloading of files generated within the app container (MT-report, verified variants, pedigrees, ..)

## [4.46]
### Added
- Created a Dockefile to be used to serve the dockerized app in production
- Modified the code to collect database params specified as env vars
- Created a GitHub action that pushes the Dockerfile-server image to Docker Hub (scout-server-stage) every time a PR is opened
- Created a GitHub action that pushes the Dockerfile-server image to Docker Hub (scout-server) every time a new release is created
- Reassign MatchMaker Exchange submission to another user when a Scout user is deleted
- Expose public API JSON gene panels endpoint, primarily to enable automated rerun checking for updates
- Add utils for dictionary type
- Filter institute cases using multiple HPO terms
- Vulture GitHub action to identify and remove unused variables and imports
### Changed
- Updated the python config file documentation in admin guide
- Case configuration parsing now uses Pydantic for improved typechecking and config handling
- Removed test matrices to speed up automatic testing of PRs
- Switch from Coveralls to Codecov to handle CI test coverage
- Speed-up CI tests by caching installation of libs and splitting tests into randomized groups using pytest-test-groups
- Improved LDAP login documentation
- Use lib flask-ldapconn instead of flask_ldap3_login> to handle ldap authentication
- Updated Managed variant documentation in user guide
- Fix and simplify creating and editing of gene panels
- Simplified gene variants search code
- Increased the height of the genes track in the IGV viewer
### Fixed
- Validate uploaded managed variant file lines, warning the user.
- Exporting validated variants with missing "genes" database key
- No results returned when searching for gene variants using a phenotype term
- Variants filtering by gene symbols file
- Make gene HGNC symbols field mandatory in gene variants page and run search only on form submit
- Make sure collaborator gene variants are still visible, even if HPO filter is used

## [4.45]
### Added
### Changed
- Start Scout also when loqusdbapi is not reachable
- Clearer definition of manual standard and custom inheritance models in gene panels
- Allow searching multiple chromosomes in filters
### Fixed
- Gene panel crashing on edit action

## [4.44]
### Added
### Changed
- Display Gene track beneath each sample track when displaying splice junctions in igv browser
- Check outdated gene symbols and update with aliases for both RD and cancer variantS
### Fixed
- Added query input check and fixed the Genes API endpoint to return a json formatted error when request is malformed
- Typo in ACMG BP6 tooltip

## [4.43.1]
### Added
- Added database index for OMIM disease term genes
### Changed
### Fixed
- Do not drop HPO terms collection when updating HPO terms via the command line
- Do not drop disease (OMIM) terms collection when updating diseases via the command line

## [4.43]
### Added
- Specify which collection(s) update/build indexes for
### Fixed
- Do not drop genes and transcripts collections when updating genes via the command line

## [4.42.1]
### Added
### Changed
### Fixed
- Freeze PyMongo lib to version<4.0 to keep supporting previous MongoDB versions
- Speed up gene panels creation and update by collecting only light gene info from database
- Avoid case page crash on Phenomizer queries timeout

## [4.42]
### Added
- Choose custom pinned variants to submit to MatchMaker Exchange
- Submit structural variant as genes to the MatchMaker Exchange
- Added function for maintainers and admins to remove gene panels
- Admins can restore deleted gene panels
- A development docker-compose file illustrating the scout/chanjo-report integration
- Show AD on variants view for cancer SV (tumor and normal)
- Cancer SV variants filter AD, AF (tumor and normal)
- Hiding the variants score column also from cancer SVs, as for the SNVs
### Changed
- Enforce same case _id and display_name when updating a case
- Enforce same individual ids, display names and affected status when updating a case
- Improved documentation for connecting to loqusdb instances (including loqusdbapi)
- Display and download HPO gene panels' gene symbols in italics
- A faster-built and lighter Docker image
- Reduce complexity of `panels` endpoint moving some code to the panels controllers
- Update requirements to use flask-ldap3-login>=0.9.17 instead of freezing WTForm
### Fixed
- Use of deprecated TextField after the upgrade of WTF to v3.0
- Freeze to WTForms to version < 3
- Remove the extra files (bed files and madeline.svg) introduced by mistake
- Cli command loading demo data in docker-compose when case custom images exist and is None
- Increased MongoDB connection serverSelectionTimeoutMS parameter to 30K (default value according to MongoDB documentation)
- Better differentiate old obs counts 0 vs N/A
- Broken cancer variants page when default gene panel was deleted
- Typo in tx_overview function in variant controllers file
- Fixed loqusdbapi SV search URL
- SV variants filtering using Decipher criterion
- Removing old gene panels that don't contain the `maintainer` key.

## [4.41.1]
### Fixed
- General reports crash for variant annotations with same variant on other cases

## [4.41]
### Added
- Extended the instructions for running the Scout Docker image (web app and cli).
- Enabled inclusion of custom images to STR variant view
### Fixed
- General case report sorting comments for variants with None genetic models
- Do not crash but redirect to variants page with error when a variant is not found for a case
- UCSC links coordinates for SV variants with start chromosome different than end chromosome
- Human readable variants name in case page for variants having start chromosome different from end chromosome
- Avoid always loading all transcripts when checking gene symbol: introduce gene captions
- Slow queries for evaluated variants on e.g. case page - use events instead
### Changed
- Rearrange variant page again, moving severity predictions down.
- More reactive layout width steps on variant page

## [4.40.1]
### Added
### Fixed
- Variants dismissed with inconsistent inheritance pattern can again be shown in general case report
- General report page for variants with genes=None
- General report crashing when variants have no panels
- Added other missing keys to case and variant dictionaries passed to general report
### Changed

## [4.40]
### Added
- A .cff citation file
- Phenotype search API endpoint
- Added pagination to phenotype API
- Extend case search to include internal MongoDB id
- Support for connecting to a MongoDB replica set (.py config files)
- Support for connecting to a MongoDB replica set (.yaml config files)
### Fixed
- Command to load the OMIM gene panel (`scout load panel --omim`)
- Unify style of pinned and causative variants' badges on case page
- Removed automatic spaces after punctuation in comments
- Remove the hardcoded number of total individuals from the variant's old observations panel
- Send delete requests to a connected Beacon using the DELETE method
- Layout of the SNV and SV variant page - move frequency up
### Changed
- Stop updating database indexes after loading exons via command line
- Display validation status badge also for not Sanger-sequenced variants
- Moved Frequencies, Severity and Local observations panels up in RD variants page
- Enabled Flask CORS to communicate CORS status to js apps
- Moved the code preparing the transcripts overview to the backend
- Refactored and filtered json data used in general case report
- Changed the database used in docker-compose file to use the official MongoDB v4.4 image
- Modified the Python (3.6, 3.8) and MongoDB (3.2, 4.4, 5.0) versions used in testing matrices (GitHub actions)
- Capitalize case search terms on institute and dashboard pages


## [4.39]
### Added
- COSMIC IDs collected from CSQ field named `COSMIC`
### Fixed
- Link to other causative variants on variant page
- Allow multiple COSMIC links for a cancer variant
- Fix floating text in severity box #2808
- Fixed MitoMap and HmtVar links for hg38 cases
- Do not open new browser tabs when downloading files
- Selectable IGV tracks on variant page
- Missing splice junctions button on variant page
- Refactor variantS representative gene selection, and use it also for cancer variant summary
### Changed
- Improve Javascript performance for displaying Chromograph images
- Make ClinVar classification more evident in cancer variant page

## [4.38]
### Added
- Option to hide Alamut button in the app config file
### Fixed
- Library deprecation warning fixed (insert is deprecated. Use insert_one or insert_many instead)
- Update genes command will not trigger an update of database indices any more
- Missing resources in temporary downloading directory when updating genes using the command line
- Restore previous variant ACMG classification in a scrollable div
- Loading spinner not stopping after downloading PDF case reports and variant list export
- Add extra Alamut links higher up on variant pages
- Improve UX for phenotypes in case page
- Filter and export of STR variants
- Update look of variants page navigation buttons
### Changed

## [4.37]
### Added
- Highlight and show version number for RefSeq MANE transcripts.
- Added integration to a rerunner service for toggling reanalysis with updated pedigree information
- SpliceAI display and parsing from VEP CSQ
- Display matching tiered variants for cancer variants
- Display a loading icon (spinner) until the page loads completely
- Display filter badges in cancer variants list
- Update genes from pre-downloaded file resources
- On login, OS, browser version and screen size are saved anonymously to understand how users are using Scout
- API returning institutes data for a given user: `/api/v1/institutes`
- API returning case data for a given institute: `/api/v1/institutes/<institute_id>/cases`
- Added GMS and Lund university hospital logos to login page
- Made display of Swedac logo configurable
- Support for displaying custom images in case view
- Individual-specific HPO terms
- Optional alamut_key in institute settings for Alamut Plus software
- Case report API endpoint
- Tooltip in case explaining that genes with genome build different than case genome build will not be added to dynamic HPO panel.
- Add DeepVariant as a caller
### Fixed
- Updated IGV to v2.8.5 to solve missing gene labels on some zoom levels
- Demo cancer case config file to load somatic SNVs and SVs only.
- Expand list of refseq trancripts in ClinVar submission form
- Renamed `All SNVs and INDELs` institute sidebar element to `Search SNVs and INDELs` and fixed its style.
- Add missing parameters to case load-config documentation
- Allow creating/editing gene panels and dynamic gene panels with genes present in genome build 38
- Bugfix broken Pytests
- Bulk dismissing variants error due to key conversion from string to integer
- Fix typo in index documentation
- Fixed crash in institute settings page if "collaborators" key is not set in database
- Don't stop Scout execution if LoqusDB call fails and print stacktrace to log
- Bug when case contains custom images with value `None`
- Bug introduced when fixing another bug in Scout-LoqusDB interaction
- Loading of OMIM diagnoses in Scout demo instance
- Remove the docker-compose with chanjo integration because it doesn't work yet.
- Fixed standard docker-compose with scout demo data and database
- Clinical variant assessments not present for pinned and causative variants on case page.
- MatchMaker matching one node at the time only
- Remove link from previously tiered variants badge in cancer variants page
- Typo in gene cell on cancer variants page
- Managed variants filter form
### Changed
- Better naming for variants buttons on cancer track (somatic, germline). Also show cancer research button if available.
- Load case with missing panels in config files, but show warning.
- Changing the (Female, Male) symbols to (F/M) letters in individuals_table and case-sma.
- Print stacktrace if case load command fails
- Added sort icon and a pointer to the cursor to all tables with sortable fields
- Moved variant, gene and panel info from the basic pane to summary panel for all variants.
- Renamed `Basics` panel to `Classify` on variant page.
- Revamped `Basics` panel to a panel dedicated to classify variants
- Revamped the summary panel to be more compact.
- Added dedicated template for cancer variants
- Removed Gene models, Gene annotations and Conservation panels for cancer variants
- Reorganized the orders of panels for variant and cancer variant views
- Added dedicated variant quality panel and removed relevant panes
- A more compact case page
- Removed OMIM genes panel
- Make genes panel, pinned variants panel, causative variants panel and ClinVar panel scrollable on case page
- Update to Scilifelab's 2020 logo
- Update Gens URL to support Gens v2.0 format
- Refactor tests for parsing case configurations
- Updated links to HPO downloadable resources
- Managed variants filtering defaults to all variant categories
- Changing the (Kind) drop-down according to (Category) drop-down in Managed variant add variant
- Moved Gens button to individuals table
- Check resource files availability before starting updating OMIM diagnoses
- Fix typo in `SHOW_OBSERVED_VARIANT_ARCHIVE` config param

## [4.36]
### Added
- Parse and save splice junction tracks from case config file
- Tooltip in observations panel, explaining that case variants with no link might be old variants, not uploaded after a case rerun
### Fixed
- Warning on overwriting variants with same position was no longer shown
- Increase the height of the dropdowns to 425px
- More indices for the case table as it grows, specifically for causatives queries
- Splice junction tracks not centered over variant genes
- Total number of research variants count
- Update variants stats in case documents every time new variants are loaded
- Bug in flashing warning messages when filtering variants
### Changed
- Clearer warning messages for genes and gene/gene-panels searches in variants filters

## [4.35]
### Added
- A new index for hgnc_symbol in the hgnc_gene collection
- A Pedigree panel in STR page
- Display Tier I and II variants in case view causatives card for cancer cases
### Fixed
- Send partial file data to igv.js when visualizing sashimi plots with splice junction tracks
- Research variants filtering by gene
- Do not attempt to populate annotations for not loaded pinned/causatives
- Add max-height to all dropdowns in filters
### Changed
- Switch off non-clinical gene warnings when filtering research variants
- Don't display OMIM disease card in case view for cancer cases
- Refactored Individuals and Causative card in case view for cancer cases
- Update and style STR case report

## [4.34]
### Added
- Saved filter lock and unlock
- Filters can optionally be marked audited, logging the filter name, user and date on the case events and general report.
- Added `ClinVar hits` and `Cosmic hits` in cancer SNVs filters
- Added `ClinVar hits` to variants filter (rare disease track)
- Load cancer demo case in docker-compose files (default and demo file)
- Inclusive-language check using [woke](https://github.com/get-woke/woke) github action
- Add link to HmtVar for mitochondrial variants (if VCF is annotated with HmtNote)
- Grey background for dismissed compounds in variants list and variant page
- Pin badge for pinned compounds in variants list and variant page
- Support LoqusDB REST API queries
- Add a docker-compose-matchmaker under scout/containers/development to test matchmaker locally
- Script to investigate consequences of symbol search bug
- Added GATK to list of SV and cancer SV callers
### Fixed
- Make MitoMap link work for hg38 again
- Export Variants feature crashing when one of the variants has no primary transcripts
- Redirect to last visited variantS page when dismissing variants from variants list
- Improved matching of SVs Loqus occurrences in other cases
- Remove padding from the list inside (Matching causatives from other cases) panel
- Pass None to get_app function in CLI base since passing script_info to app factory functions was deprecated in Flask 2.0
- Fixed failing tests due to Flask update to version 2.0
- Speed up user events view
- Causative view sort out of memory error
- Use hgnc_id for gene filter query
- Typo in case controllers displaying an error every time a patient is matched against external MatchMaker nodes
- Do not crash while attempting an update for variant documents that are too big (> 16 MB)
- Old STR causatives (and other variants) may not have HGNC symbols - fix sort lambda
- Check if gene_obj has primary_transcript before trying to access it
- Warn if a gene manually searched is in a clinical panel with an outdated name when filtering variants
- ChrPos split js not needed on STR page yet
### Changed
- Remove parsing of case `genome_version`, since it's not used anywhere downstream
- Introduce deprecation warning for Loqus configs that are not dictionaries
- SV clinical filter no longer filters out sub 100 nt variants
- Count cases in LoqusDB by variant type
- Commit pulse repo badge temporarily set to weekly
- Sort ClinVar submissions objects by ascending "Last evaluated" date
- Refactored the MatchMaker integration as an extension
- Replaced some sensitive words as suggested by woke linter
- Documentation for load-configuration rewritten.
- Add styles to MatchMaker matches table
- More detailed info on the data shared in MatchMaker submission form

## [4.33.1]
### Fixed
- Include markdown for release autodeploy docs
- Use standard inheritance model in ClinVar (https://ftp.ncbi.nlm.nih.gov/pub/GTR/standard_terms/Mode_of_inheritance.txt)
- Fix issue crash with variants that have been unflagged causative not being available in other causatives
### Added
### Changed

## [4.33]
### Fixed
- Command line crashing when updating an individual not found in database
- Dashboard page crashing when filters return no data
- Cancer variants filter by chromosome
- /api/v1/genes now searches for genes in all genome builds by default
- Upgraded igv.js to version 2.8.1 (Fixed Unparsable bed record error)
### Added
- Autodeploy docs on release
- Documentation for updating case individuals tracks
- Filter cases and dashboard stats by analysis track
### Changed
- Changed from deprecated db update method
- Pre-selected fields to run queries with in dashboard page
- Do not filter by any institute when first accessing the dashboard
- Removed OMIM panel in case view for cancer cases
- Display Tier I and II variants in case view causatives panel for cancer cases
- Refactored Individuals and Causative panels in case view for cancer cases

## [4.32.1]
### Fixed
- iSort lint check only
### Changed
- Institute cases page crashing when a case has track:Null
### Added

## [4.32]
### Added
- Load and show MITOMAP associated diseases from VCF (INFO field: MitomapAssociatedDiseases, via HmtNote)
- Show variant allele frequencies for mitochondrial variants (GRCh38 cases)
- Extend "public" json API with diseases (OMIM) and phenotypes (HPO)
- HPO gene list download now has option for clinical and non-clinical genes
- Display gene splice junctions data in sashimi plots
- Update case individuals with splice junctions tracks
- Simple Docker compose for development with local build
- Make Phenomodels subpanels collapsible
- User side documentation of cytogenomics features (Gens, Chromograph, vcf2cytosure, rhocall)
- iSort GitHub Action
- Support LoqusDB REST API queries
### Fixed
- Show other causative once, even if several events point to it
- Filtering variants by mitochondrial chromosome for cases with genome build=38
- HPO gene search button triggers any warnings for clinical / non-existing genes also on first search
- Fixed a bug in variants pages caused by MT variants without alt_frequency
- Tests for CADD score parsing function
- Fixed the look of IGV settings on SNV variant page
- Cases analyzed once shown as `rerun`
- Missing case track on case re-upload
- Fixed severity rank for SO term "regulatory region ablation"
### Changed
- Refactor according to CodeFactor - mostly reuse of duplicated code
- Phenomodels language adjustment
- Open variants in a new window (from variants page)
- Open overlapping and compound variants in a new window (from variant page)
- gnomAD link points to gnomAD v.3 (build GRCh38) for mitochondrial variants.
- Display only number of affected genes for dismissed SVs in general report
- Chromosome build check when populating the variants filter chromosome selection
- Display mitochondrial and rare diseases coverage report in cases with missing 'rare' track

## [4.31.1]
### Added
### Changed
- Remove mitochondrial and coverage report from cancer cases sidebar
### Fixed
- ClinVar page when dbSNP id is None

## [4.31]
### Added
- gnomAD annotation field in admin guide
- Export also dynamic panel genes not associated to an HPO term when downloading the HPO panel
- Primary HGNC transcript info in variant export files
- Show variant quality (QUAL field from vcf) in the variant summary
- Load/update PDF gene fusion reports (clinical and research) generated with Arriba
- Support new MANE annotations from VEP (both MANE Select and MANE Plus Clinical)
- Display on case activity the event of a user resetting all dismissed variants
- Support gnomAD population frequencies for mitochondrial variants
- Anchor links in Casedata ClinVar panels to redirect after renaming individuals
### Fixed
- Replace old docs link www.clinicalgenomics.se/scout with new https://clinical-genomics.github.io/scout
- Page formatting issues whenever case and variant comments contain extremely long strings with no spaces
- Chromograph images can be one column and have scrollbar. Removed legacy code.
- Column labels for ClinVar case submission
- Page crashing looking for LoqusDB observation when variant doesn't exist
- Missing inheritance models and custom inheritance models on newly created gene panels
- Accept only numbers in managed variants filter as position and end coordinates
- SNP id format and links in Variant page, ClinVar submission form and general report
- Case groups tooltip triggered only when mouse is on the panel header
### Changed
- A more compact case groups panel
- Added landscape orientation CSS style to cancer coverage and QC demo report
- Improve user documentation to create and save new gene panels
- Removed option to use space as separator when uploading gene panels
- Separating the columns of standard and custom inheritance models in gene panels
- Improved ClinVar instructions for users using non-English Excel

## [4.30.2]
### Added
### Fixed
- Use VEP RefSeq ID if RefSeq list is empty in RefSeq transcripts overview
- Bug creating variant links for variants with no end_chrom
### Changed

## [4.30.1]
### Added
### Fixed
- Cryptography dependency fixed to use version < 3.4
### Changed

## [4.30]
### Added
- Introduced a `reset dismiss variant` verb
- Button to reset all dismissed variants for a case
- Add black border to Chromograph ideograms
- Show ClinVar annotations on variantS page
- Added integration with GENS, copy number visualization tool
- Added a VUS label to the manual classification variant tags
- Add additional information to SNV verification emails
- Tooltips documenting manual annotations from default panels
- Case groups now show bam files from all cases on align view
### Fixed
- Center initial igv view on variant start with SNV/indels
- Don't set initial igv view to negative coordinates
- Display of GQ for SV and STR
- Parsing of AD and related info for STRs
- LoqusDB field in institute settings accepts only existing Loqus instances
- Fix DECIPHER link to work after DECIPHER migrated to GRCh38
- Removed visibility window param from igv.js genes track
- Updated HPO download URL
- Patch HPO download test correctly
- Reference size on STR hover not needed (also wrong)
- Introduced genome build check (allowed values: 37, 38, "37", "38") on case load
- Improve case searching by assignee full name
- Populating the LoqusDB select in institute settings
### Changed
- Cancer variants table header (pop freq etc)
- Only admin users can modify LoqusDB instance in Institute settings
- Style of case synopsis, variants and case comments
- Switched to igv.js 2.7.5
- Do not choke if case is missing research variants when research requested
- Count cases in LoqusDB by variant type
- Introduce deprecation warning for Loqus configs that are not dictionaries
- Improve create new gene panel form validation
- Make XM- transcripts less visible if they don't overlap with transcript refseq_id in variant page
- Color of gene panels and comments panels on cases and variant pages
- Do not choke if case is missing research variants when reserch requested

## [4.29.1]
### Added
### Fixed
- Always load STR variants regardless of RankScore threshold (hotfix)
### Changed

## [4.29]
### Added
- Added a page about migrating potentially breaking changes to the documentation
- markdown_include in development requirements file
- STR variants filter
- Display source, Z-score, inheritance pattern for STR annotations from Stranger (>0.6.1) if available
- Coverage and quality report to cancer view
### Fixed
- ACMG classification page crashing when trying to visualize a classification that was removed
- Pretty print HGVS on gene variants (URL-decode VEP)
- Broken or missing link in the documentation
- Multiple gene names in ClinVar submission form
- Inheritance model select field in ClinVar submission
- IGV.js >2.7.0 has an issue with the gene track zoom levels - temp freeze at 2.7.0
- Revert CORS-anywhere and introduce a local http proxy for cloud tracks
### Changed

## [4.28]
### Added
- Chromograph integration for displaying PNGs in case-page
- Add VAF to cancer case general report, and remove some of its unused fields
- Variants filter compatible with genome browser location strings
- Support for custom public igv tracks stored on the cloud
- Add tests to increase testing coverage
- Update case variants count after deleting variants
- Update IGV.js to latest (v2.7.4)
- Bypass igv.js CORS check using `https://github.com/Rob--W/cors-anywhere`
- Documentation on default and custom IGV.js tracks (admin docs)
- Lock phenomodels so they're editable by admins only
- Small case group assessment sharing
- Tutorial and files for deploying app on containers (Kubernetes pods)
- Canonical transcript and protein change of canonical transcript in exported variants excel sheet
- Support for Font Awesome version 6
- Submit to Beacon from case page sidebar
- Hide dismissed variants in variants pages and variants export function
- Systemd service files and instruction to deploy Scout using podman
### Fixed
- Bugfix: unused `chromgraph_prefix |tojson` removed
- Freeze coloredlogs temporarily
- Marrvel link
- Don't show TP53 link for silent or synonymous changes
- OMIM gene field accepts any custom number as OMIM gene
- Fix Pytest single quote vs double quote string
- Bug in gene variants search by similar cases and no similar case is found
- Delete unused file `userpanel.py`
- Primary transcripts in variant overview and general report
- Google OAuth2 login setup in README file
- Redirect to 'missing file'-icon if configured Chromograph file is missing
- Javascript error in case page
- Fix compound matching during variant loading for hg38
- Cancer variants view containing variants dismissed with cancer-specific reasons
- Zoom to SV variant length was missing IGV contig select
- Tooltips on case page when case has no default gene panels
### Changed
- Save case variants count in case document and not in sessions
- Style of gene panels multiselect on case page
- Collapse/expand main HPO checkboxes in phenomodel preview
- Replaced GQ (Genotype quality) with VAF (Variant allele frequency) in cancer variants GT table
- Allow loading of cancer cases with no tumor_purity field
- Truncate cDNA and protein changes in case report if longer than 20 characters


## [4.27]
### Added
- Exclude one or more variant categories when running variants delete command
### Fixed
### Changed

## [4.26.1]
### Added
### Fixed
- Links with 1-letter aa codes crash on frameshift etc
### Changed

## [4.26]
### Added
- Extend the delete variants command to print analysis date, track, institute, status and research status
- Delete variants by type of analysis (wgs|wes|panel)
- Links to cBioPortal, MutanTP53, IARC TP53, OncoKB, MyCancerGenome, CIViC
### Fixed
- Deleted variants count
### Changed
- Print output of variants delete command as a tab separated table

## [4.25]
### Added
- Command line function to remove variants from one or all cases
### Fixed
- Parse SMN None calls to None rather than False

## [4.24.1]
### Fixed
- Install requirements.txt via setup file

## [4.24]
### Added
- Institute-level phenotype models with sub-panels containing HPO and OMIM terms
- Runnable Docker demo
- Docker image build and push github action
- Makefile with shortcuts to docker commands
- Parse and save synopsis, phenotype and cohort terms from config files upon case upload
### Fixed
- Update dismissed variant status when variant dismissed key is missing
- Breakpoint two IGV button now shows correct chromosome when different from bp1
- Missing font lib in Docker image causing the PDF report download page to crash
- Sentieon Manta calls lack Somaticscore - load anyway
- ClinVar submissions crashing due to pinned variants that are not loaded
- Point ExAC pLI score to new gnomad server address
- Bug uploading cases missing phenotype terms in config file
- STRs loaded but not shown on browser page
- Bug when using adapter.variant.get_causatives with case_id without causatives
- Problem with fetching "solved" from scout export cases cli
- Better serialising of datetime and bson.ObjectId
- Added `volumes` folder to .gitignore
### Changed
- Make matching causative and managed variants foldable on case page
- Remove calls to PyMongo functions marked as deprecated in backend and frontend(as of version 3.7).
- Improved `scout update individual` command
- Export dynamic phenotypes with ordered gene lists as PDF


## [4.23]
### Added
- Save custom IGV track settings
- Show a flash message with clear info about non-valid genes when gene panel creation fails
- CNV report link in cancer case side navigation
- Return to comment section after editing, deleting or submitting a comment
- Managed variants
- MT vs 14 chromosome mean coverage stats if Scout is connected to Chanjo
### Fixed
- missing `vcf_cancer_sv` and `vcf_cancer_sv_research` to manual.
- Split ClinVar multiple clnsig values (slash-separated) and strip them of underscore for annotations without accession number
- Timeout of `All SNVs and INDELs` page when no valid gene is provided in the search
- Round CADD (MIPv9)
- Missing default panel value
- Invisible other causatives lines when other causatives lack gene symbols
### Changed
- Do not freeze mkdocs-material to version 4.6.1
- Remove pre-commit dependency

## [4.22]
### Added
- Editable cases comments
- Editable variants comments
### Fixed
- Empty variant activity panel
- STRs variants popover
- Split new ClinVar multiple significance terms for a variant
- Edit the selected comment, not the latest
### Changed
- Updated RELEASE docs.
- Pinned variants card style on the case page
- Merged `scout export exons` and `scout view exons` commands


## [4.21.2]
### Added
### Fixed
- Do not pre-filter research variants by (case-default) gene panels
- Show OMIM disease tooltip reliably
### Changed

## [4.21.1]
### Added
### Fixed
- Small change to Pop Freq column in variants ang gene panels to avoid strange text shrinking on small screens
- Direct use of HPO list for Clinical HPO SNV (and cancer SNV) filtering
- PDF coverage report redirecting to login page
### Changed
- Remove the option to dismiss single variants from all variants pages
- Bulk dismiss SNVs, SVs and cancer SNVs from variants pages

## [4.21]
### Added
- Support to configure LoqusDB per institute
- Highlight causative variants in the variants list
- Add tests. Mostly regarding building internal datatypes.
- Remove leading and trailing whitespaces from panel_name and display_name when panel is created
- Mark MANE transcript in list of transcripts in "Transcript overview" on variant page
- Show default panel name in case sidebar
- Previous buttons for variants pagination
- Adds a gh action that checks that the changelog is updated
- Adds a gh action that deploys new releases automatically to pypi
- Warn users if case default panels are outdated
- Define institute-specific gene panels for filtering in institute settings
- Use institute-specific gene panels in variants filtering
- Show somatic VAF for pinned and causative variants on case page

### Fixed
- Report pages redirect to login instead of crashing when session expires
- Variants filter loading in cancer variants page
- User, Causative and Cases tables not scaling to full page
- Improved docs for an initial production setup
- Compatibility with latest version of Black
- Fixed tests for Click>7
- Clinical filter required an extra click to Filter to return variants
- Restore pagination and shrink badges in the variants page tables
- Removing a user from the command line now inactivates the case only if user is last assignee and case is active
- Bugfix, LoqusDB per institute feature crashed when institute id was empty string
- Bugfix, LoqusDB calls where missing case count
- filter removal and upload for filters deleted from another page/other user
- Visualize outdated gene panels info in a popover instead of a tooltip in case page side panel

### Changed
- Highlight color on normal STRs in the variants table from green to blue
- Display breakpoints coordinates in verification emails only for structural variants


## [4.20]
### Added
- Display number of filtered variants vs number of total variants in variants page
- Search case by HPO terms
- Dismiss variant column in the variants tables
- Black and pre-commit packages to dev requirements

### Fixed
- Bug occurring when rerun is requested twice
- Peddy info fields in the demo config file
- Added load config safety check for multiple alignment files for one individual
- Formatting of cancer variants table
- Missing Score in SV variants table

### Changed
- Updated the documentation on how to create a new software release
- Genome build-aware cytobands coordinates
- Styling update of the Matchmaker card
- Select search type in case search form


## [4.19]

### Added
- Show internal ID for case
- Add internal ID for downloaded CGH files
- Export dynamic HPO gene list from case page
- Remove users as case assignees when their account is deleted
- Keep variants filters panel expanded when filters have been used

### Fixed
- Handle the ProxyFix ModuleNotFoundError when Werkzeug installed version is >1.0
- General report formatting issues whenever case and variant comments contain extremely long strings with no spaces

### Changed
- Created an institute wrapper page that contains list of cases, causatives, SNVs & Indels, user list, shared data and institute settings
- Display case name instead of case ID on clinVar submissions
- Changed icon of sample update in clinVar submissions


## [4.18]

### Added
- Filter cancer variants on cytoband coordinates
- Show dismiss reasons in a badge with hover for clinical variants
- Show an ellipsis if 10 cases or more to display with loqusdb matches
- A new blog post for version 4.17
- Tooltip to better describe Tumor and Normal columns in cancer variants
- Filter cancer SNVs and SVs by chromosome coordinates
- Default export of `Assertion method citation` to clinVar variants submission file
- Button to export up to 500 cancer variants, filtered or not
- Rename samples of a clinVar submission file

### Fixed
- Apply default gene panel on return to cancer variantS from variant view
- Revert to certificate checking when asking for Chanjo reports
- `scout download everything` command failing while downloading HPO terms

### Changed
- Turn tumor and normal allelic fraction to decimal numbers in tumor variants page
- Moved clinVar submissions code to the institutes blueprints
- Changed name of clinVar export files to FILENAME.Variant.csv and FILENAME.CaseData.csv
- Switched Google login libraries from Flask-OAuthlib to Authlib


## [4.17.1]

### Fixed
- Load cytobands for cases with chromosome build not "37" or "38"


## [4.17]

### Added
- COSMIC badge shown in cancer variants
- Default gene-panel in non-cancer structural view in url
- Filter SNVs and SVs by cytoband coordinates
- Filter cancer SNV variants by alt allele frequency in tumor
- Correct genome build in UCSC link from structural variant page



### Fixed
- Bug in clinVar form when variant has no gene
- Bug when sharing cases with the same institute twice
- Page crashing when removing causative variant tag
- Do not default to GATK caller when no caller info is provided for cancer SNVs


## [4.16.1]

### Fixed
- Fix the fix for handling of delivery reports for rerun cases

## [4.16]

### Added
- Adds possibility to add "lims_id" to cases. Currently only stored in database, not shown anywhere
- Adds verification comment box to SVs (previously only available for small variants)
- Scrollable pedigree panel

### Fixed
- Error caused by changes in WTForm (new release 2.3.x)
- Bug in OMIM case page form, causing the page to crash when a string was provided instead of a numerical OMIM id
- Fix Alamut link to work properly on hg38
- Better handling of delivery reports for rerun cases
- Small CodeFactor style issues: matchmaker results counting, a couple of incomplete tests and safer external xml
- Fix an issue with Phenomizer introduced by CodeFactor style changes

### Changed
- Updated the version of igv.js to 2.5.4

## [4.15.1]

### Added
- Display gene names in ClinVar submissions page
- Links to Varsome in variant transcripts table

### Fixed
- Small fixes to ClinVar submission form
- Gene panel page crash when old panel has no maintainers

## [4.15]

### Added
- Clinvar CNVs IGV track
- Gene panels can have maintainers
- Keep variant actions (dismissed, manual rank, mosaic, acmg, comments) upon variant re-upload
- Keep variant actions also on full case re-upload

### Fixed
- Fix the link to Ensembl for SV variants when genome build 38.
- Arrange information in columns on variant page
- Fix so that new cosmic identifier (COSV) is also acceptable #1304
- Fixed COSMIC tag in INFO (outside of CSQ) to be parses as well with `&` splitter.
- COSMIC stub URL changed to https://cancer.sanger.ac.uk/cosmic/search?q= instead.
- Updated to a version of IGV where bigBed tracks are visualized correctly
- Clinvar submission files are named according to the content (variant_data and case_data)
- Always show causatives from other cases in case overview
- Correct disease associations for gene symbol aliases that exist as separate genes
- Re-add "custom annotations" for SV variants
- The override ClinVar P/LP add-in in the Clinical Filter failed for new CSQ strings

### Changed
- Runs all CI checks in github actions

## [4.14.1]

### Fixed
- Error when variant found in loqusdb is not loaded for other case

## [4.14]

### Added
- Use github actions to run tests
- Adds CLI command to update individual alignments path
- Update HPO terms using downloaded definitions files
- Option to use alternative flask config when running `scout serve`
- Requirement to use loqusdb >= 2.5 if integrated

### Fixed
- Do not display Pedigree panel in cancer view
- Do not rely on internet connection and services available when running CI tests
- Variant loading assumes GATK if no caller set given and GATK filter status is seen in FILTER
- Pass genome build param all the way in order to get the right gene mappings for cases with build 38
- Parse correctly variants with zero frequency values
- Continue even if there are problems to create a region vcf
- STR and cancer variant navigation back to variants pages could fail

### Changed
- Improved code that sends requests to the external APIs
- Updates ranges for user ranks to fit todays usage
- Run coveralls on github actions instead of travis
- Run pip checks on github actions instead of coveralls
- For hg38 cases, change gnomAD link to point to version 3.0 (which is hg38 based)
- Show pinned or causative STR variants a bit more human readable

## [4.13.1]

### Added
### Fixed
- Typo that caused not all clinvar conflicting interpretations to be loaded no matter what
- Parse and retrieve clinvar annotations from VEP-annotated (VEP 97+) CSQ VCF field
- Variant clinvar significance shown as `not provided` whenever is `Uncertain significance`
- Phenomizer query crashing when case has no HPO terms assigned
- Fixed a bug affecting `All SNVs and INDELs` page when variants don't have canonical transcript
- Add gene name or id in cancer variant view

### Changed
- Cancer Variant view changed "Variant:Transcript:Exon:HGVS" to "Gene:Transcript:Exon:HGVS"

## [4.13]

### Added
- ClinVar SNVs track in IGV
- Add SMA view with SMN Copy Number data
- Easier to assign OMIM diagnoses from case page
- OMIM terms and specific OMIM term page

### Fixed
- Bug when adding a new gene to a panel
- Restored missing recent delivery reports
- Fixed style and links to other reports in case side panel
- Deleting cases using display_name and institute not deleting its variants
- Fixed bug that caused coordinates filter to override other filters
- Fixed a problem with finding some INS in loqusdb
- Layout on SV page when local observations without cases are present
- Make scout compatible with the new HPO definition files from `http://compbio.charite.de/jenkins/`
- General report visualization error when SNVs display names are very long


### Changed


## [4.12.4]

### Fixed
- Layout on SV page when local observations without cases are present

## [4.12.3]

### Fixed
- Case report when causative or pinned SVs have non null allele frequencies

## [4.12.2]

### Fixed
- SV variant links now take you to the SV variant page again
- Cancer variant view has cleaner table data entries for "N/A" data
- Pinned variant case level display hotfix for cancer and str - more on this later
- Cancer variants show correct alt/ref reads mirroring alt frequency now
- Always load all clinical STR variants even if a region load is attempted - index may be missing
- Same case repetition in variant local observations

## [4.12.1]

### Fixed
- Bug in variant.gene when gene has no HGVS description


## [4.12]

### Added
- Accepts `alignment_path` in load config to pass bam/cram files
- Display all phenotypes on variant page
- Display hgvs coordinates on pinned and causatives
- Clear panel pending changes
- Adds option to setup the database with static files
- Adds cli command to download the resources from CLI that scout needs
- Adds test files for merged somatic SV and CNV; as well as merged SNV, and INDEL part of #1279
- Allows for upload of OMIM-AUTO gene panel from static files without api-key

### Fixed
- Cancer case HPO panel variants link
- Fix so that some drop downs have correct size
- First IGV button in str variants page
- Cancer case activates on SNV variants
- Cases activate when STR variants are viewed
- Always calculate code coverage
- Pinned/Classification/comments in all types of variants pages
- Null values for panel's custom_inheritance_models
- Discrepancy between the manual disease transcripts and those in database in gene-edit page
- ACMG classification not showing for some causatives
- Fix bug which caused IGV.js to use hg19 reference files for hg38 data
- Bug when multiple bam files sources with non-null values are available


### Changed
- Renamed `requests` file to `scout_requests`
- Cancer variant view shows two, instead of four, decimals for allele and normal


## [4.11.1]

### Fixed
- Institute settings page
- Link institute settings to sharing institutes choices

## [4.11.0]

### Added
- Display locus name on STR variant page
- Alternative key `GNOMADAF_popmax` for Gnomad popmax allele frequency
- Automatic suggestions on how to improve the code on Pull Requests
- Parse GERP, phastCons and phyloP annotations from vep annotated CSQ fields
- Avoid flickering comment popovers in variant list
- Parse REVEL score from vep annotated CSQ fields
- Allow users to modify general institute settings
- Optionally format code automatically on commit
- Adds command to backup vital parts `scout export database`
- Parsing and displaying cancer SV variants from Manta annotated VCF files
- Dismiss cancer snv variants with cancer-specific options
- Add IGV.js UPD, RHO and TIDDIT coverage wig tracks.


### Fixed
- Slightly darker page background
- Fixed an issued with parsed conservation values from CSQ
- Clinvar submissions accessible to all users of an institute
- Header toolbar when on Clinvar page now shows institute name correctly
- Case should not always inactivate upon update
- Show dismissed snv cancer variants as grey on the cancer variants page
- Improved style of mappability link and local observations on variant page
- Convert all the GET requests to the igv view to POST request
- Error when updating gene panels using a file containing BOM chars
- Add/replace gene radio button not working in gene panels


## [4.10.1]

### Fixed
- Fixed issue with opening research variants
- Problem with coveralls not called by Travis CI
- Handle Biomart service down in tests


## [4.10.0]

### Added
- Rank score model in causatives page
- Exportable HPO terms from phenotypes page
- AMP guideline tiers for cancer variants
- Adds scroll for the transcript tab
- Added CLI option to query cases on time since case event was added
- Shadow clinical assessments also on research variants display
- Support for CRAM alignment files
- Improved str variants view : sorting by locus, grouped by allele.
- Delivery report PDF export
- New mosaicism tag option
- Add or modify individuals' age or tissue type from case page
- Display GC and allele depth in causatives table.
- Included primary reference transcript in general report
- Included partial causative variants in general report
- Remove dependency of loqusdb by utilising the CLI

### Fixed
- Fixed update OMIM command bug due to change in the header of the genemap2 file
- Removed Mosaic Tag from Cancer variants
- Fixes issue with unaligned table headers that comes with hidden Datatables
- Layout in general report PDF export
- Fixed issue on the case statistics view. The validation bars didn't show up when all institutes were selected. Now they do.
- Fixed missing path import by importing pathlib.Path
- Handle index inconsistencies in the update index functions
- Fixed layout problems


## [4.9.0]

### Added
- Improved MatchMaker pages, including visible patient contacts email address
- New badges for the github repo
- Links to [GENEMANIA](genemania.org)
- Sort gene panel list on case view.
- More automatic tests
- Allow loading of custom annotations in VCF using the SCOUT_CUSTOM info tag.

### Fixed
- Fix error when a gene is added to an empty dynamic gene panel
- Fix crash when attempting to add genes on incorrect format to dynamic gene panel
- Manual rank variant tags could be saved in a "Select a tag"-state, a problem in the variants view.
- Same case evaluations are no longer shown as gray previous evaluations on the variants page
- Stay on research pages, even if reset, next first buttons are pressed..
- Overlapping variants will now be visible on variant page again
- Fix missing classification comments and links in evaluations page
- All prioritized cases are shown on cases page


## [4.8.3]

### Added

### Fixed
- Bug when ordering sanger
- Improved scrolling over long list of genes/transcripts


## [4.8.2]

### Added

### Fixed
- Avoid opening extra tab for coverage report
- Fixed a problem when rank model version was saved as floats and not strings
- Fixed a problem with displaying dismiss variant reasons on the general report
- Disable load and delete filter buttons if there are no saved filters
- Fix problem with missing verifications
- Remove duplicate users and merge their data and activity


## [4.8.1]

### Added

### Fixed
- Prevent login fail for users with id defined by ObjectId and not email
- Prevent the app from crashing with `AttributeError: 'NoneType' object has no attribute 'message'`


## [4.8.0]

### Added
- Updated Scout to use Bootstrap 4.3
- New looks for Scout
- Improved dashboard using Chart.js
- Ask before inactivating a case where last assigned user leaves it
- Genes can be manually added to the dynamic gene list directly on the case page
- Dynamic gene panels can optionally be used with clinical filter, instead of default gene panel
- Dynamic gene panels get link out to chanjo-report for coverage report
- Load all clinvar variants with clinvar Pathogenic, Likely Pathogenic and Conflicting pathogenic
- Show transcripts with exon numbers for structural variants
- Case sort order can now be toggled between ascending and descending.
- Variants can be marked as partial causative if phenotype is available for case.
- Show a frequency tooltip hover for SV-variants.
- Added support for LDAP login system
- Search snv and structural variants by chromosomal coordinates
- Structural variants can be marked as partial causative if phenotype is available for case.
- Show normal and pathologic limits for STRs in the STR variants view.
- Institute level persistent variant filter settings that can be retrieved and used.
- export causative variants to Excel
- Add support for ROH, WIG and chromosome PNGs in case-view

### Fixed
- Fixed missing import for variants with comments
- Instructions on how to build docs
- Keep sanger order + verification when updating/reloading variants
- Fixed and moved broken filter actions (HPO gene panel and reset filter)
- Fixed string conversion to number
- UCSC links for structural variants are now separated per breakpoint (and whole variant where applicable)
- Reintroduced missing coverage report
- Fixed a bug preventing loading samples using the command line
- Better inheritance models customization for genes in gene panels
- STR variant page back to list button now does its one job.
- Allows to setup scout without a omim api key
- Fixed error causing "favicon not found" flash messages
- Removed flask --version from base cli
- Request rerun no longer changes case status. Active or archived cases inactivate on upload.
- Fixed missing tooltip on the cancer variants page
- Fixed weird Rank cell in variants page
- Next and first buttons order swap
- Added pagination (and POST capability) to cancer variants.
- Improves loading speed for variant page
- Problem with updating variant rank when no variants
- Improved Clinvar submission form
- General report crashing when dismissed variant has no valid dismiss code
- Also show collaborative case variants on the All variants view.
- Improved phenotype search using dataTables.js on phenotypes page
- Search and delete users with `email` instead of `_id`
- Fixed css styles so that multiselect options will all fit one column


## [4.7.3]

### Added
- RankScore can be used with VCFs for vcf_cancer files

### Fixed
- Fix issue with STR view next page button not doing its one job.

### Deleted
- Removed pileup as a bam viewing option. This is replaced by IGV


## [4.7.2]

### Added
- Show earlier ACMG classification in the variant list

### Fixed
- Fixed igv search not working due to igv.js dist 2.2.17
- Fixed searches for cases with a gene with variants pinned or marked causative.
- Load variant pages faster after fixing other causatives query
- Fixed mitochondrial report bug for variants without genes

## [4.7.1]

### Added

### Fixed
- Fixed bug on genes page


## [4.7.0]

### Added
- Export genes and gene panels in build GRCh38
- Search for cases with variants pinned or marked causative in a given gene.
- Search for cases phenotypically similar to a case also from WUI.
- Case variant searches can be limited to similar cases, matching HPO-terms,
  phenogroups and cohorts.
- De-archive reruns and flag them as 'inactive' if archived
- Sort cases by analysis_date, track or status
- Display cases in the following order: prioritized, active, inactive, archived, solved
- Assign case to user when user activates it or asks for rerun
- Case becomes inactive when it has no assignees
- Fetch refseq version from entrez and use it in clinvar form
- Load and export of exons for all genes, independent on refseq
- Documentation for loading/updating exons
- Showing SV variant annotations: SV cgh frequencies, gnomad-SV, local SV frequencies
- Showing transcripts mapping score in segmental duplications
- Handle requests to Ensembl Rest API
- Handle requests to Ensembl Rest Biomart
- STR variants view now displays GT and IGV link.
- Description field for gene panels
- Export exons in build 37 and 38 using the command line

### Fixed
- Fixes of and induced by build tests
- Fixed bug affecting variant observations in other cases
- Fixed a bug that showed wrong gene coverage in general panel PDF export
- MT report only shows variants occurring in the specific individual of the excel sheet
- Disable SSL certifcate verification in requests to chanjo
- Updates how intervaltree and pymongo is used to void deprecated functions
- Increased size of IGV sample tracks
- Optimized tests


## [4.6.1]

### Added

### Fixed
- Missing 'father' and 'mother' keys when parsing single individual cases


## [4.6.0]

### Added
- Description of Scout branching model in CONTRIBUTING doc
- Causatives in alphabetical order, display ACMG classification and filter by gene.
- Added 'external' to the list of analysis type options
- Adds functionality to display "Tissue type". Passed via load config.
- Update to IGV 2.

### Fixed
- Fixed alignment visualization and vcf2cytosure availability for demo case samples
- Fixed 3 bugs affecting SV pages visualization
- Reintroduced the --version cli option
- Fixed variants query by panel (hpo panel + gene panel).
- Downloaded MT report contains excel files with individuals' display name
- Refactored code in parsing of config files.


## [4.5.1]

### Added

### Fixed
- update requirement to use PyYaml version >= 5.1
- Safer code when loading config params in cli base


## [4.5.0]

### Added
- Search for similar cases from scout view CLI
- Scout cli is now invoked from the app object and works under the app context

### Fixed
- PyYaml dependency fixed to use version >= 5.1


## [4.4.1]

### Added
- Display SV rank model version when available

### Fixed
- Fixed upload of delivery report via API


## [4.4.0]

### Added
- Displaying more info on the Causatives page and hiding those not causative at the case level
- Add a comment text field to Sanger order request form, allowing a message to be included in the email
- MatchMaker Exchange integration
- List cases with empty synopsis, missing HPO terms and phenotype groups.
- Search for cases with open research list, or a given case status (active, inactive, archived)

### Fixed
- Variant query builder split into several functions
- Fixed delivery report load bug


## [4.3.3]

### Added
- Different individual table for cancer cases

### Fixed
- Dashboard collects validated variants from verification events instead of using 'sanger' field
- Cases shared with collaborators are visible again in cases page
- Force users to select a real institute to share cases with (actionbar select fix)


## [4.3.2]

### Added
- Dashboard data can be filtered using filters available in cases page
- Causatives for each institute are displayed on a dedicated page
- SNVs and and SVs are searchable across cases by gene and rank score
- A more complete report with validated variants is downloadable from dashboard

### Fixed
- Clinsig filter is fixed so clinsig numerical values are returned
- Split multi clinsig string values in different elements of clinsig array
- Regex to search in multi clinsig string values or multi revstat string values
- It works to upload vcf files with no variants now
- Combined Pileup and IGV alignments for SVs having variant start and stop on the same chromosome


## [4.3.1]

### Added
- Show calls from all callers even if call is not available
- Instructions to install cairo and pango libs from WeasyPrint page
- Display cases with number of variants from CLI
- Only display cases with number of variants above certain treshold. (Also CLI)
- Export of verified variants by CLI or from the dashboard
- Extend case level queries with default panels, cohorts and phenotype groups.
- Slice dashboard statistics display using case level queries
- Add a view where all variants for an institute can be searched across cases, filtering on gene and rank score. Allows searching research variants for cases that have research open.

### Fixed
- Fixed code to extract variant conservation (gerp, phyloP, phastCons)
- Visualization of PDF-exported gene panels
- Reintroduced the exon/intron number in variant verification email
- Sex and affected status is correctly displayed on general report
- Force number validation in SV filter by size
- Display ensembl transcripts when no refseq exists


## [4.3.0]

### Added
- Mosaicism tag on variants
- Show and filter on SweGen frequency for SVs
- Show annotations for STR variants
- Show all transcripts in verification email
- Added mitochondrial export
- Adds alternative to search for SVs shorter that the given length
- Look for 'bcftools' in the `set` field of VCFs
- Display digenic inheritance from OMIM
- Displays what refseq transcript that is primary in hgnc

### Fixed

- Archived panels displays the correct date (not retroactive change)
- Fixed problem with waiting times in gene panel exports
- Clinvar fiter not working with human readable clinsig values

## [4.2.2]

### Fixed
- Fixed gene panel create/modify from CSV file utf-8 decoding error
- Updating genes in gene panels now supports edit comments and entry version
- Gene panel export timeout error

## [4.2.1]

### Fixed
- Re-introduced gene name(s) in verification email subject
- Better PDF rendering for excluded variants in report
- Problem to access old case when `is_default` did not exist on a panel


## [4.2.0]

### Added
- New index on variant_id for events
- Display overlapping compounds on variants view

### Fixed
- Fixed broken clinical filter


## [4.1.4]

### Added
- Download of filtered SVs

### Fixed
- Fixed broken download of filtered variants
- Fixed visualization issue in gene panel PDF export
- Fixed bug when updating gene names in variant controller


## [4.1.3]

### Fixed
- Displays all primary transcripts


## [4.1.2]

### Added
- Option add/replace when updating a panel via CSV file
- More flexible versioning of the gene panels
- Printing coverage report on the bottom of the pdf case report
- Variant verification option for SVs
- Logs uri without pwd when connecting
- Disease-causing transcripts in case report
- Thicker lines in case report
- Supports HPO search for cases, both terms or if described in synopsis
- Adds sanger information to dashboard

### Fixed
- Use db name instead of **auth** as default for authentication
- Fixes so that reports can be generated even with many variants
- Fixed sanger validation popup to show individual variants queried by user and institute.
- Fixed problem with setting up scout
- Fixes problem when exac file is not available through broad ftp
- Fetch transcripts for correct build in `adapter.hgnc_gene`

## [4.1.1]
- Fix problem with institute authentication flash message in utils
- Fix problem with comments
- Fix problem with ensembl link


## [4.1.0]

### Added
- OMIM phenotypes to case report
- Command to download all panel app gene panels `scout load panel --panel-app`
- Links to genenames.org and omim on gene page
- Popup on gene at variants page with gene information
- reset sanger status to "Not validated" for pinned variants
- highlight cases with variants to be evaluated by Sanger on the cases page
- option to point to local reference files to the genome viewer pileup.js. Documented in `docs.admin-guide.server`
- option to export single variants in `scout export variants`
- option to load a multiqc report together with a case(add line in load config)
- added a view for searching HPO terms. It is accessed from the top left corner menu
- Updates the variants view for cancer variants. Adds a small cancer specific filter for known variants
- Adds hgvs information on cancer variants page
- Adds option to update phenotype groups from CLI

### Fixed
- Improved Clinvar to submit variants from different cases. Fixed HPO terms in casedata according to feedback
- Fixed broken link to case page from Sanger modal in cases view
- Now only cases with non empty lists of causative variants are returned in `adapter.case(has_causatives=True)`
- Can handle Tumor only samples
- Long lists of HGNC symbols are now possible. This was previously difficult with manual, uploaded or by HPO search when changing filter settings due to GET request limitations. Relevant pages now use POST requests. Adds the dynamic HPO panel as a selection on the gene panel dropdown.
- Variant filter defaults to default panels also on SV and Cancer variants pages.

## [4.0.0]

### WARNING ###

This is a major version update and will require that the backend of pre releases is updated.
Run commands:

```
$scout update genes
$scout update hpo
```

- Created a Clinvar submission tool, to speed up Clinvar submission of SNVs and SVs
- Added an analysis report page (html and PDF format) containing phenotype, gene panels and variants that are relevant to solve a case.

### Fixed
- Optimized evaluated variants to speed up creation of case report
- Moved igv and pileup viewer under a common folder
- Fixed MT alignment view pileup.js
- Fixed coordinates for SVs with start chromosome different from end chromosome
- Global comments shown across cases and institutes. Case-specific variant comments are shown only for that specific case.
- Links to clinvar submitted variants at the cases level
- Adapts clinvar parsing to new format
- Fixed problem in `scout update user` when the user object had no roles
- Makes pileup.js use online genome resources when viewing alignments. Now any instance of Scout can make use of this functionality.
- Fix ensembl link for structural variants
- Works even when cases does not have `'madeline_info'`
- Parses Polyphen in correct way again
- Fix problem with parsing gnomad from VEP

### Added
- Added a PDF export function for gene panels
- Added a "Filter and export" button to export custom-filtered SNVs to CSV file
- Dismiss SVs
- Added IGV alignments viewer
- Read delivery report path from case config or CLI command
- Filter for spidex scores
- All HPO terms are now added and fetched from the correct source (https://github.com/obophenotype/human-phenotype-ontology/blob/master/hp.obo)
- New command `scout update hpo`
- New command `scout update genes` will fetch all the latest information about genes and update them
- Load **all** variants found on chromosome **MT**
- Adds choice in cases overview do show as many cases as user like

### Removed
- pileup.min.js and pileup css are imported from a remote web location now
- All source files for HPO information, this is instead fetched directly from source
- All source files for gene information, this is instead fetched directly from source

## [3.0.0]
### Fixed
- hide pedigree panel unless it exists

## [1.5.1] - 2016-07-27
### Fixed
- look for both ".bam.bai" and ".bai" extensions

## [1.4.0] - 2016-03-22
### Added
- support for local frequency through loqusdb
- bunch of other stuff

## [1.3.0] - 2016-02-19
### Fixed
- Update query-phenomizer and add username/password

### Changed
- Update the way a case is checked for rerun-status

### Added
- Add new button to mark a case as "checked"
- Link to clinical variants _without_ 1000G annotation

## [1.2.2] - 2016-02-18
### Fixed
- avoid filtering out variants lacking ExAC and 1000G annotations

## [1.1.3] - 2015-10-01
### Fixed
- persist (clinical) filter when clicking load more
- fix #154 by robustly setting clinical filter func. terms

## [1.1.2] - 2015-09-07
### Fixed
- avoid replacing coverage report with none
- update SO terms, refactored

## [1.1.1] - 2015-08-20
### Fixed
- fetch case based on collaborator status (not owner)

## [1.1.0] - 2015-05-29
### Added
- link(s) to SNPedia based on RS-numbers
- new Jinja filter to "humanize" decimal numbers
- show gene panels in variant view
- new Jinja filter for decoding URL encoding
- add indicator to variants in list that have comments
- add variant number threshold and rank score threshold to load function
- add event methods to mongo adapter
- add tests for models
- show badge "old" if comment was written for a previous analysis

### Changed
- show cDNA change in transcript summary unless variant is exonic
- moved compounds table further up the page
- show dates for case uploads in ISO format
- moved variant comments higher up on page
- updated documentation for pages
- read in coverage report as blob in database and serve directly
- change ``OmimPhenotype`` to ``PhenotypeTerm``
- reorganize models sub-package
- move events (and comments) to separate collection
- only display prev/next links for the research list
- include variant type in breadcrumbs e.g. "Clinical variants"

### Removed
- drop dependency on moment.js

### Fixed
- show the same level of detail for all frequencies on all pages
- properly decode URL encoded symbols in amino acid/cDNA change strings
- fixed issue with wipe permissions in MongoDB
- include default gene lists in "variants" link in breadcrumbs

## [1.0.2] - 2015-05-20
### Changed
- update case fetching function

### Fixed
- handle multiple cases with same id

## [1.0.1] - 2015-04-28
### Fixed
- Fix building URL parameters in cases list Vue component

## [1.0.0] - 2015-04-12
Codename: Sara Lund

![Release 1.0](artwork/releases/release-1-0.jpg)

### Added
- Add email logging for unexpected errors
- New command line tool for deleting case

### Changed
- Much improved logging overall
- Updated documentation/usage guide
- Removed non-working IGV link

### Fixed
- Show sample display name in GT call
- Various small bug fixes
- Make it easier to hover over popups

## [0.0.2-rc1] - 2015-03-04
### Added
- add protein table for each variant
- add many more external links
- add coverage reports as PDFs

### Changed
- incorporate user feedback updates
- big refactor of load scripts

## [0.0.2-rc2] - 2015-03-04
### Changes
- add gene table with gene description
- reorganize inheritance models box

### Fixed
- avoid overwriting gene list on "research" load
- fix various bugs in external links

## [0.0.2-rc3] - 2015-03-05
### Added
- Activity log feed to variant view
- Adds protein change strings to ODM and Sanger email

### Changed
- Extract activity log component to macro

### Fixes
- Make Ensembl transcript links use archive website<|MERGE_RESOLUTION|>--- conflicted
+++ resolved
@@ -8,11 +8,8 @@
 ### Added
 - Added tags for Sniffles and CNVpytor, two LRS SV callers
 - Button on case page for displaying STR variants occurring in the dynamic HPO panel
-<<<<<<< HEAD
+- Display functional annotation relative to variant gene's MANE transcripts on variant summary, when available
 - Phenomodels checkboxes can now include orpha terms
-=======
-- Display functional annotation relative to variant gene's MANE transcripts on variant summary, when available
->>>>>>> ac165c04
 ### Changed
 - In the diagnoses page genes associated with a disease are displayed using hgnc symbol instead of hgnc id
 - Refactor view route to allow navigation directly to unique variant document id, improve permissions check
