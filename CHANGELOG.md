# Change Log
All notable changes to this project will be documented in this file.
This project adheres to [Semantic Versioning](http://semver.org/).

About changelog [here](https://keepachangelog.com/en/1.0.0/)

## [x.x.x]
### Added
- Introduced a `reset dismiss variant` verb
- Button to reset all dismissed variants for a case
- Support LoqusDB REST API queries
### Fixed
- Center initial igv view on variant start with SNV/indels
<<<<<<< HEAD
### Changed
- Display of GQ for SV and STR
- Parsing of AD and related info for STRs
- Count cases in LoqusDB by variant type

=======
- Display of GQ for SV and STR
- Parsing of AD and related info for STRs
- LoqusDB field in institute settings accepts only existing Loqus instances
### Changed
- Cancer variants table header (pop freq etc)
- Only admin users can modify LoqusDB instance in Institute settings
>>>>>>> d85392cb

## [4.29]
### Added
- Added a page about migrating potentially breaking changes to the documentation
- markdown_include in development requirements file
- STR variants filter
- Display source, Z-score, inheritance pattern for STR annotations from Stranger (>0.6.1) if available
- Coverage and quality report to cancer view
### Fixed
- ACMG classification page crashing when trying to visualize a classification that was removed
- Pretty print HGVS on gene variants (URL-decode VEP)
- Broken or missing link in the documentation
- Multiple gene names in ClinVar submission form
- Inheritance model select field in ClinVar submission
- IGV.js >2.7.0 has an issue with the gene track zoom levels - temp freeze at 2.7.0
- Revert CORS-anywhere and introduce a local http proxy for cloud tracks
### Changed

## [4.28]
### Added
- Chromograph integration for displaying PNGs in case-page
- Add VAF to cancer case general report, and remove some of its unused fields
- Variants filter compatible with genome browser location strings
- Support for custom public igv tracks stored on the cloud
- Add tests to increase testing coverage
- Update case variants count after deleting variants
- Update IGV.js to latest (v2.7.4)
- Bypass igv.js CORS check using `https://github.com/Rob--W/cors-anywhere`
- Documentation on default and custom IGV.js tracks (admin docs)
- Lock phenomodels so they're editable by admins only
- Small case group assessment sharing
- Tutorial and files for deploying app on containers (Kubernetes pods)
- Canonical transcript and protein change of canonical transcript in exported variants excel sheet
- Support for Font Awesome version 6
- Submit to Beacon from case page sidebar
- Hide dismissed variants in variants pages and variants export function
- Systemd service files and instruction to deploy Scout using podman
### Fixed
- Bugfix: unused `chromgraph_prefix |tojson` removed
- Freeze coloredlogs temporarily
- Marrvel link
- Don't show TP53 link for silent or synonymous changes
- OMIM gene field accepts any custom number as OMIM gene
- Fix Pytest single quote vs double quote string
- Bug in gene variants search by similar cases and no similar case is found
- Delete unused file `userpanel.py`
- Primary transcripts in variant overview and general report
- Google OAuth2 login setup in README file
- Redirect to 'missing file'-icon if configured Chromograph file is missing
- Javascript error in case page
- Fix compound matching during variant loading for hg38
- Cancer variants view containing variants dismissed with cancer-specific reasons
- Zoom to SV variant length was missing IGV contig select
- Tooltips on case page when case has no default gene panels
### Changed
- Save case variants count in case document and not in sessions
- Style of gene panels multiselect on case page
- Collapse/expand main HPO checkboxes in phenomodel preview
- Replaced GQ (Genotype quality) with VAF (Variant allele frequency) in cancer variants GT table
- Allow loading of cancer cases with no tumor_purity field
- Truncate cDNA and protein changes in case report if longer than 20 characters


## [4.27]
### Added
- Exclude one or more variant categories when running variants delete command
### Fixed
### Changed

## [4.26.1]
### Added
### Fixed
- Links with 1-letter aa codes crash on frameshift etc
### Changed

## [4.26]
### Added
- Extend the delete variants command to print analysis date, track, institute, status and research status
- Delete variants by type of analysis (wgs|wes|panel)
- Links to cBioPortal, MutanTP53, IARC TP53, OncoKB, MyCancerGenome, CIViC
### Fixed
- Deleted variants count
### Changed
- Print output of variants delete command as a tab separated table

## [4.25]
### Added
- Command line function to remove variants from one or all cases
### Fixed
- Parse SMN None calls to None rather than False

## [4.24.1]
### Fixed
- Install requirements.txt via setup file

## [4.24]
### Added
- Institute-level phenotype models with sub-panels containing HPO and OMIM terms
- Runnable Docker demo
- Docker image build and push github action
- Makefile with shortcuts to docker commands
- Parse and save synopsis, phenotype and cohort terms from config files upon case upload
### Fixed
- Update dismissed variant status when variant dismissed key is missing
- Breakpoint two IGV button now shows correct chromosome when different from bp1
- Missing font lib in Docker image causing the PDF report download page to crash
- Sentieon Manta calls lack Somaticscore - load anyway
- ClinVar submissions crashing due to pinned variants that are not loaded
- Point ExAC pLI score to new gnomad server address
- Bug uploading cases missing phenotype terms in config file
- STRs loaded but not shown on browser page
- Bug when using adapter.variant.get_causatives with case_id without causatives
- Problem with fetching "solved" from scout export cases cli
- Better serialising of datetime and bson.ObjectId
- Added `volumes` folder to .gitignore
### Changed
- Make matching causative and managed variants foldable on case page
- Remove calls to PyMongo functions marked as deprecated in backend and frontend(as of version 3.7).
- Improved `scout update individual` command
- Export dynamic phenotypes with ordered gene lists as PDF


## [4.23]
### Added
- Save custom IGV track settings
- Show a flash message with clear info about non-valid genes when gene panel creation fails
- CNV report link in cancer case side navigation
- Return to comment section after editing, deleting or submitting a comment
- Managed variants
- MT vs 14 chromosome mean coverage stats if Scout is connected to Chanjo
### Fixed
- missing `vcf_cancer_sv` and `vcf_cancer_sv_research` to manual.
- Split ClinVar multiple clnsig values (slash-separated) and strip them of underscore for annotations without accession number
- Timeout of `All SNVs and INDELs` page when no valid gene is provided in the search
- Round CADD (MIPv9)
- Missing default panel value
- Invisible other causatives lines when other causatives lack gene symbols
### Changed
- Do not freeze mkdocs-material to version 4.6.1
- Remove pre-commit dependency

## [4.22]
### Added
- Editable cases comments
- Editable variants comments
### Fixed
- Empty variant activity panel
- STRs variants popover
- Split new ClinVar multiple significance terms for a variant
- Edit the selected comment, not the latest
### Changed
- Updated RELEASE docs.
- Pinned variants card style on the case page
- Merged `scout export exons` and `scout view exons` commands


## [4.21.2]
### Added
### Fixed
- Do not pre-filter research variants by (case-default) gene panels
- Show OMIM disease tooltip reliably
### Changed

## [4.21.1]
### Added
### Fixed
- Small change to Pop Freq column in variants ang gene panels to avoid strange text shrinking on small screens
- Direct use of HPO list for Clinical HPO SNV (and cancer SNV) filtering
- PDF coverage report redirecting to login page
### Changed
- Remove the option to dismiss single variants from all variants pages
- Bulk dismiss SNVs, SVs and cancer SNVs from variants pages

## [4.21]
### Added
- Support to configure LoqusDB per institute
- Highlight causative variants in the variants list
- Add tests. Mostly regarding building internal datatypes.
- Remove leading and trailing whitespaces from panel_name and display_name when panel is created
- Mark MANE transcript in list of transcripts in "Transcript overview" on variant page
- Show default panel name in case sidebar
- Previous buttons for variants pagination
- Adds a gh action that checks that the changelog is updated
- Adds a gh action that deploys new releases automatically to pypi
- Warn users if case default panels are outdated
- Define institute-specific gene panels for filtering in institute settings
- Use institute-specific gene panels in variants filtering
- Show somatic VAF for pinned and causative variants on case page

### Fixed
- Report pages redirect to login instead of crashing when session expires
- Variants filter loading in cancer variants page
- User, Causative and Cases tables not scaling to full page
- Improved docs for an initial production setup
- Compatibility with latest version of Black
- Fixed tests for Click>7
- Clinical filter required an extra click to Filter to return variants
- Restore pagination and shrink badges in the variants page tables
- Removing a user from the command line now inactivates the case only if user is last assignee and case is active
- Bugfix, LoqusDB per institute feature crashed when institute id was empty string
- Bugfix, LoqusDB calls where missing case count
- filter removal and upload for filters deleted from another page/other user
- Visualize outdated gene panels info in a popover instead of a tooltip in case page side panel

### Changed
- Highlight color on normal STRs in the variants table from green to blue
- Display breakpoints coordinates in verification emails only for structural variants


## [4.20]
### Added
- Display number of filtered variants vs number of total variants in variants page
- Search case by HPO terms
- Dismiss variant column in the variants tables
- Black and pre-commit packages to dev requirements

### Fixed
- Bug occurring when rerun is requested twice
- Peddy info fields in the demo config file
- Added load config safety check for multiple alignment files for one individual
- Formatting of cancer variants table
- Missing Score in SV variants table

### Changed
- Updated the documentation on how to create a new software release
- Genome build-aware cytobands coordinates
- Styling update of the Matchmaker card
- Select search type in case search form


## [4.19]

### Added
- Show internal ID for case
- Add internal ID for downloaded CGH files
- Export dynamic HPO gene list from case page
- Remove users as case assignees when their account is deleted
- Keep variants filters panel expanded when filters have been used

### Fixed
- Handle the ProxyFix ModuleNotFoundError when Werkzeug installed version is >1.0
- General report formatting issues whenever case and variant comments contain extremely long strings with no spaces

### Changed
- Created an institute wrapper page that contains list of cases, causatives, SNVs & Indels, user list, shared data and institute settings
- Display case name instead of case ID on clinVar submissions
- Changed icon of sample update in clinVar submissions


## [4.18]

### Added
- Filter cancer variants on cytoband coordinates
- Show dismiss reasons in a badge with hover for clinical variants
- Show an ellipsis if 10 cases or more to display with loqusdb matches
- A new blog post for version 4.17
- Tooltip to better describe Tumor and Normal columns in cancer variants
- Filter cancer SNVs and SVs by chromosome coordinates
- Default export of `Assertion method citation` to clinVar variants submission file
- Button to export up to 500 cancer variants, filtered or not
- Rename samples of a clinVar submission file

### Fixed
- Apply default gene panel on return to cancer variantS from variant view
- Revert to certificate checking when asking for Chanjo reports
- `scout download everything` command failing while downloading HPO terms

### Changed
- Turn tumor and normal allelic fraction to decimal numbers in tumor variants page
- Moved clinVar submissions code to the institutes blueprints
- Changed name of clinVar export files to FILENAME.Variant.csv and FILENAME.CaseData.csv
- Switched Google login libraries from Flask-OAuthlib to Authlib


## [4.17.1]

### Fixed
- Load cytobands for cases with chromosome build not "37" or "38"


## [4.17]

### Added
- COSMIC badge shown in cancer variants
- Default gene-panel in non-cancer structural view in url
- Filter SNVs and SVs by cytoband coordinates
- Filter cancer SNV variants by alt allele frequency in tumor
- Correct genome build in UCSC link from structural variant page



### Fixed
- Bug in clinVar form when variant has no gene
- Bug when sharing cases with the same institute twice
- Page crashing when removing causative variant tag
- Do not default to GATK caller when no caller info is provided for cancer SNVs


## [4.16.1]

### Fixed
- Fix the fix for handling of delivery reports for rerun cases

## [4.16]

### Added
- Adds possibility to add "lims_id" to cases. Currently only stored in database, not shown anywhere
- Adds verification comment box to SVs (previously only available for small variants)
- Scrollable pedigree panel

### Fixed
- Error caused by changes in WTForm (new release 2.3.x)
- Bug in OMIM case page form, causing the page to crash when a string was provided instead of a numerical OMIM id
- Fix Alamut link to work properly on hg38
- Better handling of delivery reports for rerun cases
- Small CodeFactor style issues: matchmaker results counting, a couple of incomplete tests and safer external xml
- Fix an issue with Phenomizer introduced by CodeFactor style changes

### Changed
- Updated the version of igv.js to 2.5.4

## [4.15.1]

### Added
- Display gene names in ClinVar submissions page
- Links to Varsome in variant transcripts table

### Fixed
- Small fixes to ClinVar submission form
- Gene panel page crash when old panel has no maintainers

## [4.15]

### Added
- Clinvar CNVs IGV track
- Gene panels can have maintainers
- Keep variant actions (dismissed, manual rank, mosaic, acmg, comments) upon variant re-upload
- Keep variant actions also on full case re-upload

### Fixed
- Fix the link to Ensembl for SV variants when genome build 38.
- Arrange information in columns on variant page
- Fix so that new cosmic identifier (COSV) is also acceptable #1304
- Fixed COSMIC tag in INFO (outside of CSQ) to be parses as well with `&` splitter.
- COSMIC stub URL changed to https://cancer.sanger.ac.uk/cosmic/search?q= instead.
- Updated to a version of IGV where bigBed tracks are visualized correctly
- Clinvar submission files are named according to the content (variant_data and case_data)
- Always show causatives from other cases in case overview
- Correct disease associations for gene symbol aliases that exist as separate genes
- Re-add "custom annotations" for SV variants
- The override ClinVar P/LP add-in in the Clinical Filter failed for new CSQ strings

### Changed
- Runs all CI checks in github actions

## [4.14.1]

### Fixed
- Error when variant found in loqusdb is not loaded for other case

## [4.14]

### Added
- Use github actions to run tests
- Adds CLI command to update individual alignments path
- Update HPO terms using downloaded definitions files
- Option to use alternative flask config when running `scout serve`
- Requirement to use loqusdb >= 2.5 if integrated

### Fixed
- Do not display Pedigree panel in cancer view
- Do not rely on internet connection and services available when running CI tests
- Variant loading assumes GATK if no caller set given and GATK filter status is seen in FILTER
- Pass genome build param all the way in order to get the right gene mappings for cases with build 38
- Parse correctly variants with zero frequency values
- Continue even if there are problems to create a region vcf
- STR and cancer variant navigation back to variants pages could fail

### Changed
- Improved code that sends requests to the external APIs
- Updates ranges for user ranks to fit todays usage
- Run coveralls on github actions instead of travis
- Run pip checks on github actions instead of coveralls
- For hg38 cases, change gnomAD link to point to version 3.0 (which is hg38 based)
- Show pinned or causative STR variants a bit more human readable

## [4.13.1]

### Added
### Fixed
- Typo that caused not all clinvar conflicting interpretations to be loaded no matter what
- Parse and retrieve clinvar annotations from VEP-annotated (VEP 97+) CSQ VCF field
- Variant clinvar significance shown as `not provided` whenever is `Uncertain significance`
- Phenomizer query crashing when case has no HPO terms assigned
- Fixed a bug affecting `All SNVs and INDELs` page when variants don't have canonical transcript
- Add gene name or id in cancer variant view

### Changed
- Cancer Variant view changed "Variant:Transcript:Exon:HGVS" to "Gene:Transcript:Exon:HGVS"

## [4.13]

### Added
- ClinVar SNVs track in IGV
- Add SMA view with SMN Copy Number data
- Easier to assign OMIM diagnoses from case page
- OMIM terms and specific OMIM term page

### Fixed
- Bug when adding a new gene to a panel
- Restored missing recent delivery reports
- Fixed style and links to other reports in case side panel
- Deleting cases using display_name and institute not deleting its variants
- Fixed bug that caused coordinates filter to override other filters
- Fixed a problem with finding some INS in loqusdb
- Layout on SV page when local observations without cases are present
- Make scout compatible with the new HPO definition files from `http://compbio.charite.de/jenkins/`
- General report visualization error when SNVs display names are very long


### Changed


## [4.12.4]

### Fixed
- Layout on SV page when local observations without cases are present

## [4.12.3]

### Fixed
- Case report when causative or pinned SVs have non null allele frequencies

## [4.12.2]

### Fixed
- SV variant links now take you to the SV variant page again
- Cancer variant view has cleaner table data entries for "N/A" data
- Pinned variant case level display hotfix for cancer and str - more on this later
- Cancer variants show correct alt/ref reads mirroring alt frequency now
- Always load all clinical STR variants even if a region load is attempted - index may be missing
- Same case repetition in variant local observations

## [4.12.1]

### Fixed
- Bug in variant.gene when gene has no HGVS description


## [4.12]

### Added
- Accepts `alignment_path` in load config to pass bam/cram files
- Display all phenotypes on variant page
- Display hgvs coordinates on pinned and causatives
- Clear panel pending changes
- Adds option to setup the database with static files
- Adds cli command to download the resources from CLI that scout needs
- Adds dummy files for merged somatic SV and CNV; as well as merged SNV, and INDEL part of #1279
- Allows for upload of OMIM-AUTO gene panel from static files without api-key

### Fixed
- Cancer case HPO panel variants link
- Fix so that some drop downs have correct size
- First IGV button in str variants page
- Cancer case activates on SNV variants
- Cases activate when STR variants are viewed
- Always calculate code coverage
- Pinned/Classification/comments in all types of variants pages
- Null values for panel's custom_inheritance_models
- Discrepancy between the manual disease transcripts and those in database in gene-edit page
- ACMG classification not showing for some causatives
- Fix bug which caused IGV.js to use hg19 reference files for hg38 data
- Bug when multiple bam files sources with non-null values are available


### Changed
- Renamed `requests` file to `scout_requests`
- Cancer variant view shows two, instead of four, decimals for allele and normal


## [4.11.1]

### Fixed
- Institute settings page
- Link institute settings to sharing institutes choices

## [4.11.0]

### Added
- Display locus name on STR variant page
- Alternative key `GNOMADAF_popmax` for Gnomad popmax allele frequency
- Automatic suggestions on how to improve the code on Pull Requests
- Parse GERP, phastCons and phyloP annotations from vep annotated CSQ fields
- Avoid flickering comment popovers in variant list
- Parse REVEL score from vep annotated CSQ fields
- Allow users to modify general institute settings
- Optionally format code automatically on commit
- Adds command to backup vital parts `scout export database`
- Parsing and displaying cancer SV variants from Manta annotated VCF files
- Dismiss cancer snv variants with cancer-specific options
- Add IGV.js UPD, RHO and TIDDIT coverage wig tracks.


### Fixed
- Slightly darker page background
- Fixed an issued with parsed conservation values from CSQ
- Clinvar submissions accessible to all users of an institute
- Header toolbar when on Clinvar page now shows institute name correctly
- Case should not always inactivate upon update
- Show dismissed snv cancer variants as grey on the cancer variants page
- Improved style of mappability link and local observations on variant page
- Convert all the GET requests to the igv view to POST request
- Error when updating gene panels using a file containing BOM chars
- Add/replace gene radio button not working in gene panels


## [4.10.1]

### Fixed
- Fixed issue with opening research variants
- Problem with coveralls not called by Travis CI
- Handle Biomart service down in tests


## [4.10.0]

### Added
- Rank score model in causatives page
- Exportable HPO terms from phenotypes page
- AMP guideline tiers for cancer variants
- Adds scroll for the transcript tab
- Added CLI option to query cases on time since case event was added
- Shadow clinical assessments also on research variants display
- Support for CRAM alignment files
- Improved str variants view : sorting by locus, grouped by allele.
- Delivery report PDF export
- New mosaicism tag option
- Add or modify individuals' age or tissue type from case page
- Display GC and allele depth in causatives table.
- Included primary reference transcript in general report
- Included partial causative variants in general report
- Remove dependency of loqusdb by utilising the CLI

### Fixed
- Fixed update OMIM command bug due to change in the header of the genemap2 file
- Removed Mosaic Tag from Cancer variants
- Fixes issue with unaligned table headers that comes with hidden Datatables
- Layout in general report PDF export
- Fixed issue on the case statistics view. The validation bars didn't show up when all institutes were selected. Now they do.
- Fixed missing path import by importing pathlib.Path
- Handle index inconsistencies in the update index functions
- Fixed layout problems


## [4.9.0]

### Added
- Improved MatchMaker pages, including visible patient contacts email address
- New badges for the github repo
- Links to [GENEMANIA](genemania.org)
- Sort gene panel list on case view.
- More automatic tests
- Allow loading of custom annotations in VCF using the SCOUT_CUSTOM info tag.

### Fixed
- Fix error when a gene is added to an empty dynamic gene panel
- Fix crash when attempting to add genes on incorrect format to dynamic gene panel
- Manual rank variant tags could be saved in a "Select a tag"-state, a problem in the variants view.
- Same case evaluations are no longer shown as gray previous evaluations on the variants page
- Stay on research pages, even if reset, next first buttons are pressed..
- Overlapping variants will now be visible on variant page again
- Fix missing classification comments and links in evaluations page
- All prioritized cases are shown on cases page


## [4.8.3]

### Added

### Fixed
- Bug when ordering sanger
- Improved scrolling over long list of genes/transcripts


## [4.8.2]

### Added

### Fixed
- Avoid opening extra tab for coverage report
- Fixed a problem when rank model version was saved as floats and not strings
- Fixed a problem with displaying dismiss variant reasons on the general report
- Disable load and delete filter buttons if there are no saved filters
- Fix problem with missing verifications
- Remove duplicate users and merge their data and activity


## [4.8.1]

### Added

### Fixed
- Prevent login fail for users with id defined by ObjectId and not email
- Prevent the app from crashing with `AttributeError: 'NoneType' object has no attribute 'message'`


## [4.8.0]

### Added
- Updated Scout to use Bootstrap 4.3
- New looks for Scout
- Improved dashboard using Chart.js
- Ask before inactivating a case where last assigned user leaves it
- Genes can be manually added to the dynamic gene list directly on the case page
- Dynamic gene panels can optionally be used with clinical filter, instead of default gene panel
- Dynamic gene panels get link out to chanjo-report for coverage report
- Load all clinvar variants with clinvar Pathogenic, Likely Pathogenic and Conflicting pathogenic
- Show transcripts with exon numbers for structural variants
- Case sort order can now be toggled between ascending and descending.
- Variants can be marked as partial causative if phenotype is available for case.
- Show a frequency tooltip hover for SV-variants.
- Added support for LDAP login system
- Search snv and structural variants by chromosomal coordinates
- Structural variants can be marked as partial causative if phenotype is available for case.
- Show normal and pathologic limits for STRs in the STR variants view.
- Institute level persistent variant filter settings that can be retrieved and used.
- export causative variants to Excel
- Add support for ROH, WIG and chromosome PNGs in case-view

### Fixed
- Fixed missing import for variants with comments
- Instructions on how to build docs
- Keep sanger order + verification when updating/reloading variants
- Fixed and moved broken filter actions (HPO gene panel and reset filter)
- Fixed string conversion to number
- UCSC links for structural variants are now separated per breakpoint (and whole variant where applicable)
- Reintroduced missing coverage report
- Fixed a bug preventing loading samples using the command line
- Better inheritance models customization for genes in gene panels
- STR variant page back to list button now does its one job.
- Allows to setup scout without a omim api key
- Fixed error causing "favicon not found" flash messages
- Removed flask --version from base cli
- Request rerun no longer changes case status. Active or archived cases inactivate on upload.
- Fixed missing tooltip on the cancer variants page
- Fixed weird Rank cell in variants page
- Next and first buttons order swap
- Added pagination (and POST capability) to cancer variants.
- Improves loading speed for variant page
- Problem with updating variant rank when no variants
- Improved Clinvar submission form
- General report crashing when dismissed variant has no valid dismiss code
- Also show collaborative case variants on the All variants view.
- Improved phenotype search using dataTables.js on phenotypes page
- Search and delete users with `email` instead of `_id`
- Fixed css styles so that multiselect options will all fit one column


## [4.7.3]

### Added
- RankScore can be used with VCFs for vcf_cancer files

### Fixed
- Fix issue with STR view next page button not doing its one job.

### Deleted
- Removed pileup as a bam viewing option. This is replaced by IGV


## [4.7.2]

### Added
- Show earlier ACMG classification in the variant list

### Fixed
- Fixed igv search not working due to igv.js dist 2.2.17
- Fixed searches for cases with a gene with variants pinned or marked causative.
- Load variant pages faster after fixing other causatives query
- Fixed mitochondrial report bug for variants without genes

## [4.7.1]

### Added

### Fixed
- Fixed bug on genes page


## [4.7.0]

### Added
- Export genes and gene panels in build GRCh38
- Search for cases with variants pinned or marked causative in a given gene.
- Search for cases phenotypically similar to a case also from WUI.
- Case variant searches can be limited to similar cases, matching HPO-terms,
  phenogroups and cohorts.
- De-archive reruns and flag them as 'inactive' if archived
- Sort cases by analysis_date, track or status
- Display cases in the following order: prioritized, active, inactive, archived, solved
- Assign case to user when user activates it or asks for rerun
- Case becomes inactive when it has no assignees
- Fetch refseq version from entrez and use it in clinvar form
- Load and export of exons for all genes, independent on refseq
- Documentation for loading/updating exons
- Showing SV variant annotations: SV cgh frequencies, gnomad-SV, local SV frequencies
- Showing transcripts mapping score in segmental duplications
- Handle requests to Ensembl Rest API
- Handle requests to Ensembl Rest Biomart
- STR variants view now displays GT and IGV link.
- Description field for gene panels
- Export exons in build 37 and 38 using the command line

### Fixed
- Fixes of and induced by build tests
- Fixed bug affecting variant observations in other cases
- Fixed a bug that showed wrong gene coverage in general panel PDF export
- MT report only shows variants occurring in the specific individual of the excel sheet
- Disable SSL certifcate verification in requests to chanjo
- Updates how intervaltree and pymongo is used to void deprecated functions
- Increased size of IGV sample tracks
- Optimized tests


## [4.6.1]

### Added

### Fixed
- Missing 'father' and 'mother' keys when parsing single individual cases


## [4.6.0]

### Added
- Description of Scout branching model in CONTRIBUTING doc
- Causatives in alphabetical order, display ACMG classification and filter by gene.
- Added 'external' to the list of analysis type options
- Adds functionality to display "Tissue type". Passed via load config.
- Update to IGV 2.

### Fixed
- Fixed alignment visualization and vcf2cytosure availability for demo case samples
- Fixed 3 bugs affecting SV pages visualization
- Reintroduced the --version cli option
- Fixed variants query by panel (hpo panel + gene panel).
- Downloaded MT report contains excel files with individuals' display name
- Refactored code in parsing of config files.


## [4.5.1]

### Added

### Fixed
- update requirement to use PyYaml version >= 5.1
- Safer code when loading config params in cli base


## [4.5.0]

### Added
- Search for similar cases from scout view CLI
- Scout cli is now invoked from the app object and works under the app context

### Fixed
- PyYaml dependency fixed to use version >= 5.1


## [4.4.1]

### Added
- Display SV rank model version when available

### Fixed
- Fixed upload of delivery report via API


## [4.4.0]

### Added
- Displaying more info on the Causatives page and hiding those not causative at the case level
- Add a comment text field to Sanger order request form, allowing a message to be included in the email
- MatchMaker Exchange integration
- List cases with empty synopsis, missing HPO terms and phenotype groups.
- Search for cases with open research list, or a given case status (active, inactive, archived)

### Fixed
- Variant query builder split into several functions
- Fixed delivery report load bug


## [4.3.3]

### Added
- Different individual table for cancer cases

### Fixed
- Dashboard collects validated variants from verification events instead of using 'sanger' field
- Cases shared with collaborators are visible again in cases page
- Force users to select a real institute to share cases with (actionbar select fix)


## [4.3.2]

### Added
- Dashboard data can be filtered using filters available in cases page
- Causatives for each institute are displayed on a dedicated page
- SNVs and and SVs are searchable across cases by gene and rank score
- A more complete report with validated variants is downloadable from dashboard

### Fixed
- Clinsig filter is fixed so clinsig numerical values are returned
- Split multi clinsig string values in different elements of clinsig array
- Regex to search in multi clinsig string values or multi revstat string values
- It works to upload vcf files with no variants now
- Combined Pileup and IGV alignments for SVs having variant start and stop on the same chromosome


## [4.3.1]

### Added
- Show calls from all callers even if call is not available
- Instructions to install cairo and pango libs from WeasyPrint page
- Display cases with number of variants from CLI
- Only display cases with number of variants above certain treshold. (Also CLI)
- Export of verified variants by CLI or from the dashboard
- Extend case level queries with default panels, cohorts and phenotype groups.
- Slice dashboard statistics display using case level queries
- Add a view where all variants for an institute can be searched across cases, filtering on gene and rank score. Allows searching research variants for cases that have research open.

### Fixed
- Fixed code to extract variant conservation (gerp, phyloP, phastCons)
- Visualization of PDF-exported gene panels
- Reintroduced the exon/intron number in variant verification email
- Sex and affected status is correctly displayed on general report
- Force number validation in SV filter by size
- Display ensembl transcripts when no refseq exists


## [4.3.0]

### Added
- Mosaicism tag on variants
- Show and filter on SweGen frequency for SVs
- Show annotations for STR variants
- Show all transcripts in verification email
- Added mitochondrial export
- Adds alternative to search for SVs shorter that the given length
- Look for 'bcftools' in the `set` field of VCFs
- Display digenic inheritance from OMIM
- Displays what refseq transcript that is primary in hgnc

### Fixed

- Archived panels displays the correct date (not retroactive change)
- Fixed problem with waiting times in gene panel exports
- Clinvar fiter not working with human readable clinsig values

## [4.2.2]

### Fixed
- Fixed gene panel create/modify from CSV file utf-8 decoding error
- Updating genes in gene panels now supports edit comments and entry version
- Gene panel export timeout error

## [4.2.1]

### Fixed
- Re-introduced gene name(s) in verification email subject
- Better PDF rendering for excluded variants in report
- Problem to access old case when `is_default` did not exist on a panel


## [4.2.0]

### Added
- New index on variant_id for events
- Display overlapping compounds on variants view

### Fixed
- Fixed broken clinical filter


## [4.1.4]

### Added
- Download of filtered SVs

### Fixed
- Fixed broken download of filtered variants
- Fixed visualization issue in gene panel PDF export
- Fixed bug when updating gene names in variant controller


## [4.1.3]

### Fixed
- Displays all primary transcripts


## [4.1.2]

### Added
- Option add/replace when updating a panel via CSV file
- More flexible versioning of the gene panels
- Printing coverage report on the bottom of the pdf case report
- Variant verification option for SVs
- Logs uri without pwd when connecting
- Disease-causing transcripts in case report
- Thicker lines in case report
- Supports HPO search for cases, both terms or if described in synopsis
- Adds sanger information to dashboard

### Fixed
- Use db name instead of **auth** as default for authentication
- Fixes so that reports can be generated even with many variants
- Fixed sanger validation popup to show individual variants queried by user and institute.
- Fixed problem with setting up scout
- Fixes problem when exac file is not available through broad ftp
- Fetch transcripts for correct build in `adapter.hgnc_gene`

## [4.1.1]
- Fix problem with institute authentication flash message in utils
- Fix problem with comments
- Fix problem with ensembl link


## [4.1.0]

### Added
- OMIM phenotypes to case report
- Command to download all panel app gene panels `scout load panel --panel-app`
- Links to genenames.org and omim on gene page
- Popup on gene at variants page with gene information
- reset sanger status to "Not validated" for pinned variants
- highlight cases with variants to be evaluated by Sanger on the cases page
- option to point to local reference files to the genome viewer pileup.js. Documented in `docs.admin-guide.server`
- option to export single variants in `scout export variants`
- option to load a multiqc report together with a case(add line in load config)
- added a view for searching HPO terms. It is accessed from the top left corner menu
- Updates the variants view for cancer variants. Adds a small cancer specific filter for known variants
- Adds hgvs information on cancer variants page
- Adds option to update phenotype groups from CLI

### Fixed
- Improved Clinvar to submit variants from different cases. Fixed HPO terms in casedata according to feedback
- Fixed broken link to case page from Sanger modal in cases view
- Now only cases with non empty lists of causative variants are returned in `adapter.case(has_causatives=True)`
- Can handle Tumor only samples
- Long lists of HGNC symbols are now possible. This was previously difficult with manual, uploaded or by HPO search when changing filter settings due to GET request limitations. Relevant pages now use POST requests. Adds the dynamic HPO panel as a selection on the gene panel dropdown.
- Variant filter defaults to default panels also on SV and Cancer variants pages.

## [4.0.0]

### WARNING ###

This is a major version update and will require that the backend of pre releases is updated.
Run commands:

```
$scout update genes
$scout update hpo
```

- Created a Clinvar submission tool, to speed up Clinvar submission of SNVs and SVs
- Added an analysis report page (html and PDF format) containing phenotype, gene panels and variants that are relevant to solve a case.

### Fixed
- Optimized evaluated variants to speed up creation of case report
- Moved igv and pileup viewer under a common folder
- Fixed MT alignment view pileup.js
- Fixed coordinates for SVs with start chromosome different from end chromosome
- Global comments shown across cases and institutes. Case-specific variant comments are shown only for that specific case.
- Links to clinvar submitted variants at the cases level
- Adapts clinvar parsing to new format
- Fixed problem in `scout update user` when the user object had no roles
- Makes pileup.js use online genome resources when viewing alignments. Now any instance of Scout can make use of this functionality.
- Fix ensembl link for structural variants
- Works even when cases does not have `'madeline_info'`
- Parses Polyphen in correct way again
- Fix problem with parsing gnomad from VEP

### Added
- Added a PDF export function for gene panels
- Added a "Filter and export" button to export custom-filtered SNVs to CSV file
- Dismiss SVs
- Added IGV alignments viewer
- Read delivery report path from case config or CLI command
- Filter for spidex scores
- All HPO terms are now added and fetched from the correct source (https://github.com/obophenotype/human-phenotype-ontology/blob/master/hp.obo)
- New command `scout update hpo`
- New command `scout update genes` will fetch all the latest information about genes and update them
- Load **all** variants found on chromosome **MT**
- Adds choice in cases overview do show as many cases as user like

### Removed
- pileup.min.js and pileup css are imported from a remote web location now
- All source files for HPO information, this is instead fetched directly from source
- All source files for gene information, this is instead fetched directly from source

## [3.0.0]
### Fixed
- hide pedigree panel unless it exists

## [1.5.1] - 2016-07-27
### Fixed
- look for both ".bam.bai" and ".bai" extensions

## [1.4.0] - 2016-03-22
### Added
- support for local frequency through loqusdb
- bunch of other stuff

## [1.3.0] - 2016-02-19
### Fixed
- Update query-phenomizer and add username/password

### Changed
- Update the way a case is checked for rerun-status

### Added
- Add new button to mark a case as "checked"
- Link to clinical variants _without_ 1000G annotation

## [1.2.2] - 2016-02-18
### Fixed
- avoid filtering out variants lacking ExAC and 1000G annotations

## [1.1.3] - 2015-10-01
### Fixed
- persist (clinical) filter when clicking load more
- fix #154 by robustly setting clinical filter func. terms

## [1.1.2] - 2015-09-07
### Fixed
- avoid replacing coverage report with none
- update SO terms, refactored

## [1.1.1] - 2015-08-20
### Fixed
- fetch case based on collaborator status (not owner)

## [1.1.0] - 2015-05-29
### Added
- link(s) to SNPedia based on RS-numbers
- new Jinja filter to "humanize" decimal numbers
- show gene panels in variant view
- new Jinja filter for decoding URL encoding
- add indicator to variants in list that have comments
- add variant number threshold and rank score threshold to load function
- add event methods to mongo adapter
- add tests for models
- show badge "old" if comment was written for a previous analysis

### Changed
- show cDNA change in transcript summary unless variant is exonic
- moved compounds table further up the page
- show dates for case uploads in ISO format
- moved variant comments higher up on page
- updated documentation for pages
- read in coverage report as blob in database and serve directly
- change ``OmimPhenotype`` to ``PhenotypeTerm``
- reorganize models sub-package
- move events (and comments) to separate collection
- only display prev/next links for the research list
- include variant type in breadcrumbs e.g. "Clinical variants"

### Removed
- drop dependency on moment.js

### Fixed
- show the same level of detail for all frequencies on all pages
- properly decode URL encoded symbols in amino acid/cDNA change strings
- fixed issue with wipe permissions in MongoDB
- include default gene lists in "variants" link in breadcrumbs

## [1.0.2] - 2015-05-20
### Changed
- update case fetching function

### Fixed
- handle multiple cases with same id

## [1.0.1] - 2015-04-28
### Fixed
- Fix building URL parameters in cases list Vue component

## [1.0.0] - 2015-04-12
Codename: Sara Lund

![Release 1.0](artwork/releases/release-1-0.jpg)

### Added
- Add email logging for unexpected errors
- New command line tool for deleting case

### Changed
- Much improved logging overall
- Updated documentation/usage guide
- Removed non-working IGV link

### Fixed
- Show sample display name in GT call
- Various small bug fixes
- Make it easier to hover over popups

## [0.0.2-rc1] - 2015-03-04
### Added
- add protein table for each variant
- add many more external links
- add coverage reports as PDFs

### Changed
- incorporate user feedback updates
- big refactor of load scripts

## [0.0.2-rc2] - 2015-03-04
### Changes
- add gene table with gene description
- reorganize inheritance models box

### Fixed
- avoid overwriting gene list on "research" load
- fix various bugs in external links

## [0.0.2-rc3] - 2015-03-05
### Added
- Activity log feed to variant view
- Adds protein change strings to ODM and Sanger email

### Changed
- Extract activity log component to macro

### Fixes
- Make Ensembl transcript links use archive website<|MERGE_RESOLUTION|>--- conflicted
+++ resolved
@@ -11,20 +11,12 @@
 - Support LoqusDB REST API queries
 ### Fixed
 - Center initial igv view on variant start with SNV/indels
-<<<<<<< HEAD
-### Changed
-- Display of GQ for SV and STR
-- Parsing of AD and related info for STRs
-- Count cases in LoqusDB by variant type
-
-=======
 - Display of GQ for SV and STR
 - Parsing of AD and related info for STRs
 - LoqusDB field in institute settings accepts only existing Loqus instances
 ### Changed
 - Cancer variants table header (pop freq etc)
 - Only admin users can modify LoqusDB instance in Institute settings
->>>>>>> d85392cb
 
 ## [4.29]
 ### Added
