# Change Log
All notable changes to this project will be documented in this file.
This project adheres to [Semantic Versioning](http://semver.org/).

About changelog [here](https://keepachangelog.com/en/1.0.0/)

## []
### Added
- A .cff citation file
- Phenotypes search API endpoint
### Fixed
- Command to load the OMIM gene panel (`scout load panel --omim`)
### Changed
- Stop updating database indexes after loading exons via command line
- Display validation status badge also for not Sanger-sequenced variants
- Moved Frequencies, Severity and Local observations panels up in RD variants page
<<<<<<< HEAD
- Enforce same case _id and display_name when updating a case
- Enforce same individual ids, display names and affected status when updating a case
=======
- Enabled Flask CORS to communicate CORS status to js apps
>>>>>>> 6ac4790f

## [4.39]
### Added
- COSMIC IDs collected from CSQ field named `COSMIC`
### Fixed
- Link to other causative variants on variant page
- Allow multiple COSMIC links for a cancer variant
- Fix floating text in severity box #2808
- Fixed MitoMap and HmtVar links for hg38 cases
- Do not open new browser tabs when downloading files
- Selectable IGV tracks on variant page
- Missing splice junctions button on variant page
- Refactor variantS representative gene selection, and use it also for cancer variant summary
### Changed
- Improve Javascript performance for displaying Chromograph images
- Make ClinVar classification more evident in cancer variant page

## [4.38]
### Added
- Option to hide Alamut button in the app config file
### Fixed
- Library deprecation warning fixed (insert is deprecated. Use insert_one or insert_many instead)
- Update genes command will not trigger an update of database indices any more
- Missing resources in temporary downloading directory when updating genes using the command line
- Restore previous variant ACMG classification in a scrollable div
- Loading spinner not stopping after downloading PDF case reports and variant list export
- Add extra Alamut links higher up on variant pages
- Improve UX for phenotypes in case page
- Filter and export of STR variants
- Update look of variants page navigation buttons
### Changed

## [4.37]
### Added
- Highlight and show version number for RefSeq MANE transcripts.
- Added integration to a rerunner service for toggling reanalysis with updated pedigree information
- SpliceAI display and parsing from VEP CSQ
- Display matching tiered variants for cancer variants
- Display a loading icon (spinner) until the page loads completely
- Display filter badges in cancer variants list
- Update genes from pre-downloaded file resources
- On login, OS, browser version and screen size are saved anonymously to understand how users are using Scout
- API returning institutes data for a given user: `/api/v1/institutes`
- API returning case data for a given institute: `/api/v1/institutes/<institute_id>/cases`
- Added GMS and Lund university hospital logos to login page
- Made display of Swedac logo configurable
- Support for displaying custom images in case view
- Individual-specific HPO terms
- Optional alamut_key in institute settings for Alamut Plus software
- Case report API endpoint
- Tooltip in case explaining that genes with genome build different than case genome build will not be added to dynamic HPO panel.
- Add DeepVariant as a caller
### Fixed
- Updated IGV to v2.8.5 to solve missing gene labels on some zoom levels
- Demo cancer case config file to load somatic SNVs and SVs only.
- Expand list of refseq trancripts in ClinVar submission form
- Renamed `All SNVs and INDELs` institute sidebar element to `Search SNVs and INDELs` and fixed its style.
- Add missing parameters to case load-config documentation
- Allow creating/editing gene panels and dynamic gene panels with genes present in genome build 38
- Bugfix broken Pytests
- Bulk dismissing variants error due to key conversion from string to integer
- Fix typo in index documentation
- Fixed crash in institute settings page if "collaborators" key is not set in database
- Don't stop Scout execution if LoqusDB call fails and print stacktrace to log
- Bug when case contains custom images with value `None`
- Bug introduced when fixing another bug in Scout-LoqusDB interaction
- Loading of OMIM diagnoses in Scout demo instance
- Remove the docker-compose with chanjo integration because it doesn't work yet.
- Fixed standard docker-compose with scout demo data and database
- Clinical variant assessments not present for pinned and causative variants on case page.
- MatchMaker matching one node at the time only
- Remove link from previously tiered variants badge in cancer variants page
- Typo in gene cell on cancer variants page
- Managed variants filter form
### Changed
- Better naming for variants buttons on cancer track (somatic, germline). Also show cancer research button if available.
- Load case with missing panels in config files, but show warning.
- Changing the (Female, Male) symbols to (F/M) letters in individuals_table and case-sma.
- Print stacktrace if case load command fails
- Added sort icon and a pointer to the cursor to all tables with sortable fields
- Moved variant, gene and panel info from the basic pane to summary panel for all variants.
- Renamed `Basics` panel to `Classify` on variant page.
- Revamped `Basics` panel to a panel dedicated to classify variants
- Revamped the summary panel to be more compact.
- Added dedicated template for cancer variants
- Removed Gene models, Gene annotations and Conservation panels for cancer variants
- Reorganized the orders of panels for variant and cancer variant views
- Added dedicated variant quality panel and removed relevant panes
- A more compact case page
- Removed OMIM genes panel
- Make genes panel, pinned variants panel, causative variants panel and ClinVar panel scrollable on case page
- Update to Scilifelab's 2020 logo
- Update Gens URL to support Gens v2.0 format
- Refactor tests for parsing case configurations
- Updated links to HPO downloadable resources
- Managed variants filtering defaults to all variant categories
- Changing the (Kind) drop-down according to (Category) drop-down in Managed variant add variant
- Moved Gens button to individuals table
- Check resource files availability before starting updating OMIM diagnoses
- Fix typo in `SHOW_OBSERVED_VARIANT_ARCHIVE` config param

## [4.36]
### Added
- Parse and save splice junction tracks from case config file
- Tooltip in observations panel, explaining that case variants with no link might be old variants, not uploaded after a case rerun
### Fixed
- Warning on overwriting variants with same position was no longer shown
- Increase the height of the dropdowns to 425px
- More indices for the case table as it grows, specifically for causatives queries
- Splice junction tracks not centered over variant genes
- Total number of research variants count
- Update variants stats in case documents every time new variants are loaded
- Bug in flashing warning messages when filtering variants
### Changed
- Clearer warning messages for genes and gene/gene-panels searches in variants filters

## [4.35]
### Added
- A new index for hgnc_symbol in the hgnc_gene collection
- A Pedigree panel in STR page
- Display Tier I and II variants in case view causatives card for cancer cases
### Fixed
- Send partial file data to igv.js when visualizing sashimi plots with splice junction tracks
- Research variants filtering by gene
- Do not attempt to populate annotations for not loaded pinned/causatives
- Add max-height to all dropdowns in filters
### Changed
- Switch off non-clinical gene warnings when filtering research variants
- Don't display OMIM disease card in case view for cancer cases
- Refactored Individuals and Causative card in case view for cancer cases
- Update and style STR case report

## [4.34]
### Added
- Saved filter lock and unlock
- Filters can optionally be marked audited, logging the filter name, user and date on the case events and general report.
- Added `ClinVar hits` and `Cosmic hits` in cancer SNVs filters
- Added `ClinVar hits` to variants filter (rare disease track)
- Load cancer demo case in docker-compose files (default and demo file)
- Inclusive-language check using [woke](https://github.com/get-woke/woke) github action
- Add link to HmtVar for mitochondrial variants (if VCF is annotated with HmtNote)
- Grey background for dismissed compounds in variants list and variant page
- Pin badge for pinned compounds in variants list and variant page
- Support LoqusDB REST API queries
- Add a docker-compose-matchmaker under scout/containers/development to test matchmaker locally
- Script to investigate consequences of symbol search bug
- Added GATK to list of SV and cancer SV callers
### Fixed
- Make MitoMap link work for hg38 again
- Export Variants feature crashing when one of the variants has no primary transcripts
- Redirect to last visited variantS page when dismissing variants from variants list
- Improved matching of SVs Loqus occurrences in other cases
- Remove padding from the list inside (Matching causatives from other cases) panel
- Pass None to get_app function in CLI base since passing script_info to app factory functions was deprecated in Flask 2.0
- Fixed failing tests due to Flask update to version 2.0
- Speed up user events view
- Causative view sort out of memory error
- Use hgnc_id for gene filter query
- Typo in case controllers displaying an error every time a patient is matched against external MatchMaker nodes
- Do not crash while attempting an update for variant documents that are too big (> 16 MB)
- Old STR causatives (and other variants) may not have HGNC symbols - fix sort lambda
- Check if gene_obj has primary_transcript before trying to access it
- Warn if a gene manually searched is in a clinical panel with an outdated name when filtering variants
- ChrPos split js not needed on STR page yet
### Changed
- Remove parsing of case `genome_version`, since it's not used anywhere downstream
- Introduce deprecation warning for Loqus configs that are not dictionaries
- SV clinical filter no longer filters out sub 100 nt variants
- Count cases in LoqusDB by variant type
- Commit pulse repo badge temporarily set to weekly
- Sort ClinVar submissions objects by ascending "Last evaluated" date
- Refactored the MatchMaker integration as an extension
- Replaced some sensitive words as suggested by woke linter
- Documentation for load-configuration rewritten.
- Add styles to MatchMaker matches table
- More detailed info on the data shared in MatchMaker submission form

## [4.33.1]
### Fixed
- Include markdown for release autodeploy docs
- Use standard inheritance model in ClinVar (https://ftp.ncbi.nlm.nih.gov/pub/GTR/standard_terms/Mode_of_inheritance.txt)
- Fix issue crash with variants that have been unflagged causative not being available in other causatives
### Added
### Changed

## [4.33]
### Fixed
- Command line crashing when updating an individual not found in database
- Dashboard page crashing when filters return no data
- Cancer variants filter by chromosome
- /api/v1/genes now searches for genes in all genome builds by default
- Upgraded igv.js to version 2.8.1 (Fixed Unparsable bed record error)
### Added
- Autodeploy docs on release
- Documentation for updating case individuals tracks
- Filter cases and dashboard stats by analysis track
### Changed
- Changed from deprecated db update method
- Pre-selected fields to run queries with in dashboard page
- Do not filter by any institute when first accessing the dashboard
- Removed OMIM panel in case view for cancer cases
- Display Tier I and II variants in case view causatives panel for cancer cases
- Refactored Individuals and Causative panels in case view for cancer cases

## [4.32.1]
### Fixed
- iSort lint check only
### Changed
- Institute cases page crashing when a case has track:Null
### Added

## [4.32]
### Added
- Load and show MITOMAP associated diseases from VCF (INFO field: MitomapAssociatedDiseases, via HmtNote)
- Show variant allele frequencies for mitochondrial variants (GRCh38 cases)
- Extend "public" json API with diseases (OMIM) and phenotypes (HPO)
- HPO gene list download now has option for clinical and non-clinical genes
- Display gene splice junctions data in sashimi plots
- Update case individuals with splice junctions tracks
- Simple Docker compose for development with local build
- Make Phenomodels subpanels collapsible
- User side documentation of cytogenomics features (Gens, Chromograph, vcf2cytosure, rhocall)
- iSort GitHub Action
- Support LoqusDB REST API queries
### Fixed
- Show other causative once, even if several events point to it
- Filtering variants by mitochondrial chromosome for cases with genome build=38
- HPO gene search button triggers any warnings for clinical / non-existing genes also on first search
- Fixed a bug in variants pages caused by MT variants without alt_frequency
- Tests for CADD score parsing function
- Fixed the look of IGV settings on SNV variant page
- Cases analyzed once shown as `rerun`
- Missing case track on case re-upload
- Fixed severity rank for SO term "regulatory region ablation"
### Changed
- Refactor according to CodeFactor - mostly reuse of duplicated code
- Phenomodels language adjustment
- Open variants in a new window (from variants page)
- Open overlapping and compound variants in a new window (from variant page)
- gnomAD link points to gnomAD v.3 (build GRCh38) for mitochondrial variants.
- Display only number of affected genes for dismissed SVs in general report
- Chromosome build check when populating the variants filter chromosome selection
- Display mitochondrial and rare diseases coverage report in cases with missing 'rare' track


## [4.31.1]
### Added
### Changed
- Remove mitochondrial and coverage report from cancer cases sidebar
### Fixed
- ClinVar page when dbSNP id is None

## [4.31]
### Added
- gnomAD annotation field in admin guide
- Export also dynamic panel genes not associated to an HPO term when downloading the HPO panel
- Primary HGNC transcript info in variant export files
- Show variant quality (QUAL field from vcf) in the variant summary
- Load/update PDF gene fusion reports (clinical and research) generated with Arriba
- Support new MANE annotations from VEP (both MANE Select and MANE Plus Clinical)
- Display on case activity the event of a user resetting all dismissed variants
- Support gnomAD population frequencies for mitochondrial variants
- Anchor links in Casedata ClinVar panels to redirect after renaming individuals
### Fixed
- Replace old docs link www.clinicalgenomics.se/scout with new https://clinical-genomics.github.io/scout
- Page formatting issues whenever case and variant comments contain extremely long strings with no spaces
- Chromograph images can be one column and have scrollbar. Removed legacy code.
- Column labels for ClinVar case submission
- Page crashing looking for LoqusDB observation when variant doesn't exist
- Missing inheritance models and custom inheritance models on newly created gene panels
- Accept only numbers in managed variants filter as position and end coordinates
- SNP id format and links in Variant page, ClinVar submission form and general report
- Case groups tooltip triggered only when mouse is on the panel header
### Changed
- A more compact case groups panel
- Added landscape orientation CSS style to cancer coverage and QC demo report
- Improve user documentation to create and save new gene panels
- Removed option to use space as separator when uploading gene panels
- Separating the columns of standard and custom inheritance models in gene panels
- Improved ClinVar instructions for users using non-English Excel

## [4.30.2]
### Added
### Fixed
- Use VEP RefSeq ID if RefSeq list is empty in RefSeq transcripts overview
- Bug creating variant links for variants with no end_chrom
### Changed

## [4.30.1]
### Added
### Fixed
- Cryptography dependency fixed to use version < 3.4
### Changed

## [4.30]
### Added
- Introduced a `reset dismiss variant` verb
- Button to reset all dismissed variants for a case
- Add black border to Chromograph ideograms
- Show ClinVar annotations on variantS page
- Added integration with GENS, copy number visualization tool
- Added a VUS label to the manual classification variant tags
- Add additional information to SNV verification emails
- Tooltips documenting manual annotations from default panels
- Case groups now show bam files from all cases on align view
### Fixed
- Center initial igv view on variant start with SNV/indels
- Don't set initial igv view to negative coordinates
- Display of GQ for SV and STR
- Parsing of AD and related info for STRs
- LoqusDB field in institute settings accepts only existing Loqus instances
- Fix DECIPHER link to work after DECIPHER migrated to GRCh38
- Removed visibility window param from igv.js genes track
- Updated HPO download URL
- Patch HPO download test correctly
- Reference size on STR hover not needed (also wrong)
- Introduced genome build check (allowed values: 37, 38, "37", "38") on case load
- Improve case searching by assignee full name
- Populating the LoqusDB select in institute settings
### Changed
- Cancer variants table header (pop freq etc)
- Only admin users can modify LoqusDB instance in Institute settings
- Style of case synopsis, variants and case comments
- Switched to igv.js 2.7.5
- Do not choke if case is missing research variants when research requested
- Count cases in LoqusDB by variant type
- Introduce deprecation warning for Loqus configs that are not dictionaries
- Improve create new gene panel form validation
- Make XM- transcripts less visible if they don't overlap with transcript refseq_id in variant page
- Color of gene panels and comments panels on cases and variant pages
- Do not choke if case is missing research variants when reserch requested

## [4.29.1]
### Added
### Fixed
- Always load STR variants regardless of RankScore threshold (hotfix)
### Changed

## [4.29]
### Added
- Added a page about migrating potentially breaking changes to the documentation
- markdown_include in development requirements file
- STR variants filter
- Display source, Z-score, inheritance pattern for STR annotations from Stranger (>0.6.1) if available
- Coverage and quality report to cancer view
### Fixed
- ACMG classification page crashing when trying to visualize a classification that was removed
- Pretty print HGVS on gene variants (URL-decode VEP)
- Broken or missing link in the documentation
- Multiple gene names in ClinVar submission form
- Inheritance model select field in ClinVar submission
- IGV.js >2.7.0 has an issue with the gene track zoom levels - temp freeze at 2.7.0
- Revert CORS-anywhere and introduce a local http proxy for cloud tracks
### Changed

## [4.28]
### Added
- Chromograph integration for displaying PNGs in case-page
- Add VAF to cancer case general report, and remove some of its unused fields
- Variants filter compatible with genome browser location strings
- Support for custom public igv tracks stored on the cloud
- Add tests to increase testing coverage
- Update case variants count after deleting variants
- Update IGV.js to latest (v2.7.4)
- Bypass igv.js CORS check using `https://github.com/Rob--W/cors-anywhere`
- Documentation on default and custom IGV.js tracks (admin docs)
- Lock phenomodels so they're editable by admins only
- Small case group assessment sharing
- Tutorial and files for deploying app on containers (Kubernetes pods)
- Canonical transcript and protein change of canonical transcript in exported variants excel sheet
- Support for Font Awesome version 6
- Submit to Beacon from case page sidebar
- Hide dismissed variants in variants pages and variants export function
- Systemd service files and instruction to deploy Scout using podman
### Fixed
- Bugfix: unused `chromgraph_prefix |tojson` removed
- Freeze coloredlogs temporarily
- Marrvel link
- Don't show TP53 link for silent or synonymous changes
- OMIM gene field accepts any custom number as OMIM gene
- Fix Pytest single quote vs double quote string
- Bug in gene variants search by similar cases and no similar case is found
- Delete unused file `userpanel.py`
- Primary transcripts in variant overview and general report
- Google OAuth2 login setup in README file
- Redirect to 'missing file'-icon if configured Chromograph file is missing
- Javascript error in case page
- Fix compound matching during variant loading for hg38
- Cancer variants view containing variants dismissed with cancer-specific reasons
- Zoom to SV variant length was missing IGV contig select
- Tooltips on case page when case has no default gene panels
### Changed
- Save case variants count in case document and not in sessions
- Style of gene panels multiselect on case page
- Collapse/expand main HPO checkboxes in phenomodel preview
- Replaced GQ (Genotype quality) with VAF (Variant allele frequency) in cancer variants GT table
- Allow loading of cancer cases with no tumor_purity field
- Truncate cDNA and protein changes in case report if longer than 20 characters


## [4.27]
### Added
- Exclude one or more variant categories when running variants delete command
### Fixed
### Changed

## [4.26.1]
### Added
### Fixed
- Links with 1-letter aa codes crash on frameshift etc
### Changed

## [4.26]
### Added
- Extend the delete variants command to print analysis date, track, institute, status and research status
- Delete variants by type of analysis (wgs|wes|panel)
- Links to cBioPortal, MutanTP53, IARC TP53, OncoKB, MyCancerGenome, CIViC
### Fixed
- Deleted variants count
### Changed
- Print output of variants delete command as a tab separated table

## [4.25]
### Added
- Command line function to remove variants from one or all cases
### Fixed
- Parse SMN None calls to None rather than False

## [4.24.1]
### Fixed
- Install requirements.txt via setup file

## [4.24]
### Added
- Institute-level phenotype models with sub-panels containing HPO and OMIM terms
- Runnable Docker demo
- Docker image build and push github action
- Makefile with shortcuts to docker commands
- Parse and save synopsis, phenotype and cohort terms from config files upon case upload
### Fixed
- Update dismissed variant status when variant dismissed key is missing
- Breakpoint two IGV button now shows correct chromosome when different from bp1
- Missing font lib in Docker image causing the PDF report download page to crash
- Sentieon Manta calls lack Somaticscore - load anyway
- ClinVar submissions crashing due to pinned variants that are not loaded
- Point ExAC pLI score to new gnomad server address
- Bug uploading cases missing phenotype terms in config file
- STRs loaded but not shown on browser page
- Bug when using adapter.variant.get_causatives with case_id without causatives
- Problem with fetching "solved" from scout export cases cli
- Better serialising of datetime and bson.ObjectId
- Added `volumes` folder to .gitignore
### Changed
- Make matching causative and managed variants foldable on case page
- Remove calls to PyMongo functions marked as deprecated in backend and frontend(as of version 3.7).
- Improved `scout update individual` command
- Export dynamic phenotypes with ordered gene lists as PDF


## [4.23]
### Added
- Save custom IGV track settings
- Show a flash message with clear info about non-valid genes when gene panel creation fails
- CNV report link in cancer case side navigation
- Return to comment section after editing, deleting or submitting a comment
- Managed variants
- MT vs 14 chromosome mean coverage stats if Scout is connected to Chanjo
### Fixed
- missing `vcf_cancer_sv` and `vcf_cancer_sv_research` to manual.
- Split ClinVar multiple clnsig values (slash-separated) and strip them of underscore for annotations without accession number
- Timeout of `All SNVs and INDELs` page when no valid gene is provided in the search
- Round CADD (MIPv9)
- Missing default panel value
- Invisible other causatives lines when other causatives lack gene symbols
### Changed
- Do not freeze mkdocs-material to version 4.6.1
- Remove pre-commit dependency

## [4.22]
### Added
- Editable cases comments
- Editable variants comments
### Fixed
- Empty variant activity panel
- STRs variants popover
- Split new ClinVar multiple significance terms for a variant
- Edit the selected comment, not the latest
### Changed
- Updated RELEASE docs.
- Pinned variants card style on the case page
- Merged `scout export exons` and `scout view exons` commands


## [4.21.2]
### Added
### Fixed
- Do not pre-filter research variants by (case-default) gene panels
- Show OMIM disease tooltip reliably
### Changed

## [4.21.1]
### Added
### Fixed
- Small change to Pop Freq column in variants ang gene panels to avoid strange text shrinking on small screens
- Direct use of HPO list for Clinical HPO SNV (and cancer SNV) filtering
- PDF coverage report redirecting to login page
### Changed
- Remove the option to dismiss single variants from all variants pages
- Bulk dismiss SNVs, SVs and cancer SNVs from variants pages

## [4.21]
### Added
- Support to configure LoqusDB per institute
- Highlight causative variants in the variants list
- Add tests. Mostly regarding building internal datatypes.
- Remove leading and trailing whitespaces from panel_name and display_name when panel is created
- Mark MANE transcript in list of transcripts in "Transcript overview" on variant page
- Show default panel name in case sidebar
- Previous buttons for variants pagination
- Adds a gh action that checks that the changelog is updated
- Adds a gh action that deploys new releases automatically to pypi
- Warn users if case default panels are outdated
- Define institute-specific gene panels for filtering in institute settings
- Use institute-specific gene panels in variants filtering
- Show somatic VAF for pinned and causative variants on case page

### Fixed
- Report pages redirect to login instead of crashing when session expires
- Variants filter loading in cancer variants page
- User, Causative and Cases tables not scaling to full page
- Improved docs for an initial production setup
- Compatibility with latest version of Black
- Fixed tests for Click>7
- Clinical filter required an extra click to Filter to return variants
- Restore pagination and shrink badges in the variants page tables
- Removing a user from the command line now inactivates the case only if user is last assignee and case is active
- Bugfix, LoqusDB per institute feature crashed when institute id was empty string
- Bugfix, LoqusDB calls where missing case count
- filter removal and upload for filters deleted from another page/other user
- Visualize outdated gene panels info in a popover instead of a tooltip in case page side panel

### Changed
- Highlight color on normal STRs in the variants table from green to blue
- Display breakpoints coordinates in verification emails only for structural variants


## [4.20]
### Added
- Display number of filtered variants vs number of total variants in variants page
- Search case by HPO terms
- Dismiss variant column in the variants tables
- Black and pre-commit packages to dev requirements

### Fixed
- Bug occurring when rerun is requested twice
- Peddy info fields in the demo config file
- Added load config safety check for multiple alignment files for one individual
- Formatting of cancer variants table
- Missing Score in SV variants table

### Changed
- Updated the documentation on how to create a new software release
- Genome build-aware cytobands coordinates
- Styling update of the Matchmaker card
- Select search type in case search form


## [4.19]

### Added
- Show internal ID for case
- Add internal ID for downloaded CGH files
- Export dynamic HPO gene list from case page
- Remove users as case assignees when their account is deleted
- Keep variants filters panel expanded when filters have been used

### Fixed
- Handle the ProxyFix ModuleNotFoundError when Werkzeug installed version is >1.0
- General report formatting issues whenever case and variant comments contain extremely long strings with no spaces

### Changed
- Created an institute wrapper page that contains list of cases, causatives, SNVs & Indels, user list, shared data and institute settings
- Display case name instead of case ID on clinVar submissions
- Changed icon of sample update in clinVar submissions


## [4.18]

### Added
- Filter cancer variants on cytoband coordinates
- Show dismiss reasons in a badge with hover for clinical variants
- Show an ellipsis if 10 cases or more to display with loqusdb matches
- A new blog post for version 4.17
- Tooltip to better describe Tumor and Normal columns in cancer variants
- Filter cancer SNVs and SVs by chromosome coordinates
- Default export of `Assertion method citation` to clinVar variants submission file
- Button to export up to 500 cancer variants, filtered or not
- Rename samples of a clinVar submission file

### Fixed
- Apply default gene panel on return to cancer variantS from variant view
- Revert to certificate checking when asking for Chanjo reports
- `scout download everything` command failing while downloading HPO terms

### Changed
- Turn tumor and normal allelic fraction to decimal numbers in tumor variants page
- Moved clinVar submissions code to the institutes blueprints
- Changed name of clinVar export files to FILENAME.Variant.csv and FILENAME.CaseData.csv
- Switched Google login libraries from Flask-OAuthlib to Authlib


## [4.17.1]

### Fixed
- Load cytobands for cases with chromosome build not "37" or "38"


## [4.17]

### Added
- COSMIC badge shown in cancer variants
- Default gene-panel in non-cancer structural view in url
- Filter SNVs and SVs by cytoband coordinates
- Filter cancer SNV variants by alt allele frequency in tumor
- Correct genome build in UCSC link from structural variant page



### Fixed
- Bug in clinVar form when variant has no gene
- Bug when sharing cases with the same institute twice
- Page crashing when removing causative variant tag
- Do not default to GATK caller when no caller info is provided for cancer SNVs


## [4.16.1]

### Fixed
- Fix the fix for handling of delivery reports for rerun cases

## [4.16]

### Added
- Adds possibility to add "lims_id" to cases. Currently only stored in database, not shown anywhere
- Adds verification comment box to SVs (previously only available for small variants)
- Scrollable pedigree panel

### Fixed
- Error caused by changes in WTForm (new release 2.3.x)
- Bug in OMIM case page form, causing the page to crash when a string was provided instead of a numerical OMIM id
- Fix Alamut link to work properly on hg38
- Better handling of delivery reports for rerun cases
- Small CodeFactor style issues: matchmaker results counting, a couple of incomplete tests and safer external xml
- Fix an issue with Phenomizer introduced by CodeFactor style changes

### Changed
- Updated the version of igv.js to 2.5.4

## [4.15.1]

### Added
- Display gene names in ClinVar submissions page
- Links to Varsome in variant transcripts table

### Fixed
- Small fixes to ClinVar submission form
- Gene panel page crash when old panel has no maintainers

## [4.15]

### Added
- Clinvar CNVs IGV track
- Gene panels can have maintainers
- Keep variant actions (dismissed, manual rank, mosaic, acmg, comments) upon variant re-upload
- Keep variant actions also on full case re-upload

### Fixed
- Fix the link to Ensembl for SV variants when genome build 38.
- Arrange information in columns on variant page
- Fix so that new cosmic identifier (COSV) is also acceptable #1304
- Fixed COSMIC tag in INFO (outside of CSQ) to be parses as well with `&` splitter.
- COSMIC stub URL changed to https://cancer.sanger.ac.uk/cosmic/search?q= instead.
- Updated to a version of IGV where bigBed tracks are visualized correctly
- Clinvar submission files are named according to the content (variant_data and case_data)
- Always show causatives from other cases in case overview
- Correct disease associations for gene symbol aliases that exist as separate genes
- Re-add "custom annotations" for SV variants
- The override ClinVar P/LP add-in in the Clinical Filter failed for new CSQ strings

### Changed
- Runs all CI checks in github actions

## [4.14.1]

### Fixed
- Error when variant found in loqusdb is not loaded for other case

## [4.14]

### Added
- Use github actions to run tests
- Adds CLI command to update individual alignments path
- Update HPO terms using downloaded definitions files
- Option to use alternative flask config when running `scout serve`
- Requirement to use loqusdb >= 2.5 if integrated

### Fixed
- Do not display Pedigree panel in cancer view
- Do not rely on internet connection and services available when running CI tests
- Variant loading assumes GATK if no caller set given and GATK filter status is seen in FILTER
- Pass genome build param all the way in order to get the right gene mappings for cases with build 38
- Parse correctly variants with zero frequency values
- Continue even if there are problems to create a region vcf
- STR and cancer variant navigation back to variants pages could fail

### Changed
- Improved code that sends requests to the external APIs
- Updates ranges for user ranks to fit todays usage
- Run coveralls on github actions instead of travis
- Run pip checks on github actions instead of coveralls
- For hg38 cases, change gnomAD link to point to version 3.0 (which is hg38 based)
- Show pinned or causative STR variants a bit more human readable

## [4.13.1]

### Added
### Fixed
- Typo that caused not all clinvar conflicting interpretations to be loaded no matter what
- Parse and retrieve clinvar annotations from VEP-annotated (VEP 97+) CSQ VCF field
- Variant clinvar significance shown as `not provided` whenever is `Uncertain significance`
- Phenomizer query crashing when case has no HPO terms assigned
- Fixed a bug affecting `All SNVs and INDELs` page when variants don't have canonical transcript
- Add gene name or id in cancer variant view

### Changed
- Cancer Variant view changed "Variant:Transcript:Exon:HGVS" to "Gene:Transcript:Exon:HGVS"

## [4.13]

### Added
- ClinVar SNVs track in IGV
- Add SMA view with SMN Copy Number data
- Easier to assign OMIM diagnoses from case page
- OMIM terms and specific OMIM term page

### Fixed
- Bug when adding a new gene to a panel
- Restored missing recent delivery reports
- Fixed style and links to other reports in case side panel
- Deleting cases using display_name and institute not deleting its variants
- Fixed bug that caused coordinates filter to override other filters
- Fixed a problem with finding some INS in loqusdb
- Layout on SV page when local observations without cases are present
- Make scout compatible with the new HPO definition files from `http://compbio.charite.de/jenkins/`
- General report visualization error when SNVs display names are very long


### Changed


## [4.12.4]

### Fixed
- Layout on SV page when local observations without cases are present

## [4.12.3]

### Fixed
- Case report when causative or pinned SVs have non null allele frequencies

## [4.12.2]

### Fixed
- SV variant links now take you to the SV variant page again
- Cancer variant view has cleaner table data entries for "N/A" data
- Pinned variant case level display hotfix for cancer and str - more on this later
- Cancer variants show correct alt/ref reads mirroring alt frequency now
- Always load all clinical STR variants even if a region load is attempted - index may be missing
- Same case repetition in variant local observations

## [4.12.1]

### Fixed
- Bug in variant.gene when gene has no HGVS description


## [4.12]

### Added
- Accepts `alignment_path` in load config to pass bam/cram files
- Display all phenotypes on variant page
- Display hgvs coordinates on pinned and causatives
- Clear panel pending changes
- Adds option to setup the database with static files
- Adds cli command to download the resources from CLI that scout needs
- Adds test files for merged somatic SV and CNV; as well as merged SNV, and INDEL part of #1279
- Allows for upload of OMIM-AUTO gene panel from static files without api-key

### Fixed
- Cancer case HPO panel variants link
- Fix so that some drop downs have correct size
- First IGV button in str variants page
- Cancer case activates on SNV variants
- Cases activate when STR variants are viewed
- Always calculate code coverage
- Pinned/Classification/comments in all types of variants pages
- Null values for panel's custom_inheritance_models
- Discrepancy between the manual disease transcripts and those in database in gene-edit page
- ACMG classification not showing for some causatives
- Fix bug which caused IGV.js to use hg19 reference files for hg38 data
- Bug when multiple bam files sources with non-null values are available


### Changed
- Renamed `requests` file to `scout_requests`
- Cancer variant view shows two, instead of four, decimals for allele and normal


## [4.11.1]

### Fixed
- Institute settings page
- Link institute settings to sharing institutes choices

## [4.11.0]

### Added
- Display locus name on STR variant page
- Alternative key `GNOMADAF_popmax` for Gnomad popmax allele frequency
- Automatic suggestions on how to improve the code on Pull Requests
- Parse GERP, phastCons and phyloP annotations from vep annotated CSQ fields
- Avoid flickering comment popovers in variant list
- Parse REVEL score from vep annotated CSQ fields
- Allow users to modify general institute settings
- Optionally format code automatically on commit
- Adds command to backup vital parts `scout export database`
- Parsing and displaying cancer SV variants from Manta annotated VCF files
- Dismiss cancer snv variants with cancer-specific options
- Add IGV.js UPD, RHO and TIDDIT coverage wig tracks.


### Fixed
- Slightly darker page background
- Fixed an issued with parsed conservation values from CSQ
- Clinvar submissions accessible to all users of an institute
- Header toolbar when on Clinvar page now shows institute name correctly
- Case should not always inactivate upon update
- Show dismissed snv cancer variants as grey on the cancer variants page
- Improved style of mappability link and local observations on variant page
- Convert all the GET requests to the igv view to POST request
- Error when updating gene panels using a file containing BOM chars
- Add/replace gene radio button not working in gene panels


## [4.10.1]

### Fixed
- Fixed issue with opening research variants
- Problem with coveralls not called by Travis CI
- Handle Biomart service down in tests


## [4.10.0]

### Added
- Rank score model in causatives page
- Exportable HPO terms from phenotypes page
- AMP guideline tiers for cancer variants
- Adds scroll for the transcript tab
- Added CLI option to query cases on time since case event was added
- Shadow clinical assessments also on research variants display
- Support for CRAM alignment files
- Improved str variants view : sorting by locus, grouped by allele.
- Delivery report PDF export
- New mosaicism tag option
- Add or modify individuals' age or tissue type from case page
- Display GC and allele depth in causatives table.
- Included primary reference transcript in general report
- Included partial causative variants in general report
- Remove dependency of loqusdb by utilising the CLI

### Fixed
- Fixed update OMIM command bug due to change in the header of the genemap2 file
- Removed Mosaic Tag from Cancer variants
- Fixes issue with unaligned table headers that comes with hidden Datatables
- Layout in general report PDF export
- Fixed issue on the case statistics view. The validation bars didn't show up when all institutes were selected. Now they do.
- Fixed missing path import by importing pathlib.Path
- Handle index inconsistencies in the update index functions
- Fixed layout problems


## [4.9.0]

### Added
- Improved MatchMaker pages, including visible patient contacts email address
- New badges for the github repo
- Links to [GENEMANIA](genemania.org)
- Sort gene panel list on case view.
- More automatic tests
- Allow loading of custom annotations in VCF using the SCOUT_CUSTOM info tag.

### Fixed
- Fix error when a gene is added to an empty dynamic gene panel
- Fix crash when attempting to add genes on incorrect format to dynamic gene panel
- Manual rank variant tags could be saved in a "Select a tag"-state, a problem in the variants view.
- Same case evaluations are no longer shown as gray previous evaluations on the variants page
- Stay on research pages, even if reset, next first buttons are pressed..
- Overlapping variants will now be visible on variant page again
- Fix missing classification comments and links in evaluations page
- All prioritized cases are shown on cases page


## [4.8.3]

### Added

### Fixed
- Bug when ordering sanger
- Improved scrolling over long list of genes/transcripts


## [4.8.2]

### Added

### Fixed
- Avoid opening extra tab for coverage report
- Fixed a problem when rank model version was saved as floats and not strings
- Fixed a problem with displaying dismiss variant reasons on the general report
- Disable load and delete filter buttons if there are no saved filters
- Fix problem with missing verifications
- Remove duplicate users and merge their data and activity


## [4.8.1]

### Added

### Fixed
- Prevent login fail for users with id defined by ObjectId and not email
- Prevent the app from crashing with `AttributeError: 'NoneType' object has no attribute 'message'`


## [4.8.0]

### Added
- Updated Scout to use Bootstrap 4.3
- New looks for Scout
- Improved dashboard using Chart.js
- Ask before inactivating a case where last assigned user leaves it
- Genes can be manually added to the dynamic gene list directly on the case page
- Dynamic gene panels can optionally be used with clinical filter, instead of default gene panel
- Dynamic gene panels get link out to chanjo-report for coverage report
- Load all clinvar variants with clinvar Pathogenic, Likely Pathogenic and Conflicting pathogenic
- Show transcripts with exon numbers for structural variants
- Case sort order can now be toggled between ascending and descending.
- Variants can be marked as partial causative if phenotype is available for case.
- Show a frequency tooltip hover for SV-variants.
- Added support for LDAP login system
- Search snv and structural variants by chromosomal coordinates
- Structural variants can be marked as partial causative if phenotype is available for case.
- Show normal and pathologic limits for STRs in the STR variants view.
- Institute level persistent variant filter settings that can be retrieved and used.
- export causative variants to Excel
- Add support for ROH, WIG and chromosome PNGs in case-view

### Fixed
- Fixed missing import for variants with comments
- Instructions on how to build docs
- Keep sanger order + verification when updating/reloading variants
- Fixed and moved broken filter actions (HPO gene panel and reset filter)
- Fixed string conversion to number
- UCSC links for structural variants are now separated per breakpoint (and whole variant where applicable)
- Reintroduced missing coverage report
- Fixed a bug preventing loading samples using the command line
- Better inheritance models customization for genes in gene panels
- STR variant page back to list button now does its one job.
- Allows to setup scout without a omim api key
- Fixed error causing "favicon not found" flash messages
- Removed flask --version from base cli
- Request rerun no longer changes case status. Active or archived cases inactivate on upload.
- Fixed missing tooltip on the cancer variants page
- Fixed weird Rank cell in variants page
- Next and first buttons order swap
- Added pagination (and POST capability) to cancer variants.
- Improves loading speed for variant page
- Problem with updating variant rank when no variants
- Improved Clinvar submission form
- General report crashing when dismissed variant has no valid dismiss code
- Also show collaborative case variants on the All variants view.
- Improved phenotype search using dataTables.js on phenotypes page
- Search and delete users with `email` instead of `_id`
- Fixed css styles so that multiselect options will all fit one column


## [4.7.3]

### Added
- RankScore can be used with VCFs for vcf_cancer files

### Fixed
- Fix issue with STR view next page button not doing its one job.

### Deleted
- Removed pileup as a bam viewing option. This is replaced by IGV


## [4.7.2]

### Added
- Show earlier ACMG classification in the variant list

### Fixed
- Fixed igv search not working due to igv.js dist 2.2.17
- Fixed searches for cases with a gene with variants pinned or marked causative.
- Load variant pages faster after fixing other causatives query
- Fixed mitochondrial report bug for variants without genes

## [4.7.1]

### Added

### Fixed
- Fixed bug on genes page


## [4.7.0]

### Added
- Export genes and gene panels in build GRCh38
- Search for cases with variants pinned or marked causative in a given gene.
- Search for cases phenotypically similar to a case also from WUI.
- Case variant searches can be limited to similar cases, matching HPO-terms,
  phenogroups and cohorts.
- De-archive reruns and flag them as 'inactive' if archived
- Sort cases by analysis_date, track or status
- Display cases in the following order: prioritized, active, inactive, archived, solved
- Assign case to user when user activates it or asks for rerun
- Case becomes inactive when it has no assignees
- Fetch refseq version from entrez and use it in clinvar form
- Load and export of exons for all genes, independent on refseq
- Documentation for loading/updating exons
- Showing SV variant annotations: SV cgh frequencies, gnomad-SV, local SV frequencies
- Showing transcripts mapping score in segmental duplications
- Handle requests to Ensembl Rest API
- Handle requests to Ensembl Rest Biomart
- STR variants view now displays GT and IGV link.
- Description field for gene panels
- Export exons in build 37 and 38 using the command line

### Fixed
- Fixes of and induced by build tests
- Fixed bug affecting variant observations in other cases
- Fixed a bug that showed wrong gene coverage in general panel PDF export
- MT report only shows variants occurring in the specific individual of the excel sheet
- Disable SSL certifcate verification in requests to chanjo
- Updates how intervaltree and pymongo is used to void deprecated functions
- Increased size of IGV sample tracks
- Optimized tests


## [4.6.1]

### Added

### Fixed
- Missing 'father' and 'mother' keys when parsing single individual cases


## [4.6.0]

### Added
- Description of Scout branching model in CONTRIBUTING doc
- Causatives in alphabetical order, display ACMG classification and filter by gene.
- Added 'external' to the list of analysis type options
- Adds functionality to display "Tissue type". Passed via load config.
- Update to IGV 2.

### Fixed
- Fixed alignment visualization and vcf2cytosure availability for demo case samples
- Fixed 3 bugs affecting SV pages visualization
- Reintroduced the --version cli option
- Fixed variants query by panel (hpo panel + gene panel).
- Downloaded MT report contains excel files with individuals' display name
- Refactored code in parsing of config files.


## [4.5.1]

### Added

### Fixed
- update requirement to use PyYaml version >= 5.1
- Safer code when loading config params in cli base


## [4.5.0]

### Added
- Search for similar cases from scout view CLI
- Scout cli is now invoked from the app object and works under the app context

### Fixed
- PyYaml dependency fixed to use version >= 5.1


## [4.4.1]

### Added
- Display SV rank model version when available

### Fixed
- Fixed upload of delivery report via API


## [4.4.0]

### Added
- Displaying more info on the Causatives page and hiding those not causative at the case level
- Add a comment text field to Sanger order request form, allowing a message to be included in the email
- MatchMaker Exchange integration
- List cases with empty synopsis, missing HPO terms and phenotype groups.
- Search for cases with open research list, or a given case status (active, inactive, archived)

### Fixed
- Variant query builder split into several functions
- Fixed delivery report load bug


## [4.3.3]

### Added
- Different individual table for cancer cases

### Fixed
- Dashboard collects validated variants from verification events instead of using 'sanger' field
- Cases shared with collaborators are visible again in cases page
- Force users to select a real institute to share cases with (actionbar select fix)


## [4.3.2]

### Added
- Dashboard data can be filtered using filters available in cases page
- Causatives for each institute are displayed on a dedicated page
- SNVs and and SVs are searchable across cases by gene and rank score
- A more complete report with validated variants is downloadable from dashboard

### Fixed
- Clinsig filter is fixed so clinsig numerical values are returned
- Split multi clinsig string values in different elements of clinsig array
- Regex to search in multi clinsig string values or multi revstat string values
- It works to upload vcf files with no variants now
- Combined Pileup and IGV alignments for SVs having variant start and stop on the same chromosome


## [4.3.1]

### Added
- Show calls from all callers even if call is not available
- Instructions to install cairo and pango libs from WeasyPrint page
- Display cases with number of variants from CLI
- Only display cases with number of variants above certain treshold. (Also CLI)
- Export of verified variants by CLI or from the dashboard
- Extend case level queries with default panels, cohorts and phenotype groups.
- Slice dashboard statistics display using case level queries
- Add a view where all variants for an institute can be searched across cases, filtering on gene and rank score. Allows searching research variants for cases that have research open.

### Fixed
- Fixed code to extract variant conservation (gerp, phyloP, phastCons)
- Visualization of PDF-exported gene panels
- Reintroduced the exon/intron number in variant verification email
- Sex and affected status is correctly displayed on general report
- Force number validation in SV filter by size
- Display ensembl transcripts when no refseq exists


## [4.3.0]

### Added
- Mosaicism tag on variants
- Show and filter on SweGen frequency for SVs
- Show annotations for STR variants
- Show all transcripts in verification email
- Added mitochondrial export
- Adds alternative to search for SVs shorter that the given length
- Look for 'bcftools' in the `set` field of VCFs
- Display digenic inheritance from OMIM
- Displays what refseq transcript that is primary in hgnc

### Fixed

- Archived panels displays the correct date (not retroactive change)
- Fixed problem with waiting times in gene panel exports
- Clinvar fiter not working with human readable clinsig values

## [4.2.2]

### Fixed
- Fixed gene panel create/modify from CSV file utf-8 decoding error
- Updating genes in gene panels now supports edit comments and entry version
- Gene panel export timeout error

## [4.2.1]

### Fixed
- Re-introduced gene name(s) in verification email subject
- Better PDF rendering for excluded variants in report
- Problem to access old case when `is_default` did not exist on a panel


## [4.2.0]

### Added
- New index on variant_id for events
- Display overlapping compounds on variants view

### Fixed
- Fixed broken clinical filter


## [4.1.4]

### Added
- Download of filtered SVs

### Fixed
- Fixed broken download of filtered variants
- Fixed visualization issue in gene panel PDF export
- Fixed bug when updating gene names in variant controller


## [4.1.3]

### Fixed
- Displays all primary transcripts


## [4.1.2]

### Added
- Option add/replace when updating a panel via CSV file
- More flexible versioning of the gene panels
- Printing coverage report on the bottom of the pdf case report
- Variant verification option for SVs
- Logs uri without pwd when connecting
- Disease-causing transcripts in case report
- Thicker lines in case report
- Supports HPO search for cases, both terms or if described in synopsis
- Adds sanger information to dashboard

### Fixed
- Use db name instead of **auth** as default for authentication
- Fixes so that reports can be generated even with many variants
- Fixed sanger validation popup to show individual variants queried by user and institute.
- Fixed problem with setting up scout
- Fixes problem when exac file is not available through broad ftp
- Fetch transcripts for correct build in `adapter.hgnc_gene`

## [4.1.1]
- Fix problem with institute authentication flash message in utils
- Fix problem with comments
- Fix problem with ensembl link


## [4.1.0]

### Added
- OMIM phenotypes to case report
- Command to download all panel app gene panels `scout load panel --panel-app`
- Links to genenames.org and omim on gene page
- Popup on gene at variants page with gene information
- reset sanger status to "Not validated" for pinned variants
- highlight cases with variants to be evaluated by Sanger on the cases page
- option to point to local reference files to the genome viewer pileup.js. Documented in `docs.admin-guide.server`
- option to export single variants in `scout export variants`
- option to load a multiqc report together with a case(add line in load config)
- added a view for searching HPO terms. It is accessed from the top left corner menu
- Updates the variants view for cancer variants. Adds a small cancer specific filter for known variants
- Adds hgvs information on cancer variants page
- Adds option to update phenotype groups from CLI

### Fixed
- Improved Clinvar to submit variants from different cases. Fixed HPO terms in casedata according to feedback
- Fixed broken link to case page from Sanger modal in cases view
- Now only cases with non empty lists of causative variants are returned in `adapter.case(has_causatives=True)`
- Can handle Tumor only samples
- Long lists of HGNC symbols are now possible. This was previously difficult with manual, uploaded or by HPO search when changing filter settings due to GET request limitations. Relevant pages now use POST requests. Adds the dynamic HPO panel as a selection on the gene panel dropdown.
- Variant filter defaults to default panels also on SV and Cancer variants pages.

## [4.0.0]

### WARNING ###

This is a major version update and will require that the backend of pre releases is updated.
Run commands:

```
$scout update genes
$scout update hpo
```

- Created a Clinvar submission tool, to speed up Clinvar submission of SNVs and SVs
- Added an analysis report page (html and PDF format) containing phenotype, gene panels and variants that are relevant to solve a case.

### Fixed
- Optimized evaluated variants to speed up creation of case report
- Moved igv and pileup viewer under a common folder
- Fixed MT alignment view pileup.js
- Fixed coordinates for SVs with start chromosome different from end chromosome
- Global comments shown across cases and institutes. Case-specific variant comments are shown only for that specific case.
- Links to clinvar submitted variants at the cases level
- Adapts clinvar parsing to new format
- Fixed problem in `scout update user` when the user object had no roles
- Makes pileup.js use online genome resources when viewing alignments. Now any instance of Scout can make use of this functionality.
- Fix ensembl link for structural variants
- Works even when cases does not have `'madeline_info'`
- Parses Polyphen in correct way again
- Fix problem with parsing gnomad from VEP

### Added
- Added a PDF export function for gene panels
- Added a "Filter and export" button to export custom-filtered SNVs to CSV file
- Dismiss SVs
- Added IGV alignments viewer
- Read delivery report path from case config or CLI command
- Filter for spidex scores
- All HPO terms are now added and fetched from the correct source (https://github.com/obophenotype/human-phenotype-ontology/blob/master/hp.obo)
- New command `scout update hpo`
- New command `scout update genes` will fetch all the latest information about genes and update them
- Load **all** variants found on chromosome **MT**
- Adds choice in cases overview do show as many cases as user like

### Removed
- pileup.min.js and pileup css are imported from a remote web location now
- All source files for HPO information, this is instead fetched directly from source
- All source files for gene information, this is instead fetched directly from source

## [3.0.0]
### Fixed
- hide pedigree panel unless it exists

## [1.5.1] - 2016-07-27
### Fixed
- look for both ".bam.bai" and ".bai" extensions

## [1.4.0] - 2016-03-22
### Added
- support for local frequency through loqusdb
- bunch of other stuff

## [1.3.0] - 2016-02-19
### Fixed
- Update query-phenomizer and add username/password

### Changed
- Update the way a case is checked for rerun-status

### Added
- Add new button to mark a case as "checked"
- Link to clinical variants _without_ 1000G annotation

## [1.2.2] - 2016-02-18
### Fixed
- avoid filtering out variants lacking ExAC and 1000G annotations

## [1.1.3] - 2015-10-01
### Fixed
- persist (clinical) filter when clicking load more
- fix #154 by robustly setting clinical filter func. terms

## [1.1.2] - 2015-09-07
### Fixed
- avoid replacing coverage report with none
- update SO terms, refactored

## [1.1.1] - 2015-08-20
### Fixed
- fetch case based on collaborator status (not owner)

## [1.1.0] - 2015-05-29
### Added
- link(s) to SNPedia based on RS-numbers
- new Jinja filter to "humanize" decimal numbers
- show gene panels in variant view
- new Jinja filter for decoding URL encoding
- add indicator to variants in list that have comments
- add variant number threshold and rank score threshold to load function
- add event methods to mongo adapter
- add tests for models
- show badge "old" if comment was written for a previous analysis

### Changed
- show cDNA change in transcript summary unless variant is exonic
- moved compounds table further up the page
- show dates for case uploads in ISO format
- moved variant comments higher up on page
- updated documentation for pages
- read in coverage report as blob in database and serve directly
- change ``OmimPhenotype`` to ``PhenotypeTerm``
- reorganize models sub-package
- move events (and comments) to separate collection
- only display prev/next links for the research list
- include variant type in breadcrumbs e.g. "Clinical variants"

### Removed
- drop dependency on moment.js

### Fixed
- show the same level of detail for all frequencies on all pages
- properly decode URL encoded symbols in amino acid/cDNA change strings
- fixed issue with wipe permissions in MongoDB
- include default gene lists in "variants" link in breadcrumbs

## [1.0.2] - 2015-05-20
### Changed
- update case fetching function

### Fixed
- handle multiple cases with same id

## [1.0.1] - 2015-04-28
### Fixed
- Fix building URL parameters in cases list Vue component

## [1.0.0] - 2015-04-12
Codename: Sara Lund

![Release 1.0](artwork/releases/release-1-0.jpg)

### Added
- Add email logging for unexpected errors
- New command line tool for deleting case

### Changed
- Much improved logging overall
- Updated documentation/usage guide
- Removed non-working IGV link

### Fixed
- Show sample display name in GT call
- Various small bug fixes
- Make it easier to hover over popups

## [0.0.2-rc1] - 2015-03-04
### Added
- add protein table for each variant
- add many more external links
- add coverage reports as PDFs

### Changed
- incorporate user feedback updates
- big refactor of load scripts

## [0.0.2-rc2] - 2015-03-04
### Changes
- add gene table with gene description
- reorganize inheritance models box

### Fixed
- avoid overwriting gene list on "research" load
- fix various bugs in external links

## [0.0.2-rc3] - 2015-03-05
### Added
- Activity log feed to variant view
- Adds protein change strings to ODM and Sanger email

### Changed
- Extract activity log component to macro

### Fixes
- Make Ensembl transcript links use archive website<|MERGE_RESOLUTION|>--- conflicted
+++ resolved
@@ -14,12 +14,9 @@
 - Stop updating database indexes after loading exons via command line
 - Display validation status badge also for not Sanger-sequenced variants
 - Moved Frequencies, Severity and Local observations panels up in RD variants page
-<<<<<<< HEAD
+- Enabled Flask CORS to communicate CORS status to js apps
 - Enforce same case _id and display_name when updating a case
 - Enforce same individual ids, display names and affected status when updating a case
-=======
-- Enabled Flask CORS to communicate CORS status to js apps
->>>>>>> 6ac4790f
 
 ## [4.39]
 ### Added
