# Change Log
All notable changes to this project will be documented in this file.
This project adheres to [Semantic Versioning](http://semver.org/).

About changelog [here](https://keepachangelog.com/en/1.0.0/)

## [unreleased]
### Added
- Parsing variant's`local_obs_cancer_somatic_panel_old` and `local_obs_cancer_somatic_panel_old_freq`from `Cancer_Somatic_Panel_Obs` and `Cancer_Somatic_Panel_Frq` INFO keys respectively (#5594)
- Filter cancer variants by archived number of cancer somatic panel observations (#5598)
<<<<<<< HEAD
- Code for refreshing id token, if needed. To be used for authenticated requests to chanjo2 (#5532)
### Changed
- Chanjo2 requests are sent with OIDC id token, if available (#5532)
=======
### Changed
- Avoid `utcnow()` deprecated code by installing Flask-Login from its main branch (#5592)
>>>>>>> 8bc144e1
### Fixed
- Treat -1 values as None values when parsing archived LoqusDB frequencies (#5591)

## [4.103.3]
### Changed
- Sort institute multiselect alphabetically by display name on 'Search SNVs & SVs' page (#5584)
- Always display STRs sorted by ascending gene symbol (#5580)
### Fixed
- App filter `format_variant_canonical_transcripts` (used on `Search SNVs and SVs` page) crashing when a gene has no canonical transcript (#5582)
- STRs not displaying a repeat locus (#5587)

## [4.103.2]
### Changed
- Display number of available/displayed variants on variantS pages without having to expand search filters (#5571) with collapsing chevron (#5572)
- Update to IGV.js v3.4.1 (#5573)
- Allow autoscaling on IGV tracks, but group alignment scale (#5574)
### Fixed
- Fixed panel filename sanitization in download panel function (#5577)

## [4.103.1]
### Fixed
- Rounding of SV VQ with undefined value (#5568)

## [4.103]
### Added
- Add cancer SNVs to Oncogenicity ClinVar submissions (downloadable json document) (#5449)
- Fold changes values alongside Log2 fold changes values (l2fc) on WTS outliers page (#5536)
- REVEL and SpliceAI scores are now displayed as multi-colored, labeled badges on the variant and report pages (#5537, #5538)
- Filter results in `Search SNVs & SVs` page by one or more institutes (#5539)
- New exome CNV caller GATK CNV (#5557)
- Automatic ClinVar oncogenicity submissions via ClinVar API (#5510)
- Parse and show normalized rank scores (`RankScoreNormalized`) on SNVs (RD & cancer) and SVs (RD) pages (#5554)
- Add MuTect2 SNV caller (used in nf-core/raredisease MT calling) (#5558)
- Option to remove any role assigned to a user, not only the admin role (#5523)
### Changed
- Improved test that checks code collecting other categories of variants overlapping a variant (#5521)
- Enable insertion/deletion size display on IGV.js alignment tracks (#5547)
- LRS STR variant read support (TRGT SD) stored and displayed on variant as ref/alt depth (#5552)
- On `Search SNVs and SVs` page, display multiple HGVS descriptors when variant has more than one gene (#5513)
- Deprecated the `--remove-admin` flag in the update user command line (#5523)
### Fixed
- Instance badge class and config option documentation (#5500)
- Fix incorrect reference to non-existent pymongo.synchronous (#5517)
- More clearly dim cases for empty queries (#5507)
- Case search form enforces numeric input for number of results returned (`Limit` field) (#5519)
- Parsing of canonical transcript in variants genes when variant is outside the coding sequence (#5515)
- Download of a ClinVar submission's json file when observation data is no longer present in the database (#5520)
- Removed extra warnings for missing file types on case loading (#5525)
- Matchmaker Exchange submissions page crashing when one or more cases have no synopsis(#5534)
- Loading PathologicStruc from Stranger annotated TRGT STR files (#5542)
- Badge color for missing REVEL and SpliceAI scores (#5546)
- Truncate long STR RepeatUnit names, from loci missing formal RU just showing ref allele (#5551)
- Do not reorder Sanger sequencing for variants when case is re-uploaded. Just assign Sanger status = ordered to them. (#5504)
- Do not create new variant-associated events, when re-uploading a case. New variant inherits key/values from old evaluated variants (#5507)
- Increased bottom margin in ClinVar submission option on institute's sidebar (#5561)
- `Search SNVs & SVs` for cases which have been removed (#5563)
- SpliceAI label color when variant hits multiple genes (#5565)

## [4.102]
### Added
- ClinVar data with link to ClinVar for variants present on the general case report (#5478)
- Customise Scout instance color and name, by adding INSTANCE_NAME and INSTANCE_COLOR parameters in the app config file (#5479)
- Display local archived frequencies on general case report (#5492)
### Changed
- Refactored and simplified code that fetches case's genome build (#5443)
- On caseS page, dim cases only included from the always display cases with status option (#5464)
- Reuse the variant frequencies table from variant page on case reports (#5478)
- Loading of outliers files (Fraser and Outrider) do not raise error when path to these files is missing or wrong, just a warning (#5486)
- Updated libraries on uv lock file (#5495)
### Fixed
- Fix long STR variant pinned display on case page (#5455)
- Variant page crashing when Loqusdb instance is chosen on institute settings but is not found at the given URL (#5447)
- Show assignees in case list when user ID is different from email (#5460)
- When removing a germline variant from a ClinVar submission, make sure to remove also its associated observations from the database (#5463)
- Chanjo2 genes full coverage check when variant has no genes (#5468)
- Full Flask user logout blocked by session clear (#5470)
- SV page UCSC link for breakpoints did not detect genome build 38 (#5489)
- HPO term deep link URL updated to a working one (#5488)
- Add `str_trid` as a sorting criterion when selecting STRs. This fixes the sort order problem of STRs from cases with genome build 38 (#5491)
- Always use GitHub original for igv.js genomes.json config - it is intended as official backup URL already (#5496)
- Update igv.js to v3.3.0 (#5496)
- Introduced a function that checks redirect URLs to avoid redirection to external sites (#5458)
- Loading of missing outliers files should also not raise error if key exists but is unset (#5497)
- Do not add null references to HPO-associated genes when parsing errors occur (#5472)
- Possibility to change user immediately after logging out from Google Oauth or Keycloak (#5493)
- Trust hgnc_id for unique aliases for HPO-associated genes (#5498)

## [4.101]
### Changed
- Institutes are now sorted by ID on gene panels page (#5436)
- Simplified visualization of previous ACMG and CCV classifications for a variant on variantS page (#5439 & #5440)
- On ClinVar multistep submission form, skip fetching transcript versions for build 38 transcripts which are not MANE Select or MANE Plus Clinical (#5426)
### Fixed
- Malformatted table cell for analysis date on caseS page (#5438)
- Remove "Add to ClinVar submission" button for pinned MEI variants as submission is not supported at the moment (#5442)
- Clinical variant files could once again be read in arbitrary order on load (#5452)
- Fix test_sanger_validation test to be run with a mock app instantiated (#5453)

## [4.100.2]
### Fixed
- Keyerror 'ensembl_transcript_id' when loading transcripts from a pre-downloaded Ensembl transcripts file (#5435)

## [4.100.1]
### Fixed
- Removed an extra `x` from compounds functional annotation cells (#5432)

## [4.100]
### Added
- Button with link to cancerhotspots.org on variant page for cancer cases (#5359)
- Link to ClinGen ACMG CSPEC Criteria Specification Registry from ACMG classification page (#5364)
- Documentation on how to export data from the scout database using the command line (#5373)
- Filter cancer SNVs by ClinVar oncogenicity. OBS: since annotations are still sparse in ClinVar, relying solely on them could be too restrictive (#5367)
- Include eventual gene-matching WTS outliers on variantS page (Overlap column) and variant page (Gene overlapping non-SNVs table) (#5371)
- Minor Allele Frequency (HiFiCNV) IGV.js track for Nallo cases (#5401)
- A page showing all cases submitted to the Matchmaker Exchange, accessible from the institute's sidebar (#5378)
- Variants' loader progress bar (#5411)
### Changed
- Allow matching compounded subcategories from SV callers e.g. DUP:INV (#5360)
- Adjust the link to the chanjo2 gene coverage report to reflect the type of analyses used for the samples (#5368)
- Gene panels open in new tabs from case panels and display case name on the top of the page (#5369)
- When uploading research variants, use rank threshold defined in case settings, if available, otherwise use the default threshold of 8 (#5370)
- Display genome build version on case general report (#5381)
- On pull request template, fixed instructions on how to deploy a branch to the development server (#5382)
- On case general report, when a variant is classified (ACMG or CCV), tagged, commented and also dismissed, will only be displayed among the dismissed variants (#5377)
- If case is re-runned/re-uploaded with the `--keep-actions` tag, remember also previously assigned diseases, HPO terms, phenotype groups and HPO panels (#5365)
- Case load config alias and updated track label for TIDDIT coverage tracks to accommodate HiFiCNV dito (#5401)
- On variants page, compounds popup table, truncate the display name of compound variants with display name that exceeds 20 characters (#5404)
- Update dataTables js (#5407)
- Load variants command prints more clearly which categories of variants are being loaded (#5409)
- Tooltips instead of popovers (no click needed) for matching indicators on variantS page (#5419)
- Call chanjo2 coverage completeness indicator via API after window loading completes (#5366)
- On ClinVar multistep submission form, silence warnings coming from missing HGVS version using Entrez Eutils (#5424)
### Fixed
- Style of Alamut button on variant page (#5358)
- Scope of overlapping functions (#5385)
- Tests involving the variants controllers, which failed when not run in a specific order (#5391)
- Option to return to the previous step in each of the steps of the ClinVar submission form (#5393)
- chanjo2 MT report for cases in build 38 (#5397)
- Fixed some variantS view tests accessing database out of app context (#5415)
- Display of matching manual rank on the SV variant page (#5419)
- Broken `scout setup database` command (#5422)
- Collecting submission data for cases which have been removed (#5421)
- Speed up query for gene overlapping variants (#5413)
- Removing submission data for cases which have been removed (#5430)

## [4.99]
### Added
- De novo assembly alignment file load and display (#5284)
- Paraphase bam-let alignment file load and display (#5284)
- Parsing and showing ClinVar somatic oncogenicity anontations, when available (#5304)
- Gene overlapping variants (superset of compounds) for SVs (#5332)
- Gene overlapping variants for MEIs (#5332)
- Gene overlapping variants for cancer (and cancer_sv) (#5332)
- Tests for the Google login functionality (#5335)
- Support for login using Keycloak (#5337)
- Documentation on Keycloak login system integration (#5342)
- Integrity check for genes/transcripts/exons files downloaded from Ensembl (#5353)
- Options for custom ID/display name for PanelApp Green updates (#5355)
### Changed
- Allow ACMG criteria strength modification to Very strong/Stand-alone (#5297)
- Mocked the Ensembl liftover service in igv tracks tests (#5319)
- Refactored the login function into smaller functions, handling respectively: user consent, LDAP login, Google login, database login and user validation (#5331)
- Allow loading of mixed analysis type cases where some individuals are fully WTS and do not appear in DNA VCFs (#5327)
- Documentation available in dark mode, and expanded installation instructions (#5343)
### Fixed
- Re-enable display of case and individual specific tracks (pre-computed coverage, UPD, zygosity) (#5300)
- Disable 2-color mode in IGV.js by default, since it obscures variant proportion of reads. Can be manually enabled (#5311)
- Institute settings reset (#5309)
- Updated color scheme for variant assessment badges that were hard to see in light mode, notably Risk Factor (#5318)
- Avoid page timeout by skipping HGVS validations in ClinVar multistep submission for non-MANE transcripts from variants in build 38 (#5302)
- Sashimi view page displaying an error message when Ensembl REST API (LiftOver) is not available (#5322)
- Refactored the liftover functionality to avoid using the old Ensembl REST API (#5326)
- Downloading of Ensembl resources by fixing the URL to the schug server, pointing to the production instance instead of the staging one (#5348)
- Missing MT genes from the IGV track (#5339)
- Paraphase and de novo assembly tracks could mismatch alignment sample labels - refactor to case specific tracks (#5357)

## [4.98]
### Added
- Documentation on how to delete variants for one or more cases
- Document the option to collect green genes from any panel when updating the PanelApp green genes panel
- On the institute's filters page, display also any soft filters applied to institute's variants
### Fixed
- Case page patch for research cases without WTS outliers

## [4.97]
### Added
- Software version and link to the relative release on GitHub on the top left dropdown menu
- Option to sort WTS outliers by p_value, Δψ, ψ value, zscore or l2fc
- Display pLI score and LOEUF on rare diseases and cancer SNV pages
- Preselect MANE SELECT transcripts in the multi-step ClinVar variant add to submission process
- Allow updating case with WTS Fraser and Outrider research files
- Load research WTS outliers using the `scout load variants --outliers-research` command
- Chanjo2 gene coverage completeness indicator and report from variant page, summary card
- Enhanced SNV and SV filtering for cancer and rare disease cases, now supporting size thresholds (≥ or < a specified base pair length)
- Option to exclude ClinVar significance status in SNVs filters form
- Made HRD a config parameter and display it for cancer cases.
- Preset institute-level soft filters for variants (filtering based on "filters" values on variant documents). Settings editable by admins on the institute's settings page. Allows e.g. hiding tumor `in_normal` and `germline_risk` filter status variants.
- Load pedigree and sex check from Somalier, provided by e.g. the Nallo pipeline
- Expand the command line to remove more types of variants. Now supports: `cancer`, `cancer_sv`, `fusion`, `mei`, `outlier`, `snv`, `str`, and `sv`.
- New `prioritise_clinvar` checkbox on rare diseases cases, SNVs page, used by clinical filter or for expanding the search to always return variants that match the selected ClinVar conditions
- ClinVar CLNSIG Exclude option on cancer variantS filters
### Changed
- Do not show overlapping gene panels badge on variants from cases runned without gene panels
- Set case as research case if it contains any type of research variants
- Update igv.js to 3.2.0
- IGV DNA alignment track defaults to group by tag:HP and color by methylation (useful for LRS), and show soft-clips
- Update gnomAD constraint to v4.1
- HG38 genes track in igv.js browser, to correctly display gene names
- Refactored code for prioritizing the order of variant loading
- Modified the web pages body style to adapt content to smaller screens
- Refactored filters to filter variants by ClinVar significance, CLINSIG Confident and ClinVar hits at the same time
- Improved tooltips for ClinVar filter in SNVs filter form
- `showSoftClips` parameter in igv.js is set to false by default for WES and PANEL samples
- Updated dependencies in uv.lock file
### Fixed
- Don't save any "-1", "." or "0" frequency values for SNVs - same as for SVs
- Downloading and parsing of genes from Ensembl (including MT-TP)
- Don't parse SV frequencies for SNVs even if the name matches. Also accept "." as missing value for SV frequencies.
- HPO search on WTS Outliers page
- Stop using dynamic gene panel (HPO generated list) for clinical filter when the last gene is removed from the dynamic gene panel
- Return only variants with ClinVar annotation when `ClinVar hits` checkbox is checked on variants search form
- Legacy variant filter option `clinsig_confident_always_returned` on saved filters is remapped as `prioritised_clivar` and `clinvar_trusted_revstat`
- Variants queries excluding ClinVar tags without `prioritise_clinvar` checkbox checked
- Pedigree QC Somalier loading demo ancestry file and operator priority

## [4.96]
### Added
- Support case status assignment upon loading (by providing case status in the case config file)
- Severity predictions on general case report for SNVs and cancer SNVs
- Variant functional annotation on general case report for SNVs and cancer SNVs
- Version of Scout used when the case was loaded is displayed on case page and general report
### Removed
- Discontinue ClinVar submissions via CSV files and support only submission via API: removed buttons for downloading ClinVar submission objects as CSV files
### Changed
- Display STR variant filter status on corresponding variantS page
- Warning and reference to Biesecker et al when using PP1/BS4 and PP4 together in ACMG classifications
- Warning to not use PP4 criterion together with PS2/PM6 in ACMG classifications with reference to the SVI Recommendation for _de novo_ Criteria (PS2 & PM6)
- Button to directly remove accepted submissions from ClinVar
- Upgraded libs in uv.lock file
### Fixed
- Release docs to include instructions for upgrading dependencies
- Truncated long HGVS descriptions on cancer SNV and SNVs pages
- Avoid recurrent error by removing variant ranking settings in unranked demo case
- Actually re-raise exception after load aborts and has rolled back variant insertion

## [4.95]
### Added
- CCV score / temperature on case reports
- ACMG SNV classification form also accessible from SV variant page
- Simplify updating of the PanelApp Green panel from all source types in the command line interactive session
### Changed
- Clearer link to `Richards 2015` on ACMG classification section on SVs and cancer SVs variants pages
- Parse HGNC Ids directly from PanelApp when updating/downloading PanelApp panels
- Skip variant genotype matching check and just return True when matching causative is found in a case with only one individual/sample
- Reduced number of research MEI variants present in the demo case from 17K to 145 to speed up automatic tests
### Fixed
- ACMG temperature on case general report should respect term modifiers
- Missing inheritance, constraint info for genes with symbols matching other genes previous aliases with some lower case letters
- Loading of all PanelApp panels from command line
- Saving gene inheritance models when loading/updating specific/all PanelApp panels (doesn't apply to the `PanelApp Green Genes panel`)
- Save also complete penetrance status (in addition to incomplete) if available when loading specific/all PanelApp panels (does not apply to the `PanelApp Green Genes panel`)
- Variants and managed variants query by coordinates, which was returning all variants in the chromosome if start position was 0
- Compound loading matches also "chr"-containing compound variant names

## [4.94.1]
### Fixed
- Temporary directory generation for MT reports and pedigree file for case general report

## [4.94]
### Added
- Max-level provenance and Software Bill Of Materials (SBOM) to the Docker images pushed to Docker Hub
- ACMG VUS Bayesian score / temperature on case reports
- Button to filter and download case individuals/samples from institute's caseS page
### Changed
- On variant page, RefSeq transcripts panel, truncate very long protein change descriptions
- Build system changed to uv/hatchling, remove setuptools, version file, add project toml and associated files
- On variantS pages, display chromosome directly on start and end chromosome if different
- On cancer variantS pages, display allele counts and frequency the same way for SNVs and SVs (refactor macro)
- Stricter coordinate check in BND variants queries (affecting search results on SV variants page)
### Fixed
- UCSC hg38 links are updated
- Variants page tooltip errors
- Cancer variantS page had poor visibility of VAF and chromosome coordinate on causatives (green background)

## [4.93.1]
### Fixed
- Updated PyPi build GitHub action to explicitly include setuptools (for Python 3.12 distro)

## [4.93]
### Added
- ClinGen-CGC-VICC oncogenicity classification for cancer SNVs
- A warning to not to post sensitive or personal info when opening an issue
### Changed
- "Show more/less" button to toggle showing 50 (instead of 10) observed cases in LoqusDB observation panel
- Show customer id on share and revoke sharing case collapsible sidebar dialog
- Switch to python v.3.12 in Dockerfiles and automatic tests
### Fixed
- Limit the size of custom images displayed on case and variant pages and add a link to display them in full size in a new tab
- Classified variants not showing on case report when collaborator adds classification
- On variantS page, when a variant has more than one gene, then the gene panel badge reflect the panels each gene is actually in
- Updating genes on a gene panel using a file
- Link out to Horak 2020 from CCV classify page opens in new tab

## [4.92]
### Added
- PanelApp link on gene page and on gene panels description
- Add more filters to the delete variants command (institute ID and text file with list of case IDs)
### Changed
- Use the `clinicalgenomics/python3.11-venv:1.0` image everywhere in the Dockerfiles
### Fixed
- list/List typing issue on PanelApp extension module

## [4.91.2]
### Fixed
- Stranger TRGT parsing of `.` in `FORMAT.MC`
- Parse ClinVar low-penetrance info and display it alongside Pathogenic and likely pathogenic on SNVs pages
- Gene panel indexes to reflect the indexes used in production database
- Panel version check while editing the genes of a panel
- Display unknown filter tags as "danger" marked badges
- Open WTS variantS SNVs and SVs in new tabs
- PanelApp panels update documentation to reflect the latest changes in the command line
- Display panel IDs alongside panel display names on gene panels page
- Just one `Hide removed panels` checkbox for all panels on gene panels page
- Variant filters redecoration from multiple classifications crash on general case report

## [4.91.1]
### Fixed
- Update IGV.js to v3.1.0
- Columns/headings on SV variantS shifted

## [4.91]
### Added
- Variant link to Franklin in database buttons (different depending on rare or cancer track)
- MANE badges on list of variant's Genes/Transcripts/Proteins table, this way also SVs will display MANE annotations
- Export variant type and callers-related info fields when exporting variants from variantS pages
- Cases advanced search on the dashboard page
- Possibility to use only signed off panels when building the PanelApp GREEN panel
### Changed
- On genes panel page and gene panel PDF export, it's more evident which genes were newly introduced into the panel
- WTS outlier position copy button on WTS outliers page
- Update IGV.js to v3.0.9
- Managed variants VCF export more verbose on SVs
- `/api/v1/hpo-terms` returns pymongo OperationFailure errors when provided query string contains problematic characters
- When parsing variants, prioritise caller AF if set in FORMAT over recalculation from AD
- Expand the submissions information section on the ClinVar submissions page to fully display long text entries
- Jarvik et al for PP1 added to ACMG modification guidelines
- Display institute `_id` + display name on dashboard filters
- ClinVar category 8 has changed to "Conflicting classifications of pathogenicity" instead of "interpretations"
- Simplify always loading ClinVar `CLNSIG` P, LP and conflicting annotations slightly
- Increased visibility of variant callers's "Pass" or "Filtered" on the following pages: SNV variants (cancer cases), SV variants (both RD and cancer cases)
- Names on IGV buttons, including an overview level IGV MT button
- Cases query no longer accepts strings for the `name_query` parameter, only ImmutableMultiDict (form data)
- Refactor the loading of PanelApp panels to use the maintained API - Customised PanelApp GREEN panels
- Better layout for Consequence cell on cancer SNVs page
- Merged `Qual` and `Callers` cell on cancer SNVs page
### Fixed
- Empty custom_images dicts in case load config do not crash
- Tracks missing alignment files are skipped on generating IGV views
- ClinVar form to accept MedGen phenotypes
- Cancer SV variantS page spinner on variant export
- STRs variants export (do not allow null estimated variant size and repeat locus ID)
- STRs variants page when one or more variants have SweGen mean frequency but lack Short Tandem Repeat motif count
- ClinVar submission enquiry status for all submissions after the latest
- CLI scout update type hint error when running commands using Python 3.9
- Missing alignment files but present index files could crash the function creating alignment tracks for IGV display
- Fix missing "Repeat locus" info on STRs export

## [4.90.1]
### Fixed
- Parsing Matchmaker Exchange's matches dates

## [4.90]
### Added
- Link to chanjo2 MANE coverage overview on case page and panel page
- More SVI recommendation links on the ACMG page
- IGV buttons for SMN CN page
- Warnings on ACMG classifications for potentially conflicting classification pairs
- ACMG Bayesian foundation point scale after Tavtigian for variant heat profile
### Changed
- Variants query backend allows rank_score filtering
- Added script to tabulate causatives clinical filter rank
- Do not display inheritance models associated to ORPHA terms on variant page
- Moved edit and delete buttons close to gene names on gene panel page and other aesthetical fixes
- SNV VariantS page functional annotation and region annotation columns merged
- VariantS pages (not cancer) gene cells show OMIM inheritance pattern badges also without hover
- STR variantS page to show STR inheritance model without hover (fallback to OMIM for non-Stranger annotation)
- VariantS page local observation badges have counts visible also without hover
- On Matchmaker page, show number of matches together with matching attempt date
- Display all custom inheritance models, both standard and non-standard, as gathered from the gene panel information on the variant page
- Moved PanelApp-related code to distinct modules/extension
### Fixed
- Make BA1 fully stand-alone to Benign prediction
- Modifying Benign terms to "Moderate" has no effect under Richards. Ignored completely before, will retain unmodified significance now
- Extract all fields correctly when exporting a panel to file from gene panel page
- Custom updates to a gene in a panel
- Gene panel PDF export, including gene links
- Cancer SV, Fusion, MEI and Outlier filters are shown on the Institute Filters overview
- CaseS advanced search limit
- Visibility of Matchmaker Exchange matches on dark mode
- When creating a new gene panel from file, all gene fields are saved, including comments and manual inheritance models
- Downloading on gene names from EBI
- Links to gene panels on variant page, summary panel
- Exporting gene variants when one or more variants' genes are missing HGNC symbol

## [4.89.2]
## Fixed
- If OMIM gene panel gene symbols are not mapping to hgnc_id, allow fallback use of a unique gene alias

## [4.89.1]
### Fixed
- General case report crash when encountering STR variants without `source` tags
- Coloring and SV inheritance patterns on general case report

## [4.89]
### Added
- Button on SMN CN page to search variants within SMN1 and SMN2 genes
- Options for selectively updating OMICS variants (fraser, outrider) on a case
- Log users' activity to file by specifying `USERS_ACTIVITY_LOG_PATH` parameter in app config
- `Mean MT coverage`, `Mean chrom 14 coverage` and `Estimated mtDNA copy number` on MT coverage file from chanjo2 if available
- In ClinVar multistep form, preselect ACMG criteria according to the variant's ACMG classification, if available
- Subject id search from caseS page (supporting multiple sample types e.g.) - adding indexes to speed up caseS queries
- Advanced cases search to narrow down results using more than one search parameter
- Coverage report available for any case with samples containing d4 files, even if case has no associated gene panels
- RNA delivery reports
- Two new LRS SV callers (hificnv, severus)
### Changed
- Documentation for OMICS variants and updating a case
- Include both creation and deletion dates in gene panels pages
- Moved code to collect MT copy number stats for the MT report to the chanjo extension
- On the gene panelS page, show expanded gene panel version list in one column only
- IGV.js WTS loci default to zoom to a region around a variant instead of whole gene
- Refactored logging module
- Case general report no longer shows ORPHA inheritance models. OMIM models are shown colored.
- Chromosome alias tab files used in the igv.js browser, which now contain the alias for chromosome "M"
- Renamed "Comment on clinical significance" to "Comment on classification" in ClinVar multistep form
- Enable Gens CN button also for non-wgs cancer track cases
### Fixed
- Broken heading anchors in the documentation (`admin-guide/login-system.md` and `admin-guide/setup-scout.md` files)
- Avoid open login redirect attacks by always redirecting to cases page upon user login
- Stricter check of ID of gene panels to prevent file downloading vulnerability
- Removed link to the retired SPANR service. SPIDEX scores are still parsed and displayed if available from variant annotation.
- Omics variant view test coverage
- String pattern escape warnings
- Code creating Alamut links for variant genes without canonical_transcript set
- Variant delete button in ClinVar submissions page
- Broken search cases by case similarity
- Missing caller tag for TRGT

## [4.88.1]
### Fixed
- Patch update igv.js to 3.0.5

## [4.88]
### Added
- Added CoLoRSdb frequency to Pop Freq column on variantS page
- Hovertip to gene panel names with associated genes in SV variant view, when variant covers more than one gene
- RNA sample ID can be provided in case load config if different from sample_id
### Fixed
- Broken `scout setup database` command
- Update demo VCF header, adding missing keys found on variants
- Broken upload to Codecov step in Tests & Coverage GitHub action
- Tomte DROP column names have been updated (backwards compatibility preserved for main fields)
- WTS outlierS view to display correct individual IDs for cases with multiple individuals
- WTS outlierS not displayed on WTS outlierS view

## [4.87.1]
### Fixed
- Positioning and alignment of genes cell on variantS page

## [4.87]
### Added
- Option to configure RNA build on case load (default '38')
### Changed
- Tooltip on RNA alignments now shows RNA genome build version
- Updated igv.js to v3.0.4
### Fixed
- Style of "SNVs" and "SVs" buttons on WTS Outliers page
- Chromosome alias files for igv.js
- Genes track displayed also when RNA alignments are present without splice junctions track on igv browser
- Genes track displayed again when splice junction tracks are present

## [4.86.1]
### Fixed
- Loading and updating PanelApp panels, including PanelApp green

## [4.86]
### Added
- Display samples' name (tooltip) and affected status directly on caseS page
- Search SVs across all cases, in given genes
- `CLINVAR_API_URL` param can be specified in app settings to override the URL used to send ClinVar submissions to. Intended for testing.
- Support for loading and storing OMICS data
- Parse DROP Fraser and Outrider TSVs
- Display omics variants - wts outliers (Fraser, Outrider)
- Parse GNOMAD `gnomad_af` and `gnomad_popmax_af` keys from variants annotated with `echtvar`
- Make removed panel optionally visible to non-admin or non maintainers
- Parse CoLoRSdb frequencies annotated in the variant INFO field with the `colorsdb_af` key
- Download -omics variants using the `Filter and export button`
- Clickable COSMIC links on IGV tracks
- Possibility to un-audit previously audited filters
- Reverted table style and removed font awesome style from IGV template
- Case status tags displayed on dashboard case overview
### Changed
- Updated igv.js to v3.0.1
- Alphabetically sort IGV track available for custom selection
- Updated wokeignore to avoid unfixable warning
- Update Chart.js to v4.4.3
- Use tornado library version >= 6.4.1
- Fewer variants in the MEI demo file
- Switch to FontAwesome v.6 instead of using icons v.5 + kit with icons v.6
- Show time (hours and minutes) additionally to date on comments and activity panel
### Fixed
- Only add expected caller keys to variant (FOUND_IN or SVDB_ORIGIN)
- Splice junction merged track height offset in IGV.js
- Splice junction initiation crash with empty variant obj
- Splice junction variant routing for cases with WTS but without outlier data
- Variant links to ExAC, now pointing to gnomAD, since the ExAC browser is no longer available
- Style of HPO terms assigned to a case, now one phenotype per line
- RNA sashimi view rendering should work also if the gene track is user disabled
- Respect IGV tracks chosen by user in variant IGV settings

## [4.85]
### Added
- Load also genes which are missing Ensembl gene ID (72 in both builds), including immunoglobulins and fragile sites
### Changed
- Unfreeze werkzeug again
- Show "(Removed)" after removed panels in dropdown
- The REVEL score is collected as the maximum REVEL score from all of the variant's transcripts
- Parse GNOMAD POPMAX values only if they are numerical when loading variants
### Fixed
- Alphabetically sort "select default panels" dropdown menu options on case page
- Show gene panel removed status on case page
- Fixed visibility of the following buttons: remove assignee, remove pinned/causative, remove comment, remove case from group

## [4.84]
### Changed
- Clearer error message when a loqusdb query fails for an instance that initially connected
- Do not load chanjo-report module if not needed and more visible message when it fails loading
- Converted the HgncGene class into a Pydantic class
- Swap menu open and collapse indicator chevrons - down is now displayed-open, right hidden-closed
- Linters and actions now all use python 3.11
### Fixed
- Safer way to update variant genes and compounds that avoids saving temporary decorators into variants' database documents
- Link to HGNC gene report on gene page
- Case file load priority so that e.g. SNV get loaded before SV, or clinical before research, for consistent variant_id collisions

## [4.83]
### Added
- Edit ACMG classifications from variant page (only for classifications with criteria)
- Events for case CLI events (load case, update case, update individual)
- Support for loading and displaying local custom IGV tracks
- MANE IGV track to be used as a local track for igv.js (see scout demo config file)
- Optional separate MT VCFs, for `nf-core/raredisease`
### Changed
- Avoid passing verbs from CaseHandler - functions for case sample and individual in CaseEventHandler
- Hide mtDNA report and coverage report links on case sidebar for cases with WTS data only
- Modified OMIM-AUTO gene panel to include genes in both genome builds
- Moved chanjo code into a dedicated extension
- Optimise the function that collects "match-safe" genes for an institute by avoiding duplicated genes from different panels
- Users must actively select "show matching causatives/managed" on a case page to see matching numbers
- Upgraded python version from 3.8 to 3.11 in Docker images
### Fixed
- Fix several tests that relied on number of events after setup to be 0
- Removed unused load case function
- Artwork logo sync sketch with png and export svg
- Clearer exception handling on chanjo-report setup - fail early and visibly
- mtDNA report crashing when one or more samples from a case is not in the chanjo database
- Case page crashing on missing phenotype terms
- ACMG benign modifiers
- Speed up tests by caching python env correctly in Github action and adding two more test groups
- Agile issue templates were added globally to the CG-org. Adding custom issue templates to avoid exposing customers
- PanelApp panel not saving genes with empty `EnsembleGeneIds` list
- Speed up checking outdated gene panels
- Do not load research variants automatically when loading a case

## [4.82.2]
### Fixed
- Warning icon in case pages for individuals where `confirmed_sex` is false
- Show allele sizes form ExpansionHunter on STR variantS page again

## [4.82.1]
### Fixed
- Revert the installation of flask-ldapconn to use the version available on PyPI to be able to push new scout releases to PyPI

## [4.82]
### Added
- Tooltip for combined score in tables for compounds and overlapping variants
- Checkbox to filter variants by excluding genes listed in selected gene panels, files or provided as list
- STR variant information card with database links, replacing empty frequency panel
- Display paging and number of HPO terms available in the database on Phenotypes page
- On case page, typeahead hints when searching for a disease using substrings containing source ("OMIM:", "ORPHA:")
- Button to monitor the status of submissions on ClinVar Submissions page
- Option to filter cancer variants by number of observations in somatic and germline archived database
- Documentation for integrating chanjo2
- More up-to-date VEP CSQ dbNSFP frequency keys
- Parse PacBio TRGT (Tandem repeat genotyping tool) Short Tandem Repeat VCFs
### Changed
- In the case_report #panel-tables has a fixed width
- Updated IGV.js to 2.15.11
- Fusion variants in case report now contain same info as on fusion variantS page
- Block submission of somatic variants to ClinVar until we harmonise with their changed API
- Additional control on the format of conditions provided in ClinVar form
- Errors while loading managed variants from file are now displayed on the Managed Variants page
- Chanjo2 coverage button visible only when query will contain a list of HGNC gene IDs
- Use Python-Markdown directly instead of the unmaintained Flask-Markdown
- Use Markupsafe instead of long deprecated, now removed Flask Markup
- Prepare to unfreeze Werkzeug, but don't actually activate until chanjo can deal with the change
### Fixed
- Submit requests to Chanjo2 using HTML forms instead of JSON data
- `Research somatic variants` link name on caseS page
- Broken `Install the HTML 2 PDF renderer` step in a GitHub action
- Fix ClinVar form parsing to not include ":" in conditionType.id when condition conditionType.db is Orphanet
- Fix condition dropdown and pre-selection on ClinVar form for cases with associated ORPHA diagnoses
- Improved visibility of ClinVar form in dark mode
- End coordinates for indels in ClinVar form
- Diagnoses API search crashing with empty search string
- Variant's overlapping panels should show overlapping of variant genes against the latest version of the panel
- Case page crashing when case has both variants in a ClinVar submission and pinned not loaded variants
- Installation of git in second build stage of Dockerfile, allowing correct installation of libraries

## [4.81]
### Added
- Tag for somatic SV IGH-DUX4 detection samtools script
### Changed
- Upgraded Bootstrap version in reports from 4.3.1 to 5.1.3
### Fixed
- Buttons layout in HPO genes panel on case page
- Added back old variant rankscore index with different key order to help loading on demo instance
- Cancer case_report panel-table no longer contains inheritance information
- Case report pinned variants card now displays info text if all pinned variants are present in causatives
- Darkmode setting now applies to the comment-box accordion
- Typo in case report causing `cancer_rank_options is undefined` error

## [4.80]
### Added
- Support for .d4 files coverage using chanjo2 (Case page sidebar link) with test
- Link to chanjo2 coverage report and coverage gene overview on gene panel page
- Link to chanjo2 coverage report on Case page, HPO dynamic gene list
- Link to genes coverage overview report on Case page, HPO dynamic gene list
### Changed
- All links in disease table on diagnosis page now open in a new tab
- Dark mode settings applied to multi-selects on institute settings page
- Comments on case and variant pages can be viewed by expanding an accordion
- On case page information on pinned variants and variants submitted to ClinVar are displayed in the same table
- Demo case file paths are now stored as absolute paths
- Optimised indices to address slow queries
- On case page default panels are now found at the top of the table, and it can be sorted by this trait
### Fixed
- On variants page, search for variants in genes present only in build 38 returning no results
- Pin/unpin with API was not able to make event links
- A new field `Explanation for multiple conditions` is available in ClinVar for submitting variants with more than one associated condition
- Fusion genes with partners lacking gene HGNC id will still be fully loaded
- Fusion variantS export now contains fusion variant specific columns
- When Loqusdb observations count is one the table includes information on if observation was for the current or another case

## [4.79.1]
### Fixed
- Exporting variants without rank score causing page to crash
- Display custom annotations also on cancer variant page

## [4.79]
### Added
- Added tags for Sniffles and CNVpytor, two LRS SV callers
- Button on case page for displaying STR variants occurring in the dynamic HPO panel
- Display functional annotation relative to variant gene's MANE transcripts on variant summary, when available
- Links to ACMG structural variant pathogenicity classification guidelines
- Phenomodels checkboxes can now include orpha terms
- Add incidental finding to case tags
- Get an alert on caseS page when somebody validates variants you ordered Sanger sequencing for
### Changed
- In the diagnoses page genes associated with a disease are displayed using hgnc symbol instead of hgnc id
- Refactor view route to allow navigation directly to unique variant document id, improve permissions check
- Do not show MANE and MANE Plus Clinical transcripts annotated from VEP (saved in variants) but collect this info from the transcripts database collection
- Refactor view route to allow navigation directly to unique case id (in particular for gens)
- `Institutes to share cases with` on institute's settings page now displays institutes names and IDs
- View route with document id selects view template based on variant category
### Fixed
- Refactored code in cases blueprints and variant_events adapter (set diseases for partial causative variants) to use "disease" instead of "omim" to encompass also ORPHA terms
- Refactored code in `scout/parse/omim.py` and `scout/parse/disease_terms.py` to use "disease" instead of "phenotype" to differentiate from HPO terms
- Be more careful about checking access to variant on API access
- Show also ACMG VUS on general report (could be missing if not e.g. pinned)

## [4.78]
### Added
- Case status labels can be added, giving more finegrained details on a solved status (provisional, diagnostic, carrier, UPD, SMN, ...)
- New SO terms: `sequence_variant` and `coding_transcript_variant`
- More MEI specific annotation is shown on the variant page
- Parse and save MANE transcripts info when updating genes in build 38
- ClinVar submission can now be downloaded as a json file
- `Mane Select` and `Mane Plus Clinical` badges on Gene page, when available
- ClinVar submission can now be downloaded as a json file
- API endpoint to pin variant
- Display common/uncommon/rare on summary of mei variant page
### Changed
- In the ClinVar form, database and id of assertion criteria citation are now separate inputs
- Customise institute settings to be able to display all cases with a certain status on cases page (admin users)
- Renamed `Clinical Significance` to `Germline Classification` on multistep ClinVar form
- Changed the "x" in cases.utils.remove_form button text to red for better visibility in dark mode
- Update GitHub actions
- Default loglevel up to INFO, making logs with default start easier to read
- Add XTR region to PAR region definition
- Diagnoses can be searched on diagnoses page without waiting for load first
### Fixed
- Removed log info showing hgnc IDs used in variantS search
- Maintain Matchmaker Exchange and Beacon submission status when a case is re-uploaded
- Inheritance mode from ORPHA should not be confounded with the OMIM inheritance model
- Decipher link URL changes
- Refactored code in cases blueprints to use "disease" instead of "omim" to encompass also ORPHA terms

## [4.77]
### Added
- Orpha disease terms now include information on inheritance
- Case loading via .yaml config file accepts subject_id and phenotype_groups (if previously defined as constant default or added per institute)
- Possibility to submit variants associated with Orphanet conditions to ClinVar
- Option update path to .d4 files path for individuals of an existing case using the command line
- More constraint information is displayed per gene in addition to pLi: missense and LoF OE, CI (inluding LOEUF) and Z-score.
### Changed
- Introduce validation in the ClinVar multistep form to make sure users provide at least one variant-associated condition
- CLI scout update individual accepts subject_id
- Update ClinVar inheritance models to reflect changes in ClinVar submission API
- Handle variant-associated condition ID format in background when creating ClinVar submissions
- Replace the code that downloads Ensembl genes, transcripts and exons with the Schug web app
- Add more info to error log when transcript variant frequency parsing fails.
- GnomAD v4 constraint information replaces ExAC constraints (pLi).
### Fixed
- Text input of associated condition in ClinVar form now aligns to the left
- Alignment of contents in the case report has been updated
- Missing number of phenotypes and genes from case diagnoses
- Associate OMIM and/or ORPHA diagnoses with partial causatives
- Visualization of partial causatives' diagnoses on case page: style and links
- Revert style of pinned variants window on the case page
- Rename `Clinical significanc` to `Germline classification` in ClinVar submissions exported files
- Rename `Clinical significance citations` to `Classification citations` in ClinVar submissions exported files
- Rename `Comment on clinical significance` to `Comment on classification` in ClinVar submissions exported files
- Show matching partial causatives on variant page
- Matching causatives shown on case page consisting only of variant matching the default panels of the case - bug introduced since scout v4.72 (Oct 18, 2023)
- Missing somatic variant read depth leading to report division by zero

## [4.76]
### Added
- Orphacodes are visible in phenotype tables
- Pydantic validation of image paths provided in case load config file
- Info on the user which created a ClinVar submission, when available
- Associate .d4 files to case individuals when loading a case via config file
### Changed
- In diagnoses page the load of diseases are initiated by clicking a button
- Revel score, Revel rank score and SpliceAI values are also displayed in Causatives and Validated variants tables
- Remove unused functions and tests
- Analysis type and direct link from cases list for OGM cases
- Removed unused `case_obj` parameter from server/blueprints/variant/controllers/observations function
- Possibility to reset ClinVar submission ID
- Allow ClinVar submissions with custom API key for users registered as ClinVar submitters or when institute doesn't have a preset list of ClinVar submitters
- Ordered event verbs alphabetically and created ClinVar-related user events
- Removed the unused "no-variants" option from the load case command line
### Fixed
- All disease_terms have gene HGNC ids as integers when added to the scout database
- Disease_term identifiers are now prefixed with the name of the coding system
- Command line crashing with error when updating a user that doesn't exist
- Thaw coloredlogs - 15.0.1 restores errorhandler issue
- Thaw crypography - current base image and library version allow Docker builds
- Missing delete icons on phenomodels page
- Missing cryptography lib error while running Scout container on an ARM processor
- Round CADD values with many decimals on causatives and validated variants pages
- Dark-mode visibility of some fields on causatives and validated variants pages
- Clinvar submitters would be cleared when unprivileged users saved institute settings page
- Added a default empty string in cases search form to avoid None default value
- Page crashing when user tries to remove the same variant from a ClinVar submission in different browser tabs
- Update more GnomAD links to GnomAD v4 (v38 SNVs, MT vars, STRs)
- Empty cells for RNA fusion variants in Causatives and Verified variants page
- Submenu icons missing from collapsible actionbar
- The collapsible actionbar had some non-collapsing overly long entries
- Cancer observations for SVs not appearing in the variant details view
- Archived local observations not visible on cancer variantS page
- Empty Population Frequency column in the Cancer SV Variants view
- Capital letters in ClinVar events description shown on case page

## [4.75]
### Added
- Hovertip to gene panel names with associated genes in variant view, when variant covers more than one gene
- Tests for panel to genes
- Download of Orphadata en_product6 and en_product4 from CLI
- Parse and save `database_found` key/values for RNA fusion variants
- Added fusion_score, ffpm, split_reads, junction_reads and fusion_caller to the list of filters on RNA fusion variants page
- Renamed the function `get_mei_info` to `set_mei_info` to be consistent with the other functions
- Fixed removing None key/values from parsed variants
- Orphacodes are included in the database disease_terms
### Changed
- Allow use of projections when retrieving gene panels
- Do not save custom images as binary data into case and variant database documents
- Retrieve and display case and variant custom images using image's saved path
- Cases are activated by viewing FSHD and SMA reports
- Split multi-gene SNV variants into single genes when submitting to Matchmaker Exchange
- Alamut links also on the gene level, using transcript and HGVS: better for indels. Keep variant link for missing HGVS
- Thaw WTForms - explicitly coerce form decimal field entries when filters fetched from db
### Fixed
- Removed some extra characters from top of general report left over from FontAwsome fix
- Do not save fusion variants-specific key/values in other types of variants
- Alamut link for MT variants in build 38
- Convert RNA fusions variants `tool_hits` and `fusion_score` keys from string to numbers
- Fix genotype reference and alternative sequencing depths defaulting to -1 when values are 0
- DecimalFields were limited to two decimal places for several forms - lifting restrictions on AF, CADD etc.

## [4.74.1]
### Changed
- Parse and save into database also OMIM terms not associated to genes
### Fixed
- BioNano API FSHD report requests are GET in Access 1.8, were POST in 1.7
- Update more FontAwesome icons to avoid Pro icons
- Test if files still exist before attempting to load research variants
- Parsing of genotypes error, resulting in -1 values when alt or ref read depths are 0

## [4.74]
### Added
- SNVs and Indels, MEI and str variants genes have links to Decipher
- An `owner + case display name` index for cases database collection
- Test and fixtures for RNA fusion case page
- Load and display fusion variants from VCF files as the other variant types
- Option to update case document with path to mei variants (clinical and research)
### Changed
- Details on variant type and category for audit filters on case general report
- Enable Gens CN profile button also in somatic case view
- Fix case of analysis type check for Gens analysis button - only show for WGS
### Fixed
- loqusdb table no longer has empty row below each loqusid
- MatchMaker submission details page crashing because of change in date format returned by PatientMatcher
- Variant external links buttons style does not change color when visited
- Hide compounds with compounds follow filter for region or function would fail for variants in multiple genes
- Updated FontAwesome version to fix missing icons

## [4.73]
### Added
- Shortcut button for HPO panel MEI variants from case page
- Export managed variants from CLI
### Changed
- STRs visualization on case panel to emphasize abnormal repeat count and associated condition
- Removed cytoband column from STRs variant view on case report
- More long integers formatted with thin spaces, and copy to clipboard buttons added
### Fixed
- OMIM table is scrollable if higher than 700px on SV page
- Pinned variants validation badge is now red for false positives.
- Case display name defaulting to case ID when `family_name` or `display_name` are missing from case upload config file
- Expanded menu visible at screen sizes below 1000px now has background color
- The image in ClinVar howto-modal is now responsive
- Clicking on a case in case groups when case was already removed from group in another browser tab
- Page crashing when saving filters for mei variants
- Link visited color of images

## [4.72.4]
### Changed
- Automatic test mongod version increased to v7
### Fixed
- GnomAD now defaults to hg38 - change build 37 links accordingly

## [4.72.3]
### Fixed
- Somatic general case report small variant table can crash with unclassified variants

## [4.72.2]
### Changed
- A gunicorn maxrequests parameter for Docker server image - default to 1200
- STR export limit increased to 500, as for other variants
- Prevent long number wrapping and use thin spaces for separation, as per standards from SI, NIST, IUPAC, BIPM.
- Speed up case retrieval and lower memory use by projecting case queries
- Make relatedness check fails stand out a little more to new users
- Speed up case retrieval and lower memory use by projecting case queries
- Speed up variant pages by projecting only the necessary keys in disease collection query
### Fixed
- Huge memory use caused by cases and variants pages pulling complete disease documents from DB
- Do not include genes fetched from HPO terms when loading diseases
- Consider the renamed fields `Approved Symbol` -> `Approved Gene Symbol` and `Gene Symbols` -> `Gene/Locus And Other Related Symbols` when parsing OMIM terms from genemap2.txt file

## [4.72.1]
### Fixed
- Jinja filter that renders long integers
- Case cache when looking for causatives in other cases causing the server to hang

## [4.72]
### Added
- A GitHub action that checks for broken internal links in docs pages
- Link validation settings in mkdocs.yml file
- Load and display full RNA alignments on alignment viewer
- Genome build check when loading a case
- Extend event index to previous causative variants and always load them
### Fixed
- Documentation nav links for a few documents
- Slightly extended the BioNano Genomics Access integration docs
- Loading of SVs when VCF is missing the INFO.END field but has INFO.SVLEN field
- Escape protein sequence name (if available) in case general report to render special characters correctly
- CaseS HPO term searches for multiple terms works independent of order
- CaseS search regexp should not allow backslash
- CaseS cohort tags can contain whitespace and still match
- Remove diagnoses from cases even if OMIM term is not found in the database
- Parsing of disease-associated genes
- Removed an annoying warning while updating database's disease terms
- Displaying custom case images loaded with scout version <= 4.71
- Use pydantic version >=2 in requirements.txt file
### Changed
- Column width adjustment on caseS page
- Use Python 3.11 in tests
- Update some github actions
- Upgraded Pydantic to version 2
- Case validation fails on loading when associated files (alignments, VCFs and reports) are not present on disk
- Case validation fails on loading when custom images have format different then ["gif", "svg", "png", "jpg", "jpeg"]
- Custom images keys `case` and `str` in case config yaml file are renamed to `case_images` and `str_variants_images`
- Simplify and speed up case general report code
- Speed up case retrieval in case_matching_causatives
- Upgrade pymongo to version 4
- When updating disease terms, check that all terms are consistent with a DiseaseTerm model before dropping the old collection
- Better separation between modules loading HPO terms and diseases
- Deleted unused scout.build.phenotype module
- Stricter validation of mandatory genome build key when loading a case. Allowed values are ['37','38',37,38]
- Improved readability of variants length and coordinates on variantS pages

## [4.71]
### Added
- Added Balsamic keys for SweGen and loqusdb local archive frequecies, SNV and SV
- New filter option for Cancer variantS: local archive RD loqusdb
- Show annotated observations on SV variantS view, also for cancer somatic SVs
- Revel filter for variantS
- Show case default panel on caseS page
- CADD filter for Cancer Somatic SNV variantS - show score
- SpliceAI-lookup link (BROAD, shows SpliceAI and Pangolin) from variant page
- BioNano Access server API - check projects, samples and fetch FSHD reports
### Fixed
- Name of reference genome build for RNA for compatibility with IGV locus search change
- Howto to run the Docker image on Mac computers in `admin-guide/containers/container-deploy.md`
- Link to Weasyprint installation howto in README file
- Avoid filling up disk by creating a reduced VCF file for every variant that is visualized
- Remove legacy incorrectly formatted CODEOWNERS file
- Restrain variant_type requests to variantS views to "clinical" or "research"
- Visualization of cancer variants where cancer case has no affected individual
- ProteinPaint gene link (small StJude API change)
- Causative MEI variant link on causatives page
- Bionano access api settings commented out by default in Scout demo config file.
- Do not show FSHD button on freshly loaded cases without bionano_access individuals
- Truncate long variants' HGVS on causative/Clinically significant and pinned variants case panels
### Changed
- Remove function call that tracks users' browser version
- Include three more splice variant SO terms in clinical filter severe SO terms
- Drop old HPO term collection only after parsing and validation of new terms completes
- Move score to own column on Cancer Somatic SNV variantS page
- Refactored a few complex case operations, breaking out sub functionalities

## [4.70]
### Added
- Download a list of Gene Variants (max 500) resulting from SNVs and Indels search
- Variant PubMed link to search for gene symbol and any aliases
### Changed
- Clearer gnomAD values in Variants page
### Fixed
- CaseS page uniform column widths
- Include ClinVar variants into a scrollable div element on Case page
- `canonical_transcript` variable not initialized in get_hgvs function (server.blueprints.institutes.controllers.py)
- Catch and display any error while importing Phenopacket info
- Modified Docker files to use python:3.8-slim-bullseye to prevent gunicorn workers booting error

## [4.69]
### Added
- ClinVar submission howto available also on Case page
- Somatic score and filtering for somatic SV callers, if available
- Show caller as a tooltip on variantS list
### Fixed
- Crash when attempting to export phenotype from a case that had never had phenotypes
- Aesthetic fix to Causative and Pinned Variants on Case page
- Structural inconsistency for ClinVar Blueprint templates
- Updated igv.js to 2.15.8 to fix track default color bug
- Fixed release versions for actions.
- Freeze tornado below 6.3.0 for compatibility with livereload 2.6.3
- Force update variants count on case re-upload
- IGV locus search not working - add genome reference id
- Pin links to MEI variants should end up on MEI not SV variant view
- Load also matching MEI variants on forced region load
- Allow excluding MEI from case variant deletion
- Fixed the name of the assigned user when the internal user ID is different from the user email address
- Gene variantS should display gene function, region and full hgvs
### Changed
- FontAwesome integrity check fail (updated resource)
- Removed ClinVar API validation buttons in favour of direct API submission
- Improved layout of Institute settings page
- ClinVar API key and allowed submitters are set in the Institute settings page


## [4.68]
### Added
- Rare Disease Mobile Element Insertion variants view
### Changed
- Updated igv.js to 2.15.6
### Fixed
- Docker stage build pycairo.
- Restore SNV and SV rank models versions on Causatives and Verified pages
- Saving `REVEL_RANKSCORE` value in a field named `revel` in variants database documents

## [4.67]
### Added
- Prepare to filter local SV frequency
### Changed
- Speed up instituteS page loading by refactoring cases/institutes query
- Clinical Filter for SVs includes `splice_polypyrimidine_tract_variant` as a severe consequence
- Clinical Filter for SVs includes local variant frequency freeze ("old") for filtering, starting at 30 counts
- Speed up caseS page loading by adding status to index and refactoring totals count
- HPO file parsing is updated to reflect that HPO have changed a few downloadable file formats with their 230405 release.
### Fixed
- Page crashing when a user tries to edit a comment that was removed
- Warning instead of crashed page when attempting to retrieve a non-existent Phenopacket
- Fixed StJude ProteinPaint gene link (URL change)
- Freeze of werkzeug library to version<2.3 to avoid problems resulting from the consequential upgrade of the Flask lib
- Huge list of genes in case report for megabases-long structural variants.
- Fix displaying institutes without associated cases on institutes page
- Fix default panel selection on SVs in cancer case report

## [4.66]
### Changed
- Moved Phenomodels code under a dedicated blueprint
- Updated the instructions to load custom case report under admin guide
- Keep variants filter window collapsed except when user expands it to filter
### Added
- A summary table of pinned variants on the cancer case general report
- New openable matching causatives and managed variants lists for default gene panels only for convenience
### Fixed
- Gens structural variant page link individual id typo

## [4.65.2]
### Fixed
- Generating general case report with str variants containing comments

## [4.65.1]
### Fixed
- Visibility of `Gene(s)` badges on SV VariantS page
- Hide dismiss bar on SV page not working well
- Delivery report PDF download
- Saving Pipeline version file when loading a case
- Backport compatible import of importlib metadata for old python versions (<3.8)

## [4.65]
### Added
- Option to mark a ClinVar submission as submitted
- Docs on how to create/update the PanelApp green genes as a system admin
- `individual_id`-parameter to both Gens links
- Download a gene panel in TXT format from gene panel page
- Panel gene comments on variant page: genes in panels can have comments that describe the gene in a panel context
### Changed
- Always show each case category on caseS page, even if 0 cases in total or after current query
- Improved sorting of ClinVar submissions
- Pre-populate SV type select in ClinVar submission form, when possible
- Show comment badges in related comments tables on general report
- Updated version of several GitHub actions
- Migrate from deprecated `pkg_resources` lib to `importlib_resources`
- Dismiss bar on variantS pages is thinner.
- Dismiss bar on variantS pages can be toggled open or closed for the duration of a login session.
### Fixed
- Fixed Sanger order / Cancel order modal close buttons
- Visibility of SV type in ClinVar submission form
- Fixed a couple of creations where now was called twice, so updated_at and created_at could differ
- Deprecated Ubuntu version 18.04 in one GitHub action
- Panels that have been removed (hidden) should not be visible in views where overlapping gene panels for genes are shown
- Gene panel test pointing to the right function

## [4.64]
### Added
- Create/Update a gene panel containing all PanelApp green genes (`scout update panelapp-green -i <cust_id>`)
- Links for ACMG pathogenicity impact modification on the ACMG classification page
### Changed
- Open local observation matching cases in new windows
### Fixed
- Matching manual ranked variants are now shown also on the somatic variant page
- VarSome links to hg19/GRCh37
- Managed variants filter settings lost when navigating to additional pages
- Collect the right variant category after submitting filter form from research variantS page
- Beacon links are templated and support variants in genome build 38

## [4.63]
### Added
- Display data sharing info for ClinVar, Matchmaker Exchange and Beacon in a dedicated column on Cases page
- Test for `commands.download.omim.print_omim`
- Display dismissed variants comments on general case report
- Modify ACMG pathogenicity impact (most commonly PVS1, PS3) based on strength of evidence with lab director's professional judgement
- REViewer button on STR variant page
- Alamut institution parameter in institute settings for Alamut Visual Plus software
- Added Manual Ranks Risk Factor, Likely Risk Factor and Uncertain Risk Factor
- Display matching manual ranks from previous cases the user has access to on VariantS and Variant pages
- Link to gnomAD gene SVs v2.1 for SV variants with gnomAD frequency
- Support for nf-core/rnafusion reports
### Changed
- Display chrY for sex unknown
- Deprecate legacy scout_load() method API call.
- Message shown when variant tag is updated for a variant
- When all ACMG classifications are deleted from a variant, the current variant classification status is also reset.
- Refactored the functions that collect causative variants
- Removed `scripts/generate_test_data.py`
### Fixed
- Default IGV tracks (genes, ClinVar, ClinVar CNVs) showing even if user unselects them all
- Freeze Flask-Babel below v3.0 due to issue with a locale decorator
- Thaw Flask-Babel and fix according to v3 standard. Thank you @TkTech!
- Show matching causatives on somatic structural variant page
- Visibility of gene names and functional annotations on Causatives/Verified pages
- Panel version can be manually set to floating point numbers, when modified
- Causatives page showing also non-causative variants matching causatives in other cases
- ClinVar form submission for variants with no selected transcript and HGVS
- Validating and submitting ClinVar objects not containing both Variant and Casedata info

## [4.62.1]
### Fixed
- Case page crashing when adding a case to a group without providing a valid case name

## [4.62]
### Added
- Validate ClinVar submission objects using the ClinVar API
- Wrote tests for case and variant API endpoints
- Create ClinVar submissions from Scout using the ClinVar API
- Export Phenopacket for affected individual
- Import Phenopacket from JSON file or Phenopacket API backend server
- Use the new case name option for GENS requests
- Pre-validate refseq:HGVS items using VariantValidator in ClinVar submission form
### Fixed
- Fallback for empty alignment index for REViewer service
- Source link out for MIP 11.1 reference STR annotation
- Avoid duplicate causatives and pinned variants
- ClinVar clinical significance displays only the ACMG terms when user selects ACMG 2015 as assertion criteria
- Spacing between icon and text on Beacon and MatchMaker links on case page sidebar
- Truncate IDs and HGVS representations in ClinVar pages if longer than 25 characters
- Update ClinVar submission ID form
- Handle connection timeout when sending requests requests to external web services
- Validate any ClinVar submission regardless of its status
- Empty Phenopackets import crashes
- Stop Spinner on Phenopacket JSON download
### Changed
- Updated ClinVar submission instructions

## [4.61.1]
### Fixed
- Added `UMLS` as an option of `Condition ID type` in ClinVar Variant downloaded files
- Missing value for `Condition ID type` in ClinVar Variant downloaded files
- Possibility to open, close or delete a ClinVar submission even if it doesn't have an associated name
- Save SV type, ref and alt n. copies to exported ClinVar files
- Inner and outer start and stop SV coordinates not exported in ClinVar files
- ClinVar submissions page crashing when SV files don't contain breakpoint exact coordinates
- Align OMIM diagnoses with delete diagnosis button on case page
- In ClinVar form, reset condition list and customize help when condition ID changes

## [4.61]
### Added
- Filter case list by cases with variants in ClinVar submission
- Filter case list by cases containing RNA-seq data - gene_fusion_reports and sample-level tracks (splice junctions and RNA coverage)
- Additional case category `Ignored`, to be used for cases that don't fall in the existing 'inactive', 'archived', 'solved', 'prioritized' categories
- Display number of cases shown / total number of cases available for each category on Cases page
- Moved buttons to modify case status from sidebar to main case page
- Link to Mutalyzer Normalizer tool on variant's transcripts overview to retrieve official HVGS descriptions
- Option to manually load RNA MULTIQC report using the command `scout load report -t multiqc_rna`
- Load RNA MULTIQC automatically for a case if config file contains the `multiqc_rna` key/value
- Instructions in admin-guide on how to load case reports via the command line
- Possibility to filter RD variants by a specific genotype call
- Distinct colors for different inheritance models on RD Variant page
- Gene panels PDF export with case variants hits by variant type
- A couple of additional README badges for GitHub stats
- Upload and display of pipeline reference info and executable version yaml files as custom reports
- Testing CLI on hasta in PR template
### Changed
- Instructions on how to call dibs on scout-stage server in pull request template
- Deprecated CLI commands `scout load <delivery_report, gene_fusion_report, coverage_qc_report, cnv_report>` to replace them with command `scout load report -t <report type>`
- Refactored code to display and download custom case reports
- Do not export `Assertion method` and `Assertion method citation` to ClinVar submission files according to changes to ClinVar's submission spreadsheet templates.
- Simplified code to create and download ClinVar CSV files
- Colorize inheritance models badges by category on VariantS page
- `Safe variants matching` badge more visible on case page
### Fixed
- Non-admin users saving institute settings would clear loqusdb instance selection
- Layout of variant position, cytoband and type in SV variant summary
- Broken `Build Status - GitHub badge` on GitHub README page
- Visibility of text on grey badges in gene panels PDF exports
- Labels for dashboard search controls
- Dark mode visibility for ClinVar submission
- Whitespaces on outdated panel in extent report

## [4.60]
### Added
- Mitochondrial deletion signatures (mitosign) can be uploaded and shown with mtDNA report
- A `Type of analysis` column on Causatives and Validated variants pages
- List of "safe" gene panels available for matching causatives and managed variants in institute settings, to avoid secondary findings
- `svdb_origin` as a synonym for `FOUND_IN` to complement `set` for variants found by all callers
### Changed
- Hide removed gene panels by default in panels page
- Removed option for filtering cancer SVs by Tumor and Normal alt AF
- Hide links to coverage report from case dynamic HPO panel if cancer analysis
- Remove rerun emails and redirect users to the analysis order portal instead
- Updated clinical SVs igv.js track (dbVar) and added example of external track from `https://trackhubregistry.org/`
- Rewrote the ClinVar export module to simplify and add one variant at the time
- ClinVar submissions with phenotype conditions from: [OMIM, MedGen, Orphanet, MeSH, HP, MONDO]
### Fixed
- If trying to load a badly formatted .tsv file an error message is displayed.
- Avoid showing case as rerun when first attempt at case upload failed
- Dynamic autocomplete search not working on phenomodels page
- Callers added to variant when loading case
- Now possible to update managed variant from file without deleting it first
- Missing preselected chromosome when editing a managed variant
- Preselected variant type and subtype when editing a managed variant
- Typo in dbVar ClinVar track, hg19


## [4.59]
### Added
- Button to go directly to HPO SV filter variantS page from case
- `Scout-REViewer-Service` integration - show `REViewer` picture if available
- Link to HPO panel coverage overview on Case page
- Specify a confidence threshold (green|amber|red) when loading PanelApp panels
- Functional annotations in variants lists exports (all variants)
- Cancer/Normal VAFs and COSMIC ids in in variants lists exports (cancer variants)
### Changed
- Better visualization of regional annotation for long lists of genes in large SVs in Variants tables
- Order of cells in variants tables
- More evident links to gene coverage from Variant page
- Gene panels sorted by display name in the entire Case page
- Round CADD and GnomAD values in variants export files
### Fixed
- HPO filter button on SV variantS page
- Spacing between region|function cells in SVs lists
- Labels on gene panel Chanjo report
- Fixed ambiguous duplicated response headers when requesting a BAM file from /static
- Visited color link on gene coverage button (Variant page)

## [4.58.1]
### Fixed
- Case search with search strings that contain characters that can be escaped

## [4.58]
### Added
- Documentation on how to create/update PanelApp panels
- Add filter by local observations (archive) to structural variants filters
- Add more splicing consequences to SO term definitions
- Search for a specific gene in all gene panels
- Institute settings option to force show all variants on VariantS page for all cases of an institute
- Filter cases by validation pending status
- Link to The Clinical Knowledgebase (CKB) (https://ckb.jax.org/) in cancer variant's page
### Fixed
- Added a not-authorized `auto-login` fixture according to changes in Flask-Login 0.6.2
- Renamed `cache_timeout` param name of flask.send_file function to `max_age` (Flask 2.2 compliant)
- Replaced deprecated `app.config["JSON_SORT_KEYS"]` with app.json.sort_keys in app settings
- Bug in gene variants page (All SNVs and INDELs) when variant gene doesn't have a hgnc id that is found in the database
- Broken export of causatives table
- Query for genes in build 38 on `Search SNVs and INDELs` page
- Prevent typing special characters `^<>?!=\/` in case search form
- Search matching causatives also among research variants in other cases
- Links to variants in Verified variants page
- Broken filter institute cases by pinned gene
- Better visualization of long lists of genes in large SVs on Causative and Verified Variants page
- Reintroduced missing button to export Causative variants
- Better linking and display of matching causatives and managed variants
- Reduced code complexity in `scout/parse/variant/variant.py`
- Reduced complexity of code in `scout/build/variant/variant.py`

### Changed
- State that loqusdb observation is in current case if observations count is one and no cases are shown
- Better pagination and number of variants returned by queries in `Search SNVs and INDELs` page
- Refactored and simplified code used for collecting gene variants for `Search SNVs and INDELs` page
- Fix sidebar panel icons in Case view
- Fix panel spacing in Case view
- Removed unused database `sanger_ordered` and `case_id,category,rank_score` indexes (variant collection)
- Verified variants displayed in a dedicated page reachable from institute sidebar
- Unified stats in dashboard page
- Improved gene info for large SVs and cancer SVs
- Remove the unused `variant.str_variant` endpoint from variant views
- Easier editing of HPO gene panel on case page
- Assign phenotype panel less cramped on Case page
- Causatives and Verified variants pages to use the same template macro
- Allow hyphens in panel names
- Reduce resolution of example images
- Remove some animations in web gui which where rendered slow


## [4.57.4]
### Fixed
- Parsing of variant.FORMAT "DR" key in parse variant file

## [4.57.3]
### Fixed
- Export of STR verified variants
- Do not download as verified variants first verified and then reset to not validated
- Avoid duplicated lines in downloaded verified variants reflecting changes in variant validation status

## [4.57.2]
### Fixed
- Export of verified variants when variant gene has no transcripts
- HTTP 500 when visiting a the details page for a cancer variant that had been ranked with genmod

## [4.57.1]
### Fixed
- Updating/replacing a gene panel from file with a corrupted or malformed file

## [4.57]
### Added
- Display last 50 or 500 events for a user in a timeline
- Show dismiss count from other cases on matching variantS
- Save Beacon-related events in events collection
- Institute settings allow saving multiple loqusdb instances for one institute
- Display stats from multiple instances of loqusdb on variant page
- Display date and frequency of obs derived from count of local archive observations from MIP11 (requires fix in MIP)
### Changed
- Prior ACMG classifications view is no longer limited by pathogenicity
### Fixed
- Visibility of Sanger ordered badge on case page, light mode
- Some of the DataTables tables (Phenotypes and Diagnoses pages) got a bit dark in dark mode
- Remove all redundancies when displaying timeline events (some events are saved both as case-related and variant-related)
- Missing link in saved MatchMaker-related events
- Genes with mixed case gene symbols missing in PanelApp panels
- Alignment of elements on the Beacon submission modal window
- Locus info links from STR variantS page open in new browser tabs

## [4.56]
### Added
- Test for PanelApp panels loading
- `panel-umi` tag option when loading cancer analyses
### Changed
- Black text to make comments more visible in dark mode
- Loading PanelApp panels replaces pre-existing panels with same version
- Removed sidebar from Causatives page - navigation is available on the top bar for now
- Create ClinVar submissions from pinned variants list in case page
- Select which pinned variants will be included in ClinVar submission documents
### Fixed
- Remove a:visited css style from all buttons
- Update of HPO terms via command line
- Background color of `MIXED` and `PANEL-UMI` sequencing types on cases page
- Fixed regex error when searching for cases with query ending with `\ `
- Gene symbols on Causatives page lighter in dark mode
- SpliceAI tooltip of multigene variants

## [4.55]
### Changed
- Represent different tumor samples as vials in cases page
- Option to force-update the OMIM panel
### Fixed
- Low tumor purity badge alignment in cancer samples table on cancer case view
- VariantS comment popovers reactivate on hover
- Updating database genes in build 37
- ACMG classification summary hidden by sticky navbar
- Logo backgrounds fixed to white on welcome page
- Visited links turn purple again
- Style of link buttons and dropdown menus
- Update KUH and GMS logos
- Link color for Managed variants

## [4.54]
### Added
- Dark mode, using browser/OS media preference
- Allow marking case as solved without defining causative variants
- Admin users can create missing beacon datasets from the institute's settings page
- GenCC links on gene and variant pages
- Deprecation warnings when launching the app using a .yaml config file or loading cases using .ped files
### Changed
- Improved HTML syntax in case report template
- Modified message displayed when variant rank stats could not be calculated
- Expanded instructions on how to test on CG development server (cg-vm1)
- Added more somatic variant callers (Balsamic v9 SNV, develop SV)
### Fixed
- Remove load demo case command from docker-compose.yml
- Text elements being split across pages in PDF reports
- Made login password field of type `password` in LDAP login form
- Gene panels HTML select in institute's settings page
- Bootstrap upgraded to version 5
- Fix some Sourcery and SonarCloud suggestions
- Escape special characters in case search on institute and dashboard pages
- Broken case PDF reports when no Madeline pedigree image can be created
- Removed text-white links style that were invisible in new pages style
- Variants pagination after pressing "Filter variants" or "Clinical filter"
- Layout of buttons Matchmaker submission panel (case page)
- Removing cases from Matchmaker (simplified code and fixed functionality)
- Reintroduce check for missing alignment files purged from server

## [4.53]
### Added
### Changed
- Point Alamut API key docs link to new API version
- Parse dbSNP id from ID only if it says "rs", else use VEP CSQ fields
- Removed MarkupSafe from the dependencies
### Fixed
- Reintroduced loading of SVs for demo case 643595
- Successful parse of FOUND_IN should avoid GATK caller default
- All vulnerabilities flagged by SonarCloud

## [4.52]
### Added
- Demo cancer case gets loaded together with demo RD case in demo instance
- Parse REVEL_score alongside REVEL_rankscore from csq field and display it on SNV variant page
- Rank score results now show the ranking range
- cDNA and protein changes displayed on institute causatives pages
- Optional SESSION_TIMEOUT_MINUTES configuration in app config files
- Script to convert old OMIM case format (list of integers) to new format (list of dictionaries)
- Additional check for user logged in status before serving alignment files
- Download .cgh files from cancer samples table on cancer case page
- Number of documents and date of last update on genes page
### Changed
- Verify user before redirecting to IGV alignments and sashimi plots
- Build case IGV tracks starting from case and variant objects instead of passing all params in a form
- Unfreeze Werkzeug lib since Flask_login v.0.6 with bugfix has been released
- Sort gene panels by name (panelS and variant page)
- Removed unused `server.blueprints.alignviewers.unindexed_remote_static` endpoint
- User sessions to check files served by `server.blueprints.alignviewers.remote_static` endpoint
- Moved Beacon-related functions to a dedicated app extension
- Audit Filter now also loads filter displaying the variants for it
### Fixed
- Handle `attachment_filename` parameter renamed to `download_name` when Flask 2.2 will be released
- Removed cursor timeout param in cases find adapter function to avoid many code warnings
- Removed stream argument deprecation warning in tests
- Handle `no intervals found` warning in load_region test
- Beacon remove variants
- Protect remote_cors function in alignviewers view from Server-Side Request Forgery (SSRF)
- Check creation date of last document in gene collection to display when genes collection was updated last

## [4.51]
### Added
- Config file containing codecov settings for pull requests
- Add an IGV.js direct link button from case page
- Security policy file
- Hide/shade compound variants based on rank score on variantS from filter
- Chromograph legend documentation direct link
### Changed
- Updated deprecated Codecov GitHub action to v.2
- Simplified code of scout/adapter/mongo/variant
- Update IGV.js to v2.11.2
- Show summary number of variant gene panels on general report if more than 3
### Fixed
- Marrvel link for variants in genome build 38 (using liftover to build 37)
- Remove flags from codecov config file
- Fixed filter bug with high negative SPIDEX scores
- Renamed IARC TP53 button to to `TP53 Database`, modified also link since IARC has been moved to the US NCI: `https://tp53.isb-cgc.org/`
- Parsing new format of OMIM case info when exporting patients to Matchmaker
- Remove flask-debugtoolbar lib dependency that is using deprecated code and causes app to crash after new release of Jinja2 (3.1)
- Variant page crashing for cases with old OMIM terms structure (a list of integers instead of dictionary)
- Variant page crashing when creating MARRVEL link for cases with no genome build
- SpliceAI documentation link
- Fix deprecated `safe_str_cmp` import from `werkzeug.security` by freezing Werkzeug lib to v2.0 until Flask_login v.0.6 with bugfix is released
- List gene names densely in general report for SVs that contain more than 3 genes
- Show transcript ids on refseq genes on hg19 in IGV.js, using refgene source
- Display correct number of genes in general report for SVs that contain more than 32 genes
- Broken Google login after new major release of `lepture/authlib`
- Fix frequency and callers display on case general report

## [4.50.1]
### Fixed
- Show matching causative STR_repid for legacy str variants (pre Stranger hgnc_id)

## [4.50]
### Added
- Individual-specific OMIM terms
- OMIM disease descriptions in ClinVar submission form
- Add a toggle for melter rerun monitoring of cases
- Add a config option to show the rerun monitoring toggle
- Add a cli option to export cases with rerun monitoring enabled
- Add a link to STRipy for STR variants; shallow for ARX and HOXA13
- Hide by default variants only present in unaffected individuals in variants filters
- OMIM terms in general case report
- Individual-level info on OMIM and HPO terms in general case report
- PanelApp gene link among the external links on variant page
- Dashboard case filters fields help
- Filter cases by OMIM terms in cases and dashboard pages
### Fixed
- A malformed panel id request would crash with exception: now gives user warning flash with redirect
- Link to HPO resource file hosted on `http://purl.obolibrary.org`
- Gene search form when gene exists only in build 38
- Fixed odd redirect error and poor error message on missing column for gene panel csv upload
- Typo in parse variant transcripts function
- Modified keys name used to parse local observations (archived) frequencies to reflect change in MIP keys naming
- Better error handling for partly broken/timed out chanjo reports
- Broken javascript code when case Chromograph data is malformed
- Broader space for case synopsis in general report
- Show partial causatives on causatives and matching causatives panels
- Partial causative assignment in cases with no OMIM or HPO terms
- Partial causative OMIM select options in variant page
### Changed
- Slightly smaller and improved layout of content in case PDF report
- Relabel more cancer variant pages somatic for navigation
- Unify caseS nav links
- Removed unused `add_compounds` param from variant controllers function
- Changed default hg19 genome for IGV.js to legacy hg19_1kg_decoy to fix a few problematic loci
- Reduce code complexity (parse/ensembl.py)
- Silence certain fields in ClinVar export if prioritised ones exist (chrom-start-end if hgvs exist)
- Made phenotype non-mandatory when marking a variant as partial causative
- Only one phenotype condition type (OMIM or HPO) per variant is used in ClinVar submissions
- ClinVar submission variant condition prefers OMIM over HPO if available
- Use lighter version of gene objects in Omim MongoDB adapter, panels controllers, panels views and institute controllers
- Gene-variants table size is now adaptive
- Remove unused file upload on gene-variants page

## [4.49]
### Fixed
- Pydantic model types for genome_build, madeline_info, peddy_ped_check and peddy_sex_check, rank_model_version and sv_rank_model_version
- Replace `MatchMaker` with `Matchmaker` in all places visible by a user
- Save diagnosis labels along with OMIM terms in Matchmaker Exchange submission objects
- `libegl-mesa0_21.0.3-0ubuntu0.3~20.04.5_amd64.deb` lib not found by GitHub actions Docker build
- Remove unused `chromograph_image_files` and `chromograph_prefixes` keys saved when creating or updating an RD case
- Search managed variants by description and with ignore case
### Changed
- Introduced page margins on exported PDF reports
- Smaller gene fonts in downloaded HPO genes PDF reports
- Reintroduced gene coverage data in the PDF-exported general report of rare-disease cases
- Check for existence of case report files before creating sidebar links
- Better description of HPO and OMIM terms for patients submitted to Matchmaker Exchange
- Remove null non-mandatory key/values when updating a case
- Freeze WTForms<3 due to several form input rendering changes

## [4.48.1]
### Fixed
- General case PDF report for recent cases with no pedigree

## [4.48]
### Added
- Option to cancel a request for research variants in case page
### Changed
- Update igv.js to v2.10.5
- Updated example of a case delivery report
- Unfreeze cyvcf2
- Builder images used in Scout Dockerfiles
- Crash report email subject gives host name
- Export general case report to PDF using PDFKit instead of WeasyPrint
- Do not include coverage report in PDF case report since they might have different orientation
- Export cancer cases's "Coverage and QC report" to PDF using PDFKit instead of Weasyprint
- Updated cancer "Coverage and QC report" example
- Keep portrait orientation in PDF delivery report
- Export delivery report to PDF using PDFKit instead of Weasyprint
- PDF export of clinical and research HPO panels using PDFKit instead of Weasyprint
- Export gene panel report to PDF using PDFKit
- Removed WeasyPrint lib dependency

### Fixed
- Reintroduced missing links to Swegen and Beacon and dbSNP in RD variant page, summary section
- Demo delivery report orientation to fit new columns
- Missing delivery report in demo case
- Cast MNVs to SNV for test
- Export verified variants from all institutes when user is admin
- Cancer coverage and QC report not found for demo cancer case
- Pull request template instructions on how to deploy to test server
- PDF Delivery report not showing Swedac logo
- Fix code typos
- Disable codefactor raised by ESLint for javascript functions located on another file
- Loading spinner stuck after downloading a PDF gene panel report
- IGV browser crashing when file system with alignment files is not mounted

## [4.47]
### Added
- Added CADD, GnomAD and genotype calls to variantS export
### Changed
- Pull request template, to illustrate how to deploy pull request branches on cg-vm1 stage server
### Fixed
- Compiled Docker image contains a patched version (v4.9) of chanjo-report

## [4.46.1]
### Fixed
- Downloading of files generated within the app container (MT-report, verified variants, pedigrees, ..)

## [4.46]
### Added
- Created a Dockefile to be used to serve the dockerized app in production
- Modified the code to collect database params specified as env vars
- Created a GitHub action that pushes the Dockerfile-server image to Docker Hub (scout-server-stage) every time a PR is opened
- Created a GitHub action that pushes the Dockerfile-server image to Docker Hub (scout-server) every time a new release is created
- Reassign MatchMaker Exchange submission to another user when a Scout user is deleted
- Expose public API JSON gene panels endpoint, primarily to enable automated rerun checking for updates
- Add utils for dictionary type
- Filter institute cases using multiple HPO terms
- Vulture GitHub action to identify and remove unused variables and imports
### Changed
- Updated the python config file documentation in admin guide
- Case configuration parsing now uses Pydantic for improved typechecking and config handling
- Removed test matrices to speed up automatic testing of PRs
- Switch from Coveralls to Codecov to handle CI test coverage
- Speed-up CI tests by caching installation of libs and splitting tests into randomized groups using pytest-test-groups
- Improved LDAP login documentation
- Use lib flask-ldapconn instead of flask_ldap3_login> to handle ldap authentication
- Updated Managed variant documentation in user guide
- Fix and simplify creating and editing of gene panels
- Simplified gene variants search code
- Increased the height of the genes track in the IGV viewer
### Fixed
- Validate uploaded managed variant file lines, warning the user.
- Exporting validated variants with missing "genes" database key
- No results returned when searching for gene variants using a phenotype term
- Variants filtering by gene symbols file
- Make gene HGNC symbols field mandatory in gene variants page and run search only on form submit
- Make sure collaborator gene variants are still visible, even if HPO filter is used

## [4.45]
### Added
### Changed
- Start Scout also when loqusdbapi is not reachable
- Clearer definition of manual standard and custom inheritance models in gene panels
- Allow searching multiple chromosomes in filters
### Fixed
- Gene panel crashing on edit action

## [4.44]
### Added
### Changed
- Display Gene track beneath each sample track when displaying splice junctions in igv browser
- Check outdated gene symbols and update with aliases for both RD and cancer variantS
### Fixed
- Added query input check and fixed the Genes API endpoint to return a json formatted error when request is malformed
- Typo in ACMG BP6 tooltip

## [4.43.1]
### Added
- Added database index for OMIM disease term genes
### Changed
### Fixed
- Do not drop HPO terms collection when updating HPO terms via the command line
- Do not drop disease (OMIM) terms collection when updating diseases via the command line

## [4.43]
### Added
- Specify which collection(s) update/build indexes for
### Fixed
- Do not drop genes and transcripts collections when updating genes via the command line

## [4.42.1]
### Added
### Changed
### Fixed
- Freeze PyMongo lib to version<4.0 to keep supporting previous MongoDB versions
- Speed up gene panels creation and update by collecting only light gene info from database
- Avoid case page crash on Phenomizer queries timeout

## [4.42]
### Added
- Choose custom pinned variants to submit to MatchMaker Exchange
- Submit structural variant as genes to the MatchMaker Exchange
- Added function for maintainers and admins to remove gene panels
- Admins can restore deleted gene panels
- A development docker-compose file illustrating the scout/chanjo-report integration
- Show AD on variants view for cancer SV (tumor and normal)
- Cancer SV variants filter AD, AF (tumor and normal)
- Hiding the variants score column also from cancer SVs, as for the SNVs
### Changed
- Enforce same case _id and display_name when updating a case
- Enforce same individual ids, display names and affected status when updating a case
- Improved documentation for connecting to loqusdb instances (including loqusdbapi)
- Display and download HPO gene panels' gene symbols in italics
- A faster-built and lighter Docker image
- Reduce complexity of `panels` endpoint moving some code to the panels controllers
- Update requirements to use flask-ldap3-login>=0.9.17 instead of freezing WTForm
### Fixed
- Use of deprecated TextField after the upgrade of WTF to v3.0
- Freeze to WTForms to version < 3
- Remove the extra files (bed files and madeline.svg) introduced by mistake
- Cli command loading demo data in docker-compose when case custom images exist and is None
- Increased MongoDB connection serverSelectionTimeoutMS parameter to 30K (default value according to MongoDB documentation)
- Better differentiate old obs counts 0 vs N/A
- Broken cancer variants page when default gene panel was deleted
- Typo in tx_overview function in variant controllers file
- Fixed loqusdbapi SV search URL
- SV variants filtering using Decipher criterion
- Removing old gene panels that don't contain the `maintainer` key.

## [4.41.1]
### Fixed
- General reports crash for variant annotations with same variant on other cases

## [4.41]
### Added
- Extended the instructions for running the Scout Docker image (web app and cli).
- Enabled inclusion of custom images to STR variant view
### Fixed
- General case report sorting comments for variants with None genetic models
- Do not crash but redirect to variants page with error when a variant is not found for a case
- UCSC links coordinates for SV variants with start chromosome different than end chromosome
- Human readable variants name in case page for variants having start chromosome different from end chromosome
- Avoid always loading all transcripts when checking gene symbol: introduce gene captions
- Slow queries for evaluated variants on e.g. case page - use events instead
### Changed
- Rearrange variant page again, moving severity predictions down.
- More reactive layout width steps on variant page

## [4.40.1]
### Added
### Fixed
- Variants dismissed with inconsistent inheritance pattern can again be shown in general case report
- General report page for variants with genes=None
- General report crashing when variants have no panels
- Added other missing keys to case and variant dictionaries passed to general report
### Changed

## [4.40]
### Added
- A .cff citation file
- Phenotype search API endpoint
- Added pagination to phenotype API
- Extend case search to include internal MongoDB id
- Support for connecting to a MongoDB replica set (.py config files)
- Support for connecting to a MongoDB replica set (.yaml config files)
### Fixed
- Command to load the OMIM gene panel (`scout load panel --omim`)
- Unify style of pinned and causative variants' badges on case page
- Removed automatic spaces after punctuation in comments
- Remove the hardcoded number of total individuals from the variant's old observations panel
- Send delete requests to a connected Beacon using the DELETE method
- Layout of the SNV and SV variant page - move frequency up
### Changed
- Stop updating database indexes after loading exons via command line
- Display validation status badge also for not Sanger-sequenced variants
- Moved Frequencies, Severity and Local observations panels up in RD variants page
- Enabled Flask CORS to communicate CORS status to js apps
- Moved the code preparing the transcripts overview to the backend
- Refactored and filtered json data used in general case report
- Changed the database used in docker-compose file to use the official MongoDB v4.4 image
- Modified the Python (3.6, 3.8) and MongoDB (3.2, 4.4, 5.0) versions used in testing matrices (GitHub actions)
- Capitalize case search terms on institute and dashboard pages


## [4.39]
### Added
- COSMIC IDs collected from CSQ field named `COSMIC`
### Fixed
- Link to other causative variants on variant page
- Allow multiple COSMIC links for a cancer variant
- Fix floating text in severity box #2808
- Fixed MitoMap and HmtVar links for hg38 cases
- Do not open new browser tabs when downloading files
- Selectable IGV tracks on variant page
- Missing splice junctions button on variant page
- Refactor variantS representative gene selection, and use it also for cancer variant summary
### Changed
- Improve Javascript performance for displaying Chromograph images
- Make ClinVar classification more evident in cancer variant page

## [4.38]
### Added
- Option to hide Alamut button in the app config file
### Fixed
- Library deprecation warning fixed (insert is deprecated. Use insert_one or insert_many instead)
- Update genes command will not trigger an update of database indices any more
- Missing resources in temporary downloading directory when updating genes using the command line
- Restore previous variant ACMG classification in a scrollable div
- Loading spinner not stopping after downloading PDF case reports and variant list export
- Add extra Alamut links higher up on variant pages
- Improve UX for phenotypes in case page
- Filter and export of STR variants
- Update look of variants page navigation buttons
### Changed

## [4.37]
### Added
- Highlight and show version number for RefSeq MANE transcripts.
- Added integration to a rerunner service for toggling reanalysis with updated pedigree information
- SpliceAI display and parsing from VEP CSQ
- Display matching tiered variants for cancer variants
- Display a loading icon (spinner) until the page loads completely
- Display filter badges in cancer variants list
- Update genes from pre-downloaded file resources
- On login, OS, browser version and screen size are saved anonymously to understand how users are using Scout
- API returning institutes data for a given user: `/api/v1/institutes`
- API returning case data for a given institute: `/api/v1/institutes/<institute_id>/cases`
- Added GMS and Lund university hospital logos to login page
- Made display of Swedac logo configurable
- Support for displaying custom images in case view
- Individual-specific HPO terms
- Optional alamut_key in institute settings for Alamut Plus software
- Case report API endpoint
- Tooltip in case explaining that genes with genome build different than case genome build will not be added to dynamic HPO panel.
- Add DeepVariant as a caller
### Fixed
- Updated IGV to v2.8.5 to solve missing gene labels on some zoom levels
- Demo cancer case config file to load somatic SNVs and SVs only.
- Expand list of refseq trancripts in ClinVar submission form
- Renamed `All SNVs and INDELs` institute sidebar element to `Search SNVs and INDELs` and fixed its style.
- Add missing parameters to case load-config documentation
- Allow creating/editing gene panels and dynamic gene panels with genes present in genome build 38
- Bugfix broken Pytests
- Bulk dismissing variants error due to key conversion from string to integer
- Fix typo in index documentation
- Fixed crash in institute settings page if "collaborators" key is not set in database
- Don't stop Scout execution if LoqusDB call fails and print stacktrace to log
- Bug when case contains custom images with value `None`
- Bug introduced when fixing another bug in Scout-LoqusDB interaction
- Loading of OMIM diagnoses in Scout demo instance
- Remove the docker-compose with chanjo integration because it doesn't work yet.
- Fixed standard docker-compose with scout demo data and database
- Clinical variant assessments not present for pinned and causative variants on case page.
- MatchMaker matching one node at the time only
- Remove link from previously tiered variants badge in cancer variants page
- Typo in gene cell on cancer variants page
- Managed variants filter form
### Changed
- Better naming for variants buttons on cancer track (somatic, germline). Also show cancer research button if available.
- Load case with missing panels in config files, but show warning.
- Changing the (Female, Male) symbols to (F/M) letters in individuals_table and case-sma.
- Print stacktrace if case load command fails
- Added sort icon and a pointer to the cursor to all tables with sortable fields
- Moved variant, gene and panel info from the basic pane to summary panel for all variants.
- Renamed `Basics` panel to `Classify` on variant page.
- Revamped `Basics` panel to a panel dedicated to classify variants
- Revamped the summary panel to be more compact.
- Added dedicated template for cancer variants
- Removed Gene models, Gene annotations and Conservation panels for cancer variants
- Reorganized the orders of panels for variant and cancer variant views
- Added dedicated variant quality panel and removed relevant panes
- A more compact case page
- Removed OMIM genes panel
- Make genes panel, pinned variants panel, causative variants panel and ClinVar panel scrollable on case page
- Update to Scilifelab's 2020 logo
- Update Gens URL to support Gens v2.0 format
- Refactor tests for parsing case configurations
- Updated links to HPO downloadable resources
- Managed variants filtering defaults to all variant categories
- Changing the (Kind) drop-down according to (Category) drop-down in Managed variant add variant
- Moved Gens button to individuals table
- Check resource files availability before starting updating OMIM diagnoses
- Fix typo in `SHOW_OBSERVED_VARIANT_ARCHIVE` config param

## [4.36]
### Added
- Parse and save splice junction tracks from case config file
- Tooltip in observations panel, explaining that case variants with no link might be old variants, not uploaded after a case rerun
### Fixed
- Warning on overwriting variants with same position was no longer shown
- Increase the height of the dropdowns to 425px
- More indices for the case table as it grows, specifically for causatives queries
- Splice junction tracks not centered over variant genes
- Total number of research variants count
- Update variants stats in case documents every time new variants are loaded
- Bug in flashing warning messages when filtering variants
### Changed
- Clearer warning messages for genes and gene/gene-panels searches in variants filters

## [4.35]
### Added
- A new index for hgnc_symbol in the hgnc_gene collection
- A Pedigree panel in STR page
- Display Tier I and II variants in case view causatives card for cancer cases
### Fixed
- Send partial file data to igv.js when visualizing sashimi plots with splice junction tracks
- Research variants filtering by gene
- Do not attempt to populate annotations for not loaded pinned/causatives
- Add max-height to all dropdowns in filters
### Changed
- Switch off non-clinical gene warnings when filtering research variants
- Don't display OMIM disease card in case view for cancer cases
- Refactored Individuals and Causative card in case view for cancer cases
- Update and style STR case report

## [4.34]
### Added
- Saved filter lock and unlock
- Filters can optionally be marked audited, logging the filter name, user and date on the case events and general report.
- Added `ClinVar hits` and `Cosmic hits` in cancer SNVs filters
- Added `ClinVar hits` to variants filter (rare disease track)
- Load cancer demo case in docker-compose files (default and demo file)
- Inclusive-language check using [woke](https://github.com/get-woke/woke) github action
- Add link to HmtVar for mitochondrial variants (if VCF is annotated with HmtNote)
- Grey background for dismissed compounds in variants list and variant page
- Pin badge for pinned compounds in variants list and variant page
- Support LoqusDB REST API queries
- Add a docker-compose-matchmaker under scout/containers/development to test matchmaker locally
- Script to investigate consequences of symbol search bug
- Added GATK to list of SV and cancer SV callers
### Fixed
- Make MitoMap link work for hg38 again
- Export Variants feature crashing when one of the variants has no primary transcripts
- Redirect to last visited variantS page when dismissing variants from variants list
- Improved matching of SVs Loqus occurrences in other cases
- Remove padding from the list inside (Matching causatives from other cases) panel
- Pass None to get_app function in CLI base since passing script_info to app factory functions was deprecated in Flask 2.0
- Fixed failing tests due to Flask update to version 2.0
- Speed up user events view
- Causative view sort out of memory error
- Use hgnc_id for gene filter query
- Typo in case controllers displaying an error every time a patient is matched against external MatchMaker nodes
- Do not crash while attempting an update for variant documents that are too big (> 16 MB)
- Old STR causatives (and other variants) may not have HGNC symbols - fix sort lambda
- Check if gene_obj has primary_transcript before trying to access it
- Warn if a gene manually searched is in a clinical panel with an outdated name when filtering variants
- ChrPos split js not needed on STR page yet
### Changed
- Remove parsing of case `genome_version`, since it's not used anywhere downstream
- Introduce deprecation warning for Loqus configs that are not dictionaries
- SV clinical filter no longer filters out sub 100 nt variants
- Count cases in LoqusDB by variant type
- Commit pulse repo badge temporarily set to weekly
- Sort ClinVar submissions objects by ascending "Last evaluated" date
- Refactored the MatchMaker integration as an extension
- Replaced some sensitive words as suggested by woke linter
- Documentation for load-configuration rewritten.
- Add styles to MatchMaker matches table
- More detailed info on the data shared in MatchMaker submission form

## [4.33.1]
### Fixed
- Include markdown for release autodeploy docs
- Use standard inheritance model in ClinVar (https://ftp.ncbi.nlm.nih.gov/pub/GTR/standard_terms/Mode_of_inheritance.txt)
- Fix issue crash with variants that have been unflagged causative not being available in other causatives
### Added
### Changed

## [4.33]
### Fixed
- Command line crashing when updating an individual not found in database
- Dashboard page crashing when filters return no data
- Cancer variants filter by chromosome
- /api/v1/genes now searches for genes in all genome builds by default
- Upgraded igv.js to version 2.8.1 (Fixed Unparsable bed record error)
### Added
- Autodeploy docs on release
- Documentation for updating case individuals tracks
- Filter cases and dashboard stats by analysis track
### Changed
- Changed from deprecated db update method
- Pre-selected fields to run queries with in dashboard page
- Do not filter by any institute when first accessing the dashboard
- Removed OMIM panel in case view for cancer cases
- Display Tier I and II variants in case view causatives panel for cancer cases
- Refactored Individuals and Causative panels in case view for cancer cases

## [4.32.1]
### Fixed
- iSort lint check only
### Changed
- Institute cases page crashing when a case has track:Null
### Added

## [4.32]
### Added
- Load and show MITOMAP associated diseases from VCF (INFO field: MitomapAssociatedDiseases, via HmtNote)
- Show variant allele frequencies for mitochondrial variants (GRCh38 cases)
- Extend "public" json API with diseases (OMIM) and phenotypes (HPO)
- HPO gene list download now has option for clinical and non-clinical genes
- Display gene splice junctions data in sashimi plots
- Update case individuals with splice junctions tracks
- Simple Docker compose for development with local build
- Make Phenomodels subpanels collapsible
- User side documentation of cytogenomics features (Gens, Chromograph, vcf2cytosure, rhocall)
- iSort GitHub Action
- Support LoqusDB REST API queries
### Fixed
- Show other causative once, even if several events point to it
- Filtering variants by mitochondrial chromosome for cases with genome build=38
- HPO gene search button triggers any warnings for clinical / non-existing genes also on first search
- Fixed a bug in variants pages caused by MT variants without alt_frequency
- Tests for CADD score parsing function
- Fixed the look of IGV settings on SNV variant page
- Cases analyzed once shown as `rerun`
- Missing case track on case re-upload
- Fixed severity rank for SO term "regulatory region ablation"
### Changed
- Refactor according to CodeFactor - mostly reuse of duplicated code
- Phenomodels language adjustment
- Open variants in a new window (from variants page)
- Open overlapping and compound variants in a new window (from variant page)
- gnomAD link points to gnomAD v.3 (build GRCh38) for mitochondrial variants.
- Display only number of affected genes for dismissed SVs in general report
- Chromosome build check when populating the variants filter chromosome selection
- Display mitochondrial and rare diseases coverage report in cases with missing 'rare' track

## [4.31.1]
### Added
### Changed
- Remove mitochondrial and coverage report from cancer cases sidebar
### Fixed
- ClinVar page when dbSNP id is None

## [4.31]
### Added
- gnomAD annotation field in admin guide
- Export also dynamic panel genes not associated to an HPO term when downloading the HPO panel
- Primary HGNC transcript info in variant export files
- Show variant quality (QUAL field from vcf) in the variant summary
- Load/update PDF gene fusion reports (clinical and research) generated with Arriba
- Support new MANE annotations from VEP (both MANE Select and MANE Plus Clinical)
- Display on case activity the event of a user resetting all dismissed variants
- Support gnomAD population frequencies for mitochondrial variants
- Anchor links in Casedata ClinVar panels to redirect after renaming individuals
### Fixed
- Replace old docs link www.clinicalgenomics.se/scout with new https://clinical-genomics.github.io/scout
- Page formatting issues whenever case and variant comments contain extremely long strings with no spaces
- Chromograph images can be one column and have scrollbar. Removed legacy code.
- Column labels for ClinVar case submission
- Page crashing looking for LoqusDB observation when variant doesn't exist
- Missing inheritance models and custom inheritance models on newly created gene panels
- Accept only numbers in managed variants filter as position and end coordinates
- SNP id format and links in Variant page, ClinVar submission form and general report
- Case groups tooltip triggered only when mouse is on the panel header
- Loadable filters displayed in alphabetical order on variants page
### Changed
- A more compact case groups panel
- Added landscape orientation CSS style to cancer coverage and QC demo report
- Improve user documentation to create and save new gene panels
- Removed option to use space as separator when uploading gene panels
- Separating the columns of standard and custom inheritance models in gene panels
- Improved ClinVar instructions for users using non-English Excel

## [4.30.2]
### Added
### Fixed
- Use VEP RefSeq ID if RefSeq list is empty in RefSeq transcripts overview
- Bug creating variant links for variants with no end_chrom
### Changed

## [4.30.1]
### Added
### Fixed
- Cryptography dependency fixed to use version < 3.4
### Changed

## [4.30]
### Added
- Introduced a `reset dismiss variant` verb
- Button to reset all dismissed variants for a case
- Add black border to Chromograph ideograms
- Show ClinVar annotations on variantS page
- Added integration with GENS, copy number visualization tool
- Added a VUS label to the manual classification variant tags
- Add additional information to SNV verification emails
- Tooltips documenting manual annotations from default panels
- Case groups now show bam files from all cases on align view
### Fixed
- Center initial igv view on variant start with SNV/indels
- Don't set initial igv view to negative coordinates
- Display of GQ for SV and STR
- Parsing of AD and related info for STRs
- LoqusDB field in institute settings accepts only existing Loqus instances
- Fix DECIPHER link to work after DECIPHER migrated to GRCh38
- Removed visibility window param from igv.js genes track
- Updated HPO download URL
- Patch HPO download test correctly
- Reference size on STR hover not needed (also wrong)
- Introduced genome build check (allowed values: 37, 38, "37", "38") on case load
- Improve case searching by assignee full name
- Populating the LoqusDB select in institute settings
### Changed
- Cancer variants table header (pop freq etc)
- Only admin users can modify LoqusDB instance in Institute settings
- Style of case synopsis, variants and case comments
- Switched to igv.js 2.7.5
- Do not choke if case is missing research variants when research requested
- Count cases in LoqusDB by variant type
- Introduce deprecation warning for Loqus configs that are not dictionaries
- Improve create new gene panel form validation
- Make XM- transcripts less visible if they don't overlap with transcript refseq_id in variant page
- Color of gene panels and comments panels on cases and variant pages
- Do not choke if case is missing research variants when reserch requested

## [4.29.1]
### Added
### Fixed
- Always load STR variants regardless of RankScore threshold (hotfix)
### Changed

## [4.29]
### Added
- Added a page about migrating potentially breaking changes to the documentation
- markdown_include in development requirements file
- STR variants filter
- Display source, Z-score, inheritance pattern for STR annotations from Stranger (>0.6.1) if available
- Coverage and quality report to cancer view
### Fixed
- ACMG classification page crashing when trying to visualize a classification that was removed
- Pretty print HGVS on gene variants (URL-decode VEP)
- Broken or missing link in the documentation
- Multiple gene names in ClinVar submission form
- Inheritance model select field in ClinVar submission
- IGV.js >2.7.0 has an issue with the gene track zoom levels - temp freeze at 2.7.0
- Revert CORS-anywhere and introduce a local http proxy for cloud tracks
### Changed

## [4.28]
### Added
- Chromograph integration for displaying PNGs in case-page
- Add VAF to cancer case general report, and remove some of its unused fields
- Variants filter compatible with genome browser location strings
- Support for custom public igv tracks stored on the cloud
- Add tests to increase testing coverage
- Update case variants count after deleting variants
- Update IGV.js to latest (v2.7.4)
- Bypass igv.js CORS check using `https://github.com/Rob--W/cors-anywhere`
- Documentation on default and custom IGV.js tracks (admin docs)
- Lock phenomodels so they're editable by admins only
- Small case group assessment sharing
- Tutorial and files for deploying app on containers (Kubernetes pods)
- Canonical transcript and protein change of canonical transcript in exported variants excel sheet
- Support for Font Awesome version 6
- Submit to Beacon from case page sidebar
- Hide dismissed variants in variants pages and variants export function
- Systemd service files and instruction to deploy Scout using podman
### Fixed
- Bugfix: unused `chromgraph_prefix |tojson` removed
- Freeze coloredlogs temporarily
- Marrvel link
- Don't show TP53 link for silent or synonymous changes
- OMIM gene field accepts any custom number as OMIM gene
- Fix Pytest single quote vs double quote string
- Bug in gene variants search by similar cases and no similar case is found
- Delete unused file `userpanel.py`
- Primary transcripts in variant overview and general report
- Google OAuth2 login setup in README file
- Redirect to 'missing file'-icon if configured Chromograph file is missing
- Javascript error in case page
- Fix compound matching during variant loading for hg38
- Cancer variants view containing variants dismissed with cancer-specific reasons
- Zoom to SV variant length was missing IGV contig select
- Tooltips on case page when case has no default gene panels
### Changed
- Save case variants count in case document and not in sessions
- Style of gene panels multiselect on case page
- Collapse/expand main HPO checkboxes in phenomodel preview
- Replaced GQ (Genotype quality) with VAF (Variant allele frequency) in cancer variants GT table
- Allow loading of cancer cases with no tumor_purity field
- Truncate cDNA and protein changes in case report if longer than 20 characters


## [4.27]
### Added
- Exclude one or more variant categories when running variants delete command
### Fixed
### Changed

## [4.26.1]
### Added
### Fixed
- Links with 1-letter aa codes crash on frameshift etc
### Changed

## [4.26]
### Added
- Extend the delete variants command to print analysis date, track, institute, status and research status
- Delete variants by type of analysis (wgs|wes|panel)
- Links to cBioPortal, MutanTP53, IARC TP53, OncoKB, MyCancerGenome, CIViC
### Fixed
- Deleted variants count
### Changed
- Print output of variants delete command as a tab separated table

## [4.25]
### Added
- Command line function to remove variants from one or all cases
### Fixed
- Parse SMN None calls to None rather than False

## [4.24.1]
### Fixed
- Install requirements.txt via setup file

## [4.24]
### Added
- Institute-level phenotype models with sub-panels containing HPO and OMIM terms
- Runnable Docker demo
- Docker image build and push github action
- Makefile with shortcuts to docker commands
- Parse and save synopsis, phenotype and cohort terms from config files upon case upload
### Fixed
- Update dismissed variant status when variant dismissed key is missing
- Breakpoint two IGV button now shows correct chromosome when different from bp1
- Missing font lib in Docker image causing the PDF report download page to crash
- Sentieon Manta calls lack Somaticscore - load anyway
- ClinVar submissions crashing due to pinned variants that are not loaded
- Point ExAC pLI score to new gnomad server address
- Bug uploading cases missing phenotype terms in config file
- STRs loaded but not shown on browser page
- Bug when using adapter.variant.get_causatives with case_id without causatives
- Problem with fetching "solved" from scout export cases cli
- Better serialising of datetime and bson.ObjectId
- Added `volumes` folder to .gitignore
### Changed
- Make matching causative and managed variants foldable on case page
- Remove calls to PyMongo functions marked as deprecated in backend and frontend(as of version 3.7).
- Improved `scout update individual` command
- Export dynamic phenotypes with ordered gene lists as PDF


## [4.23]
### Added
- Save custom IGV track settings
- Show a flash message with clear info about non-valid genes when gene panel creation fails
- CNV report link in cancer case side navigation
- Return to comment section after editing, deleting or submitting a comment
- Managed variants
- MT vs 14 chromosome mean coverage stats if Scout is connected to Chanjo
### Fixed
- missing `vcf_cancer_sv` and `vcf_cancer_sv_research` to manual.
- Split ClinVar multiple clnsig values (slash-separated) and strip them of underscore for annotations without accession number
- Timeout of `All SNVs and INDELs` page when no valid gene is provided in the search
- Round CADD (MIPv9)
- Missing default panel value
- Invisible other causatives lines when other causatives lack gene symbols
### Changed
- Do not freeze mkdocs-material to version 4.6.1
- Remove pre-commit dependency

## [4.22]
### Added
- Editable cases comments
- Editable variants comments
### Fixed
- Empty variant activity panel
- STRs variants popover
- Split new ClinVar multiple significance terms for a variant
- Edit the selected comment, not the latest
### Changed
- Updated RELEASE docs.
- Pinned variants card style on the case page
- Merged `scout export exons` and `scout view exons` commands


## [4.21.2]
### Added
### Fixed
- Do not pre-filter research variants by (case-default) gene panels
- Show OMIM disease tooltip reliably
### Changed

## [4.21.1]
### Added
### Fixed
- Small change to Pop Freq column in variants ang gene panels to avoid strange text shrinking on small screens
- Direct use of HPO list for Clinical HPO SNV (and cancer SNV) filtering
- PDF coverage report redirecting to login page
### Changed
- Remove the option to dismiss single variants from all variants pages
- Bulk dismiss SNVs, SVs and cancer SNVs from variants pages

## [4.21]
### Added
- Support to configure LoqusDB per institute
- Highlight causative variants in the variants list
- Add tests. Mostly regarding building internal datatypes.
- Remove leading and trailing whitespaces from panel_name and display_name when panel is created
- Mark MANE transcript in list of transcripts in "Transcript overview" on variant page
- Show default panel name in case sidebar
- Previous buttons for variants pagination
- Adds a gh action that checks that the changelog is updated
- Adds a gh action that deploys new releases automatically to pypi
- Warn users if case default panels are outdated
- Define institute-specific gene panels for filtering in institute settings
- Use institute-specific gene panels in variants filtering
- Show somatic VAF for pinned and causative variants on case page

### Fixed
- Report pages redirect to login instead of crashing when session expires
- Variants filter loading in cancer variants page
- User, Causative and Cases tables not scaling to full page
- Improved docs for an initial production setup
- Compatibility with latest version of Black
- Fixed tests for Click>7
- Clinical filter required an extra click to Filter to return variants
- Restore pagination and shrink badges in the variants page tables
- Removing a user from the command line now inactivates the case only if user is last assignee and case is active
- Bugfix, LoqusDB per institute feature crashed when institute id was empty string
- Bugfix, LoqusDB calls where missing case count
- filter removal and upload for filters deleted from another page/other user
- Visualize outdated gene panels info in a popover instead of a tooltip in case page side panel

### Changed
- Highlight color on normal STRs in the variants table from green to blue
- Display breakpoints coordinates in verification emails only for structural variants


## [4.20]
### Added
- Display number of filtered variants vs number of total variants in variants page
- Search case by HPO terms
- Dismiss variant column in the variants tables
- Black and pre-commit packages to dev requirements

### Fixed
- Bug occurring when rerun is requested twice
- Peddy info fields in the demo config file
- Added load config safety check for multiple alignment files for one individual
- Formatting of cancer variants table
- Missing Score in SV variants table

### Changed
- Updated the documentation on how to create a new software release
- Genome build-aware cytobands coordinates
- Styling update of the Matchmaker card
- Select search type in case search form


## [4.19]

### Added
- Show internal ID for case
- Add internal ID for downloaded CGH files
- Export dynamic HPO gene list from case page
- Remove users as case assignees when their account is deleted
- Keep variants filters panel expanded when filters have been used

### Fixed
- Handle the ProxyFix ModuleNotFoundError when Werkzeug installed version is >1.0
- General report formatting issues whenever case and variant comments contain extremely long strings with no spaces

### Changed
- Created an institute wrapper page that contains list of cases, causatives, SNVs & Indels, user list, shared data and institute settings
- Display case name instead of case ID on clinVar submissions
- Changed icon of sample update in clinVar submissions


## [4.18]

### Added
- Filter cancer variants on cytoband coordinates
- Show dismiss reasons in a badge with hover for clinical variants
- Show an ellipsis if 10 cases or more to display with loqusdb matches
- A new blog post for version 4.17
- Tooltip to better describe Tumor and Normal columns in cancer variants
- Filter cancer SNVs and SVs by chromosome coordinates
- Default export of `Assertion method citation` to clinVar variants submission file
- Button to export up to 500 cancer variants, filtered or not
- Rename samples of a clinVar submission file

### Fixed
- Apply default gene panel on return to cancer variantS from variant view
- Revert to certificate checking when asking for Chanjo reports
- `scout download everything` command failing while downloading HPO terms

### Changed
- Turn tumor and normal allelic fraction to decimal numbers in tumor variants page
- Moved clinVar submissions code to the institutes blueprints
- Changed name of clinVar export files to FILENAME.Variant.csv and FILENAME.CaseData.csv
- Switched Google login libraries from Flask-OAuthlib to Authlib


## [4.17.1]

### Fixed
- Load cytobands for cases with chromosome build not "37" or "38"


## [4.17]

### Added
- COSMIC badge shown in cancer variants
- Default gene-panel in non-cancer structural view in url
- Filter SNVs and SVs by cytoband coordinates
- Filter cancer SNV variants by alt allele frequency in tumor
- Correct genome build in UCSC link from structural variant page



### Fixed
- Bug in clinVar form when variant has no gene
- Bug when sharing cases with the same institute twice
- Page crashing when removing causative variant tag
- Do not default to GATK caller when no caller info is provided for cancer SNVs


## [4.16.1]

### Fixed
- Fix the fix for handling of delivery reports for rerun cases

## [4.16]

### Added
- Adds possibility to add "lims_id" to cases. Currently only stored in database, not shown anywhere
- Adds verification comment box to SVs (previously only available for small variants)
- Scrollable pedigree panel

### Fixed
- Error caused by changes in WTForm (new release 2.3.x)
- Bug in OMIM case page form, causing the page to crash when a string was provided instead of a numerical OMIM id
- Fix Alamut link to work properly on hg38
- Better handling of delivery reports for rerun cases
- Small CodeFactor style issues: matchmaker results counting, a couple of incomplete tests and safer external xml
- Fix an issue with Phenomizer introduced by CodeFactor style changes

### Changed
- Updated the version of igv.js to 2.5.4

## [4.15.1]

### Added
- Display gene names in ClinVar submissions page
- Links to Varsome in variant transcripts table

### Fixed
- Small fixes to ClinVar submission form
- Gene panel page crash when old panel has no maintainers

## [4.15]

### Added
- Clinvar CNVs IGV track
- Gene panels can have maintainers
- Keep variant actions (dismissed, manual rank, mosaic, acmg, comments) upon variant re-upload
- Keep variant actions also on full case re-upload

### Fixed
- Fix the link to Ensembl for SV variants when genome build 38.
- Arrange information in columns on variant page
- Fix so that new cosmic identifier (COSV) is also acceptable #1304
- Fixed COSMIC tag in INFO (outside of CSQ) to be parses as well with `&` splitter.
- COSMIC stub URL changed to https://cancer.sanger.ac.uk/cosmic/search?q= instead.
- Updated to a version of IGV where bigBed tracks are visualized correctly
- Clinvar submission files are named according to the content (variant_data and case_data)
- Always show causatives from other cases in case overview
- Correct disease associations for gene symbol aliases that exist as separate genes
- Re-add "custom annotations" for SV variants
- The override ClinVar P/LP add-in in the Clinical Filter failed for new CSQ strings

### Changed
- Runs all CI checks in github actions

## [4.14.1]

### Fixed
- Error when variant found in loqusdb is not loaded for other case

## [4.14]

### Added
- Use github actions to run tests
- Adds CLI command to update individual alignments path
- Update HPO terms using downloaded definitions files
- Option to use alternative flask config when running `scout serve`
- Requirement to use loqusdb >= 2.5 if integrated

### Fixed
- Do not display Pedigree panel in cancer view
- Do not rely on internet connection and services available when running CI tests
- Variant loading assumes GATK if no caller set given and GATK filter status is seen in FILTER
- Pass genome build param all the way in order to get the right gene mappings for cases with build 38
- Parse correctly variants with zero frequency values
- Continue even if there are problems to create a region vcf
- STR and cancer variant navigation back to variants pages could fail

### Changed
- Improved code that sends requests to the external APIs
- Updates ranges for user ranks to fit todays usage
- Run coveralls on github actions instead of travis
- Run pip checks on github actions instead of coveralls
- For hg38 cases, change gnomAD link to point to version 3.0 (which is hg38 based)
- Show pinned or causative STR variants a bit more human readable

## [4.13.1]

### Added
### Fixed
- Typo that caused not all clinvar conflicting interpretations to be loaded no matter what
- Parse and retrieve clinvar annotations from VEP-annotated (VEP 97+) CSQ VCF field
- Variant clinvar significance shown as `not provided` whenever is `Uncertain significance`
- Phenomizer query crashing when case has no HPO terms assigned
- Fixed a bug affecting `All SNVs and INDELs` page when variants don't have canonical transcript
- Add gene name or id in cancer variant view

### Changed
- Cancer Variant view changed "Variant:Transcript:Exon:HGVS" to "Gene:Transcript:Exon:HGVS"

## [4.13]

### Added
- ClinVar SNVs track in IGV
- Add SMA view with SMN Copy Number data
- Easier to assign OMIM diagnoses from case page
- OMIM terms and specific OMIM term page

### Fixed
- Bug when adding a new gene to a panel
- Restored missing recent delivery reports
- Fixed style and links to other reports in case side panel
- Deleting cases using display_name and institute not deleting its variants
- Fixed bug that caused coordinates filter to override other filters
- Fixed a problem with finding some INS in loqusdb
- Layout on SV page when local observations without cases are present
- Make scout compatible with the new HPO definition files from `http://compbio.charite.de/jenkins/`
- General report visualization error when SNVs display names are very long


### Changed


## [4.12.4]

### Fixed
- Layout on SV page when local observations without cases are present

## [4.12.3]

### Fixed
- Case report when causative or pinned SVs have non null allele frequencies

## [4.12.2]

### Fixed
- SV variant links now take you to the SV variant page again
- Cancer variant view has cleaner table data entries for "N/A" data
- Pinned variant case level display hotfix for cancer and str - more on this later
- Cancer variants show correct alt/ref reads mirroring alt frequency now
- Always load all clinical STR variants even if a region load is attempted - index may be missing
- Same case repetition in variant local observations

## [4.12.1]

### Fixed
- Bug in variant.gene when gene has no HGVS description


## [4.12]

### Added
- Accepts `alignment_path` in load config to pass bam/cram files
- Display all phenotypes on variant page
- Display hgvs coordinates on pinned and causatives
- Clear panel pending changes
- Adds option to setup the database with static files
- Adds cli command to download the resources from CLI that scout needs
- Adds test files for merged somatic SV and CNV; as well as merged SNV, and INDEL part of #1279
- Allows for upload of OMIM-AUTO gene panel from static files without api-key

### Fixed
- Cancer case HPO panel variants link
- Fix so that some drop downs have correct size
- First IGV button in str variants page
- Cancer case activates on SNV variants
- Cases activate when STR variants are viewed
- Always calculate code coverage
- Pinned/Classification/comments in all types of variants pages
- Null values for panel's custom_inheritance_models
- Discrepancy between the manual disease transcripts and those in database in gene-edit page
- ACMG classification not showing for some causatives
- Fix bug which caused IGV.js to use hg19 reference files for hg38 data
- Bug when multiple bam files sources with non-null values are available


### Changed
- Renamed `requests` file to `scout_requests`
- Cancer variant view shows two, instead of four, decimals for allele and normal


## [4.11.1]

### Fixed
- Institute settings page
- Link institute settings to sharing institutes choices

## [4.11.0]

### Added
- Display locus name on STR variant page
- Alternative key `GNOMADAF_popmax` for Gnomad popmax allele frequency
- Automatic suggestions on how to improve the code on Pull Requests
- Parse GERP, phastCons and phyloP annotations from vep annotated CSQ fields
- Avoid flickering comment popovers in variant list
- Parse REVEL score from vep annotated CSQ fields
- Allow users to modify general institute settings
- Optionally format code automatically on commit
- Adds command to backup vital parts `scout export database`
- Parsing and displaying cancer SV variants from Manta annotated VCF files
- Dismiss cancer snv variants with cancer-specific options
- Add IGV.js UPD, RHO and TIDDIT coverage wig tracks.


### Fixed
- Slightly darker page background
- Fixed an issued with parsed conservation values from CSQ
- Clinvar submissions accessible to all users of an institute
- Header toolbar when on Clinvar page now shows institute name correctly
- Case should not always inactivate upon update
- Show dismissed snv cancer variants as grey on the cancer variants page
- Improved style of mappability link and local observations on variant page
- Convert all the GET requests to the igv view to POST request
- Error when updating gene panels using a file containing BOM chars
- Add/replace gene radio button not working in gene panels


## [4.10.1]

### Fixed
- Fixed issue with opening research variants
- Problem with coveralls not called by Travis CI
- Handle Biomart service down in tests


## [4.10.0]

### Added
- Rank score model in causatives page
- Exportable HPO terms from phenotypes page
- AMP guideline tiers for cancer variants
- Adds scroll for the transcript tab
- Added CLI option to query cases on time since case event was added
- Shadow clinical assessments also on research variants display
- Support for CRAM alignment files
- Improved str variants view : sorting by locus, grouped by allele.
- Delivery report PDF export
- New mosaicism tag option
- Add or modify individuals' age or tissue type from case page
- Display GC and allele depth in causatives table.
- Included primary reference transcript in general report
- Included partial causative variants in general report
- Remove dependency of loqusdb by utilising the CLI

### Fixed
- Fixed update OMIM command bug due to change in the header of the genemap2 file
- Removed Mosaic Tag from Cancer variants
- Fixes issue with unaligned table headers that comes with hidden Datatables
- Layout in general report PDF export
- Fixed issue on the case statistics view. The validation bars didn't show up when all institutes were selected. Now they do.
- Fixed missing path import by importing pathlib.Path
- Handle index inconsistencies in the update index functions
- Fixed layout problems


## [4.9.0]

### Added
- Improved MatchMaker pages, including visible patient contacts email address
- New badges for the github repo
- Links to [GENEMANIA](genemania.org)
- Sort gene panel list on case view.
- More automatic tests
- Allow loading of custom annotations in VCF using the SCOUT_CUSTOM info tag.

### Fixed
- Fix error when a gene is added to an empty dynamic gene panel
- Fix crash when attempting to add genes on incorrect format to dynamic gene panel
- Manual rank variant tags could be saved in a "Select a tag"-state, a problem in the variants view.
- Same case evaluations are no longer shown as gray previous evaluations on the variants page
- Stay on research pages, even if reset, next first buttons are pressed..
- Overlapping variants will now be visible on variant page again
- Fix missing classification comments and links in evaluations page
- All prioritized cases are shown on cases page


## [4.8.3]

### Added

### Fixed
- Bug when ordering sanger
- Improved scrolling over long list of genes/transcripts


## [4.8.2]

### Added

### Fixed
- Avoid opening extra tab for coverage report
- Fixed a problem when rank model version was saved as floats and not strings
- Fixed a problem with displaying dismiss variant reasons on the general report
- Disable load and delete filter buttons if there are no saved filters
- Fix problem with missing verifications
- Remove duplicate users and merge their data and activity


## [4.8.1]

### Added

### Fixed
- Prevent login fail for users with id defined by ObjectId and not email
- Prevent the app from crashing with `AttributeError: 'NoneType' object has no attribute 'message'`


## [4.8.0]

### Added
- Updated Scout to use Bootstrap 4.3
- New looks for Scout
- Improved dashboard using Chart.js
- Ask before inactivating a case where last assigned user leaves it
- Genes can be manually added to the dynamic gene list directly on the case page
- Dynamic gene panels can optionally be used with clinical filter, instead of default gene panel
- Dynamic gene panels get link out to chanjo-report for coverage report
- Load all clinvar variants with clinvar Pathogenic, Likely Pathogenic and Conflicting pathogenic
- Show transcripts with exon numbers for structural variants
- Case sort order can now be toggled between ascending and descending.
- Variants can be marked as partial causative if phenotype is available for case.
- Show a frequency tooltip hover for SV-variants.
- Added support for LDAP login system
- Search snv and structural variants by chromosomal coordinates
- Structural variants can be marked as partial causative if phenotype is available for case.
- Show normal and pathologic limits for STRs in the STR variants view.
- Institute level persistent variant filter settings that can be retrieved and used.
- export causative variants to Excel
- Add support for ROH, WIG and chromosome PNGs in case-view

### Fixed
- Fixed missing import for variants with comments
- Instructions on how to build docs
- Keep sanger order + verification when updating/reloading variants
- Fixed and moved broken filter actions (HPO gene panel and reset filter)
- Fixed string conversion to number
- UCSC links for structural variants are now separated per breakpoint (and whole variant where applicable)
- Reintroduced missing coverage report
- Fixed a bug preventing loading samples using the command line
- Better inheritance models customization for genes in gene panels
- STR variant page back to list button now does its one job.
- Allows to setup scout without a omim api key
- Fixed error causing "favicon not found" flash messages
- Removed flask --version from base cli
- Request rerun no longer changes case status. Active or archived cases inactivate on upload.
- Fixed missing tooltip on the cancer variants page
- Fixed weird Rank cell in variants page
- Next and first buttons order swap
- Added pagination (and POST capability) to cancer variants.
- Improves loading speed for variant page
- Problem with updating variant rank when no variants
- Improved Clinvar submission form
- General report crashing when dismissed variant has no valid dismiss code
- Also show collaborative case variants on the All variants view.
- Improved phenotype search using dataTables.js on phenotypes page
- Search and delete users with `email` instead of `_id`
- Fixed css styles so that multiselect options will all fit one column


## [4.7.3]

### Added
- RankScore can be used with VCFs for vcf_cancer files

### Fixed
- Fix issue with STR view next page button not doing its one job.

### Deleted
- Removed pileup as a bam viewing option. This is replaced by IGV


## [4.7.2]

### Added
- Show earlier ACMG classification in the variant list

### Fixed
- Fixed igv search not working due to igv.js dist 2.2.17
- Fixed searches for cases with a gene with variants pinned or marked causative.
- Load variant pages faster after fixing other causatives query
- Fixed mitochondrial report bug for variants without genes

## [4.7.1]

### Added

### Fixed
- Fixed bug on genes page


## [4.7.0]

### Added
- Export genes and gene panels in build GRCh38
- Search for cases with variants pinned or marked causative in a given gene.
- Search for cases phenotypically similar to a case also from WUI.
- Case variant searches can be limited to similar cases, matching HPO-terms,
  phenogroups and cohorts.
- De-archive reruns and flag them as 'inactive' if archived
- Sort cases by analysis_date, track or status
- Display cases in the following order: prioritized, active, inactive, archived, solved
- Assign case to user when user activates it or asks for rerun
- Case becomes inactive when it has no assignees
- Fetch refseq version from entrez and use it in clinvar form
- Load and export of exons for all genes, independent on refseq
- Documentation for loading/updating exons
- Showing SV variant annotations: SV cgh frequencies, gnomad-SV, local SV frequencies
- Showing transcripts mapping score in segmental duplications
- Handle requests to Ensembl Rest API
- Handle requests to Ensembl Rest Biomart
- STR variants view now displays GT and IGV link.
- Description field for gene panels
- Export exons in build 37 and 38 using the command line

### Fixed
- Fixes of and induced by build tests
- Fixed bug affecting variant observations in other cases
- Fixed a bug that showed wrong gene coverage in general panel PDF export
- MT report only shows variants occurring in the specific individual of the excel sheet
- Disable SSL certifcate verification in requests to chanjo
- Updates how intervaltree and pymongo is used to void deprecated functions
- Increased size of IGV sample tracks
- Optimized tests


## [4.6.1]

### Added

### Fixed
- Missing 'father' and 'mother' keys when parsing single individual cases


## [4.6.0]

### Added
- Description of Scout branching model in CONTRIBUTING doc
- Causatives in alphabetical order, display ACMG classification and filter by gene.
- Added 'external' to the list of analysis type options
- Adds functionality to display "Tissue type". Passed via load config.
- Update to IGV 2.

### Fixed
- Fixed alignment visualization and vcf2cytosure availability for demo case samples
- Fixed 3 bugs affecting SV pages visualization
- Reintroduced the --version cli option
- Fixed variants query by panel (hpo panel + gene panel).
- Downloaded MT report contains excel files with individuals' display name
- Refactored code in parsing of config files.


## [4.5.1]

### Added

### Fixed
- update requirement to use PyYaml version >= 5.1
- Safer code when loading config params in cli base


## [4.5.0]

### Added
- Search for similar cases from scout view CLI
- Scout cli is now invoked from the app object and works under the app context

### Fixed
- PyYaml dependency fixed to use version >= 5.1


## [4.4.1]

### Added
- Display SV rank model version when available

### Fixed
- Fixed upload of delivery report via API


## [4.4.0]

### Added
- Displaying more info on the Causatives page and hiding those not causative at the case level
- Add a comment text field to Sanger order request form, allowing a message to be included in the email
- MatchMaker Exchange integration
- List cases with empty synopsis, missing HPO terms and phenotype groups.
- Search for cases with open research list, or a given case status (active, inactive, archived)

### Fixed
- Variant query builder split into several functions
- Fixed delivery report load bug


## [4.3.3]

### Added
- Different individual table for cancer cases

### Fixed
- Dashboard collects validated variants from verification events instead of using 'sanger' field
- Cases shared with collaborators are visible again in cases page
- Force users to select a real institute to share cases with (actionbar select fix)


## [4.3.2]

### Added
- Dashboard data can be filtered using filters available in cases page
- Causatives for each institute are displayed on a dedicated page
- SNVs and and SVs are searchable across cases by gene and rank score
- A more complete report with validated variants is downloadable from dashboard

### Fixed
- Clinsig filter is fixed so clinsig numerical values are returned
- Split multi clinsig string values in different elements of clinsig array
- Regex to search in multi clinsig string values or multi revstat string values
- It works to upload vcf files with no variants now
- Combined Pileup and IGV alignments for SVs having variant start and stop on the same chromosome


## [4.3.1]

### Added
- Show calls from all callers even if call is not available
- Instructions to install cairo and pango libs from WeasyPrint page
- Display cases with number of variants from CLI
- Only display cases with number of variants above certain treshold. (Also CLI)
- Export of verified variants by CLI or from the dashboard
- Extend case level queries with default panels, cohorts and phenotype groups.
- Slice dashboard statistics display using case level queries
- Add a view where all variants for an institute can be searched across cases, filtering on gene and rank score. Allows searching research variants for cases that have research open.

### Fixed
- Fixed code to extract variant conservation (gerp, phyloP, phastCons)
- Visualization of PDF-exported gene panels
- Reintroduced the exon/intron number in variant verification email
- Sex and affected status is correctly displayed on general report
- Force number validation in SV filter by size
- Display ensembl transcripts when no refseq exists


## [4.3.0]

### Added
- Mosaicism tag on variants
- Show and filter on SweGen frequency for SVs
- Show annotations for STR variants
- Show all transcripts in verification email
- Added mitochondrial export
- Adds alternative to search for SVs shorter that the given length
- Look for 'bcftools' in the `set` field of VCFs
- Display digenic inheritance from OMIM
- Displays what refseq transcript that is primary in hgnc

### Fixed

- Archived panels displays the correct date (not retroactive change)
- Fixed problem with waiting times in gene panel exports
- Clinvar fiter not working with human readable clinsig values

## [4.2.2]

### Fixed
- Fixed gene panel create/modify from CSV file utf-8 decoding error
- Updating genes in gene panels now supports edit comments and entry version
- Gene panel export timeout error

## [4.2.1]

### Fixed
- Re-introduced gene name(s) in verification email subject
- Better PDF rendering for excluded variants in report
- Problem to access old case when `is_default` did not exist on a panel


## [4.2.0]

### Added
- New index on variant_id for events
- Display overlapping compounds on variants view

### Fixed
- Fixed broken clinical filter


## [4.1.4]

### Added
- Download of filtered SVs

### Fixed
- Fixed broken download of filtered variants
- Fixed visualization issue in gene panel PDF export
- Fixed bug when updating gene names in variant controller


## [4.1.3]

### Fixed
- Displays all primary transcripts


## [4.1.2]

### Added
- Option add/replace when updating a panel via CSV file
- More flexible versioning of the gene panels
- Printing coverage report on the bottom of the pdf case report
- Variant verification option for SVs
- Logs uri without pwd when connecting
- Disease-causing transcripts in case report
- Thicker lines in case report
- Supports HPO search for cases, both terms or if described in synopsis
- Adds sanger information to dashboard

### Fixed
- Use db name instead of **auth** as default for authentication
- Fixes so that reports can be generated even with many variants
- Fixed sanger validation popup to show individual variants queried by user and institute.
- Fixed problem with setting up scout
- Fixes problem when exac file is not available through broad ftp
- Fetch transcripts for correct build in `adapter.hgnc_gene`

## [4.1.1]
- Fix problem with institute authentication flash message in utils
- Fix problem with comments
- Fix problem with ensembl link


## [4.1.0]

### Added
- OMIM phenotypes to case report
- Command to download all panel app gene panels `scout load panel --panel-app`
- Links to genenames.org and omim on gene page
- Popup on gene at variants page with gene information
- reset sanger status to "Not validated" for pinned variants
- highlight cases with variants to be evaluated by Sanger on the cases page
- option to point to local reference files to the genome viewer pileup.js. Documented in `docs.admin-guide.server`
- option to export single variants in `scout export variants`
- option to load a multiqc report together with a case(add line in load config)
- added a view for searching HPO terms. It is accessed from the top left corner menu
- Updates the variants view for cancer variants. Adds a small cancer specific filter for known variants
- Adds hgvs information on cancer variants page
- Adds option to update phenotype groups from CLI

### Fixed
- Improved Clinvar to submit variants from different cases. Fixed HPO terms in casedata according to feedback
- Fixed broken link to case page from Sanger modal in cases view
- Now only cases with non empty lists of causative variants are returned in `adapter.case(has_causatives=True)`
- Can handle Tumor only samples
- Long lists of HGNC symbols are now possible. This was previously difficult with manual, uploaded or by HPO search when changing filter settings due to GET request limitations. Relevant pages now use POST requests. Adds the dynamic HPO panel as a selection on the gene panel dropdown.
- Variant filter defaults to default panels also on SV and Cancer variants pages.

## [4.0.0]

### WARNING ###

This is a major version update and will require that the backend of pre releases is updated.
Run commands:

```
$scout update genes
$scout update hpo
```

- Created a Clinvar submission tool, to speed up Clinvar submission of SNVs and SVs
- Added an analysis report page (html and PDF format) containing phenotype, gene panels and variants that are relevant to solve a case.

### Fixed
- Optimized evaluated variants to speed up creation of case report
- Moved igv and pileup viewer under a common folder
- Fixed MT alignment view pileup.js
- Fixed coordinates for SVs with start chromosome different from end chromosome
- Global comments shown across cases and institutes. Case-specific variant comments are shown only for that specific case.
- Links to clinvar submitted variants at the cases level
- Adapts clinvar parsing to new format
- Fixed problem in `scout update user` when the user object had no roles
- Makes pileup.js use online genome resources when viewing alignments. Now any instance of Scout can make use of this functionality.
- Fix ensembl link for structural variants
- Works even when cases does not have `'madeline_info'`
- Parses Polyphen in correct way again
- Fix problem with parsing gnomad from VEP

### Added
- Added a PDF export function for gene panels
- Added a "Filter and export" button to export custom-filtered SNVs to CSV file
- Dismiss SVs
- Added IGV alignments viewer
- Read delivery report path from case config or CLI command
- Filter for spidex scores
- All HPO terms are now added and fetched from the correct source (https://github.com/obophenotype/human-phenotype-ontology/blob/master/hp.obo)
- New command `scout update hpo`
- New command `scout update genes` will fetch all the latest information about genes and update them
- Load **all** variants found on chromosome **MT**
- Adds choice in cases overview do show as many cases as user like

### Removed
- pileup.min.js and pileup css are imported from a remote web location now
- All source files for HPO information, this is instead fetched directly from source
- All source files for gene information, this is instead fetched directly from source

## [3.0.0]
### Fixed
- hide pedigree panel unless it exists

## [1.5.1] - 2016-07-27
### Fixed
- look for both ".bam.bai" and ".bai" extensions

## [1.4.0] - 2016-03-22
### Added
- support for local frequency through loqusdb
- bunch of other stuff

## [1.3.0] - 2016-02-19
### Fixed
- Update query-phenomizer and add username/password

### Changed
- Update the way a case is checked for rerun-status

### Added
- Add new button to mark a case as "checked"
- Link to clinical variants _without_ 1000G annotation

## [1.2.2] - 2016-02-18
### Fixed
- avoid filtering out variants lacking ExAC and 1000G annotations

## [1.1.3] - 2015-10-01
### Fixed
- persist (clinical) filter when clicking load more
- fix #154 by robustly setting clinical filter func. terms

## [1.1.2] - 2015-09-07
### Fixed
- avoid replacing coverage report with none
- update SO terms, refactored

## [1.1.1] - 2015-08-20
### Fixed
- fetch case based on collaborator status (not owner)

## [1.1.0] - 2015-05-29
### Added
- link(s) to SNPedia based on RS-numbers
- new Jinja filter to "humanize" decimal numbers
- show gene panels in variant view
- new Jinja filter for decoding URL encoding
- add indicator to variants in list that have comments
- add variant number threshold and rank score threshold to load function
- add event methods to mongo adapter
- add tests for models
- show badge "old" if comment was written for a previous analysis

### Changed
- show cDNA change in transcript summary unless variant is exonic
- moved compounds table further up the page
- show dates for case uploads in ISO format
- moved variant comments higher up on page
- updated documentation for pages
- read in coverage report as blob in database and serve directly
- change ``OmimPhenotype`` to ``PhenotypeTerm``
- reorganize models sub-package
- move events (and comments) to separate collection
- only display prev/next links for the research list
- include variant type in breadcrumbs e.g. "Clinical variants"

### Removed
- drop dependency on moment.js

### Fixed
- show the same level of detail for all frequencies on all pages
- properly decode URL encoded symbols in amino acid/cDNA change strings
- fixed issue with wipe permissions in MongoDB
- include default gene lists in "variants" link in breadcrumbs

## [1.0.2] - 2015-05-20
### Changed
- update case fetching function

### Fixed
- handle multiple cases with same id

## [1.0.1] - 2015-04-28
### Fixed
- Fix building URL parameters in cases list Vue component

## [1.0.0] - 2015-04-12
Codename: Sara Lund

![Release 1.0](artwork/releases/release-1-0.jpg)

### Added
- Add email logging for unexpected errors
- New command line tool for deleting case

### Changed
- Much improved logging overall
- Updated documentation/usage guide
- Removed non-working IGV link

### Fixed
- Show sample display name in GT call
- Various small bug fixes
- Make it easier to hover over popups

## [0.0.2-rc1] - 2015-03-04
### Added
- add protein table for each variant
- add many more external links
- add coverage reports as PDFs

### Changed
- incorporate user feedback updates
- big refactor of load scripts

## [0.0.2-rc2] - 2015-03-04
### Changes
- add gene table with gene description
- reorganize inheritance models box

### Fixed
- avoid overwriting gene list on "research" load
- fix various bugs in external links

## [0.0.2-rc3] - 2015-03-05
### Added
- Activity log feed to variant view
- Adds protein change strings to ODM and Sanger email

### Changed
- Extract activity log component to macro

### Fixes
- Make Ensembl transcript links use archive website<|MERGE_RESOLUTION|>--- conflicted
+++ resolved
@@ -8,14 +8,10 @@
 ### Added
 - Parsing variant's`local_obs_cancer_somatic_panel_old` and `local_obs_cancer_somatic_panel_old_freq`from `Cancer_Somatic_Panel_Obs` and `Cancer_Somatic_Panel_Frq` INFO keys respectively (#5594)
 - Filter cancer variants by archived number of cancer somatic panel observations (#5598)
-<<<<<<< HEAD
 - Code for refreshing id token, if needed. To be used for authenticated requests to chanjo2 (#5532)
 ### Changed
+- Avoid `utcnow()` deprecated code by installing Flask-Login from its main branch (#5592)
 - Chanjo2 requests are sent with OIDC id token, if available (#5532)
-=======
-### Changed
-- Avoid `utcnow()` deprecated code by installing Flask-Login from its main branch (#5592)
->>>>>>> 8bc144e1
 ### Fixed
 - Treat -1 values as None values when parsing archived LoqusDB frequencies (#5591)
 
