# Change Log
All notable changes to this project will be documented in this file.
This project adheres to [Semantic Versioning](http://semver.org/).

About changelog [here](https://keepachangelog.com/en/1.0.0/)

## [x.x.x]
### Added
- Chromograph integration for displaying PNGs in case-page
- Add VAF to cancer case general report, and remove some of its unused fields
- Variants filter compatible with genome browser location strings
- Support for custom public igv tracks stored on the cloud
- Add tests to increase testing coverage
- Update case variants count after deleting variants
- Update IGV.js to latest (v2.7.4)
- Bypass igv.js CORS check using `https://github.com/Rob--W/cors-anywhere`
- Documentation on default and custom IGV.js tracks (admin docs)
- Lock phenomodels so they're editable by admins only
<<<<<<< HEAD
- Hide dismissed variants in variants pages and variants export function
=======
- Small case group assessment sharing
>>>>>>> e33f38b5
### Fixed
- Bugfix: unused `chromgraph_prefix |tojson` removed
- Freeze coloredlogs temporarily
- Marrvel link
- Don't show TP53 link for silent changes
- OMIM gene field accepts any custom number as OMIM gene
- Fix Pytest single quote vs double quote string
- Bug in gene variants search when providing similar case display name
- Delete unused file `userpanel.py`
- Primary transcripts in variant overview and general report
- Google OAuth2 login setup in README file
- Redirect to 'missing file'-icon if configured file is missing
- Javascript error in case page
### Changed
- Save case variants count in case document and not in sessions
- Style of gene panels multiselect on case page
- Collapse/expand main HPO checkboxes in phenomodel preview

## [4.27]
### Added
- Exclude one or more variant categories when running variants delete command
### Fixed
### Changed

## [4.26.1]
### Added
### Fixed
- Links with 1-letter aa codes crash on frameshift etc
### Changed

## [4.26]
### Added
- Extend the delete variants command to print analysis date, track, institute, status and research status
- Delete variants by type of analysis (wgs|wes|panel)
- Links to cBioPortal, MutanTP53, IARC TP53, OncoKB, MyCancerGenome, CIViC
### Fixed
- Deleted variants count
### Changed
- Print output of variants delete command as a tab separated table

## [4.25]
### Added
- Command line function to remove variants from one or all cases
### Fixed
- Parse SMN None calls to None rather than False

## [4.24.1]
### Fixed
- Install requirements.txt via setup file

## [4.24]
### Added
- Institute-level phenotype models with sub-panels containing HPO and OMIM terms
- Runnable Docker demo
- Docker image build and push github action
- Makefile with shortcuts to docker commands
- Parse and save synopsis, phenotype and cohort terms from config files upon case upload
### Fixed
- Update dismissed variant status when variant dismissed key is missing
- Breakpoint two IGV button now shows correct chromosome when different from bp1
- Missing font lib in Docker image causing the PDF report download page to crash
- Sentieon Manta calls lack Somaticscore - load anyway
- ClinVar submissions crashing due to pinned variants that are not loaded
- Point ExAC pLI score to new gnomad server address
- Bug uploading cases missing phenotype terms in config file
- STRs loaded but not shown on browser page
- Bug when using adapter.variant.get_causatives with case_id without causatives
- Problem with fetching "solved" from scout export cases cli
- Better serialising of datetime and bson.ObjectId
- Added `volumes` folder to .gitignore
### Changed
- Make matching causative and managed variants foldable on case page
- Remove calls to PyMongo functions marked as deprecated in backend and frontend(as of version 3.7).
- Improved `scout update individual` command
- Export dynamic phenotypes with ordered gene lists as PDF

## [4.23]
### Added
- Save custom IGV track settings
- Show a flash message with clear info about non-valid genes when gene panel creation fails
- CNV report link in cancer case side navigation
- Return to comment section after editing, deleting or submitting a comment
- Managed variants
- MT vs 14 chromosome mean coverage stats if Scout is connected to Chanjo
### Fixed
- missing `vcf_cancer_sv` and `vcf_cancer_sv_research` to manual.
- Split ClinVar multiple clnsig values (slash-separated) and strip them of underscore for annotations without accession number
- Timeout of `All SNVs and INDELs` page when no valid gene is provided in the search
- Round CADD (MIPv9)
- Missing default panel value
- Invisible other causatives lines when other causatives lack gene symbols
### Changed
- Do not freeze mkdocs-material to version 4.6.1
- Remove pre-commit dependency

## [4.22]
### Added
- Editable cases comments
- Editable variants comments
### Fixed
- Empty variant activity panel
- STRs variants popover
- Split new ClinVar multiple significance terms for a variant
- Edit the selected comment, not the latest
### Changed
- Updated RELEASE docs.
- Pinned variants card style on the case page
- Merged `scout export exons` and `scout view exons` commands


## [4.21.2]
### Added
### Fixed
- Do not pre-filter research variants by (case-default) gene panels
- Show OMIM disease tooltip reliably
### Changed

## [4.21.1]
### Added
### Fixed
- Small change to Pop Freq column in variants ang gene panels to avoid strange text shrinking on small screens
- Direct use of HPO list for Clinical HPO SNV (and cancer SNV) filtering
- PDF coverage report redirecting to login page
### Changed
- Remove the option to dismiss single variants from all variants pages
- Bulk dismiss SNVs, SVs and cancer SNVs from variants pages

## [4.21]
### Added
- Support to configure LoqusDB per institute
- Highlight causative variants in the variants list
- Add tests. Mostly regarding building internal datatypes.
- Remove leading and trailing whitespaces from panel_name and display_name when panel is created
- Mark MANE transcript in list of transcripts in "Transcript overview" on variant page
- Show default panel name in case sidebar
- Previous buttons for variants pagination
- Adds a gh action that checks that the changelog is updated
- Adds a gh action that deploys new releases automatically to pypi
- Warn users if case default panels are outdated
- Define institute-specific gene panels for filtering in institute settings
- Use institute-specific gene panels in variants filtering
- Show somatic VAF for pinned and causative variants on case page

### Fixed
- Report pages redirect to login instead of crashing when session expires
- Variants filter loading in cancer variants page
- User, Causative and Cases tables not scaling to full page
- Improved docs for an initial production setup
- Compatibility with latest version of Black
- Fixed tests for Click>7
- Clinical filter required an extra click to Filter to return variants
- Restore pagination and shrink badges in the variants page tables
- Removing a user from the command line now inactivates the case only if user is last assignee and case is active
- Bugfix, LoqusDB per institute feature crashed when institute id was empty string
- Bugfix, LoqusDB calls where missing case count
- filter removal and upload for filters deleted from another page/other user
- Visualize outdated gene panels info in a popover instead of a tooltip in case page side panel

### Changed
- Highlight color on normal STRs in the variants table from green to blue
- Display breakpoints coordinates in verification emails only for structural variants


## [4.20]
### Added
- Display number of filtered variants vs number of total variants in variants page
- Search case by HPO terms
- Dismiss variant column in the variants tables
- Black and pre-commit packages to dev requirements

### Fixed
- Bug occurring when rerun is requested twice
- Peddy info fields in the demo config file
- Added load config safety check for multiple alignment files for one individual
- Formatting of cancer variants table
- Missing Score in SV variants table

### Changed
- Updated the documentation on how to create a new software release
- Genome build-aware cytobands coordinates
- Styling update of the Matchmaker card
- Select search type in case search form


## [4.19]

### Added
- Show internal ID for case
- Add internal ID for downloaded CGH files
- Export dynamic HPO gene list from case page
- Remove users as case assignees when their account is deleted
- Keep variants filters panel expanded when filters have been used

### Fixed
- Handle the ProxyFix ModuleNotFoundError when Werkzeug installed version is >1.0
- General report formatting issues whenever case and variant comments contain extremely long strings with no spaces

### Changed
- Created an institute wrapper page that contains list of cases, causatives, SNVs & Indels, user list, shared data and institute settings
- Display case name instead of case ID on clinVar submissions
- Changed icon of sample update in clinVar submissions


## [4.18]

### Added
- Filter cancer variants on cytoband coordinates
- Show dismiss reasons in a badge with hover for clinical variants
- Show an ellipsis if 10 cases or more to display with loqusdb matches
- A new blog post for version 4.17
- Tooltip to better describe Tumor and Normal columns in cancer variants
- Filter cancer SNVs and SVs by chromosome coordinates
- Default export of `Assertion method citation` to clinVar variants submission file
- Button to export up to 500 cancer variants, filtered or not
- Rename samples of a clinVar submission file

### Fixed
- Apply default gene panel on return to cancer variantS from variant view
- Revert to certificate checking when asking for Chanjo reports
- `scout download everything` command failing while downloading HPO terms

### Changed
- Turn tumor and normal allelic fraction to decimal numbers in tumor variants page
- Moved clinVar submissions code to the institutes blueprints
- Changed name of clinVar export files to FILENAME.Variant.csv and FILENAME.CaseData.csv
- Switched Google login libraries from Flask-OAuthlib to Authlib


## [4.17.1]

### Fixed
- Load cytobands for cases with chromosome build not "37" or "38"


## [4.17]

### Added
- COSMIC badge shown in cancer variants
- Default gene-panel in non-cancer structural view in url
- Filter SNVs and SVs by cytoband coordinates
- Filter cancer SNV variants by alt allele frequency in tumor
- Correct genome build in UCSC link from structural variant page



### Fixed
- Bug in clinVar form when variant has no gene
- Bug when sharing cases with the same institute twice
- Page crashing when removing causative variant tag
- Do not default to GATK caller when no caller info is provided for cancer SNVs


## [4.16.1]

### Fixed
- Fix the fix for handling of delivery reports for rerun cases

## [4.16]

### Added
- Adds possibility to add "lims_id" to cases. Currently only stored in database, not shown anywhere
- Adds verification comment box to SVs (previously only available for small variants)
- Scrollable pedigree panel

### Fixed
- Error caused by changes in WTForm (new release 2.3.x)
- Bug in OMIM case page form, causing the page to crash when a string was provided instead of a numerical OMIM id
- Fix Alamut link to work properly on hg38
- Better handling of delivery reports for rerun cases
- Small CodeFactor style issues: matchmaker results counting, a couple of incomplete tests and safer external xml
- Fix an issue with Phenomizer introduced by CodeFactor style changes

### Changed
- Updated the version of igv.js to 2.5.4

## [4.15.1]

### Added
- Display gene names in ClinVar submissions page
- Links to Varsome in variant transcripts table

### Fixed
- Small fixes to ClinVar submission form
- Gene panel page crash when old panel has no maintainers

## [4.15]

### Added
- Clinvar CNVs IGV track
- Gene panels can have maintainers
- Keep variant actions (dismissed, manual rank, mosaic, acmg, comments) upon variant re-upload
- Keep variant actions also on full case re-upload

### Fixed
- Fix the link to Ensembl for SV variants when genome build 38.
- Arrange information in columns on variant page
- Fix so that new cosmic identifier (COSV) is also acceptable #1304
- Fixed COSMIC tag in INFO (outside of CSQ) to be parses as well with `&` splitter.
- COSMIC stub URL changed to https://cancer.sanger.ac.uk/cosmic/search?q= instead.
- Updated to a version of IGV where bigBed tracks are visualized correctly
- Clinvar submission files are named according to the content (variant_data and case_data)
- Always show causatives from other cases in case overview
- Correct disease associations for gene symbol aliases that exist as separate genes
- Re-add "custom annotations" for SV variants
- The override ClinVar P/LP add-in in the Clinical Filter failed for new CSQ strings

### Changed
- Runs all CI checks in github actions

## [4.14.1]

### Fixed
- Error when variant found in loqusdb is not loaded for other case

## [4.14]

### Added
- Use github actions to run tests
- Adds CLI command to update individual alignments path
- Update HPO terms using downloaded definitions files
- Option to use alternative flask config when running `scout serve`
- Requirement to use loqusdb >= 2.5 if integrated

### Fixed
- Do not display Pedigree panel in cancer view
- Do not rely on internet connection and services available when running CI tests
- Variant loading assumes GATK if no caller set given and GATK filter status is seen in FILTER
- Pass genome build param all the way in order to get the right gene mappings for cases with build 38
- Parse correctly variants with zero frequency values
- Continue even if there are problems to create a region vcf
- STR and cancer variant navigation back to variants pages could fail

### Changed
- Improved code that sends requests to the external APIs
- Updates ranges for user ranks to fit todays usage
- Run coveralls on github actions instead of travis
- Run pip checks on github actions instead of coveralls
- For hg38 cases, change gnomAD link to point to version 3.0 (which is hg38 based)
- Show pinned or causative STR variants a bit more human readable

## [4.13.1]

### Added
### Fixed
- Typo that caused not all clinvar conflicting interpretations to be loaded no matter what
- Parse and retrieve clinvar annotations from VEP-annotated (VEP 97+) CSQ VCF field
- Variant clinvar significance shown as `not provided` whenever is `Uncertain significance`
- Phenomizer query crashing when case has no HPO terms assigned
- Fixed a bug affecting `All SNVs and INDELs` page when variants don't have canonical transcript
- Add gene name or id in cancer variant view

### Changed
- Cancer Variant view changed "Variant:Transcript:Exon:HGVS" to "Gene:Transcript:Exon:HGVS"

## [4.13]

### Added
- ClinVar SNVs track in IGV
- Add SMA view with SMN Copy Number data
- Easier to assign OMIM diagnoses from case page
- OMIM terms and specific OMIM term page

### Fixed
- Bug when adding a new gene to a panel
- Restored missing recent delivery reports
- Fixed style and links to other reports in case side panel
- Deleting cases using display_name and institute not deleting its variants
- Fixed bug that caused coordinates filter to override other filters
- Fixed a problem with finding some INS in loqusdb
- Layout on SV page when local observations without cases are present
- Make scout compatible with the new HPO definition files from `http://compbio.charite.de/jenkins/`
- General report visualization error when SNVs display names are very long


### Changed


## [4.12.4]

### Fixed
- Layout on SV page when local observations without cases are present

## [4.12.3]

### Fixed
- Case report when causative or pinned SVs have non null allele frequencies

## [4.12.2]

### Fixed
- SV variant links now take you to the SV variant page again
- Cancer variant view has cleaner table data entries for "N/A" data
- Pinned variant case level display hotfix for cancer and str - more on this later
- Cancer variants show correct alt/ref reads mirroring alt frequency now
- Always load all clinical STR variants even if a region load is attempted - index may be missing
- Same case repetition in variant local observations

## [4.12.1]

### Fixed
- Bug in variant.gene when gene has no HGVS description


## [4.12]

### Added
- Accepts `alignment_path` in load config to pass bam/cram files
- Display all phenotypes on variant page
- Display hgvs coordinates on pinned and causatives
- Clear panel pending changes
- Adds option to setup the database with static files
- Adds cli command to download the resources from CLI that scout needs
- Adds dummy files for merged somatic SV and CNV; as well as merged SNV, and INDEL part of #1279
- Allows for upload of OMIM-AUTO gene panel from static files without api-key

### Fixed
- Cancer case HPO panel variants link
- Fix so that some drop downs have correct size
- First IGV button in str variants page
- Cancer case activates on SNV variants
- Cases activate when STR variants are viewed
- Always calculate code coverage
- Pinned/Classification/comments in all types of variants pages
- Null values for panel's custom_inheritance_models
- Discrepancy between the manual disease transcripts and those in database in gene-edit page
- ACMG classification not showing for some causatives
- Fix bug which caused IGV.js to use hg19 reference files for hg38 data
- Bug when multiple bam files sources with non-null values are available


### Changed
- Renamed `requests` file to `scout_requests`
- Cancer variant view shows two, instead of four, decimals for allele and normal


## [4.11.1]

### Fixed
- Institute settings page
- Link institute settings to sharing institutes choices

## [4.11.0]

### Added
- Display locus name on STR variant page
- Alternative key `GNOMADAF_popmax` for Gnomad popmax allele frequency
- Automatic suggestions on how to improve the code on Pull Requests
- Parse GERP, phastCons and phyloP annotations from vep annotated CSQ fields
- Avoid flickering comment popovers in variant list
- Parse REVEL score from vep annotated CSQ fields
- Allow users to modify general institute settings
- Optionally format code automatically on commit
- Adds command to backup vital parts `scout export database`
- Parsing and displaying cancer SV variants from Manta annotated VCF files
- Dismiss cancer snv variants with cancer-specific options
- Add IGV.js UPD, RHO and TIDDIT coverage wig tracks.


### Fixed
- Slightly darker page background
- Fixed an issued with parsed conservation values from CSQ
- Clinvar submissions accessible to all users of an institute
- Header toolbar when on Clinvar page now shows institute name correctly
- Case should not always inactivate upon update
- Show dismissed snv cancer variants as grey on the cancer variants page
- Improved style of mappability link and local observations on variant page
- Convert all the GET requests to the igv view to POST request
- Error when updating gene panels using a file containing BOM chars
- Add/replace gene radio button not working in gene panels


## [4.10.1]

### Fixed
- Fixed issue with opening research variants
- Problem with coveralls not called by Travis CI
- Handle Biomart service down in tests


## [4.10.0]

### Added
- Rank score model in causatives page
- Exportable HPO terms from phenotypes page
- AMP guideline tiers for cancer variants
- Adds scroll for the transcript tab
- Added CLI option to query cases on time since case event was added
- Shadow clinical assessments also on research variants display
- Support for CRAM alignment files
- Improved str variants view : sorting by locus, grouped by allele.
- Delivery report PDF export
- New mosaicism tag option
- Add or modify individuals' age or tissue type from case page
- Display GC and allele depth in causatives table.
- Included primary reference transcript in general report
- Included partial causative variants in general report
- Remove dependency of loqusdb by utilising the CLI

### Fixed
- Fixed update OMIM command bug due to change in the header of the genemap2 file
- Removed Mosaic Tag from Cancer variants
- Fixes issue with unaligned table headers that comes with hidden Datatables
- Layout in general report PDF export
- Fixed issue on the case statistics view. The validation bars didn't show up when all institutes were selected. Now they do.
- Fixed missing path import by importing pathlib.Path
- Handle index inconsistencies in the update index functions
- Fixed layout problems


## [4.9.0]

### Added
- Improved MatchMaker pages, including visible patient contacts email address
- New badges for the github repo
- Links to [GENEMANIA](genemania.org)
- Sort gene panel list on case view.
- More automatic tests
- Allow loading of custom annotations in VCF using the SCOUT_CUSTOM info tag.

### Fixed
- Fix error when a gene is added to an empty dynamic gene panel
- Fix crash when attempting to add genes on incorrect format to dynamic gene panel
- Manual rank variant tags could be saved in a "Select a tag"-state, a problem in the variants view.
- Same case evaluations are no longer shown as gray previous evaluations on the variants page
- Stay on research pages, even if reset, next first buttons are pressed..
- Overlapping variants will now be visible on variant page again
- Fix missing classification comments and links in evaluations page
- All prioritized cases are shown on cases page


## [4.8.3]

### Added

### Fixed
- Bug when ordering sanger
- Improved scrolling over long list of genes/transcripts


## [4.8.2]

### Added

### Fixed
- Avoid opening extra tab for coverage report
- Fixed a problem when rank model version was saved as floats and not strings
- Fixed a problem with displaying dismiss variant reasons on the general report
- Disable load and delete filter buttons if there are no saved filters
- Fix problem with missing verifications
- Remove duplicate users and merge their data and activity


## [4.8.1]

### Added

### Fixed
- Prevent login fail for users with id defined by ObjectId and not email
- Prevent the app from crashing with `AttributeError: 'NoneType' object has no attribute 'message'`


## [4.8.0]

### Added
- Updated Scout to use Bootstrap 4.3
- New looks for Scout
- Improved dashboard using Chart.js
- Ask before inactivating a case where last assigned user leaves it
- Genes can be manually added to the dynamic gene list directly on the case page
- Dynamic gene panels can optionally be used with clinical filter, instead of default gene panel
- Dynamic gene panels get link out to chanjo-report for coverage report
- Load all clinvar variants with clinvar Pathogenic, Likely Pathogenic and Conflicting pathogenic
- Show transcripts with exon numbers for structural variants
- Case sort order can now be toggled between ascending and descending.
- Variants can be marked as partial causative if phenotype is available for case.
- Show a frequency tooltip hover for SV-variants.
- Added support for LDAP login system
- Search snv and structural variants by chromosomal coordinates
- Structural variants can be marked as partial causative if phenotype is available for case.
- Show normal and pathologic limits for STRs in the STR variants view.
- Institute level persistent variant filter settings that can be retrieved and used.
- export causative variants to Excel
- Add support for ROH, WIG and chromosome PNGs in case-view

### Fixed
- Fixed missing import for variants with comments
- Instructions on how to build docs
- Keep sanger order + verification when updating/reloading variants
- Fixed and moved broken filter actions (HPO gene panel and reset filter)
- Fixed string conversion to number
- UCSC links for structural variants are now separated per breakpoint (and whole variant where applicable)
- Reintroduced missing coverage report
- Fixed a bug preventing loading samples using the command line
- Better inheritance models customization for genes in gene panels
- STR variant page back to list button now does its one job.
- Allows to setup scout without a omim api key
- Fixed error causing "favicon not found" flash messages
- Removed flask --version from base cli
- Request rerun no longer changes case status. Active or archived cases inactivate on upload.
- Fixed missing tooltip on the cancer variants page
- Fixed weird Rank cell in variants page
- Next and first buttons order swap
- Added pagination (and POST capability) to cancer variants.
- Improves loading speed for variant page
- Problem with updating variant rank when no variants
- Improved Clinvar submission form
- General report crashing when dismissed variant has no valid dismiss code
- Also show collaborative case variants on the All variants view.
- Improved phenotype search using dataTables.js on phenotypes page
- Search and delete users with `email` instead of `_id`
- Fixed css styles so that multiselect options will all fit one column


## [4.7.3]

### Added
- RankScore can be used with VCFs for vcf_cancer files

### Fixed
- Fix issue with STR view next page button not doing its one job.

### Deleted
- Removed pileup as a bam viewing option. This is replaced by IGV


## [4.7.2]

### Added
- Show earlier ACMG classification in the variant list

### Fixed
- Fixed igv search not working due to igv.js dist 2.2.17
- Fixed searches for cases with a gene with variants pinned or marked causative.
- Load variant pages faster after fixing other causatives query
- Fixed mitochondrial report bug for variants without genes

## [4.7.1]

### Added

### Fixed
- Fixed bug on genes page


## [4.7.0]

### Added
- Export genes and gene panels in build GRCh38
- Search for cases with variants pinned or marked causative in a given gene.
- Search for cases phenotypically similar to a case also from WUI.
- Case variant searches can be limited to similar cases, matching HPO-terms,
  phenogroups and cohorts.
- De-archive reruns and flag them as 'inactive' if archived
- Sort cases by analysis_date, track or status
- Display cases in the following order: prioritized, active, inactive, archived, solved
- Assign case to user when user activates it or asks for rerun
- Case becomes inactive when it has no assignees
- Fetch refseq version from entrez and use it in clinvar form
- Load and export of exons for all genes, independent on refseq
- Documentation for loading/updating exons
- Showing SV variant annotations: SV cgh frequencies, gnomad-SV, local SV frequencies
- Showing transcripts mapping score in segmental duplications
- Handle requests to Ensembl Rest API
- Handle requests to Ensembl Rest Biomart
- STR variants view now displays GT and IGV link.
- Description field for gene panels
- Export exons in build 37 and 38 using the command line

### Fixed
- Fixes of and induced by build tests
- Fixed bug affecting variant observations in other cases
- Fixed a bug that showed wrong gene coverage in general panel PDF export
- MT report only shows variants occurring in the specific individual of the excel sheet
- Disable SSL certifcate verification in requests to chanjo
- Updates how intervaltree and pymongo is used to void deprecated functions
- Increased size of IGV sample tracks
- Optimized tests


## [4.6.1]

### Added

### Fixed
- Missing 'father' and 'mother' keys when parsing single individual cases


## [4.6.0]

### Added
- Description of Scout branching model in CONTRIBUTING doc
- Causatives in alphabetical order, display ACMG classification and filter by gene.
- Added 'external' to the list of analysis type options
- Adds functionality to display "Tissue type". Passed via load config.
- Update to IGV 2.

### Fixed
- Fixed alignment visualization and vcf2cytosure availability for demo case samples
- Fixed 3 bugs affecting SV pages visualization
- Reintroduced the --version cli option
- Fixed variants query by panel (hpo panel + gene panel).
- Downloaded MT report contains excel files with individuals' display name
- Refactored code in parsing of config files.


## [4.5.1]

### Added

### Fixed
- update requirement to use PyYaml version >= 5.1
- Safer code when loading config params in cli base


## [4.5.0]

### Added
- Search for similar cases from scout view CLI
- Scout cli is now invoked from the app object and works under the app context

### Fixed
- PyYaml dependency fixed to use version >= 5.1


## [4.4.1]

### Added
- Display SV rank model version when available

### Fixed
- Fixed upload of delivery report via API


## [4.4.0]

### Added
- Displaying more info on the Causatives page and hiding those not causative at the case level
- Add a comment text field to Sanger order request form, allowing a message to be included in the email
- MatchMaker Exchange integration
- List cases with empty synopsis, missing HPO terms and phenotype groups.
- Search for cases with open research list, or a given case status (active, inactive, archived)

### Fixed
- Variant query builder split into several functions
- Fixed delivery report load bug


## [4.3.3]

### Added
- Different individual table for cancer cases

### Fixed
- Dashboard collects validated variants from verification events instead of using 'sanger' field
- Cases shared with collaborators are visible again in cases page
- Force users to select a real institute to share cases with (actionbar select fix)


## [4.3.2]

### Added
- Dashboard data can be filtered using filters available in cases page
- Causatives for each institute are displayed on a dedicated page
- SNVs and and SVs are searchable across cases by gene and rank score
- A more complete report with validated variants is downloadable from dashboard

### Fixed
- Clinsig filter is fixed so clinsig numerical values are returned
- Split multi clinsig string values in different elements of clinsig array
- Regex to search in multi clinsig string values or multi revstat string values
- It works to upload vcf files with no variants now
- Combined Pileup and IGV alignments for SVs having variant start and stop on the same chromosome


## [4.3.1]

### Added
- Show calls from all callers even if call is not available
- Instructions to install cairo and pango libs from WeasyPrint page
- Display cases with number of variants from CLI
- Only display cases with number of variants above certain treshold. (Also CLI)
- Export of verified variants by CLI or from the dashboard
- Extend case level queries with default panels, cohorts and phenotype groups.
- Slice dashboard statistics display using case level queries
- Add a view where all variants for an institute can be searched across cases, filtering on gene and rank score. Allows searching research variants for cases that have research open.

### Fixed
- Fixed code to extract variant conservation (gerp, phyloP, phastCons)
- Visualization of PDF-exported gene panels
- Reintroduced the exon/intron number in variant verification email
- Sex and affected status is correctly displayed on general report
- Force number validation in SV filter by size
- Display ensembl transcripts when no refseq exists


## [4.3.0]

### Added
- Mosaicism tag on variants
- Show and filter on SweGen frequency for SVs
- Show annotations for STR variants
- Show all transcripts in verification email
- Added mitochondrial export
- Adds alternative to search for SVs shorter that the given length
- Look for 'bcftools' in the `set` field of VCFs
- Display digenic inheritance from OMIM
- Displays what refseq transcript that is primary in hgnc

### Fixed

- Archived panels displays the correct date (not retroactive change)
- Fixed problem with waiting times in gene panel exports
- Clinvar fiter not working with human readable clinsig values

## [4.2.2]

### Fixed
- Fixed gene panel create/modify from CSV file utf-8 decoding error
- Updating genes in gene panels now supports edit comments and entry version
- Gene panel export timeout error

## [4.2.1]

### Fixed
- Re-introduced gene name(s) in verification email subject
- Better PDF rendering for excluded variants in report
- Problem to access old case when `is_default` did not exist on a panel


## [4.2.0]

### Added
- New index on variant_id for events
- Display overlapping compounds on variants view

### Fixed
- Fixed broken clinical filter


## [4.1.4]

### Added
- Download of filtered SVs

### Fixed
- Fixed broken download of filtered variants
- Fixed visualization issue in gene panel PDF export
- Fixed bug when updating gene names in variant controller


## [4.1.3]

### Fixed
- Displays all primary transcripts


## [4.1.2]

### Added
- Option add/replace when updating a panel via CSV file
- More flexible versioning of the gene panels
- Printing coverage report on the bottom of the pdf case report
- Variant verification option for SVs
- Logs uri without pwd when connecting
- Disease-causing transcripts in case report
- Thicker lines in case report
- Supports HPO search for cases, both terms or if described in synopsis
- Adds sanger information to dashboard

### Fixed
- Use db name instead of **auth** as default for authentication
- Fixes so that reports can be generated even with many variants
- Fixed sanger validation popup to show individual variants queried by user and institute.
- Fixed problem with setting up scout
- Fixes problem when exac file is not available through broad ftp
- Fetch transcripts for correct build in `adapter.hgnc_gene`

## [4.1.1]
- Fix problem with institute authentication flash message in utils
- Fix problem with comments
- Fix problem with ensembl link


## [4.1.0]

### Added
- OMIM phenotypes to case report
- Command to download all panel app gene panels `scout load panel --panel-app`
- Links to genenames.org and omim on gene page
- Popup on gene at variants page with gene information
- reset sanger status to "Not validated" for pinned variants
- highlight cases with variants to be evaluated by Sanger on the cases page
- option to point to local reference files to the genome viewer pileup.js. Documented in `docs.admin-guide.server`
- option to export single variants in `scout export variants`
- option to load a multiqc report together with a case(add line in load config)
- added a view for searching HPO terms. It is accessed from the top left corner menu
- Updates the variants view for cancer variants. Adds a small cancer specific filter for known variants
- Adds hgvs information on cancer variants page
- Adds option to update phenotype groups from CLI

### Fixed
- Improved Clinvar to submit variants from different cases. Fixed HPO terms in casedata according to feedback
- Fixed broken link to case page from Sanger modal in cases view
- Now only cases with non empty lists of causative variants are returned in `adapter.case(has_causatives=True)`
- Can handle Tumor only samples
- Long lists of HGNC symbols are now possible. This was previously difficult with manual, uploaded or by HPO search when changing filter settings due to GET request limitations. Relevant pages now use POST requests. Adds the dynamic HPO panel as a selection on the gene panel dropdown.
- Variant filter defaults to default panels also on SV and Cancer variants pages.

## [4.0.0]

### WARNING ###

This is a major version update and will require that the backend of pre releases is updated.
Run commands:

```
$scout update genes
$scout update hpo
```

- Created a Clinvar submission tool, to speed up Clinvar submission of SNVs and SVs
- Added an analysis report page (html and PDF format) containing phenotype, gene panels and variants that are relevant to solve a case.

### Fixed
- Optimized evaluated variants to speed up creation of case report
- Moved igv and pileup viewer under a common folder
- Fixed MT alignment view pileup.js
- Fixed coordinates for SVs with start chromosome different from end chromosome
- Global comments shown across cases and institutes. Case-specific variant comments are shown only for that specific case.
- Links to clinvar submitted variants at the cases level
- Adapts clinvar parsing to new format
- Fixed problem in `scout update user` when the user object had no roles
- Makes pileup.js use online genome resources when viewing alignments. Now any instance of Scout can make use of this functionality.
- Fix ensembl link for structural variants
- Works even when cases does not have `'madeline_info'`
- Parses Polyphen in correct way again
- Fix problem with parsing gnomad from VEP

### Added
- Added a PDF export function for gene panels
- Added a "Filter and export" button to export custom-filtered SNVs to CSV file
- Dismiss SVs
- Added IGV alignments viewer
- Read delivery report path from case config or CLI command
- Filter for spidex scores
- All HPO terms are now added and fetched from the correct source (https://github.com/obophenotype/human-phenotype-ontology/blob/master/hp.obo)
- New command `scout update hpo`
- New command `scout update genes` will fetch all the latest information about genes and update them
- Load **all** variants found on chromosome **MT**
- Adds choice in cases overview do show as many cases as user like

### Removed
- pileup.min.js and pileup css are imported from a remote web location now
- All source files for HPO information, this is instead fetched directly from source
- All source files for gene information, this is instead fetched directly from source

## [3.0.0]
### Fixed
- hide pedigree panel unless it exists

## [1.5.1] - 2016-07-27
### Fixed
- look for both ".bam.bai" and ".bai" extensions

## [1.4.0] - 2016-03-22
### Added
- support for local frequency through loqusdb
- bunch of other stuff

## [1.3.0] - 2016-02-19
### Fixed
- Update query-phenomizer and add username/password

### Changed
- Update the way a case is checked for rerun-status

### Added
- Add new button to mark a case as "checked"
- Link to clinical variants _without_ 1000G annotation

## [1.2.2] - 2016-02-18
### Fixed
- avoid filtering out variants lacking ExAC and 1000G annotations

## [1.1.3] - 2015-10-01
### Fixed
- persist (clinical) filter when clicking load more
- fix #154 by robustly setting clinical filter func. terms

## [1.1.2] - 2015-09-07
### Fixed
- avoid replacing coverage report with none
- update SO terms, refactored

## [1.1.1] - 2015-08-20
### Fixed
- fetch case based on collaborator status (not owner)

## [1.1.0] - 2015-05-29
### Added
- link(s) to SNPedia based on RS-numbers
- new Jinja filter to "humanize" decimal numbers
- show gene panels in variant view
- new Jinja filter for decoding URL encoding
- add indicator to variants in list that have comments
- add variant number threshold and rank score threshold to load function
- add event methods to mongo adapter
- add tests for models
- show badge "old" if comment was written for a previous analysis

### Changed
- show cDNA change in transcript summary unless variant is exonic
- moved compounds table further up the page
- show dates for case uploads in ISO format
- moved variant comments higher up on page
- updated documentation for pages
- read in coverage report as blob in database and serve directly
- change ``OmimPhenotype`` to ``PhenotypeTerm``
- reorganize models sub-package
- move events (and comments) to separate collection
- only display prev/next links for the research list
- include variant type in breadcrumbs e.g. "Clinical variants"

### Removed
- drop dependency on moment.js

### Fixed
- show the same level of detail for all frequencies on all pages
- properly decode URL encoded symbols in amino acid/cDNA change strings
- fixed issue with wipe permissions in MongoDB
- include default gene lists in "variants" link in breadcrumbs

## [1.0.2] - 2015-05-20
### Changed
- update case fetching function

### Fixed
- handle multiple cases with same id

## [1.0.1] - 2015-04-28
### Fixed
- Fix building URL parameters in cases list Vue component

## [1.0.0] - 2015-04-12
Codename: Sara Lund

![Release 1.0](artwork/releases/release-1-0.jpg)

### Added
- Add email logging for unexpected errors
- New command line tool for deleting case

### Changed
- Much improved logging overall
- Updated documentation/usage guide
- Removed non-working IGV link

### Fixed
- Show sample display name in GT call
- Various small bug fixes
- Make it easier to hover over popups

## [0.0.2-rc1] - 2015-03-04
### Added
- add protein table for each variant
- add many more external links
- add coverage reports as PDFs

### Changed
- incorporate user feedback updates
- big refactor of load scripts

## [0.0.2-rc2] - 2015-03-04
### Changes
- add gene table with gene description
- reorganize inheritance models box

### Fixed
- avoid overwriting gene list on "research" load
- fix various bugs in external links

## [0.0.2-rc3] - 2015-03-05
### Added
- Activity log feed to variant view
- Adds protein change strings to ODM and Sanger email

### Changed
- Extract activity log component to macro

### Fixes
- Make Ensembl transcript links use archive website<|MERGE_RESOLUTION|>--- conflicted
+++ resolved
@@ -16,11 +16,8 @@
 - Bypass igv.js CORS check using `https://github.com/Rob--W/cors-anywhere`
 - Documentation on default and custom IGV.js tracks (admin docs)
 - Lock phenomodels so they're editable by admins only
-<<<<<<< HEAD
+- Small case group assessment sharing
 - Hide dismissed variants in variants pages and variants export function
-=======
-- Small case group assessment sharing
->>>>>>> e33f38b5
 ### Fixed
 - Bugfix: unused `chromgraph_prefix |tojson` removed
 - Freeze coloredlogs temporarily
