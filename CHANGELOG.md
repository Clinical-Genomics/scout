# Change Log
All notable changes to this project will be documented in this file.
This project adheres to [Semantic Versioning](http://semver.org/).

About changelog [here](https://keepachangelog.com/en/1.0.0/)

## []
### Added
- A .cff citation file
<<<<<<< HEAD
- Add the Scout-react repository as a front-end folder
=======
- Phenotypes search API endpoint
>>>>>>> 9706b689
### Fixed
- Command to load the OMIM gene panel (`scout load panel --omim`)
### Changed
- Stop updating database indexes after loading exons via command line
- Display validation status badge also for not Sanger-sequenced variants
- Moved Frequencies, Severity and Local observations panels up in RD variants page
- Enabled Flask CORS to communicate CORS status to js apps
- Moved the code preparing the transcripts overview to the backend
- Refactored and filtered json data used in general case report

## [4.39]
### Added
- COSMIC IDs collected from CSQ field named `COSMIC`
### Fixed
- Link to other causative variants on variant page
- Allow multiple COSMIC links for a cancer variant
- Fix floating text in severity box #2808
- Fixed MitoMap and HmtVar links for hg38 cases
- Do not open new browser tabs when downloading files
- Selectable IGV tracks on variant page
- Missing splice junctions button on variant page
- Refactor variantS representative gene selection, and use it also for cancer variant summary
### Changed
- Improve Javascript performance for displaying Chromograph images
- Make ClinVar classification more evident in cancer variant page

## [4.38]
### Added
- Option to hide Alamut button in the app config file
### Fixed
- Library deprecation warning fixed (insert is deprecated. Use insert_one or insert_many instead)
- Update genes command will not trigger an update of database indices any more
- Missing resources in temporary downloading directory when updating genes using the command line
- Restore previous variant ACMG classification in a scrollable div
- Loading spinner not stopping after downloading PDF case reports and variant list export
- Add extra Alamut links higher up on variant pages
- Improve UX for phenotypes in case page
- Filter and export of STR variants
- Update look of variants page navigation buttons
### Changed

## [4.37]
### Added
- Highlight and show version number for RefSeq MANE transcripts.
- Added integration to a rerunner service for toggling reanalysis with updated pedigree information
- SpliceAI display and parsing from VEP CSQ
- Display matching tiered variants for cancer variants
- Display a loading icon (spinner) until the page loads completely
- Display filter badges in cancer variants list
- Update genes from pre-downloaded file resources
- On login, OS, browser version and screen size are saved anonymously to understand how users are using Scout
- API returning institutes data for a given user: `/api/v1/institutes`
- API returning case data for a given institute: `/api/v1/institutes/<institute_id>/cases`
- Added GMS and Lund university hospital logos to login page
- Made display of Swedac logo configurable
- Support for displaying custom images in case view
- Individual-specific HPO terms
- Optional alamut_key in institute settings for Alamut Plus software
- Case report API endpoint
- Tooltip in case explaining that genes with genome build different than case genome build will not be added to dynamic HPO panel.
- Add DeepVariant as a caller
### Fixed
- Updated IGV to v2.8.5 to solve missing gene labels on some zoom levels
- Demo cancer case config file to load somatic SNVs and SVs only.
- Expand list of refseq trancripts in ClinVar submission form
- Renamed `All SNVs and INDELs` institute sidebar element to `Search SNVs and INDELs` and fixed its style.
- Add missing parameters to case load-config documentation
- Allow creating/editing gene panels and dynamic gene panels with genes present in genome build 38
- Bugfix broken Pytests
- Bulk dismissing variants error due to key conversion from string to integer
- Fix typo in index documentation
- Fixed crash in institute settings page if "collaborators" key is not set in database
- Don't stop Scout execution if LoqusDB call fails and print stacktrace to log
- Bug when case contains custom images with value `None`
- Bug introduced when fixing another bug in Scout-LoqusDB interaction
- Loading of OMIM diagnoses in Scout demo instance
- Remove the docker-compose with chanjo integration because it doesn't work yet.
- Fixed standard docker-compose with scout demo data and database
- Clinical variant assessments not present for pinned and causative variants on case page.
- MatchMaker matching one node at the time only
- Remove link from previously tiered variants badge in cancer variants page
- Typo in gene cell on cancer variants page
- Managed variants filter form
### Changed
- Better naming for variants buttons on cancer track (somatic, germline). Also show cancer research button if available.
- Load case with missing panels in config files, but show warning.
- Changing the (Female, Male) symbols to (F/M) letters in individuals_table and case-sma.
- Print stacktrace if case load command fails
- Added sort icon and a pointer to the cursor to all tables with sortable fields
- Moved variant, gene and panel info from the basic pane to summary panel for all variants.
- Renamed `Basics` panel to `Classify` on variant page.
- Revamped `Basics` panel to a panel dedicated to classify variants
- Revamped the summary panel to be more compact.
- Added dedicated template for cancer variants
- Removed Gene models, Gene annotations and Conservation panels for cancer variants
- Reorganized the orders of panels for variant and cancer variant views
- Added dedicated variant quality panel and removed relevant panes
- A more compact case page
- Removed OMIM genes panel
- Make genes panel, pinned variants panel, causative variants panel and ClinVar panel scrollable on case page
- Update to Scilifelab's 2020 logo
- Update Gens URL to support Gens v2.0 format
- Refactor tests for parsing case configurations
- Updated links to HPO downloadable resources
- Managed variants filtering defaults to all variant categories
- Changing the (Kind) drop-down according to (Category) drop-down in Managed variant add variant
- Moved Gens button to individuals table
- Check resource files availability before starting updating OMIM diagnoses
- Fix typo in `SHOW_OBSERVED_VARIANT_ARCHIVE` config param

## [4.36]
### Added
- Parse and save splice junction tracks from case config file
- Tooltip in observations panel, explaining that case variants with no link might be old variants, not uploaded after a case rerun
### Fixed
- Warning on overwriting variants with same position was no longer shown
- Increase the height of the dropdowns to 425px
- More indices for the case table as it grows, specifically for causatives queries
- Splice junction tracks not centered over variant genes
- Total number of research variants count
- Update variants stats in case documents every time new variants are loaded
- Bug in flashing warning messages when filtering variants
### Changed
- Clearer warning messages for genes and gene/gene-panels searches in variants filters

## [4.35]
### Added
- A new index for hgnc_symbol in the hgnc_gene collection
- A Pedigree panel in STR page
- Display Tier I and II variants in case view causatives card for cancer cases
### Fixed
- Send partial file data to igv.js when visualizing sashimi plots with splice junction tracks
- Research variants filtering by gene
- Do not attempt to populate annotations for not loaded pinned/causatives
- Add max-height to all dropdowns in filters
### Changed
- Switch off non-clinical gene warnings when filtering research variants
- Don't display OMIM disease card in case view for cancer cases
- Refactored Individuals and Causative card in case view for cancer cases
- Update and style STR case report

## [4.34]
### Added
- Saved filter lock and unlock
- Filters can optionally be marked audited, logging the filter name, user and date on the case events and general report.
- Added `ClinVar hits` and `Cosmic hits` in cancer SNVs filters
- Added `ClinVar hits` to variants filter (rare disease track)
- Load cancer demo case in docker-compose files (default and demo file)
- Inclusive-language check using [woke](https://github.com/get-woke/woke) github action
- Add link to HmtVar for mitochondrial variants (if VCF is annotated with HmtNote)
- Grey background for dismissed compounds in variants list and variant page
- Pin badge for pinned compounds in variants list and variant page
- Support LoqusDB REST API queries
- Add a docker-compose-matchmaker under scout/containers/development to test matchmaker locally
- Script to investigate consequences of symbol search bug
- Added GATK to list of SV and cancer SV callers
### Fixed
- Make MitoMap link work for hg38 again
- Export Variants feature crashing when one of the variants has no primary transcripts
- Redirect to last visited variantS page when dismissing variants from variants list
- Improved matching of SVs Loqus occurrences in other cases
- Remove padding from the list inside (Matching causatives from other cases) panel
- Pass None to get_app function in CLI base since passing script_info to app factory functions was deprecated in Flask 2.0
- Fixed failing tests due to Flask update to version 2.0
- Speed up user events view
- Causative view sort out of memory error
- Use hgnc_id for gene filter query
- Typo in case controllers displaying an error every time a patient is matched against external MatchMaker nodes
- Do not crash while attempting an update for variant documents that are too big (> 16 MB)
- Old STR causatives (and other variants) may not have HGNC symbols - fix sort lambda
- Check if gene_obj has primary_transcript before trying to access it
- Warn if a gene manually searched is in a clinical panel with an outdated name when filtering variants
- ChrPos split js not needed on STR page yet
### Changed
- Remove parsing of case `genome_version`, since it's not used anywhere downstream
- Introduce deprecation warning for Loqus configs that are not dictionaries
- SV clinical filter no longer filters out sub 100 nt variants
- Count cases in LoqusDB by variant type
- Commit pulse repo badge temporarily set to weekly
- Sort ClinVar submissions objects by ascending "Last evaluated" date
- Refactored the MatchMaker integration as an extension
- Replaced some sensitive words as suggested by woke linter
- Documentation for load-configuration rewritten.
- Add styles to MatchMaker matches table
- More detailed info on the data shared in MatchMaker submission form

## [4.33.1]
### Fixed
- Include markdown for release autodeploy docs
- Use standard inheritance model in ClinVar (https://ftp.ncbi.nlm.nih.gov/pub/GTR/standard_terms/Mode_of_inheritance.txt)
- Fix issue crash with variants that have been unflagged causative not being available in other causatives
### Added
### Changed

## [4.33]
### Fixed
- Command line crashing when updating an individual not found in database
- Dashboard page crashing when filters return no data
- Cancer variants filter by chromosome
- /api/v1/genes now searches for genes in all genome builds by default
- Upgraded igv.js to version 2.8.1 (Fixed Unparsable bed record error)
### Added
- Autodeploy docs on release
- Documentation for updating case individuals tracks
- Filter cases and dashboard stats by analysis track
### Changed
- Changed from deprecated db update method
- Pre-selected fields to run queries with in dashboard page
- Do not filter by any institute when first accessing the dashboard
- Removed OMIM panel in case view for cancer cases
- Display Tier I and II variants in case view causatives panel for cancer cases
- Refactored Individuals and Causative panels in case view for cancer cases

## [4.32.1]
### Fixed
- iSort lint check only
### Changed
- Institute cases page crashing when a case has track:Null
### Added

## [4.32]
### Added
- Load and show MITOMAP associated diseases from VCF (INFO field: MitomapAssociatedDiseases, via HmtNote)
- Show variant allele frequencies for mitochondrial variants (GRCh38 cases)
- Extend "public" json API with diseases (OMIM) and phenotypes (HPO)
- HPO gene list download now has option for clinical and non-clinical genes
- Display gene splice junctions data in sashimi plots
- Update case individuals with splice junctions tracks
- Simple Docker compose for development with local build
- Make Phenomodels subpanels collapsible
- User side documentation of cytogenomics features (Gens, Chromograph, vcf2cytosure, rhocall)
- iSort GitHub Action
- Support LoqusDB REST API queries
### Fixed
- Show other causative once, even if several events point to it
- Filtering variants by mitochondrial chromosome for cases with genome build=38
- HPO gene search button triggers any warnings for clinical / non-existing genes also on first search
- Fixed a bug in variants pages caused by MT variants without alt_frequency
- Tests for CADD score parsing function
- Fixed the look of IGV settings on SNV variant page
- Cases analyzed once shown as `rerun`
- Missing case track on case re-upload
- Fixed severity rank for SO term "regulatory region ablation"
### Changed
- Refactor according to CodeFactor - mostly reuse of duplicated code
- Phenomodels language adjustment
- Open variants in a new window (from variants page)
- Open overlapping and compound variants in a new window (from variant page)
- gnomAD link points to gnomAD v.3 (build GRCh38) for mitochondrial variants.
- Display only number of affected genes for dismissed SVs in general report
- Chromosome build check when populating the variants filter chromosome selection
- Display mitochondrial and rare diseases coverage report in cases with missing 'rare' track


## [4.31.1]
### Added
### Changed
- Remove mitochondrial and coverage report from cancer cases sidebar
### Fixed
- ClinVar page when dbSNP id is None

## [4.31]
### Added
- gnomAD annotation field in admin guide
- Export also dynamic panel genes not associated to an HPO term when downloading the HPO panel
- Primary HGNC transcript info in variant export files
- Show variant quality (QUAL field from vcf) in the variant summary
- Load/update PDF gene fusion reports (clinical and research) generated with Arriba
- Support new MANE annotations from VEP (both MANE Select and MANE Plus Clinical)
- Display on case activity the event of a user resetting all dismissed variants
- Support gnomAD population frequencies for mitochondrial variants
- Anchor links in Casedata ClinVar panels to redirect after renaming individuals
### Fixed
- Replace old docs link www.clinicalgenomics.se/scout with new https://clinical-genomics.github.io/scout
- Page formatting issues whenever case and variant comments contain extremely long strings with no spaces
- Chromograph images can be one column and have scrollbar. Removed legacy code.
- Column labels for ClinVar case submission
- Page crashing looking for LoqusDB observation when variant doesn't exist
- Missing inheritance models and custom inheritance models on newly created gene panels
- Accept only numbers in managed variants filter as position and end coordinates
- SNP id format and links in Variant page, ClinVar submission form and general report
- Case groups tooltip triggered only when mouse is on the panel header
### Changed
- A more compact case groups panel
- Added landscape orientation CSS style to cancer coverage and QC demo report
- Improve user documentation to create and save new gene panels
- Removed option to use space as separator when uploading gene panels
- Separating the columns of standard and custom inheritance models in gene panels
- Improved ClinVar instructions for users using non-English Excel

## [4.30.2]
### Added
### Fixed
- Use VEP RefSeq ID if RefSeq list is empty in RefSeq transcripts overview
- Bug creating variant links for variants with no end_chrom
### Changed

## [4.30.1]
### Added
### Fixed
- Cryptography dependency fixed to use version < 3.4
### Changed

## [4.30]
### Added
- Introduced a `reset dismiss variant` verb
- Button to reset all dismissed variants for a case
- Add black border to Chromograph ideograms
- Show ClinVar annotations on variantS page
- Added integration with GENS, copy number visualization tool
- Added a VUS label to the manual classification variant tags
- Add additional information to SNV verification emails
- Tooltips documenting manual annotations from default panels
- Case groups now show bam files from all cases on align view
### Fixed
- Center initial igv view on variant start with SNV/indels
- Don't set initial igv view to negative coordinates
- Display of GQ for SV and STR
- Parsing of AD and related info for STRs
- LoqusDB field in institute settings accepts only existing Loqus instances
- Fix DECIPHER link to work after DECIPHER migrated to GRCh38
- Removed visibility window param from igv.js genes track
- Updated HPO download URL
- Patch HPO download test correctly
- Reference size on STR hover not needed (also wrong)
- Introduced genome build check (allowed values: 37, 38, "37", "38") on case load
- Improve case searching by assignee full name
- Populating the LoqusDB select in institute settings
### Changed
- Cancer variants table header (pop freq etc)
- Only admin users can modify LoqusDB instance in Institute settings
- Style of case synopsis, variants and case comments
- Switched to igv.js 2.7.5
- Do not choke if case is missing research variants when research requested
- Count cases in LoqusDB by variant type
- Introduce deprecation warning for Loqus configs that are not dictionaries
- Improve create new gene panel form validation
- Make XM- transcripts less visible if they don't overlap with transcript refseq_id in variant page
- Color of gene panels and comments panels on cases and variant pages
- Do not choke if case is missing research variants when reserch requested

## [4.29.1]
### Added
### Fixed
- Always load STR variants regardless of RankScore threshold (hotfix)
### Changed

## [4.29]
### Added
- Added a page about migrating potentially breaking changes to the documentation
- markdown_include in development requirements file
- STR variants filter
- Display source, Z-score, inheritance pattern for STR annotations from Stranger (>0.6.1) if available
- Coverage and quality report to cancer view
### Fixed
- ACMG classification page crashing when trying to visualize a classification that was removed
- Pretty print HGVS on gene variants (URL-decode VEP)
- Broken or missing link in the documentation
- Multiple gene names in ClinVar submission form
- Inheritance model select field in ClinVar submission
- IGV.js >2.7.0 has an issue with the gene track zoom levels - temp freeze at 2.7.0
- Revert CORS-anywhere and introduce a local http proxy for cloud tracks
### Changed

## [4.28]
### Added
- Chromograph integration for displaying PNGs in case-page
- Add VAF to cancer case general report, and remove some of its unused fields
- Variants filter compatible with genome browser location strings
- Support for custom public igv tracks stored on the cloud
- Add tests to increase testing coverage
- Update case variants count after deleting variants
- Update IGV.js to latest (v2.7.4)
- Bypass igv.js CORS check using `https://github.com/Rob--W/cors-anywhere`
- Documentation on default and custom IGV.js tracks (admin docs)
- Lock phenomodels so they're editable by admins only
- Small case group assessment sharing
- Tutorial and files for deploying app on containers (Kubernetes pods)
- Canonical transcript and protein change of canonical transcript in exported variants excel sheet
- Support for Font Awesome version 6
- Submit to Beacon from case page sidebar
- Hide dismissed variants in variants pages and variants export function
- Systemd service files and instruction to deploy Scout using podman
### Fixed
- Bugfix: unused `chromgraph_prefix |tojson` removed
- Freeze coloredlogs temporarily
- Marrvel link
- Don't show TP53 link for silent or synonymous changes
- OMIM gene field accepts any custom number as OMIM gene
- Fix Pytest single quote vs double quote string
- Bug in gene variants search by similar cases and no similar case is found
- Delete unused file `userpanel.py`
- Primary transcripts in variant overview and general report
- Google OAuth2 login setup in README file
- Redirect to 'missing file'-icon if configured Chromograph file is missing
- Javascript error in case page
- Fix compound matching during variant loading for hg38
- Cancer variants view containing variants dismissed with cancer-specific reasons
- Zoom to SV variant length was missing IGV contig select
- Tooltips on case page when case has no default gene panels
### Changed
- Save case variants count in case document and not in sessions
- Style of gene panels multiselect on case page
- Collapse/expand main HPO checkboxes in phenomodel preview
- Replaced GQ (Genotype quality) with VAF (Variant allele frequency) in cancer variants GT table
- Allow loading of cancer cases with no tumor_purity field
- Truncate cDNA and protein changes in case report if longer than 20 characters


## [4.27]
### Added
- Exclude one or more variant categories when running variants delete command
### Fixed
### Changed

## [4.26.1]
### Added
### Fixed
- Links with 1-letter aa codes crash on frameshift etc
### Changed

## [4.26]
### Added
- Extend the delete variants command to print analysis date, track, institute, status and research status
- Delete variants by type of analysis (wgs|wes|panel)
- Links to cBioPortal, MutanTP53, IARC TP53, OncoKB, MyCancerGenome, CIViC
### Fixed
- Deleted variants count
### Changed
- Print output of variants delete command as a tab separated table

## [4.25]
### Added
- Command line function to remove variants from one or all cases
### Fixed
- Parse SMN None calls to None rather than False

## [4.24.1]
### Fixed
- Install requirements.txt via setup file

## [4.24]
### Added
- Institute-level phenotype models with sub-panels containing HPO and OMIM terms
- Runnable Docker demo
- Docker image build and push github action
- Makefile with shortcuts to docker commands
- Parse and save synopsis, phenotype and cohort terms from config files upon case upload
### Fixed
- Update dismissed variant status when variant dismissed key is missing
- Breakpoint two IGV button now shows correct chromosome when different from bp1
- Missing font lib in Docker image causing the PDF report download page to crash
- Sentieon Manta calls lack Somaticscore - load anyway
- ClinVar submissions crashing due to pinned variants that are not loaded
- Point ExAC pLI score to new gnomad server address
- Bug uploading cases missing phenotype terms in config file
- STRs loaded but not shown on browser page
- Bug when using adapter.variant.get_causatives with case_id without causatives
- Problem with fetching "solved" from scout export cases cli
- Better serialising of datetime and bson.ObjectId
- Added `volumes` folder to .gitignore
### Changed
- Make matching causative and managed variants foldable on case page
- Remove calls to PyMongo functions marked as deprecated in backend and frontend(as of version 3.7).
- Improved `scout update individual` command
- Export dynamic phenotypes with ordered gene lists as PDF


## [4.23]
### Added
- Save custom IGV track settings
- Show a flash message with clear info about non-valid genes when gene panel creation fails
- CNV report link in cancer case side navigation
- Return to comment section after editing, deleting or submitting a comment
- Managed variants
- MT vs 14 chromosome mean coverage stats if Scout is connected to Chanjo
### Fixed
- missing `vcf_cancer_sv` and `vcf_cancer_sv_research` to manual.
- Split ClinVar multiple clnsig values (slash-separated) and strip them of underscore for annotations without accession number
- Timeout of `All SNVs and INDELs` page when no valid gene is provided in the search
- Round CADD (MIPv9)
- Missing default panel value
- Invisible other causatives lines when other causatives lack gene symbols
### Changed
- Do not freeze mkdocs-material to version 4.6.1
- Remove pre-commit dependency

## [4.22]
### Added
- Editable cases comments
- Editable variants comments
### Fixed
- Empty variant activity panel
- STRs variants popover
- Split new ClinVar multiple significance terms for a variant
- Edit the selected comment, not the latest
### Changed
- Updated RELEASE docs.
- Pinned variants card style on the case page
- Merged `scout export exons` and `scout view exons` commands


## [4.21.2]
### Added
### Fixed
- Do not pre-filter research variants by (case-default) gene panels
- Show OMIM disease tooltip reliably
### Changed

## [4.21.1]
### Added
### Fixed
- Small change to Pop Freq column in variants ang gene panels to avoid strange text shrinking on small screens
- Direct use of HPO list for Clinical HPO SNV (and cancer SNV) filtering
- PDF coverage report redirecting to login page
### Changed
- Remove the option to dismiss single variants from all variants pages
- Bulk dismiss SNVs, SVs and cancer SNVs from variants pages

## [4.21]
### Added
- Support to configure LoqusDB per institute
- Highlight causative variants in the variants list
- Add tests. Mostly regarding building internal datatypes.
- Remove leading and trailing whitespaces from panel_name and display_name when panel is created
- Mark MANE transcript in list of transcripts in "Transcript overview" on variant page
- Show default panel name in case sidebar
- Previous buttons for variants pagination
- Adds a gh action that checks that the changelog is updated
- Adds a gh action that deploys new releases automatically to pypi
- Warn users if case default panels are outdated
- Define institute-specific gene panels for filtering in institute settings
- Use institute-specific gene panels in variants filtering
- Show somatic VAF for pinned and causative variants on case page

### Fixed
- Report pages redirect to login instead of crashing when session expires
- Variants filter loading in cancer variants page
- User, Causative and Cases tables not scaling to full page
- Improved docs for an initial production setup
- Compatibility with latest version of Black
- Fixed tests for Click>7
- Clinical filter required an extra click to Filter to return variants
- Restore pagination and shrink badges in the variants page tables
- Removing a user from the command line now inactivates the case only if user is last assignee and case is active
- Bugfix, LoqusDB per institute feature crashed when institute id was empty string
- Bugfix, LoqusDB calls where missing case count
- filter removal and upload for filters deleted from another page/other user
- Visualize outdated gene panels info in a popover instead of a tooltip in case page side panel

### Changed
- Highlight color on normal STRs in the variants table from green to blue
- Display breakpoints coordinates in verification emails only for structural variants


## [4.20]
### Added
- Display number of filtered variants vs number of total variants in variants page
- Search case by HPO terms
- Dismiss variant column in the variants tables
- Black and pre-commit packages to dev requirements

### Fixed
- Bug occurring when rerun is requested twice
- Peddy info fields in the demo config file
- Added load config safety check for multiple alignment files for one individual
- Formatting of cancer variants table
- Missing Score in SV variants table

### Changed
- Updated the documentation on how to create a new software release
- Genome build-aware cytobands coordinates
- Styling update of the Matchmaker card
- Select search type in case search form


## [4.19]

### Added
- Show internal ID for case
- Add internal ID for downloaded CGH files
- Export dynamic HPO gene list from case page
- Remove users as case assignees when their account is deleted
- Keep variants filters panel expanded when filters have been used

### Fixed
- Handle the ProxyFix ModuleNotFoundError when Werkzeug installed version is >1.0
- General report formatting issues whenever case and variant comments contain extremely long strings with no spaces

### Changed
- Created an institute wrapper page that contains list of cases, causatives, SNVs & Indels, user list, shared data and institute settings
- Display case name instead of case ID on clinVar submissions
- Changed icon of sample update in clinVar submissions


## [4.18]

### Added
- Filter cancer variants on cytoband coordinates
- Show dismiss reasons in a badge with hover for clinical variants
- Show an ellipsis if 10 cases or more to display with loqusdb matches
- A new blog post for version 4.17
- Tooltip to better describe Tumor and Normal columns in cancer variants
- Filter cancer SNVs and SVs by chromosome coordinates
- Default export of `Assertion method citation` to clinVar variants submission file
- Button to export up to 500 cancer variants, filtered or not
- Rename samples of a clinVar submission file

### Fixed
- Apply default gene panel on return to cancer variantS from variant view
- Revert to certificate checking when asking for Chanjo reports
- `scout download everything` command failing while downloading HPO terms

### Changed
- Turn tumor and normal allelic fraction to decimal numbers in tumor variants page
- Moved clinVar submissions code to the institutes blueprints
- Changed name of clinVar export files to FILENAME.Variant.csv and FILENAME.CaseData.csv
- Switched Google login libraries from Flask-OAuthlib to Authlib


## [4.17.1]

### Fixed
- Load cytobands for cases with chromosome build not "37" or "38"


## [4.17]

### Added
- COSMIC badge shown in cancer variants
- Default gene-panel in non-cancer structural view in url
- Filter SNVs and SVs by cytoband coordinates
- Filter cancer SNV variants by alt allele frequency in tumor
- Correct genome build in UCSC link from structural variant page



### Fixed
- Bug in clinVar form when variant has no gene
- Bug when sharing cases with the same institute twice
- Page crashing when removing causative variant tag
- Do not default to GATK caller when no caller info is provided for cancer SNVs


## [4.16.1]

### Fixed
- Fix the fix for handling of delivery reports for rerun cases

## [4.16]

### Added
- Adds possibility to add "lims_id" to cases. Currently only stored in database, not shown anywhere
- Adds verification comment box to SVs (previously only available for small variants)
- Scrollable pedigree panel

### Fixed
- Error caused by changes in WTForm (new release 2.3.x)
- Bug in OMIM case page form, causing the page to crash when a string was provided instead of a numerical OMIM id
- Fix Alamut link to work properly on hg38
- Better handling of delivery reports for rerun cases
- Small CodeFactor style issues: matchmaker results counting, a couple of incomplete tests and safer external xml
- Fix an issue with Phenomizer introduced by CodeFactor style changes

### Changed
- Updated the version of igv.js to 2.5.4

## [4.15.1]

### Added
- Display gene names in ClinVar submissions page
- Links to Varsome in variant transcripts table

### Fixed
- Small fixes to ClinVar submission form
- Gene panel page crash when old panel has no maintainers

## [4.15]

### Added
- Clinvar CNVs IGV track
- Gene panels can have maintainers
- Keep variant actions (dismissed, manual rank, mosaic, acmg, comments) upon variant re-upload
- Keep variant actions also on full case re-upload

### Fixed
- Fix the link to Ensembl for SV variants when genome build 38.
- Arrange information in columns on variant page
- Fix so that new cosmic identifier (COSV) is also acceptable #1304
- Fixed COSMIC tag in INFO (outside of CSQ) to be parses as well with `&` splitter.
- COSMIC stub URL changed to https://cancer.sanger.ac.uk/cosmic/search?q= instead.
- Updated to a version of IGV where bigBed tracks are visualized correctly
- Clinvar submission files are named according to the content (variant_data and case_data)
- Always show causatives from other cases in case overview
- Correct disease associations for gene symbol aliases that exist as separate genes
- Re-add "custom annotations" for SV variants
- The override ClinVar P/LP add-in in the Clinical Filter failed for new CSQ strings

### Changed
- Runs all CI checks in github actions

## [4.14.1]

### Fixed
- Error when variant found in loqusdb is not loaded for other case

## [4.14]

### Added
- Use github actions to run tests
- Adds CLI command to update individual alignments path
- Update HPO terms using downloaded definitions files
- Option to use alternative flask config when running `scout serve`
- Requirement to use loqusdb >= 2.5 if integrated

### Fixed
- Do not display Pedigree panel in cancer view
- Do not rely on internet connection and services available when running CI tests
- Variant loading assumes GATK if no caller set given and GATK filter status is seen in FILTER
- Pass genome build param all the way in order to get the right gene mappings for cases with build 38
- Parse correctly variants with zero frequency values
- Continue even if there are problems to create a region vcf
- STR and cancer variant navigation back to variants pages could fail

### Changed
- Improved code that sends requests to the external APIs
- Updates ranges for user ranks to fit todays usage
- Run coveralls on github actions instead of travis
- Run pip checks on github actions instead of coveralls
- For hg38 cases, change gnomAD link to point to version 3.0 (which is hg38 based)
- Show pinned or causative STR variants a bit more human readable

## [4.13.1]

### Added
### Fixed
- Typo that caused not all clinvar conflicting interpretations to be loaded no matter what
- Parse and retrieve clinvar annotations from VEP-annotated (VEP 97+) CSQ VCF field
- Variant clinvar significance shown as `not provided` whenever is `Uncertain significance`
- Phenomizer query crashing when case has no HPO terms assigned
- Fixed a bug affecting `All SNVs and INDELs` page when variants don't have canonical transcript
- Add gene name or id in cancer variant view

### Changed
- Cancer Variant view changed "Variant:Transcript:Exon:HGVS" to "Gene:Transcript:Exon:HGVS"

## [4.13]

### Added
- ClinVar SNVs track in IGV
- Add SMA view with SMN Copy Number data
- Easier to assign OMIM diagnoses from case page
- OMIM terms and specific OMIM term page

### Fixed
- Bug when adding a new gene to a panel
- Restored missing recent delivery reports
- Fixed style and links to other reports in case side panel
- Deleting cases using display_name and institute not deleting its variants
- Fixed bug that caused coordinates filter to override other filters
- Fixed a problem with finding some INS in loqusdb
- Layout on SV page when local observations without cases are present
- Make scout compatible with the new HPO definition files from `http://compbio.charite.de/jenkins/`
- General report visualization error when SNVs display names are very long


### Changed


## [4.12.4]

### Fixed
- Layout on SV page when local observations without cases are present

## [4.12.3]

### Fixed
- Case report when causative or pinned SVs have non null allele frequencies

## [4.12.2]

### Fixed
- SV variant links now take you to the SV variant page again
- Cancer variant view has cleaner table data entries for "N/A" data
- Pinned variant case level display hotfix for cancer and str - more on this later
- Cancer variants show correct alt/ref reads mirroring alt frequency now
- Always load all clinical STR variants even if a region load is attempted - index may be missing
- Same case repetition in variant local observations

## [4.12.1]

### Fixed
- Bug in variant.gene when gene has no HGVS description


## [4.12]

### Added
- Accepts `alignment_path` in load config to pass bam/cram files
- Display all phenotypes on variant page
- Display hgvs coordinates on pinned and causatives
- Clear panel pending changes
- Adds option to setup the database with static files
- Adds cli command to download the resources from CLI that scout needs
- Adds test files for merged somatic SV and CNV; as well as merged SNV, and INDEL part of #1279
- Allows for upload of OMIM-AUTO gene panel from static files without api-key

### Fixed
- Cancer case HPO panel variants link
- Fix so that some drop downs have correct size
- First IGV button in str variants page
- Cancer case activates on SNV variants
- Cases activate when STR variants are viewed
- Always calculate code coverage
- Pinned/Classification/comments in all types of variants pages
- Null values for panel's custom_inheritance_models
- Discrepancy between the manual disease transcripts and those in database in gene-edit page
- ACMG classification not showing for some causatives
- Fix bug which caused IGV.js to use hg19 reference files for hg38 data
- Bug when multiple bam files sources with non-null values are available


### Changed
- Renamed `requests` file to `scout_requests`
- Cancer variant view shows two, instead of four, decimals for allele and normal


## [4.11.1]

### Fixed
- Institute settings page
- Link institute settings to sharing institutes choices

## [4.11.0]

### Added
- Display locus name on STR variant page
- Alternative key `GNOMADAF_popmax` for Gnomad popmax allele frequency
- Automatic suggestions on how to improve the code on Pull Requests
- Parse GERP, phastCons and phyloP annotations from vep annotated CSQ fields
- Avoid flickering comment popovers in variant list
- Parse REVEL score from vep annotated CSQ fields
- Allow users to modify general institute settings
- Optionally format code automatically on commit
- Adds command to backup vital parts `scout export database`
- Parsing and displaying cancer SV variants from Manta annotated VCF files
- Dismiss cancer snv variants with cancer-specific options
- Add IGV.js UPD, RHO and TIDDIT coverage wig tracks.


### Fixed
- Slightly darker page background
- Fixed an issued with parsed conservation values from CSQ
- Clinvar submissions accessible to all users of an institute
- Header toolbar when on Clinvar page now shows institute name correctly
- Case should not always inactivate upon update
- Show dismissed snv cancer variants as grey on the cancer variants page
- Improved style of mappability link and local observations on variant page
- Convert all the GET requests to the igv view to POST request
- Error when updating gene panels using a file containing BOM chars
- Add/replace gene radio button not working in gene panels


## [4.10.1]

### Fixed
- Fixed issue with opening research variants
- Problem with coveralls not called by Travis CI
- Handle Biomart service down in tests


## [4.10.0]

### Added
- Rank score model in causatives page
- Exportable HPO terms from phenotypes page
- AMP guideline tiers for cancer variants
- Adds scroll for the transcript tab
- Added CLI option to query cases on time since case event was added
- Shadow clinical assessments also on research variants display
- Support for CRAM alignment files
- Improved str variants view : sorting by locus, grouped by allele.
- Delivery report PDF export
- New mosaicism tag option
- Add or modify individuals' age or tissue type from case page
- Display GC and allele depth in causatives table.
- Included primary reference transcript in general report
- Included partial causative variants in general report
- Remove dependency of loqusdb by utilising the CLI

### Fixed
- Fixed update OMIM command bug due to change in the header of the genemap2 file
- Removed Mosaic Tag from Cancer variants
- Fixes issue with unaligned table headers that comes with hidden Datatables
- Layout in general report PDF export
- Fixed issue on the case statistics view. The validation bars didn't show up when all institutes were selected. Now they do.
- Fixed missing path import by importing pathlib.Path
- Handle index inconsistencies in the update index functions
- Fixed layout problems


## [4.9.0]

### Added
- Improved MatchMaker pages, including visible patient contacts email address
- New badges for the github repo
- Links to [GENEMANIA](genemania.org)
- Sort gene panel list on case view.
- More automatic tests
- Allow loading of custom annotations in VCF using the SCOUT_CUSTOM info tag.

### Fixed
- Fix error when a gene is added to an empty dynamic gene panel
- Fix crash when attempting to add genes on incorrect format to dynamic gene panel
- Manual rank variant tags could be saved in a "Select a tag"-state, a problem in the variants view.
- Same case evaluations are no longer shown as gray previous evaluations on the variants page
- Stay on research pages, even if reset, next first buttons are pressed..
- Overlapping variants will now be visible on variant page again
- Fix missing classification comments and links in evaluations page
- All prioritized cases are shown on cases page


## [4.8.3]

### Added

### Fixed
- Bug when ordering sanger
- Improved scrolling over long list of genes/transcripts


## [4.8.2]

### Added

### Fixed
- Avoid opening extra tab for coverage report
- Fixed a problem when rank model version was saved as floats and not strings
- Fixed a problem with displaying dismiss variant reasons on the general report
- Disable load and delete filter buttons if there are no saved filters
- Fix problem with missing verifications
- Remove duplicate users and merge their data and activity


## [4.8.1]

### Added

### Fixed
- Prevent login fail for users with id defined by ObjectId and not email
- Prevent the app from crashing with `AttributeError: 'NoneType' object has no attribute 'message'`


## [4.8.0]

### Added
- Updated Scout to use Bootstrap 4.3
- New looks for Scout
- Improved dashboard using Chart.js
- Ask before inactivating a case where last assigned user leaves it
- Genes can be manually added to the dynamic gene list directly on the case page
- Dynamic gene panels can optionally be used with clinical filter, instead of default gene panel
- Dynamic gene panels get link out to chanjo-report for coverage report
- Load all clinvar variants with clinvar Pathogenic, Likely Pathogenic and Conflicting pathogenic
- Show transcripts with exon numbers for structural variants
- Case sort order can now be toggled between ascending and descending.
- Variants can be marked as partial causative if phenotype is available for case.
- Show a frequency tooltip hover for SV-variants.
- Added support for LDAP login system
- Search snv and structural variants by chromosomal coordinates
- Structural variants can be marked as partial causative if phenotype is available for case.
- Show normal and pathologic limits for STRs in the STR variants view.
- Institute level persistent variant filter settings that can be retrieved and used.
- export causative variants to Excel
- Add support for ROH, WIG and chromosome PNGs in case-view

### Fixed
- Fixed missing import for variants with comments
- Instructions on how to build docs
- Keep sanger order + verification when updating/reloading variants
- Fixed and moved broken filter actions (HPO gene panel and reset filter)
- Fixed string conversion to number
- UCSC links for structural variants are now separated per breakpoint (and whole variant where applicable)
- Reintroduced missing coverage report
- Fixed a bug preventing loading samples using the command line
- Better inheritance models customization for genes in gene panels
- STR variant page back to list button now does its one job.
- Allows to setup scout without a omim api key
- Fixed error causing "favicon not found" flash messages
- Removed flask --version from base cli
- Request rerun no longer changes case status. Active or archived cases inactivate on upload.
- Fixed missing tooltip on the cancer variants page
- Fixed weird Rank cell in variants page
- Next and first buttons order swap
- Added pagination (and POST capability) to cancer variants.
- Improves loading speed for variant page
- Problem with updating variant rank when no variants
- Improved Clinvar submission form
- General report crashing when dismissed variant has no valid dismiss code
- Also show collaborative case variants on the All variants view.
- Improved phenotype search using dataTables.js on phenotypes page
- Search and delete users with `email` instead of `_id`
- Fixed css styles so that multiselect options will all fit one column


## [4.7.3]

### Added
- RankScore can be used with VCFs for vcf_cancer files

### Fixed
- Fix issue with STR view next page button not doing its one job.

### Deleted
- Removed pileup as a bam viewing option. This is replaced by IGV


## [4.7.2]

### Added
- Show earlier ACMG classification in the variant list

### Fixed
- Fixed igv search not working due to igv.js dist 2.2.17
- Fixed searches for cases with a gene with variants pinned or marked causative.
- Load variant pages faster after fixing other causatives query
- Fixed mitochondrial report bug for variants without genes

## [4.7.1]

### Added

### Fixed
- Fixed bug on genes page


## [4.7.0]

### Added
- Export genes and gene panels in build GRCh38
- Search for cases with variants pinned or marked causative in a given gene.
- Search for cases phenotypically similar to a case also from WUI.
- Case variant searches can be limited to similar cases, matching HPO-terms,
  phenogroups and cohorts.
- De-archive reruns and flag them as 'inactive' if archived
- Sort cases by analysis_date, track or status
- Display cases in the following order: prioritized, active, inactive, archived, solved
- Assign case to user when user activates it or asks for rerun
- Case becomes inactive when it has no assignees
- Fetch refseq version from entrez and use it in clinvar form
- Load and export of exons for all genes, independent on refseq
- Documentation for loading/updating exons
- Showing SV variant annotations: SV cgh frequencies, gnomad-SV, local SV frequencies
- Showing transcripts mapping score in segmental duplications
- Handle requests to Ensembl Rest API
- Handle requests to Ensembl Rest Biomart
- STR variants view now displays GT and IGV link.
- Description field for gene panels
- Export exons in build 37 and 38 using the command line

### Fixed
- Fixes of and induced by build tests
- Fixed bug affecting variant observations in other cases
- Fixed a bug that showed wrong gene coverage in general panel PDF export
- MT report only shows variants occurring in the specific individual of the excel sheet
- Disable SSL certifcate verification in requests to chanjo
- Updates how intervaltree and pymongo is used to void deprecated functions
- Increased size of IGV sample tracks
- Optimized tests


## [4.6.1]

### Added

### Fixed
- Missing 'father' and 'mother' keys when parsing single individual cases


## [4.6.0]

### Added
- Description of Scout branching model in CONTRIBUTING doc
- Causatives in alphabetical order, display ACMG classification and filter by gene.
- Added 'external' to the list of analysis type options
- Adds functionality to display "Tissue type". Passed via load config.
- Update to IGV 2.

### Fixed
- Fixed alignment visualization and vcf2cytosure availability for demo case samples
- Fixed 3 bugs affecting SV pages visualization
- Reintroduced the --version cli option
- Fixed variants query by panel (hpo panel + gene panel).
- Downloaded MT report contains excel files with individuals' display name
- Refactored code in parsing of config files.


## [4.5.1]

### Added

### Fixed
- update requirement to use PyYaml version >= 5.1
- Safer code when loading config params in cli base


## [4.5.0]

### Added
- Search for similar cases from scout view CLI
- Scout cli is now invoked from the app object and works under the app context

### Fixed
- PyYaml dependency fixed to use version >= 5.1


## [4.4.1]

### Added
- Display SV rank model version when available

### Fixed
- Fixed upload of delivery report via API


## [4.4.0]

### Added
- Displaying more info on the Causatives page and hiding those not causative at the case level
- Add a comment text field to Sanger order request form, allowing a message to be included in the email
- MatchMaker Exchange integration
- List cases with empty synopsis, missing HPO terms and phenotype groups.
- Search for cases with open research list, or a given case status (active, inactive, archived)

### Fixed
- Variant query builder split into several functions
- Fixed delivery report load bug


## [4.3.3]

### Added
- Different individual table for cancer cases

### Fixed
- Dashboard collects validated variants from verification events instead of using 'sanger' field
- Cases shared with collaborators are visible again in cases page
- Force users to select a real institute to share cases with (actionbar select fix)


## [4.3.2]

### Added
- Dashboard data can be filtered using filters available in cases page
- Causatives for each institute are displayed on a dedicated page
- SNVs and and SVs are searchable across cases by gene and rank score
- A more complete report with validated variants is downloadable from dashboard

### Fixed
- Clinsig filter is fixed so clinsig numerical values are returned
- Split multi clinsig string values in different elements of clinsig array
- Regex to search in multi clinsig string values or multi revstat string values
- It works to upload vcf files with no variants now
- Combined Pileup and IGV alignments for SVs having variant start and stop on the same chromosome


## [4.3.1]

### Added
- Show calls from all callers even if call is not available
- Instructions to install cairo and pango libs from WeasyPrint page
- Display cases with number of variants from CLI
- Only display cases with number of variants above certain treshold. (Also CLI)
- Export of verified variants by CLI or from the dashboard
- Extend case level queries with default panels, cohorts and phenotype groups.
- Slice dashboard statistics display using case level queries
- Add a view where all variants for an institute can be searched across cases, filtering on gene and rank score. Allows searching research variants for cases that have research open.

### Fixed
- Fixed code to extract variant conservation (gerp, phyloP, phastCons)
- Visualization of PDF-exported gene panels
- Reintroduced the exon/intron number in variant verification email
- Sex and affected status is correctly displayed on general report
- Force number validation in SV filter by size
- Display ensembl transcripts when no refseq exists


## [4.3.0]

### Added
- Mosaicism tag on variants
- Show and filter on SweGen frequency for SVs
- Show annotations for STR variants
- Show all transcripts in verification email
- Added mitochondrial export
- Adds alternative to search for SVs shorter that the given length
- Look for 'bcftools' in the `set` field of VCFs
- Display digenic inheritance from OMIM
- Displays what refseq transcript that is primary in hgnc

### Fixed

- Archived panels displays the correct date (not retroactive change)
- Fixed problem with waiting times in gene panel exports
- Clinvar fiter not working with human readable clinsig values

## [4.2.2]

### Fixed
- Fixed gene panel create/modify from CSV file utf-8 decoding error
- Updating genes in gene panels now supports edit comments and entry version
- Gene panel export timeout error

## [4.2.1]

### Fixed
- Re-introduced gene name(s) in verification email subject
- Better PDF rendering for excluded variants in report
- Problem to access old case when `is_default` did not exist on a panel


## [4.2.0]

### Added
- New index on variant_id for events
- Display overlapping compounds on variants view

### Fixed
- Fixed broken clinical filter


## [4.1.4]

### Added
- Download of filtered SVs

### Fixed
- Fixed broken download of filtered variants
- Fixed visualization issue in gene panel PDF export
- Fixed bug when updating gene names in variant controller


## [4.1.3]

### Fixed
- Displays all primary transcripts


## [4.1.2]

### Added
- Option add/replace when updating a panel via CSV file
- More flexible versioning of the gene panels
- Printing coverage report on the bottom of the pdf case report
- Variant verification option for SVs
- Logs uri without pwd when connecting
- Disease-causing transcripts in case report
- Thicker lines in case report
- Supports HPO search for cases, both terms or if described in synopsis
- Adds sanger information to dashboard

### Fixed
- Use db name instead of **auth** as default for authentication
- Fixes so that reports can be generated even with many variants
- Fixed sanger validation popup to show individual variants queried by user and institute.
- Fixed problem with setting up scout
- Fixes problem when exac file is not available through broad ftp
- Fetch transcripts for correct build in `adapter.hgnc_gene`

## [4.1.1]
- Fix problem with institute authentication flash message in utils
- Fix problem with comments
- Fix problem with ensembl link


## [4.1.0]

### Added
- OMIM phenotypes to case report
- Command to download all panel app gene panels `scout load panel --panel-app`
- Links to genenames.org and omim on gene page
- Popup on gene at variants page with gene information
- reset sanger status to "Not validated" for pinned variants
- highlight cases with variants to be evaluated by Sanger on the cases page
- option to point to local reference files to the genome viewer pileup.js. Documented in `docs.admin-guide.server`
- option to export single variants in `scout export variants`
- option to load a multiqc report together with a case(add line in load config)
- added a view for searching HPO terms. It is accessed from the top left corner menu
- Updates the variants view for cancer variants. Adds a small cancer specific filter for known variants
- Adds hgvs information on cancer variants page
- Adds option to update phenotype groups from CLI

### Fixed
- Improved Clinvar to submit variants from different cases. Fixed HPO terms in casedata according to feedback
- Fixed broken link to case page from Sanger modal in cases view
- Now only cases with non empty lists of causative variants are returned in `adapter.case(has_causatives=True)`
- Can handle Tumor only samples
- Long lists of HGNC symbols are now possible. This was previously difficult with manual, uploaded or by HPO search when changing filter settings due to GET request limitations. Relevant pages now use POST requests. Adds the dynamic HPO panel as a selection on the gene panel dropdown.
- Variant filter defaults to default panels also on SV and Cancer variants pages.

## [4.0.0]

### WARNING ###

This is a major version update and will require that the backend of pre releases is updated.
Run commands:

```
$scout update genes
$scout update hpo
```

- Created a Clinvar submission tool, to speed up Clinvar submission of SNVs and SVs
- Added an analysis report page (html and PDF format) containing phenotype, gene panels and variants that are relevant to solve a case.

### Fixed
- Optimized evaluated variants to speed up creation of case report
- Moved igv and pileup viewer under a common folder
- Fixed MT alignment view pileup.js
- Fixed coordinates for SVs with start chromosome different from end chromosome
- Global comments shown across cases and institutes. Case-specific variant comments are shown only for that specific case.
- Links to clinvar submitted variants at the cases level
- Adapts clinvar parsing to new format
- Fixed problem in `scout update user` when the user object had no roles
- Makes pileup.js use online genome resources when viewing alignments. Now any instance of Scout can make use of this functionality.
- Fix ensembl link for structural variants
- Works even when cases does not have `'madeline_info'`
- Parses Polyphen in correct way again
- Fix problem with parsing gnomad from VEP

### Added
- Added a PDF export function for gene panels
- Added a "Filter and export" button to export custom-filtered SNVs to CSV file
- Dismiss SVs
- Added IGV alignments viewer
- Read delivery report path from case config or CLI command
- Filter for spidex scores
- All HPO terms are now added and fetched from the correct source (https://github.com/obophenotype/human-phenotype-ontology/blob/master/hp.obo)
- New command `scout update hpo`
- New command `scout update genes` will fetch all the latest information about genes and update them
- Load **all** variants found on chromosome **MT**
- Adds choice in cases overview do show as many cases as user like

### Removed
- pileup.min.js and pileup css are imported from a remote web location now
- All source files for HPO information, this is instead fetched directly from source
- All source files for gene information, this is instead fetched directly from source

## [3.0.0]
### Fixed
- hide pedigree panel unless it exists

## [1.5.1] - 2016-07-27
### Fixed
- look for both ".bam.bai" and ".bai" extensions

## [1.4.0] - 2016-03-22
### Added
- support for local frequency through loqusdb
- bunch of other stuff

## [1.3.0] - 2016-02-19
### Fixed
- Update query-phenomizer and add username/password

### Changed
- Update the way a case is checked for rerun-status

### Added
- Add new button to mark a case as "checked"
- Link to clinical variants _without_ 1000G annotation

## [1.2.2] - 2016-02-18
### Fixed
- avoid filtering out variants lacking ExAC and 1000G annotations

## [1.1.3] - 2015-10-01
### Fixed
- persist (clinical) filter when clicking load more
- fix #154 by robustly setting clinical filter func. terms

## [1.1.2] - 2015-09-07
### Fixed
- avoid replacing coverage report with none
- update SO terms, refactored

## [1.1.1] - 2015-08-20
### Fixed
- fetch case based on collaborator status (not owner)

## [1.1.0] - 2015-05-29
### Added
- link(s) to SNPedia based on RS-numbers
- new Jinja filter to "humanize" decimal numbers
- show gene panels in variant view
- new Jinja filter for decoding URL encoding
- add indicator to variants in list that have comments
- add variant number threshold and rank score threshold to load function
- add event methods to mongo adapter
- add tests for models
- show badge "old" if comment was written for a previous analysis

### Changed
- show cDNA change in transcript summary unless variant is exonic
- moved compounds table further up the page
- show dates for case uploads in ISO format
- moved variant comments higher up on page
- updated documentation for pages
- read in coverage report as blob in database and serve directly
- change ``OmimPhenotype`` to ``PhenotypeTerm``
- reorganize models sub-package
- move events (and comments) to separate collection
- only display prev/next links for the research list
- include variant type in breadcrumbs e.g. "Clinical variants"

### Removed
- drop dependency on moment.js

### Fixed
- show the same level of detail for all frequencies on all pages
- properly decode URL encoded symbols in amino acid/cDNA change strings
- fixed issue with wipe permissions in MongoDB
- include default gene lists in "variants" link in breadcrumbs

## [1.0.2] - 2015-05-20
### Changed
- update case fetching function

### Fixed
- handle multiple cases with same id

## [1.0.1] - 2015-04-28
### Fixed
- Fix building URL parameters in cases list Vue component

## [1.0.0] - 2015-04-12
Codename: Sara Lund

![Release 1.0](artwork/releases/release-1-0.jpg)

### Added
- Add email logging for unexpected errors
- New command line tool for deleting case

### Changed
- Much improved logging overall
- Updated documentation/usage guide
- Removed non-working IGV link

### Fixed
- Show sample display name in GT call
- Various small bug fixes
- Make it easier to hover over popups

## [0.0.2-rc1] - 2015-03-04
### Added
- add protein table for each variant
- add many more external links
- add coverage reports as PDFs

### Changed
- incorporate user feedback updates
- big refactor of load scripts

## [0.0.2-rc2] - 2015-03-04
### Changes
- add gene table with gene description
- reorganize inheritance models box

### Fixed
- avoid overwriting gene list on "research" load
- fix various bugs in external links

## [0.0.2-rc3] - 2015-03-05
### Added
- Activity log feed to variant view
- Adds protein change strings to ODM and Sanger email

### Changed
- Extract activity log component to macro

### Fixes
- Make Ensembl transcript links use archive website<|MERGE_RESOLUTION|>--- conflicted
+++ resolved
@@ -7,11 +7,8 @@
 ## []
 ### Added
 - A .cff citation file
-<<<<<<< HEAD
 - Add the Scout-react repository as a front-end folder
-=======
 - Phenotypes search API endpoint
->>>>>>> 9706b689
 ### Fixed
 - Command to load the OMIM gene panel (`scout load panel --omim`)
 ### Changed
