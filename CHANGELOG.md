# Change Log
All notable changes to this project will be documented in this file.
This project adheres to [Semantic Versioning](http://semver.org/).

About changelog [here](https://keepachangelog.com/en/1.0.0/)

## [x.x.x]
### Added
- Highlight and show version number for RefSeq MANE transcripts.
- Added integration to a rerunner service for toggling reanalysis with updated pedigree information
- SpliceAI display and parsing from VEP CSQ
- Display matching tiered variants for cancer variants
- Display a loading icon (spinner) until the page loads completely
- Display filter badges in cancer variants list
- Update genes from pre-downloaded file resources
### Fixed
- Updated IGV to v2.8.5 to solve missing gene labels on some zoom levels
- Demo cancer case config file to load somatic SNVs and SVs only.
- Expand list of refseq trancripts in ClinVar submission form
- Renamed `All SNVs and INDELs` institute sidebar element to `Search SNVs and INDELs` and fixed its style.
- Add missing parameters to case load-config documentation
### Changed
- Better naming for variants buttons on cancer track (somatic, germline). Also show cancer research button if available.
- Load case with missing panels in config files, but show warning.
- Changing the (Female, Male) symbols to (F/M) letters in individuals_table and case-sma.
- Print stacktrace if case load command fails
- Added sort icon and a pointer to the cursor to all tables with sortable fields
- Moved variant, gene and panel info from the basic pane to summary panel for all variants.
- Renamed `Basics` panel to `Classify` on variant page.
- Revamped `Basics` panel to a panel dedicated to classify variants
- Revamped the summary panel to be more compact.
- Added dedicated template for cancer variants
- Removed Gene models, Gene annotations and Conservation panels for cancer variants
- Reorganized the orders of panels for variant and cancer variant views
- Added dedicated variant quality panel and removed relevant panes (mappability)
- A more compact case page
- Removed OMIM genes panel
- Make genes panel, pinned variants panel, causative variants panel and ClinVar panel scrollable on case page
- Update to Scilifelab's 2020 logo
- Update Gens URL to support Gens v2.0 format
- Refactor tests for parsing case configurations
- Updated links to HPO downloadable resources
<<<<<<< HEAD
- Config parameter `SHOW_ARCHIVED_OBSERVATIONS` to hide archived local observations panel when set to False
=======
- Managed variants filtering defaults to all variant categories
- Changing the (Kind) drop-down according to (Category) drop-down in Managed variant add variant
>>>>>>> 36c47bec

## [4.36]
### Added
- Parse and save splice junction tracks from case config file
- Tooltip in observations panel, explaining that case variants with no link might be old variants, not uploaded after a case rerun
### Fixed
- Warning on overwriting variants with same position was no longer shown
- Increase the height of the dropdowns to 425px
- More indices for the case table as it grows, specifically for causatives queries
- Splice junction tracks not centered over variant genes
- Total number of research variants count
- Update variants stats in case documents every time new variants are loaded
- Bug in flashing warning messages when filtering variants
### Changed
- Clearer warning messages for genes and gene/gene-panels searches in variants filters

## [4.35]
### Added
- A new index for hgnc_symbol in the hgnc_gene collection
- A Pedigree panel in STR page
- Display Tier I and II variants in case view causatives card for cancer cases
### Fixed
- Send partial file data to igv.js when visualizing sashimi plots with splice junction tracks
- Research variants filtering by gene
- Do not attempt to populate annotations for not loaded pinned/causatives
- Add max-height to all dropdowns in filters
### Changed
- Switch off non-clinical gene warnings when filtering research variants
- Don't display OMIM disease card in case view for cancer cases
- Refactored Individuals and Causative card in case view for cancer cases
- Update and style STR case report

## [4.34]
### Added
- Saved filter lock and unlock
- Filters can optionally be marked audited, logging the filter name, user and date on the case events and general report.
- Added `ClinVar hits` and `Cosmic hits` in cancer SNVs filters
- Added `ClinVar hits` to variants filter (rare disease track)
- Load cancer demo case in docker-compose files (default and demo file)
- Inclusive-language check using [woke](https://github.com/get-woke/woke) github action
- Add link to HmtVar for mitochondrial variants (if VCF is annotated with HmtNote)
- Grey background for dismissed compounds in variants list and variant page
- Pin badge for pinned compounds in variants list and variant page
- Support LoqusDB REST API queries
- Add a docker-compose-matchmaker under scout/containers/development to test matchmaker locally
- Script to investigate consequences of symbol search bug
- Added GATK to list of SV and cancer SV callers
### Fixed
- Make MitoMap link work for hg38 again
- Export Variants feature crashing when one of the variants has no primary transcripts
- Redirect to last visited variantS page when dismissing variants from variants list
- Improved matching of SVs Loqus occurrences in other cases
- Remove padding from the list inside (Matching causatives from other cases) panel
- Pass None to get_app function in CLI base since passing script_info to app factory functions was deprecated in Flask 2.0
- Fixed failing tests due to Flask update to version 2.0
- Speed up user events view
- Causative view sort out of memory error
- Use hgnc_id for gene filter query
- Typo in case controllers displaying an error every time a patient is matched against external MatchMaker nodes
- Do not crash while attempting an update for variant documents that are too big (> 16 MB)
- Old STR causatives (and other variants) may not have HGNC symbols - fix sort lambda
- Check if gene_obj has primary_transcript before trying to access it
- Warn if a gene manually searched is in a clinical panel with an outdated name when filtering variants
- ChrPos split js not needed on STR page yet
### Changed
- Remove parsing of case `genome_version`, since it's not used anywhere downstream
- Introduce deprecation warning for Loqus configs that are not dictionaries
- SV clinical filter no longer filters out sub 100 nt variants
- Count cases in LoqusDB by variant type
- Commit pulse repo badge temporarily set to weekly
- Sort ClinVar submissions objects by ascending "Last evaluated" date
- Refactored the MatchMaker integration as an extension
- Replaced some sensitive words as suggested by woke linter
- Documentation for load-configuration rewritten.
- Add styles to MatchMaker matches table
- More detailed info on the data shared in MatchMaker submission form

## [4.33.1]
### Fixed
- Include markdown for release autodeploy docs
- Use standard inheritance model in ClinVar (https://ftp.ncbi.nlm.nih.gov/pub/GTR/standard_terms/Mode_of_inheritance.txt)
- Fix issue crash with variants that have been unflagged causative not being available in other causatives
### Added
### Changed

## [4.33]
### Fixed
- Command line crashing when updating an individual not found in database
- Dashboard page crashing when filters return no data
- Cancer variants filter by chromosome
- /api/v1/genes now searches for genes in all genome builds by default
- Upgraded igv.js to version 2.8.1 (Fixed Unparsable bed record error)
### Added
- Autodeploy docs on release
- Documentation for updating case individuals tracks
- Filter cases and dashboard stats by analysis track
### Changed
- Changed from deprecated db update method
- Pre-selected fields to run queries with in dashboard page
- Do not filter by any institute when first accessing the dashboard
- Removed OMIM panel in case view for cancer cases
- Display Tier I and II variants in case view causatives panel for cancer cases
- Refactored Individuals and Causative panels in case view for cancer cases

## [4.32.1]
### Fixed
- iSort lint check only
### Changed
- Institute cases page crashing when a case has track:Null
### Added

## [4.32]
### Added
- Load and show MITOMAP associated diseases from VCF (INFO field: MitomapAssociatedDiseases, via HmtNote)
- Show variant allele frequencies for mitochondrial variants (GRCh38 cases)
- Extend "public" json API with diseases (OMIM) and phenotypes (HPO)
- HPO gene list download now has option for clinical and non-clinical genes
- Display gene splice junctions data in sashimi plots
- Update case individuals with splice junctions tracks
- Simple Docker compose for development with local build
- Make Phenomodels subpanels collapsible
- User side documentation of cytogenomics features (Gens, Chromograph, vcf2cytosure, rhocall)
- iSort GitHub Action
- Support LoqusDB REST API queries
### Fixed
- Show other causative once, even if several events point to it
- Filtering variants by mitochondrial chromosome for cases with genome build=38
- HPO gene search button triggers any warnings for clinical / non-existing genes also on first search
- Fixed a bug in variants pages caused by MT variants without alt_frequency
- Tests for CADD score parsing function
- Fixed the look of IGV settings on SNV variant page
- Cases analyzed once shown as `rerun`
- Missing case track on case re-upload
- Fixed severity rank for SO term "regulatory region ablation"
### Changed
- Refactor according to CodeFactor - mostly reuse of duplicated code
- Phenomodels language adjustment
- Open variants in a new window (from variants page)
- Open overlapping and compound variants in a new window (from variant page)
- gnomAD link points to gnomAD v.3 (build GRCh38) for mitochondrial variants.
- Display only number of affected genes for dismissed SVs in general report
- Chromosome build check when populating the variants filter chromosome selection
- Display mitochondrial and rare diseases coverage report in cases with missing 'rare' track


## [4.31.1]
### Added
### Changed
- Remove mitochondrial and coverage report from cancer cases sidebar
### Fixed
- ClinVar page when dbSNP id is None

## [4.31]
### Added
- gnomAD annotation field in admin guide
- Export also dynamic panel genes not associated to an HPO term when downloading the HPO panel
- Primary HGNC transcript info in variant export files
- Show variant quality (QUAL field from vcf) in the variant summary
- Load/update PDF gene fusion reports (clinical and research) generated with Arriba
- Support new MANE annotations from VEP (both MANE Select and MANE Plus Clinical)
- Display on case activity the event of a user resetting all dismissed variants
- Support gnomAD population frequencies for mitochondrial variants
- Anchor links in Casedata ClinVar panels to redirect after renaming individuals
### Fixed
- Replace old docs link www.clinicalgenomics.se/scout with new https://clinical-genomics.github.io/scout
- Page formatting issues whenever case and variant comments contain extremely long strings with no spaces
- Chromograph images can be one column and have scrollbar. Removed legacy code.
- Column labels for ClinVar case submission
- Page crashing looking for LoqusDB observation when variant doesn't exist
- Missing inheritance models and custom inheritance models on newly created gene panels
- Accept only numbers in managed variants filter as position and end coordinates
- SNP id format and links in Variant page, ClinVar submission form and general report
- Case groups tooltip triggered only when mouse is on the panel header
### Changed
- A more compact case groups panel
- Added landscape orientation CSS style to cancer coverage and QC demo report
- Improve user documentation to create and save new gene panels
- Removed option to use space as separator when uploading gene panels
- Separating the columns of standard and custom inheritance models in gene panels
- Improved ClinVar instructions for users using non-English Excel

## [4.30.2]
### Added
### Fixed
- Use VEP RefSeq ID if RefSeq list is empty in RefSeq transcripts overview
- Bug creating variant links for variants with no end_chrom
### Changed

## [4.30.1]
### Added
### Fixed
- Cryptography dependency fixed to use version < 3.4
### Changed

## [4.30]
### Added
- Introduced a `reset dismiss variant` verb
- Button to reset all dismissed variants for a case
- Add black border to Chromograph ideograms
- Show ClinVar annotations on variantS page
- Added integration with GENS, copy number visualization tool
- Added a VUS label to the manual classification variant tags
- Add additional information to SNV verification emails
- Tooltips documenting manual annotations from default panels
- Case groups now show bam files from all cases on align view
### Fixed
- Center initial igv view on variant start with SNV/indels
- Don't set initial igv view to negative coordinates
- Display of GQ for SV and STR
- Parsing of AD and related info for STRs
- LoqusDB field in institute settings accepts only existing Loqus instances
- Fix DECIPHER link to work after DECIPHER migrated to GRCh38
- Removed visibility window param from igv.js genes track
- Updated HPO download URL
- Patch HPO download test correctly
- Reference size on STR hover not needed (also wrong)
- Introduced genome build check (allowed values: 37, 38, "37", "38") on case load
- Improve case searching by assignee full name
- Populating the LoqusDB select in institute settings
### Changed
- Cancer variants table header (pop freq etc)
- Only admin users can modify LoqusDB instance in Institute settings
- Style of case synopsis, variants and case comments
- Switched to igv.js 2.7.5
- Do not choke if case is missing research variants when research requested
- Count cases in LoqusDB by variant type
- Introduce deprecation warning for Loqus configs that are not dictionaries
- Improve create new gene panel form validation
- Make XM- transcripts less visible if they don't overlap with transcript refseq_id in variant page
- Color of gene panels and comments panels on cases and variant pages
- Do not choke if case is missing research variants when reserch requested

## [4.29.1]
### Added
### Fixed
- Always load STR variants regardless of RankScore threshold (hotfix)
### Changed

## [4.29]
### Added
- Added a page about migrating potentially breaking changes to the documentation
- markdown_include in development requirements file
- STR variants filter
- Display source, Z-score, inheritance pattern for STR annotations from Stranger (>0.6.1) if available
- Coverage and quality report to cancer view
### Fixed
- ACMG classification page crashing when trying to visualize a classification that was removed
- Pretty print HGVS on gene variants (URL-decode VEP)
- Broken or missing link in the documentation
- Multiple gene names in ClinVar submission form
- Inheritance model select field in ClinVar submission
- IGV.js >2.7.0 has an issue with the gene track zoom levels - temp freeze at 2.7.0
- Revert CORS-anywhere and introduce a local http proxy for cloud tracks
### Changed

## [4.28]
### Added
- Chromograph integration for displaying PNGs in case-page
- Add VAF to cancer case general report, and remove some of its unused fields
- Variants filter compatible with genome browser location strings
- Support for custom public igv tracks stored on the cloud
- Add tests to increase testing coverage
- Update case variants count after deleting variants
- Update IGV.js to latest (v2.7.4)
- Bypass igv.js CORS check using `https://github.com/Rob--W/cors-anywhere`
- Documentation on default and custom IGV.js tracks (admin docs)
- Lock phenomodels so they're editable by admins only
- Small case group assessment sharing
- Tutorial and files for deploying app on containers (Kubernetes pods)
- Canonical transcript and protein change of canonical transcript in exported variants excel sheet
- Support for Font Awesome version 6
- Submit to Beacon from case page sidebar
- Hide dismissed variants in variants pages and variants export function
- Systemd service files and instruction to deploy Scout using podman
### Fixed
- Bugfix: unused `chromgraph_prefix |tojson` removed
- Freeze coloredlogs temporarily
- Marrvel link
- Don't show TP53 link for silent or synonymous changes
- OMIM gene field accepts any custom number as OMIM gene
- Fix Pytest single quote vs double quote string
- Bug in gene variants search by similar cases and no similar case is found
- Delete unused file `userpanel.py`
- Primary transcripts in variant overview and general report
- Google OAuth2 login setup in README file
- Redirect to 'missing file'-icon if configured Chromograph file is missing
- Javascript error in case page
- Fix compound matching during variant loading for hg38
- Cancer variants view containing variants dismissed with cancer-specific reasons
- Zoom to SV variant length was missing IGV contig select
- Tooltips on case page when case has no default gene panels
### Changed
- Save case variants count in case document and not in sessions
- Style of gene panels multiselect on case page
- Collapse/expand main HPO checkboxes in phenomodel preview
- Replaced GQ (Genotype quality) with VAF (Variant allele frequency) in cancer variants GT table
- Allow loading of cancer cases with no tumor_purity field
- Truncate cDNA and protein changes in case report if longer than 20 characters


## [4.27]
### Added
- Exclude one or more variant categories when running variants delete command
### Fixed
### Changed

## [4.26.1]
### Added
### Fixed
- Links with 1-letter aa codes crash on frameshift etc
### Changed

## [4.26]
### Added
- Extend the delete variants command to print analysis date, track, institute, status and research status
- Delete variants by type of analysis (wgs|wes|panel)
- Links to cBioPortal, MutanTP53, IARC TP53, OncoKB, MyCancerGenome, CIViC
### Fixed
- Deleted variants count
### Changed
- Print output of variants delete command as a tab separated table

## [4.25]
### Added
- Command line function to remove variants from one or all cases
### Fixed
- Parse SMN None calls to None rather than False

## [4.24.1]
### Fixed
- Install requirements.txt via setup file

## [4.24]
### Added
- Institute-level phenotype models with sub-panels containing HPO and OMIM terms
- Runnable Docker demo
- Docker image build and push github action
- Makefile with shortcuts to docker commands
- Parse and save synopsis, phenotype and cohort terms from config files upon case upload
### Fixed
- Update dismissed variant status when variant dismissed key is missing
- Breakpoint two IGV button now shows correct chromosome when different from bp1
- Missing font lib in Docker image causing the PDF report download page to crash
- Sentieon Manta calls lack Somaticscore - load anyway
- ClinVar submissions crashing due to pinned variants that are not loaded
- Point ExAC pLI score to new gnomad server address
- Bug uploading cases missing phenotype terms in config file
- STRs loaded but not shown on browser page
- Bug when using adapter.variant.get_causatives with case_id without causatives
- Problem with fetching "solved" from scout export cases cli
- Better serialising of datetime and bson.ObjectId
- Added `volumes` folder to .gitignore
### Changed
- Make matching causative and managed variants foldable on case page
- Remove calls to PyMongo functions marked as deprecated in backend and frontend(as of version 3.7).
- Improved `scout update individual` command
- Export dynamic phenotypes with ordered gene lists as PDF


## [4.23]
### Added
- Save custom IGV track settings
- Show a flash message with clear info about non-valid genes when gene panel creation fails
- CNV report link in cancer case side navigation
- Return to comment section after editing, deleting or submitting a comment
- Managed variants
- MT vs 14 chromosome mean coverage stats if Scout is connected to Chanjo
### Fixed
- missing `vcf_cancer_sv` and `vcf_cancer_sv_research` to manual.
- Split ClinVar multiple clnsig values (slash-separated) and strip them of underscore for annotations without accession number
- Timeout of `All SNVs and INDELs` page when no valid gene is provided in the search
- Round CADD (MIPv9)
- Missing default panel value
- Invisible other causatives lines when other causatives lack gene symbols
### Changed
- Do not freeze mkdocs-material to version 4.6.1
- Remove pre-commit dependency

## [4.22]
### Added
- Editable cases comments
- Editable variants comments
### Fixed
- Empty variant activity panel
- STRs variants popover
- Split new ClinVar multiple significance terms for a variant
- Edit the selected comment, not the latest
### Changed
- Updated RELEASE docs.
- Pinned variants card style on the case page
- Merged `scout export exons` and `scout view exons` commands


## [4.21.2]
### Added
### Fixed
- Do not pre-filter research variants by (case-default) gene panels
- Show OMIM disease tooltip reliably
### Changed

## [4.21.1]
### Added
### Fixed
- Small change to Pop Freq column in variants ang gene panels to avoid strange text shrinking on small screens
- Direct use of HPO list for Clinical HPO SNV (and cancer SNV) filtering
- PDF coverage report redirecting to login page
### Changed
- Remove the option to dismiss single variants from all variants pages
- Bulk dismiss SNVs, SVs and cancer SNVs from variants pages

## [4.21]
### Added
- Support to configure LoqusDB per institute
- Highlight causative variants in the variants list
- Add tests. Mostly regarding building internal datatypes.
- Remove leading and trailing whitespaces from panel_name and display_name when panel is created
- Mark MANE transcript in list of transcripts in "Transcript overview" on variant page
- Show default panel name in case sidebar
- Previous buttons for variants pagination
- Adds a gh action that checks that the changelog is updated
- Adds a gh action that deploys new releases automatically to pypi
- Warn users if case default panels are outdated
- Define institute-specific gene panels for filtering in institute settings
- Use institute-specific gene panels in variants filtering
- Show somatic VAF for pinned and causative variants on case page

### Fixed
- Report pages redirect to login instead of crashing when session expires
- Variants filter loading in cancer variants page
- User, Causative and Cases tables not scaling to full page
- Improved docs for an initial production setup
- Compatibility with latest version of Black
- Fixed tests for Click>7
- Clinical filter required an extra click to Filter to return variants
- Restore pagination and shrink badges in the variants page tables
- Removing a user from the command line now inactivates the case only if user is last assignee and case is active
- Bugfix, LoqusDB per institute feature crashed when institute id was empty string
- Bugfix, LoqusDB calls where missing case count
- filter removal and upload for filters deleted from another page/other user
- Visualize outdated gene panels info in a popover instead of a tooltip in case page side panel

### Changed
- Highlight color on normal STRs in the variants table from green to blue
- Display breakpoints coordinates in verification emails only for structural variants


## [4.20]
### Added
- Display number of filtered variants vs number of total variants in variants page
- Search case by HPO terms
- Dismiss variant column in the variants tables
- Black and pre-commit packages to dev requirements

### Fixed
- Bug occurring when rerun is requested twice
- Peddy info fields in the demo config file
- Added load config safety check for multiple alignment files for one individual
- Formatting of cancer variants table
- Missing Score in SV variants table

### Changed
- Updated the documentation on how to create a new software release
- Genome build-aware cytobands coordinates
- Styling update of the Matchmaker card
- Select search type in case search form


## [4.19]

### Added
- Show internal ID for case
- Add internal ID for downloaded CGH files
- Export dynamic HPO gene list from case page
- Remove users as case assignees when their account is deleted
- Keep variants filters panel expanded when filters have been used

### Fixed
- Handle the ProxyFix ModuleNotFoundError when Werkzeug installed version is >1.0
- General report formatting issues whenever case and variant comments contain extremely long strings with no spaces

### Changed
- Created an institute wrapper page that contains list of cases, causatives, SNVs & Indels, user list, shared data and institute settings
- Display case name instead of case ID on clinVar submissions
- Changed icon of sample update in clinVar submissions


## [4.18]

### Added
- Filter cancer variants on cytoband coordinates
- Show dismiss reasons in a badge with hover for clinical variants
- Show an ellipsis if 10 cases or more to display with loqusdb matches
- A new blog post for version 4.17
- Tooltip to better describe Tumor and Normal columns in cancer variants
- Filter cancer SNVs and SVs by chromosome coordinates
- Default export of `Assertion method citation` to clinVar variants submission file
- Button to export up to 500 cancer variants, filtered or not
- Rename samples of a clinVar submission file

### Fixed
- Apply default gene panel on return to cancer variantS from variant view
- Revert to certificate checking when asking for Chanjo reports
- `scout download everything` command failing while downloading HPO terms

### Changed
- Turn tumor and normal allelic fraction to decimal numbers in tumor variants page
- Moved clinVar submissions code to the institutes blueprints
- Changed name of clinVar export files to FILENAME.Variant.csv and FILENAME.CaseData.csv
- Switched Google login libraries from Flask-OAuthlib to Authlib


## [4.17.1]

### Fixed
- Load cytobands for cases with chromosome build not "37" or "38"


## [4.17]

### Added
- COSMIC badge shown in cancer variants
- Default gene-panel in non-cancer structural view in url
- Filter SNVs and SVs by cytoband coordinates
- Filter cancer SNV variants by alt allele frequency in tumor
- Correct genome build in UCSC link from structural variant page



### Fixed
- Bug in clinVar form when variant has no gene
- Bug when sharing cases with the same institute twice
- Page crashing when removing causative variant tag
- Do not default to GATK caller when no caller info is provided for cancer SNVs


## [4.16.1]

### Fixed
- Fix the fix for handling of delivery reports for rerun cases

## [4.16]

### Added
- Adds possibility to add "lims_id" to cases. Currently only stored in database, not shown anywhere
- Adds verification comment box to SVs (previously only available for small variants)
- Scrollable pedigree panel

### Fixed
- Error caused by changes in WTForm (new release 2.3.x)
- Bug in OMIM case page form, causing the page to crash when a string was provided instead of a numerical OMIM id
- Fix Alamut link to work properly on hg38
- Better handling of delivery reports for rerun cases
- Small CodeFactor style issues: matchmaker results counting, a couple of incomplete tests and safer external xml
- Fix an issue with Phenomizer introduced by CodeFactor style changes

### Changed
- Updated the version of igv.js to 2.5.4

## [4.15.1]

### Added
- Display gene names in ClinVar submissions page
- Links to Varsome in variant transcripts table

### Fixed
- Small fixes to ClinVar submission form
- Gene panel page crash when old panel has no maintainers

## [4.15]

### Added
- Clinvar CNVs IGV track
- Gene panels can have maintainers
- Keep variant actions (dismissed, manual rank, mosaic, acmg, comments) upon variant re-upload
- Keep variant actions also on full case re-upload

### Fixed
- Fix the link to Ensembl for SV variants when genome build 38.
- Arrange information in columns on variant page
- Fix so that new cosmic identifier (COSV) is also acceptable #1304
- Fixed COSMIC tag in INFO (outside of CSQ) to be parses as well with `&` splitter.
- COSMIC stub URL changed to https://cancer.sanger.ac.uk/cosmic/search?q= instead.
- Updated to a version of IGV where bigBed tracks are visualized correctly
- Clinvar submission files are named according to the content (variant_data and case_data)
- Always show causatives from other cases in case overview
- Correct disease associations for gene symbol aliases that exist as separate genes
- Re-add "custom annotations" for SV variants
- The override ClinVar P/LP add-in in the Clinical Filter failed for new CSQ strings

### Changed
- Runs all CI checks in github actions

## [4.14.1]

### Fixed
- Error when variant found in loqusdb is not loaded for other case

## [4.14]

### Added
- Use github actions to run tests
- Adds CLI command to update individual alignments path
- Update HPO terms using downloaded definitions files
- Option to use alternative flask config when running `scout serve`
- Requirement to use loqusdb >= 2.5 if integrated

### Fixed
- Do not display Pedigree panel in cancer view
- Do not rely on internet connection and services available when running CI tests
- Variant loading assumes GATK if no caller set given and GATK filter status is seen in FILTER
- Pass genome build param all the way in order to get the right gene mappings for cases with build 38
- Parse correctly variants with zero frequency values
- Continue even if there are problems to create a region vcf
- STR and cancer variant navigation back to variants pages could fail

### Changed
- Improved code that sends requests to the external APIs
- Updates ranges for user ranks to fit todays usage
- Run coveralls on github actions instead of travis
- Run pip checks on github actions instead of coveralls
- For hg38 cases, change gnomAD link to point to version 3.0 (which is hg38 based)
- Show pinned or causative STR variants a bit more human readable

## [4.13.1]

### Added
### Fixed
- Typo that caused not all clinvar conflicting interpretations to be loaded no matter what
- Parse and retrieve clinvar annotations from VEP-annotated (VEP 97+) CSQ VCF field
- Variant clinvar significance shown as `not provided` whenever is `Uncertain significance`
- Phenomizer query crashing when case has no HPO terms assigned
- Fixed a bug affecting `All SNVs and INDELs` page when variants don't have canonical transcript
- Add gene name or id in cancer variant view

### Changed
- Cancer Variant view changed "Variant:Transcript:Exon:HGVS" to "Gene:Transcript:Exon:HGVS"

## [4.13]

### Added
- ClinVar SNVs track in IGV
- Add SMA view with SMN Copy Number data
- Easier to assign OMIM diagnoses from case page
- OMIM terms and specific OMIM term page

### Fixed
- Bug when adding a new gene to a panel
- Restored missing recent delivery reports
- Fixed style and links to other reports in case side panel
- Deleting cases using display_name and institute not deleting its variants
- Fixed bug that caused coordinates filter to override other filters
- Fixed a problem with finding some INS in loqusdb
- Layout on SV page when local observations without cases are present
- Make scout compatible with the new HPO definition files from `http://compbio.charite.de/jenkins/`
- General report visualization error when SNVs display names are very long


### Changed


## [4.12.4]

### Fixed
- Layout on SV page when local observations without cases are present

## [4.12.3]

### Fixed
- Case report when causative or pinned SVs have non null allele frequencies

## [4.12.2]

### Fixed
- SV variant links now take you to the SV variant page again
- Cancer variant view has cleaner table data entries for "N/A" data
- Pinned variant case level display hotfix for cancer and str - more on this later
- Cancer variants show correct alt/ref reads mirroring alt frequency now
- Always load all clinical STR variants even if a region load is attempted - index may be missing
- Same case repetition in variant local observations

## [4.12.1]

### Fixed
- Bug in variant.gene when gene has no HGVS description


## [4.12]

### Added
- Accepts `alignment_path` in load config to pass bam/cram files
- Display all phenotypes on variant page
- Display hgvs coordinates on pinned and causatives
- Clear panel pending changes
- Adds option to setup the database with static files
- Adds cli command to download the resources from CLI that scout needs
- Adds test files for merged somatic SV and CNV; as well as merged SNV, and INDEL part of #1279
- Allows for upload of OMIM-AUTO gene panel from static files without api-key

### Fixed
- Cancer case HPO panel variants link
- Fix so that some drop downs have correct size
- First IGV button in str variants page
- Cancer case activates on SNV variants
- Cases activate when STR variants are viewed
- Always calculate code coverage
- Pinned/Classification/comments in all types of variants pages
- Null values for panel's custom_inheritance_models
- Discrepancy between the manual disease transcripts and those in database in gene-edit page
- ACMG classification not showing for some causatives
- Fix bug which caused IGV.js to use hg19 reference files for hg38 data
- Bug when multiple bam files sources with non-null values are available


### Changed
- Renamed `requests` file to `scout_requests`
- Cancer variant view shows two, instead of four, decimals for allele and normal


## [4.11.1]

### Fixed
- Institute settings page
- Link institute settings to sharing institutes choices

## [4.11.0]

### Added
- Display locus name on STR variant page
- Alternative key `GNOMADAF_popmax` for Gnomad popmax allele frequency
- Automatic suggestions on how to improve the code on Pull Requests
- Parse GERP, phastCons and phyloP annotations from vep annotated CSQ fields
- Avoid flickering comment popovers in variant list
- Parse REVEL score from vep annotated CSQ fields
- Allow users to modify general institute settings
- Optionally format code automatically on commit
- Adds command to backup vital parts `scout export database`
- Parsing and displaying cancer SV variants from Manta annotated VCF files
- Dismiss cancer snv variants with cancer-specific options
- Add IGV.js UPD, RHO and TIDDIT coverage wig tracks.


### Fixed
- Slightly darker page background
- Fixed an issued with parsed conservation values from CSQ
- Clinvar submissions accessible to all users of an institute
- Header toolbar when on Clinvar page now shows institute name correctly
- Case should not always inactivate upon update
- Show dismissed snv cancer variants as grey on the cancer variants page
- Improved style of mappability link and local observations on variant page
- Convert all the GET requests to the igv view to POST request
- Error when updating gene panels using a file containing BOM chars
- Add/replace gene radio button not working in gene panels


## [4.10.1]

### Fixed
- Fixed issue with opening research variants
- Problem with coveralls not called by Travis CI
- Handle Biomart service down in tests


## [4.10.0]

### Added
- Rank score model in causatives page
- Exportable HPO terms from phenotypes page
- AMP guideline tiers for cancer variants
- Adds scroll for the transcript tab
- Added CLI option to query cases on time since case event was added
- Shadow clinical assessments also on research variants display
- Support for CRAM alignment files
- Improved str variants view : sorting by locus, grouped by allele.
- Delivery report PDF export
- New mosaicism tag option
- Add or modify individuals' age or tissue type from case page
- Display GC and allele depth in causatives table.
- Included primary reference transcript in general report
- Included partial causative variants in general report
- Remove dependency of loqusdb by utilising the CLI

### Fixed
- Fixed update OMIM command bug due to change in the header of the genemap2 file
- Removed Mosaic Tag from Cancer variants
- Fixes issue with unaligned table headers that comes with hidden Datatables
- Layout in general report PDF export
- Fixed issue on the case statistics view. The validation bars didn't show up when all institutes were selected. Now they do.
- Fixed missing path import by importing pathlib.Path
- Handle index inconsistencies in the update index functions
- Fixed layout problems


## [4.9.0]

### Added
- Improved MatchMaker pages, including visible patient contacts email address
- New badges for the github repo
- Links to [GENEMANIA](genemania.org)
- Sort gene panel list on case view.
- More automatic tests
- Allow loading of custom annotations in VCF using the SCOUT_CUSTOM info tag.

### Fixed
- Fix error when a gene is added to an empty dynamic gene panel
- Fix crash when attempting to add genes on incorrect format to dynamic gene panel
- Manual rank variant tags could be saved in a "Select a tag"-state, a problem in the variants view.
- Same case evaluations are no longer shown as gray previous evaluations on the variants page
- Stay on research pages, even if reset, next first buttons are pressed..
- Overlapping variants will now be visible on variant page again
- Fix missing classification comments and links in evaluations page
- All prioritized cases are shown on cases page


## [4.8.3]

### Added

### Fixed
- Bug when ordering sanger
- Improved scrolling over long list of genes/transcripts


## [4.8.2]

### Added

### Fixed
- Avoid opening extra tab for coverage report
- Fixed a problem when rank model version was saved as floats and not strings
- Fixed a problem with displaying dismiss variant reasons on the general report
- Disable load and delete filter buttons if there are no saved filters
- Fix problem with missing verifications
- Remove duplicate users and merge their data and activity


## [4.8.1]

### Added

### Fixed
- Prevent login fail for users with id defined by ObjectId and not email
- Prevent the app from crashing with `AttributeError: 'NoneType' object has no attribute 'message'`


## [4.8.0]

### Added
- Updated Scout to use Bootstrap 4.3
- New looks for Scout
- Improved dashboard using Chart.js
- Ask before inactivating a case where last assigned user leaves it
- Genes can be manually added to the dynamic gene list directly on the case page
- Dynamic gene panels can optionally be used with clinical filter, instead of default gene panel
- Dynamic gene panels get link out to chanjo-report for coverage report
- Load all clinvar variants with clinvar Pathogenic, Likely Pathogenic and Conflicting pathogenic
- Show transcripts with exon numbers for structural variants
- Case sort order can now be toggled between ascending and descending.
- Variants can be marked as partial causative if phenotype is available for case.
- Show a frequency tooltip hover for SV-variants.
- Added support for LDAP login system
- Search snv and structural variants by chromosomal coordinates
- Structural variants can be marked as partial causative if phenotype is available for case.
- Show normal and pathologic limits for STRs in the STR variants view.
- Institute level persistent variant filter settings that can be retrieved and used.
- export causative variants to Excel
- Add support for ROH, WIG and chromosome PNGs in case-view

### Fixed
- Fixed missing import for variants with comments
- Instructions on how to build docs
- Keep sanger order + verification when updating/reloading variants
- Fixed and moved broken filter actions (HPO gene panel and reset filter)
- Fixed string conversion to number
- UCSC links for structural variants are now separated per breakpoint (and whole variant where applicable)
- Reintroduced missing coverage report
- Fixed a bug preventing loading samples using the command line
- Better inheritance models customization for genes in gene panels
- STR variant page back to list button now does its one job.
- Allows to setup scout without a omim api key
- Fixed error causing "favicon not found" flash messages
- Removed flask --version from base cli
- Request rerun no longer changes case status. Active or archived cases inactivate on upload.
- Fixed missing tooltip on the cancer variants page
- Fixed weird Rank cell in variants page
- Next and first buttons order swap
- Added pagination (and POST capability) to cancer variants.
- Improves loading speed for variant page
- Problem with updating variant rank when no variants
- Improved Clinvar submission form
- General report crashing when dismissed variant has no valid dismiss code
- Also show collaborative case variants on the All variants view.
- Improved phenotype search using dataTables.js on phenotypes page
- Search and delete users with `email` instead of `_id`
- Fixed css styles so that multiselect options will all fit one column


## [4.7.3]

### Added
- RankScore can be used with VCFs for vcf_cancer files

### Fixed
- Fix issue with STR view next page button not doing its one job.

### Deleted
- Removed pileup as a bam viewing option. This is replaced by IGV


## [4.7.2]

### Added
- Show earlier ACMG classification in the variant list

### Fixed
- Fixed igv search not working due to igv.js dist 2.2.17
- Fixed searches for cases with a gene with variants pinned or marked causative.
- Load variant pages faster after fixing other causatives query
- Fixed mitochondrial report bug for variants without genes

## [4.7.1]

### Added

### Fixed
- Fixed bug on genes page


## [4.7.0]

### Added
- Export genes and gene panels in build GRCh38
- Search for cases with variants pinned or marked causative in a given gene.
- Search for cases phenotypically similar to a case also from WUI.
- Case variant searches can be limited to similar cases, matching HPO-terms,
  phenogroups and cohorts.
- De-archive reruns and flag them as 'inactive' if archived
- Sort cases by analysis_date, track or status
- Display cases in the following order: prioritized, active, inactive, archived, solved
- Assign case to user when user activates it or asks for rerun
- Case becomes inactive when it has no assignees
- Fetch refseq version from entrez and use it in clinvar form
- Load and export of exons for all genes, independent on refseq
- Documentation for loading/updating exons
- Showing SV variant annotations: SV cgh frequencies, gnomad-SV, local SV frequencies
- Showing transcripts mapping score in segmental duplications
- Handle requests to Ensembl Rest API
- Handle requests to Ensembl Rest Biomart
- STR variants view now displays GT and IGV link.
- Description field for gene panels
- Export exons in build 37 and 38 using the command line

### Fixed
- Fixes of and induced by build tests
- Fixed bug affecting variant observations in other cases
- Fixed a bug that showed wrong gene coverage in general panel PDF export
- MT report only shows variants occurring in the specific individual of the excel sheet
- Disable SSL certifcate verification in requests to chanjo
- Updates how intervaltree and pymongo is used to void deprecated functions
- Increased size of IGV sample tracks
- Optimized tests


## [4.6.1]

### Added

### Fixed
- Missing 'father' and 'mother' keys when parsing single individual cases


## [4.6.0]

### Added
- Description of Scout branching model in CONTRIBUTING doc
- Causatives in alphabetical order, display ACMG classification and filter by gene.
- Added 'external' to the list of analysis type options
- Adds functionality to display "Tissue type". Passed via load config.
- Update to IGV 2.

### Fixed
- Fixed alignment visualization and vcf2cytosure availability for demo case samples
- Fixed 3 bugs affecting SV pages visualization
- Reintroduced the --version cli option
- Fixed variants query by panel (hpo panel + gene panel).
- Downloaded MT report contains excel files with individuals' display name
- Refactored code in parsing of config files.


## [4.5.1]

### Added

### Fixed
- update requirement to use PyYaml version >= 5.1
- Safer code when loading config params in cli base


## [4.5.0]

### Added
- Search for similar cases from scout view CLI
- Scout cli is now invoked from the app object and works under the app context

### Fixed
- PyYaml dependency fixed to use version >= 5.1


## [4.4.1]

### Added
- Display SV rank model version when available

### Fixed
- Fixed upload of delivery report via API


## [4.4.0]

### Added
- Displaying more info on the Causatives page and hiding those not causative at the case level
- Add a comment text field to Sanger order request form, allowing a message to be included in the email
- MatchMaker Exchange integration
- List cases with empty synopsis, missing HPO terms and phenotype groups.
- Search for cases with open research list, or a given case status (active, inactive, archived)

### Fixed
- Variant query builder split into several functions
- Fixed delivery report load bug


## [4.3.3]

### Added
- Different individual table for cancer cases

### Fixed
- Dashboard collects validated variants from verification events instead of using 'sanger' field
- Cases shared with collaborators are visible again in cases page
- Force users to select a real institute to share cases with (actionbar select fix)


## [4.3.2]

### Added
- Dashboard data can be filtered using filters available in cases page
- Causatives for each institute are displayed on a dedicated page
- SNVs and and SVs are searchable across cases by gene and rank score
- A more complete report with validated variants is downloadable from dashboard

### Fixed
- Clinsig filter is fixed so clinsig numerical values are returned
- Split multi clinsig string values in different elements of clinsig array
- Regex to search in multi clinsig string values or multi revstat string values
- It works to upload vcf files with no variants now
- Combined Pileup and IGV alignments for SVs having variant start and stop on the same chromosome


## [4.3.1]

### Added
- Show calls from all callers even if call is not available
- Instructions to install cairo and pango libs from WeasyPrint page
- Display cases with number of variants from CLI
- Only display cases with number of variants above certain treshold. (Also CLI)
- Export of verified variants by CLI or from the dashboard
- Extend case level queries with default panels, cohorts and phenotype groups.
- Slice dashboard statistics display using case level queries
- Add a view where all variants for an institute can be searched across cases, filtering on gene and rank score. Allows searching research variants for cases that have research open.

### Fixed
- Fixed code to extract variant conservation (gerp, phyloP, phastCons)
- Visualization of PDF-exported gene panels
- Reintroduced the exon/intron number in variant verification email
- Sex and affected status is correctly displayed on general report
- Force number validation in SV filter by size
- Display ensembl transcripts when no refseq exists


## [4.3.0]

### Added
- Mosaicism tag on variants
- Show and filter on SweGen frequency for SVs
- Show annotations for STR variants
- Show all transcripts in verification email
- Added mitochondrial export
- Adds alternative to search for SVs shorter that the given length
- Look for 'bcftools' in the `set` field of VCFs
- Display digenic inheritance from OMIM
- Displays what refseq transcript that is primary in hgnc

### Fixed

- Archived panels displays the correct date (not retroactive change)
- Fixed problem with waiting times in gene panel exports
- Clinvar fiter not working with human readable clinsig values

## [4.2.2]

### Fixed
- Fixed gene panel create/modify from CSV file utf-8 decoding error
- Updating genes in gene panels now supports edit comments and entry version
- Gene panel export timeout error

## [4.2.1]

### Fixed
- Re-introduced gene name(s) in verification email subject
- Better PDF rendering for excluded variants in report
- Problem to access old case when `is_default` did not exist on a panel


## [4.2.0]

### Added
- New index on variant_id for events
- Display overlapping compounds on variants view

### Fixed
- Fixed broken clinical filter


## [4.1.4]

### Added
- Download of filtered SVs

### Fixed
- Fixed broken download of filtered variants
- Fixed visualization issue in gene panel PDF export
- Fixed bug when updating gene names in variant controller


## [4.1.3]

### Fixed
- Displays all primary transcripts


## [4.1.2]

### Added
- Option add/replace when updating a panel via CSV file
- More flexible versioning of the gene panels
- Printing coverage report on the bottom of the pdf case report
- Variant verification option for SVs
- Logs uri without pwd when connecting
- Disease-causing transcripts in case report
- Thicker lines in case report
- Supports HPO search for cases, both terms or if described in synopsis
- Adds sanger information to dashboard

### Fixed
- Use db name instead of **auth** as default for authentication
- Fixes so that reports can be generated even with many variants
- Fixed sanger validation popup to show individual variants queried by user and institute.
- Fixed problem with setting up scout
- Fixes problem when exac file is not available through broad ftp
- Fetch transcripts for correct build in `adapter.hgnc_gene`

## [4.1.1]
- Fix problem with institute authentication flash message in utils
- Fix problem with comments
- Fix problem with ensembl link


## [4.1.0]

### Added
- OMIM phenotypes to case report
- Command to download all panel app gene panels `scout load panel --panel-app`
- Links to genenames.org and omim on gene page
- Popup on gene at variants page with gene information
- reset sanger status to "Not validated" for pinned variants
- highlight cases with variants to be evaluated by Sanger on the cases page
- option to point to local reference files to the genome viewer pileup.js. Documented in `docs.admin-guide.server`
- option to export single variants in `scout export variants`
- option to load a multiqc report together with a case(add line in load config)
- added a view for searching HPO terms. It is accessed from the top left corner menu
- Updates the variants view for cancer variants. Adds a small cancer specific filter for known variants
- Adds hgvs information on cancer variants page
- Adds option to update phenotype groups from CLI

### Fixed
- Improved Clinvar to submit variants from different cases. Fixed HPO terms in casedata according to feedback
- Fixed broken link to case page from Sanger modal in cases view
- Now only cases with non empty lists of causative variants are returned in `adapter.case(has_causatives=True)`
- Can handle Tumor only samples
- Long lists of HGNC symbols are now possible. This was previously difficult with manual, uploaded or by HPO search when changing filter settings due to GET request limitations. Relevant pages now use POST requests. Adds the dynamic HPO panel as a selection on the gene panel dropdown.
- Variant filter defaults to default panels also on SV and Cancer variants pages.

## [4.0.0]

### WARNING ###

This is a major version update and will require that the backend of pre releases is updated.
Run commands:

```
$scout update genes
$scout update hpo
```

- Created a Clinvar submission tool, to speed up Clinvar submission of SNVs and SVs
- Added an analysis report page (html and PDF format) containing phenotype, gene panels and variants that are relevant to solve a case.

### Fixed
- Optimized evaluated variants to speed up creation of case report
- Moved igv and pileup viewer under a common folder
- Fixed MT alignment view pileup.js
- Fixed coordinates for SVs with start chromosome different from end chromosome
- Global comments shown across cases and institutes. Case-specific variant comments are shown only for that specific case.
- Links to clinvar submitted variants at the cases level
- Adapts clinvar parsing to new format
- Fixed problem in `scout update user` when the user object had no roles
- Makes pileup.js use online genome resources when viewing alignments. Now any instance of Scout can make use of this functionality.
- Fix ensembl link for structural variants
- Works even when cases does not have `'madeline_info'`
- Parses Polyphen in correct way again
- Fix problem with parsing gnomad from VEP

### Added
- Added a PDF export function for gene panels
- Added a "Filter and export" button to export custom-filtered SNVs to CSV file
- Dismiss SVs
- Added IGV alignments viewer
- Read delivery report path from case config or CLI command
- Filter for spidex scores
- All HPO terms are now added and fetched from the correct source (https://github.com/obophenotype/human-phenotype-ontology/blob/master/hp.obo)
- New command `scout update hpo`
- New command `scout update genes` will fetch all the latest information about genes and update them
- Load **all** variants found on chromosome **MT**
- Adds choice in cases overview do show as many cases as user like

### Removed
- pileup.min.js and pileup css are imported from a remote web location now
- All source files for HPO information, this is instead fetched directly from source
- All source files for gene information, this is instead fetched directly from source

## [3.0.0]
### Fixed
- hide pedigree panel unless it exists

## [1.5.1] - 2016-07-27
### Fixed
- look for both ".bam.bai" and ".bai" extensions

## [1.4.0] - 2016-03-22
### Added
- support for local frequency through loqusdb
- bunch of other stuff

## [1.3.0] - 2016-02-19
### Fixed
- Update query-phenomizer and add username/password

### Changed
- Update the way a case is checked for rerun-status

### Added
- Add new button to mark a case as "checked"
- Link to clinical variants _without_ 1000G annotation

## [1.2.2] - 2016-02-18
### Fixed
- avoid filtering out variants lacking ExAC and 1000G annotations

## [1.1.3] - 2015-10-01
### Fixed
- persist (clinical) filter when clicking load more
- fix #154 by robustly setting clinical filter func. terms

## [1.1.2] - 2015-09-07
### Fixed
- avoid replacing coverage report with none
- update SO terms, refactored

## [1.1.1] - 2015-08-20
### Fixed
- fetch case based on collaborator status (not owner)

## [1.1.0] - 2015-05-29
### Added
- link(s) to SNPedia based on RS-numbers
- new Jinja filter to "humanize" decimal numbers
- show gene panels in variant view
- new Jinja filter for decoding URL encoding
- add indicator to variants in list that have comments
- add variant number threshold and rank score threshold to load function
- add event methods to mongo adapter
- add tests for models
- show badge "old" if comment was written for a previous analysis

### Changed
- show cDNA change in transcript summary unless variant is exonic
- moved compounds table further up the page
- show dates for case uploads in ISO format
- moved variant comments higher up on page
- updated documentation for pages
- read in coverage report as blob in database and serve directly
- change ``OmimPhenotype`` to ``PhenotypeTerm``
- reorganize models sub-package
- move events (and comments) to separate collection
- only display prev/next links for the research list
- include variant type in breadcrumbs e.g. "Clinical variants"

### Removed
- drop dependency on moment.js

### Fixed
- show the same level of detail for all frequencies on all pages
- properly decode URL encoded symbols in amino acid/cDNA change strings
- fixed issue with wipe permissions in MongoDB
- include default gene lists in "variants" link in breadcrumbs

## [1.0.2] - 2015-05-20
### Changed
- update case fetching function

### Fixed
- handle multiple cases with same id

## [1.0.1] - 2015-04-28
### Fixed
- Fix building URL parameters in cases list Vue component

## [1.0.0] - 2015-04-12
Codename: Sara Lund

![Release 1.0](artwork/releases/release-1-0.jpg)

### Added
- Add email logging for unexpected errors
- New command line tool for deleting case

### Changed
- Much improved logging overall
- Updated documentation/usage guide
- Removed non-working IGV link

### Fixed
- Show sample display name in GT call
- Various small bug fixes
- Make it easier to hover over popups

## [0.0.2-rc1] - 2015-03-04
### Added
- add protein table for each variant
- add many more external links
- add coverage reports as PDFs

### Changed
- incorporate user feedback updates
- big refactor of load scripts

## [0.0.2-rc2] - 2015-03-04
### Changes
- add gene table with gene description
- reorganize inheritance models box

### Fixed
- avoid overwriting gene list on "research" load
- fix various bugs in external links

## [0.0.2-rc3] - 2015-03-05
### Added
- Activity log feed to variant view
- Adds protein change strings to ODM and Sanger email

### Changed
- Extract activity log component to macro

### Fixes
- Make Ensembl transcript links use archive website<|MERGE_RESOLUTION|>--- conflicted
+++ resolved
@@ -40,12 +40,9 @@
 - Update Gens URL to support Gens v2.0 format
 - Refactor tests for parsing case configurations
 - Updated links to HPO downloadable resources
-<<<<<<< HEAD
-- Config parameter `SHOW_ARCHIVED_OBSERVATIONS` to hide archived local observations panel when set to False
-=======
 - Managed variants filtering defaults to all variant categories
 - Changing the (Kind) drop-down according to (Category) drop-down in Managed variant add variant
->>>>>>> 36c47bec
+- Config parameter `SHOW_ARCHIVED_OBSERVATIONS` to hide archived local observations panel when set to False
 
 ## [4.36]
 ### Added
