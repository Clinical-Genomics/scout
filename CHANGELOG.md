# Change Log
All notable changes to this project will be documented in this file.
This project adheres to [Semantic Versioning](http://semver.org/).

About changelog [here](https://keepachangelog.com/en/1.0.0/)

## [x.x.x]
### Added
- Highlight and show version number for RefSeq MANE transcripts.
- Added integration to a rerunner service for toggling reanalysis with updated pedigree information
- SpliceAI display and parsing from VEP CSQ
- Display matching tiered variants for cancer variants
- Display a loading icon (spinner) until the page loads completely
- Update genes from pre-downloaded file resources
### Fixed
- Updated IGV to v2.8.5 to solve missing gene labels on some zoom levels
- Demo cancer case config file to load somatic SNVs and SVs only.
- Expand list of refseq trancripts in ClinVar submission form
- Renamed `All SNVs and INDELs` institute sidebar element to `Search SNVs and INDELs` and fixed its style.
### Changed
- Better naming for variants buttons on cancer track (somatic, germline). Also show cancer research button if available.
- Load case with missing panels in config files, but show warning.
- Changing the (Female, Male) symbols to (F/M) letters in individuals_table and case-sma.
- Print stacktrace if case load command fails
- Added sort icon and a pointer to the cursor to all tables with sortable fields
- Moved variant, gene and panel info from the basic pane to summary panel for all variants.
- Renamed `Basics` panel to `Classify` on variant page.
- Revamped `Basics` panel to a panel dedicated to classify variants
- Revamped the summary panel to be more compact.
- Added dedicated template for cancer variants
- Removed Gene models, Gene annotations and Conservation panels for cancer variants
- Reorganized the orders of panels for variant and cancer variant views
- Added dedicated variant quality panel and removed relevant panes (mappability)
- A more compact case page
- Removed OMIM genes panel
- Make genes panel, pinned variants panel, causative variants panel and ClinVar panel scrollable on case page
- Update to Scilifelab's 2020 logo
<<<<<<< HEAD
- Updated links to HPO downloadable resources
=======
- Update Gens URL to support Gens v2.0 format
- Refactor tests for parsing case configurations
>>>>>>> eed589b1

## [4.36]
### Added
- Parse and save splice junction tracks from case config file
- Tooltip in observations panel, explaining that case variants with no link might be old variants, not uploaded after a case rerun
### Fixed
- Warning on overwriting variants with same position was no longer shown
- Increase the height of the dropdowns to 425px
- More indices for the case table as it grows, specifically for causatives queries
- Splice junction tracks not centered over variant genes
- Total number of research variants count
- Update variants stats in case documents every time new variants are loaded
- Bug in flashing warning messages when filtering variants
### Changed
- Clearer warning messages for genes and gene/gene-panels searches in variants filters

## [4.35]
### Added
- A new index for hgnc_symbol in the hgnc_gene collection
- A Pedigree panel in STR page
- Display Tier I and II variants in case view causatives card for cancer cases
### Fixed
- Send partial file data to igv.js when visualizing sashimi plots with splice junction tracks
- Research variants filtering by gene
- Do not attempt to populate annotations for not loaded pinned/causatives
- Add max-height to all dropdowns in filters
### Changed
- Switch off non-clinical gene warnings when filtering research variants
- Don't display OMIM disease card in case view for cancer cases
- Refactored Individuals and Causative card in case view for cancer cases
- Update and style STR case report

## [4.34]
### Added
- Saved filter lock and unlock
- Filters can optionally be marked audited, logging the filter name, user and date on the case events and general report.
- Added `ClinVar hits` and `Cosmic hits` in cancer SNVs filters
- Added `ClinVar hits` to variants filter (rare disease track)
- Load cancer demo case in docker-compose files (default and demo file)
- Inclusive-language check using [woke](https://github.com/get-woke/woke) github action
- Add link to HmtVar for mitochondrial variants (if VCF is annotated with HmtNote)
- Grey background for dismissed compounds in variants list and variant page
- Pin badge for pinned compounds in variants list and variant page
- Support LoqusDB REST API queries
- Add a docker-compose-matchmaker under scout/containers/development to test matchmaker locally
- Script to investigate consequences of symbol search bug
- Added GATK to list of SV and cancer SV callers
### Fixed
- Make MitoMap link work for hg38 again
- Export Variants feature crashing when one of the variants has no primary transcripts
- Redirect to last visited variantS page when dismissing variants from variants list
- Improved matching of SVs Loqus occurrences in other cases
- Remove padding from the list inside (Matching causatives from other cases) panel
- Pass None to get_app function in CLI base since passing script_info to app factory functions was deprecated in Flask 2.0
- Fixed failing tests due to Flask update to version 2.0
- Speed up user events view
- Causative view sort out of memory error
- Use hgnc_id for gene filter query
- Typo in case controllers displaying an error every time a patient is matched against external MatchMaker nodes
- Do not crash while attempting an update for variant documents that are too big (> 16 MB)
- Old STR causatives (and other variants) may not have HGNC symbols - fix sort lambda
- Check if gene_obj has primary_transcript before trying to access it
- Warn if a gene manually searched is in a clinical panel with an outdated name when filtering variants
- ChrPos split js not needed on STR page yet
### Changed
- Remove parsing of case `genome_version`, since it's not used anywhere downstream
- Introduce deprecation warning for Loqus configs that are not dictionaries
- SV clinical filter no longer filters out sub 100 nt variants
- Count cases in LoqusDB by variant type
- Commit pulse repo badge temporarily set to weekly
- Sort ClinVar submissions objects by ascending "Last evaluated" date
- Refactored the MatchMaker integration as an extension
- Replaced some sensitive words as suggested by woke linter
- Documentation for load-configuration rewritten.
- Add styles to MatchMaker matches table
- More detailed info on the data shared in MatchMaker submission form

## [4.33.1]
### Fixed
- Include markdown for release autodeploy docs
- Use standard inheritance model in ClinVar (https://ftp.ncbi.nlm.nih.gov/pub/GTR/standard_terms/Mode_of_inheritance.txt)
- Fix issue crash with variants that have been unflagged causative not being available in other causatives
### Added
### Changed

## [4.33]
### Fixed
- Command line crashing when updating an individual not found in database
- Dashboard page crashing when filters return no data
- Cancer variants filter by chromosome
- /api/v1/genes now searches for genes in all genome builds by default
- Upgraded igv.js to version 2.8.1 (Fixed Unparsable bed record error)
### Added
- Autodeploy docs on release
- Documentation for updating case individuals tracks
- Filter cases and dashboard stats by analysis track
### Changed
- Changed from deprecated db update method
- Pre-selected fields to run queries with in dashboard page
- Do not filter by any institute when first accessing the dashboard
- Removed OMIM panel in case view for cancer cases
- Display Tier I and II variants in case view causatives panel for cancer cases
- Refactored Individuals and Causative panels in case view for cancer cases

## [4.32.1]
### Fixed
- iSort lint check only
### Changed
- Institute cases page crashing when a case has track:Null
### Added

## [4.32]
### Added
- Load and show MITOMAP associated diseases from VCF (INFO field: MitomapAssociatedDiseases, via HmtNote)
- Show variant allele frequencies for mitochondrial variants (GRCh38 cases)
- Extend "public" json API with diseases (OMIM) and phenotypes (HPO)
- HPO gene list download now has option for clinical and non-clinical genes
- Display gene splice junctions data in sashimi plots
- Update case individuals with splice junctions tracks
- Simple Docker compose for development with local build
- Make Phenomodels subpanels collapsible
- User side documentation of cytogenomics features (Gens, Chromograph, vcf2cytosure, rhocall)
- iSort GitHub Action
- Support LoqusDB REST API queries
### Fixed
- Show other causative once, even if several events point to it
- Filtering variants by mitochondrial chromosome for cases with genome build=38
- HPO gene search button triggers any warnings for clinical / non-existing genes also on first search
- Fixed a bug in variants pages caused by MT variants without alt_frequency
- Tests for CADD score parsing function
- Fixed the look of IGV settings on SNV variant page
- Cases analyzed once shown as `rerun`
- Missing case track on case re-upload
- Fixed severity rank for SO term "regulatory region ablation"
### Changed
- Refactor according to CodeFactor - mostly reuse of duplicated code
- Phenomodels language adjustment
- Open variants in a new window (from variants page)
- Open overlapping and compound variants in a new window (from variant page)
- gnomAD link points to gnomAD v.3 (build GRCh38) for mitochondrial variants.
- Display only number of affected genes for dismissed SVs in general report
- Chromosome build check when populating the variants filter chromosome selection
- Display mitochondrial and rare diseases coverage report in cases with missing 'rare' track


## [4.31.1]
### Added
### Changed
- Remove mitochondrial and coverage report from cancer cases sidebar
### Fixed
- ClinVar page when dbSNP id is None

## [4.31]
### Added
- gnomAD annotation field in admin guide
- Export also dynamic panel genes not associated to an HPO term when downloading the HPO panel
- Primary HGNC transcript info in variant export files
- Show variant quality (QUAL field from vcf) in the variant summary
- Load/update PDF gene fusion reports (clinical and research) generated with Arriba
- Support new MANE annotations from VEP (both MANE Select and MANE Plus Clinical)
- Display on case activity the event of a user resetting all dismissed variants
- Support gnomAD population frequencies for mitochondrial variants
- Anchor links in Casedata ClinVar panels to redirect after renaming individuals
### Fixed
- Replace old docs link www.clinicalgenomics.se/scout with new https://clinical-genomics.github.io/scout
- Page formatting issues whenever case and variant comments contain extremely long strings with no spaces
- Chromograph images can be one column and have scrollbar. Removed legacy code.
- Column labels for ClinVar case submission
- Page crashing looking for LoqusDB observation when variant doesn't exist
- Missing inheritance models and custom inheritance models on newly created gene panels
- Accept only numbers in managed variants filter as position and end coordinates
- SNP id format and links in Variant page, ClinVar submission form and general report
- Case groups tooltip triggered only when mouse is on the panel header
### Changed
- A more compact case groups panel
- Added landscape orientation CSS style to cancer coverage and QC demo report
- Improve user documentation to create and save new gene panels
- Removed option to use space as separator when uploading gene panels
- Separating the columns of standard and custom inheritance models in gene panels
- Improved ClinVar instructions for users using non-English Excel

## [4.30.2]
### Added
### Fixed
- Use VEP RefSeq ID if RefSeq list is empty in RefSeq transcripts overview
- Bug creating variant links for variants with no end_chrom
### Changed

## [4.30.1]
### Added
### Fixed
- Cryptography dependency fixed to use version < 3.4
### Changed

## [4.30]
### Added
- Introduced a `reset dismiss variant` verb
- Button to reset all dismissed variants for a case
- Add black border to Chromograph ideograms
- Show ClinVar annotations on variantS page
- Added integration with GENS, copy number visualization tool
- Added a VUS label to the manual classification variant tags
- Add additional information to SNV verification emails
- Tooltips documenting manual annotations from default panels
- Case groups now show bam files from all cases on align view
### Fixed
- Center initial igv view on variant start with SNV/indels
- Don't set initial igv view to negative coordinates
- Display of GQ for SV and STR
- Parsing of AD and related info for STRs
- LoqusDB field in institute settings accepts only existing Loqus instances
- Fix DECIPHER link to work after DECIPHER migrated to GRCh38
- Removed visibility window param from igv.js genes track
- Updated HPO download URL
- Patch HPO download test correctly
- Reference size on STR hover not needed (also wrong)
- Introduced genome build check (allowed values: 37, 38, "37", "38") on case load
- Improve case searching by assignee full name
- Populating the LoqusDB select in institute settings
### Changed
- Cancer variants table header (pop freq etc)
- Only admin users can modify LoqusDB instance in Institute settings
- Style of case synopsis, variants and case comments
- Switched to igv.js 2.7.5
- Do not choke if case is missing research variants when research requested
- Count cases in LoqusDB by variant type
- Introduce deprecation warning for Loqus configs that are not dictionaries
- Improve create new gene panel form validation
- Make XM- transcripts less visible if they don't overlap with transcript refseq_id in variant page
- Color of gene panels and comments panels on cases and variant pages
- Do not choke if case is missing research variants when reserch requested

## [4.29.1]
### Added
### Fixed
- Always load STR variants regardless of RankScore threshold (hotfix)
### Changed

## [4.29]
### Added
- Added a page about migrating potentially breaking changes to the documentation
- markdown_include in development requirements file
- STR variants filter
- Display source, Z-score, inheritance pattern for STR annotations from Stranger (>0.6.1) if available
- Coverage and quality report to cancer view
### Fixed
- ACMG classification page crashing when trying to visualize a classification that was removed
- Pretty print HGVS on gene variants (URL-decode VEP)
- Broken or missing link in the documentation
- Multiple gene names in ClinVar submission form
- Inheritance model select field in ClinVar submission
- IGV.js >2.7.0 has an issue with the gene track zoom levels - temp freeze at 2.7.0
- Revert CORS-anywhere and introduce a local http proxy for cloud tracks
### Changed

## [4.28]
### Added
- Chromograph integration for displaying PNGs in case-page
- Add VAF to cancer case general report, and remove some of its unused fields
- Variants filter compatible with genome browser location strings
- Support for custom public igv tracks stored on the cloud
- Add tests to increase testing coverage
- Update case variants count after deleting variants
- Update IGV.js to latest (v2.7.4)
- Bypass igv.js CORS check using `https://github.com/Rob--W/cors-anywhere`
- Documentation on default and custom IGV.js tracks (admin docs)
- Lock phenomodels so they're editable by admins only
- Small case group assessment sharing
- Tutorial and files for deploying app on containers (Kubernetes pods)
- Canonical transcript and protein change of canonical transcript in exported variants excel sheet
- Support for Font Awesome version 6
- Submit to Beacon from case page sidebar
- Hide dismissed variants in variants pages and variants export function
- Systemd service files and instruction to deploy Scout using podman
### Fixed
- Bugfix: unused `chromgraph_prefix |tojson` removed
- Freeze coloredlogs temporarily
- Marrvel link
- Don't show TP53 link for silent or synonymous changes
- OMIM gene field accepts any custom number as OMIM gene
- Fix Pytest single quote vs double quote string
- Bug in gene variants search by similar cases and no similar case is found
- Delete unused file `userpanel.py`
- Primary transcripts in variant overview and general report
- Google OAuth2 login setup in README file
- Redirect to 'missing file'-icon if configured Chromograph file is missing
- Javascript error in case page
- Fix compound matching during variant loading for hg38
- Cancer variants view containing variants dismissed with cancer-specific reasons
- Zoom to SV variant length was missing IGV contig select
- Tooltips on case page when case has no default gene panels
### Changed
- Save case variants count in case document and not in sessions
- Style of gene panels multiselect on case page
- Collapse/expand main HPO checkboxes in phenomodel preview
- Replaced GQ (Genotype quality) with VAF (Variant allele frequency) in cancer variants GT table
- Allow loading of cancer cases with no tumor_purity field
- Truncate cDNA and protein changes in case report if longer than 20 characters


## [4.27]
### Added
- Exclude one or more variant categories when running variants delete command
### Fixed
### Changed

## [4.26.1]
### Added
### Fixed
- Links with 1-letter aa codes crash on frameshift etc
### Changed

## [4.26]
### Added
- Extend the delete variants command to print analysis date, track, institute, status and research status
- Delete variants by type of analysis (wgs|wes|panel)
- Links to cBioPortal, MutanTP53, IARC TP53, OncoKB, MyCancerGenome, CIViC
### Fixed
- Deleted variants count
### Changed
- Print output of variants delete command as a tab separated table

## [4.25]
### Added
- Command line function to remove variants from one or all cases
### Fixed
- Parse SMN None calls to None rather than False

## [4.24.1]
### Fixed
- Install requirements.txt via setup file

## [4.24]
### Added
- Institute-level phenotype models with sub-panels containing HPO and OMIM terms
- Runnable Docker demo
- Docker image build and push github action
- Makefile with shortcuts to docker commands
- Parse and save synopsis, phenotype and cohort terms from config files upon case upload
### Fixed
- Update dismissed variant status when variant dismissed key is missing
- Breakpoint two IGV button now shows correct chromosome when different from bp1
- Missing font lib in Docker image causing the PDF report download page to crash
- Sentieon Manta calls lack Somaticscore - load anyway
- ClinVar submissions crashing due to pinned variants that are not loaded
- Point ExAC pLI score to new gnomad server address
- Bug uploading cases missing phenotype terms in config file
- STRs loaded but not shown on browser page
- Bug when using adapter.variant.get_causatives with case_id without causatives
- Problem with fetching "solved" from scout export cases cli
- Better serialising of datetime and bson.ObjectId
- Added `volumes` folder to .gitignore
### Changed
- Make matching causative and managed variants foldable on case page
- Remove calls to PyMongo functions marked as deprecated in backend and frontend(as of version 3.7).
- Improved `scout update individual` command
- Export dynamic phenotypes with ordered gene lists as PDF


## [4.23]
### Added
- Save custom IGV track settings
- Show a flash message with clear info about non-valid genes when gene panel creation fails
- CNV report link in cancer case side navigation
- Return to comment section after editing, deleting or submitting a comment
- Managed variants
- MT vs 14 chromosome mean coverage stats if Scout is connected to Chanjo
### Fixed
- missing `vcf_cancer_sv` and `vcf_cancer_sv_research` to manual.
- Split ClinVar multiple clnsig values (slash-separated) and strip them of underscore for annotations without accession number
- Timeout of `All SNVs and INDELs` page when no valid gene is provided in the search
- Round CADD (MIPv9)
- Missing default panel value
- Invisible other causatives lines when other causatives lack gene symbols
### Changed
- Do not freeze mkdocs-material to version 4.6.1
- Remove pre-commit dependency

## [4.22]
### Added
- Editable cases comments
- Editable variants comments
### Fixed
- Empty variant activity panel
- STRs variants popover
- Split new ClinVar multiple significance terms for a variant
- Edit the selected comment, not the latest
### Changed
- Updated RELEASE docs.
- Pinned variants card style on the case page
- Merged `scout export exons` and `scout view exons` commands


## [4.21.2]
### Added
### Fixed
- Do not pre-filter research variants by (case-default) gene panels
- Show OMIM disease tooltip reliably
### Changed

## [4.21.1]
### Added
### Fixed
- Small change to Pop Freq column in variants ang gene panels to avoid strange text shrinking on small screens
- Direct use of HPO list for Clinical HPO SNV (and cancer SNV) filtering
- PDF coverage report redirecting to login page
### Changed
- Remove the option to dismiss single variants from all variants pages
- Bulk dismiss SNVs, SVs and cancer SNVs from variants pages

## [4.21]
### Added
- Support to configure LoqusDB per institute
- Highlight causative variants in the variants list
- Add tests. Mostly regarding building internal datatypes.
- Remove leading and trailing whitespaces from panel_name and display_name when panel is created
- Mark MANE transcript in list of transcripts in "Transcript overview" on variant page
- Show default panel name in case sidebar
- Previous buttons for variants pagination
- Adds a gh action that checks that the changelog is updated
- Adds a gh action that deploys new releases automatically to pypi
- Warn users if case default panels are outdated
- Define institute-specific gene panels for filtering in institute settings
- Use institute-specific gene panels in variants filtering
- Show somatic VAF for pinned and causative variants on case page

### Fixed
- Report pages redirect to login instead of crashing when session expires
- Variants filter loading in cancer variants page
- User, Causative and Cases tables not scaling to full page
- Improved docs for an initial production setup
- Compatibility with latest version of Black
- Fixed tests for Click>7
- Clinical filter required an extra click to Filter to return variants
- Restore pagination and shrink badges in the variants page tables
- Removing a user from the command line now inactivates the case only if user is last assignee and case is active
- Bugfix, LoqusDB per institute feature crashed when institute id was empty string
- Bugfix, LoqusDB calls where missing case count
- filter removal and upload for filters deleted from another page/other user
- Visualize outdated gene panels info in a popover instead of a tooltip in case page side panel

### Changed
- Highlight color on normal STRs in the variants table from green to blue
- Display breakpoints coordinates in verification emails only for structural variants


## [4.20]
### Added
- Display number of filtered variants vs number of total variants in variants page
- Search case by HPO terms
- Dismiss variant column in the variants tables
- Black and pre-commit packages to dev requirements

### Fixed
- Bug occurring when rerun is requested twice
- Peddy info fields in the demo config file
- Added load config safety check for multiple alignment files for one individual
- Formatting of cancer variants table
- Missing Score in SV variants table

### Changed
- Updated the documentation on how to create a new software release
- Genome build-aware cytobands coordinates
- Styling update of the Matchmaker card
- Select search type in case search form


## [4.19]

### Added
- Show internal ID for case
- Add internal ID for downloaded CGH files
- Export dynamic HPO gene list from case page
- Remove users as case assignees when their account is deleted
- Keep variants filters panel expanded when filters have been used

### Fixed
- Handle the ProxyFix ModuleNotFoundError when Werkzeug installed version is >1.0
- General report formatting issues whenever case and variant comments contain extremely long strings with no spaces

### Changed
- Created an institute wrapper page that contains list of cases, causatives, SNVs & Indels, user list, shared data and institute settings
- Display case name instead of case ID on clinVar submissions
- Changed icon of sample update in clinVar submissions


## [4.18]

### Added
- Filter cancer variants on cytoband coordinates
- Show dismiss reasons in a badge with hover for clinical variants
- Show an ellipsis if 10 cases or more to display with loqusdb matches
- A new blog post for version 4.17
- Tooltip to better describe Tumor and Normal columns in cancer variants
- Filter cancer SNVs and SVs by chromosome coordinates
- Default export of `Assertion method citation` to clinVar variants submission file
- Button to export up to 500 cancer variants, filtered or not
- Rename samples of a clinVar submission file

### Fixed
- Apply default gene panel on return to cancer variantS from variant view
- Revert to certificate checking when asking for Chanjo reports
- `scout download everything` command failing while downloading HPO terms

### Changed
- Turn tumor and normal allelic fraction to decimal numbers in tumor variants page
- Moved clinVar submissions code to the institutes blueprints
- Changed name of clinVar export files to FILENAME.Variant.csv and FILENAME.CaseData.csv
- Switched Google login libraries from Flask-OAuthlib to Authlib


## [4.17.1]

### Fixed
- Load cytobands for cases with chromosome build not "37" or "38"


## [4.17]

### Added
- COSMIC badge shown in cancer variants
- Default gene-panel in non-cancer structural view in url
- Filter SNVs and SVs by cytoband coordinates
- Filter cancer SNV variants by alt allele frequency in tumor
- Correct genome build in UCSC link from structural variant page



### Fixed
- Bug in clinVar form when variant has no gene
- Bug when sharing cases with the same institute twice
- Page crashing when removing causative variant tag
- Do not default to GATK caller when no caller info is provided for cancer SNVs


## [4.16.1]

### Fixed
- Fix the fix for handling of delivery reports for rerun cases

## [4.16]

### Added
- Adds possibility to add "lims_id" to cases. Currently only stored in database, not shown anywhere
- Adds verification comment box to SVs (previously only available for small variants)
- Scrollable pedigree panel

### Fixed
- Error caused by changes in WTForm (new release 2.3.x)
- Bug in OMIM case page form, causing the page to crash when a string was provided instead of a numerical OMIM id
- Fix Alamut link to work properly on hg38
- Better handling of delivery reports for rerun cases
- Small CodeFactor style issues: matchmaker results counting, a couple of incomplete tests and safer external xml
- Fix an issue with Phenomizer introduced by CodeFactor style changes

### Changed
- Updated the version of igv.js to 2.5.4

## [4.15.1]

### Added
- Display gene names in ClinVar submissions page
- Links to Varsome in variant transcripts table

### Fixed
- Small fixes to ClinVar submission form
- Gene panel page crash when old panel has no maintainers

## [4.15]

### Added
- Clinvar CNVs IGV track
- Gene panels can have maintainers
- Keep variant actions (dismissed, manual rank, mosaic, acmg, comments) upon variant re-upload
- Keep variant actions also on full case re-upload

### Fixed
- Fix the link to Ensembl for SV variants when genome build 38.
- Arrange information in columns on variant page
- Fix so that new cosmic identifier (COSV) is also acceptable #1304
- Fixed COSMIC tag in INFO (outside of CSQ) to be parses as well with `&` splitter.
- COSMIC stub URL changed to https://cancer.sanger.ac.uk/cosmic/search?q= instead.
- Updated to a version of IGV where bigBed tracks are visualized correctly
- Clinvar submission files are named according to the content (variant_data and case_data)
- Always show causatives from other cases in case overview
- Correct disease associations for gene symbol aliases that exist as separate genes
- Re-add "custom annotations" for SV variants
- The override ClinVar P/LP add-in in the Clinical Filter failed for new CSQ strings

### Changed
- Runs all CI checks in github actions

## [4.14.1]

### Fixed
- Error when variant found in loqusdb is not loaded for other case

## [4.14]

### Added
- Use github actions to run tests
- Adds CLI command to update individual alignments path
- Update HPO terms using downloaded definitions files
- Option to use alternative flask config when running `scout serve`
- Requirement to use loqusdb >= 2.5 if integrated

### Fixed
- Do not display Pedigree panel in cancer view
- Do not rely on internet connection and services available when running CI tests
- Variant loading assumes GATK if no caller set given and GATK filter status is seen in FILTER
- Pass genome build param all the way in order to get the right gene mappings for cases with build 38
- Parse correctly variants with zero frequency values
- Continue even if there are problems to create a region vcf
- STR and cancer variant navigation back to variants pages could fail

### Changed
- Improved code that sends requests to the external APIs
- Updates ranges for user ranks to fit todays usage
- Run coveralls on github actions instead of travis
- Run pip checks on github actions instead of coveralls
- For hg38 cases, change gnomAD link to point to version 3.0 (which is hg38 based)
- Show pinned or causative STR variants a bit more human readable

## [4.13.1]

### Added
### Fixed
- Typo that caused not all clinvar conflicting interpretations to be loaded no matter what
- Parse and retrieve clinvar annotations from VEP-annotated (VEP 97+) CSQ VCF field
- Variant clinvar significance shown as `not provided` whenever is `Uncertain significance`
- Phenomizer query crashing when case has no HPO terms assigned
- Fixed a bug affecting `All SNVs and INDELs` page when variants don't have canonical transcript
- Add gene name or id in cancer variant view

### Changed
- Cancer Variant view changed "Variant:Transcript:Exon:HGVS" to "Gene:Transcript:Exon:HGVS"

## [4.13]

### Added
- ClinVar SNVs track in IGV
- Add SMA view with SMN Copy Number data
- Easier to assign OMIM diagnoses from case page
- OMIM terms and specific OMIM term page

### Fixed
- Bug when adding a new gene to a panel
- Restored missing recent delivery reports
- Fixed style and links to other reports in case side panel
- Deleting cases using display_name and institute not deleting its variants
- Fixed bug that caused coordinates filter to override other filters
- Fixed a problem with finding some INS in loqusdb
- Layout on SV page when local observations without cases are present
- Make scout compatible with the new HPO definition files from `http://compbio.charite.de/jenkins/`
- General report visualization error when SNVs display names are very long


### Changed


## [4.12.4]

### Fixed
- Layout on SV page when local observations without cases are present

## [4.12.3]

### Fixed
- Case report when causative or pinned SVs have non null allele frequencies

## [4.12.2]

### Fixed
- SV variant links now take you to the SV variant page again
- Cancer variant view has cleaner table data entries for "N/A" data
- Pinned variant case level display hotfix for cancer and str - more on this later
- Cancer variants show correct alt/ref reads mirroring alt frequency now
- Always load all clinical STR variants even if a region load is attempted - index may be missing
- Same case repetition in variant local observations

## [4.12.1]

### Fixed
- Bug in variant.gene when gene has no HGVS description


## [4.12]

### Added
- Accepts `alignment_path` in load config to pass bam/cram files
- Display all phenotypes on variant page
- Display hgvs coordinates on pinned and causatives
- Clear panel pending changes
- Adds option to setup the database with static files
- Adds cli command to download the resources from CLI that scout needs
- Adds test files for merged somatic SV and CNV; as well as merged SNV, and INDEL part of #1279
- Allows for upload of OMIM-AUTO gene panel from static files without api-key

### Fixed
- Cancer case HPO panel variants link
- Fix so that some drop downs have correct size
- First IGV button in str variants page
- Cancer case activates on SNV variants
- Cases activate when STR variants are viewed
- Always calculate code coverage
- Pinned/Classification/comments in all types of variants pages
- Null values for panel's custom_inheritance_models
- Discrepancy between the manual disease transcripts and those in database in gene-edit page
- ACMG classification not showing for some causatives
- Fix bug which caused IGV.js to use hg19 reference files for hg38 data
- Bug when multiple bam files sources with non-null values are available


### Changed
- Renamed `requests` file to `scout_requests`
- Cancer variant view shows two, instead of four, decimals for allele and normal


## [4.11.1]

### Fixed
- Institute settings page
- Link institute settings to sharing institutes choices

## [4.11.0]

### Added
- Display locus name on STR variant page
- Alternative key `GNOMADAF_popmax` for Gnomad popmax allele frequency
- Automatic suggestions on how to improve the code on Pull Requests
- Parse GERP, phastCons and phyloP annotations from vep annotated CSQ fields
- Avoid flickering comment popovers in variant list
- Parse REVEL score from vep annotated CSQ fields
- Allow users to modify general institute settings
- Optionally format code automatically on commit
- Adds command to backup vital parts `scout export database`
- Parsing and displaying cancer SV variants from Manta annotated VCF files
- Dismiss cancer snv variants with cancer-specific options
- Add IGV.js UPD, RHO and TIDDIT coverage wig tracks.


### Fixed
- Slightly darker page background
- Fixed an issued with parsed conservation values from CSQ
- Clinvar submissions accessible to all users of an institute
- Header toolbar when on Clinvar page now shows institute name correctly
- Case should not always inactivate upon update
- Show dismissed snv cancer variants as grey on the cancer variants page
- Improved style of mappability link and local observations on variant page
- Convert all the GET requests to the igv view to POST request
- Error when updating gene panels using a file containing BOM chars
- Add/replace gene radio button not working in gene panels


## [4.10.1]

### Fixed
- Fixed issue with opening research variants
- Problem with coveralls not called by Travis CI
- Handle Biomart service down in tests


## [4.10.0]

### Added
- Rank score model in causatives page
- Exportable HPO terms from phenotypes page
- AMP guideline tiers for cancer variants
- Adds scroll for the transcript tab
- Added CLI option to query cases on time since case event was added
- Shadow clinical assessments also on research variants display
- Support for CRAM alignment files
- Improved str variants view : sorting by locus, grouped by allele.
- Delivery report PDF export
- New mosaicism tag option
- Add or modify individuals' age or tissue type from case page
- Display GC and allele depth in causatives table.
- Included primary reference transcript in general report
- Included partial causative variants in general report
- Remove dependency of loqusdb by utilising the CLI

### Fixed
- Fixed update OMIM command bug due to change in the header of the genemap2 file
- Removed Mosaic Tag from Cancer variants
- Fixes issue with unaligned table headers that comes with hidden Datatables
- Layout in general report PDF export
- Fixed issue on the case statistics view. The validation bars didn't show up when all institutes were selected. Now they do.
- Fixed missing path import by importing pathlib.Path
- Handle index inconsistencies in the update index functions
- Fixed layout problems


## [4.9.0]

### Added
- Improved MatchMaker pages, including visible patient contacts email address
- New badges for the github repo
- Links to [GENEMANIA](genemania.org)
- Sort gene panel list on case view.
- More automatic tests
- Allow loading of custom annotations in VCF using the SCOUT_CUSTOM info tag.

### Fixed
- Fix error when a gene is added to an empty dynamic gene panel
- Fix crash when attempting to add genes on incorrect format to dynamic gene panel
- Manual rank variant tags could be saved in a "Select a tag"-state, a problem in the variants view.
- Same case evaluations are no longer shown as gray previous evaluations on the variants page
- Stay on research pages, even if reset, next first buttons are pressed..
- Overlapping variants will now be visible on variant page again
- Fix missing classification comments and links in evaluations page
- All prioritized cases are shown on cases page


## [4.8.3]

### Added

### Fixed
- Bug when ordering sanger
- Improved scrolling over long list of genes/transcripts


## [4.8.2]

### Added

### Fixed
- Avoid opening extra tab for coverage report
- Fixed a problem when rank model version was saved as floats and not strings
- Fixed a problem with displaying dismiss variant reasons on the general report
- Disable load and delete filter buttons if there are no saved filters
- Fix problem with missing verifications
- Remove duplicate users and merge their data and activity


## [4.8.1]

### Added

### Fixed
- Prevent login fail for users with id defined by ObjectId and not email
- Prevent the app from crashing with `AttributeError: 'NoneType' object has no attribute 'message'`


## [4.8.0]

### Added
- Updated Scout to use Bootstrap 4.3
- New looks for Scout
- Improved dashboard using Chart.js
- Ask before inactivating a case where last assigned user leaves it
- Genes can be manually added to the dynamic gene list directly on the case page
- Dynamic gene panels can optionally be used with clinical filter, instead of default gene panel
- Dynamic gene panels get link out to chanjo-report for coverage report
- Load all clinvar variants with clinvar Pathogenic, Likely Pathogenic and Conflicting pathogenic
- Show transcripts with exon numbers for structural variants
- Case sort order can now be toggled between ascending and descending.
- Variants can be marked as partial causative if phenotype is available for case.
- Show a frequency tooltip hover for SV-variants.
- Added support for LDAP login system
- Search snv and structural variants by chromosomal coordinates
- Structural variants can be marked as partial causative if phenotype is available for case.
- Show normal and pathologic limits for STRs in the STR variants view.
- Institute level persistent variant filter settings that can be retrieved and used.
- export causative variants to Excel
- Add support for ROH, WIG and chromosome PNGs in case-view

### Fixed
- Fixed missing import for variants with comments
- Instructions on how to build docs
- Keep sanger order + verification when updating/reloading variants
- Fixed and moved broken filter actions (HPO gene panel and reset filter)
- Fixed string conversion to number
- UCSC links for structural variants are now separated per breakpoint (and whole variant where applicable)
- Reintroduced missing coverage report
- Fixed a bug preventing loading samples using the command line
- Better inheritance models customization for genes in gene panels
- STR variant page back to list button now does its one job.
- Allows to setup scout without a omim api key
- Fixed error causing "favicon not found" flash messages
- Removed flask --version from base cli
- Request rerun no longer changes case status. Active or archived cases inactivate on upload.
- Fixed missing tooltip on the cancer variants page
- Fixed weird Rank cell in variants page
- Next and first buttons order swap
- Added pagination (and POST capability) to cancer variants.
- Improves loading speed for variant page
- Problem with updating variant rank when no variants
- Improved Clinvar submission form
- General report crashing when dismissed variant has no valid dismiss code
- Also show collaborative case variants on the All variants view.
- Improved phenotype search using dataTables.js on phenotypes page
- Search and delete users with `email` instead of `_id`
- Fixed css styles so that multiselect options will all fit one column


## [4.7.3]

### Added
- RankScore can be used with VCFs for vcf_cancer files

### Fixed
- Fix issue with STR view next page button not doing its one job.

### Deleted
- Removed pileup as a bam viewing option. This is replaced by IGV


## [4.7.2]

### Added
- Show earlier ACMG classification in the variant list

### Fixed
- Fixed igv search not working due to igv.js dist 2.2.17
- Fixed searches for cases with a gene with variants pinned or marked causative.
- Load variant pages faster after fixing other causatives query
- Fixed mitochondrial report bug for variants without genes

## [4.7.1]

### Added

### Fixed
- Fixed bug on genes page


## [4.7.0]

### Added
- Export genes and gene panels in build GRCh38
- Search for cases with variants pinned or marked causative in a given gene.
- Search for cases phenotypically similar to a case also from WUI.
- Case variant searches can be limited to similar cases, matching HPO-terms,
  phenogroups and cohorts.
- De-archive reruns and flag them as 'inactive' if archived
- Sort cases by analysis_date, track or status
- Display cases in the following order: prioritized, active, inactive, archived, solved
- Assign case to user when user activates it or asks for rerun
- Case becomes inactive when it has no assignees
- Fetch refseq version from entrez and use it in clinvar form
- Load and export of exons for all genes, independent on refseq
- Documentation for loading/updating exons
- Showing SV variant annotations: SV cgh frequencies, gnomad-SV, local SV frequencies
- Showing transcripts mapping score in segmental duplications
- Handle requests to Ensembl Rest API
- Handle requests to Ensembl Rest Biomart
- STR variants view now displays GT and IGV link.
- Description field for gene panels
- Export exons in build 37 and 38 using the command line

### Fixed
- Fixes of and induced by build tests
- Fixed bug affecting variant observations in other cases
- Fixed a bug that showed wrong gene coverage in general panel PDF export
- MT report only shows variants occurring in the specific individual of the excel sheet
- Disable SSL certifcate verification in requests to chanjo
- Updates how intervaltree and pymongo is used to void deprecated functions
- Increased size of IGV sample tracks
- Optimized tests


## [4.6.1]

### Added

### Fixed
- Missing 'father' and 'mother' keys when parsing single individual cases


## [4.6.0]

### Added
- Description of Scout branching model in CONTRIBUTING doc
- Causatives in alphabetical order, display ACMG classification and filter by gene.
- Added 'external' to the list of analysis type options
- Adds functionality to display "Tissue type". Passed via load config.
- Update to IGV 2.

### Fixed
- Fixed alignment visualization and vcf2cytosure availability for demo case samples
- Fixed 3 bugs affecting SV pages visualization
- Reintroduced the --version cli option
- Fixed variants query by panel (hpo panel + gene panel).
- Downloaded MT report contains excel files with individuals' display name
- Refactored code in parsing of config files.


## [4.5.1]

### Added

### Fixed
- update requirement to use PyYaml version >= 5.1
- Safer code when loading config params in cli base


## [4.5.0]

### Added
- Search for similar cases from scout view CLI
- Scout cli is now invoked from the app object and works under the app context

### Fixed
- PyYaml dependency fixed to use version >= 5.1


## [4.4.1]

### Added
- Display SV rank model version when available

### Fixed
- Fixed upload of delivery report via API


## [4.4.0]

### Added
- Displaying more info on the Causatives page and hiding those not causative at the case level
- Add a comment text field to Sanger order request form, allowing a message to be included in the email
- MatchMaker Exchange integration
- List cases with empty synopsis, missing HPO terms and phenotype groups.
- Search for cases with open research list, or a given case status (active, inactive, archived)

### Fixed
- Variant query builder split into several functions
- Fixed delivery report load bug


## [4.3.3]

### Added
- Different individual table for cancer cases

### Fixed
- Dashboard collects validated variants from verification events instead of using 'sanger' field
- Cases shared with collaborators are visible again in cases page
- Force users to select a real institute to share cases with (actionbar select fix)


## [4.3.2]

### Added
- Dashboard data can be filtered using filters available in cases page
- Causatives for each institute are displayed on a dedicated page
- SNVs and and SVs are searchable across cases by gene and rank score
- A more complete report with validated variants is downloadable from dashboard

### Fixed
- Clinsig filter is fixed so clinsig numerical values are returned
- Split multi clinsig string values in different elements of clinsig array
- Regex to search in multi clinsig string values or multi revstat string values
- It works to upload vcf files with no variants now
- Combined Pileup and IGV alignments for SVs having variant start and stop on the same chromosome


## [4.3.1]

### Added
- Show calls from all callers even if call is not available
- Instructions to install cairo and pango libs from WeasyPrint page
- Display cases with number of variants from CLI
- Only display cases with number of variants above certain treshold. (Also CLI)
- Export of verified variants by CLI or from the dashboard
- Extend case level queries with default panels, cohorts and phenotype groups.
- Slice dashboard statistics display using case level queries
- Add a view where all variants for an institute can be searched across cases, filtering on gene and rank score. Allows searching research variants for cases that have research open.

### Fixed
- Fixed code to extract variant conservation (gerp, phyloP, phastCons)
- Visualization of PDF-exported gene panels
- Reintroduced the exon/intron number in variant verification email
- Sex and affected status is correctly displayed on general report
- Force number validation in SV filter by size
- Display ensembl transcripts when no refseq exists


## [4.3.0]

### Added
- Mosaicism tag on variants
- Show and filter on SweGen frequency for SVs
- Show annotations for STR variants
- Show all transcripts in verification email
- Added mitochondrial export
- Adds alternative to search for SVs shorter that the given length
- Look for 'bcftools' in the `set` field of VCFs
- Display digenic inheritance from OMIM
- Displays what refseq transcript that is primary in hgnc

### Fixed

- Archived panels displays the correct date (not retroactive change)
- Fixed problem with waiting times in gene panel exports
- Clinvar fiter not working with human readable clinsig values

## [4.2.2]

### Fixed
- Fixed gene panel create/modify from CSV file utf-8 decoding error
- Updating genes in gene panels now supports edit comments and entry version
- Gene panel export timeout error

## [4.2.1]

### Fixed
- Re-introduced gene name(s) in verification email subject
- Better PDF rendering for excluded variants in report
- Problem to access old case when `is_default` did not exist on a panel


## [4.2.0]

### Added
- New index on variant_id for events
- Display overlapping compounds on variants view

### Fixed
- Fixed broken clinical filter


## [4.1.4]

### Added
- Download of filtered SVs

### Fixed
- Fixed broken download of filtered variants
- Fixed visualization issue in gene panel PDF export
- Fixed bug when updating gene names in variant controller


## [4.1.3]

### Fixed
- Displays all primary transcripts


## [4.1.2]

### Added
- Option add/replace when updating a panel via CSV file
- More flexible versioning of the gene panels
- Printing coverage report on the bottom of the pdf case report
- Variant verification option for SVs
- Logs uri without pwd when connecting
- Disease-causing transcripts in case report
- Thicker lines in case report
- Supports HPO search for cases, both terms or if described in synopsis
- Adds sanger information to dashboard

### Fixed
- Use db name instead of **auth** as default for authentication
- Fixes so that reports can be generated even with many variants
- Fixed sanger validation popup to show individual variants queried by user and institute.
- Fixed problem with setting up scout
- Fixes problem when exac file is not available through broad ftp
- Fetch transcripts for correct build in `adapter.hgnc_gene`

## [4.1.1]
- Fix problem with institute authentication flash message in utils
- Fix problem with comments
- Fix problem with ensembl link


## [4.1.0]

### Added
- OMIM phenotypes to case report
- Command to download all panel app gene panels `scout load panel --panel-app`
- Links to genenames.org and omim on gene page
- Popup on gene at variants page with gene information
- reset sanger status to "Not validated" for pinned variants
- highlight cases with variants to be evaluated by Sanger on the cases page
- option to point to local reference files to the genome viewer pileup.js. Documented in `docs.admin-guide.server`
- option to export single variants in `scout export variants`
- option to load a multiqc report together with a case(add line in load config)
- added a view for searching HPO terms. It is accessed from the top left corner menu
- Updates the variants view for cancer variants. Adds a small cancer specific filter for known variants
- Adds hgvs information on cancer variants page
- Adds option to update phenotype groups from CLI

### Fixed
- Improved Clinvar to submit variants from different cases. Fixed HPO terms in casedata according to feedback
- Fixed broken link to case page from Sanger modal in cases view
- Now only cases with non empty lists of causative variants are returned in `adapter.case(has_causatives=True)`
- Can handle Tumor only samples
- Long lists of HGNC symbols are now possible. This was previously difficult with manual, uploaded or by HPO search when changing filter settings due to GET request limitations. Relevant pages now use POST requests. Adds the dynamic HPO panel as a selection on the gene panel dropdown.
- Variant filter defaults to default panels also on SV and Cancer variants pages.

## [4.0.0]

### WARNING ###

This is a major version update and will require that the backend of pre releases is updated.
Run commands:

```
$scout update genes
$scout update hpo
```

- Created a Clinvar submission tool, to speed up Clinvar submission of SNVs and SVs
- Added an analysis report page (html and PDF format) containing phenotype, gene panels and variants that are relevant to solve a case.

### Fixed
- Optimized evaluated variants to speed up creation of case report
- Moved igv and pileup viewer under a common folder
- Fixed MT alignment view pileup.js
- Fixed coordinates for SVs with start chromosome different from end chromosome
- Global comments shown across cases and institutes. Case-specific variant comments are shown only for that specific case.
- Links to clinvar submitted variants at the cases level
- Adapts clinvar parsing to new format
- Fixed problem in `scout update user` when the user object had no roles
- Makes pileup.js use online genome resources when viewing alignments. Now any instance of Scout can make use of this functionality.
- Fix ensembl link for structural variants
- Works even when cases does not have `'madeline_info'`
- Parses Polyphen in correct way again
- Fix problem with parsing gnomad from VEP

### Added
- Added a PDF export function for gene panels
- Added a "Filter and export" button to export custom-filtered SNVs to CSV file
- Dismiss SVs
- Added IGV alignments viewer
- Read delivery report path from case config or CLI command
- Filter for spidex scores
- All HPO terms are now added and fetched from the correct source (https://github.com/obophenotype/human-phenotype-ontology/blob/master/hp.obo)
- New command `scout update hpo`
- New command `scout update genes` will fetch all the latest information about genes and update them
- Load **all** variants found on chromosome **MT**
- Adds choice in cases overview do show as many cases as user like

### Removed
- pileup.min.js and pileup css are imported from a remote web location now
- All source files for HPO information, this is instead fetched directly from source
- All source files for gene information, this is instead fetched directly from source

## [3.0.0]
### Fixed
- hide pedigree panel unless it exists

## [1.5.1] - 2016-07-27
### Fixed
- look for both ".bam.bai" and ".bai" extensions

## [1.4.0] - 2016-03-22
### Added
- support for local frequency through loqusdb
- bunch of other stuff

## [1.3.0] - 2016-02-19
### Fixed
- Update query-phenomizer and add username/password

### Changed
- Update the way a case is checked for rerun-status

### Added
- Add new button to mark a case as "checked"
- Link to clinical variants _without_ 1000G annotation

## [1.2.2] - 2016-02-18
### Fixed
- avoid filtering out variants lacking ExAC and 1000G annotations

## [1.1.3] - 2015-10-01
### Fixed
- persist (clinical) filter when clicking load more
- fix #154 by robustly setting clinical filter func. terms

## [1.1.2] - 2015-09-07
### Fixed
- avoid replacing coverage report with none
- update SO terms, refactored

## [1.1.1] - 2015-08-20
### Fixed
- fetch case based on collaborator status (not owner)

## [1.1.0] - 2015-05-29
### Added
- link(s) to SNPedia based on RS-numbers
- new Jinja filter to "humanize" decimal numbers
- show gene panels in variant view
- new Jinja filter for decoding URL encoding
- add indicator to variants in list that have comments
- add variant number threshold and rank score threshold to load function
- add event methods to mongo adapter
- add tests for models
- show badge "old" if comment was written for a previous analysis

### Changed
- show cDNA change in transcript summary unless variant is exonic
- moved compounds table further up the page
- show dates for case uploads in ISO format
- moved variant comments higher up on page
- updated documentation for pages
- read in coverage report as blob in database and serve directly
- change ``OmimPhenotype`` to ``PhenotypeTerm``
- reorganize models sub-package
- move events (and comments) to separate collection
- only display prev/next links for the research list
- include variant type in breadcrumbs e.g. "Clinical variants"

### Removed
- drop dependency on moment.js

### Fixed
- show the same level of detail for all frequencies on all pages
- properly decode URL encoded symbols in amino acid/cDNA change strings
- fixed issue with wipe permissions in MongoDB
- include default gene lists in "variants" link in breadcrumbs

## [1.0.2] - 2015-05-20
### Changed
- update case fetching function

### Fixed
- handle multiple cases with same id

## [1.0.1] - 2015-04-28
### Fixed
- Fix building URL parameters in cases list Vue component

## [1.0.0] - 2015-04-12
Codename: Sara Lund

![Release 1.0](artwork/releases/release-1-0.jpg)

### Added
- Add email logging for unexpected errors
- New command line tool for deleting case

### Changed
- Much improved logging overall
- Updated documentation/usage guide
- Removed non-working IGV link

### Fixed
- Show sample display name in GT call
- Various small bug fixes
- Make it easier to hover over popups

## [0.0.2-rc1] - 2015-03-04
### Added
- add protein table for each variant
- add many more external links
- add coverage reports as PDFs

### Changed
- incorporate user feedback updates
- big refactor of load scripts

## [0.0.2-rc2] - 2015-03-04
### Changes
- add gene table with gene description
- reorganize inheritance models box

### Fixed
- avoid overwriting gene list on "research" load
- fix various bugs in external links

## [0.0.2-rc3] - 2015-03-05
### Added
- Activity log feed to variant view
- Adds protein change strings to ODM and Sanger email

### Changed
- Extract activity log component to macro

### Fixes
- Make Ensembl transcript links use archive website<|MERGE_RESOLUTION|>--- conflicted
+++ resolved
@@ -35,12 +35,9 @@
 - Removed OMIM genes panel
 - Make genes panel, pinned variants panel, causative variants panel and ClinVar panel scrollable on case page
 - Update to Scilifelab's 2020 logo
-<<<<<<< HEAD
-- Updated links to HPO downloadable resources
-=======
 - Update Gens URL to support Gens v2.0 format
 - Refactor tests for parsing case configurations
->>>>>>> eed589b1
+- Updated links to HPO downloadable resources
 
 ## [4.36]
 ### Added
