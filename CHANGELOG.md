--- conflicted
+++ resolved
@@ -4,12 +4,16 @@
 
 About changelog [here](https://keepachangelog.com/en/1.0.0/)
 
+## []
+### Changed
+- Create ClinVar submissions from pinned variants list in case page
+- Select which pinned variants will be included in ClinVar submission documents
+
+
 ## [4.55]
 ### Changed
 - Represent different tumor samples as vials in cases page
 - Option to force-update the OMIM panel
-- Create ClinVar submissions from pinned variants list in case page
-- Select which pinned variants will be included in ClinVar submission documents
 ### Fixed
 - Low tumor purity badge alignment in cancer samples table on cancer case view
 - VariantS comment popovers reactivate on hover
@@ -18,11 +22,8 @@
 - Logo backgrounds fixed to white on welcome page
 - Visited links turn purple again
 - Style of link buttons and dropdown menus
-<<<<<<< HEAD
-=======
 - Update KUH and GMS logos
 - Link color for Managed variants
->>>>>>> 157b37a1
 
 ## [4.54]
 ### Added
