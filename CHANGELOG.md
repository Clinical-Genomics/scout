# Change Log
All notable changes to this project will be documented in this file.
This project adheres to [Semantic Versioning](http://semver.org/).

About changelog [here](https://keepachangelog.com/en/1.0.0/)

## [unreleased]
<<<<<<< HEAD
### Added
- Added `UMLS` as an option of `Condition ID type` in ClinVar Variant downloaded files
- Global CSRF protection to the app
=======
>>>>>>> 343d7e57
### Fixed
- Added `UMLS` as an option of `Condition ID type` in ClinVar Variant downloaded files
- Missing value for `Condition ID type` in ClinVar Variant downloaded files
- Possibility to open, close or delete a ClinVar submission even if it doesn't have an associated name
- Save SV type, ref and alt n. copies to exported ClinVar files
- Inner and outer start and stop SV coordinates not exported in ClinVar files
- ClinVar submissions page crashing when SV files don't contain breakpoint exact coordinates
- Align OMIM diagnoses with delete diagnosis button on case page


## [4.61]
### Added
- Filter case list by cases with variants in ClinVar submission
- Filter case list by cases containing RNA-seq data - gene_fusion_reports and sample-level tracks (splice junctions and RNA coverage)
- Additional case category `Ignored`, to be used for cases that don't fall in the existing 'inactive', 'archived', 'solved', 'prioritized' categories
- Display number of cases shown / total number of cases available for each category on Cases page
- Moved buttons to modify case status from sidebar to main case page
- Link to Mutalyzer Normalizer tool on variant's transcripts overview to retrieve official HVGS descriptions
- Option to manually load RNA MULTIQC report using the command `scout load report -t multiqc_rna`
- Load RNA MULTIQC automatically for a case if config file contains the `multiqc_rna` key/value
- Instructions in admin-guide on how to load case reports via the command line
- Possibility to filter RD variants by a specific genotype call
- Distinct colors for different inheritance models on RD Variant page
- Gene panels PDF export with case variants hits by variant type
- A couple of additional README badges for GitHub stats
- Upload and display of pipeline reference info and executable version yaml files as custom reports
- Testing CLI on hasta in PR template
### Changed
- Instructions on how to call dibs on scout-stage server in pull request template
- Deprecated CLI commands `scout load <delivery_report, gene_fusion_report, coverage_qc_report, cnv_report>` to replace them with command `scout load report -t <report type>`
- Refactored code to display and download custom case reports
- Do not export `Assertion method` and `Assertion method citation` to ClinVar submission files according to changes to ClinVar's submission spreadsheet templates.
- Simplified code to create and download ClinVar CSV files
- Colorize inheritance models badges by category on VariantS page
- `Safe variants matching` badge more visible on case page
### Fixed
- Non-admin users saving institute settings would clear loqusdb instance selection
- Layout of variant position, cytoband and type in SV variant summary
- Broken `Build Status - GitHub badge` on GitHub README page
- Visibility of text on grey badges in gene panels PDF exports
- Labels for dashboard search controls
- Dark mode visibility for ClinVar submission
- Whitespaces on outdated panel in extent report

## [4.60]
### Added
- Mitochondrial deletion signatures (mitosign) can be uploaded and shown with mtDNA report
- A `Type of analysis` column on Causatives and Validated variants pages
- List of "safe" gene panels available for matching causatives and managed variants in institute settings, to avoid secondary findings
- `svdb_origin` as a synonym for `FOUND_IN` to complement `set` for variants found by all callers
### Changed
- Hide removed gene panels by default in panels page
- Removed option for filtering cancer SVs by Tumor and Normal alt AF
- Hide links to coverage report from case dynamic HPO panel if cancer analysis
- Remove rerun emails and redirect users to the analysis order portal instead
- Updated clinical SVs igv.js track (dbVar) and added example of external track from `https://trackhubregistry.org/`
- Rewrote the ClinVar export module to simplify and add one variant at the time
- ClinVar submissions with phenotype conditions from: [OMIM, MedGen, Orphanet, MeSH, HP, MONDO]
### Fixed
- If trying to load a badly formatted .tsv file an error message is displayed.
- Avoid showing case as rerun when first attempt at case upload failed
- Dynamic autocomplete search not working on phenomodels page
- Callers added to variant when loading case
- Now possible to update managed variant from file without deleting it first
- Missing preselected chromosome when editing a managed variant
- Preselected variant type and subtype when editing a managed variant
- Typo in dbVar ClinVar track, hg19


## [4.59]
### Added
- Button to go directly to HPO SV filter variantS page from case
- `Scout-REViewer-Service` integration - show `REViewer` picture if available
- Link to HPO panel coverage overview on Case page
- Specify a confidence threshold (green|amber|red) when loading PanelApp panels
- Functional annotations in variants lists exports (all variants)
- Cancer/Normal VAFs and COSMIC ids in in variants lists exports (cancer variants)
### Changed
- Better visualization of regional annotation for long lists of genes in large SVs in Variants tables
- Order of cells in variants tables
- More evident links to gene coverage from Variant page
- Gene panels sorted by display name in the entire Case page
- Round CADD and GnomAD values in variants export files
### Fixed
- HPO filter button on SV variantS page
- Spacing between region|function cells in SVs lists
- Labels on gene panel Chanjo report
- Fixed ambiguous duplicated response headers when requesting a BAM file from /static
- Visited color link on gene coverage button (Variant page)

## [4.58.1]
### Fixed
- Case search with search strings that contain characters that can be escaped

## [4.58]
### Added
- Documentation on how to create/update PanelApp panels
- Add filter by local observations (archive) to structural variants filters
- Add more splicing consequences to SO term definitions
- Search for a specific gene in all gene panels
- Institute settings option to force show all variants on VariantS page for all cases of an institute
- Filter cases by validation pending status
- Link to The Clinical Knowledgebase (CKB) (https://ckb.jax.org/) in cancer variant's page
### Fixed
- Added a not-authorized `auto-login` fixture according to changes in Flask-Login 0.6.2
- Renamed `cache_timeout` param name of flask.send_file function to `max_age` (Flask 2.2 compliant)
- Replaced deprecated `app.config["JSON_SORT_KEYS"]` with app.json.sort_keys in app settings
- Bug in gene variants page (All SNVs and INDELs) when variant gene doesn't have a hgnc id that is found in the database
- Broken export of causatives table
- Query for genes in build 38 on `Search SNVs and INDELs` page
- Prevent typing special characters `^<>?!=\/` in case search form
- Search matching causatives also among research variants in other cases
- Links to variants in Verified variants page
- Broken filter institute cases by pinned gene
- Better visualization of long lists of genes in large SVs on Causative and Verified Variants page
- Reintroduced missing button to export Causative variants
- Better linking and display of matching causatives and managed variants
- Reduced code complexity in `scout/parse/variant/variant.py`
- Reduced complexity of code in `scout/build/variant/variant.py`

### Changed
- State that loqusdb observation is in current case if observations count is one and no cases are shown
- Better pagination and number of variants returned by queries in `Search SNVs and INDELs` page
- Refactored and simplified code used for collecting gene variants for `Search SNVs and INDELs` page
- Fix sidebar panel icons in Case view
- Fix panel spacing in Case view
- Removed unused database `sanger_ordered` and `case_id,category,rank_score` indexes (variant collection)
- Verified variants displayed in a dedicated page reachable from institute sidebar
- Unified stats in dashboard page
- Improved gene info for large SVs and cancer SVs
- Remove the unused `variant.str_variant` endpoint from variant views
- Easier editing of HPO gene panel on case page
- Assign phenotype panel less cramped on Case page
- Causatives and Verified variants pages to use the same template macro
- Allow hyphens in panel names
- Reduce resolution of example images
- Remove some animations in web gui which where rendered slow


## [4.57.4]
### Fixed
- Parsing of variant.FORMAT "DR" key in parse variant file

## [4.57.3]
### Fixed
- Export of STR verified variants
- Do not download as verified variants first verified and then reset to not validated
- Avoid duplicated lines in downloaded verified variants reflecting changes in variant validation status

## [4.57.2]
### Fixed
- Export of verified variants when variant gene has no transcripts
- HTTP 500 when visiting a the details page for a cancer variant that had been ranked with genmod

## [4.57.1]
### Fixed
- Updating/replacing a gene panel from file with a corrupted or malformed file

## [4.57]
### Added
- Display last 50 or 500 events for a user in a timeline
- Show dismiss count from other cases on matching variantS
- Save Beacon-related events in events collection
- Institute settings allow saving multiple loqusdb instances for one institute
- Display stats from multiple instances of loqusdb on variant page
- Display date and frequency of obs derived from count of local archive observations from MIP11 (requires fix in MIP)
### Changed
- Prior ACMG classifications view is no longer limited by pathogenicity
### Fixed
- Visibility of Sanger ordered badge on case page, light mode
- Some of the DataTables tables (Phenotypes and Diagnoses pages) got a bit dark in dark mode
- Remove all redundancies when displaying timeline events (some events are saved both as case-related and variant-related)
- Missing link in saved MatchMaker-related events
- Genes with mixed case gene symbols missing in PanelApp panels
- Alignment of elements on the Beacon submission modal window
- Locus info links from STR variantS page open in new browser tabs

## [4.56]
### Added
- Test for PanelApp panels loading
- `panel-umi` tag option when loading cancer analyses
### Changed
- Black text to make comments more visible in dark mode
- Loading PanelApp panels replaces pre-existing panels with same version
- Removed sidebar from Causatives page - navigation is available on the top bar for now
- Create ClinVar submissions from pinned variants list in case page
- Select which pinned variants will be included in ClinVar submission documents
### Fixed
- Remove a:visited css style from all buttons
- Update of HPO terms via command line
- Background color of `MIXED` and `PANEL-UMI` sequencing types on cases page
- Fixed regex error when searching for cases with query ending with `\ `
- Gene symbols on Causatives page lighter in dark mode
- SpliceAI tooltip of multigene variants

## [4.55]
### Changed
- Represent different tumor samples as vials in cases page
- Option to force-update the OMIM panel
### Fixed
- Low tumor purity badge alignment in cancer samples table on cancer case view
- VariantS comment popovers reactivate on hover
- Updating database genes in build 37
- ACMG classification summary hidden by sticky navbar
- Logo backgrounds fixed to white on welcome page
- Visited links turn purple again
- Style of link buttons and dropdown menus
- Update KUH and GMS logos
- Link color for Managed variants

## [4.54]
### Added
- Dark mode, using browser/OS media preference
- Allow marking case as solved without defining causative variants
- Admin users can create missing beacon datasets from the institute's settings page
- GenCC links on gene and variant pages
- Deprecation warnings when launching the app using a .yaml config file or loading cases using .ped files
### Changed
- Improved HTML syntax in case report template
- Modified message displayed when variant rank stats could not be calculated
- Expanded instructions on how to test on CG development server (cg-vm1)
- Added more somatic variant callers (Balsamic v9 SNV, develop SV)
### Fixed
- Remove load demo case command from docker-compose.yml
- Text elements being split across pages in PDF reports
- Made login password field of type `password` in LDAP login form
- Gene panels HTML select in institute's settings page
- Bootstrap upgraded to version 5
- Fix some Sourcery and SonarCloud suggestions
- Escape special characters in case search on institute and dashboard pages
- Broken case PDF reports when no Madeline pedigree image can be created
- Removed text-white links style that were invisible in new pages style
- Variants pagination after pressing "Filter variants" or "Clinical filter"
- Layout of buttons Matchmaker submission panel (case page)
- Removing cases from Matchmaker (simplified code and fixed functionality)
- Reintroduce check for missing alignment files purged from server

## [4.53]
### Added
### Changed
- Point Alamut API key docs link to new API version
- Parse dbSNP id from ID only if it says "rs", else use VEP CSQ fields
- Removed MarkupSafe from the dependencies
### Fixed
- Reintroduced loading of SVs for demo case 643595
- Successful parse of FOUND_IN should avoid GATK caller default
- All vulnerabilities flagged by SonarCloud

## [4.52]
### Added
- Demo cancer case gets loaded together with demo RD case in demo instance
- Parse REVEL_score alongside REVEL_rankscore from csq field and display it on SNV variant page
- Rank score results now show the ranking range
- cDNA and protein changes displayed on institute causatives pages
- Optional SESSION_TIMEOUT_MINUTES configuration in app config files
- Script to convert old OMIM case format (list of integers) to new format (list of dictionaries)
- Additional check for user logged in status before serving alignment files
- Download .cgh files from cancer samples table on cancer case page
- Number of documents and date of last update on genes page
### Changed
- Verify user before redirecting to IGV alignments and sashimi plots
- Build case IGV tracks starting from case and variant objects instead of passing all params in a form
- Unfreeze Werkzeug lib since Flask_login v.0.6 with bugfix has been released
- Sort gene panels by name (panelS and variant page)
- Removed unused `server.blueprints.alignviewers.unindexed_remote_static` endpoint
- User sessions to check files served by `server.blueprints.alignviewers.remote_static` endpoint
- Moved Beacon-related functions to a dedicated app extension
- Audit Filter now also loads filter displaying the variants for it
### Fixed
- Handle `attachment_filename` parameter renamed to `download_name` when Flask 2.2 will be released
- Removed cursor timeout param in cases find adapter function to avoid many code warnings
- Removed stream argument deprecation warning in tests
- Handle `no intervals found` warning in load_region test
- Beacon remove variants
- Protect remote_cors function in alignviewers view from Server-Side Request Forgery (SSRF)
- Check creation date of last document in gene collection to display when genes collection was updated last

## [4.51]
### Added
- Config file containing codecov settings for pull requests
- Add an IGV.js direct link button from case page
- Security policy file
- Hide/shade compound variants based on rank score on variantS from filter
- Chromograph legend documentation direct link
### Changed
- Updated deprecated Codecov GitHub action to v.2
- Simplified code of scout/adapter/mongo/variant
- Update IGV.js to v2.11.2
- Show summary number of variant gene panels on general report if more than 3
### Fixed
- Marrvel link for variants in genome build 38 (using liftover to build 37)
- Remove flags from codecov config file
- Fixed filter bug with high negative SPIDEX scores
- Renamed IARC TP53 button to to `TP53 Database`, modified also link since IARC has been moved to the US NCI: `https://tp53.isb-cgc.org/`
- Parsing new format of OMIM case info when exporting patients to Matchmaker
- Remove flask-debugtoolbar lib dependency that is using deprecated code and causes app to crash after new release of Jinja2 (3.1)
- Variant page crashing for cases with old OMIM terms structure (a list of integers instead of dictionary)
- Variant page crashing when creating MARRVEL link for cases with no genome build
- SpliceAI documentation link
- Fix deprecated `safe_str_cmp` import from `werkzeug.security` by freezing Werkzeug lib to v2.0 until Flask_login v.0.6 with bugfix is released
- List gene names densely in general report for SVs that contain more than 3 genes
- Show transcript ids on refseq genes on hg19 in IGV.js, using refgene source
- Display correct number of genes in general report for SVs that contain more than 32 genes
- Broken Google login after new major release of `lepture/authlib`
- Fix frequency and callers display on case general report

## [4.50.1]
### Fixed
- Show matching causative STR_repid for legacy str variants (pre Stranger hgnc_id)

## [4.50]
### Added
- Individual-specific OMIM terms
- OMIM disease descriptions in ClinVar submission form
- Add a toggle for melter rerun monitoring of cases
- Add a config option to show the rerun monitoring toggle
- Add a cli option to export cases with rerun monitoring enabled
- Add a link to STRipy for STR variants; shallow for ARX and HOXA13
- Hide by default variants only present in unaffected individuals in variants filters
- OMIM terms in general case report
- Individual-level info on OMIM and HPO terms in general case report
- PanelApp gene link among the external links on variant page
- Dashboard case filters fields help
- Filter cases by OMIM terms in cases and dashboard pages
### Fixed
- A malformed panel id request would crash with exception: now gives user warning flash with redirect
- Link to HPO resource file hosted on `http://purl.obolibrary.org`
- Gene search form when gene exists only in build 38
- Fixed odd redirect error and poor error message on missing column for gene panel csv upload
- Typo in parse variant transcripts function
- Modified keys name used to parse local observations (archived) frequencies to reflect change in MIP keys naming
- Better error handling for partly broken/timed out chanjo reports
- Broken javascript code when case Chromograph data is malformed
- Broader space for case synopsis in general report
- Show partial causatives on causatives and matching causatives panels
- Partial causative assignment in cases with no OMIM or HPO terms
- Partial causative OMIM select options in variant page
### Changed
- Slightly smaller and improved layout of content in case PDF report
- Relabel more cancer variant pages somatic for navigation
- Unify caseS nav links
- Removed unused `add_compounds` param from variant controllers function
- Changed default hg19 genome for IGV.js to legacy hg19_1kg_decoy to fix a few problematic loci
- Reduce code complexity (parse/ensembl.py)
- Silence certain fields in ClinVar export if prioritised ones exist (chrom-start-end if hgvs exist)
- Made phenotype non-mandatory when marking a variant as partial causative
- Only one phenotype condition type (OMIM or HPO) per variant is used in ClinVar submissions
- ClinVar submission variant condition prefers OMIM over HPO if available
- Use lighter version of gene objects in Omim MongoDB adapter, panels controllers, panels views and institute controllers
- Gene-variants table size is now adaptive
- Remove unused file upload on gene-variants page

## [4.49]
### Fixed
- Pydantic model types for genome_build, madeline_info, peddy_ped_check and peddy_sex_check, rank_model_version and sv_rank_model_version
- Replace `MatchMaker` with `Matchmaker` in all places visible by a user
- Save diagnosis labels along with OMIM terms in Matchmaker Exchange submission objects
- `libegl-mesa0_21.0.3-0ubuntu0.3~20.04.5_amd64.deb` lib not found by GitHub actions Docker build
- Remove unused `chromograph_image_files` and `chromograph_prefixes` keys saved when creating or updating an RD case
- Search managed variants by description and with ignore case
### Changed
- Introduced page margins on exported PDF reports
- Smaller gene fonts in downloaded HPO genes PDF reports
- Reintroduced gene coverage data in the PDF-exported general report of rare-disease cases
- Check for existence of case report files before creating sidebar links
- Better description of HPO and OMIM terms for patients submitted to Matchmaker Exchange
- Remove null non-mandatory key/values when updating a case
- Freeze WTForms<3 due to several form input rendering changes

## [4.48.1]
### Fixed
- General case PDF report for recent cases with no pedigree

## [4.48]
### Added
- Option to cancel a request for research variants in case page
### Changed
- Update igv.js to v2.10.5
- Updated example of a case delivery report
- Unfreeze cyvcf2
- Builder images used in Scout Dockerfiles
- Crash report email subject gives host name
- Export general case report to PDF using PDFKit instead of WeasyPrint
- Do not include coverage report in PDF case report since they might have different orientation
- Export cancer cases's "Coverage and QC report" to PDF using PDFKit instead of Weasyprint
- Updated cancer "Coverage and QC report" example
- Keep portrait orientation in PDF delivery report
- Export delivery report to PDF using PDFKit instead of Weasyprint
- PDF export of clinical and research HPO panels using PDFKit instead of Weasyprint
- Export gene panel report to PDF using PDFKit
- Removed WeasyPrint lib dependency

### Fixed
- Reintroduced missing links to Swegen and Beacon and dbSNP in RD variant page, summary section
- Demo delivery report orientation to fit new columns
- Missing delivery report in demo case
- Cast MNVs to SNV for test
- Export verified variants from all institutes when user is admin
- Cancer coverage and QC report not found for demo cancer case
- Pull request template instructions on how to deploy to test server
- PDF Delivery report not showing Swedac logo
- Fix code typos
- Disable codefactor raised by ESLint for javascript functions located on another file
- Loading spinner stuck after downloading a PDF gene panel report
- IGV browser crashing when file system with alignment files is not mounted

## [4.47]
### Added
- Added CADD, GnomAD and genotype calls to variantS export
### Changed
- Pull request template, to illustrate how to deploy pull request branches on cg-vm1 stage server
### Fixed
- Compiled Docker image contains a patched version (v4.9) of chanjo-report

## [4.46.1]
### Fixed
- Downloading of files generated within the app container (MT-report, verified variants, pedigrees, ..)

## [4.46]
### Added
- Created a Dockefile to be used to serve the dockerized app in production
- Modified the code to collect database params specified as env vars
- Created a GitHub action that pushes the Dockerfile-server image to Docker Hub (scout-server-stage) every time a PR is opened
- Created a GitHub action that pushes the Dockerfile-server image to Docker Hub (scout-server) every time a new release is created
- Reassign MatchMaker Exchange submission to another user when a Scout user is deleted
- Expose public API JSON gene panels endpoint, primarily to enable automated rerun checking for updates
- Add utils for dictionary type
- Filter institute cases using multiple HPO terms
- Vulture GitHub action to identify and remove unused variables and imports
### Changed
- Updated the python config file documentation in admin guide
- Case configuration parsing now uses Pydantic for improved typechecking and config handling
- Removed test matrices to speed up automatic testing of PRs
- Switch from Coveralls to Codecov to handle CI test coverage
- Speed-up CI tests by caching installation of libs and splitting tests into randomized groups using pytest-test-groups
- Improved LDAP login documentation
- Use lib flask-ldapconn instead of flask_ldap3_login> to handle ldap authentication
- Updated Managed variant documentation in user guide
- Fix and simplify creating and editing of gene panels
- Simplified gene variants search code
- Increased the height of the genes track in the IGV viewer
### Fixed
- Validate uploaded managed variant file lines, warning the user.
- Exporting validated variants with missing "genes" database key
- No results returned when searching for gene variants using a phenotype term
- Variants filtering by gene symbols file
- Make gene HGNC symbols field mandatory in gene variants page and run search only on form submit
- Make sure collaborator gene variants are still visible, even if HPO filter is used

## [4.45]
### Added
### Changed
- Start Scout also when loqusdbapi is not reachable
- Clearer definition of manual standard and custom inheritance models in gene panels
- Allow searching multiple chromosomes in filters
### Fixed
- Gene panel crashing on edit action

## [4.44]
### Added
### Changed
- Display Gene track beneath each sample track when displaying splice junctions in igv browser
- Check outdated gene symbols and update with aliases for both RD and cancer variantS
### Fixed
- Added query input check and fixed the Genes API endpoint to return a json formatted error when request is malformed
- Typo in ACMG BP6 tooltip

## [4.43.1]
### Added
- Added database index for OMIM disease term genes
### Changed
### Fixed
- Do not drop HPO terms collection when updating HPO terms via the command line
- Do not drop disease (OMIM) terms collection when updating diseases via the command line

## [4.43]
### Added
- Specify which collection(s) update/build indexes for
### Fixed
- Do not drop genes and transcripts collections when updating genes via the command line

## [4.42.1]
### Added
### Changed
### Fixed
- Freeze PyMongo lib to version<4.0 to keep supporting previous MongoDB versions
- Speed up gene panels creation and update by collecting only light gene info from database
- Avoid case page crash on Phenomizer queries timeout

## [4.42]
### Added
- Choose custom pinned variants to submit to MatchMaker Exchange
- Submit structural variant as genes to the MatchMaker Exchange
- Added function for maintainers and admins to remove gene panels
- Admins can restore deleted gene panels
- A development docker-compose file illustrating the scout/chanjo-report integration
- Show AD on variants view for cancer SV (tumor and normal)
- Cancer SV variants filter AD, AF (tumor and normal)
- Hiding the variants score column also from cancer SVs, as for the SNVs
### Changed
- Enforce same case _id and display_name when updating a case
- Enforce same individual ids, display names and affected status when updating a case
- Improved documentation for connecting to loqusdb instances (including loqusdbapi)
- Display and download HPO gene panels' gene symbols in italics
- A faster-built and lighter Docker image
- Reduce complexity of `panels` endpoint moving some code to the panels controllers
- Update requirements to use flask-ldap3-login>=0.9.17 instead of freezing WTForm
### Fixed
- Use of deprecated TextField after the upgrade of WTF to v3.0
- Freeze to WTForms to version < 3
- Remove the extra files (bed files and madeline.svg) introduced by mistake
- Cli command loading demo data in docker-compose when case custom images exist and is None
- Increased MongoDB connection serverSelectionTimeoutMS parameter to 30K (default value according to MongoDB documentation)
- Better differentiate old obs counts 0 vs N/A
- Broken cancer variants page when default gene panel was deleted
- Typo in tx_overview function in variant controllers file
- Fixed loqusdbapi SV search URL
- SV variants filtering using Decipher criterion
- Removing old gene panels that don't contain the `maintainer` key.

## [4.41.1]
### Fixed
- General reports crash for variant annotations with same variant on other cases

## [4.41]
### Added
- Extended the instructions for running the Scout Docker image (web app and cli).
- Enabled inclusion of custom images to STR variant view
### Fixed
- General case report sorting comments for variants with None genetic models
- Do not crash but redirect to variants page with error when a variant is not found for a case
- UCSC links coordinates for SV variants with start chromosome different than end chromosome
- Human readable variants name in case page for variants having start chromosome different from end chromosome
- Avoid always loading all transcripts when checking gene symbol: introduce gene captions
- Slow queries for evaluated variants on e.g. case page - use events instead
### Changed
- Rearrange variant page again, moving severity predictions down.
- More reactive layout width steps on variant page

## [4.40.1]
### Added
### Fixed
- Variants dismissed with inconsistent inheritance pattern can again be shown in general case report
- General report page for variants with genes=None
- General report crashing when variants have no panels
- Added other missing keys to case and variant dictionaries passed to general report
### Changed

## [4.40]
### Added
- A .cff citation file
- Phenotype search API endpoint
- Added pagination to phenotype API
- Extend case search to include internal MongoDB id
- Support for connecting to a MongoDB replica set (.py config files)
- Support for connecting to a MongoDB replica set (.yaml config files)
### Fixed
- Command to load the OMIM gene panel (`scout load panel --omim`)
- Unify style of pinned and causative variants' badges on case page
- Removed automatic spaces after punctuation in comments
- Remove the hardcoded number of total individuals from the variant's old observations panel
- Send delete requests to a connected Beacon using the DELETE method
- Layout of the SNV and SV variant page - move frequency up
### Changed
- Stop updating database indexes after loading exons via command line
- Display validation status badge also for not Sanger-sequenced variants
- Moved Frequencies, Severity and Local observations panels up in RD variants page
- Enabled Flask CORS to communicate CORS status to js apps
- Moved the code preparing the transcripts overview to the backend
- Refactored and filtered json data used in general case report
- Changed the database used in docker-compose file to use the official MongoDB v4.4 image
- Modified the Python (3.6, 3.8) and MongoDB (3.2, 4.4, 5.0) versions used in testing matrices (GitHub actions)
- Capitalize case search terms on institute and dashboard pages


## [4.39]
### Added
- COSMIC IDs collected from CSQ field named `COSMIC`
### Fixed
- Link to other causative variants on variant page
- Allow multiple COSMIC links for a cancer variant
- Fix floating text in severity box #2808
- Fixed MitoMap and HmtVar links for hg38 cases
- Do not open new browser tabs when downloading files
- Selectable IGV tracks on variant page
- Missing splice junctions button on variant page
- Refactor variantS representative gene selection, and use it also for cancer variant summary
### Changed
- Improve Javascript performance for displaying Chromograph images
- Make ClinVar classification more evident in cancer variant page

## [4.38]
### Added
- Option to hide Alamut button in the app config file
### Fixed
- Library deprecation warning fixed (insert is deprecated. Use insert_one or insert_many instead)
- Update genes command will not trigger an update of database indices any more
- Missing resources in temporary downloading directory when updating genes using the command line
- Restore previous variant ACMG classification in a scrollable div
- Loading spinner not stopping after downloading PDF case reports and variant list export
- Add extra Alamut links higher up on variant pages
- Improve UX for phenotypes in case page
- Filter and export of STR variants
- Update look of variants page navigation buttons
### Changed

## [4.37]
### Added
- Highlight and show version number for RefSeq MANE transcripts.
- Added integration to a rerunner service for toggling reanalysis with updated pedigree information
- SpliceAI display and parsing from VEP CSQ
- Display matching tiered variants for cancer variants
- Display a loading icon (spinner) until the page loads completely
- Display filter badges in cancer variants list
- Update genes from pre-downloaded file resources
- On login, OS, browser version and screen size are saved anonymously to understand how users are using Scout
- API returning institutes data for a given user: `/api/v1/institutes`
- API returning case data for a given institute: `/api/v1/institutes/<institute_id>/cases`
- Added GMS and Lund university hospital logos to login page
- Made display of Swedac logo configurable
- Support for displaying custom images in case view
- Individual-specific HPO terms
- Optional alamut_key in institute settings for Alamut Plus software
- Case report API endpoint
- Tooltip in case explaining that genes with genome build different than case genome build will not be added to dynamic HPO panel.
- Add DeepVariant as a caller
### Fixed
- Updated IGV to v2.8.5 to solve missing gene labels on some zoom levels
- Demo cancer case config file to load somatic SNVs and SVs only.
- Expand list of refseq trancripts in ClinVar submission form
- Renamed `All SNVs and INDELs` institute sidebar element to `Search SNVs and INDELs` and fixed its style.
- Add missing parameters to case load-config documentation
- Allow creating/editing gene panels and dynamic gene panels with genes present in genome build 38
- Bugfix broken Pytests
- Bulk dismissing variants error due to key conversion from string to integer
- Fix typo in index documentation
- Fixed crash in institute settings page if "collaborators" key is not set in database
- Don't stop Scout execution if LoqusDB call fails and print stacktrace to log
- Bug when case contains custom images with value `None`
- Bug introduced when fixing another bug in Scout-LoqusDB interaction
- Loading of OMIM diagnoses in Scout demo instance
- Remove the docker-compose with chanjo integration because it doesn't work yet.
- Fixed standard docker-compose with scout demo data and database
- Clinical variant assessments not present for pinned and causative variants on case page.
- MatchMaker matching one node at the time only
- Remove link from previously tiered variants badge in cancer variants page
- Typo in gene cell on cancer variants page
- Managed variants filter form
### Changed
- Better naming for variants buttons on cancer track (somatic, germline). Also show cancer research button if available.
- Load case with missing panels in config files, but show warning.
- Changing the (Female, Male) symbols to (F/M) letters in individuals_table and case-sma.
- Print stacktrace if case load command fails
- Added sort icon and a pointer to the cursor to all tables with sortable fields
- Moved variant, gene and panel info from the basic pane to summary panel for all variants.
- Renamed `Basics` panel to `Classify` on variant page.
- Revamped `Basics` panel to a panel dedicated to classify variants
- Revamped the summary panel to be more compact.
- Added dedicated template for cancer variants
- Removed Gene models, Gene annotations and Conservation panels for cancer variants
- Reorganized the orders of panels for variant and cancer variant views
- Added dedicated variant quality panel and removed relevant panes
- A more compact case page
- Removed OMIM genes panel
- Make genes panel, pinned variants panel, causative variants panel and ClinVar panel scrollable on case page
- Update to Scilifelab's 2020 logo
- Update Gens URL to support Gens v2.0 format
- Refactor tests for parsing case configurations
- Updated links to HPO downloadable resources
- Managed variants filtering defaults to all variant categories
- Changing the (Kind) drop-down according to (Category) drop-down in Managed variant add variant
- Moved Gens button to individuals table
- Check resource files availability before starting updating OMIM diagnoses
- Fix typo in `SHOW_OBSERVED_VARIANT_ARCHIVE` config param

## [4.36]
### Added
- Parse and save splice junction tracks from case config file
- Tooltip in observations panel, explaining that case variants with no link might be old variants, not uploaded after a case rerun
### Fixed
- Warning on overwriting variants with same position was no longer shown
- Increase the height of the dropdowns to 425px
- More indices for the case table as it grows, specifically for causatives queries
- Splice junction tracks not centered over variant genes
- Total number of research variants count
- Update variants stats in case documents every time new variants are loaded
- Bug in flashing warning messages when filtering variants
### Changed
- Clearer warning messages for genes and gene/gene-panels searches in variants filters

## [4.35]
### Added
- A new index for hgnc_symbol in the hgnc_gene collection
- A Pedigree panel in STR page
- Display Tier I and II variants in case view causatives card for cancer cases
### Fixed
- Send partial file data to igv.js when visualizing sashimi plots with splice junction tracks
- Research variants filtering by gene
- Do not attempt to populate annotations for not loaded pinned/causatives
- Add max-height to all dropdowns in filters
### Changed
- Switch off non-clinical gene warnings when filtering research variants
- Don't display OMIM disease card in case view for cancer cases
- Refactored Individuals and Causative card in case view for cancer cases
- Update and style STR case report

## [4.34]
### Added
- Saved filter lock and unlock
- Filters can optionally be marked audited, logging the filter name, user and date on the case events and general report.
- Added `ClinVar hits` and `Cosmic hits` in cancer SNVs filters
- Added `ClinVar hits` to variants filter (rare disease track)
- Load cancer demo case in docker-compose files (default and demo file)
- Inclusive-language check using [woke](https://github.com/get-woke/woke) github action
- Add link to HmtVar for mitochondrial variants (if VCF is annotated with HmtNote)
- Grey background for dismissed compounds in variants list and variant page
- Pin badge for pinned compounds in variants list and variant page
- Support LoqusDB REST API queries
- Add a docker-compose-matchmaker under scout/containers/development to test matchmaker locally
- Script to investigate consequences of symbol search bug
- Added GATK to list of SV and cancer SV callers
### Fixed
- Make MitoMap link work for hg38 again
- Export Variants feature crashing when one of the variants has no primary transcripts
- Redirect to last visited variantS page when dismissing variants from variants list
- Improved matching of SVs Loqus occurrences in other cases
- Remove padding from the list inside (Matching causatives from other cases) panel
- Pass None to get_app function in CLI base since passing script_info to app factory functions was deprecated in Flask 2.0
- Fixed failing tests due to Flask update to version 2.0
- Speed up user events view
- Causative view sort out of memory error
- Use hgnc_id for gene filter query
- Typo in case controllers displaying an error every time a patient is matched against external MatchMaker nodes
- Do not crash while attempting an update for variant documents that are too big (> 16 MB)
- Old STR causatives (and other variants) may not have HGNC symbols - fix sort lambda
- Check if gene_obj has primary_transcript before trying to access it
- Warn if a gene manually searched is in a clinical panel with an outdated name when filtering variants
- ChrPos split js not needed on STR page yet
### Changed
- Remove parsing of case `genome_version`, since it's not used anywhere downstream
- Introduce deprecation warning for Loqus configs that are not dictionaries
- SV clinical filter no longer filters out sub 100 nt variants
- Count cases in LoqusDB by variant type
- Commit pulse repo badge temporarily set to weekly
- Sort ClinVar submissions objects by ascending "Last evaluated" date
- Refactored the MatchMaker integration as an extension
- Replaced some sensitive words as suggested by woke linter
- Documentation for load-configuration rewritten.
- Add styles to MatchMaker matches table
- More detailed info on the data shared in MatchMaker submission form

## [4.33.1]
### Fixed
- Include markdown for release autodeploy docs
- Use standard inheritance model in ClinVar (https://ftp.ncbi.nlm.nih.gov/pub/GTR/standard_terms/Mode_of_inheritance.txt)
- Fix issue crash with variants that have been unflagged causative not being available in other causatives
### Added
### Changed

## [4.33]
### Fixed
- Command line crashing when updating an individual not found in database
- Dashboard page crashing when filters return no data
- Cancer variants filter by chromosome
- /api/v1/genes now searches for genes in all genome builds by default
- Upgraded igv.js to version 2.8.1 (Fixed Unparsable bed record error)
### Added
- Autodeploy docs on release
- Documentation for updating case individuals tracks
- Filter cases and dashboard stats by analysis track
### Changed
- Changed from deprecated db update method
- Pre-selected fields to run queries with in dashboard page
- Do not filter by any institute when first accessing the dashboard
- Removed OMIM panel in case view for cancer cases
- Display Tier I and II variants in case view causatives panel for cancer cases
- Refactored Individuals and Causative panels in case view for cancer cases

## [4.32.1]
### Fixed
- iSort lint check only
### Changed
- Institute cases page crashing when a case has track:Null
### Added

## [4.32]
### Added
- Load and show MITOMAP associated diseases from VCF (INFO field: MitomapAssociatedDiseases, via HmtNote)
- Show variant allele frequencies for mitochondrial variants (GRCh38 cases)
- Extend "public" json API with diseases (OMIM) and phenotypes (HPO)
- HPO gene list download now has option for clinical and non-clinical genes
- Display gene splice junctions data in sashimi plots
- Update case individuals with splice junctions tracks
- Simple Docker compose for development with local build
- Make Phenomodels subpanels collapsible
- User side documentation of cytogenomics features (Gens, Chromograph, vcf2cytosure, rhocall)
- iSort GitHub Action
- Support LoqusDB REST API queries
### Fixed
- Show other causative once, even if several events point to it
- Filtering variants by mitochondrial chromosome for cases with genome build=38
- HPO gene search button triggers any warnings for clinical / non-existing genes also on first search
- Fixed a bug in variants pages caused by MT variants without alt_frequency
- Tests for CADD score parsing function
- Fixed the look of IGV settings on SNV variant page
- Cases analyzed once shown as `rerun`
- Missing case track on case re-upload
- Fixed severity rank for SO term "regulatory region ablation"
### Changed
- Refactor according to CodeFactor - mostly reuse of duplicated code
- Phenomodels language adjustment
- Open variants in a new window (from variants page)
- Open overlapping and compound variants in a new window (from variant page)
- gnomAD link points to gnomAD v.3 (build GRCh38) for mitochondrial variants.
- Display only number of affected genes for dismissed SVs in general report
- Chromosome build check when populating the variants filter chromosome selection
- Display mitochondrial and rare diseases coverage report in cases with missing 'rare' track

## [4.31.1]
### Added
### Changed
- Remove mitochondrial and coverage report from cancer cases sidebar
### Fixed
- ClinVar page when dbSNP id is None

## [4.31]
### Added
- gnomAD annotation field in admin guide
- Export also dynamic panel genes not associated to an HPO term when downloading the HPO panel
- Primary HGNC transcript info in variant export files
- Show variant quality (QUAL field from vcf) in the variant summary
- Load/update PDF gene fusion reports (clinical and research) generated with Arriba
- Support new MANE annotations from VEP (both MANE Select and MANE Plus Clinical)
- Display on case activity the event of a user resetting all dismissed variants
- Support gnomAD population frequencies for mitochondrial variants
- Anchor links in Casedata ClinVar panels to redirect after renaming individuals
### Fixed
- Replace old docs link www.clinicalgenomics.se/scout with new https://clinical-genomics.github.io/scout
- Page formatting issues whenever case and variant comments contain extremely long strings with no spaces
- Chromograph images can be one column and have scrollbar. Removed legacy code.
- Column labels for ClinVar case submission
- Page crashing looking for LoqusDB observation when variant doesn't exist
- Missing inheritance models and custom inheritance models on newly created gene panels
- Accept only numbers in managed variants filter as position and end coordinates
- SNP id format and links in Variant page, ClinVar submission form and general report
- Case groups tooltip triggered only when mouse is on the panel header
### Changed
- A more compact case groups panel
- Added landscape orientation CSS style to cancer coverage and QC demo report
- Improve user documentation to create and save new gene panels
- Removed option to use space as separator when uploading gene panels
- Separating the columns of standard and custom inheritance models in gene panels
- Improved ClinVar instructions for users using non-English Excel

## [4.30.2]
### Added
### Fixed
- Use VEP RefSeq ID if RefSeq list is empty in RefSeq transcripts overview
- Bug creating variant links for variants with no end_chrom
### Changed

## [4.30.1]
### Added
### Fixed
- Cryptography dependency fixed to use version < 3.4
### Changed

## [4.30]
### Added
- Introduced a `reset dismiss variant` verb
- Button to reset all dismissed variants for a case
- Add black border to Chromograph ideograms
- Show ClinVar annotations on variantS page
- Added integration with GENS, copy number visualization tool
- Added a VUS label to the manual classification variant tags
- Add additional information to SNV verification emails
- Tooltips documenting manual annotations from default panels
- Case groups now show bam files from all cases on align view
### Fixed
- Center initial igv view on variant start with SNV/indels
- Don't set initial igv view to negative coordinates
- Display of GQ for SV and STR
- Parsing of AD and related info for STRs
- LoqusDB field in institute settings accepts only existing Loqus instances
- Fix DECIPHER link to work after DECIPHER migrated to GRCh38
- Removed visibility window param from igv.js genes track
- Updated HPO download URL
- Patch HPO download test correctly
- Reference size on STR hover not needed (also wrong)
- Introduced genome build check (allowed values: 37, 38, "37", "38") on case load
- Improve case searching by assignee full name
- Populating the LoqusDB select in institute settings
### Changed
- Cancer variants table header (pop freq etc)
- Only admin users can modify LoqusDB instance in Institute settings
- Style of case synopsis, variants and case comments
- Switched to igv.js 2.7.5
- Do not choke if case is missing research variants when research requested
- Count cases in LoqusDB by variant type
- Introduce deprecation warning for Loqus configs that are not dictionaries
- Improve create new gene panel form validation
- Make XM- transcripts less visible if they don't overlap with transcript refseq_id in variant page
- Color of gene panels and comments panels on cases and variant pages
- Do not choke if case is missing research variants when reserch requested

## [4.29.1]
### Added
### Fixed
- Always load STR variants regardless of RankScore threshold (hotfix)
### Changed

## [4.29]
### Added
- Added a page about migrating potentially breaking changes to the documentation
- markdown_include in development requirements file
- STR variants filter
- Display source, Z-score, inheritance pattern for STR annotations from Stranger (>0.6.1) if available
- Coverage and quality report to cancer view
### Fixed
- ACMG classification page crashing when trying to visualize a classification that was removed
- Pretty print HGVS on gene variants (URL-decode VEP)
- Broken or missing link in the documentation
- Multiple gene names in ClinVar submission form
- Inheritance model select field in ClinVar submission
- IGV.js >2.7.0 has an issue with the gene track zoom levels - temp freeze at 2.7.0
- Revert CORS-anywhere and introduce a local http proxy for cloud tracks
### Changed

## [4.28]
### Added
- Chromograph integration for displaying PNGs in case-page
- Add VAF to cancer case general report, and remove some of its unused fields
- Variants filter compatible with genome browser location strings
- Support for custom public igv tracks stored on the cloud
- Add tests to increase testing coverage
- Update case variants count after deleting variants
- Update IGV.js to latest (v2.7.4)
- Bypass igv.js CORS check using `https://github.com/Rob--W/cors-anywhere`
- Documentation on default and custom IGV.js tracks (admin docs)
- Lock phenomodels so they're editable by admins only
- Small case group assessment sharing
- Tutorial and files for deploying app on containers (Kubernetes pods)
- Canonical transcript and protein change of canonical transcript in exported variants excel sheet
- Support for Font Awesome version 6
- Submit to Beacon from case page sidebar
- Hide dismissed variants in variants pages and variants export function
- Systemd service files and instruction to deploy Scout using podman
### Fixed
- Bugfix: unused `chromgraph_prefix |tojson` removed
- Freeze coloredlogs temporarily
- Marrvel link
- Don't show TP53 link for silent or synonymous changes
- OMIM gene field accepts any custom number as OMIM gene
- Fix Pytest single quote vs double quote string
- Bug in gene variants search by similar cases and no similar case is found
- Delete unused file `userpanel.py`
- Primary transcripts in variant overview and general report
- Google OAuth2 login setup in README file
- Redirect to 'missing file'-icon if configured Chromograph file is missing
- Javascript error in case page
- Fix compound matching during variant loading for hg38
- Cancer variants view containing variants dismissed with cancer-specific reasons
- Zoom to SV variant length was missing IGV contig select
- Tooltips on case page when case has no default gene panels
### Changed
- Save case variants count in case document and not in sessions
- Style of gene panels multiselect on case page
- Collapse/expand main HPO checkboxes in phenomodel preview
- Replaced GQ (Genotype quality) with VAF (Variant allele frequency) in cancer variants GT table
- Allow loading of cancer cases with no tumor_purity field
- Truncate cDNA and protein changes in case report if longer than 20 characters


## [4.27]
### Added
- Exclude one or more variant categories when running variants delete command
### Fixed
### Changed

## [4.26.1]
### Added
### Fixed
- Links with 1-letter aa codes crash on frameshift etc
### Changed

## [4.26]
### Added
- Extend the delete variants command to print analysis date, track, institute, status and research status
- Delete variants by type of analysis (wgs|wes|panel)
- Links to cBioPortal, MutanTP53, IARC TP53, OncoKB, MyCancerGenome, CIViC
### Fixed
- Deleted variants count
### Changed
- Print output of variants delete command as a tab separated table

## [4.25]
### Added
- Command line function to remove variants from one or all cases
### Fixed
- Parse SMN None calls to None rather than False

## [4.24.1]
### Fixed
- Install requirements.txt via setup file

## [4.24]
### Added
- Institute-level phenotype models with sub-panels containing HPO and OMIM terms
- Runnable Docker demo
- Docker image build and push github action
- Makefile with shortcuts to docker commands
- Parse and save synopsis, phenotype and cohort terms from config files upon case upload
### Fixed
- Update dismissed variant status when variant dismissed key is missing
- Breakpoint two IGV button now shows correct chromosome when different from bp1
- Missing font lib in Docker image causing the PDF report download page to crash
- Sentieon Manta calls lack Somaticscore - load anyway
- ClinVar submissions crashing due to pinned variants that are not loaded
- Point ExAC pLI score to new gnomad server address
- Bug uploading cases missing phenotype terms in config file
- STRs loaded but not shown on browser page
- Bug when using adapter.variant.get_causatives with case_id without causatives
- Problem with fetching "solved" from scout export cases cli
- Better serialising of datetime and bson.ObjectId
- Added `volumes` folder to .gitignore
### Changed
- Make matching causative and managed variants foldable on case page
- Remove calls to PyMongo functions marked as deprecated in backend and frontend(as of version 3.7).
- Improved `scout update individual` command
- Export dynamic phenotypes with ordered gene lists as PDF


## [4.23]
### Added
- Save custom IGV track settings
- Show a flash message with clear info about non-valid genes when gene panel creation fails
- CNV report link in cancer case side navigation
- Return to comment section after editing, deleting or submitting a comment
- Managed variants
- MT vs 14 chromosome mean coverage stats if Scout is connected to Chanjo
### Fixed
- missing `vcf_cancer_sv` and `vcf_cancer_sv_research` to manual.
- Split ClinVar multiple clnsig values (slash-separated) and strip them of underscore for annotations without accession number
- Timeout of `All SNVs and INDELs` page when no valid gene is provided in the search
- Round CADD (MIPv9)
- Missing default panel value
- Invisible other causatives lines when other causatives lack gene symbols
### Changed
- Do not freeze mkdocs-material to version 4.6.1
- Remove pre-commit dependency

## [4.22]
### Added
- Editable cases comments
- Editable variants comments
### Fixed
- Empty variant activity panel
- STRs variants popover
- Split new ClinVar multiple significance terms for a variant
- Edit the selected comment, not the latest
### Changed
- Updated RELEASE docs.
- Pinned variants card style on the case page
- Merged `scout export exons` and `scout view exons` commands


## [4.21.2]
### Added
### Fixed
- Do not pre-filter research variants by (case-default) gene panels
- Show OMIM disease tooltip reliably
### Changed

## [4.21.1]
### Added
### Fixed
- Small change to Pop Freq column in variants ang gene panels to avoid strange text shrinking on small screens
- Direct use of HPO list for Clinical HPO SNV (and cancer SNV) filtering
- PDF coverage report redirecting to login page
### Changed
- Remove the option to dismiss single variants from all variants pages
- Bulk dismiss SNVs, SVs and cancer SNVs from variants pages

## [4.21]
### Added
- Support to configure LoqusDB per institute
- Highlight causative variants in the variants list
- Add tests. Mostly regarding building internal datatypes.
- Remove leading and trailing whitespaces from panel_name and display_name when panel is created
- Mark MANE transcript in list of transcripts in "Transcript overview" on variant page
- Show default panel name in case sidebar
- Previous buttons for variants pagination
- Adds a gh action that checks that the changelog is updated
- Adds a gh action that deploys new releases automatically to pypi
- Warn users if case default panels are outdated
- Define institute-specific gene panels for filtering in institute settings
- Use institute-specific gene panels in variants filtering
- Show somatic VAF for pinned and causative variants on case page

### Fixed
- Report pages redirect to login instead of crashing when session expires
- Variants filter loading in cancer variants page
- User, Causative and Cases tables not scaling to full page
- Improved docs for an initial production setup
- Compatibility with latest version of Black
- Fixed tests for Click>7
- Clinical filter required an extra click to Filter to return variants
- Restore pagination and shrink badges in the variants page tables
- Removing a user from the command line now inactivates the case only if user is last assignee and case is active
- Bugfix, LoqusDB per institute feature crashed when institute id was empty string
- Bugfix, LoqusDB calls where missing case count
- filter removal and upload for filters deleted from another page/other user
- Visualize outdated gene panels info in a popover instead of a tooltip in case page side panel

### Changed
- Highlight color on normal STRs in the variants table from green to blue
- Display breakpoints coordinates in verification emails only for structural variants


## [4.20]
### Added
- Display number of filtered variants vs number of total variants in variants page
- Search case by HPO terms
- Dismiss variant column in the variants tables
- Black and pre-commit packages to dev requirements

### Fixed
- Bug occurring when rerun is requested twice
- Peddy info fields in the demo config file
- Added load config safety check for multiple alignment files for one individual
- Formatting of cancer variants table
- Missing Score in SV variants table

### Changed
- Updated the documentation on how to create a new software release
- Genome build-aware cytobands coordinates
- Styling update of the Matchmaker card
- Select search type in case search form


## [4.19]

### Added
- Show internal ID for case
- Add internal ID for downloaded CGH files
- Export dynamic HPO gene list from case page
- Remove users as case assignees when their account is deleted
- Keep variants filters panel expanded when filters have been used

### Fixed
- Handle the ProxyFix ModuleNotFoundError when Werkzeug installed version is >1.0
- General report formatting issues whenever case and variant comments contain extremely long strings with no spaces

### Changed
- Created an institute wrapper page that contains list of cases, causatives, SNVs & Indels, user list, shared data and institute settings
- Display case name instead of case ID on clinVar submissions
- Changed icon of sample update in clinVar submissions


## [4.18]

### Added
- Filter cancer variants on cytoband coordinates
- Show dismiss reasons in a badge with hover for clinical variants
- Show an ellipsis if 10 cases or more to display with loqusdb matches
- A new blog post for version 4.17
- Tooltip to better describe Tumor and Normal columns in cancer variants
- Filter cancer SNVs and SVs by chromosome coordinates
- Default export of `Assertion method citation` to clinVar variants submission file
- Button to export up to 500 cancer variants, filtered or not
- Rename samples of a clinVar submission file

### Fixed
- Apply default gene panel on return to cancer variantS from variant view
- Revert to certificate checking when asking for Chanjo reports
- `scout download everything` command failing while downloading HPO terms

### Changed
- Turn tumor and normal allelic fraction to decimal numbers in tumor variants page
- Moved clinVar submissions code to the institutes blueprints
- Changed name of clinVar export files to FILENAME.Variant.csv and FILENAME.CaseData.csv
- Switched Google login libraries from Flask-OAuthlib to Authlib


## [4.17.1]

### Fixed
- Load cytobands for cases with chromosome build not "37" or "38"


## [4.17]

### Added
- COSMIC badge shown in cancer variants
- Default gene-panel in non-cancer structural view in url
- Filter SNVs and SVs by cytoband coordinates
- Filter cancer SNV variants by alt allele frequency in tumor
- Correct genome build in UCSC link from structural variant page



### Fixed
- Bug in clinVar form when variant has no gene
- Bug when sharing cases with the same institute twice
- Page crashing when removing causative variant tag
- Do not default to GATK caller when no caller info is provided for cancer SNVs


## [4.16.1]

### Fixed
- Fix the fix for handling of delivery reports for rerun cases

## [4.16]

### Added
- Adds possibility to add "lims_id" to cases. Currently only stored in database, not shown anywhere
- Adds verification comment box to SVs (previously only available for small variants)
- Scrollable pedigree panel

### Fixed
- Error caused by changes in WTForm (new release 2.3.x)
- Bug in OMIM case page form, causing the page to crash when a string was provided instead of a numerical OMIM id
- Fix Alamut link to work properly on hg38
- Better handling of delivery reports for rerun cases
- Small CodeFactor style issues: matchmaker results counting, a couple of incomplete tests and safer external xml
- Fix an issue with Phenomizer introduced by CodeFactor style changes

### Changed
- Updated the version of igv.js to 2.5.4

## [4.15.1]

### Added
- Display gene names in ClinVar submissions page
- Links to Varsome in variant transcripts table

### Fixed
- Small fixes to ClinVar submission form
- Gene panel page crash when old panel has no maintainers

## [4.15]

### Added
- Clinvar CNVs IGV track
- Gene panels can have maintainers
- Keep variant actions (dismissed, manual rank, mosaic, acmg, comments) upon variant re-upload
- Keep variant actions also on full case re-upload

### Fixed
- Fix the link to Ensembl for SV variants when genome build 38.
- Arrange information in columns on variant page
- Fix so that new cosmic identifier (COSV) is also acceptable #1304
- Fixed COSMIC tag in INFO (outside of CSQ) to be parses as well with `&` splitter.
- COSMIC stub URL changed to https://cancer.sanger.ac.uk/cosmic/search?q= instead.
- Updated to a version of IGV where bigBed tracks are visualized correctly
- Clinvar submission files are named according to the content (variant_data and case_data)
- Always show causatives from other cases in case overview
- Correct disease associations for gene symbol aliases that exist as separate genes
- Re-add "custom annotations" for SV variants
- The override ClinVar P/LP add-in in the Clinical Filter failed for new CSQ strings

### Changed
- Runs all CI checks in github actions

## [4.14.1]

### Fixed
- Error when variant found in loqusdb is not loaded for other case

## [4.14]

### Added
- Use github actions to run tests
- Adds CLI command to update individual alignments path
- Update HPO terms using downloaded definitions files
- Option to use alternative flask config when running `scout serve`
- Requirement to use loqusdb >= 2.5 if integrated

### Fixed
- Do not display Pedigree panel in cancer view
- Do not rely on internet connection and services available when running CI tests
- Variant loading assumes GATK if no caller set given and GATK filter status is seen in FILTER
- Pass genome build param all the way in order to get the right gene mappings for cases with build 38
- Parse correctly variants with zero frequency values
- Continue even if there are problems to create a region vcf
- STR and cancer variant navigation back to variants pages could fail

### Changed
- Improved code that sends requests to the external APIs
- Updates ranges for user ranks to fit todays usage
- Run coveralls on github actions instead of travis
- Run pip checks on github actions instead of coveralls
- For hg38 cases, change gnomAD link to point to version 3.0 (which is hg38 based)
- Show pinned or causative STR variants a bit more human readable

## [4.13.1]

### Added
### Fixed
- Typo that caused not all clinvar conflicting interpretations to be loaded no matter what
- Parse and retrieve clinvar annotations from VEP-annotated (VEP 97+) CSQ VCF field
- Variant clinvar significance shown as `not provided` whenever is `Uncertain significance`
- Phenomizer query crashing when case has no HPO terms assigned
- Fixed a bug affecting `All SNVs and INDELs` page when variants don't have canonical transcript
- Add gene name or id in cancer variant view

### Changed
- Cancer Variant view changed "Variant:Transcript:Exon:HGVS" to "Gene:Transcript:Exon:HGVS"

## [4.13]

### Added
- ClinVar SNVs track in IGV
- Add SMA view with SMN Copy Number data
- Easier to assign OMIM diagnoses from case page
- OMIM terms and specific OMIM term page

### Fixed
- Bug when adding a new gene to a panel
- Restored missing recent delivery reports
- Fixed style and links to other reports in case side panel
- Deleting cases using display_name and institute not deleting its variants
- Fixed bug that caused coordinates filter to override other filters
- Fixed a problem with finding some INS in loqusdb
- Layout on SV page when local observations without cases are present
- Make scout compatible with the new HPO definition files from `http://compbio.charite.de/jenkins/`
- General report visualization error when SNVs display names are very long


### Changed


## [4.12.4]

### Fixed
- Layout on SV page when local observations without cases are present

## [4.12.3]

### Fixed
- Case report when causative or pinned SVs have non null allele frequencies

## [4.12.2]

### Fixed
- SV variant links now take you to the SV variant page again
- Cancer variant view has cleaner table data entries for "N/A" data
- Pinned variant case level display hotfix for cancer and str - more on this later
- Cancer variants show correct alt/ref reads mirroring alt frequency now
- Always load all clinical STR variants even if a region load is attempted - index may be missing
- Same case repetition in variant local observations

## [4.12.1]

### Fixed
- Bug in variant.gene when gene has no HGVS description


## [4.12]

### Added
- Accepts `alignment_path` in load config to pass bam/cram files
- Display all phenotypes on variant page
- Display hgvs coordinates on pinned and causatives
- Clear panel pending changes
- Adds option to setup the database with static files
- Adds cli command to download the resources from CLI that scout needs
- Adds test files for merged somatic SV and CNV; as well as merged SNV, and INDEL part of #1279
- Allows for upload of OMIM-AUTO gene panel from static files without api-key

### Fixed
- Cancer case HPO panel variants link
- Fix so that some drop downs have correct size
- First IGV button in str variants page
- Cancer case activates on SNV variants
- Cases activate when STR variants are viewed
- Always calculate code coverage
- Pinned/Classification/comments in all types of variants pages
- Null values for panel's custom_inheritance_models
- Discrepancy between the manual disease transcripts and those in database in gene-edit page
- ACMG classification not showing for some causatives
- Fix bug which caused IGV.js to use hg19 reference files for hg38 data
- Bug when multiple bam files sources with non-null values are available


### Changed
- Renamed `requests` file to `scout_requests`
- Cancer variant view shows two, instead of four, decimals for allele and normal


## [4.11.1]

### Fixed
- Institute settings page
- Link institute settings to sharing institutes choices

## [4.11.0]

### Added
- Display locus name on STR variant page
- Alternative key `GNOMADAF_popmax` for Gnomad popmax allele frequency
- Automatic suggestions on how to improve the code on Pull Requests
- Parse GERP, phastCons and phyloP annotations from vep annotated CSQ fields
- Avoid flickering comment popovers in variant list
- Parse REVEL score from vep annotated CSQ fields
- Allow users to modify general institute settings
- Optionally format code automatically on commit
- Adds command to backup vital parts `scout export database`
- Parsing and displaying cancer SV variants from Manta annotated VCF files
- Dismiss cancer snv variants with cancer-specific options
- Add IGV.js UPD, RHO and TIDDIT coverage wig tracks.


### Fixed
- Slightly darker page background
- Fixed an issued with parsed conservation values from CSQ
- Clinvar submissions accessible to all users of an institute
- Header toolbar when on Clinvar page now shows institute name correctly
- Case should not always inactivate upon update
- Show dismissed snv cancer variants as grey on the cancer variants page
- Improved style of mappability link and local observations on variant page
- Convert all the GET requests to the igv view to POST request
- Error when updating gene panels using a file containing BOM chars
- Add/replace gene radio button not working in gene panels


## [4.10.1]

### Fixed
- Fixed issue with opening research variants
- Problem with coveralls not called by Travis CI
- Handle Biomart service down in tests


## [4.10.0]

### Added
- Rank score model in causatives page
- Exportable HPO terms from phenotypes page
- AMP guideline tiers for cancer variants
- Adds scroll for the transcript tab
- Added CLI option to query cases on time since case event was added
- Shadow clinical assessments also on research variants display
- Support for CRAM alignment files
- Improved str variants view : sorting by locus, grouped by allele.
- Delivery report PDF export
- New mosaicism tag option
- Add or modify individuals' age or tissue type from case page
- Display GC and allele depth in causatives table.
- Included primary reference transcript in general report
- Included partial causative variants in general report
- Remove dependency of loqusdb by utilising the CLI

### Fixed
- Fixed update OMIM command bug due to change in the header of the genemap2 file
- Removed Mosaic Tag from Cancer variants
- Fixes issue with unaligned table headers that comes with hidden Datatables
- Layout in general report PDF export
- Fixed issue on the case statistics view. The validation bars didn't show up when all institutes were selected. Now they do.
- Fixed missing path import by importing pathlib.Path
- Handle index inconsistencies in the update index functions
- Fixed layout problems


## [4.9.0]

### Added
- Improved MatchMaker pages, including visible patient contacts email address
- New badges for the github repo
- Links to [GENEMANIA](genemania.org)
- Sort gene panel list on case view.
- More automatic tests
- Allow loading of custom annotations in VCF using the SCOUT_CUSTOM info tag.

### Fixed
- Fix error when a gene is added to an empty dynamic gene panel
- Fix crash when attempting to add genes on incorrect format to dynamic gene panel
- Manual rank variant tags could be saved in a "Select a tag"-state, a problem in the variants view.
- Same case evaluations are no longer shown as gray previous evaluations on the variants page
- Stay on research pages, even if reset, next first buttons are pressed..
- Overlapping variants will now be visible on variant page again
- Fix missing classification comments and links in evaluations page
- All prioritized cases are shown on cases page


## [4.8.3]

### Added

### Fixed
- Bug when ordering sanger
- Improved scrolling over long list of genes/transcripts


## [4.8.2]

### Added

### Fixed
- Avoid opening extra tab for coverage report
- Fixed a problem when rank model version was saved as floats and not strings
- Fixed a problem with displaying dismiss variant reasons on the general report
- Disable load and delete filter buttons if there are no saved filters
- Fix problem with missing verifications
- Remove duplicate users and merge their data and activity


## [4.8.1]

### Added

### Fixed
- Prevent login fail for users with id defined by ObjectId and not email
- Prevent the app from crashing with `AttributeError: 'NoneType' object has no attribute 'message'`


## [4.8.0]

### Added
- Updated Scout to use Bootstrap 4.3
- New looks for Scout
- Improved dashboard using Chart.js
- Ask before inactivating a case where last assigned user leaves it
- Genes can be manually added to the dynamic gene list directly on the case page
- Dynamic gene panels can optionally be used with clinical filter, instead of default gene panel
- Dynamic gene panels get link out to chanjo-report for coverage report
- Load all clinvar variants with clinvar Pathogenic, Likely Pathogenic and Conflicting pathogenic
- Show transcripts with exon numbers for structural variants
- Case sort order can now be toggled between ascending and descending.
- Variants can be marked as partial causative if phenotype is available for case.
- Show a frequency tooltip hover for SV-variants.
- Added support for LDAP login system
- Search snv and structural variants by chromosomal coordinates
- Structural variants can be marked as partial causative if phenotype is available for case.
- Show normal and pathologic limits for STRs in the STR variants view.
- Institute level persistent variant filter settings that can be retrieved and used.
- export causative variants to Excel
- Add support for ROH, WIG and chromosome PNGs in case-view

### Fixed
- Fixed missing import for variants with comments
- Instructions on how to build docs
- Keep sanger order + verification when updating/reloading variants
- Fixed and moved broken filter actions (HPO gene panel and reset filter)
- Fixed string conversion to number
- UCSC links for structural variants are now separated per breakpoint (and whole variant where applicable)
- Reintroduced missing coverage report
- Fixed a bug preventing loading samples using the command line
- Better inheritance models customization for genes in gene panels
- STR variant page back to list button now does its one job.
- Allows to setup scout without a omim api key
- Fixed error causing "favicon not found" flash messages
- Removed flask --version from base cli
- Request rerun no longer changes case status. Active or archived cases inactivate on upload.
- Fixed missing tooltip on the cancer variants page
- Fixed weird Rank cell in variants page
- Next and first buttons order swap
- Added pagination (and POST capability) to cancer variants.
- Improves loading speed for variant page
- Problem with updating variant rank when no variants
- Improved Clinvar submission form
- General report crashing when dismissed variant has no valid dismiss code
- Also show collaborative case variants on the All variants view.
- Improved phenotype search using dataTables.js on phenotypes page
- Search and delete users with `email` instead of `_id`
- Fixed css styles so that multiselect options will all fit one column


## [4.7.3]

### Added
- RankScore can be used with VCFs for vcf_cancer files

### Fixed
- Fix issue with STR view next page button not doing its one job.

### Deleted
- Removed pileup as a bam viewing option. This is replaced by IGV


## [4.7.2]

### Added
- Show earlier ACMG classification in the variant list

### Fixed
- Fixed igv search not working due to igv.js dist 2.2.17
- Fixed searches for cases with a gene with variants pinned or marked causative.
- Load variant pages faster after fixing other causatives query
- Fixed mitochondrial report bug for variants without genes

## [4.7.1]

### Added

### Fixed
- Fixed bug on genes page


## [4.7.0]

### Added
- Export genes and gene panels in build GRCh38
- Search for cases with variants pinned or marked causative in a given gene.
- Search for cases phenotypically similar to a case also from WUI.
- Case variant searches can be limited to similar cases, matching HPO-terms,
  phenogroups and cohorts.
- De-archive reruns and flag them as 'inactive' if archived
- Sort cases by analysis_date, track or status
- Display cases in the following order: prioritized, active, inactive, archived, solved
- Assign case to user when user activates it or asks for rerun
- Case becomes inactive when it has no assignees
- Fetch refseq version from entrez and use it in clinvar form
- Load and export of exons for all genes, independent on refseq
- Documentation for loading/updating exons
- Showing SV variant annotations: SV cgh frequencies, gnomad-SV, local SV frequencies
- Showing transcripts mapping score in segmental duplications
- Handle requests to Ensembl Rest API
- Handle requests to Ensembl Rest Biomart
- STR variants view now displays GT and IGV link.
- Description field for gene panels
- Export exons in build 37 and 38 using the command line

### Fixed
- Fixes of and induced by build tests
- Fixed bug affecting variant observations in other cases
- Fixed a bug that showed wrong gene coverage in general panel PDF export
- MT report only shows variants occurring in the specific individual of the excel sheet
- Disable SSL certifcate verification in requests to chanjo
- Updates how intervaltree and pymongo is used to void deprecated functions
- Increased size of IGV sample tracks
- Optimized tests


## [4.6.1]

### Added

### Fixed
- Missing 'father' and 'mother' keys when parsing single individual cases


## [4.6.0]

### Added
- Description of Scout branching model in CONTRIBUTING doc
- Causatives in alphabetical order, display ACMG classification and filter by gene.
- Added 'external' to the list of analysis type options
- Adds functionality to display "Tissue type". Passed via load config.
- Update to IGV 2.

### Fixed
- Fixed alignment visualization and vcf2cytosure availability for demo case samples
- Fixed 3 bugs affecting SV pages visualization
- Reintroduced the --version cli option
- Fixed variants query by panel (hpo panel + gene panel).
- Downloaded MT report contains excel files with individuals' display name
- Refactored code in parsing of config files.


## [4.5.1]

### Added

### Fixed
- update requirement to use PyYaml version >= 5.1
- Safer code when loading config params in cli base


## [4.5.0]

### Added
- Search for similar cases from scout view CLI
- Scout cli is now invoked from the app object and works under the app context

### Fixed
- PyYaml dependency fixed to use version >= 5.1


## [4.4.1]

### Added
- Display SV rank model version when available

### Fixed
- Fixed upload of delivery report via API


## [4.4.0]

### Added
- Displaying more info on the Causatives page and hiding those not causative at the case level
- Add a comment text field to Sanger order request form, allowing a message to be included in the email
- MatchMaker Exchange integration
- List cases with empty synopsis, missing HPO terms and phenotype groups.
- Search for cases with open research list, or a given case status (active, inactive, archived)

### Fixed
- Variant query builder split into several functions
- Fixed delivery report load bug


## [4.3.3]

### Added
- Different individual table for cancer cases

### Fixed
- Dashboard collects validated variants from verification events instead of using 'sanger' field
- Cases shared with collaborators are visible again in cases page
- Force users to select a real institute to share cases with (actionbar select fix)


## [4.3.2]

### Added
- Dashboard data can be filtered using filters available in cases page
- Causatives for each institute are displayed on a dedicated page
- SNVs and and SVs are searchable across cases by gene and rank score
- A more complete report with validated variants is downloadable from dashboard

### Fixed
- Clinsig filter is fixed so clinsig numerical values are returned
- Split multi clinsig string values in different elements of clinsig array
- Regex to search in multi clinsig string values or multi revstat string values
- It works to upload vcf files with no variants now
- Combined Pileup and IGV alignments for SVs having variant start and stop on the same chromosome


## [4.3.1]

### Added
- Show calls from all callers even if call is not available
- Instructions to install cairo and pango libs from WeasyPrint page
- Display cases with number of variants from CLI
- Only display cases with number of variants above certain treshold. (Also CLI)
- Export of verified variants by CLI or from the dashboard
- Extend case level queries with default panels, cohorts and phenotype groups.
- Slice dashboard statistics display using case level queries
- Add a view where all variants for an institute can be searched across cases, filtering on gene and rank score. Allows searching research variants for cases that have research open.

### Fixed
- Fixed code to extract variant conservation (gerp, phyloP, phastCons)
- Visualization of PDF-exported gene panels
- Reintroduced the exon/intron number in variant verification email
- Sex and affected status is correctly displayed on general report
- Force number validation in SV filter by size
- Display ensembl transcripts when no refseq exists


## [4.3.0]

### Added
- Mosaicism tag on variants
- Show and filter on SweGen frequency for SVs
- Show annotations for STR variants
- Show all transcripts in verification email
- Added mitochondrial export
- Adds alternative to search for SVs shorter that the given length
- Look for 'bcftools' in the `set` field of VCFs
- Display digenic inheritance from OMIM
- Displays what refseq transcript that is primary in hgnc

### Fixed

- Archived panels displays the correct date (not retroactive change)
- Fixed problem with waiting times in gene panel exports
- Clinvar fiter not working with human readable clinsig values

## [4.2.2]

### Fixed
- Fixed gene panel create/modify from CSV file utf-8 decoding error
- Updating genes in gene panels now supports edit comments and entry version
- Gene panel export timeout error

## [4.2.1]

### Fixed
- Re-introduced gene name(s) in verification email subject
- Better PDF rendering for excluded variants in report
- Problem to access old case when `is_default` did not exist on a panel


## [4.2.0]

### Added
- New index on variant_id for events
- Display overlapping compounds on variants view

### Fixed
- Fixed broken clinical filter


## [4.1.4]

### Added
- Download of filtered SVs

### Fixed
- Fixed broken download of filtered variants
- Fixed visualization issue in gene panel PDF export
- Fixed bug when updating gene names in variant controller


## [4.1.3]

### Fixed
- Displays all primary transcripts


## [4.1.2]

### Added
- Option add/replace when updating a panel via CSV file
- More flexible versioning of the gene panels
- Printing coverage report on the bottom of the pdf case report
- Variant verification option for SVs
- Logs uri without pwd when connecting
- Disease-causing transcripts in case report
- Thicker lines in case report
- Supports HPO search for cases, both terms or if described in synopsis
- Adds sanger information to dashboard

### Fixed
- Use db name instead of **auth** as default for authentication
- Fixes so that reports can be generated even with many variants
- Fixed sanger validation popup to show individual variants queried by user and institute.
- Fixed problem with setting up scout
- Fixes problem when exac file is not available through broad ftp
- Fetch transcripts for correct build in `adapter.hgnc_gene`

## [4.1.1]
- Fix problem with institute authentication flash message in utils
- Fix problem with comments
- Fix problem with ensembl link


## [4.1.0]

### Added
- OMIM phenotypes to case report
- Command to download all panel app gene panels `scout load panel --panel-app`
- Links to genenames.org and omim on gene page
- Popup on gene at variants page with gene information
- reset sanger status to "Not validated" for pinned variants
- highlight cases with variants to be evaluated by Sanger on the cases page
- option to point to local reference files to the genome viewer pileup.js. Documented in `docs.admin-guide.server`
- option to export single variants in `scout export variants`
- option to load a multiqc report together with a case(add line in load config)
- added a view for searching HPO terms. It is accessed from the top left corner menu
- Updates the variants view for cancer variants. Adds a small cancer specific filter for known variants
- Adds hgvs information on cancer variants page
- Adds option to update phenotype groups from CLI

### Fixed
- Improved Clinvar to submit variants from different cases. Fixed HPO terms in casedata according to feedback
- Fixed broken link to case page from Sanger modal in cases view
- Now only cases with non empty lists of causative variants are returned in `adapter.case(has_causatives=True)`
- Can handle Tumor only samples
- Long lists of HGNC symbols are now possible. This was previously difficult with manual, uploaded or by HPO search when changing filter settings due to GET request limitations. Relevant pages now use POST requests. Adds the dynamic HPO panel as a selection on the gene panel dropdown.
- Variant filter defaults to default panels also on SV and Cancer variants pages.

## [4.0.0]

### WARNING ###

This is a major version update and will require that the backend of pre releases is updated.
Run commands:

```
$scout update genes
$scout update hpo
```

- Created a Clinvar submission tool, to speed up Clinvar submission of SNVs and SVs
- Added an analysis report page (html and PDF format) containing phenotype, gene panels and variants that are relevant to solve a case.

### Fixed
- Optimized evaluated variants to speed up creation of case report
- Moved igv and pileup viewer under a common folder
- Fixed MT alignment view pileup.js
- Fixed coordinates for SVs with start chromosome different from end chromosome
- Global comments shown across cases and institutes. Case-specific variant comments are shown only for that specific case.
- Links to clinvar submitted variants at the cases level
- Adapts clinvar parsing to new format
- Fixed problem in `scout update user` when the user object had no roles
- Makes pileup.js use online genome resources when viewing alignments. Now any instance of Scout can make use of this functionality.
- Fix ensembl link for structural variants
- Works even when cases does not have `'madeline_info'`
- Parses Polyphen in correct way again
- Fix problem with parsing gnomad from VEP

### Added
- Added a PDF export function for gene panels
- Added a "Filter and export" button to export custom-filtered SNVs to CSV file
- Dismiss SVs
- Added IGV alignments viewer
- Read delivery report path from case config or CLI command
- Filter for spidex scores
- All HPO terms are now added and fetched from the correct source (https://github.com/obophenotype/human-phenotype-ontology/blob/master/hp.obo)
- New command `scout update hpo`
- New command `scout update genes` will fetch all the latest information about genes and update them
- Load **all** variants found on chromosome **MT**
- Adds choice in cases overview do show as many cases as user like

### Removed
- pileup.min.js and pileup css are imported from a remote web location now
- All source files for HPO information, this is instead fetched directly from source
- All source files for gene information, this is instead fetched directly from source

## [3.0.0]
### Fixed
- hide pedigree panel unless it exists

## [1.5.1] - 2016-07-27
### Fixed
- look for both ".bam.bai" and ".bai" extensions

## [1.4.0] - 2016-03-22
### Added
- support for local frequency through loqusdb
- bunch of other stuff

## [1.3.0] - 2016-02-19
### Fixed
- Update query-phenomizer and add username/password

### Changed
- Update the way a case is checked for rerun-status

### Added
- Add new button to mark a case as "checked"
- Link to clinical variants _without_ 1000G annotation

## [1.2.2] - 2016-02-18
### Fixed
- avoid filtering out variants lacking ExAC and 1000G annotations

## [1.1.3] - 2015-10-01
### Fixed
- persist (clinical) filter when clicking load more
- fix #154 by robustly setting clinical filter func. terms

## [1.1.2] - 2015-09-07
### Fixed
- avoid replacing coverage report with none
- update SO terms, refactored

## [1.1.1] - 2015-08-20
### Fixed
- fetch case based on collaborator status (not owner)

## [1.1.0] - 2015-05-29
### Added
- link(s) to SNPedia based on RS-numbers
- new Jinja filter to "humanize" decimal numbers
- show gene panels in variant view
- new Jinja filter for decoding URL encoding
- add indicator to variants in list that have comments
- add variant number threshold and rank score threshold to load function
- add event methods to mongo adapter
- add tests for models
- show badge "old" if comment was written for a previous analysis

### Changed
- show cDNA change in transcript summary unless variant is exonic
- moved compounds table further up the page
- show dates for case uploads in ISO format
- moved variant comments higher up on page
- updated documentation for pages
- read in coverage report as blob in database and serve directly
- change ``OmimPhenotype`` to ``PhenotypeTerm``
- reorganize models sub-package
- move events (and comments) to separate collection
- only display prev/next links for the research list
- include variant type in breadcrumbs e.g. "Clinical variants"

### Removed
- drop dependency on moment.js

### Fixed
- show the same level of detail for all frequencies on all pages
- properly decode URL encoded symbols in amino acid/cDNA change strings
- fixed issue with wipe permissions in MongoDB
- include default gene lists in "variants" link in breadcrumbs

## [1.0.2] - 2015-05-20
### Changed
- update case fetching function

### Fixed
- handle multiple cases with same id

## [1.0.1] - 2015-04-28
### Fixed
- Fix building URL parameters in cases list Vue component

## [1.0.0] - 2015-04-12
Codename: Sara Lund

![Release 1.0](artwork/releases/release-1-0.jpg)

### Added
- Add email logging for unexpected errors
- New command line tool for deleting case

### Changed
- Much improved logging overall
- Updated documentation/usage guide
- Removed non-working IGV link

### Fixed
- Show sample display name in GT call
- Various small bug fixes
- Make it easier to hover over popups

## [0.0.2-rc1] - 2015-03-04
### Added
- add protein table for each variant
- add many more external links
- add coverage reports as PDFs

### Changed
- incorporate user feedback updates
- big refactor of load scripts

## [0.0.2-rc2] - 2015-03-04
### Changes
- add gene table with gene description
- reorganize inheritance models box

### Fixed
- avoid overwriting gene list on "research" load
- fix various bugs in external links

## [0.0.2-rc3] - 2015-03-05
### Added
- Activity log feed to variant view
- Adds protein change strings to ODM and Sanger email

### Changed
- Extract activity log component to macro

### Fixes
- Make Ensembl transcript links use archive website<|MERGE_RESOLUTION|>--- conflicted
+++ resolved
@@ -5,12 +5,8 @@
 About changelog [here](https://keepachangelog.com/en/1.0.0/)
 
 ## [unreleased]
-<<<<<<< HEAD
-### Added
-- Added `UMLS` as an option of `Condition ID type` in ClinVar Variant downloaded files
+### Added
 - Global CSRF protection to the app
-=======
->>>>>>> 343d7e57
 ### Fixed
 - Added `UMLS` as an option of `Condition ID type` in ClinVar Variant downloaded files
 - Missing value for `Condition ID type` in ClinVar Variant downloaded files
