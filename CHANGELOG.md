# Change Log
All notable changes to this project will be documented in this file.
This project adheres to [Semantic Versioning](http://semver.org/).

About changelog [here](https://keepachangelog.com/en/1.0.0/)

## [unreleased]
### Changed
- Hide removed gene panels by default in panels page
- Removed option for filtering cancer SVs by Tumor and Normal alt AF
<<<<<<< HEAD
- Rewrote the ClinVar export module to simplify and add one variant at the time
- ClinVar submissions with phenotype conditions from: [OMIM, MedGen, Orphanet, MeSH, HP, MONDO]
=======
- Hide links to coverage repost if cancer analysis
>>>>>>> 2931e8a5

## [4.59]
### Added
- Button to go directly to HPO SV filter variantS page from case
- `Scout-REViewer-Service` integration - show `REViewer` picture if available
- Link to HPO panel coverage overview on Case page
- Specify a confidence threshold (green|amber|red) when loading PanelApp panels
- Functional annotations in variants lists exports (all variants)
- Cancer/Normal VAFs and COSMIC ids in in variants lists exports (cancer variants)
### Changed
- Better visualization of regional annotation for long lists of genes in large SVs in Variants tables
- Order of cells in variants tables
- More evident links to gene coverage from Variant page
- Gene panels sorted by display name in the entire Case page
- Round CADD and GnomAD values in variants export files
### Fixed
- HPO filter button on SV variantS page
- Spacing between region|function cells in SVs lists
- Labels on gene panel Chanjo report
- Fixed ambiguous duplicated response headers when requesting a BAM file from /static
- Visited color link on gene coverage button (Variant page)

## [4.58.1]
### Fixed
- Case search with search strings that contain characters that can be escaped

## [4.58]
### Added
- Documentation on how to create/update PanelApp panels
- Add filter by local observations (archive) to structural variants filters
- Add more splicing consequences to SO term definitions
- Search for a specific gene in all gene panels
- Institute settings option to force show all variants on VariantS page for all cases of an institute
- Filter cases by validation pending status
- Link to The Clinical Knowledgebase (CKB) (https://ckb.jax.org/) in cancer variant's page

### Fixed
- Added a not-authorized `auto-login` fixture according to changes in Flask-Login 0.6.2
- Renamed `cache_timeout` param name of flask.send_file function to `max_age` (Flask 2.2 compliant)
- Replaced deprecated `app.config["JSON_SORT_KEYS"]` with app.json.sort_keys in app settings
- Bug in gene variants page (All SNVs and INDELs) when variant gene doesn't have a hgnc id that is found in the database
- Broken export of causatives table
- Query for genes in build 38 on `Search SNVs and INDELs` page
- Prevent typing special characters `^<>?!=\/` in case search form
- Search matching causatives also among research variants in other cases
- Links to variants in Verified variants page
- Broken filter institute cases by pinned gene
- Better visualization of long lists of genes in large SVs on Causative and Verified Variants page
- Reintroduced missing button to export Causative variants
- Better linking and display of matching causatives and managed variants
### Changed
- State that loqusdb observation is in current case if observations count is one and no cases are shown
- Better pagination and number of variants returned by queries in `Search SNVs and INDELs` page
- Refactored and simplified code used for collecting gene variants for `Search SNVs and INDELs` page
- Fix sidebar panel icons in Case view
- Fix panel spacing in Case view
- Removed unused database `sanger_ordered` and `case_id,category,rank_score` indexes (variant collection)
- Verified variants displayed in a dedicated page reachable from institute sidebar
- Unified stats in dashboard page
- Improved gene info for large SVs and cancer SVs
- Remove the unused `variant.str_variant` endpoint from variant views
- Easier editing of HPO gene panel on case page
- Assign phenotype panel less cramped on Case page
- Causatives and Verified variants pages to use the same template macro
- Allow hyphens in panel names
- Reduce resolution of example images
- Remove some animations in web gui which where rendered slow


## [4.57.4]
### Fixed
- Parsing of variant.FORMAT "DR" key in parse variant file
- Reduced code complexity in `scout/parse/variant/variant.py`
- Reduced complexity of code in `scout/build/variant/variant.py`

## [4.57.3]
### Fixed
- Export of STR verified variants
- Do not download as verified variants first verified and then reset to not validated
- Avoid duplicated lines in downloaded verified variants reflecting changes in variant validation status

## [4.57.2]
### Fixed
- Export of verified variants when variant gene has no transcripts
- HTTP 500 when visiting a the details page for a cancer variant that had been ranked with genmod

## [4.57.1]
### Fixed
- Updating/replacing a gene panel from file with a corrupted or malformed file

## [4.57]
### Added
- Display last 50 or 500 events for a user in a timeline
- Show dismiss count from other cases on matching variantS
- Save Beacon-related events in events collection
- Institute settings allow saving multiple loqusdb instances for one institute
- Display stats from multiple instances of loqusdb on variant page
- Display date and frequency of obs derived from count of local archive observations from MIP11 (requires fix in MIP)
### Changed
- Prior ACMG classifications view is no longer limited by pathogenicity
### Fixed
- Visibility of Sanger ordered badge on case page, light mode
- Some of the DataTables tables (Phenotypes and Diagnoses pages) got a bit dark in dark mode
- Remove all redundancies when displaying timeline events (some events are saved both as case-related and variant-related)
- Missing link in saved MatchMaker-related events
- Genes with mixed case gene symbols missing in PanelApp panels
- Alignment of elements on the Beacon submission modal window
- Locus info links from STR variantS page open in new browser tabs

## [4.56]
### Added
- Test for PanelApp panels loading
- `panel-umi` tag option when loading cancer analyses
### Changed
- Black text to make comments more visible in dark mode
- Loading PanelApp panels replaces pre-existing panels with same version
- Removed sidebar from Causatives page - navigation is available on the top bar for now
- Create ClinVar submissions from pinned variants list in case page
- Select which pinned variants will be included in ClinVar submission documents
### Fixed
- Remove a:visited css style from all buttons
- Update of HPO terms via command line
- Background color of `MIXED` and `PANEL-UMI` sequencing types on cases page
- Fixed regex error when searching for cases with query ending with `\ `
- Gene symbols on Causatives page lighter in dark mode
- SpliceAI tooltip of multigene variants

## [4.55]
### Changed
- Represent different tumor samples as vials in cases page
- Option to force-update the OMIM panel
### Fixed
- Low tumor purity badge alignment in cancer samples table on cancer case view
- VariantS comment popovers reactivate on hover
- Updating database genes in build 37
- ACMG classification summary hidden by sticky navbar
- Logo backgrounds fixed to white on welcome page
- Visited links turn purple again
- Style of link buttons and dropdown menus
- Update KUH and GMS logos
- Link color for Managed variants

## [4.54]
### Added
- Dark mode, using browser/OS media preference
- Allow marking case as solved without defining causative variants
- Admin users can create missing beacon datasets from the institute's settings page
- GenCC links on gene and variant pages
- Deprecation warnings when launching the app using a .yaml config file or loading cases using .ped files
### Changed
- Improved HTML syntax in case report template
- Modified message displayed when variant rank stats could not be calculated
- Expanded instructions on how to test on CG development server (cg-vm1)
- Added more somatic variant callers (Balsamic v9 SNV, develop SV)
### Fixed
- Remove load demo case command from docker-compose.yml
- Text elements being split across pages in PDF reports
- Made login password field of type `password` in LDAP login form
- Gene panels HTML select in institute's settings page
- Bootstrap upgraded to version 5
- Fix some Sourcery and SonarCloud suggestions
- Escape special characters in case search on institute and dashboard pages
- Broken case PDF reports when no Madeline pedigree image can be created
- Removed text-white links style that were invisible in new pages style
- Variants pagination after pressing "Filter variants" or "Clinical filter"
- Layout of buttons Matchmaker submission panel (case page)
- Removing cases from Matchmaker (simplified code and fixed functionality)
- Reintroduce check for missing alignment files purged from server

## [4.53]
### Added
### Changed
- Point Alamut API key docs link to new API version
- Parse dbSNP id from ID only if it says "rs", else use VEP CSQ fields
- Removed MarkupSafe from the dependencies
### Fixed
- Reintroduced loading of SVs for demo case 643595
- Successful parse of FOUND_IN should avoid GATK caller default
- All vulnerabilities flagged by SonarCloud

## [4.52]
### Added
- Demo cancer case gets loaded together with demo RD case in demo instance
- Parse REVEL_score alongside REVEL_rankscore from csq field and display it on SNV variant page
- Rank score results now show the ranking range
- cDNA and protein changes displayed on institute causatives pages
- Optional SESSION_TIMEOUT_MINUTES configuration in app config files
- Script to convert old OMIM case format (list of integers) to new format (list of dictionaries)
- Additional check for user logged in status before serving alignment files
- Download .cgh files from cancer samples table on cancer case page
- Number of documents and date of last update on genes page
### Changed
- Verify user before redirecting to IGV alignments and sashimi plots
- Build case IGV tracks starting from case and variant objects instead of passing all params in a form
- Unfreeze Werkzeug lib since Flask_login v.0.6 with bugfix has been released
- Sort gene panels by name (panelS and variant page)
- Removed unused `server.blueprints.alignviewers.unindexed_remote_static` endpoint
- User sessions to check files served by `server.blueprints.alignviewers.remote_static` endpoint
- Moved Beacon-related functions to a dedicated app extension
- Audit Filter now also loads filter displaying the variants for it
### Fixed
- Handle `attachment_filename` parameter renamed to `download_name` when Flask 2.2 will be released
- Removed cursor timeout param in cases find adapter function to avoid many code warnings
- Removed stream argument deprecation warning in tests
- Handle `no intervals found` warning in load_region test
- Beacon remove variants
- Protect remote_cors function in alignviewers view from Server-Side Request Forgery (SSRF)
- Check creation date of last document in gene collection to display when genes collection was updated last

## [4.51]
### Added
- Config file containing codecov settings for pull requests
- Add an IGV.js direct link button from case page
- Security policy file
- Hide/shade compound variants based on rank score on variantS from filter
- Chromograph legend documentation direct link
### Changed
- Updated deprecated Codecov GitHub action to v.2
- Simplified code of scout/adapter/mongo/variant
- Update IGV.js to v2.11.2
- Show summary number of variant gene panels on general report if more than 3
### Fixed
- Marrvel link for variants in genome build 38 (using liftover to build 37)
- Remove flags from codecov config file
- Fixed filter bug with high negative SPIDEX scores
- Renamed IARC TP53 button to to `TP53 Database`, modified also link since IARC has been moved to the US NCI: `https://tp53.isb-cgc.org/`
- Parsing new format of OMIM case info when exporting patients to Matchmaker
- Remove flask-debugtoolbar lib dependency that is using deprecated code and causes app to crash after new release of Jinja2 (3.1)
- Variant page crashing for cases with old OMIM terms structure (a list of integers instead of dictionary)
- Variant page crashing when creating MARRVEL link for cases with no genome build
- SpliceAI documentation link
- Fix deprecated `safe_str_cmp` import from `werkzeug.security` by freezing Werkzeug lib to v2.0 until Flask_login v.0.6 with bugfix is released
- List gene names densely in general report for SVs that contain more than 3 genes
- Show transcript ids on refseq genes on hg19 in IGV.js, using refgene source
- Display correct number of genes in general report for SVs that contain more than 32 genes
- Broken Google login after new major release of `lepture/authlib`
- Fix frequency and callers display on case general report

## [4.50.1]
### Fixed
- Show matching causative STR_repid for legacy str variants (pre Stranger hgnc_id)

## [4.50]
### Added
- Individual-specific OMIM terms
- OMIM disease descriptions in ClinVar submission form
- Add a toggle for melter rerun monitoring of cases
- Add a config option to show the rerun monitoring toggle
- Add a cli option to export cases with rerun monitoring enabled
- Add a link to STRipy for STR variants; shallow for ARX and HOXA13
- Hide by default variants only present in unaffected individuals in variants filters
- OMIM terms in general case report
- Individual-level info on OMIM and HPO terms in general case report
- PanelApp gene link among the external links on variant page
- Dashboard case filters fields help
- Filter cases by OMIM terms in cases and dashboard pages
### Fixed
- A malformed panel id request would crash with exception: now gives user warning flash with redirect
- Link to HPO resource file hosted on `http://purl.obolibrary.org`
- Gene search form when gene exists only in build 38
- Fixed odd redirect error and poor error message on missing column for gene panel csv upload
- Typo in parse variant transcripts function
- Modified keys name used to parse local observations (archived) frequencies to reflect change in MIP keys naming
- Better error handling for partly broken/timed out chanjo reports
- Broken javascript code when case Chromograph data is malformed
- Broader space for case synopsis in general report
- Show partial causatives on causatives and matching causatives panels
- Partial causative assignment in cases with no OMIM or HPO terms
- Partial causative OMIM select options in variant page
### Changed
- Slightly smaller and improved layout of content in case PDF report
- Relabel more cancer variant pages somatic for navigation
- Unify caseS nav links
- Removed unused `add_compounds` param from variant controllers function
- Changed default hg19 genome for IGV.js to legacy hg19_1kg_decoy to fix a few problematic loci
- Reduce code complexity (parse/ensembl.py)
- Silence certain fields in ClinVar export if prioritised ones exist (chrom-start-end if hgvs exist)
- Made phenotype non-mandatory when marking a variant as partial causative
- Only one phenotype condition type (OMIM or HPO) per variant is used in ClinVar submissions
- ClinVar submission variant condition prefers OMIM over HPO if available
- Use lighter version of gene objects in Omim MongoDB adapter, panels controllers, panels views and institute controllers
- Gene-variants table size is now adaptive
- Remove unused file upload on gene-variants page

## [4.49]
### Fixed
- Pydantic model types for genome_build, madeline_info, peddy_ped_check and peddy_sex_check, rank_model_version and sv_rank_model_version
- Replace `MatchMaker` with `Matchmaker` in all places visible by a user
- Save diagnosis labels along with OMIM terms in Matchmaker Exchange submission objects
- `libegl-mesa0_21.0.3-0ubuntu0.3~20.04.5_amd64.deb` lib not found by GitHub actions Docker build
- Remove unused `chromograph_image_files` and `chromograph_prefixes` keys saved when creating or updating an RD case
- Search managed variants by description and with ignore case
### Changed
- Introduced page margins on exported PDF reports
- Smaller gene fonts in downloaded HPO genes PDF reports
- Reintroduced gene coverage data in the PDF-exported general report of rare-disease cases
- Check for existence of case report files before creating sidebar links
- Better description of HPO and OMIM terms for patients submitted to Matchmaker Exchange
- Remove null non-mandatory key/values when updating a case
- Freeze WTForms<3 due to several form input rendering changes

## [4.48.1]
### Fixed
- General case PDF report for recent cases with no pedigree

## [4.48]
### Added
- Option to cancel a request for research variants in case page
### Changed
- Update igv.js to v2.10.5
- Updated example of a case delivery report
- Unfreeze cyvcf2
- Builder images used in Scout Dockerfiles
- Crash report email subject gives host name
- Export general case report to PDF using PDFKit instead of WeasyPrint
- Do not include coverage report in PDF case report since they might have different orientation
- Export cancer cases's "Coverage and QC report" to PDF using PDFKit instead of Weasyprint
- Updated cancer "Coverage and QC report" example
- Keep portrait orientation in PDF delivery report
- Export delivery report to PDF using PDFKit instead of Weasyprint
- PDF export of clinical and research HPO panels using PDFKit instead of Weasyprint
- Export gene panel report to PDF using PDFKit
- Removed WeasyPrint lib dependency

### Fixed
- Reintroduced missing links to Swegen and Beacon and dbSNP in RD variant page, summary section
- Demo delivery report orientation to fit new columns
- Missing delivery report in demo case
- Cast MNVs to SNV for test
- Export verified variants from all institutes when user is admin
- Cancer coverage and QC report not found for demo cancer case
- Pull request template instructions on how to deploy to test server
- PDF Delivery report not showing Swedac logo
- Fix code typos
- Disable codefactor raised by ESLint for javascript functions located on another file
- Loading spinner stuck after downloading a PDF gene panel report
- IGV browser crashing when file system with alignment files is not mounted

## [4.47]
### Added
- Added CADD, GnomAD and genotype calls to variantS export
### Changed
- Pull request template, to illustrate how to deploy pull request branches on cg-vm1 stage server
### Fixed
- Compiled Docker image contains a patched version (v4.9) of chanjo-report

## [4.46.1]
### Fixed
- Downloading of files generated within the app container (MT-report, verified variants, pedigrees, ..)

## [4.46]
### Added
- Created a Dockefile to be used to serve the dockerized app in production
- Modified the code to collect database params specified as env vars
- Created a GitHub action that pushes the Dockerfile-server image to Docker Hub (scout-server-stage) every time a PR is opened
- Created a GitHub action that pushes the Dockerfile-server image to Docker Hub (scout-server) every time a new release is created
- Reassign MatchMaker Exchange submission to another user when a Scout user is deleted
- Expose public API JSON gene panels endpoint, primarily to enable automated rerun checking for updates
- Add utils for dictionary type
- Filter institute cases using multiple HPO terms
- Vulture GitHub action to identify and remove unused variables and imports
### Changed
- Updated the python config file documentation in admin guide
- Case configuration parsing now uses Pydantic for improved typechecking and config handling
- Removed test matrices to speed up automatic testing of PRs
- Switch from Coveralls to Codecov to handle CI test coverage
- Speed-up CI tests by caching installation of libs and splitting tests into randomized groups using pytest-test-groups
- Improved LDAP login documentation
- Use lib flask-ldapconn instead of flask_ldap3_login> to handle ldap authentication
- Updated Managed variant documentation in user guide
- Fix and simplify creating and editing of gene panels
- Simplified gene variants search code
- Increased the height of the genes track in the IGV viewer
### Fixed
- Validate uploaded managed variant file lines, warning the user.
- Exporting validated variants with missing "genes" database key
- No results returned when searching for gene variants using a phenotype term
- Variants filtering by gene symbols file
- Make gene HGNC symbols field mandatory in gene variants page and run search only on form submit
- Make sure collaborator gene variants are still visible, even if HPO filter is used

## [4.45]
### Added
### Changed
- Start Scout also when loqusdbapi is not reachable
- Clearer definition of manual standard and custom inheritance models in gene panels
- Allow searching multiple chromosomes in filters
### Fixed
- Gene panel crashing on edit action

## [4.44]
### Added
### Changed
- Display Gene track beneath each sample track when displaying splice junctions in igv browser
- Check outdated gene symbols and update with aliases for both RD and cancer variantS
### Fixed
- Added query input check and fixed the Genes API endpoint to return a json formatted error when request is malformed
- Typo in ACMG BP6 tooltip

## [4.43.1]
### Added
- Added database index for OMIM disease term genes
### Changed
### Fixed
- Do not drop HPO terms collection when updating HPO terms via the command line
- Do not drop disease (OMIM) terms collection when updating diseases via the command line

## [4.43]
### Added
- Specify which collection(s) update/build indexes for
### Fixed
- Do not drop genes and transcripts collections when updating genes via the command line

## [4.42.1]
### Added
### Changed
### Fixed
- Freeze PyMongo lib to version<4.0 to keep supporting previous MongoDB versions
- Speed up gene panels creation and update by collecting only light gene info from database
- Avoid case page crash on Phenomizer queries timeout

## [4.42]
### Added
- Choose custom pinned variants to submit to MatchMaker Exchange
- Submit structural variant as genes to the MatchMaker Exchange
- Added function for maintainers and admins to remove gene panels
- Admins can restore deleted gene panels
- A development docker-compose file illustrating the scout/chanjo-report integration
- Show AD on variants view for cancer SV (tumor and normal)
- Cancer SV variants filter AD, AF (tumor and normal)
- Hiding the variants score column also from cancer SVs, as for the SNVs
### Changed
- Enforce same case _id and display_name when updating a case
- Enforce same individual ids, display names and affected status when updating a case
- Improved documentation for connecting to loqusdb instances (including loqusdbapi)
- Display and download HPO gene panels' gene symbols in italics
- A faster-built and lighter Docker image
- Reduce complexity of `panels` endpoint moving some code to the panels controllers
- Update requirements to use flask-ldap3-login>=0.9.17 instead of freezing WTForm
### Fixed
- Use of deprecated TextField after the upgrade of WTF to v3.0
- Freeze to WTForms to version < 3
- Remove the extra files (bed files and madeline.svg) introduced by mistake
- Cli command loading demo data in docker-compose when case custom images exist and is None
- Increased MongoDB connection serverSelectionTimeoutMS parameter to 30K (default value according to MongoDB documentation)
- Better differentiate old obs counts 0 vs N/A
- Broken cancer variants page when default gene panel was deleted
- Typo in tx_overview function in variant controllers file
- Fixed loqusdbapi SV search URL
- SV variants filtering using Decipher criterion
- Removing old gene panels that don't contain the `maintainer` key.

## [4.41.1]
### Fixed
- General reports crash for variant annotations with same variant on other cases

## [4.41]
### Added
- Extended the instructions for running the Scout Docker image (web app and cli).
- Enabled inclusion of custom images to STR variant view
### Fixed
- General case report sorting comments for variants with None genetic models
- Do not crash but redirect to variants page with error when a variant is not found for a case
- UCSC links coordinates for SV variants with start chromosome different than end chromosome
- Human readable variants name in case page for variants having start chromosome different from end chromosome
- Avoid always loading all transcripts when checking gene symbol: introduce gene captions
- Slow queries for evaluated variants on e.g. case page - use events instead
### Changed
- Rearrange variant page again, moving severity predictions down.
- More reactive layout width steps on variant page

## [4.40.1]
### Added
### Fixed
- Variants dismissed with inconsistent inheritance pattern can again be shown in general case report
- General report page for variants with genes=None
- General report crashing when variants have no panels
- Added other missing keys to case and variant dictionaries passed to general report
### Changed

## [4.40]
### Added
- A .cff citation file
- Phenotype search API endpoint
- Added pagination to phenotype API
- Extend case search to include internal MongoDB id
- Support for connecting to a MongoDB replica set (.py config files)
- Support for connecting to a MongoDB replica set (.yaml config files)
### Fixed
- Command to load the OMIM gene panel (`scout load panel --omim`)
- Unify style of pinned and causative variants' badges on case page
- Removed automatic spaces after punctuation in comments
- Remove the hardcoded number of total individuals from the variant's old observations panel
- Send delete requests to a connected Beacon using the DELETE method
- Layout of the SNV and SV variant page - move frequency up
### Changed
- Stop updating database indexes after loading exons via command line
- Display validation status badge also for not Sanger-sequenced variants
- Moved Frequencies, Severity and Local observations panels up in RD variants page
- Enabled Flask CORS to communicate CORS status to js apps
- Moved the code preparing the transcripts overview to the backend
- Refactored and filtered json data used in general case report
- Changed the database used in docker-compose file to use the official MongoDB v4.4 image
- Modified the Python (3.6, 3.8) and MongoDB (3.2, 4.4, 5.0) versions used in testing matrices (GitHub actions)
- Capitalize case search terms on institute and dashboard pages


## [4.39]
### Added
- COSMIC IDs collected from CSQ field named `COSMIC`
### Fixed
- Link to other causative variants on variant page
- Allow multiple COSMIC links for a cancer variant
- Fix floating text in severity box #2808
- Fixed MitoMap and HmtVar links for hg38 cases
- Do not open new browser tabs when downloading files
- Selectable IGV tracks on variant page
- Missing splice junctions button on variant page
- Refactor variantS representative gene selection, and use it also for cancer variant summary
### Changed
- Improve Javascript performance for displaying Chromograph images
- Make ClinVar classification more evident in cancer variant page

## [4.38]
### Added
- Option to hide Alamut button in the app config file
### Fixed
- Library deprecation warning fixed (insert is deprecated. Use insert_one or insert_many instead)
- Update genes command will not trigger an update of database indices any more
- Missing resources in temporary downloading directory when updating genes using the command line
- Restore previous variant ACMG classification in a scrollable div
- Loading spinner not stopping after downloading PDF case reports and variant list export
- Add extra Alamut links higher up on variant pages
- Improve UX for phenotypes in case page
- Filter and export of STR variants
- Update look of variants page navigation buttons
### Changed

## [4.37]
### Added
- Highlight and show version number for RefSeq MANE transcripts.
- Added integration to a rerunner service for toggling reanalysis with updated pedigree information
- SpliceAI display and parsing from VEP CSQ
- Display matching tiered variants for cancer variants
- Display a loading icon (spinner) until the page loads completely
- Display filter badges in cancer variants list
- Update genes from pre-downloaded file resources
- On login, OS, browser version and screen size are saved anonymously to understand how users are using Scout
- API returning institutes data for a given user: `/api/v1/institutes`
- API returning case data for a given institute: `/api/v1/institutes/<institute_id>/cases`
- Added GMS and Lund university hospital logos to login page
- Made display of Swedac logo configurable
- Support for displaying custom images in case view
- Individual-specific HPO terms
- Optional alamut_key in institute settings for Alamut Plus software
- Case report API endpoint
- Tooltip in case explaining that genes with genome build different than case genome build will not be added to dynamic HPO panel.
- Add DeepVariant as a caller
### Fixed
- Updated IGV to v2.8.5 to solve missing gene labels on some zoom levels
- Demo cancer case config file to load somatic SNVs and SVs only.
- Expand list of refseq trancripts in ClinVar submission form
- Renamed `All SNVs and INDELs` institute sidebar element to `Search SNVs and INDELs` and fixed its style.
- Add missing parameters to case load-config documentation
- Allow creating/editing gene panels and dynamic gene panels with genes present in genome build 38
- Bugfix broken Pytests
- Bulk dismissing variants error due to key conversion from string to integer
- Fix typo in index documentation
- Fixed crash in institute settings page if "collaborators" key is not set in database
- Don't stop Scout execution if LoqusDB call fails and print stacktrace to log
- Bug when case contains custom images with value `None`
- Bug introduced when fixing another bug in Scout-LoqusDB interaction
- Loading of OMIM diagnoses in Scout demo instance
- Remove the docker-compose with chanjo integration because it doesn't work yet.
- Fixed standard docker-compose with scout demo data and database
- Clinical variant assessments not present for pinned and causative variants on case page.
- MatchMaker matching one node at the time only
- Remove link from previously tiered variants badge in cancer variants page
- Typo in gene cell on cancer variants page
- Managed variants filter form
### Changed
- Better naming for variants buttons on cancer track (somatic, germline). Also show cancer research button if available.
- Load case with missing panels in config files, but show warning.
- Changing the (Female, Male) symbols to (F/M) letters in individuals_table and case-sma.
- Print stacktrace if case load command fails
- Added sort icon and a pointer to the cursor to all tables with sortable fields
- Moved variant, gene and panel info from the basic pane to summary panel for all variants.
- Renamed `Basics` panel to `Classify` on variant page.
- Revamped `Basics` panel to a panel dedicated to classify variants
- Revamped the summary panel to be more compact.
- Added dedicated template for cancer variants
- Removed Gene models, Gene annotations and Conservation panels for cancer variants
- Reorganized the orders of panels for variant and cancer variant views
- Added dedicated variant quality panel and removed relevant panes
- A more compact case page
- Removed OMIM genes panel
- Make genes panel, pinned variants panel, causative variants panel and ClinVar panel scrollable on case page
- Update to Scilifelab's 2020 logo
- Update Gens URL to support Gens v2.0 format
- Refactor tests for parsing case configurations
- Updated links to HPO downloadable resources
- Managed variants filtering defaults to all variant categories
- Changing the (Kind) drop-down according to (Category) drop-down in Managed variant add variant
- Moved Gens button to individuals table
- Check resource files availability before starting updating OMIM diagnoses
- Fix typo in `SHOW_OBSERVED_VARIANT_ARCHIVE` config param

## [4.36]
### Added
- Parse and save splice junction tracks from case config file
- Tooltip in observations panel, explaining that case variants with no link might be old variants, not uploaded after a case rerun
### Fixed
- Warning on overwriting variants with same position was no longer shown
- Increase the height of the dropdowns to 425px
- More indices for the case table as it grows, specifically for causatives queries
- Splice junction tracks not centered over variant genes
- Total number of research variants count
- Update variants stats in case documents every time new variants are loaded
- Bug in flashing warning messages when filtering variants
### Changed
- Clearer warning messages for genes and gene/gene-panels searches in variants filters

## [4.35]
### Added
- A new index for hgnc_symbol in the hgnc_gene collection
- A Pedigree panel in STR page
- Display Tier I and II variants in case view causatives card for cancer cases
### Fixed
- Send partial file data to igv.js when visualizing sashimi plots with splice junction tracks
- Research variants filtering by gene
- Do not attempt to populate annotations for not loaded pinned/causatives
- Add max-height to all dropdowns in filters
### Changed
- Switch off non-clinical gene warnings when filtering research variants
- Don't display OMIM disease card in case view for cancer cases
- Refactored Individuals and Causative card in case view for cancer cases
- Update and style STR case report

## [4.34]
### Added
- Saved filter lock and unlock
- Filters can optionally be marked audited, logging the filter name, user and date on the case events and general report.
- Added `ClinVar hits` and `Cosmic hits` in cancer SNVs filters
- Added `ClinVar hits` to variants filter (rare disease track)
- Load cancer demo case in docker-compose files (default and demo file)
- Inclusive-language check using [woke](https://github.com/get-woke/woke) github action
- Add link to HmtVar for mitochondrial variants (if VCF is annotated with HmtNote)
- Grey background for dismissed compounds in variants list and variant page
- Pin badge for pinned compounds in variants list and variant page
- Support LoqusDB REST API queries
- Add a docker-compose-matchmaker under scout/containers/development to test matchmaker locally
- Script to investigate consequences of symbol search bug
- Added GATK to list of SV and cancer SV callers
### Fixed
- Make MitoMap link work for hg38 again
- Export Variants feature crashing when one of the variants has no primary transcripts
- Redirect to last visited variantS page when dismissing variants from variants list
- Improved matching of SVs Loqus occurrences in other cases
- Remove padding from the list inside (Matching causatives from other cases) panel
- Pass None to get_app function in CLI base since passing script_info to app factory functions was deprecated in Flask 2.0
- Fixed failing tests due to Flask update to version 2.0
- Speed up user events view
- Causative view sort out of memory error
- Use hgnc_id for gene filter query
- Typo in case controllers displaying an error every time a patient is matched against external MatchMaker nodes
- Do not crash while attempting an update for variant documents that are too big (> 16 MB)
- Old STR causatives (and other variants) may not have HGNC symbols - fix sort lambda
- Check if gene_obj has primary_transcript before trying to access it
- Warn if a gene manually searched is in a clinical panel with an outdated name when filtering variants
- ChrPos split js not needed on STR page yet
### Changed
- Remove parsing of case `genome_version`, since it's not used anywhere downstream
- Introduce deprecation warning for Loqus configs that are not dictionaries
- SV clinical filter no longer filters out sub 100 nt variants
- Count cases in LoqusDB by variant type
- Commit pulse repo badge temporarily set to weekly
- Sort ClinVar submissions objects by ascending "Last evaluated" date
- Refactored the MatchMaker integration as an extension
- Replaced some sensitive words as suggested by woke linter
- Documentation for load-configuration rewritten.
- Add styles to MatchMaker matches table
- More detailed info on the data shared in MatchMaker submission form

## [4.33.1]
### Fixed
- Include markdown for release autodeploy docs
- Use standard inheritance model in ClinVar (https://ftp.ncbi.nlm.nih.gov/pub/GTR/standard_terms/Mode_of_inheritance.txt)
- Fix issue crash with variants that have been unflagged causative not being available in other causatives
### Added
### Changed

## [4.33]
### Fixed
- Command line crashing when updating an individual not found in database
- Dashboard page crashing when filters return no data
- Cancer variants filter by chromosome
- /api/v1/genes now searches for genes in all genome builds by default
- Upgraded igv.js to version 2.8.1 (Fixed Unparsable bed record error)
### Added
- Autodeploy docs on release
- Documentation for updating case individuals tracks
- Filter cases and dashboard stats by analysis track
### Changed
- Changed from deprecated db update method
- Pre-selected fields to run queries with in dashboard page
- Do not filter by any institute when first accessing the dashboard
- Removed OMIM panel in case view for cancer cases
- Display Tier I and II variants in case view causatives panel for cancer cases
- Refactored Individuals and Causative panels in case view for cancer cases

## [4.32.1]
### Fixed
- iSort lint check only
### Changed
- Institute cases page crashing when a case has track:Null
### Added

## [4.32]
### Added
- Load and show MITOMAP associated diseases from VCF (INFO field: MitomapAssociatedDiseases, via HmtNote)
- Show variant allele frequencies for mitochondrial variants (GRCh38 cases)
- Extend "public" json API with diseases (OMIM) and phenotypes (HPO)
- HPO gene list download now has option for clinical and non-clinical genes
- Display gene splice junctions data in sashimi plots
- Update case individuals with splice junctions tracks
- Simple Docker compose for development with local build
- Make Phenomodels subpanels collapsible
- User side documentation of cytogenomics features (Gens, Chromograph, vcf2cytosure, rhocall)
- iSort GitHub Action
- Support LoqusDB REST API queries
### Fixed
- Show other causative once, even if several events point to it
- Filtering variants by mitochondrial chromosome for cases with genome build=38
- HPO gene search button triggers any warnings for clinical / non-existing genes also on first search
- Fixed a bug in variants pages caused by MT variants without alt_frequency
- Tests for CADD score parsing function
- Fixed the look of IGV settings on SNV variant page
- Cases analyzed once shown as `rerun`
- Missing case track on case re-upload
- Fixed severity rank for SO term "regulatory region ablation"
### Changed
- Refactor according to CodeFactor - mostly reuse of duplicated code
- Phenomodels language adjustment
- Open variants in a new window (from variants page)
- Open overlapping and compound variants in a new window (from variant page)
- gnomAD link points to gnomAD v.3 (build GRCh38) for mitochondrial variants.
- Display only number of affected genes for dismissed SVs in general report
- Chromosome build check when populating the variants filter chromosome selection
- Display mitochondrial and rare diseases coverage report in cases with missing 'rare' track

## [4.31.1]
### Added
### Changed
- Remove mitochondrial and coverage report from cancer cases sidebar
### Fixed
- ClinVar page when dbSNP id is None

## [4.31]
### Added
- gnomAD annotation field in admin guide
- Export also dynamic panel genes not associated to an HPO term when downloading the HPO panel
- Primary HGNC transcript info in variant export files
- Show variant quality (QUAL field from vcf) in the variant summary
- Load/update PDF gene fusion reports (clinical and research) generated with Arriba
- Support new MANE annotations from VEP (both MANE Select and MANE Plus Clinical)
- Display on case activity the event of a user resetting all dismissed variants
- Support gnomAD population frequencies for mitochondrial variants
- Anchor links in Casedata ClinVar panels to redirect after renaming individuals
### Fixed
- Replace old docs link www.clinicalgenomics.se/scout with new https://clinical-genomics.github.io/scout
- Page formatting issues whenever case and variant comments contain extremely long strings with no spaces
- Chromograph images can be one column and have scrollbar. Removed legacy code.
- Column labels for ClinVar case submission
- Page crashing looking for LoqusDB observation when variant doesn't exist
- Missing inheritance models and custom inheritance models on newly created gene panels
- Accept only numbers in managed variants filter as position and end coordinates
- SNP id format and links in Variant page, ClinVar submission form and general report
- Case groups tooltip triggered only when mouse is on the panel header
### Changed
- A more compact case groups panel
- Added landscape orientation CSS style to cancer coverage and QC demo report
- Improve user documentation to create and save new gene panels
- Removed option to use space as separator when uploading gene panels
- Separating the columns of standard and custom inheritance models in gene panels
- Improved ClinVar instructions for users using non-English Excel

## [4.30.2]
### Added
### Fixed
- Use VEP RefSeq ID if RefSeq list is empty in RefSeq transcripts overview
- Bug creating variant links for variants with no end_chrom
### Changed

## [4.30.1]
### Added
### Fixed
- Cryptography dependency fixed to use version < 3.4
### Changed

## [4.30]
### Added
- Introduced a `reset dismiss variant` verb
- Button to reset all dismissed variants for a case
- Add black border to Chromograph ideograms
- Show ClinVar annotations on variantS page
- Added integration with GENS, copy number visualization tool
- Added a VUS label to the manual classification variant tags
- Add additional information to SNV verification emails
- Tooltips documenting manual annotations from default panels
- Case groups now show bam files from all cases on align view
### Fixed
- Center initial igv view on variant start with SNV/indels
- Don't set initial igv view to negative coordinates
- Display of GQ for SV and STR
- Parsing of AD and related info for STRs
- LoqusDB field in institute settings accepts only existing Loqus instances
- Fix DECIPHER link to work after DECIPHER migrated to GRCh38
- Removed visibility window param from igv.js genes track
- Updated HPO download URL
- Patch HPO download test correctly
- Reference size on STR hover not needed (also wrong)
- Introduced genome build check (allowed values: 37, 38, "37", "38") on case load
- Improve case searching by assignee full name
- Populating the LoqusDB select in institute settings
### Changed
- Cancer variants table header (pop freq etc)
- Only admin users can modify LoqusDB instance in Institute settings
- Style of case synopsis, variants and case comments
- Switched to igv.js 2.7.5
- Do not choke if case is missing research variants when research requested
- Count cases in LoqusDB by variant type
- Introduce deprecation warning for Loqus configs that are not dictionaries
- Improve create new gene panel form validation
- Make XM- transcripts less visible if they don't overlap with transcript refseq_id in variant page
- Color of gene panels and comments panels on cases and variant pages
- Do not choke if case is missing research variants when reserch requested

## [4.29.1]
### Added
### Fixed
- Always load STR variants regardless of RankScore threshold (hotfix)
### Changed

## [4.29]
### Added
- Added a page about migrating potentially breaking changes to the documentation
- markdown_include in development requirements file
- STR variants filter
- Display source, Z-score, inheritance pattern for STR annotations from Stranger (>0.6.1) if available
- Coverage and quality report to cancer view
### Fixed
- ACMG classification page crashing when trying to visualize a classification that was removed
- Pretty print HGVS on gene variants (URL-decode VEP)
- Broken or missing link in the documentation
- Multiple gene names in ClinVar submission form
- Inheritance model select field in ClinVar submission
- IGV.js >2.7.0 has an issue with the gene track zoom levels - temp freeze at 2.7.0
- Revert CORS-anywhere and introduce a local http proxy for cloud tracks
### Changed

## [4.28]
### Added
- Chromograph integration for displaying PNGs in case-page
- Add VAF to cancer case general report, and remove some of its unused fields
- Variants filter compatible with genome browser location strings
- Support for custom public igv tracks stored on the cloud
- Add tests to increase testing coverage
- Update case variants count after deleting variants
- Update IGV.js to latest (v2.7.4)
- Bypass igv.js CORS check using `https://github.com/Rob--W/cors-anywhere`
- Documentation on default and custom IGV.js tracks (admin docs)
- Lock phenomodels so they're editable by admins only
- Small case group assessment sharing
- Tutorial and files for deploying app on containers (Kubernetes pods)
- Canonical transcript and protein change of canonical transcript in exported variants excel sheet
- Support for Font Awesome version 6
- Submit to Beacon from case page sidebar
- Hide dismissed variants in variants pages and variants export function
- Systemd service files and instruction to deploy Scout using podman
### Fixed
- Bugfix: unused `chromgraph_prefix |tojson` removed
- Freeze coloredlogs temporarily
- Marrvel link
- Don't show TP53 link for silent or synonymous changes
- OMIM gene field accepts any custom number as OMIM gene
- Fix Pytest single quote vs double quote string
- Bug in gene variants search by similar cases and no similar case is found
- Delete unused file `userpanel.py`
- Primary transcripts in variant overview and general report
- Google OAuth2 login setup in README file
- Redirect to 'missing file'-icon if configured Chromograph file is missing
- Javascript error in case page
- Fix compound matching during variant loading for hg38
- Cancer variants view containing variants dismissed with cancer-specific reasons
- Zoom to SV variant length was missing IGV contig select
- Tooltips on case page when case has no default gene panels
### Changed
- Save case variants count in case document and not in sessions
- Style of gene panels multiselect on case page
- Collapse/expand main HPO checkboxes in phenomodel preview
- Replaced GQ (Genotype quality) with VAF (Variant allele frequency) in cancer variants GT table
- Allow loading of cancer cases with no tumor_purity field
- Truncate cDNA and protein changes in case report if longer than 20 characters


## [4.27]
### Added
- Exclude one or more variant categories when running variants delete command
### Fixed
### Changed

## [4.26.1]
### Added
### Fixed
- Links with 1-letter aa codes crash on frameshift etc
### Changed

## [4.26]
### Added
- Extend the delete variants command to print analysis date, track, institute, status and research status
- Delete variants by type of analysis (wgs|wes|panel)
- Links to cBioPortal, MutanTP53, IARC TP53, OncoKB, MyCancerGenome, CIViC
### Fixed
- Deleted variants count
### Changed
- Print output of variants delete command as a tab separated table

## [4.25]
### Added
- Command line function to remove variants from one or all cases
### Fixed
- Parse SMN None calls to None rather than False

## [4.24.1]
### Fixed
- Install requirements.txt via setup file

## [4.24]
### Added
- Institute-level phenotype models with sub-panels containing HPO and OMIM terms
- Runnable Docker demo
- Docker image build and push github action
- Makefile with shortcuts to docker commands
- Parse and save synopsis, phenotype and cohort terms from config files upon case upload
### Fixed
- Update dismissed variant status when variant dismissed key is missing
- Breakpoint two IGV button now shows correct chromosome when different from bp1
- Missing font lib in Docker image causing the PDF report download page to crash
- Sentieon Manta calls lack Somaticscore - load anyway
- ClinVar submissions crashing due to pinned variants that are not loaded
- Point ExAC pLI score to new gnomad server address
- Bug uploading cases missing phenotype terms in config file
- STRs loaded but not shown on browser page
- Bug when using adapter.variant.get_causatives with case_id without causatives
- Problem with fetching "solved" from scout export cases cli
- Better serialising of datetime and bson.ObjectId
- Added `volumes` folder to .gitignore
### Changed
- Make matching causative and managed variants foldable on case page
- Remove calls to PyMongo functions marked as deprecated in backend and frontend(as of version 3.7).
- Improved `scout update individual` command
- Export dynamic phenotypes with ordered gene lists as PDF


## [4.23]
### Added
- Save custom IGV track settings
- Show a flash message with clear info about non-valid genes when gene panel creation fails
- CNV report link in cancer case side navigation
- Return to comment section after editing, deleting or submitting a comment
- Managed variants
- MT vs 14 chromosome mean coverage stats if Scout is connected to Chanjo
### Fixed
- missing `vcf_cancer_sv` and `vcf_cancer_sv_research` to manual.
- Split ClinVar multiple clnsig values (slash-separated) and strip them of underscore for annotations without accession number
- Timeout of `All SNVs and INDELs` page when no valid gene is provided in the search
- Round CADD (MIPv9)
- Missing default panel value
- Invisible other causatives lines when other causatives lack gene symbols
### Changed
- Do not freeze mkdocs-material to version 4.6.1
- Remove pre-commit dependency

## [4.22]
### Added
- Editable cases comments
- Editable variants comments
### Fixed
- Empty variant activity panel
- STRs variants popover
- Split new ClinVar multiple significance terms for a variant
- Edit the selected comment, not the latest
### Changed
- Updated RELEASE docs.
- Pinned variants card style on the case page
- Merged `scout export exons` and `scout view exons` commands


## [4.21.2]
### Added
### Fixed
- Do not pre-filter research variants by (case-default) gene panels
- Show OMIM disease tooltip reliably
### Changed

## [4.21.1]
### Added
### Fixed
- Small change to Pop Freq column in variants ang gene panels to avoid strange text shrinking on small screens
- Direct use of HPO list for Clinical HPO SNV (and cancer SNV) filtering
- PDF coverage report redirecting to login page
### Changed
- Remove the option to dismiss single variants from all variants pages
- Bulk dismiss SNVs, SVs and cancer SNVs from variants pages

## [4.21]
### Added
- Support to configure LoqusDB per institute
- Highlight causative variants in the variants list
- Add tests. Mostly regarding building internal datatypes.
- Remove leading and trailing whitespaces from panel_name and display_name when panel is created
- Mark MANE transcript in list of transcripts in "Transcript overview" on variant page
- Show default panel name in case sidebar
- Previous buttons for variants pagination
- Adds a gh action that checks that the changelog is updated
- Adds a gh action that deploys new releases automatically to pypi
- Warn users if case default panels are outdated
- Define institute-specific gene panels for filtering in institute settings
- Use institute-specific gene panels in variants filtering
- Show somatic VAF for pinned and causative variants on case page

### Fixed
- Report pages redirect to login instead of crashing when session expires
- Variants filter loading in cancer variants page
- User, Causative and Cases tables not scaling to full page
- Improved docs for an initial production setup
- Compatibility with latest version of Black
- Fixed tests for Click>7
- Clinical filter required an extra click to Filter to return variants
- Restore pagination and shrink badges in the variants page tables
- Removing a user from the command line now inactivates the case only if user is last assignee and case is active
- Bugfix, LoqusDB per institute feature crashed when institute id was empty string
- Bugfix, LoqusDB calls where missing case count
- filter removal and upload for filters deleted from another page/other user
- Visualize outdated gene panels info in a popover instead of a tooltip in case page side panel

### Changed
- Highlight color on normal STRs in the variants table from green to blue
- Display breakpoints coordinates in verification emails only for structural variants


## [4.20]
### Added
- Display number of filtered variants vs number of total variants in variants page
- Search case by HPO terms
- Dismiss variant column in the variants tables
- Black and pre-commit packages to dev requirements

### Fixed
- Bug occurring when rerun is requested twice
- Peddy info fields in the demo config file
- Added load config safety check for multiple alignment files for one individual
- Formatting of cancer variants table
- Missing Score in SV variants table

### Changed
- Updated the documentation on how to create a new software release
- Genome build-aware cytobands coordinates
- Styling update of the Matchmaker card
- Select search type in case search form


## [4.19]

### Added
- Show internal ID for case
- Add internal ID for downloaded CGH files
- Export dynamic HPO gene list from case page
- Remove users as case assignees when their account is deleted
- Keep variants filters panel expanded when filters have been used

### Fixed
- Handle the ProxyFix ModuleNotFoundError when Werkzeug installed version is >1.0
- General report formatting issues whenever case and variant comments contain extremely long strings with no spaces

### Changed
- Created an institute wrapper page that contains list of cases, causatives, SNVs & Indels, user list, shared data and institute settings
- Display case name instead of case ID on clinVar submissions
- Changed icon of sample update in clinVar submissions


## [4.18]

### Added
- Filter cancer variants on cytoband coordinates
- Show dismiss reasons in a badge with hover for clinical variants
- Show an ellipsis if 10 cases or more to display with loqusdb matches
- A new blog post for version 4.17
- Tooltip to better describe Tumor and Normal columns in cancer variants
- Filter cancer SNVs and SVs by chromosome coordinates
- Default export of `Assertion method citation` to clinVar variants submission file
- Button to export up to 500 cancer variants, filtered or not
- Rename samples of a clinVar submission file

### Fixed
- Apply default gene panel on return to cancer variantS from variant view
- Revert to certificate checking when asking for Chanjo reports
- `scout download everything` command failing while downloading HPO terms

### Changed
- Turn tumor and normal allelic fraction to decimal numbers in tumor variants page
- Moved clinVar submissions code to the institutes blueprints
- Changed name of clinVar export files to FILENAME.Variant.csv and FILENAME.CaseData.csv
- Switched Google login libraries from Flask-OAuthlib to Authlib


## [4.17.1]

### Fixed
- Load cytobands for cases with chromosome build not "37" or "38"


## [4.17]

### Added
- COSMIC badge shown in cancer variants
- Default gene-panel in non-cancer structural view in url
- Filter SNVs and SVs by cytoband coordinates
- Filter cancer SNV variants by alt allele frequency in tumor
- Correct genome build in UCSC link from structural variant page



### Fixed
- Bug in clinVar form when variant has no gene
- Bug when sharing cases with the same institute twice
- Page crashing when removing causative variant tag
- Do not default to GATK caller when no caller info is provided for cancer SNVs


## [4.16.1]

### Fixed
- Fix the fix for handling of delivery reports for rerun cases

## [4.16]

### Added
- Adds possibility to add "lims_id" to cases. Currently only stored in database, not shown anywhere
- Adds verification comment box to SVs (previously only available for small variants)
- Scrollable pedigree panel

### Fixed
- Error caused by changes in WTForm (new release 2.3.x)
- Bug in OMIM case page form, causing the page to crash when a string was provided instead of a numerical OMIM id
- Fix Alamut link to work properly on hg38
- Better handling of delivery reports for rerun cases
- Small CodeFactor style issues: matchmaker results counting, a couple of incomplete tests and safer external xml
- Fix an issue with Phenomizer introduced by CodeFactor style changes

### Changed
- Updated the version of igv.js to 2.5.4

## [4.15.1]

### Added
- Display gene names in ClinVar submissions page
- Links to Varsome in variant transcripts table

### Fixed
- Small fixes to ClinVar submission form
- Gene panel page crash when old panel has no maintainers

## [4.15]

### Added
- Clinvar CNVs IGV track
- Gene panels can have maintainers
- Keep variant actions (dismissed, manual rank, mosaic, acmg, comments) upon variant re-upload
- Keep variant actions also on full case re-upload

### Fixed
- Fix the link to Ensembl for SV variants when genome build 38.
- Arrange information in columns on variant page
- Fix so that new cosmic identifier (COSV) is also acceptable #1304
- Fixed COSMIC tag in INFO (outside of CSQ) to be parses as well with `&` splitter.
- COSMIC stub URL changed to https://cancer.sanger.ac.uk/cosmic/search?q= instead.
- Updated to a version of IGV where bigBed tracks are visualized correctly
- Clinvar submission files are named according to the content (variant_data and case_data)
- Always show causatives from other cases in case overview
- Correct disease associations for gene symbol aliases that exist as separate genes
- Re-add "custom annotations" for SV variants
- The override ClinVar P/LP add-in in the Clinical Filter failed for new CSQ strings

### Changed
- Runs all CI checks in github actions

## [4.14.1]

### Fixed
- Error when variant found in loqusdb is not loaded for other case

## [4.14]

### Added
- Use github actions to run tests
- Adds CLI command to update individual alignments path
- Update HPO terms using downloaded definitions files
- Option to use alternative flask config when running `scout serve`
- Requirement to use loqusdb >= 2.5 if integrated

### Fixed
- Do not display Pedigree panel in cancer view
- Do not rely on internet connection and services available when running CI tests
- Variant loading assumes GATK if no caller set given and GATK filter status is seen in FILTER
- Pass genome build param all the way in order to get the right gene mappings for cases with build 38
- Parse correctly variants with zero frequency values
- Continue even if there are problems to create a region vcf
- STR and cancer variant navigation back to variants pages could fail

### Changed
- Improved code that sends requests to the external APIs
- Updates ranges for user ranks to fit todays usage
- Run coveralls on github actions instead of travis
- Run pip checks on github actions instead of coveralls
- For hg38 cases, change gnomAD link to point to version 3.0 (which is hg38 based)
- Show pinned or causative STR variants a bit more human readable

## [4.13.1]

### Added
### Fixed
- Typo that caused not all clinvar conflicting interpretations to be loaded no matter what
- Parse and retrieve clinvar annotations from VEP-annotated (VEP 97+) CSQ VCF field
- Variant clinvar significance shown as `not provided` whenever is `Uncertain significance`
- Phenomizer query crashing when case has no HPO terms assigned
- Fixed a bug affecting `All SNVs and INDELs` page when variants don't have canonical transcript
- Add gene name or id in cancer variant view

### Changed
- Cancer Variant view changed "Variant:Transcript:Exon:HGVS" to "Gene:Transcript:Exon:HGVS"

## [4.13]

### Added
- ClinVar SNVs track in IGV
- Add SMA view with SMN Copy Number data
- Easier to assign OMIM diagnoses from case page
- OMIM terms and specific OMIM term page

### Fixed
- Bug when adding a new gene to a panel
- Restored missing recent delivery reports
- Fixed style and links to other reports in case side panel
- Deleting cases using display_name and institute not deleting its variants
- Fixed bug that caused coordinates filter to override other filters
- Fixed a problem with finding some INS in loqusdb
- Layout on SV page when local observations without cases are present
- Make scout compatible with the new HPO definition files from `http://compbio.charite.de/jenkins/`
- General report visualization error when SNVs display names are very long


### Changed


## [4.12.4]

### Fixed
- Layout on SV page when local observations without cases are present

## [4.12.3]

### Fixed
- Case report when causative or pinned SVs have non null allele frequencies

## [4.12.2]

### Fixed
- SV variant links now take you to the SV variant page again
- Cancer variant view has cleaner table data entries for "N/A" data
- Pinned variant case level display hotfix for cancer and str - more on this later
- Cancer variants show correct alt/ref reads mirroring alt frequency now
- Always load all clinical STR variants even if a region load is attempted - index may be missing
- Same case repetition in variant local observations

## [4.12.1]

### Fixed
- Bug in variant.gene when gene has no HGVS description


## [4.12]

### Added
- Accepts `alignment_path` in load config to pass bam/cram files
- Display all phenotypes on variant page
- Display hgvs coordinates on pinned and causatives
- Clear panel pending changes
- Adds option to setup the database with static files
- Adds cli command to download the resources from CLI that scout needs
- Adds test files for merged somatic SV and CNV; as well as merged SNV, and INDEL part of #1279
- Allows for upload of OMIM-AUTO gene panel from static files without api-key

### Fixed
- Cancer case HPO panel variants link
- Fix so that some drop downs have correct size
- First IGV button in str variants page
- Cancer case activates on SNV variants
- Cases activate when STR variants are viewed
- Always calculate code coverage
- Pinned/Classification/comments in all types of variants pages
- Null values for panel's custom_inheritance_models
- Discrepancy between the manual disease transcripts and those in database in gene-edit page
- ACMG classification not showing for some causatives
- Fix bug which caused IGV.js to use hg19 reference files for hg38 data
- Bug when multiple bam files sources with non-null values are available


### Changed
- Renamed `requests` file to `scout_requests`
- Cancer variant view shows two, instead of four, decimals for allele and normal


## [4.11.1]

### Fixed
- Institute settings page
- Link institute settings to sharing institutes choices

## [4.11.0]

### Added
- Display locus name on STR variant page
- Alternative key `GNOMADAF_popmax` for Gnomad popmax allele frequency
- Automatic suggestions on how to improve the code on Pull Requests
- Parse GERP, phastCons and phyloP annotations from vep annotated CSQ fields
- Avoid flickering comment popovers in variant list
- Parse REVEL score from vep annotated CSQ fields
- Allow users to modify general institute settings
- Optionally format code automatically on commit
- Adds command to backup vital parts `scout export database`
- Parsing and displaying cancer SV variants from Manta annotated VCF files
- Dismiss cancer snv variants with cancer-specific options
- Add IGV.js UPD, RHO and TIDDIT coverage wig tracks.


### Fixed
- Slightly darker page background
- Fixed an issued with parsed conservation values from CSQ
- Clinvar submissions accessible to all users of an institute
- Header toolbar when on Clinvar page now shows institute name correctly
- Case should not always inactivate upon update
- Show dismissed snv cancer variants as grey on the cancer variants page
- Improved style of mappability link and local observations on variant page
- Convert all the GET requests to the igv view to POST request
- Error when updating gene panels using a file containing BOM chars
- Add/replace gene radio button not working in gene panels


## [4.10.1]

### Fixed
- Fixed issue with opening research variants
- Problem with coveralls not called by Travis CI
- Handle Biomart service down in tests


## [4.10.0]

### Added
- Rank score model in causatives page
- Exportable HPO terms from phenotypes page
- AMP guideline tiers for cancer variants
- Adds scroll for the transcript tab
- Added CLI option to query cases on time since case event was added
- Shadow clinical assessments also on research variants display
- Support for CRAM alignment files
- Improved str variants view : sorting by locus, grouped by allele.
- Delivery report PDF export
- New mosaicism tag option
- Add or modify individuals' age or tissue type from case page
- Display GC and allele depth in causatives table.
- Included primary reference transcript in general report
- Included partial causative variants in general report
- Remove dependency of loqusdb by utilising the CLI

### Fixed
- Fixed update OMIM command bug due to change in the header of the genemap2 file
- Removed Mosaic Tag from Cancer variants
- Fixes issue with unaligned table headers that comes with hidden Datatables
- Layout in general report PDF export
- Fixed issue on the case statistics view. The validation bars didn't show up when all institutes were selected. Now they do.
- Fixed missing path import by importing pathlib.Path
- Handle index inconsistencies in the update index functions
- Fixed layout problems


## [4.9.0]

### Added
- Improved MatchMaker pages, including visible patient contacts email address
- New badges for the github repo
- Links to [GENEMANIA](genemania.org)
- Sort gene panel list on case view.
- More automatic tests
- Allow loading of custom annotations in VCF using the SCOUT_CUSTOM info tag.

### Fixed
- Fix error when a gene is added to an empty dynamic gene panel
- Fix crash when attempting to add genes on incorrect format to dynamic gene panel
- Manual rank variant tags could be saved in a "Select a tag"-state, a problem in the variants view.
- Same case evaluations are no longer shown as gray previous evaluations on the variants page
- Stay on research pages, even if reset, next first buttons are pressed..
- Overlapping variants will now be visible on variant page again
- Fix missing classification comments and links in evaluations page
- All prioritized cases are shown on cases page


## [4.8.3]

### Added

### Fixed
- Bug when ordering sanger
- Improved scrolling over long list of genes/transcripts


## [4.8.2]

### Added

### Fixed
- Avoid opening extra tab for coverage report
- Fixed a problem when rank model version was saved as floats and not strings
- Fixed a problem with displaying dismiss variant reasons on the general report
- Disable load and delete filter buttons if there are no saved filters
- Fix problem with missing verifications
- Remove duplicate users and merge their data and activity


## [4.8.1]

### Added

### Fixed
- Prevent login fail for users with id defined by ObjectId and not email
- Prevent the app from crashing with `AttributeError: 'NoneType' object has no attribute 'message'`


## [4.8.0]

### Added
- Updated Scout to use Bootstrap 4.3
- New looks for Scout
- Improved dashboard using Chart.js
- Ask before inactivating a case where last assigned user leaves it
- Genes can be manually added to the dynamic gene list directly on the case page
- Dynamic gene panels can optionally be used with clinical filter, instead of default gene panel
- Dynamic gene panels get link out to chanjo-report for coverage report
- Load all clinvar variants with clinvar Pathogenic, Likely Pathogenic and Conflicting pathogenic
- Show transcripts with exon numbers for structural variants
- Case sort order can now be toggled between ascending and descending.
- Variants can be marked as partial causative if phenotype is available for case.
- Show a frequency tooltip hover for SV-variants.
- Added support for LDAP login system
- Search snv and structural variants by chromosomal coordinates
- Structural variants can be marked as partial causative if phenotype is available for case.
- Show normal and pathologic limits for STRs in the STR variants view.
- Institute level persistent variant filter settings that can be retrieved and used.
- export causative variants to Excel
- Add support for ROH, WIG and chromosome PNGs in case-view

### Fixed
- Fixed missing import for variants with comments
- Instructions on how to build docs
- Keep sanger order + verification when updating/reloading variants
- Fixed and moved broken filter actions (HPO gene panel and reset filter)
- Fixed string conversion to number
- UCSC links for structural variants are now separated per breakpoint (and whole variant where applicable)
- Reintroduced missing coverage report
- Fixed a bug preventing loading samples using the command line
- Better inheritance models customization for genes in gene panels
- STR variant page back to list button now does its one job.
- Allows to setup scout without a omim api key
- Fixed error causing "favicon not found" flash messages
- Removed flask --version from base cli
- Request rerun no longer changes case status. Active or archived cases inactivate on upload.
- Fixed missing tooltip on the cancer variants page
- Fixed weird Rank cell in variants page
- Next and first buttons order swap
- Added pagination (and POST capability) to cancer variants.
- Improves loading speed for variant page
- Problem with updating variant rank when no variants
- Improved Clinvar submission form
- General report crashing when dismissed variant has no valid dismiss code
- Also show collaborative case variants on the All variants view.
- Improved phenotype search using dataTables.js on phenotypes page
- Search and delete users with `email` instead of `_id`
- Fixed css styles so that multiselect options will all fit one column


## [4.7.3]

### Added
- RankScore can be used with VCFs for vcf_cancer files

### Fixed
- Fix issue with STR view next page button not doing its one job.

### Deleted
- Removed pileup as a bam viewing option. This is replaced by IGV


## [4.7.2]

### Added
- Show earlier ACMG classification in the variant list

### Fixed
- Fixed igv search not working due to igv.js dist 2.2.17
- Fixed searches for cases with a gene with variants pinned or marked causative.
- Load variant pages faster after fixing other causatives query
- Fixed mitochondrial report bug for variants without genes

## [4.7.1]

### Added

### Fixed
- Fixed bug on genes page


## [4.7.0]

### Added
- Export genes and gene panels in build GRCh38
- Search for cases with variants pinned or marked causative in a given gene.
- Search for cases phenotypically similar to a case also from WUI.
- Case variant searches can be limited to similar cases, matching HPO-terms,
  phenogroups and cohorts.
- De-archive reruns and flag them as 'inactive' if archived
- Sort cases by analysis_date, track or status
- Display cases in the following order: prioritized, active, inactive, archived, solved
- Assign case to user when user activates it or asks for rerun
- Case becomes inactive when it has no assignees
- Fetch refseq version from entrez and use it in clinvar form
- Load and export of exons for all genes, independent on refseq
- Documentation for loading/updating exons
- Showing SV variant annotations: SV cgh frequencies, gnomad-SV, local SV frequencies
- Showing transcripts mapping score in segmental duplications
- Handle requests to Ensembl Rest API
- Handle requests to Ensembl Rest Biomart
- STR variants view now displays GT and IGV link.
- Description field for gene panels
- Export exons in build 37 and 38 using the command line

### Fixed
- Fixes of and induced by build tests
- Fixed bug affecting variant observations in other cases
- Fixed a bug that showed wrong gene coverage in general panel PDF export
- MT report only shows variants occurring in the specific individual of the excel sheet
- Disable SSL certifcate verification in requests to chanjo
- Updates how intervaltree and pymongo is used to void deprecated functions
- Increased size of IGV sample tracks
- Optimized tests


## [4.6.1]

### Added

### Fixed
- Missing 'father' and 'mother' keys when parsing single individual cases


## [4.6.0]

### Added
- Description of Scout branching model in CONTRIBUTING doc
- Causatives in alphabetical order, display ACMG classification and filter by gene.
- Added 'external' to the list of analysis type options
- Adds functionality to display "Tissue type". Passed via load config.
- Update to IGV 2.

### Fixed
- Fixed alignment visualization and vcf2cytosure availability for demo case samples
- Fixed 3 bugs affecting SV pages visualization
- Reintroduced the --version cli option
- Fixed variants query by panel (hpo panel + gene panel).
- Downloaded MT report contains excel files with individuals' display name
- Refactored code in parsing of config files.


## [4.5.1]

### Added

### Fixed
- update requirement to use PyYaml version >= 5.1
- Safer code when loading config params in cli base


## [4.5.0]

### Added
- Search for similar cases from scout view CLI
- Scout cli is now invoked from the app object and works under the app context

### Fixed
- PyYaml dependency fixed to use version >= 5.1


## [4.4.1]

### Added
- Display SV rank model version when available

### Fixed
- Fixed upload of delivery report via API


## [4.4.0]

### Added
- Displaying more info on the Causatives page and hiding those not causative at the case level
- Add a comment text field to Sanger order request form, allowing a message to be included in the email
- MatchMaker Exchange integration
- List cases with empty synopsis, missing HPO terms and phenotype groups.
- Search for cases with open research list, or a given case status (active, inactive, archived)

### Fixed
- Variant query builder split into several functions
- Fixed delivery report load bug


## [4.3.3]

### Added
- Different individual table for cancer cases

### Fixed
- Dashboard collects validated variants from verification events instead of using 'sanger' field
- Cases shared with collaborators are visible again in cases page
- Force users to select a real institute to share cases with (actionbar select fix)


## [4.3.2]

### Added
- Dashboard data can be filtered using filters available in cases page
- Causatives for each institute are displayed on a dedicated page
- SNVs and and SVs are searchable across cases by gene and rank score
- A more complete report with validated variants is downloadable from dashboard

### Fixed
- Clinsig filter is fixed so clinsig numerical values are returned
- Split multi clinsig string values in different elements of clinsig array
- Regex to search in multi clinsig string values or multi revstat string values
- It works to upload vcf files with no variants now
- Combined Pileup and IGV alignments for SVs having variant start and stop on the same chromosome


## [4.3.1]

### Added
- Show calls from all callers even if call is not available
- Instructions to install cairo and pango libs from WeasyPrint page
- Display cases with number of variants from CLI
- Only display cases with number of variants above certain treshold. (Also CLI)
- Export of verified variants by CLI or from the dashboard
- Extend case level queries with default panels, cohorts and phenotype groups.
- Slice dashboard statistics display using case level queries
- Add a view where all variants for an institute can be searched across cases, filtering on gene and rank score. Allows searching research variants for cases that have research open.

### Fixed
- Fixed code to extract variant conservation (gerp, phyloP, phastCons)
- Visualization of PDF-exported gene panels
- Reintroduced the exon/intron number in variant verification email
- Sex and affected status is correctly displayed on general report
- Force number validation in SV filter by size
- Display ensembl transcripts when no refseq exists


## [4.3.0]

### Added
- Mosaicism tag on variants
- Show and filter on SweGen frequency for SVs
- Show annotations for STR variants
- Show all transcripts in verification email
- Added mitochondrial export
- Adds alternative to search for SVs shorter that the given length
- Look for 'bcftools' in the `set` field of VCFs
- Display digenic inheritance from OMIM
- Displays what refseq transcript that is primary in hgnc

### Fixed

- Archived panels displays the correct date (not retroactive change)
- Fixed problem with waiting times in gene panel exports
- Clinvar fiter not working with human readable clinsig values

## [4.2.2]

### Fixed
- Fixed gene panel create/modify from CSV file utf-8 decoding error
- Updating genes in gene panels now supports edit comments and entry version
- Gene panel export timeout error

## [4.2.1]

### Fixed
- Re-introduced gene name(s) in verification email subject
- Better PDF rendering for excluded variants in report
- Problem to access old case when `is_default` did not exist on a panel


## [4.2.0]

### Added
- New index on variant_id for events
- Display overlapping compounds on variants view

### Fixed
- Fixed broken clinical filter


## [4.1.4]

### Added
- Download of filtered SVs

### Fixed
- Fixed broken download of filtered variants
- Fixed visualization issue in gene panel PDF export
- Fixed bug when updating gene names in variant controller


## [4.1.3]

### Fixed
- Displays all primary transcripts


## [4.1.2]

### Added
- Option add/replace when updating a panel via CSV file
- More flexible versioning of the gene panels
- Printing coverage report on the bottom of the pdf case report
- Variant verification option for SVs
- Logs uri without pwd when connecting
- Disease-causing transcripts in case report
- Thicker lines in case report
- Supports HPO search for cases, both terms or if described in synopsis
- Adds sanger information to dashboard

### Fixed
- Use db name instead of **auth** as default for authentication
- Fixes so that reports can be generated even with many variants
- Fixed sanger validation popup to show individual variants queried by user and institute.
- Fixed problem with setting up scout
- Fixes problem when exac file is not available through broad ftp
- Fetch transcripts for correct build in `adapter.hgnc_gene`

## [4.1.1]
- Fix problem with institute authentication flash message in utils
- Fix problem with comments
- Fix problem with ensembl link


## [4.1.0]

### Added
- OMIM phenotypes to case report
- Command to download all panel app gene panels `scout load panel --panel-app`
- Links to genenames.org and omim on gene page
- Popup on gene at variants page with gene information
- reset sanger status to "Not validated" for pinned variants
- highlight cases with variants to be evaluated by Sanger on the cases page
- option to point to local reference files to the genome viewer pileup.js. Documented in `docs.admin-guide.server`
- option to export single variants in `scout export variants`
- option to load a multiqc report together with a case(add line in load config)
- added a view for searching HPO terms. It is accessed from the top left corner menu
- Updates the variants view for cancer variants. Adds a small cancer specific filter for known variants
- Adds hgvs information on cancer variants page
- Adds option to update phenotype groups from CLI

### Fixed
- Improved Clinvar to submit variants from different cases. Fixed HPO terms in casedata according to feedback
- Fixed broken link to case page from Sanger modal in cases view
- Now only cases with non empty lists of causative variants are returned in `adapter.case(has_causatives=True)`
- Can handle Tumor only samples
- Long lists of HGNC symbols are now possible. This was previously difficult with manual, uploaded or by HPO search when changing filter settings due to GET request limitations. Relevant pages now use POST requests. Adds the dynamic HPO panel as a selection on the gene panel dropdown.
- Variant filter defaults to default panels also on SV and Cancer variants pages.

## [4.0.0]

### WARNING ###

This is a major version update and will require that the backend of pre releases is updated.
Run commands:

```
$scout update genes
$scout update hpo
```

- Created a Clinvar submission tool, to speed up Clinvar submission of SNVs and SVs
- Added an analysis report page (html and PDF format) containing phenotype, gene panels and variants that are relevant to solve a case.

### Fixed
- Optimized evaluated variants to speed up creation of case report
- Moved igv and pileup viewer under a common folder
- Fixed MT alignment view pileup.js
- Fixed coordinates for SVs with start chromosome different from end chromosome
- Global comments shown across cases and institutes. Case-specific variant comments are shown only for that specific case.
- Links to clinvar submitted variants at the cases level
- Adapts clinvar parsing to new format
- Fixed problem in `scout update user` when the user object had no roles
- Makes pileup.js use online genome resources when viewing alignments. Now any instance of Scout can make use of this functionality.
- Fix ensembl link for structural variants
- Works even when cases does not have `'madeline_info'`
- Parses Polyphen in correct way again
- Fix problem with parsing gnomad from VEP

### Added
- Added a PDF export function for gene panels
- Added a "Filter and export" button to export custom-filtered SNVs to CSV file
- Dismiss SVs
- Added IGV alignments viewer
- Read delivery report path from case config or CLI command
- Filter for spidex scores
- All HPO terms are now added and fetched from the correct source (https://github.com/obophenotype/human-phenotype-ontology/blob/master/hp.obo)
- New command `scout update hpo`
- New command `scout update genes` will fetch all the latest information about genes and update them
- Load **all** variants found on chromosome **MT**
- Adds choice in cases overview do show as many cases as user like

### Removed
- pileup.min.js and pileup css are imported from a remote web location now
- All source files for HPO information, this is instead fetched directly from source
- All source files for gene information, this is instead fetched directly from source

## [3.0.0]
### Fixed
- hide pedigree panel unless it exists

## [1.5.1] - 2016-07-27
### Fixed
- look for both ".bam.bai" and ".bai" extensions

## [1.4.0] - 2016-03-22
### Added
- support for local frequency through loqusdb
- bunch of other stuff

## [1.3.0] - 2016-02-19
### Fixed
- Update query-phenomizer and add username/password

### Changed
- Update the way a case is checked for rerun-status

### Added
- Add new button to mark a case as "checked"
- Link to clinical variants _without_ 1000G annotation

## [1.2.2] - 2016-02-18
### Fixed
- avoid filtering out variants lacking ExAC and 1000G annotations

## [1.1.3] - 2015-10-01
### Fixed
- persist (clinical) filter when clicking load more
- fix #154 by robustly setting clinical filter func. terms

## [1.1.2] - 2015-09-07
### Fixed
- avoid replacing coverage report with none
- update SO terms, refactored

## [1.1.1] - 2015-08-20
### Fixed
- fetch case based on collaborator status (not owner)

## [1.1.0] - 2015-05-29
### Added
- link(s) to SNPedia based on RS-numbers
- new Jinja filter to "humanize" decimal numbers
- show gene panels in variant view
- new Jinja filter for decoding URL encoding
- add indicator to variants in list that have comments
- add variant number threshold and rank score threshold to load function
- add event methods to mongo adapter
- add tests for models
- show badge "old" if comment was written for a previous analysis

### Changed
- show cDNA change in transcript summary unless variant is exonic
- moved compounds table further up the page
- show dates for case uploads in ISO format
- moved variant comments higher up on page
- updated documentation for pages
- read in coverage report as blob in database and serve directly
- change ``OmimPhenotype`` to ``PhenotypeTerm``
- reorganize models sub-package
- move events (and comments) to separate collection
- only display prev/next links for the research list
- include variant type in breadcrumbs e.g. "Clinical variants"

### Removed
- drop dependency on moment.js

### Fixed
- show the same level of detail for all frequencies on all pages
- properly decode URL encoded symbols in amino acid/cDNA change strings
- fixed issue with wipe permissions in MongoDB
- include default gene lists in "variants" link in breadcrumbs

## [1.0.2] - 2015-05-20
### Changed
- update case fetching function

### Fixed
- handle multiple cases with same id

## [1.0.1] - 2015-04-28
### Fixed
- Fix building URL parameters in cases list Vue component

## [1.0.0] - 2015-04-12
Codename: Sara Lund

![Release 1.0](artwork/releases/release-1-0.jpg)

### Added
- Add email logging for unexpected errors
- New command line tool for deleting case

### Changed
- Much improved logging overall
- Updated documentation/usage guide
- Removed non-working IGV link

### Fixed
- Show sample display name in GT call
- Various small bug fixes
- Make it easier to hover over popups

## [0.0.2-rc1] - 2015-03-04
### Added
- add protein table for each variant
- add many more external links
- add coverage reports as PDFs

### Changed
- incorporate user feedback updates
- big refactor of load scripts

## [0.0.2-rc2] - 2015-03-04
### Changes
- add gene table with gene description
- reorganize inheritance models box

### Fixed
- avoid overwriting gene list on "research" load
- fix various bugs in external links

## [0.0.2-rc3] - 2015-03-05
### Added
- Activity log feed to variant view
- Adds protein change strings to ODM and Sanger email

### Changed
- Extract activity log component to macro

### Fixes
- Make Ensembl transcript links use archive website<|MERGE_RESOLUTION|>--- conflicted
+++ resolved
@@ -8,12 +8,9 @@
 ### Changed
 - Hide removed gene panels by default in panels page
 - Removed option for filtering cancer SVs by Tumor and Normal alt AF
-<<<<<<< HEAD
+- Hide links to coverage repost if cancer analysis
 - Rewrote the ClinVar export module to simplify and add one variant at the time
 - ClinVar submissions with phenotype conditions from: [OMIM, MedGen, Orphanet, MeSH, HP, MONDO]
-=======
-- Hide links to coverage repost if cancer analysis
->>>>>>> 2931e8a5
 
 ## [4.59]
 ### Added
