--- conflicted
+++ resolved
@@ -13,11 +13,8 @@
 - All links in disease table on diagnosis page now open in a new tab
 - Dark mode settings applied to multiselects on institute settings
 - Comments on case and variant pages can be viewed by expanding an accordion
-<<<<<<< HEAD
+- On case page information on pinned variants and variants submitted to ClinVar are displayed in the same table
 - Demo case file paths are now stored as absolute paths
-=======
-- On case page information on pinned variants and variants submitted to ClinVar are displayed in the same table
->>>>>>> 8ceb4df9
 ### Fixed
 - On variants page, search for variants in genes present only in build 38 returning no results
 - Pin/unpin with API was not able to make event links
