# Change Log
All notable changes to this project will be documented in this file.
This project adheres to [Semantic Versioning](http://semver.org/).

About changelog [here](https://keepachangelog.com/en/1.0.0/)

## [x.x.x]
### Added
- Display number of filtered variants vs number of total variants in variants page
- Search case by HPO terms

### Fixed
<<<<<<< HEAD
=======
- Bug occurring when rerun is requested twice
>>>>>>> b8fec8e6

### Changed
- Updated the documentation on how to create a new software release
- Genome build-aware cytobands coordinates
- Select search type in case search form


## [4.19]

### Added
- Show internal ID for case
- Add internal ID for downloaded CGH files
- Export dynamic HPO gene list from case page
- Remove users as case assignees when their account is deleted
- Keep variants filters panel expanded when filters have been used

### Fixed
- Handle the ProxyFix ModuleNotFoundError when Werkzeug installed version is >1.0
- General report formatting issues whenever case and variant comments contain extremely long strings with no spaces

### Changed
- Created an institute wrapper page that contains list of cases, causatives, SNVs & Indels, user list, shared data and institute settings
- Display case name instead of case ID on clinVar submissions
- Changed icon of sample update in clinVar submissions


## [4.18]

### Added
- Filter cancer variants on cytoband coordinates
- Show dismiss reasons in a badge with hover for clinical variants
- Show an ellipsis if 10 cases or more to display with loqusdb matches
- A new blog post for version 4.17
- Tooltip to better describe Tumor and Normal columns in cancer variants
- Filter cancer SNVs and SVs by chromosome coordinates
- Default export of `Assertion method citation` to clinVar variants submission file
- Button to export up to 500 cancer variants, filtered or not
- Rename samples of a clinVar submission file

### Fixed
- Apply default gene panel on return to cancer variantS from variant view
- Revert to certificate checking when asking for Chanjo reports
- `scout download everything` command failing while downloading HPO terms

### Changed
- Turn tumor and normal allelic fraction to decimal numbers in tumor variants page
- Moved clinVar submissions code to the institutes blueprints
- Changed name of clinVar export files to FILENAME.Variant.csv and FILENAME.CaseData.csv
- Switched Google login libraries from Flask-OAuthlib to Authlib


## [4.17.1]

### Fixed
- Load cytobands for cases with chromosome build not "37" or "38"


## [4.17]

### Added
- COSMIC badge shown in cancer variants
- Default gene-panel in non-cancer structural view in url
- Filter SNVs and SVs by cytoband coordinates
- Filter cancer SNV variants by alt allele frequency in tumor
- Correct genome build in UCSC link from structural variant page



### Fixed
- Bug in clinVar form when variant has no gene
- Bug when sharing cases with the same institute twice
- Page crashing when removing causative variant tag
- Do not default to GATK caller when no caller info is provided for cancer SNVs


## [4.16.1]

### Fixed
- Fix the fix for handling of delivery reports for rerun cases

## [4.16]

### Added
- Adds possibility to add "lims_id" to cases. Currently only stored in database, not shown anywhere
- Adds verification comment box to SVs (previously only available for small variants)
- Scrollable pedigree panel

### Fixed
- Error caused by changes in WTForm (new release 2.3.x)
- Bug in OMIM case page form, causing the page to crash when a string was provided instead of a numerical OMIM id
- Fix Alamut link to work properly on hg38
- Better handling of delivery reports for rerun cases
- Small CodeFactor style issues: matchmaker results counting, a couple of incomplete tests and safer external xml
- Fix an issue with Phenomizer introduced by CodeFactor style changes

### Changed
- Updated the version of igv.js to 2.5.4

## [4.15.1]

### Added
- Display gene names in ClinVar submissions page
- Links to Varsome in variant transcripts table

### Fixed
- Small fixes to ClinVar submission form
- Gene panel page crash when old panel has no maintainers

## [4.15]

### Added
- Clinvar CNVs IGV track
- Gene panels can have maintainers
- Keep variant actions (dismissed, manual rank, mosaic, acmg, comments) upon variant re-upload
- Keep variant actions also on full case re-upload

### Fixed
- Fix the link to Ensembl for SV variants when genome build 38.
- Arrange information in columns on variant page
- Fix so that new cosmic identifier (COSV) is also acceptable #1304
- Fixed COSMIC tag in INFO (outside of CSQ) to be parses as well with `&` splitter.
- COSMIC stub URL changed to https://cancer.sanger.ac.uk/cosmic/search?q= instead.
- Updated to a version of IGV where bigBed tracks are visualized correctly
- Clinvar submission files are named according to the content (variant_data and case_data)
- Always show causatives from other cases in case overview
- Correct disease associations for gene symbol aliases that exist as separate genes
- Re-add "custom annotations" for SV variants
- The override ClinVar P/LP add-in in the Clinical Filter failed for new CSQ strings

### Changed
- Runs all CI checks in github actions

## [4.14.1]

### Fixed
- Error when variant found in loqusdb is not loaded for other case

## [4.14]

### Added
- Use github actions to run tests
- Adds CLI command to update individual alignments path
- Update HPO terms using downloaded definitions files
- Option to use alternative flask config when running `scout serve`
- Requirement to use loqusdb >= 2.5 if integrated

### Fixed
- Do not display Pedigree panel in cancer view
- Do not rely on internet connection and services available when running CI tests
- Variant loading assumes GATK if no caller set given and GATK filter status is seen in FILTER
- Pass genome build param all the way in order to get the right gene mappings for cases with build 38
- Parse correctly variants with zero frequency values
- Continue even if there are problems to create a region vcf
- STR and cancer variant navigation back to variants pages could fail

### Changed
- Improved code that sends requests to the external APIs
- Updates ranges for user ranks to fit todays usage
- Run coveralls on github actions instead of travis
- Run pip checks on github actions instead of coveralls
- For hg38 cases, change gnomAD link to point to version 3.0 (which is hg38 based)
- Show pinned or causative STR variants a bit more human readable

## [4.13.1]

### Added
### Fixed
- Typo that caused not all clinvar conflicting interpretations to be loaded no matter what
- Parse and retrieve clinvar annotations from VEP-annotated (VEP 97+) CSQ VCF field
- Variant clinvar significance shown as `not provided` whenever is `Uncertain significance`
- Phenomizer query crashing when case has no HPO terms assigned
- Fixed a bug affecting `All SNVs and INDELs` page when variants don't have canonical transcript
- Add gene name or id in cancer variant view

### Changed
- Cancer Variant view changed "Variant:Transcript:Exon:HGVS" to "Gene:Transcript:Exon:HGVS"

## [4.13]

### Added
- ClinVar SNVs track in IGV
- Add SMA view with SMN Copy Number data
- Easier to assign OMIM diagnoses from case page
- OMIM terms and specific OMIM term page

### Fixed
- Bug when adding a new gene to a panel
- Restored missing recent delivery reports
- Fixed style and links to other reports in case side panel
- Deleting cases using display_name and institute not deleting its variants
- Fixed bug that caused coordinates filter to override other filters
- Fixed a problem with finding some INS in loqusdb
- Layout on SV page when local observations without cases are present
- Make scout compatible with the new HPO definition files from `http://compbio.charite.de/jenkins/`
- General report visualization error when SNVs display names are very long


### Changed


## [4.12.4]

### Fixed
- Layout on SV page when local observations without cases are present

## [4.12.3]

### Fixed
- Case report when causative or pinned SVs have non null allele frequencies

## [4.12.2]

### Fixed
- SV variant links now take you to the SV variant page again
- Cancer variant view has cleaner table data entries for "N/A" data
- Pinned variant case level display hotfix for cancer and str - more on this later
- Cancer variants show correct alt/ref reads mirroring alt frequency now
- Always load all clinical STR variants even if a region load is attempted - index may be missing
- Same case repetition in variant local observations

## [4.12.1]

### Fixed
- Bug in variant.gene when gene has no HGVS description


## [4.12]

### Added
- Accepts `alignment_path` in load config to pass bam/cram files
- Display all phenotypes on variant page
- Display hgvs coordinates on pinned and causatives
- Clear panel pending changes
- Adds option to setup the database with static files
- Adds cli command to download the resources from CLI that scout needs
- Adds dummy files for merged somatic SV and CNV; as well as merged SNV, and INDEL part of #1279
- Allows for upload of OMIM-AUTO gene panel from static files without api-key

### Fixed
- Cancer case HPO panel variants link
- Fix so that some drop downs have correct size
- First IGV button in str variants page
- Cancer case activates on SNV variants
- Cases activate when STR variants are viewed
- Always calculate code coverage
- Pinned/Classification/comments in all types of variants pages
- Null values for panel's custom_inheritance_models
- Discrepancy between the manual disease transcripts and those in database in gene-edit page
- ACMG classification not showing for some causatives
- Fix bug which caused IGV.js to use hg19 reference files for hg38 data
- Bug when multiple bam files sources with non-null values are available


### Changed
- Renamed `requests` file to `scout_requests`
- Cancer variant view shows two, instead of four, decimals for allele and normal


## [4.11.1]

### Fixed
- Institute settings page
- Link institute settings to sharing institutes choices

## [4.11.0]

### Added
- Display locus name on STR variant page
- Alternative key `GNOMADAF_popmax` for Gnomad popmax allele frequency
- Automatic suggestions on how to improve the code on Pull Requests
- Parse GERP, phastCons and phyloP annotations from vep annotated CSQ fields
- Avoid flickering comment popovers in variant list
- Parse REVEL score from vep annotated CSQ fields
- Allow users to modify general institute settings
- Optionally format code automatically on commit
- Adds command to backup vital parts `scout export database`
- Parsing and displaying cancer SV variants from Manta annotated VCF files
- Dismiss cancer snv variants with cancer-specific options
- Add IGV.js UPD, RHO and TIDDIT coverage wig tracks.


### Fixed
- Slightly darker page background
- Fixed an issued with parsed conservation values from CSQ
- Clinvar submissions accessible to all users of an institute
- Header toolbar when on Clinvar page now shows institute name correctly
- Case should not always inactivate upon update
- Show dismissed snv cancer variants as grey on the cancer variants page
- Improved style of mappability link and local observations on variant page
- Convert all the GET requests to the igv view to POST request
- Error when updating gene panels using a file containing BOM chars
- Add/replace gene radio button not working in gene panels


## [4.10.1]

### Fixed
- Fixed issue with opening research variants
- Problem with coveralls not called by Travis CI
- Handle Biomart service down in tests


## [4.10.0]

### Added
- Rank score model in causatives page
- Exportable HPO terms from phenotypes page
- AMP guideline tiers for cancer variants
- Adds scroll for the transcript tab
- Added CLI option to query cases on time since case event was added
- Shadow clinical assessments also on research variants display
- Support for CRAM alignment files
- Improved str variants view : sorting by locus, grouped by allele.
- Delivery report PDF export
- New mosaicism tag option
- Add or modify individuals' age or tissue type from case page
- Display GC and allele depth in causatives table.
- Included primary reference transcript in general report
- Included partial causative variants in general report
- Remove dependency of loqusdb by utilising the CLI

### Fixed
- Fixed update OMIM command bug due to change in the header of the genemap2 file
- Removed Mosaic Tag from Cancer variants
- Fixes issue with unaligned table headers that comes with hidden Datatables
- Layout in general report PDF export
- Fixed issue on the case statistics view. The validation bars didn't show up when all institutes were selected. Now they do.
- Fixed missing path import by importing pathlib.Path
- Handle index inconsistencies in the update index functions
- Fixed layout problems


## [4.9.0]

### Added
- Improved MatchMaker pages, including visible patient contacts email address
- New badges for the github repo
- Links to [GENEMANIA](genemania.org)
- Sort gene panel list on case view.
- More automatic tests
- Allow loading of custom annotations in VCF using the SCOUT_CUSTOM info tag.

### Fixed
- Fix error when a gene is added to an empty dynamic gene panel
- Fix crash when attempting to add genes on incorrect format to dynamic gene panel
- Manual rank variant tags could be saved in a "Select a tag"-state, a problem in the variants view.
- Same case evaluations are no longer shown as gray previous evaluations on the variants page
- Stay on research pages, even if reset, next first buttons are pressed..
- Overlapping variants will now be visible on variant page again
- Fix missing classification comments and links in evaluations page
- All prioritized cases are shown on cases page


## [4.8.3]

### Added

### Fixed
- Bug when ordering sanger
- Improved scrolling over long list of genes/transcripts


## [4.8.2]

### Added

### Fixed
- Avoid opening extra tab for coverage report
- Fixed a problem when rank model version was saved as floats and not strings
- Fixed a problem with displaying dismiss variant reasons on the general report
- Disable load and delete filter buttons if there are no saved filters
- Fix problem with missing verifications
- Remove duplicate users and merge their data and activity


## [4.8.1]

### Added

### Fixed
- Prevent login fail for users with id defined by ObjectId and not email
- Prevent the app from crashing with `AttributeError: 'NoneType' object has no attribute 'message'`


## [4.8.0]

### Added
- Updated Scout to use Bootstrap 4.3
- New looks for Scout
- Improved dashboard using Chart.js
- Ask before inactivating a case where last assigned user leaves it
- Genes can be manually added to the dynamic gene list directly on the case page
- Dynamic gene panels can optionally be used with clinical filter, instead of default gene panel
- Dynamic gene panels get link out to chanjo-report for coverage report
- Load all clinvar variants with clinvar Pathogenic, Likely Pathogenic and Conflicting pathogenic
- Show transcripts with exon numbers for structural variants
- Case sort order can now be toggled between ascending and descending.
- Variants can be marked as partial causative if phenotype is available for case.
- Show a frequency tooltip hover for SV-variants.
- Added support for LDAP login system
- Search snv and structural variants by chromosomal coordinates
- Structural variants can be marked as partial causative if phenotype is available for case.
- Show normal and pathologic limits for STRs in the STR variants view.
- Institute level persistent variant filter settings that can be retrieved and used.
- export causative variants to Excel
- Add support for ROH, WIG and chromosome PNGs in case-view

### Fixed
- Fixed missing import for variants with comments
- Instructions on how to build docs
- Keep sanger order + verification when updating/reloading variants
- Fixed and moved broken filter actions (HPO gene panel and reset filter)
- Fixed string conversion to number
- UCSC links for structural variants are now separated per breakpoint (and whole variant where applicable)
- Reintroduced missing coverage report
- Fixed a bug preventing loading samples using the command line
- Better inheritance models customization for genes in gene panels
- STR variant page back to list button now does its one job.
- Allows to setup scout without a omim api key
- Fixed error causing "favicon not found" flash messages
- Removed flask --version from base cli
- Request rerun no longer changes case status. Active or archived cases inactivate on upload.
- Fixed missing tooltip on the cancer variants page
- Fixed weird Rank cell in variants page
- Next and first buttons order swap
- Added pagination (and POST capability) to cancer variants.
- Improves loading speed for variant page
- Problem with updating variant rank when no variants
- Improved Clinvar submission form
- General report crashing when dismissed variant has no valid dismiss code
- Also show collaborative case variants on the All variants view.
- Improved phenotype search using dataTables.js on phenotypes page
- Search and delete users with `email` instead of `_id`
- Fixed css styles so that multiselect options will all fit one column


## [4.7.3]

### Added
- RankScore can be used with VCFs for vcf_cancer files

### Fixed
- Fix issue with STR view next page button not doing its one job.

### Deleted
- Removed pileup as a bam viewing option. This is replaced by IGV


## [4.7.2]

### Added
- Show earlier ACMG classification in the variant list

### Fixed
- Fixed igv search not working due to igv.js dist 2.2.17
- Fixed searches for cases with a gene with variants pinned or marked causative.
- Load variant pages faster after fixing other causatives query
- Fixed mitochondrial report bug for variants without genes

## [4.7.1]

### Added

### Fixed
- Fixed bug on genes page


## [4.7.0]

### Added
- Export genes and gene panels in build GRCh38
- Search for cases with variants pinned or marked causative in a given gene.
- Search for cases phenotypically similar to a case also from WUI.
- Case variant searches can be limited to similar cases, matching HPO-terms,
  phenogroups and cohorts.
- De-archive reruns and flag them as 'inactive' if archived
- Sort cases by analysis_date, track or status
- Display cases in the following order: prioritized, active, inactive, archived, solved
- Assign case to user when user activates it or asks for rerun
- Case becomes inactive when it has no assignees
- Fetch refseq version from entrez and use it in clinvar form
- Load and export of exons for all genes, independent on refseq
- Documentation for loading/updating exons
- Showing SV variant annotations: SV cgh frequencies, gnomad-SV, local SV frequencies
- Showing transcripts mapping score in segmental duplications
- Handle requests to Ensembl Rest API
- Handle requests to Ensembl Rest Biomart
- STR variants view now displays GT and IGV link.
- Description field for gene panels
- Export exons in build 37 and 38 using the command line

### Fixed
- Fixes of and induced by build tests
- Fixed bug affecting variant observations in other cases
- Fixed a bug that showed wrong gene coverage in general panel PDF export
- MT report only shows variants occurring in the specific individual of the excel sheet
- Disable SSL certifcate verification in requests to chanjo
- Updates how intervaltree and pymongo is used to void deprecated functions
- Increased size of IGV sample tracks
- Optimized tests


## [4.6.1]

### Added

### Fixed
- Missing 'father' and 'mother' keys when parsing single individual cases


## [4.6.0]

### Added
- Description of Scout branching model in CONTRIBUTING doc
- Causatives in alphabetical order, display ACMG classification and filter by gene.
- Added 'external' to the list of analysis type options
- Adds functionality to display "Tissue type". Passed via load config.
- Update to IGV 2.

### Fixed
- Fixed alignment visualization and vcf2cytosure availability for demo case samples
- Fixed 3 bugs affecting SV pages visualization
- Reintroduced the --version cli option
- Fixed variants query by panel (hpo panel + gene panel).
- Downloaded MT report contains excel files with individuals' display name
- Refactored code in parsing of config files.


## [4.5.1]

### Added

### Fixed
- update requirement to use PyYaml version >= 5.1
- Safer code when loading config params in cli base


## [4.5.0]

### Added
- Search for similar cases from scout view CLI
- Scout cli is now invoked from the app object and works under the app context

### Fixed
- PyYaml dependency fixed to use version >= 5.1


## [4.4.1]

### Added
- Display SV rank model version when available

### Fixed
- Fixed upload of delivery report via API


## [4.4.0]

### Added
- Displaying more info on the Causatives page and hiding those not causative at the case level
- Add a comment text field to Sanger order request form, allowing a message to be included in the email
- MatchMaker Exchange integration
- List cases with empty synopsis, missing HPO terms and phenotype groups.
- Search for cases with open research list, or a given case status (active, inactive, archived)

### Fixed
- Variant query builder split into several functions
- Fixed delivery report load bug


## [4.3.3]

### Added
- Different individual table for cancer cases

### Fixed
- Dashboard collects validated variants from verification events instead of using 'sanger' field
- Cases shared with collaborators are visible again in cases page
- Force users to select a real institute to share cases with (actionbar select fix)


## [4.3.2]

### Added
- Dashboard data can be filtered using filters available in cases page
- Causatives for each institute are displayed on a dedicated page
- SNVs and and SVs are searchable across cases by gene and rank score
- A more complete report with validated variants is downloadable from dashboard

### Fixed
- Clinsig filter is fixed so clinsig numerical values are returned
- Split multi clinsig string values in different elements of clinsig array
- Regex to search in multi clinsig string values or multi revstat string values
- It works to upload vcf files with no variants now
- Combined Pileup and IGV alignments for SVs having variant start and stop on the same chromosome


## [4.3.1]

### Added
- Show calls from all callers even if call is not available
- Instructions to install cairo and pango libs from WeasyPrint page
- Display cases with number of variants from CLI
- Only display cases with number of variants above certain treshold. (Also CLI)
- Export of verified variants by CLI or from the dashboard
- Extend case level queries with default panels, cohorts and phenotype groups.
- Slice dashboard statistics display using case level queries
- Add a view where all variants for an institute can be searched across cases, filtering on gene and rank score. Allows searching research variants for cases that have research open.

### Fixed
- Fixed code to extract variant conservation (gerp, phyloP, phastCons)
- Visualization of PDF-exported gene panels
- Reintroduced the exon/intron number in variant verification email
- Sex and affected status is correctly displayed on general report
- Force number validation in SV filter by size
- Display ensembl transcripts when no refseq exists


## [4.3.0]

### Added
- Mosaicism tag on variants
- Show and filter on SweGen frequency for SVs
- Show annotations for STR variants
- Show all transcripts in verification email
- Added mitochondrial export
- Adds alternative to search for SVs shorter that the given length
- Look for 'bcftools' in the `set` field of VCFs
- Display digenic inheritance from OMIM
- Displays what refseq transcript that is primary in hgnc

### Fixed

- Archived panels displays the correct date (not retroactive change)
- Fixed problem with waiting times in gene panel exports
- Clinvar fiter not working with human readable clinsig values

## [4.2.2]

### Fixed
- Fixed gene panel create/modify from CSV file utf-8 decoding error
- Updating genes in gene panels now supports edit comments and entry version
- Gene panel export timeout error

## [4.2.1]

### Fixed
- Re-introduced gene name(s) in verification email subject
- Better PDF rendering for excluded variants in report
- Problem to access old case when `is_default` did not exist on a panel


## [4.2.0]

### Added
- New index on variant_id for events
- Display overlapping compounds on variants view

### Fixed
- Fixed broken clinical filter


## [4.1.4]

### Added
- Download of filtered SVs

### Fixed
- Fixed broken download of filtered variants
- Fixed visualization issue in gene panel PDF export
- Fixed bug when updating gene names in variant controller


## [4.1.3]

### Fixed
- Displays all primary transcripts


## [4.1.2]

### Added
- Option add/replace when updating a panel via CSV file
- More flexible versioning of the gene panels
- Printing coverage report on the bottom of the pdf case report
- Variant verification option for SVs
- Logs uri without pwd when connecting
- Disease-causing transcripts in case report
- Thicker lines in case report
- Supports HPO search for cases, both terms or if described in synopsis
- Adds sanger information to dashboard

### Fixed
- Use db name instead of **auth** as default for authentication
- Fixes so that reports can be generated even with many variants
- Fixed sanger validation popup to show individual variants queried by user and institute.
- Fixed problem with setting up scout
- Fixes problem when exac file is not available through broad ftp
- Fetch transcripts for correct build in `adapter.hgnc_gene`

## [4.1.1]
- Fix problem with institute authentication flash message in utils
- Fix problem with comments
- Fix problem with ensembl link


## [4.1.0]

### Added
- OMIM phenotypes to case report
- Command to download all panel app gene panels `scout load panel --panel-app`
- Links to genenames.org and omim on gene page
- Popup on gene at variants page with gene information
- reset sanger status to "Not validated" for pinned variants
- highlight cases with variants to be evaluated by Sanger on the cases page
- option to point to local reference files to the genome viewer pileup.js. Documented in `docs.admin-guide.server`
- option to export single variants in `scout export variants`
- option to load a multiqc report together with a case(add line in load config)
- added a view for searching HPO terms. It is accessed from the top left corner menu
- Updates the variants view for cancer variants. Adds a small cancer specific filter for known variants
- Adds hgvs information on cancer variants page
- Adds option to update phenotype groups from CLI

### Fixed
- Improved Clinvar to submit variants from different cases. Fixed HPO terms in casedata according to feedback
- Fixed broken link to case page from Sanger modal in cases view
- Now only cases with non empty lists of causative variants are returned in `adapter.case(has_causatives=True)`
- Can handle Tumor only samples
- Long lists of HGNC symbols are now possible. This was previously difficult with manual, uploaded or by HPO search when changing filter settings due to GET request limitations. Relevant pages now use POST requests. Adds the dynamic HPO panel as a selection on the gene panel dropdown.
- Variant filter defaults to default panels also on SV and Cancer variants pages.

## [4.0.0]

### WARNING ###

This is a major version update and will require that the backend of pre releases is updated.
Run commands:

```
$scout update genes
$scout update hpo
```

- Created a Clinvar submission tool, to speed up Clinvar submission of SNVs and SVs
- Added an analysis report page (html and PDF format) containing phenotype, gene panels and variants that are relevant to solve a case.

### Fixed
- Optimized evaluated variants to speed up creation of case report
- Moved igv and pileup viewer under a common folder
- Fixed MT alignment view pileup.js
- Fixed coordinates for SVs with start chromosome different from end chromosome
- Global comments shown across cases and institutes. Case-specific variant comments are shown only for that specific case.
- Links to clinvar submitted variants at the cases level
- Adapts clinvar parsing to new format
- Fixed problem in `scout update user` when the user object had no roles
- Makes pileup.js use online genome resources when viewing alignments. Now any instance of Scout can make use of this functionality.
- Fix ensembl link for structural variants
- Works even when cases does not have `'madeline_info'`
- Parses Polyphen in correct way again
- Fix problem with parsing gnomad from VEP

### Added
- Added a PDF export function for gene panels
- Added a "Filter and export" button to export custom-filtered SNVs to CSV file
- Dismiss SVs
- Added IGV alignments viewer
- Read delivery report path from case config or CLI command
- Filter for spidex scores
- All HPO terms are now added and fetched from the correct source (https://github.com/obophenotype/human-phenotype-ontology/blob/master/hp.obo)
- New command `scout update hpo`
- New command `scout update genes` will fetch all the latest information about genes and update them
- Load **all** variants found on chromosome **MT**
- Adds choice in cases overview do show as many cases as user like

### Removed
- pileup.min.js and pileup css are imported from a remote web location now
- All source files for HPO information, this is instead fetched directly from source
- All source files for gene information, this is instead fetched directly from source

## [3.0.0]
### Fixed
- hide pedigree panel unless it exists

## [1.5.1] - 2016-07-27
### Fixed
- look for both ".bam.bai" and ".bai" extensions

## [1.4.0] - 2016-03-22
### Added
- support for local frequency through loqusdb
- bunch of other stuff

## [1.3.0] - 2016-02-19
### Fixed
- Update query-phenomizer and add username/password

### Changed
- Update the way a case is checked for rerun-status

### Added
- Add new button to mark a case as "checked"
- Link to clinical variants _without_ 1000G annotation

## [1.2.2] - 2016-02-18
### Fixed
- avoid filtering out variants lacking ExAC and 1000G annotations

## [1.1.3] - 2015-10-01
### Fixed
- persist (clinical) filter when clicking load more
- fix #154 by robustly setting clinical filter func. terms

## [1.1.2] - 2015-09-07
### Fixed
- avoid replacing coverage report with none
- update SO terms, refactored

## [1.1.1] - 2015-08-20
### Fixed
- fetch case based on collaborator status (not owner)

## [1.1.0] - 2015-05-29
### Added
- link(s) to SNPedia based on RS-numbers
- new Jinja filter to "humanize" decimal numbers
- show gene panels in variant view
- new Jinja filter for decoding URL encoding
- add indicator to variants in list that have comments
- add variant number threshold and rank score threshold to load function
- add event methods to mongo adapter
- add tests for models
- show badge "old" if comment was written for a previous analysis

### Changed
- show cDNA change in transcript summary unless variant is exonic
- moved compounds table further up the page
- show dates for case uploads in ISO format
- moved variant comments higher up on page
- updated documentation for pages
- read in coverage report as blob in database and serve directly
- change ``OmimPhenotype`` to ``PhenotypeTerm``
- reorganize models sub-package
- move events (and comments) to separate collection
- only display prev/next links for the research list
- include variant type in breadcrumbs e.g. "Clinical variants"

### Removed
- drop dependency on moment.js

### Fixed
- show the same level of detail for all frequencies on all pages
- properly decode URL encoded symbols in amino acid/cDNA change strings
- fixed issue with wipe permissions in MongoDB
- include default gene lists in "variants" link in breadcrumbs

## [1.0.2] - 2015-05-20
### Changed
- update case fetching function

### Fixed
- handle multiple cases with same id

## [1.0.1] - 2015-04-28
### Fixed
- Fix building URL parameters in cases list Vue component

## [1.0.0] - 2015-04-12
Codename: Sara Lund

![Release 1.0](artwork/releases/release-1-0.jpg)

### Added
- Add email logging for unexpected errors
- New command line tool for deleting case

### Changed
- Much improved logging overall
- Updated documentation/usage guide
- Removed non-working IGV link

### Fixed
- Show sample display name in GT call
- Various small bug fixes
- Make it easier to hover over popups

## [0.0.2-rc1] - 2015-03-04
### Added
- add protein table for each variant
- add many more external links
- add coverage reports as PDFs

### Changed
- incorporate user feedback updates
- big refactor of load scripts

## [0.0.2-rc2] - 2015-03-04
### Changes
- add gene table with gene description
- reorganize inheritance models box

### Fixed
- avoid overwriting gene list on "research" load
- fix various bugs in external links

## [0.0.2-rc3] - 2015-03-05
### Added
- Activity log feed to variant view
- Adds protein change strings to ODM and Sanger email

### Changed
- Extract activity log component to macro

### Fixes
- Make Ensembl transcript links use archive website<|MERGE_RESOLUTION|>--- conflicted
+++ resolved
@@ -10,10 +10,8 @@
 - Search case by HPO terms
 
 ### Fixed
-<<<<<<< HEAD
-=======
 - Bug occurring when rerun is requested twice
->>>>>>> b8fec8e6
+
 
 ### Changed
 - Updated the documentation on how to create a new software release
