--- conflicted
+++ resolved
@@ -12,12 +12,9 @@
 - Remove unused functions and tests
 - Analysis type and direct link from cases list for OGM cases
 - Removed unused `case_obj` parameter from server/blueprints/variant/controllers/observations function
-<<<<<<< HEAD
-- Parallelize variant loading for each chromosome
-=======
 - Possibility to reset ClinVar submission ID
 - Allow any user with ClinVar submission clearance to submit variants, even if no ClinVar submission API key is saved in the institute settings
->>>>>>> ac28c1f9
+- Parallelize variant loading for each chromosome
 ### Fixed
 - Disease_term identifiers are now prefixed with the name of the coding system
 - Command line crashing with error when updating a user that doesn't exist
