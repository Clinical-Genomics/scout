--- conflicted
+++ resolved
@@ -13,11 +13,8 @@
 - Option to remove any role assigned to a user, not only the admin role (#5523)
 ### Changed
 - Improved test that checks code collecting other categories of variants overlapping a variant (#5521)
-<<<<<<< HEAD
+- Enable insertion/deletion size display on IGV.js alignment tracks (#5547)
 - Deprecated the `--remove-admin` flag in the update user command line (#5523)
-=======
-- Enable insertion/deletion size display on IGV.js aligmnet tracks (#5547)
->>>>>>> 0dbb7fef
 ### Fixed
 - Instance badge class and config option documentation (#5500)
 - Fix incorrect reference to non-existent pymongo.synchronous (#5517)
