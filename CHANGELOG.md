# Change Log
All notable changes to this project will be documented in this file.
This project adheres to [Semantic Versioning](http://semver.org/).

About changelog [here](https://keepachangelog.com/en/1.0.0/)

## []
### Added
### Fixed
- Link to other causative variants on variant page
- Allow multiple COSMIC links for a cancer variant
<<<<<<< HEAD
- Fix floating text in severity box #2808
=======
- Fixed MitoMap and HmtVar links for hg38 cases
- Do not open new browser tabs when downloading files
>>>>>>> 64b26948
### Changed
- Improve Javascript performance for displaying Chromograph images
- Make ClinVar classification more evident in cancer variant page

## [4.38]
### Added
- Option to hide Alamut button in the app config file
### Fixed
- Library deprecation warning fixed (insert is deprecated. Use insert_one or insert_many instead)
- Update genes command will not trigger an update of database indices any more
- Missing resources in temporary downloading directory when updating genes using the command line
- Restore previous variant ACMG classification in a scrollable div
- Loading spinner not stopping after downloading PDF case reports and variant list export
- Add extra Alamut links higher up on variant pages
- Improve UX for phenotypes in case page
- Filter and export of STR variants
- Update look of variants page navigation buttons
### Changed

## [4.37]
### Added
- Highlight and show version number for RefSeq MANE transcripts.
- Added integration to a rerunner service for toggling reanalysis with updated pedigree information
- SpliceAI display and parsing from VEP CSQ
- Display matching tiered variants for cancer variants
- Display a loading icon (spinner) until the page loads completely
- Display filter badges in cancer variants list
- Update genes from pre-downloaded file resources
- On login, OS, browser version and screen size are saved anonymously to understand how users are using Scout
- API returning institutes data for a given user: `/api/v1/institutes`
- API returning case data for a given institute: `/api/v1/institutes/<institute_id>/cases`
- Added GMS and Lund university hospital logos to login page
- Made display of Swedac logo configurable
- Support for displaying custom images in case view
- Individual-specific HPO terms
- Optional alamut_key in institute settings for Alamut Plus software
- Case report API endpoint
- Tooltip in case explaining that genes with genome build different than case genome build will not be added to dynamic HPO panel.
- Add DeepVariant as a caller
### Fixed
- Updated IGV to v2.8.5 to solve missing gene labels on some zoom levels
- Demo cancer case config file to load somatic SNVs and SVs only.
- Expand list of refseq trancripts in ClinVar submission form
- Renamed `All SNVs and INDELs` institute sidebar element to `Search SNVs and INDELs` and fixed its style.
- Add missing parameters to case load-config documentation
- Allow creating/editing gene panels and dynamic gene panels with genes present in genome build 38
- Bugfix broken Pytests
- Bulk dismissing variants error due to key conversion from string to integer
- Fix typo in index documentation
- Fixed crash in institute settings page if "collaborators" key is not set in database
- Don't stop Scout execution if LoqusDB call fails and print stacktrace to log
- Bug when case contains custom images with value `None`
- Bug introduced when fixing another bug in Scout-LoqusDB interaction
- Loading of OMIM diagnoses in Scout demo instance
- Remove the docker-compose with chanjo integration because it doesn't work yet.
- Fixed standard docker-compose with scout demo data and database
- Clinical variant assessments not present for pinned and causative variants on case page.
- MatchMaker matching one node at the time only
- Remove link from previously tiered variants badge in cancer variants page
- Typo in gene cell on cancer variants page
- Managed variants filter form
### Changed
- Better naming for variants buttons on cancer track (somatic, germline). Also show cancer research button if available.
- Load case with missing panels in config files, but show warning.
- Changing the (Female, Male) symbols to (F/M) letters in individuals_table and case-sma.
- Print stacktrace if case load command fails
- Added sort icon and a pointer to the cursor to all tables with sortable fields
- Moved variant, gene and panel info from the basic pane to summary panel for all variants.
- Renamed `Basics` panel to `Classify` on variant page.
- Revamped `Basics` panel to a panel dedicated to classify variants
- Revamped the summary panel to be more compact.
- Added dedicated template for cancer variants
- Removed Gene models, Gene annotations and Conservation panels for cancer variants
- Reorganized the orders of panels for variant and cancer variant views
- Added dedicated variant quality panel and removed relevant panes
- A more compact case page
- Removed OMIM genes panel
- Make genes panel, pinned variants panel, causative variants panel and ClinVar panel scrollable on case page
- Update to Scilifelab's 2020 logo
- Update Gens URL to support Gens v2.0 format
- Refactor tests for parsing case configurations
- Updated links to HPO downloadable resources
- Managed variants filtering defaults to all variant categories
- Changing the (Kind) drop-down according to (Category) drop-down in Managed variant add variant
- Moved Gens button to individuals table
- Check resource files availability before starting updating OMIM diagnoses
- Fix typo in `SHOW_OBSERVED_VARIANT_ARCHIVE` config param

## [4.36]
### Added
- Parse and save splice junction tracks from case config file
- Tooltip in observations panel, explaining that case variants with no link might be old variants, not uploaded after a case rerun
### Fixed
- Warning on overwriting variants with same position was no longer shown
- Increase the height of the dropdowns to 425px
- More indices for the case table as it grows, specifically for causatives queries
- Splice junction tracks not centered over variant genes
- Total number of research variants count
- Update variants stats in case documents every time new variants are loaded
- Bug in flashing warning messages when filtering variants
### Changed
- Clearer warning messages for genes and gene/gene-panels searches in variants filters

## [4.35]
### Added
- A new index for hgnc_symbol in the hgnc_gene collection
- A Pedigree panel in STR page
- Display Tier I and II variants in case view causatives card for cancer cases
### Fixed
- Send partial file data to igv.js when visualizing sashimi plots with splice junction tracks
- Research variants filtering by gene
- Do not attempt to populate annotations for not loaded pinned/causatives
- Add max-height to all dropdowns in filters
### Changed
- Switch off non-clinical gene warnings when filtering research variants
- Don't display OMIM disease card in case view for cancer cases
- Refactored Individuals and Causative card in case view for cancer cases
- Update and style STR case report

## [4.34]
### Added
- Saved filter lock and unlock
- Filters can optionally be marked audited, logging the filter name, user and date on the case events and general report.
- Added `ClinVar hits` and `Cosmic hits` in cancer SNVs filters
- Added `ClinVar hits` to variants filter (rare disease track)
- Load cancer demo case in docker-compose files (default and demo file)
- Inclusive-language check using [woke](https://github.com/get-woke/woke) github action
- Add link to HmtVar for mitochondrial variants (if VCF is annotated with HmtNote)
- Grey background for dismissed compounds in variants list and variant page
- Pin badge for pinned compounds in variants list and variant page
- Support LoqusDB REST API queries
- Add a docker-compose-matchmaker under scout/containers/development to test matchmaker locally
- Script to investigate consequences of symbol search bug
- Added GATK to list of SV and cancer SV callers
### Fixed
- Make MitoMap link work for hg38 again
- Export Variants feature crashing when one of the variants has no primary transcripts
- Redirect to last visited variantS page when dismissing variants from variants list
- Improved matching of SVs Loqus occurrences in other cases
- Remove padding from the list inside (Matching causatives from other cases) panel
- Pass None to get_app function in CLI base since passing script_info to app factory functions was deprecated in Flask 2.0
- Fixed failing tests due to Flask update to version 2.0
- Speed up user events view
- Causative view sort out of memory error
- Use hgnc_id for gene filter query
- Typo in case controllers displaying an error every time a patient is matched against external MatchMaker nodes
- Do not crash while attempting an update for variant documents that are too big (> 16 MB)
- Old STR causatives (and other variants) may not have HGNC symbols - fix sort lambda
- Check if gene_obj has primary_transcript before trying to access it
- Warn if a gene manually searched is in a clinical panel with an outdated name when filtering variants
- ChrPos split js not needed on STR page yet
### Changed
- Remove parsing of case `genome_version`, since it's not used anywhere downstream
- Introduce deprecation warning for Loqus configs that are not dictionaries
- SV clinical filter no longer filters out sub 100 nt variants
- Count cases in LoqusDB by variant type
- Commit pulse repo badge temporarily set to weekly
- Sort ClinVar submissions objects by ascending "Last evaluated" date
- Refactored the MatchMaker integration as an extension
- Replaced some sensitive words as suggested by woke linter
- Documentation for load-configuration rewritten.
- Add styles to MatchMaker matches table
- More detailed info on the data shared in MatchMaker submission form

## [4.33.1]
### Fixed
- Include markdown for release autodeploy docs
- Use standard inheritance model in ClinVar (https://ftp.ncbi.nlm.nih.gov/pub/GTR/standard_terms/Mode_of_inheritance.txt)
- Fix issue crash with variants that have been unflagged causative not being available in other causatives
### Added
### Changed

## [4.33]
### Fixed
- Command line crashing when updating an individual not found in database
- Dashboard page crashing when filters return no data
- Cancer variants filter by chromosome
- /api/v1/genes now searches for genes in all genome builds by default
- Upgraded igv.js to version 2.8.1 (Fixed Unparsable bed record error)
### Added
- Autodeploy docs on release
- Documentation for updating case individuals tracks
- Filter cases and dashboard stats by analysis track
### Changed
- Changed from deprecated db update method
- Pre-selected fields to run queries with in dashboard page
- Do not filter by any institute when first accessing the dashboard
- Removed OMIM panel in case view for cancer cases
- Display Tier I and II variants in case view causatives panel for cancer cases
- Refactored Individuals and Causative panels in case view for cancer cases

## [4.32.1]
### Fixed
- iSort lint check only
### Changed
- Institute cases page crashing when a case has track:Null
### Added

## [4.32]
### Added
- Load and show MITOMAP associated diseases from VCF (INFO field: MitomapAssociatedDiseases, via HmtNote)
- Show variant allele frequencies for mitochondrial variants (GRCh38 cases)
- Extend "public" json API with diseases (OMIM) and phenotypes (HPO)
- HPO gene list download now has option for clinical and non-clinical genes
- Display gene splice junctions data in sashimi plots
- Update case individuals with splice junctions tracks
- Simple Docker compose for development with local build
- Make Phenomodels subpanels collapsible
- User side documentation of cytogenomics features (Gens, Chromograph, vcf2cytosure, rhocall)
- iSort GitHub Action
- Support LoqusDB REST API queries
### Fixed
- Show other causative once, even if several events point to it
- Filtering variants by mitochondrial chromosome for cases with genome build=38
- HPO gene search button triggers any warnings for clinical / non-existing genes also on first search
- Fixed a bug in variants pages caused by MT variants without alt_frequency
- Tests for CADD score parsing function
- Fixed the look of IGV settings on SNV variant page
- Cases analyzed once shown as `rerun`
- Missing case track on case re-upload
- Fixed severity rank for SO term "regulatory region ablation"
### Changed
- Refactor according to CodeFactor - mostly reuse of duplicated code
- Phenomodels language adjustment
- Open variants in a new window (from variants page)
- Open overlapping and compound variants in a new window (from variant page)
- gnomAD link points to gnomAD v.3 (build GRCh38) for mitochondrial variants.
- Display only number of affected genes for dismissed SVs in general report
- Chromosome build check when populating the variants filter chromosome selection
- Display mitochondrial and rare diseases coverage report in cases with missing 'rare' track


## [4.31.1]
### Added
### Changed
- Remove mitochondrial and coverage report from cancer cases sidebar
### Fixed
- ClinVar page when dbSNP id is None

## [4.31]
### Added
- gnomAD annotation field in admin guide
- Export also dynamic panel genes not associated to an HPO term when downloading the HPO panel
- Primary HGNC transcript info in variant export files
- Show variant quality (QUAL field from vcf) in the variant summary
- Load/update PDF gene fusion reports (clinical and research) generated with Arriba
- Support new MANE annotations from VEP (both MANE Select and MANE Plus Clinical)
- Display on case activity the event of a user resetting all dismissed variants
- Support gnomAD population frequencies for mitochondrial variants
- Anchor links in Casedata ClinVar panels to redirect after renaming individuals
### Fixed
- Replace old docs link www.clinicalgenomics.se/scout with new https://clinical-genomics.github.io/scout
- Page formatting issues whenever case and variant comments contain extremely long strings with no spaces
- Chromograph images can be one column and have scrollbar. Removed legacy code.
- Column labels for ClinVar case submission
- Page crashing looking for LoqusDB observation when variant doesn't exist
- Missing inheritance models and custom inheritance models on newly created gene panels
- Accept only numbers in managed variants filter as position and end coordinates
- SNP id format and links in Variant page, ClinVar submission form and general report
- Case groups tooltip triggered only when mouse is on the panel header
### Changed
- A more compact case groups panel
- Added landscape orientation CSS style to cancer coverage and QC demo report
- Improve user documentation to create and save new gene panels
- Removed option to use space as separator when uploading gene panels
- Separating the columns of standard and custom inheritance models in gene panels
- Improved ClinVar instructions for users using non-English Excel

## [4.30.2]
### Added
### Fixed
- Use VEP RefSeq ID if RefSeq list is empty in RefSeq transcripts overview
- Bug creating variant links for variants with no end_chrom
### Changed

## [4.30.1]
### Added
### Fixed
- Cryptography dependency fixed to use version < 3.4
### Changed

## [4.30]
### Added
- Introduced a `reset dismiss variant` verb
- Button to reset all dismissed variants for a case
- Add black border to Chromograph ideograms
- Show ClinVar annotations on variantS page
- Added integration with GENS, copy number visualization tool
- Added a VUS label to the manual classification variant tags
- Add additional information to SNV verification emails
- Tooltips documenting manual annotations from default panels
- Case groups now show bam files from all cases on align view
### Fixed
- Center initial igv view on variant start with SNV/indels
- Don't set initial igv view to negative coordinates
- Display of GQ for SV and STR
- Parsing of AD and related info for STRs
- LoqusDB field in institute settings accepts only existing Loqus instances
- Fix DECIPHER link to work after DECIPHER migrated to GRCh38
- Removed visibility window param from igv.js genes track
- Updated HPO download URL
- Patch HPO download test correctly
- Reference size on STR hover not needed (also wrong)
- Introduced genome build check (allowed values: 37, 38, "37", "38") on case load
- Improve case searching by assignee full name
- Populating the LoqusDB select in institute settings
### Changed
- Cancer variants table header (pop freq etc)
- Only admin users can modify LoqusDB instance in Institute settings
- Style of case synopsis, variants and case comments
- Switched to igv.js 2.7.5
- Do not choke if case is missing research variants when research requested
- Count cases in LoqusDB by variant type
- Introduce deprecation warning for Loqus configs that are not dictionaries
- Improve create new gene panel form validation
- Make XM- transcripts less visible if they don't overlap with transcript refseq_id in variant page
- Color of gene panels and comments panels on cases and variant pages
- Do not choke if case is missing research variants when reserch requested

## [4.29.1]
### Added
### Fixed
- Always load STR variants regardless of RankScore threshold (hotfix)
### Changed

## [4.29]
### Added
- Added a page about migrating potentially breaking changes to the documentation
- markdown_include in development requirements file
- STR variants filter
- Display source, Z-score, inheritance pattern for STR annotations from Stranger (>0.6.1) if available
- Coverage and quality report to cancer view
### Fixed
- ACMG classification page crashing when trying to visualize a classification that was removed
- Pretty print HGVS on gene variants (URL-decode VEP)
- Broken or missing link in the documentation
- Multiple gene names in ClinVar submission form
- Inheritance model select field in ClinVar submission
- IGV.js >2.7.0 has an issue with the gene track zoom levels - temp freeze at 2.7.0
- Revert CORS-anywhere and introduce a local http proxy for cloud tracks
### Changed

## [4.28]
### Added
- Chromograph integration for displaying PNGs in case-page
- Add VAF to cancer case general report, and remove some of its unused fields
- Variants filter compatible with genome browser location strings
- Support for custom public igv tracks stored on the cloud
- Add tests to increase testing coverage
- Update case variants count after deleting variants
- Update IGV.js to latest (v2.7.4)
- Bypass igv.js CORS check using `https://github.com/Rob--W/cors-anywhere`
- Documentation on default and custom IGV.js tracks (admin docs)
- Lock phenomodels so they're editable by admins only
- Small case group assessment sharing
- Tutorial and files for deploying app on containers (Kubernetes pods)
- Canonical transcript and protein change of canonical transcript in exported variants excel sheet
- Support for Font Awesome version 6
- Submit to Beacon from case page sidebar
- Hide dismissed variants in variants pages and variants export function
- Systemd service files and instruction to deploy Scout using podman
### Fixed
- Bugfix: unused `chromgraph_prefix |tojson` removed
- Freeze coloredlogs temporarily
- Marrvel link
- Don't show TP53 link for silent or synonymous changes
- OMIM gene field accepts any custom number as OMIM gene
- Fix Pytest single quote vs double quote string
- Bug in gene variants search by similar cases and no similar case is found
- Delete unused file `userpanel.py`
- Primary transcripts in variant overview and general report
- Google OAuth2 login setup in README file
- Redirect to 'missing file'-icon if configured Chromograph file is missing
- Javascript error in case page
- Fix compound matching during variant loading for hg38
- Cancer variants view containing variants dismissed with cancer-specific reasons
- Zoom to SV variant length was missing IGV contig select
- Tooltips on case page when case has no default gene panels
### Changed
- Save case variants count in case document and not in sessions
- Style of gene panels multiselect on case page
- Collapse/expand main HPO checkboxes in phenomodel preview
- Replaced GQ (Genotype quality) with VAF (Variant allele frequency) in cancer variants GT table
- Allow loading of cancer cases with no tumor_purity field
- Truncate cDNA and protein changes in case report if longer than 20 characters


## [4.27]
### Added
- Exclude one or more variant categories when running variants delete command
### Fixed
### Changed

## [4.26.1]
### Added
### Fixed
- Links with 1-letter aa codes crash on frameshift etc
### Changed

## [4.26]
### Added
- Extend the delete variants command to print analysis date, track, institute, status and research status
- Delete variants by type of analysis (wgs|wes|panel)
- Links to cBioPortal, MutanTP53, IARC TP53, OncoKB, MyCancerGenome, CIViC
### Fixed
- Deleted variants count
### Changed
- Print output of variants delete command as a tab separated table

## [4.25]
### Added
- Command line function to remove variants from one or all cases
### Fixed
- Parse SMN None calls to None rather than False

## [4.24.1]
### Fixed
- Install requirements.txt via setup file

## [4.24]
### Added
- Institute-level phenotype models with sub-panels containing HPO and OMIM terms
- Runnable Docker demo
- Docker image build and push github action
- Makefile with shortcuts to docker commands
- Parse and save synopsis, phenotype and cohort terms from config files upon case upload
### Fixed
- Update dismissed variant status when variant dismissed key is missing
- Breakpoint two IGV button now shows correct chromosome when different from bp1
- Missing font lib in Docker image causing the PDF report download page to crash
- Sentieon Manta calls lack Somaticscore - load anyway
- ClinVar submissions crashing due to pinned variants that are not loaded
- Point ExAC pLI score to new gnomad server address
- Bug uploading cases missing phenotype terms in config file
- STRs loaded but not shown on browser page
- Bug when using adapter.variant.get_causatives with case_id without causatives
- Problem with fetching "solved" from scout export cases cli
- Better serialising of datetime and bson.ObjectId
- Added `volumes` folder to .gitignore
### Changed
- Make matching causative and managed variants foldable on case page
- Remove calls to PyMongo functions marked as deprecated in backend and frontend(as of version 3.7).
- Improved `scout update individual` command
- Export dynamic phenotypes with ordered gene lists as PDF


## [4.23]
### Added
- Save custom IGV track settings
- Show a flash message with clear info about non-valid genes when gene panel creation fails
- CNV report link in cancer case side navigation
- Return to comment section after editing, deleting or submitting a comment
- Managed variants
- MT vs 14 chromosome mean coverage stats if Scout is connected to Chanjo
### Fixed
- missing `vcf_cancer_sv` and `vcf_cancer_sv_research` to manual.
- Split ClinVar multiple clnsig values (slash-separated) and strip them of underscore for annotations without accession number
- Timeout of `All SNVs and INDELs` page when no valid gene is provided in the search
- Round CADD (MIPv9)
- Missing default panel value
- Invisible other causatives lines when other causatives lack gene symbols
### Changed
- Do not freeze mkdocs-material to version 4.6.1
- Remove pre-commit dependency

## [4.22]
### Added
- Editable cases comments
- Editable variants comments
### Fixed
- Empty variant activity panel
- STRs variants popover
- Split new ClinVar multiple significance terms for a variant
- Edit the selected comment, not the latest
### Changed
- Updated RELEASE docs.
- Pinned variants card style on the case page
- Merged `scout export exons` and `scout view exons` commands


## [4.21.2]
### Added
### Fixed
- Do not pre-filter research variants by (case-default) gene panels
- Show OMIM disease tooltip reliably
### Changed

## [4.21.1]
### Added
### Fixed
- Small change to Pop Freq column in variants ang gene panels to avoid strange text shrinking on small screens
- Direct use of HPO list for Clinical HPO SNV (and cancer SNV) filtering
- PDF coverage report redirecting to login page
### Changed
- Remove the option to dismiss single variants from all variants pages
- Bulk dismiss SNVs, SVs and cancer SNVs from variants pages

## [4.21]
### Added
- Support to configure LoqusDB per institute
- Highlight causative variants in the variants list
- Add tests. Mostly regarding building internal datatypes.
- Remove leading and trailing whitespaces from panel_name and display_name when panel is created
- Mark MANE transcript in list of transcripts in "Transcript overview" on variant page
- Show default panel name in case sidebar
- Previous buttons for variants pagination
- Adds a gh action that checks that the changelog is updated
- Adds a gh action that deploys new releases automatically to pypi
- Warn users if case default panels are outdated
- Define institute-specific gene panels for filtering in institute settings
- Use institute-specific gene panels in variants filtering
- Show somatic VAF for pinned and causative variants on case page

### Fixed
- Report pages redirect to login instead of crashing when session expires
- Variants filter loading in cancer variants page
- User, Causative and Cases tables not scaling to full page
- Improved docs for an initial production setup
- Compatibility with latest version of Black
- Fixed tests for Click>7
- Clinical filter required an extra click to Filter to return variants
- Restore pagination and shrink badges in the variants page tables
- Removing a user from the command line now inactivates the case only if user is last assignee and case is active
- Bugfix, LoqusDB per institute feature crashed when institute id was empty string
- Bugfix, LoqusDB calls where missing case count
- filter removal and upload for filters deleted from another page/other user
- Visualize outdated gene panels info in a popover instead of a tooltip in case page side panel

### Changed
- Highlight color on normal STRs in the variants table from green to blue
- Display breakpoints coordinates in verification emails only for structural variants


## [4.20]
### Added
- Display number of filtered variants vs number of total variants in variants page
- Search case by HPO terms
- Dismiss variant column in the variants tables
- Black and pre-commit packages to dev requirements

### Fixed
- Bug occurring when rerun is requested twice
- Peddy info fields in the demo config file
- Added load config safety check for multiple alignment files for one individual
- Formatting of cancer variants table
- Missing Score in SV variants table

### Changed
- Updated the documentation on how to create a new software release
- Genome build-aware cytobands coordinates
- Styling update of the Matchmaker card
- Select search type in case search form


## [4.19]

### Added
- Show internal ID for case
- Add internal ID for downloaded CGH files
- Export dynamic HPO gene list from case page
- Remove users as case assignees when their account is deleted
- Keep variants filters panel expanded when filters have been used

### Fixed
- Handle the ProxyFix ModuleNotFoundError when Werkzeug installed version is >1.0
- General report formatting issues whenever case and variant comments contain extremely long strings with no spaces

### Changed
- Created an institute wrapper page that contains list of cases, causatives, SNVs & Indels, user list, shared data and institute settings
- Display case name instead of case ID on clinVar submissions
- Changed icon of sample update in clinVar submissions


## [4.18]

### Added
- Filter cancer variants on cytoband coordinates
- Show dismiss reasons in a badge with hover for clinical variants
- Show an ellipsis if 10 cases or more to display with loqusdb matches
- A new blog post for version 4.17
- Tooltip to better describe Tumor and Normal columns in cancer variants
- Filter cancer SNVs and SVs by chromosome coordinates
- Default export of `Assertion method citation` to clinVar variants submission file
- Button to export up to 500 cancer variants, filtered or not
- Rename samples of a clinVar submission file

### Fixed
- Apply default gene panel on return to cancer variantS from variant view
- Revert to certificate checking when asking for Chanjo reports
- `scout download everything` command failing while downloading HPO terms

### Changed
- Turn tumor and normal allelic fraction to decimal numbers in tumor variants page
- Moved clinVar submissions code to the institutes blueprints
- Changed name of clinVar export files to FILENAME.Variant.csv and FILENAME.CaseData.csv
- Switched Google login libraries from Flask-OAuthlib to Authlib


## [4.17.1]

### Fixed
- Load cytobands for cases with chromosome build not "37" or "38"


## [4.17]

### Added
- COSMIC badge shown in cancer variants
- Default gene-panel in non-cancer structural view in url
- Filter SNVs and SVs by cytoband coordinates
- Filter cancer SNV variants by alt allele frequency in tumor
- Correct genome build in UCSC link from structural variant page



### Fixed
- Bug in clinVar form when variant has no gene
- Bug when sharing cases with the same institute twice
- Page crashing when removing causative variant tag
- Do not default to GATK caller when no caller info is provided for cancer SNVs


## [4.16.1]

### Fixed
- Fix the fix for handling of delivery reports for rerun cases

## [4.16]

### Added
- Adds possibility to add "lims_id" to cases. Currently only stored in database, not shown anywhere
- Adds verification comment box to SVs (previously only available for small variants)
- Scrollable pedigree panel

### Fixed
- Error caused by changes in WTForm (new release 2.3.x)
- Bug in OMIM case page form, causing the page to crash when a string was provided instead of a numerical OMIM id
- Fix Alamut link to work properly on hg38
- Better handling of delivery reports for rerun cases
- Small CodeFactor style issues: matchmaker results counting, a couple of incomplete tests and safer external xml
- Fix an issue with Phenomizer introduced by CodeFactor style changes

### Changed
- Updated the version of igv.js to 2.5.4

## [4.15.1]

### Added
- Display gene names in ClinVar submissions page
- Links to Varsome in variant transcripts table

### Fixed
- Small fixes to ClinVar submission form
- Gene panel page crash when old panel has no maintainers

## [4.15]

### Added
- Clinvar CNVs IGV track
- Gene panels can have maintainers
- Keep variant actions (dismissed, manual rank, mosaic, acmg, comments) upon variant re-upload
- Keep variant actions also on full case re-upload

### Fixed
- Fix the link to Ensembl for SV variants when genome build 38.
- Arrange information in columns on variant page
- Fix so that new cosmic identifier (COSV) is also acceptable #1304
- Fixed COSMIC tag in INFO (outside of CSQ) to be parses as well with `&` splitter.
- COSMIC stub URL changed to https://cancer.sanger.ac.uk/cosmic/search?q= instead.
- Updated to a version of IGV where bigBed tracks are visualized correctly
- Clinvar submission files are named according to the content (variant_data and case_data)
- Always show causatives from other cases in case overview
- Correct disease associations for gene symbol aliases that exist as separate genes
- Re-add "custom annotations" for SV variants
- The override ClinVar P/LP add-in in the Clinical Filter failed for new CSQ strings

### Changed
- Runs all CI checks in github actions

## [4.14.1]

### Fixed
- Error when variant found in loqusdb is not loaded for other case

## [4.14]

### Added
- Use github actions to run tests
- Adds CLI command to update individual alignments path
- Update HPO terms using downloaded definitions files
- Option to use alternative flask config when running `scout serve`
- Requirement to use loqusdb >= 2.5 if integrated

### Fixed
- Do not display Pedigree panel in cancer view
- Do not rely on internet connection and services available when running CI tests
- Variant loading assumes GATK if no caller set given and GATK filter status is seen in FILTER
- Pass genome build param all the way in order to get the right gene mappings for cases with build 38
- Parse correctly variants with zero frequency values
- Continue even if there are problems to create a region vcf
- STR and cancer variant navigation back to variants pages could fail

### Changed
- Improved code that sends requests to the external APIs
- Updates ranges for user ranks to fit todays usage
- Run coveralls on github actions instead of travis
- Run pip checks on github actions instead of coveralls
- For hg38 cases, change gnomAD link to point to version 3.0 (which is hg38 based)
- Show pinned or causative STR variants a bit more human readable

## [4.13.1]

### Added
### Fixed
- Typo that caused not all clinvar conflicting interpretations to be loaded no matter what
- Parse and retrieve clinvar annotations from VEP-annotated (VEP 97+) CSQ VCF field
- Variant clinvar significance shown as `not provided` whenever is `Uncertain significance`
- Phenomizer query crashing when case has no HPO terms assigned
- Fixed a bug affecting `All SNVs and INDELs` page when variants don't have canonical transcript
- Add gene name or id in cancer variant view

### Changed
- Cancer Variant view changed "Variant:Transcript:Exon:HGVS" to "Gene:Transcript:Exon:HGVS"

## [4.13]

### Added
- ClinVar SNVs track in IGV
- Add SMA view with SMN Copy Number data
- Easier to assign OMIM diagnoses from case page
- OMIM terms and specific OMIM term page

### Fixed
- Bug when adding a new gene to a panel
- Restored missing recent delivery reports
- Fixed style and links to other reports in case side panel
- Deleting cases using display_name and institute not deleting its variants
- Fixed bug that caused coordinates filter to override other filters
- Fixed a problem with finding some INS in loqusdb
- Layout on SV page when local observations without cases are present
- Make scout compatible with the new HPO definition files from `http://compbio.charite.de/jenkins/`
- General report visualization error when SNVs display names are very long


### Changed


## [4.12.4]

### Fixed
- Layout on SV page when local observations without cases are present

## [4.12.3]

### Fixed
- Case report when causative or pinned SVs have non null allele frequencies

## [4.12.2]

### Fixed
- SV variant links now take you to the SV variant page again
- Cancer variant view has cleaner table data entries for "N/A" data
- Pinned variant case level display hotfix for cancer and str - more on this later
- Cancer variants show correct alt/ref reads mirroring alt frequency now
- Always load all clinical STR variants even if a region load is attempted - index may be missing
- Same case repetition in variant local observations

## [4.12.1]

### Fixed
- Bug in variant.gene when gene has no HGVS description


## [4.12]

### Added
- Accepts `alignment_path` in load config to pass bam/cram files
- Display all phenotypes on variant page
- Display hgvs coordinates on pinned and causatives
- Clear panel pending changes
- Adds option to setup the database with static files
- Adds cli command to download the resources from CLI that scout needs
- Adds test files for merged somatic SV and CNV; as well as merged SNV, and INDEL part of #1279
- Allows for upload of OMIM-AUTO gene panel from static files without api-key

### Fixed
- Cancer case HPO panel variants link
- Fix so that some drop downs have correct size
- First IGV button in str variants page
- Cancer case activates on SNV variants
- Cases activate when STR variants are viewed
- Always calculate code coverage
- Pinned/Classification/comments in all types of variants pages
- Null values for panel's custom_inheritance_models
- Discrepancy between the manual disease transcripts and those in database in gene-edit page
- ACMG classification not showing for some causatives
- Fix bug which caused IGV.js to use hg19 reference files for hg38 data
- Bug when multiple bam files sources with non-null values are available


### Changed
- Renamed `requests` file to `scout_requests`
- Cancer variant view shows two, instead of four, decimals for allele and normal


## [4.11.1]

### Fixed
- Institute settings page
- Link institute settings to sharing institutes choices

## [4.11.0]

### Added
- Display locus name on STR variant page
- Alternative key `GNOMADAF_popmax` for Gnomad popmax allele frequency
- Automatic suggestions on how to improve the code on Pull Requests
- Parse GERP, phastCons and phyloP annotations from vep annotated CSQ fields
- Avoid flickering comment popovers in variant list
- Parse REVEL score from vep annotated CSQ fields
- Allow users to modify general institute settings
- Optionally format code automatically on commit
- Adds command to backup vital parts `scout export database`
- Parsing and displaying cancer SV variants from Manta annotated VCF files
- Dismiss cancer snv variants with cancer-specific options
- Add IGV.js UPD, RHO and TIDDIT coverage wig tracks.


### Fixed
- Slightly darker page background
- Fixed an issued with parsed conservation values from CSQ
- Clinvar submissions accessible to all users of an institute
- Header toolbar when on Clinvar page now shows institute name correctly
- Case should not always inactivate upon update
- Show dismissed snv cancer variants as grey on the cancer variants page
- Improved style of mappability link and local observations on variant page
- Convert all the GET requests to the igv view to POST request
- Error when updating gene panels using a file containing BOM chars
- Add/replace gene radio button not working in gene panels


## [4.10.1]

### Fixed
- Fixed issue with opening research variants
- Problem with coveralls not called by Travis CI
- Handle Biomart service down in tests


## [4.10.0]

### Added
- Rank score model in causatives page
- Exportable HPO terms from phenotypes page
- AMP guideline tiers for cancer variants
- Adds scroll for the transcript tab
- Added CLI option to query cases on time since case event was added
- Shadow clinical assessments also on research variants display
- Support for CRAM alignment files
- Improved str variants view : sorting by locus, grouped by allele.
- Delivery report PDF export
- New mosaicism tag option
- Add or modify individuals' age or tissue type from case page
- Display GC and allele depth in causatives table.
- Included primary reference transcript in general report
- Included partial causative variants in general report
- Remove dependency of loqusdb by utilising the CLI

### Fixed
- Fixed update OMIM command bug due to change in the header of the genemap2 file
- Removed Mosaic Tag from Cancer variants
- Fixes issue with unaligned table headers that comes with hidden Datatables
- Layout in general report PDF export
- Fixed issue on the case statistics view. The validation bars didn't show up when all institutes were selected. Now they do.
- Fixed missing path import by importing pathlib.Path
- Handle index inconsistencies in the update index functions
- Fixed layout problems


## [4.9.0]

### Added
- Improved MatchMaker pages, including visible patient contacts email address
- New badges for the github repo
- Links to [GENEMANIA](genemania.org)
- Sort gene panel list on case view.
- More automatic tests
- Allow loading of custom annotations in VCF using the SCOUT_CUSTOM info tag.

### Fixed
- Fix error when a gene is added to an empty dynamic gene panel
- Fix crash when attempting to add genes on incorrect format to dynamic gene panel
- Manual rank variant tags could be saved in a "Select a tag"-state, a problem in the variants view.
- Same case evaluations are no longer shown as gray previous evaluations on the variants page
- Stay on research pages, even if reset, next first buttons are pressed..
- Overlapping variants will now be visible on variant page again
- Fix missing classification comments and links in evaluations page
- All prioritized cases are shown on cases page


## [4.8.3]

### Added

### Fixed
- Bug when ordering sanger
- Improved scrolling over long list of genes/transcripts


## [4.8.2]

### Added

### Fixed
- Avoid opening extra tab for coverage report
- Fixed a problem when rank model version was saved as floats and not strings
- Fixed a problem with displaying dismiss variant reasons on the general report
- Disable load and delete filter buttons if there are no saved filters
- Fix problem with missing verifications
- Remove duplicate users and merge their data and activity


## [4.8.1]

### Added

### Fixed
- Prevent login fail for users with id defined by ObjectId and not email
- Prevent the app from crashing with `AttributeError: 'NoneType' object has no attribute 'message'`


## [4.8.0]

### Added
- Updated Scout to use Bootstrap 4.3
- New looks for Scout
- Improved dashboard using Chart.js
- Ask before inactivating a case where last assigned user leaves it
- Genes can be manually added to the dynamic gene list directly on the case page
- Dynamic gene panels can optionally be used with clinical filter, instead of default gene panel
- Dynamic gene panels get link out to chanjo-report for coverage report
- Load all clinvar variants with clinvar Pathogenic, Likely Pathogenic and Conflicting pathogenic
- Show transcripts with exon numbers for structural variants
- Case sort order can now be toggled between ascending and descending.
- Variants can be marked as partial causative if phenotype is available for case.
- Show a frequency tooltip hover for SV-variants.
- Added support for LDAP login system
- Search snv and structural variants by chromosomal coordinates
- Structural variants can be marked as partial causative if phenotype is available for case.
- Show normal and pathologic limits for STRs in the STR variants view.
- Institute level persistent variant filter settings that can be retrieved and used.
- export causative variants to Excel
- Add support for ROH, WIG and chromosome PNGs in case-view

### Fixed
- Fixed missing import for variants with comments
- Instructions on how to build docs
- Keep sanger order + verification when updating/reloading variants
- Fixed and moved broken filter actions (HPO gene panel and reset filter)
- Fixed string conversion to number
- UCSC links for structural variants are now separated per breakpoint (and whole variant where applicable)
- Reintroduced missing coverage report
- Fixed a bug preventing loading samples using the command line
- Better inheritance models customization for genes in gene panels
- STR variant page back to list button now does its one job.
- Allows to setup scout without a omim api key
- Fixed error causing "favicon not found" flash messages
- Removed flask --version from base cli
- Request rerun no longer changes case status. Active or archived cases inactivate on upload.
- Fixed missing tooltip on the cancer variants page
- Fixed weird Rank cell in variants page
- Next and first buttons order swap
- Added pagination (and POST capability) to cancer variants.
- Improves loading speed for variant page
- Problem with updating variant rank when no variants
- Improved Clinvar submission form
- General report crashing when dismissed variant has no valid dismiss code
- Also show collaborative case variants on the All variants view.
- Improved phenotype search using dataTables.js on phenotypes page
- Search and delete users with `email` instead of `_id`
- Fixed css styles so that multiselect options will all fit one column


## [4.7.3]

### Added
- RankScore can be used with VCFs for vcf_cancer files

### Fixed
- Fix issue with STR view next page button not doing its one job.

### Deleted
- Removed pileup as a bam viewing option. This is replaced by IGV


## [4.7.2]

### Added
- Show earlier ACMG classification in the variant list

### Fixed
- Fixed igv search not working due to igv.js dist 2.2.17
- Fixed searches for cases with a gene with variants pinned or marked causative.
- Load variant pages faster after fixing other causatives query
- Fixed mitochondrial report bug for variants without genes

## [4.7.1]

### Added

### Fixed
- Fixed bug on genes page


## [4.7.0]

### Added
- Export genes and gene panels in build GRCh38
- Search for cases with variants pinned or marked causative in a given gene.
- Search for cases phenotypically similar to a case also from WUI.
- Case variant searches can be limited to similar cases, matching HPO-terms,
  phenogroups and cohorts.
- De-archive reruns and flag them as 'inactive' if archived
- Sort cases by analysis_date, track or status
- Display cases in the following order: prioritized, active, inactive, archived, solved
- Assign case to user when user activates it or asks for rerun
- Case becomes inactive when it has no assignees
- Fetch refseq version from entrez and use it in clinvar form
- Load and export of exons for all genes, independent on refseq
- Documentation for loading/updating exons
- Showing SV variant annotations: SV cgh frequencies, gnomad-SV, local SV frequencies
- Showing transcripts mapping score in segmental duplications
- Handle requests to Ensembl Rest API
- Handle requests to Ensembl Rest Biomart
- STR variants view now displays GT and IGV link.
- Description field for gene panels
- Export exons in build 37 and 38 using the command line

### Fixed
- Fixes of and induced by build tests
- Fixed bug affecting variant observations in other cases
- Fixed a bug that showed wrong gene coverage in general panel PDF export
- MT report only shows variants occurring in the specific individual of the excel sheet
- Disable SSL certifcate verification in requests to chanjo
- Updates how intervaltree and pymongo is used to void deprecated functions
- Increased size of IGV sample tracks
- Optimized tests


## [4.6.1]

### Added

### Fixed
- Missing 'father' and 'mother' keys when parsing single individual cases


## [4.6.0]

### Added
- Description of Scout branching model in CONTRIBUTING doc
- Causatives in alphabetical order, display ACMG classification and filter by gene.
- Added 'external' to the list of analysis type options
- Adds functionality to display "Tissue type". Passed via load config.
- Update to IGV 2.

### Fixed
- Fixed alignment visualization and vcf2cytosure availability for demo case samples
- Fixed 3 bugs affecting SV pages visualization
- Reintroduced the --version cli option
- Fixed variants query by panel (hpo panel + gene panel).
- Downloaded MT report contains excel files with individuals' display name
- Refactored code in parsing of config files.


## [4.5.1]

### Added

### Fixed
- update requirement to use PyYaml version >= 5.1
- Safer code when loading config params in cli base


## [4.5.0]

### Added
- Search for similar cases from scout view CLI
- Scout cli is now invoked from the app object and works under the app context

### Fixed
- PyYaml dependency fixed to use version >= 5.1


## [4.4.1]

### Added
- Display SV rank model version when available

### Fixed
- Fixed upload of delivery report via API


## [4.4.0]

### Added
- Displaying more info on the Causatives page and hiding those not causative at the case level
- Add a comment text field to Sanger order request form, allowing a message to be included in the email
- MatchMaker Exchange integration
- List cases with empty synopsis, missing HPO terms and phenotype groups.
- Search for cases with open research list, or a given case status (active, inactive, archived)

### Fixed
- Variant query builder split into several functions
- Fixed delivery report load bug


## [4.3.3]

### Added
- Different individual table for cancer cases

### Fixed
- Dashboard collects validated variants from verification events instead of using 'sanger' field
- Cases shared with collaborators are visible again in cases page
- Force users to select a real institute to share cases with (actionbar select fix)


## [4.3.2]

### Added
- Dashboard data can be filtered using filters available in cases page
- Causatives for each institute are displayed on a dedicated page
- SNVs and and SVs are searchable across cases by gene and rank score
- A more complete report with validated variants is downloadable from dashboard

### Fixed
- Clinsig filter is fixed so clinsig numerical values are returned
- Split multi clinsig string values in different elements of clinsig array
- Regex to search in multi clinsig string values or multi revstat string values
- It works to upload vcf files with no variants now
- Combined Pileup and IGV alignments for SVs having variant start and stop on the same chromosome


## [4.3.1]

### Added
- Show calls from all callers even if call is not available
- Instructions to install cairo and pango libs from WeasyPrint page
- Display cases with number of variants from CLI
- Only display cases with number of variants above certain treshold. (Also CLI)
- Export of verified variants by CLI or from the dashboard
- Extend case level queries with default panels, cohorts and phenotype groups.
- Slice dashboard statistics display using case level queries
- Add a view where all variants for an institute can be searched across cases, filtering on gene and rank score. Allows searching research variants for cases that have research open.

### Fixed
- Fixed code to extract variant conservation (gerp, phyloP, phastCons)
- Visualization of PDF-exported gene panels
- Reintroduced the exon/intron number in variant verification email
- Sex and affected status is correctly displayed on general report
- Force number validation in SV filter by size
- Display ensembl transcripts when no refseq exists


## [4.3.0]

### Added
- Mosaicism tag on variants
- Show and filter on SweGen frequency for SVs
- Show annotations for STR variants
- Show all transcripts in verification email
- Added mitochondrial export
- Adds alternative to search for SVs shorter that the given length
- Look for 'bcftools' in the `set` field of VCFs
- Display digenic inheritance from OMIM
- Displays what refseq transcript that is primary in hgnc

### Fixed

- Archived panels displays the correct date (not retroactive change)
- Fixed problem with waiting times in gene panel exports
- Clinvar fiter not working with human readable clinsig values

## [4.2.2]

### Fixed
- Fixed gene panel create/modify from CSV file utf-8 decoding error
- Updating genes in gene panels now supports edit comments and entry version
- Gene panel export timeout error

## [4.2.1]

### Fixed
- Re-introduced gene name(s) in verification email subject
- Better PDF rendering for excluded variants in report
- Problem to access old case when `is_default` did not exist on a panel


## [4.2.0]

### Added
- New index on variant_id for events
- Display overlapping compounds on variants view

### Fixed
- Fixed broken clinical filter


## [4.1.4]

### Added
- Download of filtered SVs

### Fixed
- Fixed broken download of filtered variants
- Fixed visualization issue in gene panel PDF export
- Fixed bug when updating gene names in variant controller


## [4.1.3]

### Fixed
- Displays all primary transcripts


## [4.1.2]

### Added
- Option add/replace when updating a panel via CSV file
- More flexible versioning of the gene panels
- Printing coverage report on the bottom of the pdf case report
- Variant verification option for SVs
- Logs uri without pwd when connecting
- Disease-causing transcripts in case report
- Thicker lines in case report
- Supports HPO search for cases, both terms or if described in synopsis
- Adds sanger information to dashboard

### Fixed
- Use db name instead of **auth** as default for authentication
- Fixes so that reports can be generated even with many variants
- Fixed sanger validation popup to show individual variants queried by user and institute.
- Fixed problem with setting up scout
- Fixes problem when exac file is not available through broad ftp
- Fetch transcripts for correct build in `adapter.hgnc_gene`

## [4.1.1]
- Fix problem with institute authentication flash message in utils
- Fix problem with comments
- Fix problem with ensembl link


## [4.1.0]

### Added
- OMIM phenotypes to case report
- Command to download all panel app gene panels `scout load panel --panel-app`
- Links to genenames.org and omim on gene page
- Popup on gene at variants page with gene information
- reset sanger status to "Not validated" for pinned variants
- highlight cases with variants to be evaluated by Sanger on the cases page
- option to point to local reference files to the genome viewer pileup.js. Documented in `docs.admin-guide.server`
- option to export single variants in `scout export variants`
- option to load a multiqc report together with a case(add line in load config)
- added a view for searching HPO terms. It is accessed from the top left corner menu
- Updates the variants view for cancer variants. Adds a small cancer specific filter for known variants
- Adds hgvs information on cancer variants page
- Adds option to update phenotype groups from CLI

### Fixed
- Improved Clinvar to submit variants from different cases. Fixed HPO terms in casedata according to feedback
- Fixed broken link to case page from Sanger modal in cases view
- Now only cases with non empty lists of causative variants are returned in `adapter.case(has_causatives=True)`
- Can handle Tumor only samples
- Long lists of HGNC symbols are now possible. This was previously difficult with manual, uploaded or by HPO search when changing filter settings due to GET request limitations. Relevant pages now use POST requests. Adds the dynamic HPO panel as a selection on the gene panel dropdown.
- Variant filter defaults to default panels also on SV and Cancer variants pages.

## [4.0.0]

### WARNING ###

This is a major version update and will require that the backend of pre releases is updated.
Run commands:

```
$scout update genes
$scout update hpo
```

- Created a Clinvar submission tool, to speed up Clinvar submission of SNVs and SVs
- Added an analysis report page (html and PDF format) containing phenotype, gene panels and variants that are relevant to solve a case.

### Fixed
- Optimized evaluated variants to speed up creation of case report
- Moved igv and pileup viewer under a common folder
- Fixed MT alignment view pileup.js
- Fixed coordinates for SVs with start chromosome different from end chromosome
- Global comments shown across cases and institutes. Case-specific variant comments are shown only for that specific case.
- Links to clinvar submitted variants at the cases level
- Adapts clinvar parsing to new format
- Fixed problem in `scout update user` when the user object had no roles
- Makes pileup.js use online genome resources when viewing alignments. Now any instance of Scout can make use of this functionality.
- Fix ensembl link for structural variants
- Works even when cases does not have `'madeline_info'`
- Parses Polyphen in correct way again
- Fix problem with parsing gnomad from VEP

### Added
- Added a PDF export function for gene panels
- Added a "Filter and export" button to export custom-filtered SNVs to CSV file
- Dismiss SVs
- Added IGV alignments viewer
- Read delivery report path from case config or CLI command
- Filter for spidex scores
- All HPO terms are now added and fetched from the correct source (https://github.com/obophenotype/human-phenotype-ontology/blob/master/hp.obo)
- New command `scout update hpo`
- New command `scout update genes` will fetch all the latest information about genes and update them
- Load **all** variants found on chromosome **MT**
- Adds choice in cases overview do show as many cases as user like

### Removed
- pileup.min.js and pileup css are imported from a remote web location now
- All source files for HPO information, this is instead fetched directly from source
- All source files for gene information, this is instead fetched directly from source

## [3.0.0]
### Fixed
- hide pedigree panel unless it exists

## [1.5.1] - 2016-07-27
### Fixed
- look for both ".bam.bai" and ".bai" extensions

## [1.4.0] - 2016-03-22
### Added
- support for local frequency through loqusdb
- bunch of other stuff

## [1.3.0] - 2016-02-19
### Fixed
- Update query-phenomizer and add username/password

### Changed
- Update the way a case is checked for rerun-status

### Added
- Add new button to mark a case as "checked"
- Link to clinical variants _without_ 1000G annotation

## [1.2.2] - 2016-02-18
### Fixed
- avoid filtering out variants lacking ExAC and 1000G annotations

## [1.1.3] - 2015-10-01
### Fixed
- persist (clinical) filter when clicking load more
- fix #154 by robustly setting clinical filter func. terms

## [1.1.2] - 2015-09-07
### Fixed
- avoid replacing coverage report with none
- update SO terms, refactored

## [1.1.1] - 2015-08-20
### Fixed
- fetch case based on collaborator status (not owner)

## [1.1.0] - 2015-05-29
### Added
- link(s) to SNPedia based on RS-numbers
- new Jinja filter to "humanize" decimal numbers
- show gene panels in variant view
- new Jinja filter for decoding URL encoding
- add indicator to variants in list that have comments
- add variant number threshold and rank score threshold to load function
- add event methods to mongo adapter
- add tests for models
- show badge "old" if comment was written for a previous analysis

### Changed
- show cDNA change in transcript summary unless variant is exonic
- moved compounds table further up the page
- show dates for case uploads in ISO format
- moved variant comments higher up on page
- updated documentation for pages
- read in coverage report as blob in database and serve directly
- change ``OmimPhenotype`` to ``PhenotypeTerm``
- reorganize models sub-package
- move events (and comments) to separate collection
- only display prev/next links for the research list
- include variant type in breadcrumbs e.g. "Clinical variants"

### Removed
- drop dependency on moment.js

### Fixed
- show the same level of detail for all frequencies on all pages
- properly decode URL encoded symbols in amino acid/cDNA change strings
- fixed issue with wipe permissions in MongoDB
- include default gene lists in "variants" link in breadcrumbs

## [1.0.2] - 2015-05-20
### Changed
- update case fetching function

### Fixed
- handle multiple cases with same id

## [1.0.1] - 2015-04-28
### Fixed
- Fix building URL parameters in cases list Vue component

## [1.0.0] - 2015-04-12
Codename: Sara Lund

![Release 1.0](artwork/releases/release-1-0.jpg)

### Added
- Add email logging for unexpected errors
- New command line tool for deleting case

### Changed
- Much improved logging overall
- Updated documentation/usage guide
- Removed non-working IGV link

### Fixed
- Show sample display name in GT call
- Various small bug fixes
- Make it easier to hover over popups

## [0.0.2-rc1] - 2015-03-04
### Added
- add protein table for each variant
- add many more external links
- add coverage reports as PDFs

### Changed
- incorporate user feedback updates
- big refactor of load scripts

## [0.0.2-rc2] - 2015-03-04
### Changes
- add gene table with gene description
- reorganize inheritance models box

### Fixed
- avoid overwriting gene list on "research" load
- fix various bugs in external links

## [0.0.2-rc3] - 2015-03-05
### Added
- Activity log feed to variant view
- Adds protein change strings to ODM and Sanger email

### Changed
- Extract activity log component to macro

### Fixes
- Make Ensembl transcript links use archive website<|MERGE_RESOLUTION|>--- conflicted
+++ resolved
@@ -9,12 +9,9 @@
 ### Fixed
 - Link to other causative variants on variant page
 - Allow multiple COSMIC links for a cancer variant
-<<<<<<< HEAD
 - Fix floating text in severity box #2808
-=======
 - Fixed MitoMap and HmtVar links for hg38 cases
 - Do not open new browser tabs when downloading files
->>>>>>> 64b26948
 ### Changed
 - Improve Javascript performance for displaying Chromograph images
 - Make ClinVar classification more evident in cancer variant page
