# Change Log
All notable changes to this project will be documented in this file.
This project adheres to [Semantic Versioning](http://semver.org/).

About changelog [here](https://keepachangelog.com/en/1.0.0/)

## [unreleased]
### Added
- Filter case list by cases with variants in ClinVar submission
- Filter case list by cases containing RNA-seq data - gene_fusion_reports and sample-level tracks (splice junctions and RNA coverage)
- Additional case category `Ignored`, to be used for cases that don't fall in the existing 'inactive', 'archived', 'solved', 'prioritized' categories
- Display number of cases shown / total number of cases available for each category on Cases page
- Moved buttons to modify case status from sidebar to main case page
- Link to Mutalyzer Normalizer tool on variant's transcripts overview to retrieve official HVGS descriptions
- Option to manually load RNA MULTIQC report using the command `scout load report -t multiqc_rna`
- Load RNA MULTIQC automatically for a case if config file contains the `multiqc_rna` key/value
<<<<<<< HEAD
- Distinct colors for different inheritance models on RD Variant page
=======
- Instructions in admin-guide on how to load case reports via the command line
>>>>>>> 94b804a2
### Changed
- Instructions on how to call dibs on scout-stage server in pull request template
- Deprecated CLI commands `scout load <delivery_report, gene_fusion_report, coverage_qc_report, cnv_report>` to replace them with command `scout load report -t <report type>`
- Refactored code to display and download custom case reports
### Fixed
- Non-admin users saving institute settings would clear loqusdb instance selection
- Layout of variant position, cytoband and type in SV variant summary

## [4.60]
### Added
- Mitochondrial deletion signatures (mitosign) can be uploaded and shown with mtDNA report
- A `Type of analysis` column on Causatives and Validated variants pages
- List of "safe" gene panels available for matching causatives and managed variants in institute settings, to avoid secondary findings
- `svdb_origin` as a synonym for `FOUND_IN` to complement `set` for variants found by all callers
### Changed
- Hide removed gene panels by default in panels page
- Removed option for filtering cancer SVs by Tumor and Normal alt AF
- Hide links to coverage report from case dynamic HPO panel if cancer analysis
- Remove rerun emails and redirect users to the analysis order portal instead
- Updated clinical SVs igv.js track (dbVar) and added example of external track from `https://trackhubregistry.org/`
- Rewrote the ClinVar export module to simplify and add one variant at the time
- ClinVar submissions with phenotype conditions from: [OMIM, MedGen, Orphanet, MeSH, HP, MONDO]
### Fixed
- If trying to load a badly formatted .tsv file an error message is displayed.
- Avoid showing case as rerun when first attempt at case upload failed
- Dynamic autocomplete search not working on phenomodels page
- Callers added to variant when loading case
- Now possible to update managed variant from file without deleting it first
- Missing preselected chromosome when editing a managed variant
- Preselected variant type and subtype when editing a managed variant
- Typo in dbVar ClinVar track, hg19


## [4.59]
### Added
- Button to go directly to HPO SV filter variantS page from case
- `Scout-REViewer-Service` integration - show `REViewer` picture if available
- Link to HPO panel coverage overview on Case page
- Specify a confidence threshold (green|amber|red) when loading PanelApp panels
- Functional annotations in variants lists exports (all variants)
- Cancer/Normal VAFs and COSMIC ids in in variants lists exports (cancer variants)
### Changed
- Better visualization of regional annotation for long lists of genes in large SVs in Variants tables
- Order of cells in variants tables
- More evident links to gene coverage from Variant page
- Gene panels sorted by display name in the entire Case page
- Round CADD and GnomAD values in variants export files
### Fixed
- HPO filter button on SV variantS page
- Spacing between region|function cells in SVs lists
- Labels on gene panel Chanjo report
- Fixed ambiguous duplicated response headers when requesting a BAM file from /static
- Visited color link on gene coverage button (Variant page)

## [4.58.1]
### Fixed
- Case search with search strings that contain characters that can be escaped

## [4.58]
### Added
- Documentation on how to create/update PanelApp panels
- Add filter by local observations (archive) to structural variants filters
- Add more splicing consequences to SO term definitions
- Search for a specific gene in all gene panels
- Institute settings option to force show all variants on VariantS page for all cases of an institute
- Filter cases by validation pending status
- Link to The Clinical Knowledgebase (CKB) (https://ckb.jax.org/) in cancer variant's page
### Fixed
- Added a not-authorized `auto-login` fixture according to changes in Flask-Login 0.6.2
- Renamed `cache_timeout` param name of flask.send_file function to `max_age` (Flask 2.2 compliant)
- Replaced deprecated `app.config["JSON_SORT_KEYS"]` with app.json.sort_keys in app settings
- Bug in gene variants page (All SNVs and INDELs) when variant gene doesn't have a hgnc id that is found in the database
- Broken export of causatives table
- Query for genes in build 38 on `Search SNVs and INDELs` page
- Prevent typing special characters `^<>?!=\/` in case search form
- Search matching causatives also among research variants in other cases
- Links to variants in Verified variants page
- Broken filter institute cases by pinned gene
- Better visualization of long lists of genes in large SVs on Causative and Verified Variants page
- Reintroduced missing button to export Causative variants
- Better linking and display of matching causatives and managed variants
- Reduced code complexity in `scout/parse/variant/variant.py`
- Reduced complexity of code in `scout/build/variant/variant.py`

### Changed
- State that loqusdb observation is in current case if observations count is one and no cases are shown
- Better pagination and number of variants returned by queries in `Search SNVs and INDELs` page
- Refactored and simplified code used for collecting gene variants for `Search SNVs and INDELs` page
- Fix sidebar panel icons in Case view
- Fix panel spacing in Case view
- Removed unused database `sanger_ordered` and `case_id,category,rank_score` indexes (variant collection)
- Verified variants displayed in a dedicated page reachable from institute sidebar
- Unified stats in dashboard page
- Improved gene info for large SVs and cancer SVs
- Remove the unused `variant.str_variant` endpoint from variant views
- Easier editing of HPO gene panel on case page
- Assign phenotype panel less cramped on Case page
- Causatives and Verified variants pages to use the same template macro
- Allow hyphens in panel names
- Reduce resolution of example images
- Remove some animations in web gui which where rendered slow


## [4.57.4]
### Fixed
- Parsing of variant.FORMAT "DR" key in parse variant file

## [4.57.3]
### Fixed
- Export of STR verified variants
- Do not download as verified variants first verified and then reset to not validated
- Avoid duplicated lines in downloaded verified variants reflecting changes in variant validation status

## [4.57.2]
### Fixed
- Export of verified variants when variant gene has no transcripts
- HTTP 500 when visiting a the details page for a cancer variant that had been ranked with genmod

## [4.57.1]
### Fixed
- Updating/replacing a gene panel from file with a corrupted or malformed file

## [4.57]
### Added
- Display last 50 or 500 events for a user in a timeline
- Show dismiss count from other cases on matching variantS
- Save Beacon-related events in events collection
- Institute settings allow saving multiple loqusdb instances for one institute
- Display stats from multiple instances of loqusdb on variant page
- Display date and frequency of obs derived from count of local archive observations from MIP11 (requires fix in MIP)
### Changed
- Prior ACMG classifications view is no longer limited by pathogenicity
### Fixed
- Visibility of Sanger ordered badge on case page, light mode
- Some of the DataTables tables (Phenotypes and Diagnoses pages) got a bit dark in dark mode
- Remove all redundancies when displaying timeline events (some events are saved both as case-related and variant-related)
- Missing link in saved MatchMaker-related events
- Genes with mixed case gene symbols missing in PanelApp panels
- Alignment of elements on the Beacon submission modal window
- Locus info links from STR variantS page open in new browser tabs

## [4.56]
### Added
- Test for PanelApp panels loading
- `panel-umi` tag option when loading cancer analyses
### Changed
- Black text to make comments more visible in dark mode
- Loading PanelApp panels replaces pre-existing panels with same version
- Removed sidebar from Causatives page - navigation is available on the top bar for now
- Create ClinVar submissions from pinned variants list in case page
- Select which pinned variants will be included in ClinVar submission documents
### Fixed
- Remove a:visited css style from all buttons
- Update of HPO terms via command line
- Background color of `MIXED` and `PANEL-UMI` sequencing types on cases page
- Fixed regex error when searching for cases with query ending with `\ `
- Gene symbols on Causatives page lighter in dark mode
- SpliceAI tooltip of multigene variants

## [4.55]
### Changed
- Represent different tumor samples as vials in cases page
- Option to force-update the OMIM panel
### Fixed
- Low tumor purity badge alignment in cancer samples table on cancer case view
- VariantS comment popovers reactivate on hover
- Updating database genes in build 37
- ACMG classification summary hidden by sticky navbar
- Logo backgrounds fixed to white on welcome page
- Visited links turn purple again
- Style of link buttons and dropdown menus
- Update KUH and GMS logos
- Link color for Managed variants

## [4.54]
### Added
- Dark mode, using browser/OS media preference
- Allow marking case as solved without defining causative variants
- Admin users can create missing beacon datasets from the institute's settings page
- GenCC links on gene and variant pages
- Deprecation warnings when launching the app using a .yaml config file or loading cases using .ped files
### Changed
- Improved HTML syntax in case report template
- Modified message displayed when variant rank stats could not be calculated
- Expanded instructions on how to test on CG development server (cg-vm1)
- Added more somatic variant callers (Balsamic v9 SNV, develop SV)
### Fixed
- Remove load demo case command from docker-compose.yml
- Text elements being split across pages in PDF reports
- Made login password field of type `password` in LDAP login form
- Gene panels HTML select in institute's settings page
- Bootstrap upgraded to version 5
- Fix some Sourcery and SonarCloud suggestions
- Escape special characters in case search on institute and dashboard pages
- Broken case PDF reports when no Madeline pedigree image can be created
- Removed text-white links style that were invisible in new pages style
- Variants pagination after pressing "Filter variants" or "Clinical filter"
- Layout of buttons Matchmaker submission panel (case page)
- Removing cases from Matchmaker (simplified code and fixed functionality)
- Reintroduce check for missing alignment files purged from server

## [4.53]
### Added
### Changed
- Point Alamut API key docs link to new API version
- Parse dbSNP id from ID only if it says "rs", else use VEP CSQ fields
- Removed MarkupSafe from the dependencies
### Fixed
- Reintroduced loading of SVs for demo case 643595
- Successful parse of FOUND_IN should avoid GATK caller default
- All vulnerabilities flagged by SonarCloud

## [4.52]
### Added
- Demo cancer case gets loaded together with demo RD case in demo instance
- Parse REVEL_score alongside REVEL_rankscore from csq field and display it on SNV variant page
- Rank score results now show the ranking range
- cDNA and protein changes displayed on institute causatives pages
- Optional SESSION_TIMEOUT_MINUTES configuration in app config files
- Script to convert old OMIM case format (list of integers) to new format (list of dictionaries)
- Additional check for user logged in status before serving alignment files
- Download .cgh files from cancer samples table on cancer case page
- Number of documents and date of last update on genes page
### Changed
- Verify user before redirecting to IGV alignments and sashimi plots
- Build case IGV tracks starting from case and variant objects instead of passing all params in a form
- Unfreeze Werkzeug lib since Flask_login v.0.6 with bugfix has been released
- Sort gene panels by name (panelS and variant page)
- Removed unused `server.blueprints.alignviewers.unindexed_remote_static` endpoint
- User sessions to check files served by `server.blueprints.alignviewers.remote_static` endpoint
- Moved Beacon-related functions to a dedicated app extension
- Audit Filter now also loads filter displaying the variants for it
### Fixed
- Handle `attachment_filename` parameter renamed to `download_name` when Flask 2.2 will be released
- Removed cursor timeout param in cases find adapter function to avoid many code warnings
- Removed stream argument deprecation warning in tests
- Handle `no intervals found` warning in load_region test
- Beacon remove variants
- Protect remote_cors function in alignviewers view from Server-Side Request Forgery (SSRF)
- Check creation date of last document in gene collection to display when genes collection was updated last

## [4.51]
### Added
- Config file containing codecov settings for pull requests
- Add an IGV.js direct link button from case page
- Security policy file
- Hide/shade compound variants based on rank score on variantS from filter
- Chromograph legend documentation direct link
### Changed
- Updated deprecated Codecov GitHub action to v.2
- Simplified code of scout/adapter/mongo/variant
- Update IGV.js to v2.11.2
- Show summary number of variant gene panels on general report if more than 3
### Fixed
- Marrvel link for variants in genome build 38 (using liftover to build 37)
- Remove flags from codecov config file
- Fixed filter bug with high negative SPIDEX scores
- Renamed IARC TP53 button to to `TP53 Database`, modified also link since IARC has been moved to the US NCI: `https://tp53.isb-cgc.org/`
- Parsing new format of OMIM case info when exporting patients to Matchmaker
- Remove flask-debugtoolbar lib dependency that is using deprecated code and causes app to crash after new release of Jinja2 (3.1)
- Variant page crashing for cases with old OMIM terms structure (a list of integers instead of dictionary)
- Variant page crashing when creating MARRVEL link for cases with no genome build
- SpliceAI documentation link
- Fix deprecated `safe_str_cmp` import from `werkzeug.security` by freezing Werkzeug lib to v2.0 until Flask_login v.0.6 with bugfix is released
- List gene names densely in general report for SVs that contain more than 3 genes
- Show transcript ids on refseq genes on hg19 in IGV.js, using refgene source
- Display correct number of genes in general report for SVs that contain more than 32 genes
- Broken Google login after new major release of `lepture/authlib`
- Fix frequency and callers display on case general report

## [4.50.1]
### Fixed
- Show matching causative STR_repid for legacy str variants (pre Stranger hgnc_id)

## [4.50]
### Added
- Individual-specific OMIM terms
- OMIM disease descriptions in ClinVar submission form
- Add a toggle for melter rerun monitoring of cases
- Add a config option to show the rerun monitoring toggle
- Add a cli option to export cases with rerun monitoring enabled
- Add a link to STRipy for STR variants; shallow for ARX and HOXA13
- Hide by default variants only present in unaffected individuals in variants filters
- OMIM terms in general case report
- Individual-level info on OMIM and HPO terms in general case report
- PanelApp gene link among the external links on variant page
- Dashboard case filters fields help
- Filter cases by OMIM terms in cases and dashboard pages
### Fixed
- A malformed panel id request would crash with exception: now gives user warning flash with redirect
- Link to HPO resource file hosted on `http://purl.obolibrary.org`
- Gene search form when gene exists only in build 38
- Fixed odd redirect error and poor error message on missing column for gene panel csv upload
- Typo in parse variant transcripts function
- Modified keys name used to parse local observations (archived) frequencies to reflect change in MIP keys naming
- Better error handling for partly broken/timed out chanjo reports
- Broken javascript code when case Chromograph data is malformed
- Broader space for case synopsis in general report
- Show partial causatives on causatives and matching causatives panels
- Partial causative assignment in cases with no OMIM or HPO terms
- Partial causative OMIM select options in variant page
### Changed
- Slightly smaller and improved layout of content in case PDF report
- Relabel more cancer variant pages somatic for navigation
- Unify caseS nav links
- Removed unused `add_compounds` param from variant controllers function
- Changed default hg19 genome for IGV.js to legacy hg19_1kg_decoy to fix a few problematic loci
- Reduce code complexity (parse/ensembl.py)
- Silence certain fields in ClinVar export if prioritised ones exist (chrom-start-end if hgvs exist)
- Made phenotype non-mandatory when marking a variant as partial causative
- Only one phenotype condition type (OMIM or HPO) per variant is used in ClinVar submissions
- ClinVar submission variant condition prefers OMIM over HPO if available
- Use lighter version of gene objects in Omim MongoDB adapter, panels controllers, panels views and institute controllers
- Gene-variants table size is now adaptive
- Remove unused file upload on gene-variants page

## [4.49]
### Fixed
- Pydantic model types for genome_build, madeline_info, peddy_ped_check and peddy_sex_check, rank_model_version and sv_rank_model_version
- Replace `MatchMaker` with `Matchmaker` in all places visible by a user
- Save diagnosis labels along with OMIM terms in Matchmaker Exchange submission objects
- `libegl-mesa0_21.0.3-0ubuntu0.3~20.04.5_amd64.deb` lib not found by GitHub actions Docker build
- Remove unused `chromograph_image_files` and `chromograph_prefixes` keys saved when creating or updating an RD case
- Search managed variants by description and with ignore case
### Changed
- Introduced page margins on exported PDF reports
- Smaller gene fonts in downloaded HPO genes PDF reports
- Reintroduced gene coverage data in the PDF-exported general report of rare-disease cases
- Check for existence of case report files before creating sidebar links
- Better description of HPO and OMIM terms for patients submitted to Matchmaker Exchange
- Remove null non-mandatory key/values when updating a case
- Freeze WTForms<3 due to several form input rendering changes

## [4.48.1]
### Fixed
- General case PDF report for recent cases with no pedigree

## [4.48]
### Added
- Option to cancel a request for research variants in case page
### Changed
- Update igv.js to v2.10.5
- Updated example of a case delivery report
- Unfreeze cyvcf2
- Builder images used in Scout Dockerfiles
- Crash report email subject gives host name
- Export general case report to PDF using PDFKit instead of WeasyPrint
- Do not include coverage report in PDF case report since they might have different orientation
- Export cancer cases's "Coverage and QC report" to PDF using PDFKit instead of Weasyprint
- Updated cancer "Coverage and QC report" example
- Keep portrait orientation in PDF delivery report
- Export delivery report to PDF using PDFKit instead of Weasyprint
- PDF export of clinical and research HPO panels using PDFKit instead of Weasyprint
- Export gene panel report to PDF using PDFKit
- Removed WeasyPrint lib dependency

### Fixed
- Reintroduced missing links to Swegen and Beacon and dbSNP in RD variant page, summary section
- Demo delivery report orientation to fit new columns
- Missing delivery report in demo case
- Cast MNVs to SNV for test
- Export verified variants from all institutes when user is admin
- Cancer coverage and QC report not found for demo cancer case
- Pull request template instructions on how to deploy to test server
- PDF Delivery report not showing Swedac logo
- Fix code typos
- Disable codefactor raised by ESLint for javascript functions located on another file
- Loading spinner stuck after downloading a PDF gene panel report
- IGV browser crashing when file system with alignment files is not mounted

## [4.47]
### Added
- Added CADD, GnomAD and genotype calls to variantS export
### Changed
- Pull request template, to illustrate how to deploy pull request branches on cg-vm1 stage server
### Fixed
- Compiled Docker image contains a patched version (v4.9) of chanjo-report

## [4.46.1]
### Fixed
- Downloading of files generated within the app container (MT-report, verified variants, pedigrees, ..)

## [4.46]
### Added
- Created a Dockefile to be used to serve the dockerized app in production
- Modified the code to collect database params specified as env vars
- Created a GitHub action that pushes the Dockerfile-server image to Docker Hub (scout-server-stage) every time a PR is opened
- Created a GitHub action that pushes the Dockerfile-server image to Docker Hub (scout-server) every time a new release is created
- Reassign MatchMaker Exchange submission to another user when a Scout user is deleted
- Expose public API JSON gene panels endpoint, primarily to enable automated rerun checking for updates
- Add utils for dictionary type
- Filter institute cases using multiple HPO terms
- Vulture GitHub action to identify and remove unused variables and imports
### Changed
- Updated the python config file documentation in admin guide
- Case configuration parsing now uses Pydantic for improved typechecking and config handling
- Removed test matrices to speed up automatic testing of PRs
- Switch from Coveralls to Codecov to handle CI test coverage
- Speed-up CI tests by caching installation of libs and splitting tests into randomized groups using pytest-test-groups
- Improved LDAP login documentation
- Use lib flask-ldapconn instead of flask_ldap3_login> to handle ldap authentication
- Updated Managed variant documentation in user guide
- Fix and simplify creating and editing of gene panels
- Simplified gene variants search code
- Increased the height of the genes track in the IGV viewer
### Fixed
- Validate uploaded managed variant file lines, warning the user.
- Exporting validated variants with missing "genes" database key
- No results returned when searching for gene variants using a phenotype term
- Variants filtering by gene symbols file
- Make gene HGNC symbols field mandatory in gene variants page and run search only on form submit
- Make sure collaborator gene variants are still visible, even if HPO filter is used

## [4.45]
### Added
### Changed
- Start Scout also when loqusdbapi is not reachable
- Clearer definition of manual standard and custom inheritance models in gene panels
- Allow searching multiple chromosomes in filters
### Fixed
- Gene panel crashing on edit action

## [4.44]
### Added
### Changed
- Display Gene track beneath each sample track when displaying splice junctions in igv browser
- Check outdated gene symbols and update with aliases for both RD and cancer variantS
### Fixed
- Added query input check and fixed the Genes API endpoint to return a json formatted error when request is malformed
- Typo in ACMG BP6 tooltip

## [4.43.1]
### Added
- Added database index for OMIM disease term genes
### Changed
### Fixed
- Do not drop HPO terms collection when updating HPO terms via the command line
- Do not drop disease (OMIM) terms collection when updating diseases via the command line

## [4.43]
### Added
- Specify which collection(s) update/build indexes for
### Fixed
- Do not drop genes and transcripts collections when updating genes via the command line

## [4.42.1]
### Added
### Changed
### Fixed
- Freeze PyMongo lib to version<4.0 to keep supporting previous MongoDB versions
- Speed up gene panels creation and update by collecting only light gene info from database
- Avoid case page crash on Phenomizer queries timeout

## [4.42]
### Added
- Choose custom pinned variants to submit to MatchMaker Exchange
- Submit structural variant as genes to the MatchMaker Exchange
- Added function for maintainers and admins to remove gene panels
- Admins can restore deleted gene panels
- A development docker-compose file illustrating the scout/chanjo-report integration
- Show AD on variants view for cancer SV (tumor and normal)
- Cancer SV variants filter AD, AF (tumor and normal)
- Hiding the variants score column also from cancer SVs, as for the SNVs
### Changed
- Enforce same case _id and display_name when updating a case
- Enforce same individual ids, display names and affected status when updating a case
- Improved documentation for connecting to loqusdb instances (including loqusdbapi)
- Display and download HPO gene panels' gene symbols in italics
- A faster-built and lighter Docker image
- Reduce complexity of `panels` endpoint moving some code to the panels controllers
- Update requirements to use flask-ldap3-login>=0.9.17 instead of freezing WTForm
### Fixed
- Use of deprecated TextField after the upgrade of WTF to v3.0
- Freeze to WTForms to version < 3
- Remove the extra files (bed files and madeline.svg) introduced by mistake
- Cli command loading demo data in docker-compose when case custom images exist and is None
- Increased MongoDB connection serverSelectionTimeoutMS parameter to 30K (default value according to MongoDB documentation)
- Better differentiate old obs counts 0 vs N/A
- Broken cancer variants page when default gene panel was deleted
- Typo in tx_overview function in variant controllers file
- Fixed loqusdbapi SV search URL
- SV variants filtering using Decipher criterion
- Removing old gene panels that don't contain the `maintainer` key.

## [4.41.1]
### Fixed
- General reports crash for variant annotations with same variant on other cases

## [4.41]
### Added
- Extended the instructions for running the Scout Docker image (web app and cli).
- Enabled inclusion of custom images to STR variant view
### Fixed
- General case report sorting comments for variants with None genetic models
- Do not crash but redirect to variants page with error when a variant is not found for a case
- UCSC links coordinates for SV variants with start chromosome different than end chromosome
- Human readable variants name in case page for variants having start chromosome different from end chromosome
- Avoid always loading all transcripts when checking gene symbol: introduce gene captions
- Slow queries for evaluated variants on e.g. case page - use events instead
### Changed
- Rearrange variant page again, moving severity predictions down.
- More reactive layout width steps on variant page

## [4.40.1]
### Added
### Fixed
- Variants dismissed with inconsistent inheritance pattern can again be shown in general case report
- General report page for variants with genes=None
- General report crashing when variants have no panels
- Added other missing keys to case and variant dictionaries passed to general report
### Changed

## [4.40]
### Added
- A .cff citation file
- Phenotype search API endpoint
- Added pagination to phenotype API
- Extend case search to include internal MongoDB id
- Support for connecting to a MongoDB replica set (.py config files)
- Support for connecting to a MongoDB replica set (.yaml config files)
### Fixed
- Command to load the OMIM gene panel (`scout load panel --omim`)
- Unify style of pinned and causative variants' badges on case page
- Removed automatic spaces after punctuation in comments
- Remove the hardcoded number of total individuals from the variant's old observations panel
- Send delete requests to a connected Beacon using the DELETE method
- Layout of the SNV and SV variant page - move frequency up
### Changed
- Stop updating database indexes after loading exons via command line
- Display validation status badge also for not Sanger-sequenced variants
- Moved Frequencies, Severity and Local observations panels up in RD variants page
- Enabled Flask CORS to communicate CORS status to js apps
- Moved the code preparing the transcripts overview to the backend
- Refactored and filtered json data used in general case report
- Changed the database used in docker-compose file to use the official MongoDB v4.4 image
- Modified the Python (3.6, 3.8) and MongoDB (3.2, 4.4, 5.0) versions used in testing matrices (GitHub actions)
- Capitalize case search terms on institute and dashboard pages


## [4.39]
### Added
- COSMIC IDs collected from CSQ field named `COSMIC`
### Fixed
- Link to other causative variants on variant page
- Allow multiple COSMIC links for a cancer variant
- Fix floating text in severity box #2808
- Fixed MitoMap and HmtVar links for hg38 cases
- Do not open new browser tabs when downloading files
- Selectable IGV tracks on variant page
- Missing splice junctions button on variant page
- Refactor variantS representative gene selection, and use it also for cancer variant summary
### Changed
- Improve Javascript performance for displaying Chromograph images
- Make ClinVar classification more evident in cancer variant page

## [4.38]
### Added
- Option to hide Alamut button in the app config file
### Fixed
- Library deprecation warning fixed (insert is deprecated. Use insert_one or insert_many instead)
- Update genes command will not trigger an update of database indices any more
- Missing resources in temporary downloading directory when updating genes using the command line
- Restore previous variant ACMG classification in a scrollable div
- Loading spinner not stopping after downloading PDF case reports and variant list export
- Add extra Alamut links higher up on variant pages
- Improve UX for phenotypes in case page
- Filter and export of STR variants
- Update look of variants page navigation buttons
### Changed

## [4.37]
### Added
- Highlight and show version number for RefSeq MANE transcripts.
- Added integration to a rerunner service for toggling reanalysis with updated pedigree information
- SpliceAI display and parsing from VEP CSQ
- Display matching tiered variants for cancer variants
- Display a loading icon (spinner) until the page loads completely
- Display filter badges in cancer variants list
- Update genes from pre-downloaded file resources
- On login, OS, browser version and screen size are saved anonymously to understand how users are using Scout
- API returning institutes data for a given user: `/api/v1/institutes`
- API returning case data for a given institute: `/api/v1/institutes/<institute_id>/cases`
- Added GMS and Lund university hospital logos to login page
- Made display of Swedac logo configurable
- Support for displaying custom images in case view
- Individual-specific HPO terms
- Optional alamut_key in institute settings for Alamut Plus software
- Case report API endpoint
- Tooltip in case explaining that genes with genome build different than case genome build will not be added to dynamic HPO panel.
- Add DeepVariant as a caller
### Fixed
- Updated IGV to v2.8.5 to solve missing gene labels on some zoom levels
- Demo cancer case config file to load somatic SNVs and SVs only.
- Expand list of refseq trancripts in ClinVar submission form
- Renamed `All SNVs and INDELs` institute sidebar element to `Search SNVs and INDELs` and fixed its style.
- Add missing parameters to case load-config documentation
- Allow creating/editing gene panels and dynamic gene panels with genes present in genome build 38
- Bugfix broken Pytests
- Bulk dismissing variants error due to key conversion from string to integer
- Fix typo in index documentation
- Fixed crash in institute settings page if "collaborators" key is not set in database
- Don't stop Scout execution if LoqusDB call fails and print stacktrace to log
- Bug when case contains custom images with value `None`
- Bug introduced when fixing another bug in Scout-LoqusDB interaction
- Loading of OMIM diagnoses in Scout demo instance
- Remove the docker-compose with chanjo integration because it doesn't work yet.
- Fixed standard docker-compose with scout demo data and database
- Clinical variant assessments not present for pinned and causative variants on case page.
- MatchMaker matching one node at the time only
- Remove link from previously tiered variants badge in cancer variants page
- Typo in gene cell on cancer variants page
- Managed variants filter form
### Changed
- Better naming for variants buttons on cancer track (somatic, germline). Also show cancer research button if available.
- Load case with missing panels in config files, but show warning.
- Changing the (Female, Male) symbols to (F/M) letters in individuals_table and case-sma.
- Print stacktrace if case load command fails
- Added sort icon and a pointer to the cursor to all tables with sortable fields
- Moved variant, gene and panel info from the basic pane to summary panel for all variants.
- Renamed `Basics` panel to `Classify` on variant page.
- Revamped `Basics` panel to a panel dedicated to classify variants
- Revamped the summary panel to be more compact.
- Added dedicated template for cancer variants
- Removed Gene models, Gene annotations and Conservation panels for cancer variants
- Reorganized the orders of panels for variant and cancer variant views
- Added dedicated variant quality panel and removed relevant panes
- A more compact case page
- Removed OMIM genes panel
- Make genes panel, pinned variants panel, causative variants panel and ClinVar panel scrollable on case page
- Update to Scilifelab's 2020 logo
- Update Gens URL to support Gens v2.0 format
- Refactor tests for parsing case configurations
- Updated links to HPO downloadable resources
- Managed variants filtering defaults to all variant categories
- Changing the (Kind) drop-down according to (Category) drop-down in Managed variant add variant
- Moved Gens button to individuals table
- Check resource files availability before starting updating OMIM diagnoses
- Fix typo in `SHOW_OBSERVED_VARIANT_ARCHIVE` config param

## [4.36]
### Added
- Parse and save splice junction tracks from case config file
- Tooltip in observations panel, explaining that case variants with no link might be old variants, not uploaded after a case rerun
### Fixed
- Warning on overwriting variants with same position was no longer shown
- Increase the height of the dropdowns to 425px
- More indices for the case table as it grows, specifically for causatives queries
- Splice junction tracks not centered over variant genes
- Total number of research variants count
- Update variants stats in case documents every time new variants are loaded
- Bug in flashing warning messages when filtering variants
### Changed
- Clearer warning messages for genes and gene/gene-panels searches in variants filters

## [4.35]
### Added
- A new index for hgnc_symbol in the hgnc_gene collection
- A Pedigree panel in STR page
- Display Tier I and II variants in case view causatives card for cancer cases
### Fixed
- Send partial file data to igv.js when visualizing sashimi plots with splice junction tracks
- Research variants filtering by gene
- Do not attempt to populate annotations for not loaded pinned/causatives
- Add max-height to all dropdowns in filters
### Changed
- Switch off non-clinical gene warnings when filtering research variants
- Don't display OMIM disease card in case view for cancer cases
- Refactored Individuals and Causative card in case view for cancer cases
- Update and style STR case report

## [4.34]
### Added
- Saved filter lock and unlock
- Filters can optionally be marked audited, logging the filter name, user and date on the case events and general report.
- Added `ClinVar hits` and `Cosmic hits` in cancer SNVs filters
- Added `ClinVar hits` to variants filter (rare disease track)
- Load cancer demo case in docker-compose files (default and demo file)
- Inclusive-language check using [woke](https://github.com/get-woke/woke) github action
- Add link to HmtVar for mitochondrial variants (if VCF is annotated with HmtNote)
- Grey background for dismissed compounds in variants list and variant page
- Pin badge for pinned compounds in variants list and variant page
- Support LoqusDB REST API queries
- Add a docker-compose-matchmaker under scout/containers/development to test matchmaker locally
- Script to investigate consequences of symbol search bug
- Added GATK to list of SV and cancer SV callers
### Fixed
- Make MitoMap link work for hg38 again
- Export Variants feature crashing when one of the variants has no primary transcripts
- Redirect to last visited variantS page when dismissing variants from variants list
- Improved matching of SVs Loqus occurrences in other cases
- Remove padding from the list inside (Matching causatives from other cases) panel
- Pass None to get_app function in CLI base since passing script_info to app factory functions was deprecated in Flask 2.0
- Fixed failing tests due to Flask update to version 2.0
- Speed up user events view
- Causative view sort out of memory error
- Use hgnc_id for gene filter query
- Typo in case controllers displaying an error every time a patient is matched against external MatchMaker nodes
- Do not crash while attempting an update for variant documents that are too big (> 16 MB)
- Old STR causatives (and other variants) may not have HGNC symbols - fix sort lambda
- Check if gene_obj has primary_transcript before trying to access it
- Warn if a gene manually searched is in a clinical panel with an outdated name when filtering variants
- ChrPos split js not needed on STR page yet
### Changed
- Remove parsing of case `genome_version`, since it's not used anywhere downstream
- Introduce deprecation warning for Loqus configs that are not dictionaries
- SV clinical filter no longer filters out sub 100 nt variants
- Count cases in LoqusDB by variant type
- Commit pulse repo badge temporarily set to weekly
- Sort ClinVar submissions objects by ascending "Last evaluated" date
- Refactored the MatchMaker integration as an extension
- Replaced some sensitive words as suggested by woke linter
- Documentation for load-configuration rewritten.
- Add styles to MatchMaker matches table
- More detailed info on the data shared in MatchMaker submission form

## [4.33.1]
### Fixed
- Include markdown for release autodeploy docs
- Use standard inheritance model in ClinVar (https://ftp.ncbi.nlm.nih.gov/pub/GTR/standard_terms/Mode_of_inheritance.txt)
- Fix issue crash with variants that have been unflagged causative not being available in other causatives
### Added
### Changed

## [4.33]
### Fixed
- Command line crashing when updating an individual not found in database
- Dashboard page crashing when filters return no data
- Cancer variants filter by chromosome
- /api/v1/genes now searches for genes in all genome builds by default
- Upgraded igv.js to version 2.8.1 (Fixed Unparsable bed record error)
### Added
- Autodeploy docs on release
- Documentation for updating case individuals tracks
- Filter cases and dashboard stats by analysis track
### Changed
- Changed from deprecated db update method
- Pre-selected fields to run queries with in dashboard page
- Do not filter by any institute when first accessing the dashboard
- Removed OMIM panel in case view for cancer cases
- Display Tier I and II variants in case view causatives panel for cancer cases
- Refactored Individuals and Causative panels in case view for cancer cases

## [4.32.1]
### Fixed
- iSort lint check only
### Changed
- Institute cases page crashing when a case has track:Null
### Added

## [4.32]
### Added
- Load and show MITOMAP associated diseases from VCF (INFO field: MitomapAssociatedDiseases, via HmtNote)
- Show variant allele frequencies for mitochondrial variants (GRCh38 cases)
- Extend "public" json API with diseases (OMIM) and phenotypes (HPO)
- HPO gene list download now has option for clinical and non-clinical genes
- Display gene splice junctions data in sashimi plots
- Update case individuals with splice junctions tracks
- Simple Docker compose for development with local build
- Make Phenomodels subpanels collapsible
- User side documentation of cytogenomics features (Gens, Chromograph, vcf2cytosure, rhocall)
- iSort GitHub Action
- Support LoqusDB REST API queries
### Fixed
- Show other causative once, even if several events point to it
- Filtering variants by mitochondrial chromosome for cases with genome build=38
- HPO gene search button triggers any warnings for clinical / non-existing genes also on first search
- Fixed a bug in variants pages caused by MT variants without alt_frequency
- Tests for CADD score parsing function
- Fixed the look of IGV settings on SNV variant page
- Cases analyzed once shown as `rerun`
- Missing case track on case re-upload
- Fixed severity rank for SO term "regulatory region ablation"
### Changed
- Refactor according to CodeFactor - mostly reuse of duplicated code
- Phenomodels language adjustment
- Open variants in a new window (from variants page)
- Open overlapping and compound variants in a new window (from variant page)
- gnomAD link points to gnomAD v.3 (build GRCh38) for mitochondrial variants.
- Display only number of affected genes for dismissed SVs in general report
- Chromosome build check when populating the variants filter chromosome selection
- Display mitochondrial and rare diseases coverage report in cases with missing 'rare' track

## [4.31.1]
### Added
### Changed
- Remove mitochondrial and coverage report from cancer cases sidebar
### Fixed
- ClinVar page when dbSNP id is None

## [4.31]
### Added
- gnomAD annotation field in admin guide
- Export also dynamic panel genes not associated to an HPO term when downloading the HPO panel
- Primary HGNC transcript info in variant export files
- Show variant quality (QUAL field from vcf) in the variant summary
- Load/update PDF gene fusion reports (clinical and research) generated with Arriba
- Support new MANE annotations from VEP (both MANE Select and MANE Plus Clinical)
- Display on case activity the event of a user resetting all dismissed variants
- Support gnomAD population frequencies for mitochondrial variants
- Anchor links in Casedata ClinVar panels to redirect after renaming individuals
### Fixed
- Replace old docs link www.clinicalgenomics.se/scout with new https://clinical-genomics.github.io/scout
- Page formatting issues whenever case and variant comments contain extremely long strings with no spaces
- Chromograph images can be one column and have scrollbar. Removed legacy code.
- Column labels for ClinVar case submission
- Page crashing looking for LoqusDB observation when variant doesn't exist
- Missing inheritance models and custom inheritance models on newly created gene panels
- Accept only numbers in managed variants filter as position and end coordinates
- SNP id format and links in Variant page, ClinVar submission form and general report
- Case groups tooltip triggered only when mouse is on the panel header
### Changed
- A more compact case groups panel
- Added landscape orientation CSS style to cancer coverage and QC demo report
- Improve user documentation to create and save new gene panels
- Removed option to use space as separator when uploading gene panels
- Separating the columns of standard and custom inheritance models in gene panels
- Improved ClinVar instructions for users using non-English Excel

## [4.30.2]
### Added
### Fixed
- Use VEP RefSeq ID if RefSeq list is empty in RefSeq transcripts overview
- Bug creating variant links for variants with no end_chrom
### Changed

## [4.30.1]
### Added
### Fixed
- Cryptography dependency fixed to use version < 3.4
### Changed

## [4.30]
### Added
- Introduced a `reset dismiss variant` verb
- Button to reset all dismissed variants for a case
- Add black border to Chromograph ideograms
- Show ClinVar annotations on variantS page
- Added integration with GENS, copy number visualization tool
- Added a VUS label to the manual classification variant tags
- Add additional information to SNV verification emails
- Tooltips documenting manual annotations from default panels
- Case groups now show bam files from all cases on align view
### Fixed
- Center initial igv view on variant start with SNV/indels
- Don't set initial igv view to negative coordinates
- Display of GQ for SV and STR
- Parsing of AD and related info for STRs
- LoqusDB field in institute settings accepts only existing Loqus instances
- Fix DECIPHER link to work after DECIPHER migrated to GRCh38
- Removed visibility window param from igv.js genes track
- Updated HPO download URL
- Patch HPO download test correctly
- Reference size on STR hover not needed (also wrong)
- Introduced genome build check (allowed values: 37, 38, "37", "38") on case load
- Improve case searching by assignee full name
- Populating the LoqusDB select in institute settings
### Changed
- Cancer variants table header (pop freq etc)
- Only admin users can modify LoqusDB instance in Institute settings
- Style of case synopsis, variants and case comments
- Switched to igv.js 2.7.5
- Do not choke if case is missing research variants when research requested
- Count cases in LoqusDB by variant type
- Introduce deprecation warning for Loqus configs that are not dictionaries
- Improve create new gene panel form validation
- Make XM- transcripts less visible if they don't overlap with transcript refseq_id in variant page
- Color of gene panels and comments panels on cases and variant pages
- Do not choke if case is missing research variants when reserch requested

## [4.29.1]
### Added
### Fixed
- Always load STR variants regardless of RankScore threshold (hotfix)
### Changed

## [4.29]
### Added
- Added a page about migrating potentially breaking changes to the documentation
- markdown_include in development requirements file
- STR variants filter
- Display source, Z-score, inheritance pattern for STR annotations from Stranger (>0.6.1) if available
- Coverage and quality report to cancer view
### Fixed
- ACMG classification page crashing when trying to visualize a classification that was removed
- Pretty print HGVS on gene variants (URL-decode VEP)
- Broken or missing link in the documentation
- Multiple gene names in ClinVar submission form
- Inheritance model select field in ClinVar submission
- IGV.js >2.7.0 has an issue with the gene track zoom levels - temp freeze at 2.7.0
- Revert CORS-anywhere and introduce a local http proxy for cloud tracks
### Changed

## [4.28]
### Added
- Chromograph integration for displaying PNGs in case-page
- Add VAF to cancer case general report, and remove some of its unused fields
- Variants filter compatible with genome browser location strings
- Support for custom public igv tracks stored on the cloud
- Add tests to increase testing coverage
- Update case variants count after deleting variants
- Update IGV.js to latest (v2.7.4)
- Bypass igv.js CORS check using `https://github.com/Rob--W/cors-anywhere`
- Documentation on default and custom IGV.js tracks (admin docs)
- Lock phenomodels so they're editable by admins only
- Small case group assessment sharing
- Tutorial and files for deploying app on containers (Kubernetes pods)
- Canonical transcript and protein change of canonical transcript in exported variants excel sheet
- Support for Font Awesome version 6
- Submit to Beacon from case page sidebar
- Hide dismissed variants in variants pages and variants export function
- Systemd service files and instruction to deploy Scout using podman
### Fixed
- Bugfix: unused `chromgraph_prefix |tojson` removed
- Freeze coloredlogs temporarily
- Marrvel link
- Don't show TP53 link for silent or synonymous changes
- OMIM gene field accepts any custom number as OMIM gene
- Fix Pytest single quote vs double quote string
- Bug in gene variants search by similar cases and no similar case is found
- Delete unused file `userpanel.py`
- Primary transcripts in variant overview and general report
- Google OAuth2 login setup in README file
- Redirect to 'missing file'-icon if configured Chromograph file is missing
- Javascript error in case page
- Fix compound matching during variant loading for hg38
- Cancer variants view containing variants dismissed with cancer-specific reasons
- Zoom to SV variant length was missing IGV contig select
- Tooltips on case page when case has no default gene panels
### Changed
- Save case variants count in case document and not in sessions
- Style of gene panels multiselect on case page
- Collapse/expand main HPO checkboxes in phenomodel preview
- Replaced GQ (Genotype quality) with VAF (Variant allele frequency) in cancer variants GT table
- Allow loading of cancer cases with no tumor_purity field
- Truncate cDNA and protein changes in case report if longer than 20 characters


## [4.27]
### Added
- Exclude one or more variant categories when running variants delete command
### Fixed
### Changed

## [4.26.1]
### Added
### Fixed
- Links with 1-letter aa codes crash on frameshift etc
### Changed

## [4.26]
### Added
- Extend the delete variants command to print analysis date, track, institute, status and research status
- Delete variants by type of analysis (wgs|wes|panel)
- Links to cBioPortal, MutanTP53, IARC TP53, OncoKB, MyCancerGenome, CIViC
### Fixed
- Deleted variants count
### Changed
- Print output of variants delete command as a tab separated table

## [4.25]
### Added
- Command line function to remove variants from one or all cases
### Fixed
- Parse SMN None calls to None rather than False

## [4.24.1]
### Fixed
- Install requirements.txt via setup file

## [4.24]
### Added
- Institute-level phenotype models with sub-panels containing HPO and OMIM terms
- Runnable Docker demo
- Docker image build and push github action
- Makefile with shortcuts to docker commands
- Parse and save synopsis, phenotype and cohort terms from config files upon case upload
### Fixed
- Update dismissed variant status when variant dismissed key is missing
- Breakpoint two IGV button now shows correct chromosome when different from bp1
- Missing font lib in Docker image causing the PDF report download page to crash
- Sentieon Manta calls lack Somaticscore - load anyway
- ClinVar submissions crashing due to pinned variants that are not loaded
- Point ExAC pLI score to new gnomad server address
- Bug uploading cases missing phenotype terms in config file
- STRs loaded but not shown on browser page
- Bug when using adapter.variant.get_causatives with case_id without causatives
- Problem with fetching "solved" from scout export cases cli
- Better serialising of datetime and bson.ObjectId
- Added `volumes` folder to .gitignore
### Changed
- Make matching causative and managed variants foldable on case page
- Remove calls to PyMongo functions marked as deprecated in backend and frontend(as of version 3.7).
- Improved `scout update individual` command
- Export dynamic phenotypes with ordered gene lists as PDF


## [4.23]
### Added
- Save custom IGV track settings
- Show a flash message with clear info about non-valid genes when gene panel creation fails
- CNV report link in cancer case side navigation
- Return to comment section after editing, deleting or submitting a comment
- Managed variants
- MT vs 14 chromosome mean coverage stats if Scout is connected to Chanjo
### Fixed
- missing `vcf_cancer_sv` and `vcf_cancer_sv_research` to manual.
- Split ClinVar multiple clnsig values (slash-separated) and strip them of underscore for annotations without accession number
- Timeout of `All SNVs and INDELs` page when no valid gene is provided in the search
- Round CADD (MIPv9)
- Missing default panel value
- Invisible other causatives lines when other causatives lack gene symbols
### Changed
- Do not freeze mkdocs-material to version 4.6.1
- Remove pre-commit dependency

## [4.22]
### Added
- Editable cases comments
- Editable variants comments
### Fixed
- Empty variant activity panel
- STRs variants popover
- Split new ClinVar multiple significance terms for a variant
- Edit the selected comment, not the latest
### Changed
- Updated RELEASE docs.
- Pinned variants card style on the case page
- Merged `scout export exons` and `scout view exons` commands


## [4.21.2]
### Added
### Fixed
- Do not pre-filter research variants by (case-default) gene panels
- Show OMIM disease tooltip reliably
### Changed

## [4.21.1]
### Added
### Fixed
- Small change to Pop Freq column in variants ang gene panels to avoid strange text shrinking on small screens
- Direct use of HPO list for Clinical HPO SNV (and cancer SNV) filtering
- PDF coverage report redirecting to login page
### Changed
- Remove the option to dismiss single variants from all variants pages
- Bulk dismiss SNVs, SVs and cancer SNVs from variants pages

## [4.21]
### Added
- Support to configure LoqusDB per institute
- Highlight causative variants in the variants list
- Add tests. Mostly regarding building internal datatypes.
- Remove leading and trailing whitespaces from panel_name and display_name when panel is created
- Mark MANE transcript in list of transcripts in "Transcript overview" on variant page
- Show default panel name in case sidebar
- Previous buttons for variants pagination
- Adds a gh action that checks that the changelog is updated
- Adds a gh action that deploys new releases automatically to pypi
- Warn users if case default panels are outdated
- Define institute-specific gene panels for filtering in institute settings
- Use institute-specific gene panels in variants filtering
- Show somatic VAF for pinned and causative variants on case page

### Fixed
- Report pages redirect to login instead of crashing when session expires
- Variants filter loading in cancer variants page
- User, Causative and Cases tables not scaling to full page
- Improved docs for an initial production setup
- Compatibility with latest version of Black
- Fixed tests for Click>7
- Clinical filter required an extra click to Filter to return variants
- Restore pagination and shrink badges in the variants page tables
- Removing a user from the command line now inactivates the case only if user is last assignee and case is active
- Bugfix, LoqusDB per institute feature crashed when institute id was empty string
- Bugfix, LoqusDB calls where missing case count
- filter removal and upload for filters deleted from another page/other user
- Visualize outdated gene panels info in a popover instead of a tooltip in case page side panel

### Changed
- Highlight color on normal STRs in the variants table from green to blue
- Display breakpoints coordinates in verification emails only for structural variants


## [4.20]
### Added
- Display number of filtered variants vs number of total variants in variants page
- Search case by HPO terms
- Dismiss variant column in the variants tables
- Black and pre-commit packages to dev requirements

### Fixed
- Bug occurring when rerun is requested twice
- Peddy info fields in the demo config file
- Added load config safety check for multiple alignment files for one individual
- Formatting of cancer variants table
- Missing Score in SV variants table

### Changed
- Updated the documentation on how to create a new software release
- Genome build-aware cytobands coordinates
- Styling update of the Matchmaker card
- Select search type in case search form


## [4.19]

### Added
- Show internal ID for case
- Add internal ID for downloaded CGH files
- Export dynamic HPO gene list from case page
- Remove users as case assignees when their account is deleted
- Keep variants filters panel expanded when filters have been used

### Fixed
- Handle the ProxyFix ModuleNotFoundError when Werkzeug installed version is >1.0
- General report formatting issues whenever case and variant comments contain extremely long strings with no spaces

### Changed
- Created an institute wrapper page that contains list of cases, causatives, SNVs & Indels, user list, shared data and institute settings
- Display case name instead of case ID on clinVar submissions
- Changed icon of sample update in clinVar submissions


## [4.18]

### Added
- Filter cancer variants on cytoband coordinates
- Show dismiss reasons in a badge with hover for clinical variants
- Show an ellipsis if 10 cases or more to display with loqusdb matches
- A new blog post for version 4.17
- Tooltip to better describe Tumor and Normal columns in cancer variants
- Filter cancer SNVs and SVs by chromosome coordinates
- Default export of `Assertion method citation` to clinVar variants submission file
- Button to export up to 500 cancer variants, filtered or not
- Rename samples of a clinVar submission file

### Fixed
- Apply default gene panel on return to cancer variantS from variant view
- Revert to certificate checking when asking for Chanjo reports
- `scout download everything` command failing while downloading HPO terms

### Changed
- Turn tumor and normal allelic fraction to decimal numbers in tumor variants page
- Moved clinVar submissions code to the institutes blueprints
- Changed name of clinVar export files to FILENAME.Variant.csv and FILENAME.CaseData.csv
- Switched Google login libraries from Flask-OAuthlib to Authlib


## [4.17.1]

### Fixed
- Load cytobands for cases with chromosome build not "37" or "38"


## [4.17]

### Added
- COSMIC badge shown in cancer variants
- Default gene-panel in non-cancer structural view in url
- Filter SNVs and SVs by cytoband coordinates
- Filter cancer SNV variants by alt allele frequency in tumor
- Correct genome build in UCSC link from structural variant page



### Fixed
- Bug in clinVar form when variant has no gene
- Bug when sharing cases with the same institute twice
- Page crashing when removing causative variant tag
- Do not default to GATK caller when no caller info is provided for cancer SNVs


## [4.16.1]

### Fixed
- Fix the fix for handling of delivery reports for rerun cases

## [4.16]

### Added
- Adds possibility to add "lims_id" to cases. Currently only stored in database, not shown anywhere
- Adds verification comment box to SVs (previously only available for small variants)
- Scrollable pedigree panel

### Fixed
- Error caused by changes in WTForm (new release 2.3.x)
- Bug in OMIM case page form, causing the page to crash when a string was provided instead of a numerical OMIM id
- Fix Alamut link to work properly on hg38
- Better handling of delivery reports for rerun cases
- Small CodeFactor style issues: matchmaker results counting, a couple of incomplete tests and safer external xml
- Fix an issue with Phenomizer introduced by CodeFactor style changes

### Changed
- Updated the version of igv.js to 2.5.4

## [4.15.1]

### Added
- Display gene names in ClinVar submissions page
- Links to Varsome in variant transcripts table

### Fixed
- Small fixes to ClinVar submission form
- Gene panel page crash when old panel has no maintainers

## [4.15]

### Added
- Clinvar CNVs IGV track
- Gene panels can have maintainers
- Keep variant actions (dismissed, manual rank, mosaic, acmg, comments) upon variant re-upload
- Keep variant actions also on full case re-upload

### Fixed
- Fix the link to Ensembl for SV variants when genome build 38.
- Arrange information in columns on variant page
- Fix so that new cosmic identifier (COSV) is also acceptable #1304
- Fixed COSMIC tag in INFO (outside of CSQ) to be parses as well with `&` splitter.
- COSMIC stub URL changed to https://cancer.sanger.ac.uk/cosmic/search?q= instead.
- Updated to a version of IGV where bigBed tracks are visualized correctly
- Clinvar submission files are named according to the content (variant_data and case_data)
- Always show causatives from other cases in case overview
- Correct disease associations for gene symbol aliases that exist as separate genes
- Re-add "custom annotations" for SV variants
- The override ClinVar P/LP add-in in the Clinical Filter failed for new CSQ strings

### Changed
- Runs all CI checks in github actions

## [4.14.1]

### Fixed
- Error when variant found in loqusdb is not loaded for other case

## [4.14]

### Added
- Use github actions to run tests
- Adds CLI command to update individual alignments path
- Update HPO terms using downloaded definitions files
- Option to use alternative flask config when running `scout serve`
- Requirement to use loqusdb >= 2.5 if integrated

### Fixed
- Do not display Pedigree panel in cancer view
- Do not rely on internet connection and services available when running CI tests
- Variant loading assumes GATK if no caller set given and GATK filter status is seen in FILTER
- Pass genome build param all the way in order to get the right gene mappings for cases with build 38
- Parse correctly variants with zero frequency values
- Continue even if there are problems to create a region vcf
- STR and cancer variant navigation back to variants pages could fail

### Changed
- Improved code that sends requests to the external APIs
- Updates ranges for user ranks to fit todays usage
- Run coveralls on github actions instead of travis
- Run pip checks on github actions instead of coveralls
- For hg38 cases, change gnomAD link to point to version 3.0 (which is hg38 based)
- Show pinned or causative STR variants a bit more human readable

## [4.13.1]

### Added
### Fixed
- Typo that caused not all clinvar conflicting interpretations to be loaded no matter what
- Parse and retrieve clinvar annotations from VEP-annotated (VEP 97+) CSQ VCF field
- Variant clinvar significance shown as `not provided` whenever is `Uncertain significance`
- Phenomizer query crashing when case has no HPO terms assigned
- Fixed a bug affecting `All SNVs and INDELs` page when variants don't have canonical transcript
- Add gene name or id in cancer variant view

### Changed
- Cancer Variant view changed "Variant:Transcript:Exon:HGVS" to "Gene:Transcript:Exon:HGVS"

## [4.13]

### Added
- ClinVar SNVs track in IGV
- Add SMA view with SMN Copy Number data
- Easier to assign OMIM diagnoses from case page
- OMIM terms and specific OMIM term page

### Fixed
- Bug when adding a new gene to a panel
- Restored missing recent delivery reports
- Fixed style and links to other reports in case side panel
- Deleting cases using display_name and institute not deleting its variants
- Fixed bug that caused coordinates filter to override other filters
- Fixed a problem with finding some INS in loqusdb
- Layout on SV page when local observations without cases are present
- Make scout compatible with the new HPO definition files from `http://compbio.charite.de/jenkins/`
- General report visualization error when SNVs display names are very long


### Changed


## [4.12.4]

### Fixed
- Layout on SV page when local observations without cases are present

## [4.12.3]

### Fixed
- Case report when causative or pinned SVs have non null allele frequencies

## [4.12.2]

### Fixed
- SV variant links now take you to the SV variant page again
- Cancer variant view has cleaner table data entries for "N/A" data
- Pinned variant case level display hotfix for cancer and str - more on this later
- Cancer variants show correct alt/ref reads mirroring alt frequency now
- Always load all clinical STR variants even if a region load is attempted - index may be missing
- Same case repetition in variant local observations

## [4.12.1]

### Fixed
- Bug in variant.gene when gene has no HGVS description


## [4.12]

### Added
- Accepts `alignment_path` in load config to pass bam/cram files
- Display all phenotypes on variant page
- Display hgvs coordinates on pinned and causatives
- Clear panel pending changes
- Adds option to setup the database with static files
- Adds cli command to download the resources from CLI that scout needs
- Adds test files for merged somatic SV and CNV; as well as merged SNV, and INDEL part of #1279
- Allows for upload of OMIM-AUTO gene panel from static files without api-key

### Fixed
- Cancer case HPO panel variants link
- Fix so that some drop downs have correct size
- First IGV button in str variants page
- Cancer case activates on SNV variants
- Cases activate when STR variants are viewed
- Always calculate code coverage
- Pinned/Classification/comments in all types of variants pages
- Null values for panel's custom_inheritance_models
- Discrepancy between the manual disease transcripts and those in database in gene-edit page
- ACMG classification not showing for some causatives
- Fix bug which caused IGV.js to use hg19 reference files for hg38 data
- Bug when multiple bam files sources with non-null values are available


### Changed
- Renamed `requests` file to `scout_requests`
- Cancer variant view shows two, instead of four, decimals for allele and normal


## [4.11.1]

### Fixed
- Institute settings page
- Link institute settings to sharing institutes choices

## [4.11.0]

### Added
- Display locus name on STR variant page
- Alternative key `GNOMADAF_popmax` for Gnomad popmax allele frequency
- Automatic suggestions on how to improve the code on Pull Requests
- Parse GERP, phastCons and phyloP annotations from vep annotated CSQ fields
- Avoid flickering comment popovers in variant list
- Parse REVEL score from vep annotated CSQ fields
- Allow users to modify general institute settings
- Optionally format code automatically on commit
- Adds command to backup vital parts `scout export database`
- Parsing and displaying cancer SV variants from Manta annotated VCF files
- Dismiss cancer snv variants with cancer-specific options
- Add IGV.js UPD, RHO and TIDDIT coverage wig tracks.


### Fixed
- Slightly darker page background
- Fixed an issued with parsed conservation values from CSQ
- Clinvar submissions accessible to all users of an institute
- Header toolbar when on Clinvar page now shows institute name correctly
- Case should not always inactivate upon update
- Show dismissed snv cancer variants as grey on the cancer variants page
- Improved style of mappability link and local observations on variant page
- Convert all the GET requests to the igv view to POST request
- Error when updating gene panels using a file containing BOM chars
- Add/replace gene radio button not working in gene panels


## [4.10.1]

### Fixed
- Fixed issue with opening research variants
- Problem with coveralls not called by Travis CI
- Handle Biomart service down in tests


## [4.10.0]

### Added
- Rank score model in causatives page
- Exportable HPO terms from phenotypes page
- AMP guideline tiers for cancer variants
- Adds scroll for the transcript tab
- Added CLI option to query cases on time since case event was added
- Shadow clinical assessments also on research variants display
- Support for CRAM alignment files
- Improved str variants view : sorting by locus, grouped by allele.
- Delivery report PDF export
- New mosaicism tag option
- Add or modify individuals' age or tissue type from case page
- Display GC and allele depth in causatives table.
- Included primary reference transcript in general report
- Included partial causative variants in general report
- Remove dependency of loqusdb by utilising the CLI

### Fixed
- Fixed update OMIM command bug due to change in the header of the genemap2 file
- Removed Mosaic Tag from Cancer variants
- Fixes issue with unaligned table headers that comes with hidden Datatables
- Layout in general report PDF export
- Fixed issue on the case statistics view. The validation bars didn't show up when all institutes were selected. Now they do.
- Fixed missing path import by importing pathlib.Path
- Handle index inconsistencies in the update index functions
- Fixed layout problems


## [4.9.0]

### Added
- Improved MatchMaker pages, including visible patient contacts email address
- New badges for the github repo
- Links to [GENEMANIA](genemania.org)
- Sort gene panel list on case view.
- More automatic tests
- Allow loading of custom annotations in VCF using the SCOUT_CUSTOM info tag.

### Fixed
- Fix error when a gene is added to an empty dynamic gene panel
- Fix crash when attempting to add genes on incorrect format to dynamic gene panel
- Manual rank variant tags could be saved in a "Select a tag"-state, a problem in the variants view.
- Same case evaluations are no longer shown as gray previous evaluations on the variants page
- Stay on research pages, even if reset, next first buttons are pressed..
- Overlapping variants will now be visible on variant page again
- Fix missing classification comments and links in evaluations page
- All prioritized cases are shown on cases page


## [4.8.3]

### Added

### Fixed
- Bug when ordering sanger
- Improved scrolling over long list of genes/transcripts


## [4.8.2]

### Added

### Fixed
- Avoid opening extra tab for coverage report
- Fixed a problem when rank model version was saved as floats and not strings
- Fixed a problem with displaying dismiss variant reasons on the general report
- Disable load and delete filter buttons if there are no saved filters
- Fix problem with missing verifications
- Remove duplicate users and merge their data and activity


## [4.8.1]

### Added

### Fixed
- Prevent login fail for users with id defined by ObjectId and not email
- Prevent the app from crashing with `AttributeError: 'NoneType' object has no attribute 'message'`


## [4.8.0]

### Added
- Updated Scout to use Bootstrap 4.3
- New looks for Scout
- Improved dashboard using Chart.js
- Ask before inactivating a case where last assigned user leaves it
- Genes can be manually added to the dynamic gene list directly on the case page
- Dynamic gene panels can optionally be used with clinical filter, instead of default gene panel
- Dynamic gene panels get link out to chanjo-report for coverage report
- Load all clinvar variants with clinvar Pathogenic, Likely Pathogenic and Conflicting pathogenic
- Show transcripts with exon numbers for structural variants
- Case sort order can now be toggled between ascending and descending.
- Variants can be marked as partial causative if phenotype is available for case.
- Show a frequency tooltip hover for SV-variants.
- Added support for LDAP login system
- Search snv and structural variants by chromosomal coordinates
- Structural variants can be marked as partial causative if phenotype is available for case.
- Show normal and pathologic limits for STRs in the STR variants view.
- Institute level persistent variant filter settings that can be retrieved and used.
- export causative variants to Excel
- Add support for ROH, WIG and chromosome PNGs in case-view

### Fixed
- Fixed missing import for variants with comments
- Instructions on how to build docs
- Keep sanger order + verification when updating/reloading variants
- Fixed and moved broken filter actions (HPO gene panel and reset filter)
- Fixed string conversion to number
- UCSC links for structural variants are now separated per breakpoint (and whole variant where applicable)
- Reintroduced missing coverage report
- Fixed a bug preventing loading samples using the command line
- Better inheritance models customization for genes in gene panels
- STR variant page back to list button now does its one job.
- Allows to setup scout without a omim api key
- Fixed error causing "favicon not found" flash messages
- Removed flask --version from base cli
- Request rerun no longer changes case status. Active or archived cases inactivate on upload.
- Fixed missing tooltip on the cancer variants page
- Fixed weird Rank cell in variants page
- Next and first buttons order swap
- Added pagination (and POST capability) to cancer variants.
- Improves loading speed for variant page
- Problem with updating variant rank when no variants
- Improved Clinvar submission form
- General report crashing when dismissed variant has no valid dismiss code
- Also show collaborative case variants on the All variants view.
- Improved phenotype search using dataTables.js on phenotypes page
- Search and delete users with `email` instead of `_id`
- Fixed css styles so that multiselect options will all fit one column


## [4.7.3]

### Added
- RankScore can be used with VCFs for vcf_cancer files

### Fixed
- Fix issue with STR view next page button not doing its one job.

### Deleted
- Removed pileup as a bam viewing option. This is replaced by IGV


## [4.7.2]

### Added
- Show earlier ACMG classification in the variant list

### Fixed
- Fixed igv search not working due to igv.js dist 2.2.17
- Fixed searches for cases with a gene with variants pinned or marked causative.
- Load variant pages faster after fixing other causatives query
- Fixed mitochondrial report bug for variants without genes

## [4.7.1]

### Added

### Fixed
- Fixed bug on genes page


## [4.7.0]

### Added
- Export genes and gene panels in build GRCh38
- Search for cases with variants pinned or marked causative in a given gene.
- Search for cases phenotypically similar to a case also from WUI.
- Case variant searches can be limited to similar cases, matching HPO-terms,
  phenogroups and cohorts.
- De-archive reruns and flag them as 'inactive' if archived
- Sort cases by analysis_date, track or status
- Display cases in the following order: prioritized, active, inactive, archived, solved
- Assign case to user when user activates it or asks for rerun
- Case becomes inactive when it has no assignees
- Fetch refseq version from entrez and use it in clinvar form
- Load and export of exons for all genes, independent on refseq
- Documentation for loading/updating exons
- Showing SV variant annotations: SV cgh frequencies, gnomad-SV, local SV frequencies
- Showing transcripts mapping score in segmental duplications
- Handle requests to Ensembl Rest API
- Handle requests to Ensembl Rest Biomart
- STR variants view now displays GT and IGV link.
- Description field for gene panels
- Export exons in build 37 and 38 using the command line

### Fixed
- Fixes of and induced by build tests
- Fixed bug affecting variant observations in other cases
- Fixed a bug that showed wrong gene coverage in general panel PDF export
- MT report only shows variants occurring in the specific individual of the excel sheet
- Disable SSL certifcate verification in requests to chanjo
- Updates how intervaltree and pymongo is used to void deprecated functions
- Increased size of IGV sample tracks
- Optimized tests


## [4.6.1]

### Added

### Fixed
- Missing 'father' and 'mother' keys when parsing single individual cases


## [4.6.0]

### Added
- Description of Scout branching model in CONTRIBUTING doc
- Causatives in alphabetical order, display ACMG classification and filter by gene.
- Added 'external' to the list of analysis type options
- Adds functionality to display "Tissue type". Passed via load config.
- Update to IGV 2.

### Fixed
- Fixed alignment visualization and vcf2cytosure availability for demo case samples
- Fixed 3 bugs affecting SV pages visualization
- Reintroduced the --version cli option
- Fixed variants query by panel (hpo panel + gene panel).
- Downloaded MT report contains excel files with individuals' display name
- Refactored code in parsing of config files.


## [4.5.1]

### Added

### Fixed
- update requirement to use PyYaml version >= 5.1
- Safer code when loading config params in cli base


## [4.5.0]

### Added
- Search for similar cases from scout view CLI
- Scout cli is now invoked from the app object and works under the app context

### Fixed
- PyYaml dependency fixed to use version >= 5.1


## [4.4.1]

### Added
- Display SV rank model version when available

### Fixed
- Fixed upload of delivery report via API


## [4.4.0]

### Added
- Displaying more info on the Causatives page and hiding those not causative at the case level
- Add a comment text field to Sanger order request form, allowing a message to be included in the email
- MatchMaker Exchange integration
- List cases with empty synopsis, missing HPO terms and phenotype groups.
- Search for cases with open research list, or a given case status (active, inactive, archived)

### Fixed
- Variant query builder split into several functions
- Fixed delivery report load bug


## [4.3.3]

### Added
- Different individual table for cancer cases

### Fixed
- Dashboard collects validated variants from verification events instead of using 'sanger' field
- Cases shared with collaborators are visible again in cases page
- Force users to select a real institute to share cases with (actionbar select fix)


## [4.3.2]

### Added
- Dashboard data can be filtered using filters available in cases page
- Causatives for each institute are displayed on a dedicated page
- SNVs and and SVs are searchable across cases by gene and rank score
- A more complete report with validated variants is downloadable from dashboard

### Fixed
- Clinsig filter is fixed so clinsig numerical values are returned
- Split multi clinsig string values in different elements of clinsig array
- Regex to search in multi clinsig string values or multi revstat string values
- It works to upload vcf files with no variants now
- Combined Pileup and IGV alignments for SVs having variant start and stop on the same chromosome


## [4.3.1]

### Added
- Show calls from all callers even if call is not available
- Instructions to install cairo and pango libs from WeasyPrint page
- Display cases with number of variants from CLI
- Only display cases with number of variants above certain treshold. (Also CLI)
- Export of verified variants by CLI or from the dashboard
- Extend case level queries with default panels, cohorts and phenotype groups.
- Slice dashboard statistics display using case level queries
- Add a view where all variants for an institute can be searched across cases, filtering on gene and rank score. Allows searching research variants for cases that have research open.

### Fixed
- Fixed code to extract variant conservation (gerp, phyloP, phastCons)
- Visualization of PDF-exported gene panels
- Reintroduced the exon/intron number in variant verification email
- Sex and affected status is correctly displayed on general report
- Force number validation in SV filter by size
- Display ensembl transcripts when no refseq exists


## [4.3.0]

### Added
- Mosaicism tag on variants
- Show and filter on SweGen frequency for SVs
- Show annotations for STR variants
- Show all transcripts in verification email
- Added mitochondrial export
- Adds alternative to search for SVs shorter that the given length
- Look for 'bcftools' in the `set` field of VCFs
- Display digenic inheritance from OMIM
- Displays what refseq transcript that is primary in hgnc

### Fixed

- Archived panels displays the correct date (not retroactive change)
- Fixed problem with waiting times in gene panel exports
- Clinvar fiter not working with human readable clinsig values

## [4.2.2]

### Fixed
- Fixed gene panel create/modify from CSV file utf-8 decoding error
- Updating genes in gene panels now supports edit comments and entry version
- Gene panel export timeout error

## [4.2.1]

### Fixed
- Re-introduced gene name(s) in verification email subject
- Better PDF rendering for excluded variants in report
- Problem to access old case when `is_default` did not exist on a panel


## [4.2.0]

### Added
- New index on variant_id for events
- Display overlapping compounds on variants view

### Fixed
- Fixed broken clinical filter


## [4.1.4]

### Added
- Download of filtered SVs

### Fixed
- Fixed broken download of filtered variants
- Fixed visualization issue in gene panel PDF export
- Fixed bug when updating gene names in variant controller


## [4.1.3]

### Fixed
- Displays all primary transcripts


## [4.1.2]

### Added
- Option add/replace when updating a panel via CSV file
- More flexible versioning of the gene panels
- Printing coverage report on the bottom of the pdf case report
- Variant verification option for SVs
- Logs uri without pwd when connecting
- Disease-causing transcripts in case report
- Thicker lines in case report
- Supports HPO search for cases, both terms or if described in synopsis
- Adds sanger information to dashboard

### Fixed
- Use db name instead of **auth** as default for authentication
- Fixes so that reports can be generated even with many variants
- Fixed sanger validation popup to show individual variants queried by user and institute.
- Fixed problem with setting up scout
- Fixes problem when exac file is not available through broad ftp
- Fetch transcripts for correct build in `adapter.hgnc_gene`

## [4.1.1]
- Fix problem with institute authentication flash message in utils
- Fix problem with comments
- Fix problem with ensembl link


## [4.1.0]

### Added
- OMIM phenotypes to case report
- Command to download all panel app gene panels `scout load panel --panel-app`
- Links to genenames.org and omim on gene page
- Popup on gene at variants page with gene information
- reset sanger status to "Not validated" for pinned variants
- highlight cases with variants to be evaluated by Sanger on the cases page
- option to point to local reference files to the genome viewer pileup.js. Documented in `docs.admin-guide.server`
- option to export single variants in `scout export variants`
- option to load a multiqc report together with a case(add line in load config)
- added a view for searching HPO terms. It is accessed from the top left corner menu
- Updates the variants view for cancer variants. Adds a small cancer specific filter for known variants
- Adds hgvs information on cancer variants page
- Adds option to update phenotype groups from CLI

### Fixed
- Improved Clinvar to submit variants from different cases. Fixed HPO terms in casedata according to feedback
- Fixed broken link to case page from Sanger modal in cases view
- Now only cases with non empty lists of causative variants are returned in `adapter.case(has_causatives=True)`
- Can handle Tumor only samples
- Long lists of HGNC symbols are now possible. This was previously difficult with manual, uploaded or by HPO search when changing filter settings due to GET request limitations. Relevant pages now use POST requests. Adds the dynamic HPO panel as a selection on the gene panel dropdown.
- Variant filter defaults to default panels also on SV and Cancer variants pages.

## [4.0.0]

### WARNING ###

This is a major version update and will require that the backend of pre releases is updated.
Run commands:

```
$scout update genes
$scout update hpo
```

- Created a Clinvar submission tool, to speed up Clinvar submission of SNVs and SVs
- Added an analysis report page (html and PDF format) containing phenotype, gene panels and variants that are relevant to solve a case.

### Fixed
- Optimized evaluated variants to speed up creation of case report
- Moved igv and pileup viewer under a common folder
- Fixed MT alignment view pileup.js
- Fixed coordinates for SVs with start chromosome different from end chromosome
- Global comments shown across cases and institutes. Case-specific variant comments are shown only for that specific case.
- Links to clinvar submitted variants at the cases level
- Adapts clinvar parsing to new format
- Fixed problem in `scout update user` when the user object had no roles
- Makes pileup.js use online genome resources when viewing alignments. Now any instance of Scout can make use of this functionality.
- Fix ensembl link for structural variants
- Works even when cases does not have `'madeline_info'`
- Parses Polyphen in correct way again
- Fix problem with parsing gnomad from VEP

### Added
- Added a PDF export function for gene panels
- Added a "Filter and export" button to export custom-filtered SNVs to CSV file
- Dismiss SVs
- Added IGV alignments viewer
- Read delivery report path from case config or CLI command
- Filter for spidex scores
- All HPO terms are now added and fetched from the correct source (https://github.com/obophenotype/human-phenotype-ontology/blob/master/hp.obo)
- New command `scout update hpo`
- New command `scout update genes` will fetch all the latest information about genes and update them
- Load **all** variants found on chromosome **MT**
- Adds choice in cases overview do show as many cases as user like

### Removed
- pileup.min.js and pileup css are imported from a remote web location now
- All source files for HPO information, this is instead fetched directly from source
- All source files for gene information, this is instead fetched directly from source

## [3.0.0]
### Fixed
- hide pedigree panel unless it exists

## [1.5.1] - 2016-07-27
### Fixed
- look for both ".bam.bai" and ".bai" extensions

## [1.4.0] - 2016-03-22
### Added
- support for local frequency through loqusdb
- bunch of other stuff

## [1.3.0] - 2016-02-19
### Fixed
- Update query-phenomizer and add username/password

### Changed
- Update the way a case is checked for rerun-status

### Added
- Add new button to mark a case as "checked"
- Link to clinical variants _without_ 1000G annotation

## [1.2.2] - 2016-02-18
### Fixed
- avoid filtering out variants lacking ExAC and 1000G annotations

## [1.1.3] - 2015-10-01
### Fixed
- persist (clinical) filter when clicking load more
- fix #154 by robustly setting clinical filter func. terms

## [1.1.2] - 2015-09-07
### Fixed
- avoid replacing coverage report with none
- update SO terms, refactored

## [1.1.1] - 2015-08-20
### Fixed
- fetch case based on collaborator status (not owner)

## [1.1.0] - 2015-05-29
### Added
- link(s) to SNPedia based on RS-numbers
- new Jinja filter to "humanize" decimal numbers
- show gene panels in variant view
- new Jinja filter for decoding URL encoding
- add indicator to variants in list that have comments
- add variant number threshold and rank score threshold to load function
- add event methods to mongo adapter
- add tests for models
- show badge "old" if comment was written for a previous analysis

### Changed
- show cDNA change in transcript summary unless variant is exonic
- moved compounds table further up the page
- show dates for case uploads in ISO format
- moved variant comments higher up on page
- updated documentation for pages
- read in coverage report as blob in database and serve directly
- change ``OmimPhenotype`` to ``PhenotypeTerm``
- reorganize models sub-package
- move events (and comments) to separate collection
- only display prev/next links for the research list
- include variant type in breadcrumbs e.g. "Clinical variants"

### Removed
- drop dependency on moment.js

### Fixed
- show the same level of detail for all frequencies on all pages
- properly decode URL encoded symbols in amino acid/cDNA change strings
- fixed issue with wipe permissions in MongoDB
- include default gene lists in "variants" link in breadcrumbs

## [1.0.2] - 2015-05-20
### Changed
- update case fetching function

### Fixed
- handle multiple cases with same id

## [1.0.1] - 2015-04-28
### Fixed
- Fix building URL parameters in cases list Vue component

## [1.0.0] - 2015-04-12
Codename: Sara Lund

![Release 1.0](artwork/releases/release-1-0.jpg)

### Added
- Add email logging for unexpected errors
- New command line tool for deleting case

### Changed
- Much improved logging overall
- Updated documentation/usage guide
- Removed non-working IGV link

### Fixed
- Show sample display name in GT call
- Various small bug fixes
- Make it easier to hover over popups

## [0.0.2-rc1] - 2015-03-04
### Added
- add protein table for each variant
- add many more external links
- add coverage reports as PDFs

### Changed
- incorporate user feedback updates
- big refactor of load scripts

## [0.0.2-rc2] - 2015-03-04
### Changes
- add gene table with gene description
- reorganize inheritance models box

### Fixed
- avoid overwriting gene list on "research" load
- fix various bugs in external links

## [0.0.2-rc3] - 2015-03-05
### Added
- Activity log feed to variant view
- Adds protein change strings to ODM and Sanger email

### Changed
- Extract activity log component to macro

### Fixes
- Make Ensembl transcript links use archive website<|MERGE_RESOLUTION|>--- conflicted
+++ resolved
@@ -14,11 +14,8 @@
 - Link to Mutalyzer Normalizer tool on variant's transcripts overview to retrieve official HVGS descriptions
 - Option to manually load RNA MULTIQC report using the command `scout load report -t multiqc_rna`
 - Load RNA MULTIQC automatically for a case if config file contains the `multiqc_rna` key/value
-<<<<<<< HEAD
+- Instructions in admin-guide on how to load case reports via the command line
 - Distinct colors for different inheritance models on RD Variant page
-=======
-- Instructions in admin-guide on how to load case reports via the command line
->>>>>>> 94b804a2
 ### Changed
 - Instructions on how to call dibs on scout-stage server in pull request template
 - Deprecated CLI commands `scout load <delivery_report, gene_fusion_report, coverage_qc_report, cnv_report>` to replace them with command `scout load report -t <report type>`
