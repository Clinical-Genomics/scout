# Change Log
All notable changes to this project will be documented in this file.
This project adheres to [Semantic Versioning](http://semver.org/).

About changelog [here](https://keepachangelog.com/en/1.0.0/)


## [unreleased]
### Added
- Display data sharing info for ClinVar, Matchmaker Exchange and Beacon in a dedicated column on Cases page
- Test for `commands.download.omim.print_omim`
- Display dismissed variants comments on general case report
- Modify ACMG pathogenicity impact (most commonly PVS1, PS3) based on strength of evidence with lab director's professional judgement
- REViewer button on STR variant page
- Alamut institution parameter in institute settings for Alamut Visual Plus software
### Changed
- Display chrY for sex unknown
- Deprecate legacy scout_load() method API call.
- Message shown when variant tag is updated for a variant
<<<<<<< HEAD
- Refactored the functions that collect causative variants
=======
- When all ACMG classifications are deleted from a variant, the current variant classification status is also reset.
>>>>>>> e944d7ca
### Fixed
- Default IGV tracks (genes, ClinVar, ClinVar CNVs) showing even if user unselects them all
- Freeze Flask-Babel below v3.0 due to issue with a locale decorator
- Thaw Flask-Babel and fix according to v3 standard. Thank you @TkTech!
- Show matching causatives on somatic structural variant page
- Visibility of gene names and functional annotations on Causatives/Verified pages
- Causatives page showing also non-causative variants matching causatives in other cases

## [4.62.1]
### Fixed
- Case page crashing when adding a case to a group without providing a valid case name

## [4.62]
### Added
- Validate ClinVar submission objects using the ClinVar API
- Wrote tests for case and variant API endpoints
- Create ClinVar submissions from Scout using the ClinVar API
- Export Phenopacket for affected individual
- Import Phenopacket from JSON file or Phenopacket API backend server
- Use the new case name option for GENS requests
- Pre-validate refseq:HGVS items using VariantValidator in ClinVar submission form
### Fixed
- Fallback for empty alignment index for REViewer service
- Source link out for MIP 11.1 reference STR annotation
- Avoid duplicate causatives and pinned variants
- ClinVar clinical significance displays only the ACMG terms when user selects ACMG 2015 as assertion criteria
- Spacing between icon and text on Beacon and MatchMaker links on case page sidebar
- Truncate IDs and HGVS representations in ClinVar pages if longer than 25 characters
- Update ClinVar submission ID form
- Handle connection timeout when sending requests requests to external web services
- Validate any ClinVar submission regardless of its status
- Empty Phenopackets import crashes
- Stop Spinner on Phenopacket JSON download
### Changed
- Updated ClinVar submission instructions

## [4.61.1]
### Fixed
- Added `UMLS` as an option of `Condition ID type` in ClinVar Variant downloaded files
- Missing value for `Condition ID type` in ClinVar Variant downloaded files
- Possibility to open, close or delete a ClinVar submission even if it doesn't have an associated name
- Save SV type, ref and alt n. copies to exported ClinVar files
- Inner and outer start and stop SV coordinates not exported in ClinVar files
- ClinVar submissions page crashing when SV files don't contain breakpoint exact coordinates
- Align OMIM diagnoses with delete diagnosis button on case page
- In ClinVar form, reset condition list and customize help when condition ID changes

## [4.61]
### Added
- Filter case list by cases with variants in ClinVar submission
- Filter case list by cases containing RNA-seq data - gene_fusion_reports and sample-level tracks (splice junctions and RNA coverage)
- Additional case category `Ignored`, to be used for cases that don't fall in the existing 'inactive', 'archived', 'solved', 'prioritized' categories
- Display number of cases shown / total number of cases available for each category on Cases page
- Moved buttons to modify case status from sidebar to main case page
- Link to Mutalyzer Normalizer tool on variant's transcripts overview to retrieve official HVGS descriptions
- Option to manually load RNA MULTIQC report using the command `scout load report -t multiqc_rna`
- Load RNA MULTIQC automatically for a case if config file contains the `multiqc_rna` key/value
- Instructions in admin-guide on how to load case reports via the command line
- Possibility to filter RD variants by a specific genotype call
- Distinct colors for different inheritance models on RD Variant page
- Gene panels PDF export with case variants hits by variant type
- A couple of additional README badges for GitHub stats
- Upload and display of pipeline reference info and executable version yaml files as custom reports
- Testing CLI on hasta in PR template
### Changed
- Instructions on how to call dibs on scout-stage server in pull request template
- Deprecated CLI commands `scout load <delivery_report, gene_fusion_report, coverage_qc_report, cnv_report>` to replace them with command `scout load report -t <report type>`
- Refactored code to display and download custom case reports
- Do not export `Assertion method` and `Assertion method citation` to ClinVar submission files according to changes to ClinVar's submission spreadsheet templates.
- Simplified code to create and download ClinVar CSV files
- Colorize inheritance models badges by category on VariantS page
- `Safe variants matching` badge more visible on case page
### Fixed
- Non-admin users saving institute settings would clear loqusdb instance selection
- Layout of variant position, cytoband and type in SV variant summary
- Broken `Build Status - GitHub badge` on GitHub README page
- Visibility of text on grey badges in gene panels PDF exports
- Labels for dashboard search controls
- Dark mode visibility for ClinVar submission
- Whitespaces on outdated panel in extent report

## [4.60]
### Added
- Mitochondrial deletion signatures (mitosign) can be uploaded and shown with mtDNA report
- A `Type of analysis` column on Causatives and Validated variants pages
- List of "safe" gene panels available for matching causatives and managed variants in institute settings, to avoid secondary findings
- `svdb_origin` as a synonym for `FOUND_IN` to complement `set` for variants found by all callers
### Changed
- Hide removed gene panels by default in panels page
- Removed option for filtering cancer SVs by Tumor and Normal alt AF
- Hide links to coverage report from case dynamic HPO panel if cancer analysis
- Remove rerun emails and redirect users to the analysis order portal instead
- Updated clinical SVs igv.js track (dbVar) and added example of external track from `https://trackhubregistry.org/`
- Rewrote the ClinVar export module to simplify and add one variant at the time
- ClinVar submissions with phenotype conditions from: [OMIM, MedGen, Orphanet, MeSH, HP, MONDO]
### Fixed
- If trying to load a badly formatted .tsv file an error message is displayed.
- Avoid showing case as rerun when first attempt at case upload failed
- Dynamic autocomplete search not working on phenomodels page
- Callers added to variant when loading case
- Now possible to update managed variant from file without deleting it first
- Missing preselected chromosome when editing a managed variant
- Preselected variant type and subtype when editing a managed variant
- Typo in dbVar ClinVar track, hg19


## [4.59]
### Added
- Button to go directly to HPO SV filter variantS page from case
- `Scout-REViewer-Service` integration - show `REViewer` picture if available
- Link to HPO panel coverage overview on Case page
- Specify a confidence threshold (green|amber|red) when loading PanelApp panels
- Functional annotations in variants lists exports (all variants)
- Cancer/Normal VAFs and COSMIC ids in in variants lists exports (cancer variants)
### Changed
- Better visualization of regional annotation for long lists of genes in large SVs in Variants tables
- Order of cells in variants tables
- More evident links to gene coverage from Variant page
- Gene panels sorted by display name in the entire Case page
- Round CADD and GnomAD values in variants export files
### Fixed
- HPO filter button on SV variantS page
- Spacing between region|function cells in SVs lists
- Labels on gene panel Chanjo report
- Fixed ambiguous duplicated response headers when requesting a BAM file from /static
- Visited color link on gene coverage button (Variant page)

## [4.58.1]
### Fixed
- Case search with search strings that contain characters that can be escaped

## [4.58]
### Added
- Documentation on how to create/update PanelApp panels
- Add filter by local observations (archive) to structural variants filters
- Add more splicing consequences to SO term definitions
- Search for a specific gene in all gene panels
- Institute settings option to force show all variants on VariantS page for all cases of an institute
- Filter cases by validation pending status
- Link to The Clinical Knowledgebase (CKB) (https://ckb.jax.org/) in cancer variant's page
### Fixed
- Added a not-authorized `auto-login` fixture according to changes in Flask-Login 0.6.2
- Renamed `cache_timeout` param name of flask.send_file function to `max_age` (Flask 2.2 compliant)
- Replaced deprecated `app.config["JSON_SORT_KEYS"]` with app.json.sort_keys in app settings
- Bug in gene variants page (All SNVs and INDELs) when variant gene doesn't have a hgnc id that is found in the database
- Broken export of causatives table
- Query for genes in build 38 on `Search SNVs and INDELs` page
- Prevent typing special characters `^<>?!=\/` in case search form
- Search matching causatives also among research variants in other cases
- Links to variants in Verified variants page
- Broken filter institute cases by pinned gene
- Better visualization of long lists of genes in large SVs on Causative and Verified Variants page
- Reintroduced missing button to export Causative variants
- Better linking and display of matching causatives and managed variants
- Reduced code complexity in `scout/parse/variant/variant.py`
- Reduced complexity of code in `scout/build/variant/variant.py`

### Changed
- State that loqusdb observation is in current case if observations count is one and no cases are shown
- Better pagination and number of variants returned by queries in `Search SNVs and INDELs` page
- Refactored and simplified code used for collecting gene variants for `Search SNVs and INDELs` page
- Fix sidebar panel icons in Case view
- Fix panel spacing in Case view
- Removed unused database `sanger_ordered` and `case_id,category,rank_score` indexes (variant collection)
- Verified variants displayed in a dedicated page reachable from institute sidebar
- Unified stats in dashboard page
- Improved gene info for large SVs and cancer SVs
- Remove the unused `variant.str_variant` endpoint from variant views
- Easier editing of HPO gene panel on case page
- Assign phenotype panel less cramped on Case page
- Causatives and Verified variants pages to use the same template macro
- Allow hyphens in panel names
- Reduce resolution of example images
- Remove some animations in web gui which where rendered slow


## [4.57.4]
### Fixed
- Parsing of variant.FORMAT "DR" key in parse variant file

## [4.57.3]
### Fixed
- Export of STR verified variants
- Do not download as verified variants first verified and then reset to not validated
- Avoid duplicated lines in downloaded verified variants reflecting changes in variant validation status

## [4.57.2]
### Fixed
- Export of verified variants when variant gene has no transcripts
- HTTP 500 when visiting a the details page for a cancer variant that had been ranked with genmod

## [4.57.1]
### Fixed
- Updating/replacing a gene panel from file with a corrupted or malformed file

## [4.57]
### Added
- Display last 50 or 500 events for a user in a timeline
- Show dismiss count from other cases on matching variantS
- Save Beacon-related events in events collection
- Institute settings allow saving multiple loqusdb instances for one institute
- Display stats from multiple instances of loqusdb on variant page
- Display date and frequency of obs derived from count of local archive observations from MIP11 (requires fix in MIP)
### Changed
- Prior ACMG classifications view is no longer limited by pathogenicity
### Fixed
- Visibility of Sanger ordered badge on case page, light mode
- Some of the DataTables tables (Phenotypes and Diagnoses pages) got a bit dark in dark mode
- Remove all redundancies when displaying timeline events (some events are saved both as case-related and variant-related)
- Missing link in saved MatchMaker-related events
- Genes with mixed case gene symbols missing in PanelApp panels
- Alignment of elements on the Beacon submission modal window
- Locus info links from STR variantS page open in new browser tabs

## [4.56]
### Added
- Test for PanelApp panels loading
- `panel-umi` tag option when loading cancer analyses
### Changed
- Black text to make comments more visible in dark mode
- Loading PanelApp panels replaces pre-existing panels with same version
- Removed sidebar from Causatives page - navigation is available on the top bar for now
- Create ClinVar submissions from pinned variants list in case page
- Select which pinned variants will be included in ClinVar submission documents
### Fixed
- Remove a:visited css style from all buttons
- Update of HPO terms via command line
- Background color of `MIXED` and `PANEL-UMI` sequencing types on cases page
- Fixed regex error when searching for cases with query ending with `\ `
- Gene symbols on Causatives page lighter in dark mode
- SpliceAI tooltip of multigene variants

## [4.55]
### Changed
- Represent different tumor samples as vials in cases page
- Option to force-update the OMIM panel
### Fixed
- Low tumor purity badge alignment in cancer samples table on cancer case view
- VariantS comment popovers reactivate on hover
- Updating database genes in build 37
- ACMG classification summary hidden by sticky navbar
- Logo backgrounds fixed to white on welcome page
- Visited links turn purple again
- Style of link buttons and dropdown menus
- Update KUH and GMS logos
- Link color for Managed variants

## [4.54]
### Added
- Dark mode, using browser/OS media preference
- Allow marking case as solved without defining causative variants
- Admin users can create missing beacon datasets from the institute's settings page
- GenCC links on gene and variant pages
- Deprecation warnings when launching the app using a .yaml config file or loading cases using .ped files
### Changed
- Improved HTML syntax in case report template
- Modified message displayed when variant rank stats could not be calculated
- Expanded instructions on how to test on CG development server (cg-vm1)
- Added more somatic variant callers (Balsamic v9 SNV, develop SV)
### Fixed
- Remove load demo case command from docker-compose.yml
- Text elements being split across pages in PDF reports
- Made login password field of type `password` in LDAP login form
- Gene panels HTML select in institute's settings page
- Bootstrap upgraded to version 5
- Fix some Sourcery and SonarCloud suggestions
- Escape special characters in case search on institute and dashboard pages
- Broken case PDF reports when no Madeline pedigree image can be created
- Removed text-white links style that were invisible in new pages style
- Variants pagination after pressing "Filter variants" or "Clinical filter"
- Layout of buttons Matchmaker submission panel (case page)
- Removing cases from Matchmaker (simplified code and fixed functionality)
- Reintroduce check for missing alignment files purged from server

## [4.53]
### Added
### Changed
- Point Alamut API key docs link to new API version
- Parse dbSNP id from ID only if it says "rs", else use VEP CSQ fields
- Removed MarkupSafe from the dependencies
### Fixed
- Reintroduced loading of SVs for demo case 643595
- Successful parse of FOUND_IN should avoid GATK caller default
- All vulnerabilities flagged by SonarCloud

## [4.52]
### Added
- Demo cancer case gets loaded together with demo RD case in demo instance
- Parse REVEL_score alongside REVEL_rankscore from csq field and display it on SNV variant page
- Rank score results now show the ranking range
- cDNA and protein changes displayed on institute causatives pages
- Optional SESSION_TIMEOUT_MINUTES configuration in app config files
- Script to convert old OMIM case format (list of integers) to new format (list of dictionaries)
- Additional check for user logged in status before serving alignment files
- Download .cgh files from cancer samples table on cancer case page
- Number of documents and date of last update on genes page
### Changed
- Verify user before redirecting to IGV alignments and sashimi plots
- Build case IGV tracks starting from case and variant objects instead of passing all params in a form
- Unfreeze Werkzeug lib since Flask_login v.0.6 with bugfix has been released
- Sort gene panels by name (panelS and variant page)
- Removed unused `server.blueprints.alignviewers.unindexed_remote_static` endpoint
- User sessions to check files served by `server.blueprints.alignviewers.remote_static` endpoint
- Moved Beacon-related functions to a dedicated app extension
- Audit Filter now also loads filter displaying the variants for it
### Fixed
- Handle `attachment_filename` parameter renamed to `download_name` when Flask 2.2 will be released
- Removed cursor timeout param in cases find adapter function to avoid many code warnings
- Removed stream argument deprecation warning in tests
- Handle `no intervals found` warning in load_region test
- Beacon remove variants
- Protect remote_cors function in alignviewers view from Server-Side Request Forgery (SSRF)
- Check creation date of last document in gene collection to display when genes collection was updated last

## [4.51]
### Added
- Config file containing codecov settings for pull requests
- Add an IGV.js direct link button from case page
- Security policy file
- Hide/shade compound variants based on rank score on variantS from filter
- Chromograph legend documentation direct link
### Changed
- Updated deprecated Codecov GitHub action to v.2
- Simplified code of scout/adapter/mongo/variant
- Update IGV.js to v2.11.2
- Show summary number of variant gene panels on general report if more than 3
### Fixed
- Marrvel link for variants in genome build 38 (using liftover to build 37)
- Remove flags from codecov config file
- Fixed filter bug with high negative SPIDEX scores
- Renamed IARC TP53 button to to `TP53 Database`, modified also link since IARC has been moved to the US NCI: `https://tp53.isb-cgc.org/`
- Parsing new format of OMIM case info when exporting patients to Matchmaker
- Remove flask-debugtoolbar lib dependency that is using deprecated code and causes app to crash after new release of Jinja2 (3.1)
- Variant page crashing for cases with old OMIM terms structure (a list of integers instead of dictionary)
- Variant page crashing when creating MARRVEL link for cases with no genome build
- SpliceAI documentation link
- Fix deprecated `safe_str_cmp` import from `werkzeug.security` by freezing Werkzeug lib to v2.0 until Flask_login v.0.6 with bugfix is released
- List gene names densely in general report for SVs that contain more than 3 genes
- Show transcript ids on refseq genes on hg19 in IGV.js, using refgene source
- Display correct number of genes in general report for SVs that contain more than 32 genes
- Broken Google login after new major release of `lepture/authlib`
- Fix frequency and callers display on case general report

## [4.50.1]
### Fixed
- Show matching causative STR_repid for legacy str variants (pre Stranger hgnc_id)

## [4.50]
### Added
- Individual-specific OMIM terms
- OMIM disease descriptions in ClinVar submission form
- Add a toggle for melter rerun monitoring of cases
- Add a config option to show the rerun monitoring toggle
- Add a cli option to export cases with rerun monitoring enabled
- Add a link to STRipy for STR variants; shallow for ARX and HOXA13
- Hide by default variants only present in unaffected individuals in variants filters
- OMIM terms in general case report
- Individual-level info on OMIM and HPO terms in general case report
- PanelApp gene link among the external links on variant page
- Dashboard case filters fields help
- Filter cases by OMIM terms in cases and dashboard pages
### Fixed
- A malformed panel id request would crash with exception: now gives user warning flash with redirect
- Link to HPO resource file hosted on `http://purl.obolibrary.org`
- Gene search form when gene exists only in build 38
- Fixed odd redirect error and poor error message on missing column for gene panel csv upload
- Typo in parse variant transcripts function
- Modified keys name used to parse local observations (archived) frequencies to reflect change in MIP keys naming
- Better error handling for partly broken/timed out chanjo reports
- Broken javascript code when case Chromograph data is malformed
- Broader space for case synopsis in general report
- Show partial causatives on causatives and matching causatives panels
- Partial causative assignment in cases with no OMIM or HPO terms
- Partial causative OMIM select options in variant page
### Changed
- Slightly smaller and improved layout of content in case PDF report
- Relabel more cancer variant pages somatic for navigation
- Unify caseS nav links
- Removed unused `add_compounds` param from variant controllers function
- Changed default hg19 genome for IGV.js to legacy hg19_1kg_decoy to fix a few problematic loci
- Reduce code complexity (parse/ensembl.py)
- Silence certain fields in ClinVar export if prioritised ones exist (chrom-start-end if hgvs exist)
- Made phenotype non-mandatory when marking a variant as partial causative
- Only one phenotype condition type (OMIM or HPO) per variant is used in ClinVar submissions
- ClinVar submission variant condition prefers OMIM over HPO if available
- Use lighter version of gene objects in Omim MongoDB adapter, panels controllers, panels views and institute controllers
- Gene-variants table size is now adaptive
- Remove unused file upload on gene-variants page

## [4.49]
### Fixed
- Pydantic model types for genome_build, madeline_info, peddy_ped_check and peddy_sex_check, rank_model_version and sv_rank_model_version
- Replace `MatchMaker` with `Matchmaker` in all places visible by a user
- Save diagnosis labels along with OMIM terms in Matchmaker Exchange submission objects
- `libegl-mesa0_21.0.3-0ubuntu0.3~20.04.5_amd64.deb` lib not found by GitHub actions Docker build
- Remove unused `chromograph_image_files` and `chromograph_prefixes` keys saved when creating or updating an RD case
- Search managed variants by description and with ignore case
### Changed
- Introduced page margins on exported PDF reports
- Smaller gene fonts in downloaded HPO genes PDF reports
- Reintroduced gene coverage data in the PDF-exported general report of rare-disease cases
- Check for existence of case report files before creating sidebar links
- Better description of HPO and OMIM terms for patients submitted to Matchmaker Exchange
- Remove null non-mandatory key/values when updating a case
- Freeze WTForms<3 due to several form input rendering changes

## [4.48.1]
### Fixed
- General case PDF report for recent cases with no pedigree

## [4.48]
### Added
- Option to cancel a request for research variants in case page
### Changed
- Update igv.js to v2.10.5
- Updated example of a case delivery report
- Unfreeze cyvcf2
- Builder images used in Scout Dockerfiles
- Crash report email subject gives host name
- Export general case report to PDF using PDFKit instead of WeasyPrint
- Do not include coverage report in PDF case report since they might have different orientation
- Export cancer cases's "Coverage and QC report" to PDF using PDFKit instead of Weasyprint
- Updated cancer "Coverage and QC report" example
- Keep portrait orientation in PDF delivery report
- Export delivery report to PDF using PDFKit instead of Weasyprint
- PDF export of clinical and research HPO panels using PDFKit instead of Weasyprint
- Export gene panel report to PDF using PDFKit
- Removed WeasyPrint lib dependency

### Fixed
- Reintroduced missing links to Swegen and Beacon and dbSNP in RD variant page, summary section
- Demo delivery report orientation to fit new columns
- Missing delivery report in demo case
- Cast MNVs to SNV for test
- Export verified variants from all institutes when user is admin
- Cancer coverage and QC report not found for demo cancer case
- Pull request template instructions on how to deploy to test server
- PDF Delivery report not showing Swedac logo
- Fix code typos
- Disable codefactor raised by ESLint for javascript functions located on another file
- Loading spinner stuck after downloading a PDF gene panel report
- IGV browser crashing when file system with alignment files is not mounted

## [4.47]
### Added
- Added CADD, GnomAD and genotype calls to variantS export
### Changed
- Pull request template, to illustrate how to deploy pull request branches on cg-vm1 stage server
### Fixed
- Compiled Docker image contains a patched version (v4.9) of chanjo-report

## [4.46.1]
### Fixed
- Downloading of files generated within the app container (MT-report, verified variants, pedigrees, ..)

## [4.46]
### Added
- Created a Dockefile to be used to serve the dockerized app in production
- Modified the code to collect database params specified as env vars
- Created a GitHub action that pushes the Dockerfile-server image to Docker Hub (scout-server-stage) every time a PR is opened
- Created a GitHub action that pushes the Dockerfile-server image to Docker Hub (scout-server) every time a new release is created
- Reassign MatchMaker Exchange submission to another user when a Scout user is deleted
- Expose public API JSON gene panels endpoint, primarily to enable automated rerun checking for updates
- Add utils for dictionary type
- Filter institute cases using multiple HPO terms
- Vulture GitHub action to identify and remove unused variables and imports
### Changed
- Updated the python config file documentation in admin guide
- Case configuration parsing now uses Pydantic for improved typechecking and config handling
- Removed test matrices to speed up automatic testing of PRs
- Switch from Coveralls to Codecov to handle CI test coverage
- Speed-up CI tests by caching installation of libs and splitting tests into randomized groups using pytest-test-groups
- Improved LDAP login documentation
- Use lib flask-ldapconn instead of flask_ldap3_login> to handle ldap authentication
- Updated Managed variant documentation in user guide
- Fix and simplify creating and editing of gene panels
- Simplified gene variants search code
- Increased the height of the genes track in the IGV viewer
### Fixed
- Validate uploaded managed variant file lines, warning the user.
- Exporting validated variants with missing "genes" database key
- No results returned when searching for gene variants using a phenotype term
- Variants filtering by gene symbols file
- Make gene HGNC symbols field mandatory in gene variants page and run search only on form submit
- Make sure collaborator gene variants are still visible, even if HPO filter is used

## [4.45]
### Added
### Changed
- Start Scout also when loqusdbapi is not reachable
- Clearer definition of manual standard and custom inheritance models in gene panels
- Allow searching multiple chromosomes in filters
### Fixed
- Gene panel crashing on edit action

## [4.44]
### Added
### Changed
- Display Gene track beneath each sample track when displaying splice junctions in igv browser
- Check outdated gene symbols and update with aliases for both RD and cancer variantS
### Fixed
- Added query input check and fixed the Genes API endpoint to return a json formatted error when request is malformed
- Typo in ACMG BP6 tooltip

## [4.43.1]
### Added
- Added database index for OMIM disease term genes
### Changed
### Fixed
- Do not drop HPO terms collection when updating HPO terms via the command line
- Do not drop disease (OMIM) terms collection when updating diseases via the command line

## [4.43]
### Added
- Specify which collection(s) update/build indexes for
### Fixed
- Do not drop genes and transcripts collections when updating genes via the command line

## [4.42.1]
### Added
### Changed
### Fixed
- Freeze PyMongo lib to version<4.0 to keep supporting previous MongoDB versions
- Speed up gene panels creation and update by collecting only light gene info from database
- Avoid case page crash on Phenomizer queries timeout

## [4.42]
### Added
- Choose custom pinned variants to submit to MatchMaker Exchange
- Submit structural variant as genes to the MatchMaker Exchange
- Added function for maintainers and admins to remove gene panels
- Admins can restore deleted gene panels
- A development docker-compose file illustrating the scout/chanjo-report integration
- Show AD on variants view for cancer SV (tumor and normal)
- Cancer SV variants filter AD, AF (tumor and normal)
- Hiding the variants score column also from cancer SVs, as for the SNVs
### Changed
- Enforce same case _id and display_name when updating a case
- Enforce same individual ids, display names and affected status when updating a case
- Improved documentation for connecting to loqusdb instances (including loqusdbapi)
- Display and download HPO gene panels' gene symbols in italics
- A faster-built and lighter Docker image
- Reduce complexity of `panels` endpoint moving some code to the panels controllers
- Update requirements to use flask-ldap3-login>=0.9.17 instead of freezing WTForm
### Fixed
- Use of deprecated TextField after the upgrade of WTF to v3.0
- Freeze to WTForms to version < 3
- Remove the extra files (bed files and madeline.svg) introduced by mistake
- Cli command loading demo data in docker-compose when case custom images exist and is None
- Increased MongoDB connection serverSelectionTimeoutMS parameter to 30K (default value according to MongoDB documentation)
- Better differentiate old obs counts 0 vs N/A
- Broken cancer variants page when default gene panel was deleted
- Typo in tx_overview function in variant controllers file
- Fixed loqusdbapi SV search URL
- SV variants filtering using Decipher criterion
- Removing old gene panels that don't contain the `maintainer` key.

## [4.41.1]
### Fixed
- General reports crash for variant annotations with same variant on other cases

## [4.41]
### Added
- Extended the instructions for running the Scout Docker image (web app and cli).
- Enabled inclusion of custom images to STR variant view
### Fixed
- General case report sorting comments for variants with None genetic models
- Do not crash but redirect to variants page with error when a variant is not found for a case
- UCSC links coordinates for SV variants with start chromosome different than end chromosome
- Human readable variants name in case page for variants having start chromosome different from end chromosome
- Avoid always loading all transcripts when checking gene symbol: introduce gene captions
- Slow queries for evaluated variants on e.g. case page - use events instead
### Changed
- Rearrange variant page again, moving severity predictions down.
- More reactive layout width steps on variant page

## [4.40.1]
### Added
### Fixed
- Variants dismissed with inconsistent inheritance pattern can again be shown in general case report
- General report page for variants with genes=None
- General report crashing when variants have no panels
- Added other missing keys to case and variant dictionaries passed to general report
### Changed

## [4.40]
### Added
- A .cff citation file
- Phenotype search API endpoint
- Added pagination to phenotype API
- Extend case search to include internal MongoDB id
- Support for connecting to a MongoDB replica set (.py config files)
- Support for connecting to a MongoDB replica set (.yaml config files)
### Fixed
- Command to load the OMIM gene panel (`scout load panel --omim`)
- Unify style of pinned and causative variants' badges on case page
- Removed automatic spaces after punctuation in comments
- Remove the hardcoded number of total individuals from the variant's old observations panel
- Send delete requests to a connected Beacon using the DELETE method
- Layout of the SNV and SV variant page - move frequency up
### Changed
- Stop updating database indexes after loading exons via command line
- Display validation status badge also for not Sanger-sequenced variants
- Moved Frequencies, Severity and Local observations panels up in RD variants page
- Enabled Flask CORS to communicate CORS status to js apps
- Moved the code preparing the transcripts overview to the backend
- Refactored and filtered json data used in general case report
- Changed the database used in docker-compose file to use the official MongoDB v4.4 image
- Modified the Python (3.6, 3.8) and MongoDB (3.2, 4.4, 5.0) versions used in testing matrices (GitHub actions)
- Capitalize case search terms on institute and dashboard pages


## [4.39]
### Added
- COSMIC IDs collected from CSQ field named `COSMIC`
### Fixed
- Link to other causative variants on variant page
- Allow multiple COSMIC links for a cancer variant
- Fix floating text in severity box #2808
- Fixed MitoMap and HmtVar links for hg38 cases
- Do not open new browser tabs when downloading files
- Selectable IGV tracks on variant page
- Missing splice junctions button on variant page
- Refactor variantS representative gene selection, and use it also for cancer variant summary
### Changed
- Improve Javascript performance for displaying Chromograph images
- Make ClinVar classification more evident in cancer variant page

## [4.38]
### Added
- Option to hide Alamut button in the app config file
### Fixed
- Library deprecation warning fixed (insert is deprecated. Use insert_one or insert_many instead)
- Update genes command will not trigger an update of database indices any more
- Missing resources in temporary downloading directory when updating genes using the command line
- Restore previous variant ACMG classification in a scrollable div
- Loading spinner not stopping after downloading PDF case reports and variant list export
- Add extra Alamut links higher up on variant pages
- Improve UX for phenotypes in case page
- Filter and export of STR variants
- Update look of variants page navigation buttons
### Changed

## [4.37]
### Added
- Highlight and show version number for RefSeq MANE transcripts.
- Added integration to a rerunner service for toggling reanalysis with updated pedigree information
- SpliceAI display and parsing from VEP CSQ
- Display matching tiered variants for cancer variants
- Display a loading icon (spinner) until the page loads completely
- Display filter badges in cancer variants list
- Update genes from pre-downloaded file resources
- On login, OS, browser version and screen size are saved anonymously to understand how users are using Scout
- API returning institutes data for a given user: `/api/v1/institutes`
- API returning case data for a given institute: `/api/v1/institutes/<institute_id>/cases`
- Added GMS and Lund university hospital logos to login page
- Made display of Swedac logo configurable
- Support for displaying custom images in case view
- Individual-specific HPO terms
- Optional alamut_key in institute settings for Alamut Plus software
- Case report API endpoint
- Tooltip in case explaining that genes with genome build different than case genome build will not be added to dynamic HPO panel.
- Add DeepVariant as a caller
### Fixed
- Updated IGV to v2.8.5 to solve missing gene labels on some zoom levels
- Demo cancer case config file to load somatic SNVs and SVs only.
- Expand list of refseq trancripts in ClinVar submission form
- Renamed `All SNVs and INDELs` institute sidebar element to `Search SNVs and INDELs` and fixed its style.
- Add missing parameters to case load-config documentation
- Allow creating/editing gene panels and dynamic gene panels with genes present in genome build 38
- Bugfix broken Pytests
- Bulk dismissing variants error due to key conversion from string to integer
- Fix typo in index documentation
- Fixed crash in institute settings page if "collaborators" key is not set in database
- Don't stop Scout execution if LoqusDB call fails and print stacktrace to log
- Bug when case contains custom images with value `None`
- Bug introduced when fixing another bug in Scout-LoqusDB interaction
- Loading of OMIM diagnoses in Scout demo instance
- Remove the docker-compose with chanjo integration because it doesn't work yet.
- Fixed standard docker-compose with scout demo data and database
- Clinical variant assessments not present for pinned and causative variants on case page.
- MatchMaker matching one node at the time only
- Remove link from previously tiered variants badge in cancer variants page
- Typo in gene cell on cancer variants page
- Managed variants filter form
### Changed
- Better naming for variants buttons on cancer track (somatic, germline). Also show cancer research button if available.
- Load case with missing panels in config files, but show warning.
- Changing the (Female, Male) symbols to (F/M) letters in individuals_table and case-sma.
- Print stacktrace if case load command fails
- Added sort icon and a pointer to the cursor to all tables with sortable fields
- Moved variant, gene and panel info from the basic pane to summary panel for all variants.
- Renamed `Basics` panel to `Classify` on variant page.
- Revamped `Basics` panel to a panel dedicated to classify variants
- Revamped the summary panel to be more compact.
- Added dedicated template for cancer variants
- Removed Gene models, Gene annotations and Conservation panels for cancer variants
- Reorganized the orders of panels for variant and cancer variant views
- Added dedicated variant quality panel and removed relevant panes
- A more compact case page
- Removed OMIM genes panel
- Make genes panel, pinned variants panel, causative variants panel and ClinVar panel scrollable on case page
- Update to Scilifelab's 2020 logo
- Update Gens URL to support Gens v2.0 format
- Refactor tests for parsing case configurations
- Updated links to HPO downloadable resources
- Managed variants filtering defaults to all variant categories
- Changing the (Kind) drop-down according to (Category) drop-down in Managed variant add variant
- Moved Gens button to individuals table
- Check resource files availability before starting updating OMIM diagnoses
- Fix typo in `SHOW_OBSERVED_VARIANT_ARCHIVE` config param

## [4.36]
### Added
- Parse and save splice junction tracks from case config file
- Tooltip in observations panel, explaining that case variants with no link might be old variants, not uploaded after a case rerun
### Fixed
- Warning on overwriting variants with same position was no longer shown
- Increase the height of the dropdowns to 425px
- More indices for the case table as it grows, specifically for causatives queries
- Splice junction tracks not centered over variant genes
- Total number of research variants count
- Update variants stats in case documents every time new variants are loaded
- Bug in flashing warning messages when filtering variants
### Changed
- Clearer warning messages for genes and gene/gene-panels searches in variants filters

## [4.35]
### Added
- A new index for hgnc_symbol in the hgnc_gene collection
- A Pedigree panel in STR page
- Display Tier I and II variants in case view causatives card for cancer cases
### Fixed
- Send partial file data to igv.js when visualizing sashimi plots with splice junction tracks
- Research variants filtering by gene
- Do not attempt to populate annotations for not loaded pinned/causatives
- Add max-height to all dropdowns in filters
### Changed
- Switch off non-clinical gene warnings when filtering research variants
- Don't display OMIM disease card in case view for cancer cases
- Refactored Individuals and Causative card in case view for cancer cases
- Update and style STR case report

## [4.34]
### Added
- Saved filter lock and unlock
- Filters can optionally be marked audited, logging the filter name, user and date on the case events and general report.
- Added `ClinVar hits` and `Cosmic hits` in cancer SNVs filters
- Added `ClinVar hits` to variants filter (rare disease track)
- Load cancer demo case in docker-compose files (default and demo file)
- Inclusive-language check using [woke](https://github.com/get-woke/woke) github action
- Add link to HmtVar for mitochondrial variants (if VCF is annotated with HmtNote)
- Grey background for dismissed compounds in variants list and variant page
- Pin badge for pinned compounds in variants list and variant page
- Support LoqusDB REST API queries
- Add a docker-compose-matchmaker under scout/containers/development to test matchmaker locally
- Script to investigate consequences of symbol search bug
- Added GATK to list of SV and cancer SV callers
### Fixed
- Make MitoMap link work for hg38 again
- Export Variants feature crashing when one of the variants has no primary transcripts
- Redirect to last visited variantS page when dismissing variants from variants list
- Improved matching of SVs Loqus occurrences in other cases
- Remove padding from the list inside (Matching causatives from other cases) panel
- Pass None to get_app function in CLI base since passing script_info to app factory functions was deprecated in Flask 2.0
- Fixed failing tests due to Flask update to version 2.0
- Speed up user events view
- Causative view sort out of memory error
- Use hgnc_id for gene filter query
- Typo in case controllers displaying an error every time a patient is matched against external MatchMaker nodes
- Do not crash while attempting an update for variant documents that are too big (> 16 MB)
- Old STR causatives (and other variants) may not have HGNC symbols - fix sort lambda
- Check if gene_obj has primary_transcript before trying to access it
- Warn if a gene manually searched is in a clinical panel with an outdated name when filtering variants
- ChrPos split js not needed on STR page yet
### Changed
- Remove parsing of case `genome_version`, since it's not used anywhere downstream
- Introduce deprecation warning for Loqus configs that are not dictionaries
- SV clinical filter no longer filters out sub 100 nt variants
- Count cases in LoqusDB by variant type
- Commit pulse repo badge temporarily set to weekly
- Sort ClinVar submissions objects by ascending "Last evaluated" date
- Refactored the MatchMaker integration as an extension
- Replaced some sensitive words as suggested by woke linter
- Documentation for load-configuration rewritten.
- Add styles to MatchMaker matches table
- More detailed info on the data shared in MatchMaker submission form

## [4.33.1]
### Fixed
- Include markdown for release autodeploy docs
- Use standard inheritance model in ClinVar (https://ftp.ncbi.nlm.nih.gov/pub/GTR/standard_terms/Mode_of_inheritance.txt)
- Fix issue crash with variants that have been unflagged causative not being available in other causatives
### Added
### Changed

## [4.33]
### Fixed
- Command line crashing when updating an individual not found in database
- Dashboard page crashing when filters return no data
- Cancer variants filter by chromosome
- /api/v1/genes now searches for genes in all genome builds by default
- Upgraded igv.js to version 2.8.1 (Fixed Unparsable bed record error)
### Added
- Autodeploy docs on release
- Documentation for updating case individuals tracks
- Filter cases and dashboard stats by analysis track
### Changed
- Changed from deprecated db update method
- Pre-selected fields to run queries with in dashboard page
- Do not filter by any institute when first accessing the dashboard
- Removed OMIM panel in case view for cancer cases
- Display Tier I and II variants in case view causatives panel for cancer cases
- Refactored Individuals and Causative panels in case view for cancer cases

## [4.32.1]
### Fixed
- iSort lint check only
### Changed
- Institute cases page crashing when a case has track:Null
### Added

## [4.32]
### Added
- Load and show MITOMAP associated diseases from VCF (INFO field: MitomapAssociatedDiseases, via HmtNote)
- Show variant allele frequencies for mitochondrial variants (GRCh38 cases)
- Extend "public" json API with diseases (OMIM) and phenotypes (HPO)
- HPO gene list download now has option for clinical and non-clinical genes
- Display gene splice junctions data in sashimi plots
- Update case individuals with splice junctions tracks
- Simple Docker compose for development with local build
- Make Phenomodels subpanels collapsible
- User side documentation of cytogenomics features (Gens, Chromograph, vcf2cytosure, rhocall)
- iSort GitHub Action
- Support LoqusDB REST API queries
### Fixed
- Show other causative once, even if several events point to it
- Filtering variants by mitochondrial chromosome for cases with genome build=38
- HPO gene search button triggers any warnings for clinical / non-existing genes also on first search
- Fixed a bug in variants pages caused by MT variants without alt_frequency
- Tests for CADD score parsing function
- Fixed the look of IGV settings on SNV variant page
- Cases analyzed once shown as `rerun`
- Missing case track on case re-upload
- Fixed severity rank for SO term "regulatory region ablation"
### Changed
- Refactor according to CodeFactor - mostly reuse of duplicated code
- Phenomodels language adjustment
- Open variants in a new window (from variants page)
- Open overlapping and compound variants in a new window (from variant page)
- gnomAD link points to gnomAD v.3 (build GRCh38) for mitochondrial variants.
- Display only number of affected genes for dismissed SVs in general report
- Chromosome build check when populating the variants filter chromosome selection
- Display mitochondrial and rare diseases coverage report in cases with missing 'rare' track

## [4.31.1]
### Added
### Changed
- Remove mitochondrial and coverage report from cancer cases sidebar
### Fixed
- ClinVar page when dbSNP id is None

## [4.31]
### Added
- gnomAD annotation field in admin guide
- Export also dynamic panel genes not associated to an HPO term when downloading the HPO panel
- Primary HGNC transcript info in variant export files
- Show variant quality (QUAL field from vcf) in the variant summary
- Load/update PDF gene fusion reports (clinical and research) generated with Arriba
- Support new MANE annotations from VEP (both MANE Select and MANE Plus Clinical)
- Display on case activity the event of a user resetting all dismissed variants
- Support gnomAD population frequencies for mitochondrial variants
- Anchor links in Casedata ClinVar panels to redirect after renaming individuals
### Fixed
- Replace old docs link www.clinicalgenomics.se/scout with new https://clinical-genomics.github.io/scout
- Page formatting issues whenever case and variant comments contain extremely long strings with no spaces
- Chromograph images can be one column and have scrollbar. Removed legacy code.
- Column labels for ClinVar case submission
- Page crashing looking for LoqusDB observation when variant doesn't exist
- Missing inheritance models and custom inheritance models on newly created gene panels
- Accept only numbers in managed variants filter as position and end coordinates
- SNP id format and links in Variant page, ClinVar submission form and general report
- Case groups tooltip triggered only when mouse is on the panel header
### Changed
- A more compact case groups panel
- Added landscape orientation CSS style to cancer coverage and QC demo report
- Improve user documentation to create and save new gene panels
- Removed option to use space as separator when uploading gene panels
- Separating the columns of standard and custom inheritance models in gene panels
- Improved ClinVar instructions for users using non-English Excel

## [4.30.2]
### Added
### Fixed
- Use VEP RefSeq ID if RefSeq list is empty in RefSeq transcripts overview
- Bug creating variant links for variants with no end_chrom
### Changed

## [4.30.1]
### Added
### Fixed
- Cryptography dependency fixed to use version < 3.4
### Changed

## [4.30]
### Added
- Introduced a `reset dismiss variant` verb
- Button to reset all dismissed variants for a case
- Add black border to Chromograph ideograms
- Show ClinVar annotations on variantS page
- Added integration with GENS, copy number visualization tool
- Added a VUS label to the manual classification variant tags
- Add additional information to SNV verification emails
- Tooltips documenting manual annotations from default panels
- Case groups now show bam files from all cases on align view
### Fixed
- Center initial igv view on variant start with SNV/indels
- Don't set initial igv view to negative coordinates
- Display of GQ for SV and STR
- Parsing of AD and related info for STRs
- LoqusDB field in institute settings accepts only existing Loqus instances
- Fix DECIPHER link to work after DECIPHER migrated to GRCh38
- Removed visibility window param from igv.js genes track
- Updated HPO download URL
- Patch HPO download test correctly
- Reference size on STR hover not needed (also wrong)
- Introduced genome build check (allowed values: 37, 38, "37", "38") on case load
- Improve case searching by assignee full name
- Populating the LoqusDB select in institute settings
### Changed
- Cancer variants table header (pop freq etc)
- Only admin users can modify LoqusDB instance in Institute settings
- Style of case synopsis, variants and case comments
- Switched to igv.js 2.7.5
- Do not choke if case is missing research variants when research requested
- Count cases in LoqusDB by variant type
- Introduce deprecation warning for Loqus configs that are not dictionaries
- Improve create new gene panel form validation
- Make XM- transcripts less visible if they don't overlap with transcript refseq_id in variant page
- Color of gene panels and comments panels on cases and variant pages
- Do not choke if case is missing research variants when reserch requested

## [4.29.1]
### Added
### Fixed
- Always load STR variants regardless of RankScore threshold (hotfix)
### Changed

## [4.29]
### Added
- Added a page about migrating potentially breaking changes to the documentation
- markdown_include in development requirements file
- STR variants filter
- Display source, Z-score, inheritance pattern for STR annotations from Stranger (>0.6.1) if available
- Coverage and quality report to cancer view
### Fixed
- ACMG classification page crashing when trying to visualize a classification that was removed
- Pretty print HGVS on gene variants (URL-decode VEP)
- Broken or missing link in the documentation
- Multiple gene names in ClinVar submission form
- Inheritance model select field in ClinVar submission
- IGV.js >2.7.0 has an issue with the gene track zoom levels - temp freeze at 2.7.0
- Revert CORS-anywhere and introduce a local http proxy for cloud tracks
### Changed

## [4.28]
### Added
- Chromograph integration for displaying PNGs in case-page
- Add VAF to cancer case general report, and remove some of its unused fields
- Variants filter compatible with genome browser location strings
- Support for custom public igv tracks stored on the cloud
- Add tests to increase testing coverage
- Update case variants count after deleting variants
- Update IGV.js to latest (v2.7.4)
- Bypass igv.js CORS check using `https://github.com/Rob--W/cors-anywhere`
- Documentation on default and custom IGV.js tracks (admin docs)
- Lock phenomodels so they're editable by admins only
- Small case group assessment sharing
- Tutorial and files for deploying app on containers (Kubernetes pods)
- Canonical transcript and protein change of canonical transcript in exported variants excel sheet
- Support for Font Awesome version 6
- Submit to Beacon from case page sidebar
- Hide dismissed variants in variants pages and variants export function
- Systemd service files and instruction to deploy Scout using podman
### Fixed
- Bugfix: unused `chromgraph_prefix |tojson` removed
- Freeze coloredlogs temporarily
- Marrvel link
- Don't show TP53 link for silent or synonymous changes
- OMIM gene field accepts any custom number as OMIM gene
- Fix Pytest single quote vs double quote string
- Bug in gene variants search by similar cases and no similar case is found
- Delete unused file `userpanel.py`
- Primary transcripts in variant overview and general report
- Google OAuth2 login setup in README file
- Redirect to 'missing file'-icon if configured Chromograph file is missing
- Javascript error in case page
- Fix compound matching during variant loading for hg38
- Cancer variants view containing variants dismissed with cancer-specific reasons
- Zoom to SV variant length was missing IGV contig select
- Tooltips on case page when case has no default gene panels
### Changed
- Save case variants count in case document and not in sessions
- Style of gene panels multiselect on case page
- Collapse/expand main HPO checkboxes in phenomodel preview
- Replaced GQ (Genotype quality) with VAF (Variant allele frequency) in cancer variants GT table
- Allow loading of cancer cases with no tumor_purity field
- Truncate cDNA and protein changes in case report if longer than 20 characters


## [4.27]
### Added
- Exclude one or more variant categories when running variants delete command
### Fixed
### Changed

## [4.26.1]
### Added
### Fixed
- Links with 1-letter aa codes crash on frameshift etc
### Changed

## [4.26]
### Added
- Extend the delete variants command to print analysis date, track, institute, status and research status
- Delete variants by type of analysis (wgs|wes|panel)
- Links to cBioPortal, MutanTP53, IARC TP53, OncoKB, MyCancerGenome, CIViC
### Fixed
- Deleted variants count
### Changed
- Print output of variants delete command as a tab separated table

## [4.25]
### Added
- Command line function to remove variants from one or all cases
### Fixed
- Parse SMN None calls to None rather than False

## [4.24.1]
### Fixed
- Install requirements.txt via setup file

## [4.24]
### Added
- Institute-level phenotype models with sub-panels containing HPO and OMIM terms
- Runnable Docker demo
- Docker image build and push github action
- Makefile with shortcuts to docker commands
- Parse and save synopsis, phenotype and cohort terms from config files upon case upload
### Fixed
- Update dismissed variant status when variant dismissed key is missing
- Breakpoint two IGV button now shows correct chromosome when different from bp1
- Missing font lib in Docker image causing the PDF report download page to crash
- Sentieon Manta calls lack Somaticscore - load anyway
- ClinVar submissions crashing due to pinned variants that are not loaded
- Point ExAC pLI score to new gnomad server address
- Bug uploading cases missing phenotype terms in config file
- STRs loaded but not shown on browser page
- Bug when using adapter.variant.get_causatives with case_id without causatives
- Problem with fetching "solved" from scout export cases cli
- Better serialising of datetime and bson.ObjectId
- Added `volumes` folder to .gitignore
### Changed
- Make matching causative and managed variants foldable on case page
- Remove calls to PyMongo functions marked as deprecated in backend and frontend(as of version 3.7).
- Improved `scout update individual` command
- Export dynamic phenotypes with ordered gene lists as PDF


## [4.23]
### Added
- Save custom IGV track settings
- Show a flash message with clear info about non-valid genes when gene panel creation fails
- CNV report link in cancer case side navigation
- Return to comment section after editing, deleting or submitting a comment
- Managed variants
- MT vs 14 chromosome mean coverage stats if Scout is connected to Chanjo
### Fixed
- missing `vcf_cancer_sv` and `vcf_cancer_sv_research` to manual.
- Split ClinVar multiple clnsig values (slash-separated) and strip them of underscore for annotations without accession number
- Timeout of `All SNVs and INDELs` page when no valid gene is provided in the search
- Round CADD (MIPv9)
- Missing default panel value
- Invisible other causatives lines when other causatives lack gene symbols
### Changed
- Do not freeze mkdocs-material to version 4.6.1
- Remove pre-commit dependency

## [4.22]
### Added
- Editable cases comments
- Editable variants comments
### Fixed
- Empty variant activity panel
- STRs variants popover
- Split new ClinVar multiple significance terms for a variant
- Edit the selected comment, not the latest
### Changed
- Updated RELEASE docs.
- Pinned variants card style on the case page
- Merged `scout export exons` and `scout view exons` commands


## [4.21.2]
### Added
### Fixed
- Do not pre-filter research variants by (case-default) gene panels
- Show OMIM disease tooltip reliably
### Changed

## [4.21.1]
### Added
### Fixed
- Small change to Pop Freq column in variants ang gene panels to avoid strange text shrinking on small screens
- Direct use of HPO list for Clinical HPO SNV (and cancer SNV) filtering
- PDF coverage report redirecting to login page
### Changed
- Remove the option to dismiss single variants from all variants pages
- Bulk dismiss SNVs, SVs and cancer SNVs from variants pages

## [4.21]
### Added
- Support to configure LoqusDB per institute
- Highlight causative variants in the variants list
- Add tests. Mostly regarding building internal datatypes.
- Remove leading and trailing whitespaces from panel_name and display_name when panel is created
- Mark MANE transcript in list of transcripts in "Transcript overview" on variant page
- Show default panel name in case sidebar
- Previous buttons for variants pagination
- Adds a gh action that checks that the changelog is updated
- Adds a gh action that deploys new releases automatically to pypi
- Warn users if case default panels are outdated
- Define institute-specific gene panels for filtering in institute settings
- Use institute-specific gene panels in variants filtering
- Show somatic VAF for pinned and causative variants on case page

### Fixed
- Report pages redirect to login instead of crashing when session expires
- Variants filter loading in cancer variants page
- User, Causative and Cases tables not scaling to full page
- Improved docs for an initial production setup
- Compatibility with latest version of Black
- Fixed tests for Click>7
- Clinical filter required an extra click to Filter to return variants
- Restore pagination and shrink badges in the variants page tables
- Removing a user from the command line now inactivates the case only if user is last assignee and case is active
- Bugfix, LoqusDB per institute feature crashed when institute id was empty string
- Bugfix, LoqusDB calls where missing case count
- filter removal and upload for filters deleted from another page/other user
- Visualize outdated gene panels info in a popover instead of a tooltip in case page side panel

### Changed
- Highlight color on normal STRs in the variants table from green to blue
- Display breakpoints coordinates in verification emails only for structural variants


## [4.20]
### Added
- Display number of filtered variants vs number of total variants in variants page
- Search case by HPO terms
- Dismiss variant column in the variants tables
- Black and pre-commit packages to dev requirements

### Fixed
- Bug occurring when rerun is requested twice
- Peddy info fields in the demo config file
- Added load config safety check for multiple alignment files for one individual
- Formatting of cancer variants table
- Missing Score in SV variants table

### Changed
- Updated the documentation on how to create a new software release
- Genome build-aware cytobands coordinates
- Styling update of the Matchmaker card
- Select search type in case search form


## [4.19]

### Added
- Show internal ID for case
- Add internal ID for downloaded CGH files
- Export dynamic HPO gene list from case page
- Remove users as case assignees when their account is deleted
- Keep variants filters panel expanded when filters have been used

### Fixed
- Handle the ProxyFix ModuleNotFoundError when Werkzeug installed version is >1.0
- General report formatting issues whenever case and variant comments contain extremely long strings with no spaces

### Changed
- Created an institute wrapper page that contains list of cases, causatives, SNVs & Indels, user list, shared data and institute settings
- Display case name instead of case ID on clinVar submissions
- Changed icon of sample update in clinVar submissions


## [4.18]

### Added
- Filter cancer variants on cytoband coordinates
- Show dismiss reasons in a badge with hover for clinical variants
- Show an ellipsis if 10 cases or more to display with loqusdb matches
- A new blog post for version 4.17
- Tooltip to better describe Tumor and Normal columns in cancer variants
- Filter cancer SNVs and SVs by chromosome coordinates
- Default export of `Assertion method citation` to clinVar variants submission file
- Button to export up to 500 cancer variants, filtered or not
- Rename samples of a clinVar submission file

### Fixed
- Apply default gene panel on return to cancer variantS from variant view
- Revert to certificate checking when asking for Chanjo reports
- `scout download everything` command failing while downloading HPO terms

### Changed
- Turn tumor and normal allelic fraction to decimal numbers in tumor variants page
- Moved clinVar submissions code to the institutes blueprints
- Changed name of clinVar export files to FILENAME.Variant.csv and FILENAME.CaseData.csv
- Switched Google login libraries from Flask-OAuthlib to Authlib


## [4.17.1]

### Fixed
- Load cytobands for cases with chromosome build not "37" or "38"


## [4.17]

### Added
- COSMIC badge shown in cancer variants
- Default gene-panel in non-cancer structural view in url
- Filter SNVs and SVs by cytoband coordinates
- Filter cancer SNV variants by alt allele frequency in tumor
- Correct genome build in UCSC link from structural variant page



### Fixed
- Bug in clinVar form when variant has no gene
- Bug when sharing cases with the same institute twice
- Page crashing when removing causative variant tag
- Do not default to GATK caller when no caller info is provided for cancer SNVs


## [4.16.1]

### Fixed
- Fix the fix for handling of delivery reports for rerun cases

## [4.16]

### Added
- Adds possibility to add "lims_id" to cases. Currently only stored in database, not shown anywhere
- Adds verification comment box to SVs (previously only available for small variants)
- Scrollable pedigree panel

### Fixed
- Error caused by changes in WTForm (new release 2.3.x)
- Bug in OMIM case page form, causing the page to crash when a string was provided instead of a numerical OMIM id
- Fix Alamut link to work properly on hg38
- Better handling of delivery reports for rerun cases
- Small CodeFactor style issues: matchmaker results counting, a couple of incomplete tests and safer external xml
- Fix an issue with Phenomizer introduced by CodeFactor style changes

### Changed
- Updated the version of igv.js to 2.5.4

## [4.15.1]

### Added
- Display gene names in ClinVar submissions page
- Links to Varsome in variant transcripts table

### Fixed
- Small fixes to ClinVar submission form
- Gene panel page crash when old panel has no maintainers

## [4.15]

### Added
- Clinvar CNVs IGV track
- Gene panels can have maintainers
- Keep variant actions (dismissed, manual rank, mosaic, acmg, comments) upon variant re-upload
- Keep variant actions also on full case re-upload

### Fixed
- Fix the link to Ensembl for SV variants when genome build 38.
- Arrange information in columns on variant page
- Fix so that new cosmic identifier (COSV) is also acceptable #1304
- Fixed COSMIC tag in INFO (outside of CSQ) to be parses as well with `&` splitter.
- COSMIC stub URL changed to https://cancer.sanger.ac.uk/cosmic/search?q= instead.
- Updated to a version of IGV where bigBed tracks are visualized correctly
- Clinvar submission files are named according to the content (variant_data and case_data)
- Always show causatives from other cases in case overview
- Correct disease associations for gene symbol aliases that exist as separate genes
- Re-add "custom annotations" for SV variants
- The override ClinVar P/LP add-in in the Clinical Filter failed for new CSQ strings

### Changed
- Runs all CI checks in github actions

## [4.14.1]

### Fixed
- Error when variant found in loqusdb is not loaded for other case

## [4.14]

### Added
- Use github actions to run tests
- Adds CLI command to update individual alignments path
- Update HPO terms using downloaded definitions files
- Option to use alternative flask config when running `scout serve`
- Requirement to use loqusdb >= 2.5 if integrated

### Fixed
- Do not display Pedigree panel in cancer view
- Do not rely on internet connection and services available when running CI tests
- Variant loading assumes GATK if no caller set given and GATK filter status is seen in FILTER
- Pass genome build param all the way in order to get the right gene mappings for cases with build 38
- Parse correctly variants with zero frequency values
- Continue even if there are problems to create a region vcf
- STR and cancer variant navigation back to variants pages could fail

### Changed
- Improved code that sends requests to the external APIs
- Updates ranges for user ranks to fit todays usage
- Run coveralls on github actions instead of travis
- Run pip checks on github actions instead of coveralls
- For hg38 cases, change gnomAD link to point to version 3.0 (which is hg38 based)
- Show pinned or causative STR variants a bit more human readable

## [4.13.1]

### Added
### Fixed
- Typo that caused not all clinvar conflicting interpretations to be loaded no matter what
- Parse and retrieve clinvar annotations from VEP-annotated (VEP 97+) CSQ VCF field
- Variant clinvar significance shown as `not provided` whenever is `Uncertain significance`
- Phenomizer query crashing when case has no HPO terms assigned
- Fixed a bug affecting `All SNVs and INDELs` page when variants don't have canonical transcript
- Add gene name or id in cancer variant view

### Changed
- Cancer Variant view changed "Variant:Transcript:Exon:HGVS" to "Gene:Transcript:Exon:HGVS"

## [4.13]

### Added
- ClinVar SNVs track in IGV
- Add SMA view with SMN Copy Number data
- Easier to assign OMIM diagnoses from case page
- OMIM terms and specific OMIM term page

### Fixed
- Bug when adding a new gene to a panel
- Restored missing recent delivery reports
- Fixed style and links to other reports in case side panel
- Deleting cases using display_name and institute not deleting its variants
- Fixed bug that caused coordinates filter to override other filters
- Fixed a problem with finding some INS in loqusdb
- Layout on SV page when local observations without cases are present
- Make scout compatible with the new HPO definition files from `http://compbio.charite.de/jenkins/`
- General report visualization error when SNVs display names are very long


### Changed


## [4.12.4]

### Fixed
- Layout on SV page when local observations without cases are present

## [4.12.3]

### Fixed
- Case report when causative or pinned SVs have non null allele frequencies

## [4.12.2]

### Fixed
- SV variant links now take you to the SV variant page again
- Cancer variant view has cleaner table data entries for "N/A" data
- Pinned variant case level display hotfix for cancer and str - more on this later
- Cancer variants show correct alt/ref reads mirroring alt frequency now
- Always load all clinical STR variants even if a region load is attempted - index may be missing
- Same case repetition in variant local observations

## [4.12.1]

### Fixed
- Bug in variant.gene when gene has no HGVS description


## [4.12]

### Added
- Accepts `alignment_path` in load config to pass bam/cram files
- Display all phenotypes on variant page
- Display hgvs coordinates on pinned and causatives
- Clear panel pending changes
- Adds option to setup the database with static files
- Adds cli command to download the resources from CLI that scout needs
- Adds test files for merged somatic SV and CNV; as well as merged SNV, and INDEL part of #1279
- Allows for upload of OMIM-AUTO gene panel from static files without api-key

### Fixed
- Cancer case HPO panel variants link
- Fix so that some drop downs have correct size
- First IGV button in str variants page
- Cancer case activates on SNV variants
- Cases activate when STR variants are viewed
- Always calculate code coverage
- Pinned/Classification/comments in all types of variants pages
- Null values for panel's custom_inheritance_models
- Discrepancy between the manual disease transcripts and those in database in gene-edit page
- ACMG classification not showing for some causatives
- Fix bug which caused IGV.js to use hg19 reference files for hg38 data
- Bug when multiple bam files sources with non-null values are available


### Changed
- Renamed `requests` file to `scout_requests`
- Cancer variant view shows two, instead of four, decimals for allele and normal


## [4.11.1]

### Fixed
- Institute settings page
- Link institute settings to sharing institutes choices

## [4.11.0]

### Added
- Display locus name on STR variant page
- Alternative key `GNOMADAF_popmax` for Gnomad popmax allele frequency
- Automatic suggestions on how to improve the code on Pull Requests
- Parse GERP, phastCons and phyloP annotations from vep annotated CSQ fields
- Avoid flickering comment popovers in variant list
- Parse REVEL score from vep annotated CSQ fields
- Allow users to modify general institute settings
- Optionally format code automatically on commit
- Adds command to backup vital parts `scout export database`
- Parsing and displaying cancer SV variants from Manta annotated VCF files
- Dismiss cancer snv variants with cancer-specific options
- Add IGV.js UPD, RHO and TIDDIT coverage wig tracks.


### Fixed
- Slightly darker page background
- Fixed an issued with parsed conservation values from CSQ
- Clinvar submissions accessible to all users of an institute
- Header toolbar when on Clinvar page now shows institute name correctly
- Case should not always inactivate upon update
- Show dismissed snv cancer variants as grey on the cancer variants page
- Improved style of mappability link and local observations on variant page
- Convert all the GET requests to the igv view to POST request
- Error when updating gene panels using a file containing BOM chars
- Add/replace gene radio button not working in gene panels


## [4.10.1]

### Fixed
- Fixed issue with opening research variants
- Problem with coveralls not called by Travis CI
- Handle Biomart service down in tests


## [4.10.0]

### Added
- Rank score model in causatives page
- Exportable HPO terms from phenotypes page
- AMP guideline tiers for cancer variants
- Adds scroll for the transcript tab
- Added CLI option to query cases on time since case event was added
- Shadow clinical assessments also on research variants display
- Support for CRAM alignment files
- Improved str variants view : sorting by locus, grouped by allele.
- Delivery report PDF export
- New mosaicism tag option
- Add or modify individuals' age or tissue type from case page
- Display GC and allele depth in causatives table.
- Included primary reference transcript in general report
- Included partial causative variants in general report
- Remove dependency of loqusdb by utilising the CLI

### Fixed
- Fixed update OMIM command bug due to change in the header of the genemap2 file
- Removed Mosaic Tag from Cancer variants
- Fixes issue with unaligned table headers that comes with hidden Datatables
- Layout in general report PDF export
- Fixed issue on the case statistics view. The validation bars didn't show up when all institutes were selected. Now they do.
- Fixed missing path import by importing pathlib.Path
- Handle index inconsistencies in the update index functions
- Fixed layout problems


## [4.9.0]

### Added
- Improved MatchMaker pages, including visible patient contacts email address
- New badges for the github repo
- Links to [GENEMANIA](genemania.org)
- Sort gene panel list on case view.
- More automatic tests
- Allow loading of custom annotations in VCF using the SCOUT_CUSTOM info tag.

### Fixed
- Fix error when a gene is added to an empty dynamic gene panel
- Fix crash when attempting to add genes on incorrect format to dynamic gene panel
- Manual rank variant tags could be saved in a "Select a tag"-state, a problem in the variants view.
- Same case evaluations are no longer shown as gray previous evaluations on the variants page
- Stay on research pages, even if reset, next first buttons are pressed..
- Overlapping variants will now be visible on variant page again
- Fix missing classification comments and links in evaluations page
- All prioritized cases are shown on cases page


## [4.8.3]

### Added

### Fixed
- Bug when ordering sanger
- Improved scrolling over long list of genes/transcripts


## [4.8.2]

### Added

### Fixed
- Avoid opening extra tab for coverage report
- Fixed a problem when rank model version was saved as floats and not strings
- Fixed a problem with displaying dismiss variant reasons on the general report
- Disable load and delete filter buttons if there are no saved filters
- Fix problem with missing verifications
- Remove duplicate users and merge their data and activity


## [4.8.1]

### Added

### Fixed
- Prevent login fail for users with id defined by ObjectId and not email
- Prevent the app from crashing with `AttributeError: 'NoneType' object has no attribute 'message'`


## [4.8.0]

### Added
- Updated Scout to use Bootstrap 4.3
- New looks for Scout
- Improved dashboard using Chart.js
- Ask before inactivating a case where last assigned user leaves it
- Genes can be manually added to the dynamic gene list directly on the case page
- Dynamic gene panels can optionally be used with clinical filter, instead of default gene panel
- Dynamic gene panels get link out to chanjo-report for coverage report
- Load all clinvar variants with clinvar Pathogenic, Likely Pathogenic and Conflicting pathogenic
- Show transcripts with exon numbers for structural variants
- Case sort order can now be toggled between ascending and descending.
- Variants can be marked as partial causative if phenotype is available for case.
- Show a frequency tooltip hover for SV-variants.
- Added support for LDAP login system
- Search snv and structural variants by chromosomal coordinates
- Structural variants can be marked as partial causative if phenotype is available for case.
- Show normal and pathologic limits for STRs in the STR variants view.
- Institute level persistent variant filter settings that can be retrieved and used.
- export causative variants to Excel
- Add support for ROH, WIG and chromosome PNGs in case-view

### Fixed
- Fixed missing import for variants with comments
- Instructions on how to build docs
- Keep sanger order + verification when updating/reloading variants
- Fixed and moved broken filter actions (HPO gene panel and reset filter)
- Fixed string conversion to number
- UCSC links for structural variants are now separated per breakpoint (and whole variant where applicable)
- Reintroduced missing coverage report
- Fixed a bug preventing loading samples using the command line
- Better inheritance models customization for genes in gene panels
- STR variant page back to list button now does its one job.
- Allows to setup scout without a omim api key
- Fixed error causing "favicon not found" flash messages
- Removed flask --version from base cli
- Request rerun no longer changes case status. Active or archived cases inactivate on upload.
- Fixed missing tooltip on the cancer variants page
- Fixed weird Rank cell in variants page
- Next and first buttons order swap
- Added pagination (and POST capability) to cancer variants.
- Improves loading speed for variant page
- Problem with updating variant rank when no variants
- Improved Clinvar submission form
- General report crashing when dismissed variant has no valid dismiss code
- Also show collaborative case variants on the All variants view.
- Improved phenotype search using dataTables.js on phenotypes page
- Search and delete users with `email` instead of `_id`
- Fixed css styles so that multiselect options will all fit one column


## [4.7.3]

### Added
- RankScore can be used with VCFs for vcf_cancer files

### Fixed
- Fix issue with STR view next page button not doing its one job.

### Deleted
- Removed pileup as a bam viewing option. This is replaced by IGV


## [4.7.2]

### Added
- Show earlier ACMG classification in the variant list

### Fixed
- Fixed igv search not working due to igv.js dist 2.2.17
- Fixed searches for cases with a gene with variants pinned or marked causative.
- Load variant pages faster after fixing other causatives query
- Fixed mitochondrial report bug for variants without genes

## [4.7.1]

### Added

### Fixed
- Fixed bug on genes page


## [4.7.0]

### Added
- Export genes and gene panels in build GRCh38
- Search for cases with variants pinned or marked causative in a given gene.
- Search for cases phenotypically similar to a case also from WUI.
- Case variant searches can be limited to similar cases, matching HPO-terms,
  phenogroups and cohorts.
- De-archive reruns and flag them as 'inactive' if archived
- Sort cases by analysis_date, track or status
- Display cases in the following order: prioritized, active, inactive, archived, solved
- Assign case to user when user activates it or asks for rerun
- Case becomes inactive when it has no assignees
- Fetch refseq version from entrez and use it in clinvar form
- Load and export of exons for all genes, independent on refseq
- Documentation for loading/updating exons
- Showing SV variant annotations: SV cgh frequencies, gnomad-SV, local SV frequencies
- Showing transcripts mapping score in segmental duplications
- Handle requests to Ensembl Rest API
- Handle requests to Ensembl Rest Biomart
- STR variants view now displays GT and IGV link.
- Description field for gene panels
- Export exons in build 37 and 38 using the command line

### Fixed
- Fixes of and induced by build tests
- Fixed bug affecting variant observations in other cases
- Fixed a bug that showed wrong gene coverage in general panel PDF export
- MT report only shows variants occurring in the specific individual of the excel sheet
- Disable SSL certifcate verification in requests to chanjo
- Updates how intervaltree and pymongo is used to void deprecated functions
- Increased size of IGV sample tracks
- Optimized tests


## [4.6.1]

### Added

### Fixed
- Missing 'father' and 'mother' keys when parsing single individual cases


## [4.6.0]

### Added
- Description of Scout branching model in CONTRIBUTING doc
- Causatives in alphabetical order, display ACMG classification and filter by gene.
- Added 'external' to the list of analysis type options
- Adds functionality to display "Tissue type". Passed via load config.
- Update to IGV 2.

### Fixed
- Fixed alignment visualization and vcf2cytosure availability for demo case samples
- Fixed 3 bugs affecting SV pages visualization
- Reintroduced the --version cli option
- Fixed variants query by panel (hpo panel + gene panel).
- Downloaded MT report contains excel files with individuals' display name
- Refactored code in parsing of config files.


## [4.5.1]

### Added

### Fixed
- update requirement to use PyYaml version >= 5.1
- Safer code when loading config params in cli base


## [4.5.0]

### Added
- Search for similar cases from scout view CLI
- Scout cli is now invoked from the app object and works under the app context

### Fixed
- PyYaml dependency fixed to use version >= 5.1


## [4.4.1]

### Added
- Display SV rank model version when available

### Fixed
- Fixed upload of delivery report via API


## [4.4.0]

### Added
- Displaying more info on the Causatives page and hiding those not causative at the case level
- Add a comment text field to Sanger order request form, allowing a message to be included in the email
- MatchMaker Exchange integration
- List cases with empty synopsis, missing HPO terms and phenotype groups.
- Search for cases with open research list, or a given case status (active, inactive, archived)

### Fixed
- Variant query builder split into several functions
- Fixed delivery report load bug


## [4.3.3]

### Added
- Different individual table for cancer cases

### Fixed
- Dashboard collects validated variants from verification events instead of using 'sanger' field
- Cases shared with collaborators are visible again in cases page
- Force users to select a real institute to share cases with (actionbar select fix)


## [4.3.2]

### Added
- Dashboard data can be filtered using filters available in cases page
- Causatives for each institute are displayed on a dedicated page
- SNVs and and SVs are searchable across cases by gene and rank score
- A more complete report with validated variants is downloadable from dashboard

### Fixed
- Clinsig filter is fixed so clinsig numerical values are returned
- Split multi clinsig string values in different elements of clinsig array
- Regex to search in multi clinsig string values or multi revstat string values
- It works to upload vcf files with no variants now
- Combined Pileup and IGV alignments for SVs having variant start and stop on the same chromosome


## [4.3.1]

### Added
- Show calls from all callers even if call is not available
- Instructions to install cairo and pango libs from WeasyPrint page
- Display cases with number of variants from CLI
- Only display cases with number of variants above certain treshold. (Also CLI)
- Export of verified variants by CLI or from the dashboard
- Extend case level queries with default panels, cohorts and phenotype groups.
- Slice dashboard statistics display using case level queries
- Add a view where all variants for an institute can be searched across cases, filtering on gene and rank score. Allows searching research variants for cases that have research open.

### Fixed
- Fixed code to extract variant conservation (gerp, phyloP, phastCons)
- Visualization of PDF-exported gene panels
- Reintroduced the exon/intron number in variant verification email
- Sex and affected status is correctly displayed on general report
- Force number validation in SV filter by size
- Display ensembl transcripts when no refseq exists


## [4.3.0]

### Added
- Mosaicism tag on variants
- Show and filter on SweGen frequency for SVs
- Show annotations for STR variants
- Show all transcripts in verification email
- Added mitochondrial export
- Adds alternative to search for SVs shorter that the given length
- Look for 'bcftools' in the `set` field of VCFs
- Display digenic inheritance from OMIM
- Displays what refseq transcript that is primary in hgnc

### Fixed

- Archived panels displays the correct date (not retroactive change)
- Fixed problem with waiting times in gene panel exports
- Clinvar fiter not working with human readable clinsig values

## [4.2.2]

### Fixed
- Fixed gene panel create/modify from CSV file utf-8 decoding error
- Updating genes in gene panels now supports edit comments and entry version
- Gene panel export timeout error

## [4.2.1]

### Fixed
- Re-introduced gene name(s) in verification email subject
- Better PDF rendering for excluded variants in report
- Problem to access old case when `is_default` did not exist on a panel


## [4.2.0]

### Added
- New index on variant_id for events
- Display overlapping compounds on variants view

### Fixed
- Fixed broken clinical filter


## [4.1.4]

### Added
- Download of filtered SVs

### Fixed
- Fixed broken download of filtered variants
- Fixed visualization issue in gene panel PDF export
- Fixed bug when updating gene names in variant controller


## [4.1.3]

### Fixed
- Displays all primary transcripts


## [4.1.2]

### Added
- Option add/replace when updating a panel via CSV file
- More flexible versioning of the gene panels
- Printing coverage report on the bottom of the pdf case report
- Variant verification option for SVs
- Logs uri without pwd when connecting
- Disease-causing transcripts in case report
- Thicker lines in case report
- Supports HPO search for cases, both terms or if described in synopsis
- Adds sanger information to dashboard

### Fixed
- Use db name instead of **auth** as default for authentication
- Fixes so that reports can be generated even with many variants
- Fixed sanger validation popup to show individual variants queried by user and institute.
- Fixed problem with setting up scout
- Fixes problem when exac file is not available through broad ftp
- Fetch transcripts for correct build in `adapter.hgnc_gene`

## [4.1.1]
- Fix problem with institute authentication flash message in utils
- Fix problem with comments
- Fix problem with ensembl link


## [4.1.0]

### Added
- OMIM phenotypes to case report
- Command to download all panel app gene panels `scout load panel --panel-app`
- Links to genenames.org and omim on gene page
- Popup on gene at variants page with gene information
- reset sanger status to "Not validated" for pinned variants
- highlight cases with variants to be evaluated by Sanger on the cases page
- option to point to local reference files to the genome viewer pileup.js. Documented in `docs.admin-guide.server`
- option to export single variants in `scout export variants`
- option to load a multiqc report together with a case(add line in load config)
- added a view for searching HPO terms. It is accessed from the top left corner menu
- Updates the variants view for cancer variants. Adds a small cancer specific filter for known variants
- Adds hgvs information on cancer variants page
- Adds option to update phenotype groups from CLI

### Fixed
- Improved Clinvar to submit variants from different cases. Fixed HPO terms in casedata according to feedback
- Fixed broken link to case page from Sanger modal in cases view
- Now only cases with non empty lists of causative variants are returned in `adapter.case(has_causatives=True)`
- Can handle Tumor only samples
- Long lists of HGNC symbols are now possible. This was previously difficult with manual, uploaded or by HPO search when changing filter settings due to GET request limitations. Relevant pages now use POST requests. Adds the dynamic HPO panel as a selection on the gene panel dropdown.
- Variant filter defaults to default panels also on SV and Cancer variants pages.

## [4.0.0]

### WARNING ###

This is a major version update and will require that the backend of pre releases is updated.
Run commands:

```
$scout update genes
$scout update hpo
```

- Created a Clinvar submission tool, to speed up Clinvar submission of SNVs and SVs
- Added an analysis report page (html and PDF format) containing phenotype, gene panels and variants that are relevant to solve a case.

### Fixed
- Optimized evaluated variants to speed up creation of case report
- Moved igv and pileup viewer under a common folder
- Fixed MT alignment view pileup.js
- Fixed coordinates for SVs with start chromosome different from end chromosome
- Global comments shown across cases and institutes. Case-specific variant comments are shown only for that specific case.
- Links to clinvar submitted variants at the cases level
- Adapts clinvar parsing to new format
- Fixed problem in `scout update user` when the user object had no roles
- Makes pileup.js use online genome resources when viewing alignments. Now any instance of Scout can make use of this functionality.
- Fix ensembl link for structural variants
- Works even when cases does not have `'madeline_info'`
- Parses Polyphen in correct way again
- Fix problem with parsing gnomad from VEP

### Added
- Added a PDF export function for gene panels
- Added a "Filter and export" button to export custom-filtered SNVs to CSV file
- Dismiss SVs
- Added IGV alignments viewer
- Read delivery report path from case config or CLI command
- Filter for spidex scores
- All HPO terms are now added and fetched from the correct source (https://github.com/obophenotype/human-phenotype-ontology/blob/master/hp.obo)
- New command `scout update hpo`
- New command `scout update genes` will fetch all the latest information about genes and update them
- Load **all** variants found on chromosome **MT**
- Adds choice in cases overview do show as many cases as user like

### Removed
- pileup.min.js and pileup css are imported from a remote web location now
- All source files for HPO information, this is instead fetched directly from source
- All source files for gene information, this is instead fetched directly from source

## [3.0.0]
### Fixed
- hide pedigree panel unless it exists

## [1.5.1] - 2016-07-27
### Fixed
- look for both ".bam.bai" and ".bai" extensions

## [1.4.0] - 2016-03-22
### Added
- support for local frequency through loqusdb
- bunch of other stuff

## [1.3.0] - 2016-02-19
### Fixed
- Update query-phenomizer and add username/password

### Changed
- Update the way a case is checked for rerun-status

### Added
- Add new button to mark a case as "checked"
- Link to clinical variants _without_ 1000G annotation

## [1.2.2] - 2016-02-18
### Fixed
- avoid filtering out variants lacking ExAC and 1000G annotations

## [1.1.3] - 2015-10-01
### Fixed
- persist (clinical) filter when clicking load more
- fix #154 by robustly setting clinical filter func. terms

## [1.1.2] - 2015-09-07
### Fixed
- avoid replacing coverage report with none
- update SO terms, refactored

## [1.1.1] - 2015-08-20
### Fixed
- fetch case based on collaborator status (not owner)

## [1.1.0] - 2015-05-29
### Added
- link(s) to SNPedia based on RS-numbers
- new Jinja filter to "humanize" decimal numbers
- show gene panels in variant view
- new Jinja filter for decoding URL encoding
- add indicator to variants in list that have comments
- add variant number threshold and rank score threshold to load function
- add event methods to mongo adapter
- add tests for models
- show badge "old" if comment was written for a previous analysis

### Changed
- show cDNA change in transcript summary unless variant is exonic
- moved compounds table further up the page
- show dates for case uploads in ISO format
- moved variant comments higher up on page
- updated documentation for pages
- read in coverage report as blob in database and serve directly
- change ``OmimPhenotype`` to ``PhenotypeTerm``
- reorganize models sub-package
- move events (and comments) to separate collection
- only display prev/next links for the research list
- include variant type in breadcrumbs e.g. "Clinical variants"

### Removed
- drop dependency on moment.js

### Fixed
- show the same level of detail for all frequencies on all pages
- properly decode URL encoded symbols in amino acid/cDNA change strings
- fixed issue with wipe permissions in MongoDB
- include default gene lists in "variants" link in breadcrumbs

## [1.0.2] - 2015-05-20
### Changed
- update case fetching function

### Fixed
- handle multiple cases with same id

## [1.0.1] - 2015-04-28
### Fixed
- Fix building URL parameters in cases list Vue component

## [1.0.0] - 2015-04-12
Codename: Sara Lund

![Release 1.0](artwork/releases/release-1-0.jpg)

### Added
- Add email logging for unexpected errors
- New command line tool for deleting case

### Changed
- Much improved logging overall
- Updated documentation/usage guide
- Removed non-working IGV link

### Fixed
- Show sample display name in GT call
- Various small bug fixes
- Make it easier to hover over popups

## [0.0.2-rc1] - 2015-03-04
### Added
- add protein table for each variant
- add many more external links
- add coverage reports as PDFs

### Changed
- incorporate user feedback updates
- big refactor of load scripts

## [0.0.2-rc2] - 2015-03-04
### Changes
- add gene table with gene description
- reorganize inheritance models box

### Fixed
- avoid overwriting gene list on "research" load
- fix various bugs in external links

## [0.0.2-rc3] - 2015-03-05
### Added
- Activity log feed to variant view
- Adds protein change strings to ODM and Sanger email

### Changed
- Extract activity log component to macro

### Fixes
- Make Ensembl transcript links use archive website<|MERGE_RESOLUTION|>--- conflicted
+++ resolved
@@ -17,11 +17,8 @@
 - Display chrY for sex unknown
 - Deprecate legacy scout_load() method API call.
 - Message shown when variant tag is updated for a variant
-<<<<<<< HEAD
+- When all ACMG classifications are deleted from a variant, the current variant classification status is also reset.
 - Refactored the functions that collect causative variants
-=======
-- When all ACMG classifications are deleted from a variant, the current variant classification status is also reset.
->>>>>>> e944d7ca
 ### Fixed
 - Default IGV tracks (genes, ClinVar, ClinVar CNVs) showing even if user unselects them all
 - Freeze Flask-Babel below v3.0 due to issue with a locale decorator
