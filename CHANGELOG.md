--- conflicted
+++ resolved
@@ -25,11 +25,9 @@
 - Variant page crashing for cases with old OMIM terms structure (a list of integers instead of dictionary)
 - Variant page crashing when creating MARRVEL link for cases with no genome build
 - SpliceAI documentation link
-<<<<<<< HEAD
+- Fix deprecated `safe_str_cmp` import from `werkzeug.security` by freezing Werkzeug lib to v2.0 until Flask_login v.0.6 with bugfix is released
 - List gene names densely in general report for SVs that contain more than 3 genes
-=======
-- Fix deprecated `safe_str_cmp` import from `werkzeug.security` by freezing Werkzeug lib to v2.0 until Flask_login v.0.6 with bugfix is released
->>>>>>> 09907317
+
 
 ## [4.50.1]
 ### Fixed
