# Change Log
All notable changes to this project will be documented in this file.
This project adheres to [Semantic Versioning](http://semver.org/).

About changelog [here](https://keepachangelog.com/en/1.0.0/)

## [x.x.x]
### Added
### Fixed
### Changed
- Updated the documentation on how to create a new software release
- Genome build-aware cytobands coordinates


## [4.19]

### Added
<<<<<<< HEAD
- Display number of filtered variants vs number of total variants in variants page
=======
- Show internal ID for case
- Add internal ID for downloaded CGH files
- Export dynamic HPO gene list from case page
- Remove users as case assignees when their account is deleted
- Keep variants filters panel expanded when filters have been used
>>>>>>> ac413c47

### Fixed
- Handle the ProxyFix ModuleNotFoundError when Werkzeug installed version is >1.0
- General report formatting issues whenever case and variant comments contain extremely long strings with no spaces

### Changed
- Created an institute wrapper page that contains list of cases, causatives, SNVs & Indels, user list, shared data and institute settings
- Display case name instead of case ID on clinVar submissions
- Changed icon of sample update in clinVar submissions


## [4.18]

### Added
- Filter cancer variants on cytoband coordinates
- Show dismiss reasons in a badge with hover for clinical variants
- Show an ellipsis if 10 cases or more to display with loqusdb matches
- A new blog post for version 4.17
- Tooltip to better describe Tumor and Normal columns in cancer variants
- Filter cancer SNVs and SVs by chromosome coordinates
- Default export of `Assertion method citation` to clinVar variants submission file
- Button to export up to 500 cancer variants, filtered or not
- Rename samples of a clinVar submission file

### Fixed
- Apply default gene panel on return to cancer variantS from variant view
- Revert to certificate checking when asking for Chanjo reports
- `scout download everything` command failing while downloading HPO terms

### Changed
- Turn tumor and normal allelic fraction to decimal numbers in tumor variants page
- Moved clinVar submissions code to the institutes blueprints
- Changed name of clinVar export files to FILENAME.Variant.csv and FILENAME.CaseData.csv
- Switched Google login libraries from Flask-OAuthlib to Authlib


## [4.17.1]

### Fixed
- Load cytobands for cases with chromosome build not "37" or "38"


## [4.17]

### Added
- COSMIC badge shown in cancer variants
- Default gene-panel in non-cancer structural view in url
- Filter SNVs and SVs by cytoband coordinates
- Filter cancer SNV variants by alt allele frequency in tumor
- Correct genome build in UCSC link from structural variant page



### Fixed
- Bug in clinVar form when variant has no gene
- Bug when sharing cases with the same institute twice
- Page crashing when removing causative variant tag
- Do not default to GATK caller when no caller info is provided for cancer SNVs


## [4.16.1]

### Fixed
- Fix the fix for handling of delivery reports for rerun cases

## [4.16]

### Added
- Adds possibility to add "lims_id" to cases. Currently only stored in database, not shown anywhere
- Adds verification comment box to SVs (previously only available for small variants)
- Scrollable pedigree panel

### Fixed
- Error caused by changes in WTForm (new release 2.3.x)
- Bug in OMIM case page form, causing the page to crash when a string was provided instead of a numerical OMIM id
- Fix Alamut link to work properly on hg38
- Better handling of delivery reports for rerun cases
- Small CodeFactor style issues: matchmaker results counting, a couple of incomplete tests and safer external xml
- Fix an issue with Phenomizer introduced by CodeFactor style changes

### Changed
- Updated the version of igv.js to 2.5.4

## [4.15.1]

### Added
- Display gene names in ClinVar submissions page
- Links to Varsome in variant transcripts table

### Fixed
- Small fixes to ClinVar submission form
- Gene panel page crash when old panel has no maintainers

## [4.15]

### Added
- Clinvar CNVs IGV track
- Gene panels can have maintainers
- Keep variant actions (dismissed, manual rank, mosaic, acmg, comments) upon variant re-upload
- Keep variant actions also on full case re-upload

### Fixed
- Fix the link to Ensembl for SV variants when genome build 38.
- Arrange information in columns on variant page
- Fix so that new cosmic identifier (COSV) is also acceptable #1304
- Fixed COSMIC tag in INFO (outside of CSQ) to be parses as well with `&` splitter.
- COSMIC stub URL changed to https://cancer.sanger.ac.uk/cosmic/search?q= instead.
- Updated to a version of IGV where bigBed tracks are visualized correctly
- Clinvar submission files are named according to the content (variant_data and case_data)
- Always show causatives from other cases in case overview
- Correct disease associations for gene symbol aliases that exist as separate genes
- Re-add "custom annotations" for SV variants
- The override ClinVar P/LP add-in in the Clinical Filter failed for new CSQ strings

### Changed
- Runs all CI checks in github actions

## [4.14.1]

### Fixed
- Error when variant found in loqusdb is not loaded for other case

## [4.14]

### Added
- Use github actions to run tests
- Adds CLI command to update individual alignments path
- Update HPO terms using downloaded definitions files
- Option to use alternative flask config when running `scout serve`
- Requirement to use loqusdb >= 2.5 if integrated

### Fixed
- Do not display Pedigree panel in cancer view
- Do not rely on internet connection and services available when running CI tests
- Variant loading assumes GATK if no caller set given and GATK filter status is seen in FILTER
- Pass genome build param all the way in order to get the right gene mappings for cases with build 38
- Parse correctly variants with zero frequency values
- Continue even if there are problems to create a region vcf
- STR and cancer variant navigation back to variants pages could fail

### Changed
- Improved code that sends requests to the external APIs
- Updates ranges for user ranks to fit todays usage
- Run coveralls on github actions instead of travis
- Run pip checks on github actions instead of coveralls
- For hg38 cases, change gnomAD link to point to version 3.0 (which is hg38 based)
- Show pinned or causative STR variants a bit more human readable

## [4.13.1]

### Added
### Fixed
- Typo that caused not all clinvar conflicting interpretations to be loaded no matter what
- Parse and retrieve clinvar annotations from VEP-annotated (VEP 97+) CSQ VCF field
- Variant clinvar significance shown as `not provided` whenever is `Uncertain significance`
- Phenomizer query crashing when case has no HPO terms assigned
- Fixed a bug affecting `All SNVs and INDELs` page when variants don't have canonical transcript
- Add gene name or id in cancer variant view

### Changed
- Cancer Variant view changed "Variant:Transcript:Exon:HGVS" to "Gene:Transcript:Exon:HGVS"

## [4.13]

### Added
- ClinVar SNVs track in IGV
- Add SMA view with SMN Copy Number data
- Easier to assign OMIM diagnoses from case page
- OMIM terms and specific OMIM term page

### Fixed
- Bug when adding a new gene to a panel
- Restored missing recent delivery reports
- Fixed style and links to other reports in case side panel
- Deleting cases using display_name and institute not deleting its variants
- Fixed bug that caused coordinates filter to override other filters
- Fixed a problem with finding some INS in loqusdb
- Layout on SV page when local observations without cases are present
- Make scout compatible with the new HPO definition files from `http://compbio.charite.de/jenkins/`
- General report visualization error when SNVs display names are very long


### Changed


## [4.12.4]

### Fixed
- Layout on SV page when local observations without cases are present

## [4.12.3]

### Fixed
- Case report when causative or pinned SVs have non null allele frequencies

## [4.12.2]

### Fixed
- SV variant links now take you to the SV variant page again
- Cancer variant view has cleaner table data entries for "N/A" data
- Pinned variant case level display hotfix for cancer and str - more on this later
- Cancer variants show correct alt/ref reads mirroring alt frequency now
- Always load all clinical STR variants even if a region load is attempted - index may be missing
- Same case repetition in variant local observations

## [4.12.1]

### Fixed
- Bug in variant.gene when gene has no HGVS description


## [4.12]

### Added
- Accepts `alignment_path` in load config to pass bam/cram files
- Display all phenotypes on variant page
- Display hgvs coordinates on pinned and causatives
- Clear panel pending changes
- Adds option to setup the database with static files
- Adds cli command to download the resources from CLI that scout needs
- Adds dummy files for merged somatic SV and CNV; as well as merged SNV, and INDEL part of #1279
- Allows for upload of OMIM-AUTO gene panel from static files without api-key

### Fixed
- Cancer case HPO panel variants link
- Fix so that some drop downs have correct size
- First IGV button in str variants page
- Cancer case activates on SNV variants
- Cases activate when STR variants are viewed
- Always calculate code coverage
- Pinned/Classification/comments in all types of variants pages
- Null values for panel's custom_inheritance_models
- Discrepancy between the manual disease transcripts and those in database in gene-edit page
- ACMG classification not showing for some causatives
- Fix bug which caused IGV.js to use hg19 reference files for hg38 data
- Bug when multiple bam files sources with non-null values are available


### Changed
- Renamed `requests` file to `scout_requests`
- Cancer variant view shows two, instead of four, decimals for allele and normal


## [4.11.1]

### Fixed
- Institute settings page
- Link institute settings to sharing institutes choices

## [4.11.0]

### Added
- Display locus name on STR variant page
- Alternative key `GNOMADAF_popmax` for Gnomad popmax allele frequency
- Automatic suggestions on how to improve the code on Pull Requests
- Parse GERP, phastCons and phyloP annotations from vep annotated CSQ fields
- Avoid flickering comment popovers in variant list
- Parse REVEL score from vep annotated CSQ fields
- Allow users to modify general institute settings
- Optionally format code automatically on commit
- Adds command to backup vital parts `scout export database`
- Parsing and displaying cancer SV variants from Manta annotated VCF files
- Dismiss cancer snv variants with cancer-specific options
- Add IGV.js UPD, RHO and TIDDIT coverage wig tracks.


### Fixed
- Slightly darker page background
- Fixed an issued with parsed conservation values from CSQ
- Clinvar submissions accessible to all users of an institute
- Header toolbar when on Clinvar page now shows institute name correctly
- Case should not always inactivate upon update
- Show dismissed snv cancer variants as grey on the cancer variants page
- Improved style of mappability link and local observations on variant page
- Convert all the GET requests to the igv view to POST request
- Error when updating gene panels using a file containing BOM chars
- Add/replace gene radio button not working in gene panels


## [4.10.1]

### Fixed
- Fixed issue with opening research variants
- Problem with coveralls not called by Travis CI
- Handle Biomart service down in tests


## [4.10.0]

### Added
- Rank score model in causatives page
- Exportable HPO terms from phenotypes page
- AMP guideline tiers for cancer variants
- Adds scroll for the transcript tab
- Added CLI option to query cases on time since case event was added
- Shadow clinical assessments also on research variants display
- Support for CRAM alignment files
- Improved str variants view : sorting by locus, grouped by allele.
- Delivery report PDF export
- New mosaicism tag option
- Add or modify individuals' age or tissue type from case page
- Display GC and allele depth in causatives table.
- Included primary reference transcript in general report
- Included partial causative variants in general report
- Remove dependency of loqusdb by utilising the CLI

### Fixed
- Fixed update OMIM command bug due to change in the header of the genemap2 file
- Removed Mosaic Tag from Cancer variants
- Fixes issue with unaligned table headers that comes with hidden Datatables
- Layout in general report PDF export
- Fixed issue on the case statistics view. The validation bars didn't show up when all institutes were selected. Now they do.
- Fixed missing path import by importing pathlib.Path
- Handle index inconsistencies in the update index functions
- Fixed layout problems


## [4.9.0]

### Added
- Improved MatchMaker pages, including visible patient contacts email address
- New badges for the github repo
- Links to [GENEMANIA](genemania.org)
- Sort gene panel list on case view.
- More automatic tests
- Allow loading of custom annotations in VCF using the SCOUT_CUSTOM info tag.

### Fixed
- Fix error when a gene is added to an empty dynamic gene panel
- Fix crash when attempting to add genes on incorrect format to dynamic gene panel
- Manual rank variant tags could be saved in a "Select a tag"-state, a problem in the variants view.
- Same case evaluations are no longer shown as gray previous evaluations on the variants page
- Stay on research pages, even if reset, next first buttons are pressed..
- Overlapping variants will now be visible on variant page again
- Fix missing classification comments and links in evaluations page
- All prioritized cases are shown on cases page


## [4.8.3]

### Added

### Fixed
- Bug when ordering sanger
- Improved scrolling over long list of genes/transcripts


## [4.8.2]

### Added

### Fixed
- Avoid opening extra tab for coverage report
- Fixed a problem when rank model version was saved as floats and not strings
- Fixed a problem with displaying dismiss variant reasons on the general report
- Disable load and delete filter buttons if there are no saved filters
- Fix problem with missing verifications
- Remove duplicate users and merge their data and activity


## [4.8.1]

### Added

### Fixed
- Prevent login fail for users with id defined by ObjectId and not email
- Prevent the app from crashing with `AttributeError: 'NoneType' object has no attribute 'message'`


## [4.8.0]

### Added
- Updated Scout to use Bootstrap 4.3
- New looks for Scout
- Improved dashboard using Chart.js
- Ask before inactivating a case where last assigned user leaves it
- Genes can be manually added to the dynamic gene list directly on the case page
- Dynamic gene panels can optionally be used with clinical filter, instead of default gene panel
- Dynamic gene panels get link out to chanjo-report for coverage report
- Load all clinvar variants with clinvar Pathogenic, Likely Pathogenic and Conflicting pathogenic
- Show transcripts with exon numbers for structural variants
- Case sort order can now be toggled between ascending and descending.
- Variants can be marked as partial causative if phenotype is available for case.
- Show a frequency tooltip hover for SV-variants.
- Added support for LDAP login system
- Search snv and structural variants by chromosomal coordinates
- Structural variants can be marked as partial causative if phenotype is available for case.
- Show normal and pathologic limits for STRs in the STR variants view.
- Institute level persistent variant filter settings that can be retrieved and used.
- export causative variants to Excel
- Add support for ROH, WIG and chromosome PNGs in case-view

### Fixed
- Fixed missing import for variants with comments
- Instructions on how to build docs
- Keep sanger order + verification when updating/reloading variants
- Fixed and moved broken filter actions (HPO gene panel and reset filter)
- Fixed string conversion to number
- UCSC links for structural variants are now separated per breakpoint (and whole variant where applicable)
- Reintroduced missing coverage report
- Fixed a bug preventing loading samples using the command line
- Better inheritance models customization for genes in gene panels
- STR variant page back to list button now does its one job.
- Allows to setup scout without a omim api key
- Fixed error causing "favicon not found" flash messages
- Removed flask --version from base cli
- Request rerun no longer changes case status. Active or archived cases inactivate on upload.
- Fixed missing tooltip on the cancer variants page
- Fixed weird Rank cell in variants page
- Next and first buttons order swap
- Added pagination (and POST capability) to cancer variants.
- Improves loading speed for variant page
- Problem with updating variant rank when no variants
- Improved Clinvar submission form
- General report crashing when dismissed variant has no valid dismiss code
- Also show collaborative case variants on the All variants view.
- Improved phenotype search using dataTables.js on phenotypes page
- Search and delete users with `email` instead of `_id`
- Fixed css styles so that multiselect options will all fit one column


## [4.7.3]

### Added
- RankScore can be used with VCFs for vcf_cancer files

### Fixed
- Fix issue with STR view next page button not doing its one job.

### Deleted
- Removed pileup as a bam viewing option. This is replaced by IGV


## [4.7.2]

### Added
- Show earlier ACMG classification in the variant list

### Fixed
- Fixed igv search not working due to igv.js dist 2.2.17
- Fixed searches for cases with a gene with variants pinned or marked causative.
- Load variant pages faster after fixing other causatives query
- Fixed mitochondrial report bug for variants without genes

## [4.7.1]

### Added

### Fixed
- Fixed bug on genes page


## [4.7.0]

### Added
- Export genes and gene panels in build GRCh38
- Search for cases with variants pinned or marked causative in a given gene.
- Search for cases phenotypically similar to a case also from WUI.
- Case variant searches can be limited to similar cases, matching HPO-terms,
  phenogroups and cohorts.
- De-archive reruns and flag them as 'inactive' if archived
- Sort cases by analysis_date, track or status
- Display cases in the following order: prioritized, active, inactive, archived, solved
- Assign case to user when user activates it or asks for rerun
- Case becomes inactive when it has no assignees
- Fetch refseq version from entrez and use it in clinvar form
- Load and export of exons for all genes, independent on refseq
- Documentation for loading/updating exons
- Showing SV variant annotations: SV cgh frequencies, gnomad-SV, local SV frequencies
- Showing transcripts mapping score in segmental duplications
- Handle requests to Ensembl Rest API
- Handle requests to Ensembl Rest Biomart
- STR variants view now displays GT and IGV link.
- Description field for gene panels
- Export exons in build 37 and 38 using the command line

### Fixed
- Fixes of and induced by build tests
- Fixed bug affecting variant observations in other cases
- Fixed a bug that showed wrong gene coverage in general panel PDF export
- MT report only shows variants occurring in the specific individual of the excel sheet
- Disable SSL certifcate verification in requests to chanjo
- Updates how intervaltree and pymongo is used to void deprecated functions
- Increased size of IGV sample tracks
- Optimized tests


## [4.6.1]

### Added

### Fixed
- Missing 'father' and 'mother' keys when parsing single individual cases


## [4.6.0]

### Added
- Description of Scout branching model in CONTRIBUTING doc
- Causatives in alphabetical order, display ACMG classification and filter by gene.
- Added 'external' to the list of analysis type options
- Adds functionality to display "Tissue type". Passed via load config.
- Update to IGV 2.

### Fixed
- Fixed alignment visualization and vcf2cytosure availability for demo case samples
- Fixed 3 bugs affecting SV pages visualization
- Reintroduced the --version cli option
- Fixed variants query by panel (hpo panel + gene panel).
- Downloaded MT report contains excel files with individuals' display name
- Refactored code in parsing of config files.


## [4.5.1]

### Added

### Fixed
- update requirement to use PyYaml version >= 5.1
- Safer code when loading config params in cli base


## [4.5.0]

### Added
- Search for similar cases from scout view CLI
- Scout cli is now invoked from the app object and works under the app context

### Fixed
- PyYaml dependency fixed to use version >= 5.1


## [4.4.1]

### Added
- Display SV rank model version when available

### Fixed
- Fixed upload of delivery report via API


## [4.4.0]

### Added
- Displaying more info on the Causatives page and hiding those not causative at the case level
- Add a comment text field to Sanger order request form, allowing a message to be included in the email
- MatchMaker Exchange integration
- List cases with empty synopsis, missing HPO terms and phenotype groups.
- Search for cases with open research list, or a given case status (active, inactive, archived)

### Fixed
- Variant query builder split into several functions
- Fixed delivery report load bug


## [4.3.3]

### Added
- Different individual table for cancer cases

### Fixed
- Dashboard collects validated variants from verification events instead of using 'sanger' field
- Cases shared with collaborators are visible again in cases page
- Force users to select a real institute to share cases with (actionbar select fix)


## [4.3.2]

### Added
- Dashboard data can be filtered using filters available in cases page
- Causatives for each institute are displayed on a dedicated page
- SNVs and and SVs are searchable across cases by gene and rank score
- A more complete report with validated variants is downloadable from dashboard

### Fixed
- Clinsig filter is fixed so clinsig numerical values are returned
- Split multi clinsig string values in different elements of clinsig array
- Regex to search in multi clinsig string values or multi revstat string values
- It works to upload vcf files with no variants now
- Combined Pileup and IGV alignments for SVs having variant start and stop on the same chromosome


## [4.3.1]

### Added
- Show calls from all callers even if call is not available
- Instructions to install cairo and pango libs from WeasyPrint page
- Display cases with number of variants from CLI
- Only display cases with number of variants above certain treshold. (Also CLI)
- Export of verified variants by CLI or from the dashboard
- Extend case level queries with default panels, cohorts and phenotype groups.
- Slice dashboard statistics display using case level queries
- Add a view where all variants for an institute can be searched across cases, filtering on gene and rank score. Allows searching research variants for cases that have research open.

### Fixed
- Fixed code to extract variant conservation (gerp, phyloP, phastCons)
- Visualization of PDF-exported gene panels
- Reintroduced the exon/intron number in variant verification email
- Sex and affected status is correctly displayed on general report
- Force number validation in SV filter by size
- Display ensembl transcripts when no refseq exists


## [4.3.0]

### Added
- Mosaicism tag on variants
- Show and filter on SweGen frequency for SVs
- Show annotations for STR variants
- Show all transcripts in verification email
- Added mitochondrial export
- Adds alternative to search for SVs shorter that the given length
- Look for 'bcftools' in the `set` field of VCFs
- Display digenic inheritance from OMIM
- Displays what refseq transcript that is primary in hgnc

### Fixed

- Archived panels displays the correct date (not retroactive change)
- Fixed problem with waiting times in gene panel exports
- Clinvar fiter not working with human readable clinsig values

## [4.2.2]

### Fixed
- Fixed gene panel create/modify from CSV file utf-8 decoding error
- Updating genes in gene panels now supports edit comments and entry version
- Gene panel export timeout error

## [4.2.1]

### Fixed
- Re-introduced gene name(s) in verification email subject
- Better PDF rendering for excluded variants in report
- Problem to access old case when `is_default` did not exist on a panel


## [4.2.0]

### Added
- New index on variant_id for events
- Display overlapping compounds on variants view

### Fixed
- Fixed broken clinical filter


## [4.1.4]

### Added
- Download of filtered SVs

### Fixed
- Fixed broken download of filtered variants
- Fixed visualization issue in gene panel PDF export
- Fixed bug when updating gene names in variant controller


## [4.1.3]

### Fixed
- Displays all primary transcripts


## [4.1.2]

### Added
- Option add/replace when updating a panel via CSV file
- More flexible versioning of the gene panels
- Printing coverage report on the bottom of the pdf case report
- Variant verification option for SVs
- Logs uri without pwd when connecting
- Disease-causing transcripts in case report
- Thicker lines in case report
- Supports HPO search for cases, both terms or if described in synopsis
- Adds sanger information to dashboard

### Fixed
- Use db name instead of **auth** as default for authentication
- Fixes so that reports can be generated even with many variants
- Fixed sanger validation popup to show individual variants queried by user and institute.
- Fixed problem with setting up scout
- Fixes problem when exac file is not available through broad ftp
- Fetch transcripts for correct build in `adapter.hgnc_gene`

## [4.1.1]
- Fix problem with institute authentication flash message in utils
- Fix problem with comments
- Fix problem with ensembl link


## [4.1.0]

### Added
- OMIM phenotypes to case report
- Command to download all panel app gene panels `scout load panel --panel-app`
- Links to genenames.org and omim on gene page
- Popup on gene at variants page with gene information
- reset sanger status to "Not validated" for pinned variants
- highlight cases with variants to be evaluated by Sanger on the cases page
- option to point to local reference files to the genome viewer pileup.js. Documented in `docs.admin-guide.server`
- option to export single variants in `scout export variants`
- option to load a multiqc report together with a case(add line in load config)
- added a view for searching HPO terms. It is accessed from the top left corner menu
- Updates the variants view for cancer variants. Adds a small cancer specific filter for known variants
- Adds hgvs information on cancer variants page
- Adds option to update phenotype groups from CLI

### Fixed
- Improved Clinvar to submit variants from different cases. Fixed HPO terms in casedata according to feedback
- Fixed broken link to case page from Sanger modal in cases view
- Now only cases with non empty lists of causative variants are returned in `adapter.case(has_causatives=True)`
- Can handle Tumor only samples
- Long lists of HGNC symbols are now possible. This was previously difficult with manual, uploaded or by HPO search when changing filter settings due to GET request limitations. Relevant pages now use POST requests. Adds the dynamic HPO panel as a selection on the gene panel dropdown.
- Variant filter defaults to default panels also on SV and Cancer variants pages.

## [4.0.0]

### WARNING ###

This is a major version update and will require that the backend of pre releases is updated.
Run commands:

```
$scout update genes
$scout update hpo
```

- Created a Clinvar submission tool, to speed up Clinvar submission of SNVs and SVs
- Added an analysis report page (html and PDF format) containing phenotype, gene panels and variants that are relevant to solve a case.

### Fixed
- Optimized evaluated variants to speed up creation of case report
- Moved igv and pileup viewer under a common folder
- Fixed MT alignment view pileup.js
- Fixed coordinates for SVs with start chromosome different from end chromosome
- Global comments shown across cases and institutes. Case-specific variant comments are shown only for that specific case.
- Links to clinvar submitted variants at the cases level
- Adapts clinvar parsing to new format
- Fixed problem in `scout update user` when the user object had no roles
- Makes pileup.js use online genome resources when viewing alignments. Now any instance of Scout can make use of this functionality.
- Fix ensembl link for structural variants
- Works even when cases does not have `'madeline_info'`
- Parses Polyphen in correct way again
- Fix problem with parsing gnomad from VEP

### Added
- Added a PDF export function for gene panels
- Added a "Filter and export" button to export custom-filtered SNVs to CSV file
- Dismiss SVs
- Added IGV alignments viewer
- Read delivery report path from case config or CLI command
- Filter for spidex scores
- All HPO terms are now added and fetched from the correct source (https://github.com/obophenotype/human-phenotype-ontology/blob/master/hp.obo)
- New command `scout update hpo`
- New command `scout update genes` will fetch all the latest information about genes and update them
- Load **all** variants found on chromosome **MT**
- Adds choice in cases overview do show as many cases as user like

### Removed
- pileup.min.js and pileup css are imported from a remote web location now
- All source files for HPO information, this is instead fetched directly from source
- All source files for gene information, this is instead fetched directly from source

## [3.0.0]
### Fixed
- hide pedigree panel unless it exists

## [1.5.1] - 2016-07-27
### Fixed
- look for both ".bam.bai" and ".bai" extensions

## [1.4.0] - 2016-03-22
### Added
- support for local frequency through loqusdb
- bunch of other stuff

## [1.3.0] - 2016-02-19
### Fixed
- Update query-phenomizer and add username/password

### Changed
- Update the way a case is checked for rerun-status

### Added
- Add new button to mark a case as "checked"
- Link to clinical variants _without_ 1000G annotation

## [1.2.2] - 2016-02-18
### Fixed
- avoid filtering out variants lacking ExAC and 1000G annotations

## [1.1.3] - 2015-10-01
### Fixed
- persist (clinical) filter when clicking load more
- fix #154 by robustly setting clinical filter func. terms

## [1.1.2] - 2015-09-07
### Fixed
- avoid replacing coverage report with none
- update SO terms, refactored

## [1.1.1] - 2015-08-20
### Fixed
- fetch case based on collaborator status (not owner)

## [1.1.0] - 2015-05-29
### Added
- link(s) to SNPedia based on RS-numbers
- new Jinja filter to "humanize" decimal numbers
- show gene panels in variant view
- new Jinja filter for decoding URL encoding
- add indicator to variants in list that have comments
- add variant number threshold and rank score threshold to load function
- add event methods to mongo adapter
- add tests for models
- show badge "old" if comment was written for a previous analysis

### Changed
- show cDNA change in transcript summary unless variant is exonic
- moved compounds table further up the page
- show dates for case uploads in ISO format
- moved variant comments higher up on page
- updated documentation for pages
- read in coverage report as blob in database and serve directly
- change ``OmimPhenotype`` to ``PhenotypeTerm``
- reorganize models sub-package
- move events (and comments) to separate collection
- only display prev/next links for the research list
- include variant type in breadcrumbs e.g. "Clinical variants"

### Removed
- drop dependency on moment.js

### Fixed
- show the same level of detail for all frequencies on all pages
- properly decode URL encoded symbols in amino acid/cDNA change strings
- fixed issue with wipe permissions in MongoDB
- include default gene lists in "variants" link in breadcrumbs

## [1.0.2] - 2015-05-20
### Changed
- update case fetching function

### Fixed
- handle multiple cases with same id

## [1.0.1] - 2015-04-28
### Fixed
- Fix building URL parameters in cases list Vue component

## [1.0.0] - 2015-04-12
Codename: Sara Lund

![Release 1.0](artwork/releases/release-1-0.jpg)

### Added
- Add email logging for unexpected errors
- New command line tool for deleting case

### Changed
- Much improved logging overall
- Updated documentation/usage guide
- Removed non-working IGV link

### Fixed
- Show sample display name in GT call
- Various small bug fixes
- Make it easier to hover over popups

## [0.0.2-rc1] - 2015-03-04
### Added
- add protein table for each variant
- add many more external links
- add coverage reports as PDFs

### Changed
- incorporate user feedback updates
- big refactor of load scripts

## [0.0.2-rc2] - 2015-03-04
### Changes
- add gene table with gene description
- reorganize inheritance models box

### Fixed
- avoid overwriting gene list on "research" load
- fix various bugs in external links

## [0.0.2-rc3] - 2015-03-05
### Added
- Activity log feed to variant view
- Adds protein change strings to ODM and Sanger email

### Changed
- Extract activity log component to macro

### Fixes
- Make Ensembl transcript links use archive website<|MERGE_RESOLUTION|>--- conflicted
+++ resolved
@@ -6,6 +6,8 @@
 
 ## [x.x.x]
 ### Added
+- Display number of filtered variants vs number of total variants in variants page
+
 ### Fixed
 ### Changed
 - Updated the documentation on how to create a new software release
@@ -15,15 +17,11 @@
 ## [4.19]
 
 ### Added
-<<<<<<< HEAD
-- Display number of filtered variants vs number of total variants in variants page
-=======
 - Show internal ID for case
 - Add internal ID for downloaded CGH files
 - Export dynamic HPO gene list from case page
 - Remove users as case assignees when their account is deleted
 - Keep variants filters panel expanded when filters have been used
->>>>>>> ac413c47
 
 ### Fixed
 - Handle the ProxyFix ModuleNotFoundError when Werkzeug installed version is >1.0
