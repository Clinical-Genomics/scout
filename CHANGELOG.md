--- conflicted
+++ resolved
@@ -6,18 +6,11 @@
 ## [Unreleased]
 ### Changed
 - Parse and save into database also OMIM terms not associated to genes
+- Split multi-gene SNV variants into single genes when submitting to Matchmaker Exchange
 ### Fixed
 - Update more FontAwesome icons to avoid Pro icons
-
-## [Unreleased]
-<<<<<<< HEAD
-### Changed
-- Split multi-gene SNV variants into single genes when submitting to Matchmaker Exchange
-
-=======
-## Fixed
 - BioNano API FSHD report requests are GET in Access 1.8, were POST in 1.7
->>>>>>> 77404256
+
 
 ## [4.74]
 ### Added
