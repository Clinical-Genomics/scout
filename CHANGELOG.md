--- conflicted
+++ resolved
@@ -13,12 +13,9 @@
 - Send partial file data to igv.js when visualizing sashimi plots with splice junction tracks
 ### Changed
 - Switch off non-clinical gene warnings when filtering research variants
-<<<<<<< HEAD
-- Configuration Parsing now uses Pydantic for improved typechecking and config handling
-=======
 - Don't display OMIM disease card in case view for cancer cases
 - Refactored Individuals and Causative card in case view for cancer cases
->>>>>>> 91269212
+- Configuration Parsing now uses Pydantic for improved typechecking and config handling
 
 ## [4.34]
 ### Added
