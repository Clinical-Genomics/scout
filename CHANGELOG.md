# Change Log
All notable changes to this project will be documented in this file.
This project adheres to [Semantic Versioning](http://semver.org/).

About changelog [here](https://keepachangelog.com/en/1.0.0/)

## [unreleased]
### Added
<<<<<<< HEAD
- Support for loading and storing OMICS data
- Parse DROP Fraser and Outrider TSVs
- Display omics variants - wts outliers (Fraser, Outrider)
=======
- Display samples' name (tooltip) and affected status directly on caseS page
>>>>>>> 0cf99760

## [4.85]
### Added
- Load also genes which are missing Ensembl gene ID (72 in both builds), including immunoglobulins and fragile sites
### Changed
- Unfreeze werkzeug again
- Show "(Removed)" after removed panels in dropdown
- The REVEL score is collected as the maximum REVEL score from all of the variant's transcripts
- Parse GNOMAD POPMAX values only if they are numerical when loading variants
### Fixed
- Alphabetically sort "select default panels" dropdown menu options on case page
- Show gene panel removed status on case page
- Fixed visibility of the following buttons: remove assignee, remove pinned/causative, remove comment, remove case from group

## [4.84]
### Changed
- Clearer error message when a loqusdb query fails for an instance that initially connected
- Do not load chanjo-report module if not needed and more visible message when it fails loading
- Converted the HgncGene class into a Pydantic class
- Swap menu open and collapse indicator chevrons - down is now displayed-open, right hidden-closed
- Linters and actions now all use python 3.11
### Fixed
- Safer way to update variant genes and compounds that avoids saving temporary decorators into variants' database documents
- Link to HGNC gene report on gene page
- Case file load priority so that e.g. SNV get loaded before SV, or clinical before research, for consistent variant_id collisions

## [4.83]
### Added
- Edit ACMG classifications from variant page (only for classifications with criteria)
- Events for case CLI events (load case, update case, update individual)
- Support for loading and displaying local custom IGV tracks
- MANE IGV track to be used as a local track for igv.js (see scout demo config file)
- Optional separate MT VCFs, for `nf-core/raredisease`
### Changed
- Avoid passing verbs from CaseHandler - functions for case sample and individual in CaseEventHandler
- Hide mtDNA report and coverage report links on case sidebar for cases with WTS data only
- Modified OMIM-AUTO gene panel to include genes in both genome builds
- Moved chanjo code into a dedicated extension
- Optimise the function that collects "match-safe" genes for an institute by avoiding duplicated genes from different panels
- Users must actively select "show matching causatives/managed" on a case page to see matching numbers
- Upgraded python version from 3.8 to 3.11 in Docker images
### Fixed
- Fix several tests that relied on number of events after setup to be 0
- Removed unused load case function
- Artwork logo sync sketch with png and export svg
- Clearer exception handling on chanjo-report setup - fail early and visibly
- mtDNA report crashing when one or more samples from a case is not in the chanjo database
- Case page crashing on missing phenotype terms
- ACMG benign modifiers
- Speed up tests by caching python env correctly in Github action and adding two more test groups
- Agile issue templates were added globally to the CG-org. Adding custom issue templates to avoid exposing customers
- PanelApp panel not saving genes with empty `EnsembleGeneIds` list
- Speed up checking outdated gene panels
- Do not load research variants automatically when loading a case

## [4.82.2]
### Fixed
- Warning icon in case pages for individuals where `confirmed_sex` is false
- Show allele sizes form ExpansionHunter on STR variantS page again

## [4.82.1]
### Fixed
- Revert the installation of flask-ldapconn to use the version available on PyPI to be able to push new scout releases to PyPI

## [4.82]
### Added
- Tooltip for combined score in tables for compounds and overlapping variants
- Checkbox to filter variants by excluding genes listed in selected gene panels, files or provided as list
- STR variant information card with database links, replacing empty frequency panel
- Display paging and number of HPO terms available in the database on Phenotypes page
- On case page, typeahead hints when searching for a disease using substrings containing source ("OMIM:", "ORPHA:")
- Button to monitor the status of submissions on ClinVar Submissions page
- Option to filter cancer variants by number of observations in somatic and germline archived database
- Documentation for integrating chanjo2
- More up-to-date VEP CSQ dbNSFP frequency keys
- Parse PacBio TRGT (Tandem repeat genotyping tool) Short Tandem Repeat VCFs
### Changed
- In the case_report #panel-tables has a fixed width
- Updated IGV.js to 2.15.11
- Fusion variants in case report now contain same info as on fusion variantS page
- Block submission of somatic variants to ClinVar until we harmonise with their changed API
- Additional control on the format of conditions provided in ClinVar form
- Errors while loading managed variants from file are now displayed on the Managed Variants page
- Chanjo2 coverage button visible only when query will contain a list of HGNC gene IDs
- Use Python-Markdown directly instead of the unmaintained Flask-Markdown
- Use Markupsafe instead of long deprecated, now removed Flask Markup
- Prepare to unfreeze Werkzeug, but don't actually activate until chanjo can deal with the change
### Fixed
- Submit requests to Chanjo2 using HTML forms instead of JSON data
- `Research somatic variants` link name on caseS page
- Broken `Install the HTML 2 PDF renderer` step in a GitHub action
- Fix ClinVar form parsing to not include ":" in conditionType.id when condition conditionType.db is Orphanet
- Fix condition dropdown and pre-selection on ClinVar form for cases with associated ORPHA diagnoses
- Improved visibility of ClinVar form in dark mode
- End coordinates for indels in ClinVar form
- Diagnoses API search crashing with empty search string
- Variant's overlapping panels should show overlapping of variant genes against the latest version of the panel
- Case page crashing when case has both variants in a ClinVar submission and pinned not loaded variants
- Installation of git in second build stage of Dockerfile, allowing correct installation of libraries

## [4.81]
### Added
- Tag for somatic SV IGH-DUX4 detection samtools script
### Changed
- Upgraded Bootstrap version in reports from 4.3.1 to 5.1.3
### Fixed
- Buttons layout in HPO genes panel on case page
- Added back old variant rankscore index with different key order to help loading on demo instance
- Cancer case_report panel-table no longer contains inheritance information
- Case report pinned variants card now displays info text if all pinned variants are present in causatives
- Darkmode setting now applies to the comment-box accordion
- Typo in case report causing `cancer_rank_options is undefined` error

## [4.80]
### Added
- Support for .d4 files coverage using chanjo2 (Case page sidebar link) with test
- Link to chanjo2 coverage report and coverage gene overview on gene panel page
- Link to chanjo2 coverage report on Case page, HPO dynamic gene list
- Link to genes coverage overview report on Case page, HPO dynamic gene list
### Changed
- All links in disease table on diagnosis page now open in a new tab
- Dark mode settings applied to multi-selects on institute settings page
- Comments on case and variant pages can be viewed by expanding an accordion
- On case page information on pinned variants and variants submitted to ClinVar are displayed in the same table
- Demo case file paths are now stored as absolute paths
- Optimised indices to address slow queries
- On case page default panels are now found at the top of the table, and it can be sorted by this trait
### Fixed
- On variants page, search for variants in genes present only in build 38 returning no results
- Pin/unpin with API was not able to make event links
- A new field `Explanation for multiple conditions` is available in ClinVar for submitting variants with more than one associated condition
- Fusion genes with partners lacking gene HGNC id will still be fully loaded
- Fusion variantS export now contains fusion variant specific columns
- When Loqusdb observations count is one the table includes information on if observation was for the current or another case

## [4.79.1]
### Fixed
- Exporting variants without rank score causing page to crash
- Display custom annotations also on cancer variant page

## [4.79]
### Added
- Added tags for Sniffles and CNVpytor, two LRS SV callers
- Button on case page for displaying STR variants occurring in the dynamic HPO panel
- Display functional annotation relative to variant gene's MANE transcripts on variant summary, when available
- Links to ACMG structural variant pathogenicity classification guidelines
- Phenomodels checkboxes can now include orpha terms
- Add incidental finding to case tags
- Get an alert on caseS page when somebody validates variants you ordered Sanger sequencing for
### Changed
- In the diagnoses page genes associated with a disease are displayed using hgnc symbol instead of hgnc id
- Refactor view route to allow navigation directly to unique variant document id, improve permissions check
- Do not show MANE and MANE Plus Clinical transcripts annotated from VEP (saved in variants) but collect this info from the transcripts database collection
- Refactor view route to allow navigation directly to unique case id (in particular for gens)
- `Institutes to share cases with` on institute's settings page now displays institutes names and IDs
- View route with document id selects view template based on variant category
### Fixed
- Refactored code in cases blueprints and variant_events adapter (set diseases for partial causative variants) to use "disease" instead of "omim" to encompass also ORPHA terms
- Refactored code in `scout/parse/omim.py` and `scout/parse/disease_terms.py` to use "disease" instead of "phenotype" to differentiate from HPO terms
- Be more careful about checking access to variant on API access
- Show also ACMG VUS on general report (could be missing if not e.g. pinned)

## [4.78]
### Added
- Case status labels can be added, giving more finegrained details on a solved status (provisional, diagnostic, carrier, UPD, SMN, ...)
- New SO terms: `sequence_variant` and `coding_transcript_variant`
- More MEI specific annotation is shown on the variant page
- Parse and save MANE transcripts info when updating genes in build 38
- ClinVar submission can now be downloaded as a json file
- `Mane Select` and `Mane Plus Clinical` badges on Gene page, when available
- ClinVar submission can now be downloaded as a json file
- API endpoint to pin variant
- Display common/uncommon/rare on summary of mei variant page
### Changed
- In the ClinVar form, database and id of assertion criteria citation are now separate inputs
- Customise institute settings to be able to display all cases with a certain status on cases page (admin users)
- Renamed `Clinical Significance` to `Germline Classification` on multistep ClinVar form
- Changed the "x" in cases.utils.remove_form button text to red for better visibility in dark mode
- Update GitHub actions
- Default loglevel up to INFO, making logs with default start easier to read
- Add XTR region to PAR region definition
- Diagnoses can be searched on diagnoses page without waiting for load first
### Fixed
- Removed log info showing hgnc IDs used in variantS search
- Maintain Matchmaker Exchange and Beacon submission status when a case is re-uploaded
- Inheritance mode from ORPHA should not be confounded with the OMIM inheritance model
- Decipher link URL changes
- Refactored code in cases blueprints to use "disease" instead of "omim" to encompass also ORPHA terms

## [4.77]
### Added
- Orpha disease terms now include information on inheritance
- Case loading via .yaml config file accepts subject_id and phenotype_groups (if previously defined as constant default or added per institute)
- Possibility to submit variants associated with Orphanet conditions to ClinVar
- Option update path to .d4 files path for individuals of an existing case using the command line
- More constraint information is displayed per gene in addition to pLi: missense and LoF OE, CI (inluding LOEUF) and Z-score.
### Changed
- Introduce validation in the ClinVar multistep form to make sure users provide at least one variant-associated condition
- CLI scout update individual accepts subject_id
- Update ClinVar inheritance models to reflect changes in ClinVar submission API
- Handle variant-associated condition ID format in background when creating ClinVar submissions
- Replace the code that downloads Ensembl genes, transcripts and exons with the Schug web app
- Add more info to error log when transcript variant frequency parsing fails.
- GnomAD v4 constraint information replaces ExAC constraints (pLi).
### Fixed
- Text input of associated condition in ClinVar form now aligns to the left
- Alignment of contents in the case report has been updated
- Missing number of phenotypes and genes from case diagnoses
- Associate OMIM and/or ORPHA diagnoses with partial causatives
- Visualization of partial causatives' diagnoses on case page: style and links
- Revert style of pinned variants window on the case page
- Rename `Clinical significanc` to `Germline classification` in ClinVar submissions exported files
- Rename `Clinical significance citations` to `Classification citations` in ClinVar submissions exported files
- Rename `Comment on clinical significance` to `Comment on classification` in ClinVar submissions exported files
- Show matching partial causatives on variant page
- Matching causatives shown on case page consisting only of variant matching the default panels of the case - bug introduced since scout v4.72 (Oct 18, 2023)
- Missing somatic variant read depth leading to report division by zero

## [4.76]
### Added
- Orphacodes are visible in phenotype tables
- Pydantic validation of image paths provided in case load config file
- Info on the user which created a ClinVar submission, when available
- Associate .d4 files to case individuals when loading a case via config file
### Changed
- In diagnoses page the load of diseases are initiated by clicking a button
- Revel score, Revel rank score and SpliceAI values are also displayed in Causatives and Validated variants tables
- Remove unused functions and tests
- Analysis type and direct link from cases list for OGM cases
- Removed unused `case_obj` parameter from server/blueprints/variant/controllers/observations function
- Possibility to reset ClinVar submission ID
- Allow ClinVar submissions with custom API key for users registered as ClinVar submitters or when institute doesn't have a preset list of ClinVar submitters
- Ordered event verbs alphabetically and created ClinVar-related user events
- Removed the unused "no-variants" option from the load case command line
### Fixed
- All disease_terms have gene HGNC ids as integers when added to the scout database
- Disease_term identifiers are now prefixed with the name of the coding system
- Command line crashing with error when updating a user that doesn't exist
- Thaw coloredlogs - 15.0.1 restores errorhandler issue
- Thaw crypography - current base image and library version allow Docker builds
- Missing delete icons on phenomodels page
- Missing cryptography lib error while running Scout container on an ARM processor
- Round CADD values with many decimals on causatives and validated variants pages
- Dark-mode visibility of some fields on causatives and validated variants pages
- Clinvar submitters would be cleared when unprivileged users saved institute settings page
- Added a default empty string in cases search form to avoid None default value
- Page crashing when user tries to remove the same variant from a ClinVar submission in different browser tabs
- Update more GnomAD links to GnomAD v4 (v38 SNVs, MT vars, STRs)
- Empty cells for RNA fusion variants in Causatives and Verified variants page
- Submenu icons missing from collapsible actionbar
- The collapsible actionbar had some non-collapsing overly long entries
- Cancer observations for SVs not appearing in the variant details view
- Archived local observations not visible on cancer variantS page
- Empty Population Frequency column in the Cancer SV Variants view
- Capital letters in ClinVar events description shown on case page

## [4.75]
### Added
- Hovertip to gene panel names with associated genes in variant view, when variant covers more than one gene
- Tests for panel to genes
- Download of Orphadata en_product6 and en_product4 from CLI
- Parse and save `database_found` key/values for RNA fusion variants
- Added fusion_score, ffpm, split_reads, junction_reads and fusion_caller to the list of filters on RNA fusion variants page
- Renamed the function `get_mei_info` to `set_mei_info` to be consistent with the other functions
- Fixed removing None key/values from parsed variants
- Orphacodes are included in the database disease_terms
### Changed
- Allow use of projections when retrieving gene panels
- Do not save custom images as binary data into case and variant database documents
- Retrieve and display case and variant custom images using image's saved path
- Cases are activated by viewing FSHD and SMA reports
- Split multi-gene SNV variants into single genes when submitting to Matchmaker Exchange
- Alamut links also on the gene level, using transcript and HGVS: better for indels. Keep variant link for missing HGVS
- Thaw WTForms - explicitly coerce form decimal field entries when filters fetched from db
### Fixed
- Removed some extra characters from top of general report left over from FontAwsome fix
- Do not save fusion variants-specific key/values in other types of variants
- Alamut link for MT variants in build 38
- Convert RNA fusions variants `tool_hits` and `fusion_score` keys from string to numbers
- Fix genotype reference and alternative sequencing depths defaulting to -1 when values are 0
- DecimalFields were limited to two decimal places for several forms - lifting restrictions on AF, CADD etc.

## [4.74.1]
### Changed
- Parse and save into database also OMIM terms not associated to genes
### Fixed
- BioNano API FSHD report requests are GET in Access 1.8, were POST in 1.7
- Update more FontAwesome icons to avoid Pro icons
- Test if files still exist before attempting to load research variants
- Parsing of genotypes error, resulting in -1 values when alt or ref read depths are 0

## [4.74]
### Added
- SNVs and Indels, MEI and str variants genes have links to Decipher
- An `owner + case display name` index for cases database collection
- Test and fixtures for RNA fusion case page
- Load and display fusion variants from VCF files as the other variant types
- Option to update case document with path to mei variants (clinical and research)
### Changed
- Details on variant type and category for audit filters on case general report
- Enable Gens CN profile button also in somatic case view
- Fix case of analysis type check for Gens analysis button - only show for WGS
### Fixed
- loqusdb table no longer has empty row below each loqusid
- MatchMaker submission details page crashing because of change in date format returned by PatientMatcher
- Variant external links buttons style does not change color when visited
- Hide compounds with compounds follow filter for region or function would fail for variants in multiple genes
- Updated FontAwesome version to fix missing icons

## [4.73]
### Added
- Shortcut button for HPO panel MEI variants from case page
- Export managed variants from CLI
### Changed
- STRs visualization on case panel to emphasize abnormal repeat count and associated condition
- Removed cytoband column from STRs variant view on case report
- More long integers formatted with thin spaces, and copy to clipboard buttons added
### Fixed
- OMIM table is scrollable if higher than 700px on SV page
- Pinned variants validation badge is now red for false positives.
- Case display name defaulting to case ID when `family_name` or `display_name` are missing from case upload config file
- Expanded menu visible at screen sizes below 1000px now has background color
- The image in ClinVar howto-modal is now responsive
- Clicking on a case in case groups when case was already removed from group in another browser tab
- Page crashing when saving filters for mei variants
- Link visited color of images

## [4.72.4]
### Changed
- Automatic test mongod version increased to v7
### Fixed
- GnomAD now defaults to hg38 - change build 37 links accordingly

## [4.72.3]
### Fixed
- Somatic general case report small variant table can crash with unclassified variants

## [4.72.2]
### Changed
- A gunicorn maxrequests parameter for Docker server image - default to 1200
- STR export limit increased to 500, as for other variants
- Prevent long number wrapping and use thin spaces for separation, as per standards from SI, NIST, IUPAC, BIPM.
- Speed up case retrieval and lower memory use by projecting case queries
- Make relatedness check fails stand out a little more to new users
- Speed up case retrieval and lower memory use by projecting case queries
- Speed up variant pages by projecting only the necessary keys in disease collection query
### Fixed
- Huge memory use caused by cases and variants pages pulling complete disease documents from DB
- Do not include genes fetched from HPO terms when loading diseases
- Consider the renamed fields `Approved Symbol` -> `Approved Gene Symbol` and `Gene Symbols` -> `Gene/Locus And Other Related Symbols` when parsing OMIM terms from genemap2.txt file

## [4.72.1]
### Fixed
- Jinja filter that renders long integers
- Case cache when looking for causatives in other cases causing the server to hang

## [4.72]
### Added
- A GitHub action that checks for broken internal links in docs pages
- Link validation settings in mkdocs.yml file
- Load and display full RNA alignments on alignment viewer
- Genome build check when loading a case
- Extend event index to previous causative variants and always load them
### Fixed
- Documentation nav links for a few documents
- Slightly extended the BioNano Genomics Access integration docs
- Loading of SVs when VCF is missing the INFO.END field but has INFO.SVLEN field
- Escape protein sequence name (if available) in case general report to render special characters correctly
- CaseS HPO term searches for multiple terms works independent of order
- CaseS search regexp should not allow backslash
- CaseS cohort tags can contain whitespace and still match
- Remove diagnoses from cases even if OMIM term is not found in the database
- Parsing of disease-associated genes
- Removed an annoying warning while updating database's disease terms
- Displaying custom case images loaded with scout version <= 4.71
- Use pydantic version >=2 in requirements.txt file
### Changed
- Column width adjustment on caseS page
- Use Python 3.11 in tests
- Update some github actions
- Upgraded Pydantic to version 2
- Case validation fails on loading when associated files (alignments, VCFs and reports) are not present on disk
- Case validation fails on loading when custom images have format different then ["gif", "svg", "png", "jpg", "jpeg"]
- Custom images keys `case` and `str` in case config yaml file are renamed to `case_images` and `str_variants_images`
- Simplify and speed up case general report code
- Speed up case retrieval in case_matching_causatives
- Upgrade pymongo to version 4
- When updating disease terms, check that all terms are consistent with a DiseaseTerm model before dropping the old collection
- Better separation between modules loading HPO terms and diseases
- Deleted unused scout.build.phenotype module
- Stricter validation of mandatory genome build key when loading a case. Allowed values are ['37','38',37,38]
- Improved readability of variants length and coordinates on variantS pages

## [4.71]
### Added
- Added Balsamic keys for SweGen and loqusdb local archive frequecies, SNV and SV
- New filter option for Cancer variantS: local archive RD loqusdb
- Show annotated observations on SV variantS view, also for cancer somatic SVs
- Revel filter for variantS
- Show case default panel on caseS page
- CADD filter for Cancer Somatic SNV variantS - show score
- SpliceAI-lookup link (BROAD, shows SpliceAI and Pangolin) from variant page
- BioNano Access server API - check projects, samples and fetch FSHD reports
### Fixed
- Name of reference genome build for RNA for compatibility with IGV locus search change
- Howto to run the Docker image on Mac computers in `admin-guide/containers/container-deploy.md`
- Link to Weasyprint installation howto in README file
- Avoid filling up disk by creating a reduced VCF file for every variant that is visualized
- Remove legacy incorrectly formatted CODEOWNERS file
- Restrain variant_type requests to variantS views to "clinical" or "research"
- Visualization of cancer variants where cancer case has no affected individual
- ProteinPaint gene link (small StJude API change)
- Causative MEI variant link on causatives page
- Bionano access api settings commented out by default in Scout demo config file.
- Do not show FSHD button on freshly loaded cases without bionano_access individuals
- Truncate long variants' HGVS on causative/Clinically significant and pinned variants case panels
### Changed
- Remove function call that tracks users' browser version
- Include three more splice variant SO terms in clinical filter severe SO terms
- Drop old HPO term collection only after parsing and validation of new terms completes
- Move score to own column on Cancer Somatic SNV variantS page
- Refactored a few complex case operations, breaking out sub functionalities

## [4.70]
### Added
- Download a list of Gene Variants (max 500) resulting from SNVs and Indels search
- Variant PubMed link to search for gene symbol and any aliases
### Changed
- Clearer gnomAD values in Variants page
### Fixed
- CaseS page uniform column widths
- Include ClinVar variants into a scrollable div element on Case page
- `canonical_transcript` variable not initialized in get_hgvs function (server.blueprints.institutes.controllers.py)
- Catch and display any error while importing Phenopacket info
- Modified Docker files to use python:3.8-slim-bullseye to prevent gunicorn workers booting error

## [4.69]
### Added
- ClinVar submission howto available also on Case page
- Somatic score and filtering for somatic SV callers, if available
- Show caller as a tooltip on variantS list
### Fixed
- Crash when attempting to export phenotype from a case that had never had phenotypes
- Aesthetic fix to Causative and Pinned Variants on Case page
- Structural inconsistency for ClinVar Blueprint templates
- Updated igv.js to 2.15.8 to fix track default color bug
- Fixed release versions for actions.
- Freeze tornado below 6.3.0 for compatibility with livereload 2.6.3
- Force update variants count on case re-upload
- IGV locus search not working - add genome reference id
- Pin links to MEI variants should end up on MEI not SV variant view
- Load also matching MEI variants on forced region load
- Allow excluding MEI from case variant deletion
- Fixed the name of the assigned user when the internal user ID is different from the user email address
- Gene variantS should display gene function, region and full hgvs
### Changed
- FontAwesome integrity check fail (updated resource)
- Removed ClinVar API validation buttons in favour of direct API submission
- Improved layout of Institute settings page
- ClinVar API key and allowed submitters are set in the Institute settings page


## [4.68]
### Added
- Rare Disease Mobile Element Insertion variants view
### Changed
- Updated igv.js to 2.15.6
### Fixed
- Docker stage build pycairo.
- Restore SNV and SV rank models versions on Causatives and Verified pages
- Saving `REVEL_RANKSCORE` value in a field named `revel` in variants database documents

## [4.67]
### Added
- Prepare to filter local SV frequency
### Changed
- Speed up instituteS page loading by refactoring cases/institutes query
- Clinical Filter for SVs includes `splice_polypyrimidine_tract_variant` as a severe consequence
- Clinical Filter for SVs includes local variant frequency freeze ("old") for filtering, starting at 30 counts
- Speed up caseS page loading by adding status to index and refactoring totals count
- HPO file parsing is updated to reflect that HPO have changed a few downloadable file formats with their 230405 release.
### Fixed
- Page crashing when a user tries to edit a comment that was removed
- Warning instead of crashed page when attempting to retrieve a non-existent Phenopacket
- Fixed StJude ProteinPaint gene link (URL change)
- Freeze of werkzeug library to version<2.3 to avoid problems resulting from the consequential upgrade of the Flask lib
- Huge list of genes in case report for megabases-long structural variants.
- Fix displaying institutes without associated cases on institutes page
- Fix default panel selection on SVs in cancer case report

## [4.66]
### Changed
- Moved Phenomodels code under a dedicated blueprint
- Updated the instructions to load custom case report under admin guide
- Keep variants filter window collapsed except when user expands it to filter
### Added
- A summary table of pinned variants on the cancer case general report
- New openable matching causatives and managed variants lists for default gene panels only for convenience
### Fixed
- Gens structural variant page link individual id typo

## [4.65.2]
### Fixed
- Generating general case report with str variants containing comments

## [4.65.1]
### Fixed
- Visibility of `Gene(s)` badges on SV VariantS page
- Hide dismiss bar on SV page not working well
- Delivery report PDF download
- Saving Pipeline version file when loading a case
- Backport compatible import of importlib metadata for old python versions (<3.8)

## [4.65]
### Added
- Option to mark a ClinVar submission as submitted
- Docs on how to create/update the PanelApp green genes as a system admin
- `individual_id`-parameter to both Gens links
- Download a gene panel in TXT format from gene panel page
- Panel gene comments on variant page: genes in panels can have comments that describe the gene in a panel context
### Changed
- Always show each case category on caseS page, even if 0 cases in total or after current query
- Improved sorting of ClinVar submissions
- Pre-populate SV type select in ClinVar submission form, when possible
- Show comment badges in related comments tables on general report
- Updated version of several GitHub actions
- Migrate from deprecated `pkg_resources` lib to `importlib_resources`
- Dismiss bar on variantS pages is thinner.
- Dismiss bar on variantS pages can be toggled open or closed for the duration of a login session.
### Fixed
- Fixed Sanger order / Cancel order modal close buttons
- Visibility of SV type in ClinVar submission form
- Fixed a couple of creations where now was called twice, so updated_at and created_at could differ
- Deprecated Ubuntu version 18.04 in one GitHub action
- Panels that have been removed (hidden) should not be visible in views where overlapping gene panels for genes are shown
- Gene panel test pointing to the right function

## [4.64]
### Added
- Create/Update a gene panel containing all PanelApp green genes (`scout update panelapp-green -i <cust_id>`)
- Links for ACMG pathogenicity impact modification on the ACMG classification page
### Changed
- Open local observation matching cases in new windows
### Fixed
- Matching manual ranked variants are now shown also on the somatic variant page
- VarSome links to hg19/GRCh37
- Managed variants filter settings lost when navigating to additional pages
- Collect the right variant category after submitting filter form from research variantS page
- Beacon links are templated and support variants in genome build 38

## [4.63]
### Added
- Display data sharing info for ClinVar, Matchmaker Exchange and Beacon in a dedicated column on Cases page
- Test for `commands.download.omim.print_omim`
- Display dismissed variants comments on general case report
- Modify ACMG pathogenicity impact (most commonly PVS1, PS3) based on strength of evidence with lab director's professional judgement
- REViewer button on STR variant page
- Alamut institution parameter in institute settings for Alamut Visual Plus software
- Added Manual Ranks Risk Factor, Likely Risk Factor and Uncertain Risk Factor
- Display matching manual ranks from previous cases the user has access to on VariantS and Variant pages
- Link to gnomAD gene SVs v2.1 for SV variants with gnomAD frequency
- Support for nf-core/rnafusion reports
### Changed
- Display chrY for sex unknown
- Deprecate legacy scout_load() method API call.
- Message shown when variant tag is updated for a variant
- When all ACMG classifications are deleted from a variant, the current variant classification status is also reset.
- Refactored the functions that collect causative variants
- Removed `scripts/generate_test_data.py`
### Fixed
- Default IGV tracks (genes, ClinVar, ClinVar CNVs) showing even if user unselects them all
- Freeze Flask-Babel below v3.0 due to issue with a locale decorator
- Thaw Flask-Babel and fix according to v3 standard. Thank you @TkTech!
- Show matching causatives on somatic structural variant page
- Visibility of gene names and functional annotations on Causatives/Verified pages
- Panel version can be manually set to floating point numbers, when modified
- Causatives page showing also non-causative variants matching causatives in other cases
- ClinVar form submission for variants with no selected transcript and HGVS
- Validating and submitting ClinVar objects not containing both Variant and Casedata info

## [4.62.1]
### Fixed
- Case page crashing when adding a case to a group without providing a valid case name

## [4.62]
### Added
- Validate ClinVar submission objects using the ClinVar API
- Wrote tests for case and variant API endpoints
- Create ClinVar submissions from Scout using the ClinVar API
- Export Phenopacket for affected individual
- Import Phenopacket from JSON file or Phenopacket API backend server
- Use the new case name option for GENS requests
- Pre-validate refseq:HGVS items using VariantValidator in ClinVar submission form
### Fixed
- Fallback for empty alignment index for REViewer service
- Source link out for MIP 11.1 reference STR annotation
- Avoid duplicate causatives and pinned variants
- ClinVar clinical significance displays only the ACMG terms when user selects ACMG 2015 as assertion criteria
- Spacing between icon and text on Beacon and MatchMaker links on case page sidebar
- Truncate IDs and HGVS representations in ClinVar pages if longer than 25 characters
- Update ClinVar submission ID form
- Handle connection timeout when sending requests requests to external web services
- Validate any ClinVar submission regardless of its status
- Empty Phenopackets import crashes
- Stop Spinner on Phenopacket JSON download
### Changed
- Updated ClinVar submission instructions

## [4.61.1]
### Fixed
- Added `UMLS` as an option of `Condition ID type` in ClinVar Variant downloaded files
- Missing value for `Condition ID type` in ClinVar Variant downloaded files
- Possibility to open, close or delete a ClinVar submission even if it doesn't have an associated name
- Save SV type, ref and alt n. copies to exported ClinVar files
- Inner and outer start and stop SV coordinates not exported in ClinVar files
- ClinVar submissions page crashing when SV files don't contain breakpoint exact coordinates
- Align OMIM diagnoses with delete diagnosis button on case page
- In ClinVar form, reset condition list and customize help when condition ID changes

## [4.61]
### Added
- Filter case list by cases with variants in ClinVar submission
- Filter case list by cases containing RNA-seq data - gene_fusion_reports and sample-level tracks (splice junctions and RNA coverage)
- Additional case category `Ignored`, to be used for cases that don't fall in the existing 'inactive', 'archived', 'solved', 'prioritized' categories
- Display number of cases shown / total number of cases available for each category on Cases page
- Moved buttons to modify case status from sidebar to main case page
- Link to Mutalyzer Normalizer tool on variant's transcripts overview to retrieve official HVGS descriptions
- Option to manually load RNA MULTIQC report using the command `scout load report -t multiqc_rna`
- Load RNA MULTIQC automatically for a case if config file contains the `multiqc_rna` key/value
- Instructions in admin-guide on how to load case reports via the command line
- Possibility to filter RD variants by a specific genotype call
- Distinct colors for different inheritance models on RD Variant page
- Gene panels PDF export with case variants hits by variant type
- A couple of additional README badges for GitHub stats
- Upload and display of pipeline reference info and executable version yaml files as custom reports
- Testing CLI on hasta in PR template
### Changed
- Instructions on how to call dibs on scout-stage server in pull request template
- Deprecated CLI commands `scout load <delivery_report, gene_fusion_report, coverage_qc_report, cnv_report>` to replace them with command `scout load report -t <report type>`
- Refactored code to display and download custom case reports
- Do not export `Assertion method` and `Assertion method citation` to ClinVar submission files according to changes to ClinVar's submission spreadsheet templates.
- Simplified code to create and download ClinVar CSV files
- Colorize inheritance models badges by category on VariantS page
- `Safe variants matching` badge more visible on case page
### Fixed
- Non-admin users saving institute settings would clear loqusdb instance selection
- Layout of variant position, cytoband and type in SV variant summary
- Broken `Build Status - GitHub badge` on GitHub README page
- Visibility of text on grey badges in gene panels PDF exports
- Labels for dashboard search controls
- Dark mode visibility for ClinVar submission
- Whitespaces on outdated panel in extent report

## [4.60]
### Added
- Mitochondrial deletion signatures (mitosign) can be uploaded and shown with mtDNA report
- A `Type of analysis` column on Causatives and Validated variants pages
- List of "safe" gene panels available for matching causatives and managed variants in institute settings, to avoid secondary findings
- `svdb_origin` as a synonym for `FOUND_IN` to complement `set` for variants found by all callers
### Changed
- Hide removed gene panels by default in panels page
- Removed option for filtering cancer SVs by Tumor and Normal alt AF
- Hide links to coverage report from case dynamic HPO panel if cancer analysis
- Remove rerun emails and redirect users to the analysis order portal instead
- Updated clinical SVs igv.js track (dbVar) and added example of external track from `https://trackhubregistry.org/`
- Rewrote the ClinVar export module to simplify and add one variant at the time
- ClinVar submissions with phenotype conditions from: [OMIM, MedGen, Orphanet, MeSH, HP, MONDO]
### Fixed
- If trying to load a badly formatted .tsv file an error message is displayed.
- Avoid showing case as rerun when first attempt at case upload failed
- Dynamic autocomplete search not working on phenomodels page
- Callers added to variant when loading case
- Now possible to update managed variant from file without deleting it first
- Missing preselected chromosome when editing a managed variant
- Preselected variant type and subtype when editing a managed variant
- Typo in dbVar ClinVar track, hg19


## [4.59]
### Added
- Button to go directly to HPO SV filter variantS page from case
- `Scout-REViewer-Service` integration - show `REViewer` picture if available
- Link to HPO panel coverage overview on Case page
- Specify a confidence threshold (green|amber|red) when loading PanelApp panels
- Functional annotations in variants lists exports (all variants)
- Cancer/Normal VAFs and COSMIC ids in in variants lists exports (cancer variants)
### Changed
- Better visualization of regional annotation for long lists of genes in large SVs in Variants tables
- Order of cells in variants tables
- More evident links to gene coverage from Variant page
- Gene panels sorted by display name in the entire Case page
- Round CADD and GnomAD values in variants export files
### Fixed
- HPO filter button on SV variantS page
- Spacing between region|function cells in SVs lists
- Labels on gene panel Chanjo report
- Fixed ambiguous duplicated response headers when requesting a BAM file from /static
- Visited color link on gene coverage button (Variant page)

## [4.58.1]
### Fixed
- Case search with search strings that contain characters that can be escaped

## [4.58]
### Added
- Documentation on how to create/update PanelApp panels
- Add filter by local observations (archive) to structural variants filters
- Add more splicing consequences to SO term definitions
- Search for a specific gene in all gene panels
- Institute settings option to force show all variants on VariantS page for all cases of an institute
- Filter cases by validation pending status
- Link to The Clinical Knowledgebase (CKB) (https://ckb.jax.org/) in cancer variant's page
### Fixed
- Added a not-authorized `auto-login` fixture according to changes in Flask-Login 0.6.2
- Renamed `cache_timeout` param name of flask.send_file function to `max_age` (Flask 2.2 compliant)
- Replaced deprecated `app.config["JSON_SORT_KEYS"]` with app.json.sort_keys in app settings
- Bug in gene variants page (All SNVs and INDELs) when variant gene doesn't have a hgnc id that is found in the database
- Broken export of causatives table
- Query for genes in build 38 on `Search SNVs and INDELs` page
- Prevent typing special characters `^<>?!=\/` in case search form
- Search matching causatives also among research variants in other cases
- Links to variants in Verified variants page
- Broken filter institute cases by pinned gene
- Better visualization of long lists of genes in large SVs on Causative and Verified Variants page
- Reintroduced missing button to export Causative variants
- Better linking and display of matching causatives and managed variants
- Reduced code complexity in `scout/parse/variant/variant.py`
- Reduced complexity of code in `scout/build/variant/variant.py`

### Changed
- State that loqusdb observation is in current case if observations count is one and no cases are shown
- Better pagination and number of variants returned by queries in `Search SNVs and INDELs` page
- Refactored and simplified code used for collecting gene variants for `Search SNVs and INDELs` page
- Fix sidebar panel icons in Case view
- Fix panel spacing in Case view
- Removed unused database `sanger_ordered` and `case_id,category,rank_score` indexes (variant collection)
- Verified variants displayed in a dedicated page reachable from institute sidebar
- Unified stats in dashboard page
- Improved gene info for large SVs and cancer SVs
- Remove the unused `variant.str_variant` endpoint from variant views
- Easier editing of HPO gene panel on case page
- Assign phenotype panel less cramped on Case page
- Causatives and Verified variants pages to use the same template macro
- Allow hyphens in panel names
- Reduce resolution of example images
- Remove some animations in web gui which where rendered slow


## [4.57.4]
### Fixed
- Parsing of variant.FORMAT "DR" key in parse variant file

## [4.57.3]
### Fixed
- Export of STR verified variants
- Do not download as verified variants first verified and then reset to not validated
- Avoid duplicated lines in downloaded verified variants reflecting changes in variant validation status

## [4.57.2]
### Fixed
- Export of verified variants when variant gene has no transcripts
- HTTP 500 when visiting a the details page for a cancer variant that had been ranked with genmod

## [4.57.1]
### Fixed
- Updating/replacing a gene panel from file with a corrupted or malformed file

## [4.57]
### Added
- Display last 50 or 500 events for a user in a timeline
- Show dismiss count from other cases on matching variantS
- Save Beacon-related events in events collection
- Institute settings allow saving multiple loqusdb instances for one institute
- Display stats from multiple instances of loqusdb on variant page
- Display date and frequency of obs derived from count of local archive observations from MIP11 (requires fix in MIP)
### Changed
- Prior ACMG classifications view is no longer limited by pathogenicity
### Fixed
- Visibility of Sanger ordered badge on case page, light mode
- Some of the DataTables tables (Phenotypes and Diagnoses pages) got a bit dark in dark mode
- Remove all redundancies when displaying timeline events (some events are saved both as case-related and variant-related)
- Missing link in saved MatchMaker-related events
- Genes with mixed case gene symbols missing in PanelApp panels
- Alignment of elements on the Beacon submission modal window
- Locus info links from STR variantS page open in new browser tabs

## [4.56]
### Added
- Test for PanelApp panels loading
- `panel-umi` tag option when loading cancer analyses
### Changed
- Black text to make comments more visible in dark mode
- Loading PanelApp panels replaces pre-existing panels with same version
- Removed sidebar from Causatives page - navigation is available on the top bar for now
- Create ClinVar submissions from pinned variants list in case page
- Select which pinned variants will be included in ClinVar submission documents
### Fixed
- Remove a:visited css style from all buttons
- Update of HPO terms via command line
- Background color of `MIXED` and `PANEL-UMI` sequencing types on cases page
- Fixed regex error when searching for cases with query ending with `\ `
- Gene symbols on Causatives page lighter in dark mode
- SpliceAI tooltip of multigene variants

## [4.55]
### Changed
- Represent different tumor samples as vials in cases page
- Option to force-update the OMIM panel
### Fixed
- Low tumor purity badge alignment in cancer samples table on cancer case view
- VariantS comment popovers reactivate on hover
- Updating database genes in build 37
- ACMG classification summary hidden by sticky navbar
- Logo backgrounds fixed to white on welcome page
- Visited links turn purple again
- Style of link buttons and dropdown menus
- Update KUH and GMS logos
- Link color for Managed variants

## [4.54]
### Added
- Dark mode, using browser/OS media preference
- Allow marking case as solved without defining causative variants
- Admin users can create missing beacon datasets from the institute's settings page
- GenCC links on gene and variant pages
- Deprecation warnings when launching the app using a .yaml config file or loading cases using .ped files
### Changed
- Improved HTML syntax in case report template
- Modified message displayed when variant rank stats could not be calculated
- Expanded instructions on how to test on CG development server (cg-vm1)
- Added more somatic variant callers (Balsamic v9 SNV, develop SV)
### Fixed
- Remove load demo case command from docker-compose.yml
- Text elements being split across pages in PDF reports
- Made login password field of type `password` in LDAP login form
- Gene panels HTML select in institute's settings page
- Bootstrap upgraded to version 5
- Fix some Sourcery and SonarCloud suggestions
- Escape special characters in case search on institute and dashboard pages
- Broken case PDF reports when no Madeline pedigree image can be created
- Removed text-white links style that were invisible in new pages style
- Variants pagination after pressing "Filter variants" or "Clinical filter"
- Layout of buttons Matchmaker submission panel (case page)
- Removing cases from Matchmaker (simplified code and fixed functionality)
- Reintroduce check for missing alignment files purged from server

## [4.53]
### Added
### Changed
- Point Alamut API key docs link to new API version
- Parse dbSNP id from ID only if it says "rs", else use VEP CSQ fields
- Removed MarkupSafe from the dependencies
### Fixed
- Reintroduced loading of SVs for demo case 643595
- Successful parse of FOUND_IN should avoid GATK caller default
- All vulnerabilities flagged by SonarCloud

## [4.52]
### Added
- Demo cancer case gets loaded together with demo RD case in demo instance
- Parse REVEL_score alongside REVEL_rankscore from csq field and display it on SNV variant page
- Rank score results now show the ranking range
- cDNA and protein changes displayed on institute causatives pages
- Optional SESSION_TIMEOUT_MINUTES configuration in app config files
- Script to convert old OMIM case format (list of integers) to new format (list of dictionaries)
- Additional check for user logged in status before serving alignment files
- Download .cgh files from cancer samples table on cancer case page
- Number of documents and date of last update on genes page
### Changed
- Verify user before redirecting to IGV alignments and sashimi plots
- Build case IGV tracks starting from case and variant objects instead of passing all params in a form
- Unfreeze Werkzeug lib since Flask_login v.0.6 with bugfix has been released
- Sort gene panels by name (panelS and variant page)
- Removed unused `server.blueprints.alignviewers.unindexed_remote_static` endpoint
- User sessions to check files served by `server.blueprints.alignviewers.remote_static` endpoint
- Moved Beacon-related functions to a dedicated app extension
- Audit Filter now also loads filter displaying the variants for it
### Fixed
- Handle `attachment_filename` parameter renamed to `download_name` when Flask 2.2 will be released
- Removed cursor timeout param in cases find adapter function to avoid many code warnings
- Removed stream argument deprecation warning in tests
- Handle `no intervals found` warning in load_region test
- Beacon remove variants
- Protect remote_cors function in alignviewers view from Server-Side Request Forgery (SSRF)
- Check creation date of last document in gene collection to display when genes collection was updated last

## [4.51]
### Added
- Config file containing codecov settings for pull requests
- Add an IGV.js direct link button from case page
- Security policy file
- Hide/shade compound variants based on rank score on variantS from filter
- Chromograph legend documentation direct link
### Changed
- Updated deprecated Codecov GitHub action to v.2
- Simplified code of scout/adapter/mongo/variant
- Update IGV.js to v2.11.2
- Show summary number of variant gene panels on general report if more than 3
### Fixed
- Marrvel link for variants in genome build 38 (using liftover to build 37)
- Remove flags from codecov config file
- Fixed filter bug with high negative SPIDEX scores
- Renamed IARC TP53 button to to `TP53 Database`, modified also link since IARC has been moved to the US NCI: `https://tp53.isb-cgc.org/`
- Parsing new format of OMIM case info when exporting patients to Matchmaker
- Remove flask-debugtoolbar lib dependency that is using deprecated code and causes app to crash after new release of Jinja2 (3.1)
- Variant page crashing for cases with old OMIM terms structure (a list of integers instead of dictionary)
- Variant page crashing when creating MARRVEL link for cases with no genome build
- SpliceAI documentation link
- Fix deprecated `safe_str_cmp` import from `werkzeug.security` by freezing Werkzeug lib to v2.0 until Flask_login v.0.6 with bugfix is released
- List gene names densely in general report for SVs that contain more than 3 genes
- Show transcript ids on refseq genes on hg19 in IGV.js, using refgene source
- Display correct number of genes in general report for SVs that contain more than 32 genes
- Broken Google login after new major release of `lepture/authlib`
- Fix frequency and callers display on case general report

## [4.50.1]
### Fixed
- Show matching causative STR_repid for legacy str variants (pre Stranger hgnc_id)

## [4.50]
### Added
- Individual-specific OMIM terms
- OMIM disease descriptions in ClinVar submission form
- Add a toggle for melter rerun monitoring of cases
- Add a config option to show the rerun monitoring toggle
- Add a cli option to export cases with rerun monitoring enabled
- Add a link to STRipy for STR variants; shallow for ARX and HOXA13
- Hide by default variants only present in unaffected individuals in variants filters
- OMIM terms in general case report
- Individual-level info on OMIM and HPO terms in general case report
- PanelApp gene link among the external links on variant page
- Dashboard case filters fields help
- Filter cases by OMIM terms in cases and dashboard pages
### Fixed
- A malformed panel id request would crash with exception: now gives user warning flash with redirect
- Link to HPO resource file hosted on `http://purl.obolibrary.org`
- Gene search form when gene exists only in build 38
- Fixed odd redirect error and poor error message on missing column for gene panel csv upload
- Typo in parse variant transcripts function
- Modified keys name used to parse local observations (archived) frequencies to reflect change in MIP keys naming
- Better error handling for partly broken/timed out chanjo reports
- Broken javascript code when case Chromograph data is malformed
- Broader space for case synopsis in general report
- Show partial causatives on causatives and matching causatives panels
- Partial causative assignment in cases with no OMIM or HPO terms
- Partial causative OMIM select options in variant page
### Changed
- Slightly smaller and improved layout of content in case PDF report
- Relabel more cancer variant pages somatic for navigation
- Unify caseS nav links
- Removed unused `add_compounds` param from variant controllers function
- Changed default hg19 genome for IGV.js to legacy hg19_1kg_decoy to fix a few problematic loci
- Reduce code complexity (parse/ensembl.py)
- Silence certain fields in ClinVar export if prioritised ones exist (chrom-start-end if hgvs exist)
- Made phenotype non-mandatory when marking a variant as partial causative
- Only one phenotype condition type (OMIM or HPO) per variant is used in ClinVar submissions
- ClinVar submission variant condition prefers OMIM over HPO if available
- Use lighter version of gene objects in Omim MongoDB adapter, panels controllers, panels views and institute controllers
- Gene-variants table size is now adaptive
- Remove unused file upload on gene-variants page

## [4.49]
### Fixed
- Pydantic model types for genome_build, madeline_info, peddy_ped_check and peddy_sex_check, rank_model_version and sv_rank_model_version
- Replace `MatchMaker` with `Matchmaker` in all places visible by a user
- Save diagnosis labels along with OMIM terms in Matchmaker Exchange submission objects
- `libegl-mesa0_21.0.3-0ubuntu0.3~20.04.5_amd64.deb` lib not found by GitHub actions Docker build
- Remove unused `chromograph_image_files` and `chromograph_prefixes` keys saved when creating or updating an RD case
- Search managed variants by description and with ignore case
### Changed
- Introduced page margins on exported PDF reports
- Smaller gene fonts in downloaded HPO genes PDF reports
- Reintroduced gene coverage data in the PDF-exported general report of rare-disease cases
- Check for existence of case report files before creating sidebar links
- Better description of HPO and OMIM terms for patients submitted to Matchmaker Exchange
- Remove null non-mandatory key/values when updating a case
- Freeze WTForms<3 due to several form input rendering changes

## [4.48.1]
### Fixed
- General case PDF report for recent cases with no pedigree

## [4.48]
### Added
- Option to cancel a request for research variants in case page
### Changed
- Update igv.js to v2.10.5
- Updated example of a case delivery report
- Unfreeze cyvcf2
- Builder images used in Scout Dockerfiles
- Crash report email subject gives host name
- Export general case report to PDF using PDFKit instead of WeasyPrint
- Do not include coverage report in PDF case report since they might have different orientation
- Export cancer cases's "Coverage and QC report" to PDF using PDFKit instead of Weasyprint
- Updated cancer "Coverage and QC report" example
- Keep portrait orientation in PDF delivery report
- Export delivery report to PDF using PDFKit instead of Weasyprint
- PDF export of clinical and research HPO panels using PDFKit instead of Weasyprint
- Export gene panel report to PDF using PDFKit
- Removed WeasyPrint lib dependency

### Fixed
- Reintroduced missing links to Swegen and Beacon and dbSNP in RD variant page, summary section
- Demo delivery report orientation to fit new columns
- Missing delivery report in demo case
- Cast MNVs to SNV for test
- Export verified variants from all institutes when user is admin
- Cancer coverage and QC report not found for demo cancer case
- Pull request template instructions on how to deploy to test server
- PDF Delivery report not showing Swedac logo
- Fix code typos
- Disable codefactor raised by ESLint for javascript functions located on another file
- Loading spinner stuck after downloading a PDF gene panel report
- IGV browser crashing when file system with alignment files is not mounted

## [4.47]
### Added
- Added CADD, GnomAD and genotype calls to variantS export
### Changed
- Pull request template, to illustrate how to deploy pull request branches on cg-vm1 stage server
### Fixed
- Compiled Docker image contains a patched version (v4.9) of chanjo-report

## [4.46.1]
### Fixed
- Downloading of files generated within the app container (MT-report, verified variants, pedigrees, ..)

## [4.46]
### Added
- Created a Dockefile to be used to serve the dockerized app in production
- Modified the code to collect database params specified as env vars
- Created a GitHub action that pushes the Dockerfile-server image to Docker Hub (scout-server-stage) every time a PR is opened
- Created a GitHub action that pushes the Dockerfile-server image to Docker Hub (scout-server) every time a new release is created
- Reassign MatchMaker Exchange submission to another user when a Scout user is deleted
- Expose public API JSON gene panels endpoint, primarily to enable automated rerun checking for updates
- Add utils for dictionary type
- Filter institute cases using multiple HPO terms
- Vulture GitHub action to identify and remove unused variables and imports
### Changed
- Updated the python config file documentation in admin guide
- Case configuration parsing now uses Pydantic for improved typechecking and config handling
- Removed test matrices to speed up automatic testing of PRs
- Switch from Coveralls to Codecov to handle CI test coverage
- Speed-up CI tests by caching installation of libs and splitting tests into randomized groups using pytest-test-groups
- Improved LDAP login documentation
- Use lib flask-ldapconn instead of flask_ldap3_login> to handle ldap authentication
- Updated Managed variant documentation in user guide
- Fix and simplify creating and editing of gene panels
- Simplified gene variants search code
- Increased the height of the genes track in the IGV viewer
### Fixed
- Validate uploaded managed variant file lines, warning the user.
- Exporting validated variants with missing "genes" database key
- No results returned when searching for gene variants using a phenotype term
- Variants filtering by gene symbols file
- Make gene HGNC symbols field mandatory in gene variants page and run search only on form submit
- Make sure collaborator gene variants are still visible, even if HPO filter is used

## [4.45]
### Added
### Changed
- Start Scout also when loqusdbapi is not reachable
- Clearer definition of manual standard and custom inheritance models in gene panels
- Allow searching multiple chromosomes in filters
### Fixed
- Gene panel crashing on edit action

## [4.44]
### Added
### Changed
- Display Gene track beneath each sample track when displaying splice junctions in igv browser
- Check outdated gene symbols and update with aliases for both RD and cancer variantS
### Fixed
- Added query input check and fixed the Genes API endpoint to return a json formatted error when request is malformed
- Typo in ACMG BP6 tooltip

## [4.43.1]
### Added
- Added database index for OMIM disease term genes
### Changed
### Fixed
- Do not drop HPO terms collection when updating HPO terms via the command line
- Do not drop disease (OMIM) terms collection when updating diseases via the command line

## [4.43]
### Added
- Specify which collection(s) update/build indexes for
### Fixed
- Do not drop genes and transcripts collections when updating genes via the command line

## [4.42.1]
### Added
### Changed
### Fixed
- Freeze PyMongo lib to version<4.0 to keep supporting previous MongoDB versions
- Speed up gene panels creation and update by collecting only light gene info from database
- Avoid case page crash on Phenomizer queries timeout

## [4.42]
### Added
- Choose custom pinned variants to submit to MatchMaker Exchange
- Submit structural variant as genes to the MatchMaker Exchange
- Added function for maintainers and admins to remove gene panels
- Admins can restore deleted gene panels
- A development docker-compose file illustrating the scout/chanjo-report integration
- Show AD on variants view for cancer SV (tumor and normal)
- Cancer SV variants filter AD, AF (tumor and normal)
- Hiding the variants score column also from cancer SVs, as for the SNVs
### Changed
- Enforce same case _id and display_name when updating a case
- Enforce same individual ids, display names and affected status when updating a case
- Improved documentation for connecting to loqusdb instances (including loqusdbapi)
- Display and download HPO gene panels' gene symbols in italics
- A faster-built and lighter Docker image
- Reduce complexity of `panels` endpoint moving some code to the panels controllers
- Update requirements to use flask-ldap3-login>=0.9.17 instead of freezing WTForm
### Fixed
- Use of deprecated TextField after the upgrade of WTF to v3.0
- Freeze to WTForms to version < 3
- Remove the extra files (bed files and madeline.svg) introduced by mistake
- Cli command loading demo data in docker-compose when case custom images exist and is None
- Increased MongoDB connection serverSelectionTimeoutMS parameter to 30K (default value according to MongoDB documentation)
- Better differentiate old obs counts 0 vs N/A
- Broken cancer variants page when default gene panel was deleted
- Typo in tx_overview function in variant controllers file
- Fixed loqusdbapi SV search URL
- SV variants filtering using Decipher criterion
- Removing old gene panels that don't contain the `maintainer` key.

## [4.41.1]
### Fixed
- General reports crash for variant annotations with same variant on other cases

## [4.41]
### Added
- Extended the instructions for running the Scout Docker image (web app and cli).
- Enabled inclusion of custom images to STR variant view
### Fixed
- General case report sorting comments for variants with None genetic models
- Do not crash but redirect to variants page with error when a variant is not found for a case
- UCSC links coordinates for SV variants with start chromosome different than end chromosome
- Human readable variants name in case page for variants having start chromosome different from end chromosome
- Avoid always loading all transcripts when checking gene symbol: introduce gene captions
- Slow queries for evaluated variants on e.g. case page - use events instead
### Changed
- Rearrange variant page again, moving severity predictions down.
- More reactive layout width steps on variant page

## [4.40.1]
### Added
### Fixed
- Variants dismissed with inconsistent inheritance pattern can again be shown in general case report
- General report page for variants with genes=None
- General report crashing when variants have no panels
- Added other missing keys to case and variant dictionaries passed to general report
### Changed

## [4.40]
### Added
- A .cff citation file
- Phenotype search API endpoint
- Added pagination to phenotype API
- Extend case search to include internal MongoDB id
- Support for connecting to a MongoDB replica set (.py config files)
- Support for connecting to a MongoDB replica set (.yaml config files)
### Fixed
- Command to load the OMIM gene panel (`scout load panel --omim`)
- Unify style of pinned and causative variants' badges on case page
- Removed automatic spaces after punctuation in comments
- Remove the hardcoded number of total individuals from the variant's old observations panel
- Send delete requests to a connected Beacon using the DELETE method
- Layout of the SNV and SV variant page - move frequency up
### Changed
- Stop updating database indexes after loading exons via command line
- Display validation status badge also for not Sanger-sequenced variants
- Moved Frequencies, Severity and Local observations panels up in RD variants page
- Enabled Flask CORS to communicate CORS status to js apps
- Moved the code preparing the transcripts overview to the backend
- Refactored and filtered json data used in general case report
- Changed the database used in docker-compose file to use the official MongoDB v4.4 image
- Modified the Python (3.6, 3.8) and MongoDB (3.2, 4.4, 5.0) versions used in testing matrices (GitHub actions)
- Capitalize case search terms on institute and dashboard pages


## [4.39]
### Added
- COSMIC IDs collected from CSQ field named `COSMIC`
### Fixed
- Link to other causative variants on variant page
- Allow multiple COSMIC links for a cancer variant
- Fix floating text in severity box #2808
- Fixed MitoMap and HmtVar links for hg38 cases
- Do not open new browser tabs when downloading files
- Selectable IGV tracks on variant page
- Missing splice junctions button on variant page
- Refactor variantS representative gene selection, and use it also for cancer variant summary
### Changed
- Improve Javascript performance for displaying Chromograph images
- Make ClinVar classification more evident in cancer variant page

## [4.38]
### Added
- Option to hide Alamut button in the app config file
### Fixed
- Library deprecation warning fixed (insert is deprecated. Use insert_one or insert_many instead)
- Update genes command will not trigger an update of database indices any more
- Missing resources in temporary downloading directory when updating genes using the command line
- Restore previous variant ACMG classification in a scrollable div
- Loading spinner not stopping after downloading PDF case reports and variant list export
- Add extra Alamut links higher up on variant pages
- Improve UX for phenotypes in case page
- Filter and export of STR variants
- Update look of variants page navigation buttons
### Changed

## [4.37]
### Added
- Highlight and show version number for RefSeq MANE transcripts.
- Added integration to a rerunner service for toggling reanalysis with updated pedigree information
- SpliceAI display and parsing from VEP CSQ
- Display matching tiered variants for cancer variants
- Display a loading icon (spinner) until the page loads completely
- Display filter badges in cancer variants list
- Update genes from pre-downloaded file resources
- On login, OS, browser version and screen size are saved anonymously to understand how users are using Scout
- API returning institutes data for a given user: `/api/v1/institutes`
- API returning case data for a given institute: `/api/v1/institutes/<institute_id>/cases`
- Added GMS and Lund university hospital logos to login page
- Made display of Swedac logo configurable
- Support for displaying custom images in case view
- Individual-specific HPO terms
- Optional alamut_key in institute settings for Alamut Plus software
- Case report API endpoint
- Tooltip in case explaining that genes with genome build different than case genome build will not be added to dynamic HPO panel.
- Add DeepVariant as a caller
### Fixed
- Updated IGV to v2.8.5 to solve missing gene labels on some zoom levels
- Demo cancer case config file to load somatic SNVs and SVs only.
- Expand list of refseq trancripts in ClinVar submission form
- Renamed `All SNVs and INDELs` institute sidebar element to `Search SNVs and INDELs` and fixed its style.
- Add missing parameters to case load-config documentation
- Allow creating/editing gene panels and dynamic gene panels with genes present in genome build 38
- Bugfix broken Pytests
- Bulk dismissing variants error due to key conversion from string to integer
- Fix typo in index documentation
- Fixed crash in institute settings page if "collaborators" key is not set in database
- Don't stop Scout execution if LoqusDB call fails and print stacktrace to log
- Bug when case contains custom images with value `None`
- Bug introduced when fixing another bug in Scout-LoqusDB interaction
- Loading of OMIM diagnoses in Scout demo instance
- Remove the docker-compose with chanjo integration because it doesn't work yet.
- Fixed standard docker-compose with scout demo data and database
- Clinical variant assessments not present for pinned and causative variants on case page.
- MatchMaker matching one node at the time only
- Remove link from previously tiered variants badge in cancer variants page
- Typo in gene cell on cancer variants page
- Managed variants filter form
### Changed
- Better naming for variants buttons on cancer track (somatic, germline). Also show cancer research button if available.
- Load case with missing panels in config files, but show warning.
- Changing the (Female, Male) symbols to (F/M) letters in individuals_table and case-sma.
- Print stacktrace if case load command fails
- Added sort icon and a pointer to the cursor to all tables with sortable fields
- Moved variant, gene and panel info from the basic pane to summary panel for all variants.
- Renamed `Basics` panel to `Classify` on variant page.
- Revamped `Basics` panel to a panel dedicated to classify variants
- Revamped the summary panel to be more compact.
- Added dedicated template for cancer variants
- Removed Gene models, Gene annotations and Conservation panels for cancer variants
- Reorganized the orders of panels for variant and cancer variant views
- Added dedicated variant quality panel and removed relevant panes
- A more compact case page
- Removed OMIM genes panel
- Make genes panel, pinned variants panel, causative variants panel and ClinVar panel scrollable on case page
- Update to Scilifelab's 2020 logo
- Update Gens URL to support Gens v2.0 format
- Refactor tests for parsing case configurations
- Updated links to HPO downloadable resources
- Managed variants filtering defaults to all variant categories
- Changing the (Kind) drop-down according to (Category) drop-down in Managed variant add variant
- Moved Gens button to individuals table
- Check resource files availability before starting updating OMIM diagnoses
- Fix typo in `SHOW_OBSERVED_VARIANT_ARCHIVE` config param

## [4.36]
### Added
- Parse and save splice junction tracks from case config file
- Tooltip in observations panel, explaining that case variants with no link might be old variants, not uploaded after a case rerun
### Fixed
- Warning on overwriting variants with same position was no longer shown
- Increase the height of the dropdowns to 425px
- More indices for the case table as it grows, specifically for causatives queries
- Splice junction tracks not centered over variant genes
- Total number of research variants count
- Update variants stats in case documents every time new variants are loaded
- Bug in flashing warning messages when filtering variants
### Changed
- Clearer warning messages for genes and gene/gene-panels searches in variants filters

## [4.35]
### Added
- A new index for hgnc_symbol in the hgnc_gene collection
- A Pedigree panel in STR page
- Display Tier I and II variants in case view causatives card for cancer cases
### Fixed
- Send partial file data to igv.js when visualizing sashimi plots with splice junction tracks
- Research variants filtering by gene
- Do not attempt to populate annotations for not loaded pinned/causatives
- Add max-height to all dropdowns in filters
### Changed
- Switch off non-clinical gene warnings when filtering research variants
- Don't display OMIM disease card in case view for cancer cases
- Refactored Individuals and Causative card in case view for cancer cases
- Update and style STR case report

## [4.34]
### Added
- Saved filter lock and unlock
- Filters can optionally be marked audited, logging the filter name, user and date on the case events and general report.
- Added `ClinVar hits` and `Cosmic hits` in cancer SNVs filters
- Added `ClinVar hits` to variants filter (rare disease track)
- Load cancer demo case in docker-compose files (default and demo file)
- Inclusive-language check using [woke](https://github.com/get-woke/woke) github action
- Add link to HmtVar for mitochondrial variants (if VCF is annotated with HmtNote)
- Grey background for dismissed compounds in variants list and variant page
- Pin badge for pinned compounds in variants list and variant page
- Support LoqusDB REST API queries
- Add a docker-compose-matchmaker under scout/containers/development to test matchmaker locally
- Script to investigate consequences of symbol search bug
- Added GATK to list of SV and cancer SV callers
### Fixed
- Make MitoMap link work for hg38 again
- Export Variants feature crashing when one of the variants has no primary transcripts
- Redirect to last visited variantS page when dismissing variants from variants list
- Improved matching of SVs Loqus occurrences in other cases
- Remove padding from the list inside (Matching causatives from other cases) panel
- Pass None to get_app function in CLI base since passing script_info to app factory functions was deprecated in Flask 2.0
- Fixed failing tests due to Flask update to version 2.0
- Speed up user events view
- Causative view sort out of memory error
- Use hgnc_id for gene filter query
- Typo in case controllers displaying an error every time a patient is matched against external MatchMaker nodes
- Do not crash while attempting an update for variant documents that are too big (> 16 MB)
- Old STR causatives (and other variants) may not have HGNC symbols - fix sort lambda
- Check if gene_obj has primary_transcript before trying to access it
- Warn if a gene manually searched is in a clinical panel with an outdated name when filtering variants
- ChrPos split js not needed on STR page yet
### Changed
- Remove parsing of case `genome_version`, since it's not used anywhere downstream
- Introduce deprecation warning for Loqus configs that are not dictionaries
- SV clinical filter no longer filters out sub 100 nt variants
- Count cases in LoqusDB by variant type
- Commit pulse repo badge temporarily set to weekly
- Sort ClinVar submissions objects by ascending "Last evaluated" date
- Refactored the MatchMaker integration as an extension
- Replaced some sensitive words as suggested by woke linter
- Documentation for load-configuration rewritten.
- Add styles to MatchMaker matches table
- More detailed info on the data shared in MatchMaker submission form

## [4.33.1]
### Fixed
- Include markdown for release autodeploy docs
- Use standard inheritance model in ClinVar (https://ftp.ncbi.nlm.nih.gov/pub/GTR/standard_terms/Mode_of_inheritance.txt)
- Fix issue crash with variants that have been unflagged causative not being available in other causatives
### Added
### Changed

## [4.33]
### Fixed
- Command line crashing when updating an individual not found in database
- Dashboard page crashing when filters return no data
- Cancer variants filter by chromosome
- /api/v1/genes now searches for genes in all genome builds by default
- Upgraded igv.js to version 2.8.1 (Fixed Unparsable bed record error)
### Added
- Autodeploy docs on release
- Documentation for updating case individuals tracks
- Filter cases and dashboard stats by analysis track
### Changed
- Changed from deprecated db update method
- Pre-selected fields to run queries with in dashboard page
- Do not filter by any institute when first accessing the dashboard
- Removed OMIM panel in case view for cancer cases
- Display Tier I and II variants in case view causatives panel for cancer cases
- Refactored Individuals and Causative panels in case view for cancer cases

## [4.32.1]
### Fixed
- iSort lint check only
### Changed
- Institute cases page crashing when a case has track:Null
### Added

## [4.32]
### Added
- Load and show MITOMAP associated diseases from VCF (INFO field: MitomapAssociatedDiseases, via HmtNote)
- Show variant allele frequencies for mitochondrial variants (GRCh38 cases)
- Extend "public" json API with diseases (OMIM) and phenotypes (HPO)
- HPO gene list download now has option for clinical and non-clinical genes
- Display gene splice junctions data in sashimi plots
- Update case individuals with splice junctions tracks
- Simple Docker compose for development with local build
- Make Phenomodels subpanels collapsible
- User side documentation of cytogenomics features (Gens, Chromograph, vcf2cytosure, rhocall)
- iSort GitHub Action
- Support LoqusDB REST API queries
### Fixed
- Show other causative once, even if several events point to it
- Filtering variants by mitochondrial chromosome for cases with genome build=38
- HPO gene search button triggers any warnings for clinical / non-existing genes also on first search
- Fixed a bug in variants pages caused by MT variants without alt_frequency
- Tests for CADD score parsing function
- Fixed the look of IGV settings on SNV variant page
- Cases analyzed once shown as `rerun`
- Missing case track on case re-upload
- Fixed severity rank for SO term "regulatory region ablation"
### Changed
- Refactor according to CodeFactor - mostly reuse of duplicated code
- Phenomodels language adjustment
- Open variants in a new window (from variants page)
- Open overlapping and compound variants in a new window (from variant page)
- gnomAD link points to gnomAD v.3 (build GRCh38) for mitochondrial variants.
- Display only number of affected genes for dismissed SVs in general report
- Chromosome build check when populating the variants filter chromosome selection
- Display mitochondrial and rare diseases coverage report in cases with missing 'rare' track

## [4.31.1]
### Added
### Changed
- Remove mitochondrial and coverage report from cancer cases sidebar
### Fixed
- ClinVar page when dbSNP id is None

## [4.31]
### Added
- gnomAD annotation field in admin guide
- Export also dynamic panel genes not associated to an HPO term when downloading the HPO panel
- Primary HGNC transcript info in variant export files
- Show variant quality (QUAL field from vcf) in the variant summary
- Load/update PDF gene fusion reports (clinical and research) generated with Arriba
- Support new MANE annotations from VEP (both MANE Select and MANE Plus Clinical)
- Display on case activity the event of a user resetting all dismissed variants
- Support gnomAD population frequencies for mitochondrial variants
- Anchor links in Casedata ClinVar panels to redirect after renaming individuals
### Fixed
- Replace old docs link www.clinicalgenomics.se/scout with new https://clinical-genomics.github.io/scout
- Page formatting issues whenever case and variant comments contain extremely long strings with no spaces
- Chromograph images can be one column and have scrollbar. Removed legacy code.
- Column labels for ClinVar case submission
- Page crashing looking for LoqusDB observation when variant doesn't exist
- Missing inheritance models and custom inheritance models on newly created gene panels
- Accept only numbers in managed variants filter as position and end coordinates
- SNP id format and links in Variant page, ClinVar submission form and general report
- Case groups tooltip triggered only when mouse is on the panel header
### Changed
- A more compact case groups panel
- Added landscape orientation CSS style to cancer coverage and QC demo report
- Improve user documentation to create and save new gene panels
- Removed option to use space as separator when uploading gene panels
- Separating the columns of standard and custom inheritance models in gene panels
- Improved ClinVar instructions for users using non-English Excel

## [4.30.2]
### Added
### Fixed
- Use VEP RefSeq ID if RefSeq list is empty in RefSeq transcripts overview
- Bug creating variant links for variants with no end_chrom
### Changed

## [4.30.1]
### Added
### Fixed
- Cryptography dependency fixed to use version < 3.4
### Changed

## [4.30]
### Added
- Introduced a `reset dismiss variant` verb
- Button to reset all dismissed variants for a case
- Add black border to Chromograph ideograms
- Show ClinVar annotations on variantS page
- Added integration with GENS, copy number visualization tool
- Added a VUS label to the manual classification variant tags
- Add additional information to SNV verification emails
- Tooltips documenting manual annotations from default panels
- Case groups now show bam files from all cases on align view
### Fixed
- Center initial igv view on variant start with SNV/indels
- Don't set initial igv view to negative coordinates
- Display of GQ for SV and STR
- Parsing of AD and related info for STRs
- LoqusDB field in institute settings accepts only existing Loqus instances
- Fix DECIPHER link to work after DECIPHER migrated to GRCh38
- Removed visibility window param from igv.js genes track
- Updated HPO download URL
- Patch HPO download test correctly
- Reference size on STR hover not needed (also wrong)
- Introduced genome build check (allowed values: 37, 38, "37", "38") on case load
- Improve case searching by assignee full name
- Populating the LoqusDB select in institute settings
### Changed
- Cancer variants table header (pop freq etc)
- Only admin users can modify LoqusDB instance in Institute settings
- Style of case synopsis, variants and case comments
- Switched to igv.js 2.7.5
- Do not choke if case is missing research variants when research requested
- Count cases in LoqusDB by variant type
- Introduce deprecation warning for Loqus configs that are not dictionaries
- Improve create new gene panel form validation
- Make XM- transcripts less visible if they don't overlap with transcript refseq_id in variant page
- Color of gene panels and comments panels on cases and variant pages
- Do not choke if case is missing research variants when reserch requested

## [4.29.1]
### Added
### Fixed
- Always load STR variants regardless of RankScore threshold (hotfix)
### Changed

## [4.29]
### Added
- Added a page about migrating potentially breaking changes to the documentation
- markdown_include in development requirements file
- STR variants filter
- Display source, Z-score, inheritance pattern for STR annotations from Stranger (>0.6.1) if available
- Coverage and quality report to cancer view
### Fixed
- ACMG classification page crashing when trying to visualize a classification that was removed
- Pretty print HGVS on gene variants (URL-decode VEP)
- Broken or missing link in the documentation
- Multiple gene names in ClinVar submission form
- Inheritance model select field in ClinVar submission
- IGV.js >2.7.0 has an issue with the gene track zoom levels - temp freeze at 2.7.0
- Revert CORS-anywhere and introduce a local http proxy for cloud tracks
### Changed

## [4.28]
### Added
- Chromograph integration for displaying PNGs in case-page
- Add VAF to cancer case general report, and remove some of its unused fields
- Variants filter compatible with genome browser location strings
- Support for custom public igv tracks stored on the cloud
- Add tests to increase testing coverage
- Update case variants count after deleting variants
- Update IGV.js to latest (v2.7.4)
- Bypass igv.js CORS check using `https://github.com/Rob--W/cors-anywhere`
- Documentation on default and custom IGV.js tracks (admin docs)
- Lock phenomodels so they're editable by admins only
- Small case group assessment sharing
- Tutorial and files for deploying app on containers (Kubernetes pods)
- Canonical transcript and protein change of canonical transcript in exported variants excel sheet
- Support for Font Awesome version 6
- Submit to Beacon from case page sidebar
- Hide dismissed variants in variants pages and variants export function
- Systemd service files and instruction to deploy Scout using podman
### Fixed
- Bugfix: unused `chromgraph_prefix |tojson` removed
- Freeze coloredlogs temporarily
- Marrvel link
- Don't show TP53 link for silent or synonymous changes
- OMIM gene field accepts any custom number as OMIM gene
- Fix Pytest single quote vs double quote string
- Bug in gene variants search by similar cases and no similar case is found
- Delete unused file `userpanel.py`
- Primary transcripts in variant overview and general report
- Google OAuth2 login setup in README file
- Redirect to 'missing file'-icon if configured Chromograph file is missing
- Javascript error in case page
- Fix compound matching during variant loading for hg38
- Cancer variants view containing variants dismissed with cancer-specific reasons
- Zoom to SV variant length was missing IGV contig select
- Tooltips on case page when case has no default gene panels
### Changed
- Save case variants count in case document and not in sessions
- Style of gene panels multiselect on case page
- Collapse/expand main HPO checkboxes in phenomodel preview
- Replaced GQ (Genotype quality) with VAF (Variant allele frequency) in cancer variants GT table
- Allow loading of cancer cases with no tumor_purity field
- Truncate cDNA and protein changes in case report if longer than 20 characters


## [4.27]
### Added
- Exclude one or more variant categories when running variants delete command
### Fixed
### Changed

## [4.26.1]
### Added
### Fixed
- Links with 1-letter aa codes crash on frameshift etc
### Changed

## [4.26]
### Added
- Extend the delete variants command to print analysis date, track, institute, status and research status
- Delete variants by type of analysis (wgs|wes|panel)
- Links to cBioPortal, MutanTP53, IARC TP53, OncoKB, MyCancerGenome, CIViC
### Fixed
- Deleted variants count
### Changed
- Print output of variants delete command as a tab separated table

## [4.25]
### Added
- Command line function to remove variants from one or all cases
### Fixed
- Parse SMN None calls to None rather than False

## [4.24.1]
### Fixed
- Install requirements.txt via setup file

## [4.24]
### Added
- Institute-level phenotype models with sub-panels containing HPO and OMIM terms
- Runnable Docker demo
- Docker image build and push github action
- Makefile with shortcuts to docker commands
- Parse and save synopsis, phenotype and cohort terms from config files upon case upload
### Fixed
- Update dismissed variant status when variant dismissed key is missing
- Breakpoint two IGV button now shows correct chromosome when different from bp1
- Missing font lib in Docker image causing the PDF report download page to crash
- Sentieon Manta calls lack Somaticscore - load anyway
- ClinVar submissions crashing due to pinned variants that are not loaded
- Point ExAC pLI score to new gnomad server address
- Bug uploading cases missing phenotype terms in config file
- STRs loaded but not shown on browser page
- Bug when using adapter.variant.get_causatives with case_id without causatives
- Problem with fetching "solved" from scout export cases cli
- Better serialising of datetime and bson.ObjectId
- Added `volumes` folder to .gitignore
### Changed
- Make matching causative and managed variants foldable on case page
- Remove calls to PyMongo functions marked as deprecated in backend and frontend(as of version 3.7).
- Improved `scout update individual` command
- Export dynamic phenotypes with ordered gene lists as PDF


## [4.23]
### Added
- Save custom IGV track settings
- Show a flash message with clear info about non-valid genes when gene panel creation fails
- CNV report link in cancer case side navigation
- Return to comment section after editing, deleting or submitting a comment
- Managed variants
- MT vs 14 chromosome mean coverage stats if Scout is connected to Chanjo
### Fixed
- missing `vcf_cancer_sv` and `vcf_cancer_sv_research` to manual.
- Split ClinVar multiple clnsig values (slash-separated) and strip them of underscore for annotations without accession number
- Timeout of `All SNVs and INDELs` page when no valid gene is provided in the search
- Round CADD (MIPv9)
- Missing default panel value
- Invisible other causatives lines when other causatives lack gene symbols
### Changed
- Do not freeze mkdocs-material to version 4.6.1
- Remove pre-commit dependency

## [4.22]
### Added
- Editable cases comments
- Editable variants comments
### Fixed
- Empty variant activity panel
- STRs variants popover
- Split new ClinVar multiple significance terms for a variant
- Edit the selected comment, not the latest
### Changed
- Updated RELEASE docs.
- Pinned variants card style on the case page
- Merged `scout export exons` and `scout view exons` commands


## [4.21.2]
### Added
### Fixed
- Do not pre-filter research variants by (case-default) gene panels
- Show OMIM disease tooltip reliably
### Changed

## [4.21.1]
### Added
### Fixed
- Small change to Pop Freq column in variants ang gene panels to avoid strange text shrinking on small screens
- Direct use of HPO list for Clinical HPO SNV (and cancer SNV) filtering
- PDF coverage report redirecting to login page
### Changed
- Remove the option to dismiss single variants from all variants pages
- Bulk dismiss SNVs, SVs and cancer SNVs from variants pages

## [4.21]
### Added
- Support to configure LoqusDB per institute
- Highlight causative variants in the variants list
- Add tests. Mostly regarding building internal datatypes.
- Remove leading and trailing whitespaces from panel_name and display_name when panel is created
- Mark MANE transcript in list of transcripts in "Transcript overview" on variant page
- Show default panel name in case sidebar
- Previous buttons for variants pagination
- Adds a gh action that checks that the changelog is updated
- Adds a gh action that deploys new releases automatically to pypi
- Warn users if case default panels are outdated
- Define institute-specific gene panels for filtering in institute settings
- Use institute-specific gene panels in variants filtering
- Show somatic VAF for pinned and causative variants on case page

### Fixed
- Report pages redirect to login instead of crashing when session expires
- Variants filter loading in cancer variants page
- User, Causative and Cases tables not scaling to full page
- Improved docs for an initial production setup
- Compatibility with latest version of Black
- Fixed tests for Click>7
- Clinical filter required an extra click to Filter to return variants
- Restore pagination and shrink badges in the variants page tables
- Removing a user from the command line now inactivates the case only if user is last assignee and case is active
- Bugfix, LoqusDB per institute feature crashed when institute id was empty string
- Bugfix, LoqusDB calls where missing case count
- filter removal and upload for filters deleted from another page/other user
- Visualize outdated gene panels info in a popover instead of a tooltip in case page side panel

### Changed
- Highlight color on normal STRs in the variants table from green to blue
- Display breakpoints coordinates in verification emails only for structural variants


## [4.20]
### Added
- Display number of filtered variants vs number of total variants in variants page
- Search case by HPO terms
- Dismiss variant column in the variants tables
- Black and pre-commit packages to dev requirements

### Fixed
- Bug occurring when rerun is requested twice
- Peddy info fields in the demo config file
- Added load config safety check for multiple alignment files for one individual
- Formatting of cancer variants table
- Missing Score in SV variants table

### Changed
- Updated the documentation on how to create a new software release
- Genome build-aware cytobands coordinates
- Styling update of the Matchmaker card
- Select search type in case search form


## [4.19]

### Added
- Show internal ID for case
- Add internal ID for downloaded CGH files
- Export dynamic HPO gene list from case page
- Remove users as case assignees when their account is deleted
- Keep variants filters panel expanded when filters have been used

### Fixed
- Handle the ProxyFix ModuleNotFoundError when Werkzeug installed version is >1.0
- General report formatting issues whenever case and variant comments contain extremely long strings with no spaces

### Changed
- Created an institute wrapper page that contains list of cases, causatives, SNVs & Indels, user list, shared data and institute settings
- Display case name instead of case ID on clinVar submissions
- Changed icon of sample update in clinVar submissions


## [4.18]

### Added
- Filter cancer variants on cytoband coordinates
- Show dismiss reasons in a badge with hover for clinical variants
- Show an ellipsis if 10 cases or more to display with loqusdb matches
- A new blog post for version 4.17
- Tooltip to better describe Tumor and Normal columns in cancer variants
- Filter cancer SNVs and SVs by chromosome coordinates
- Default export of `Assertion method citation` to clinVar variants submission file
- Button to export up to 500 cancer variants, filtered or not
- Rename samples of a clinVar submission file

### Fixed
- Apply default gene panel on return to cancer variantS from variant view
- Revert to certificate checking when asking for Chanjo reports
- `scout download everything` command failing while downloading HPO terms

### Changed
- Turn tumor and normal allelic fraction to decimal numbers in tumor variants page
- Moved clinVar submissions code to the institutes blueprints
- Changed name of clinVar export files to FILENAME.Variant.csv and FILENAME.CaseData.csv
- Switched Google login libraries from Flask-OAuthlib to Authlib


## [4.17.1]

### Fixed
- Load cytobands for cases with chromosome build not "37" or "38"


## [4.17]

### Added
- COSMIC badge shown in cancer variants
- Default gene-panel in non-cancer structural view in url
- Filter SNVs and SVs by cytoband coordinates
- Filter cancer SNV variants by alt allele frequency in tumor
- Correct genome build in UCSC link from structural variant page



### Fixed
- Bug in clinVar form when variant has no gene
- Bug when sharing cases with the same institute twice
- Page crashing when removing causative variant tag
- Do not default to GATK caller when no caller info is provided for cancer SNVs


## [4.16.1]

### Fixed
- Fix the fix for handling of delivery reports for rerun cases

## [4.16]

### Added
- Adds possibility to add "lims_id" to cases. Currently only stored in database, not shown anywhere
- Adds verification comment box to SVs (previously only available for small variants)
- Scrollable pedigree panel

### Fixed
- Error caused by changes in WTForm (new release 2.3.x)
- Bug in OMIM case page form, causing the page to crash when a string was provided instead of a numerical OMIM id
- Fix Alamut link to work properly on hg38
- Better handling of delivery reports for rerun cases
- Small CodeFactor style issues: matchmaker results counting, a couple of incomplete tests and safer external xml
- Fix an issue with Phenomizer introduced by CodeFactor style changes

### Changed
- Updated the version of igv.js to 2.5.4

## [4.15.1]

### Added
- Display gene names in ClinVar submissions page
- Links to Varsome in variant transcripts table

### Fixed
- Small fixes to ClinVar submission form
- Gene panel page crash when old panel has no maintainers

## [4.15]

### Added
- Clinvar CNVs IGV track
- Gene panels can have maintainers
- Keep variant actions (dismissed, manual rank, mosaic, acmg, comments) upon variant re-upload
- Keep variant actions also on full case re-upload

### Fixed
- Fix the link to Ensembl for SV variants when genome build 38.
- Arrange information in columns on variant page
- Fix so that new cosmic identifier (COSV) is also acceptable #1304
- Fixed COSMIC tag in INFO (outside of CSQ) to be parses as well with `&` splitter.
- COSMIC stub URL changed to https://cancer.sanger.ac.uk/cosmic/search?q= instead.
- Updated to a version of IGV where bigBed tracks are visualized correctly
- Clinvar submission files are named according to the content (variant_data and case_data)
- Always show causatives from other cases in case overview
- Correct disease associations for gene symbol aliases that exist as separate genes
- Re-add "custom annotations" for SV variants
- The override ClinVar P/LP add-in in the Clinical Filter failed for new CSQ strings

### Changed
- Runs all CI checks in github actions

## [4.14.1]

### Fixed
- Error when variant found in loqusdb is not loaded for other case

## [4.14]

### Added
- Use github actions to run tests
- Adds CLI command to update individual alignments path
- Update HPO terms using downloaded definitions files
- Option to use alternative flask config when running `scout serve`
- Requirement to use loqusdb >= 2.5 if integrated

### Fixed
- Do not display Pedigree panel in cancer view
- Do not rely on internet connection and services available when running CI tests
- Variant loading assumes GATK if no caller set given and GATK filter status is seen in FILTER
- Pass genome build param all the way in order to get the right gene mappings for cases with build 38
- Parse correctly variants with zero frequency values
- Continue even if there are problems to create a region vcf
- STR and cancer variant navigation back to variants pages could fail

### Changed
- Improved code that sends requests to the external APIs
- Updates ranges for user ranks to fit todays usage
- Run coveralls on github actions instead of travis
- Run pip checks on github actions instead of coveralls
- For hg38 cases, change gnomAD link to point to version 3.0 (which is hg38 based)
- Show pinned or causative STR variants a bit more human readable

## [4.13.1]

### Added
### Fixed
- Typo that caused not all clinvar conflicting interpretations to be loaded no matter what
- Parse and retrieve clinvar annotations from VEP-annotated (VEP 97+) CSQ VCF field
- Variant clinvar significance shown as `not provided` whenever is `Uncertain significance`
- Phenomizer query crashing when case has no HPO terms assigned
- Fixed a bug affecting `All SNVs and INDELs` page when variants don't have canonical transcript
- Add gene name or id in cancer variant view

### Changed
- Cancer Variant view changed "Variant:Transcript:Exon:HGVS" to "Gene:Transcript:Exon:HGVS"

## [4.13]

### Added
- ClinVar SNVs track in IGV
- Add SMA view with SMN Copy Number data
- Easier to assign OMIM diagnoses from case page
- OMIM terms and specific OMIM term page

### Fixed
- Bug when adding a new gene to a panel
- Restored missing recent delivery reports
- Fixed style and links to other reports in case side panel
- Deleting cases using display_name and institute not deleting its variants
- Fixed bug that caused coordinates filter to override other filters
- Fixed a problem with finding some INS in loqusdb
- Layout on SV page when local observations without cases are present
- Make scout compatible with the new HPO definition files from `http://compbio.charite.de/jenkins/`
- General report visualization error when SNVs display names are very long


### Changed


## [4.12.4]

### Fixed
- Layout on SV page when local observations without cases are present

## [4.12.3]

### Fixed
- Case report when causative or pinned SVs have non null allele frequencies

## [4.12.2]

### Fixed
- SV variant links now take you to the SV variant page again
- Cancer variant view has cleaner table data entries for "N/A" data
- Pinned variant case level display hotfix for cancer and str - more on this later
- Cancer variants show correct alt/ref reads mirroring alt frequency now
- Always load all clinical STR variants even if a region load is attempted - index may be missing
- Same case repetition in variant local observations

## [4.12.1]

### Fixed
- Bug in variant.gene when gene has no HGVS description


## [4.12]

### Added
- Accepts `alignment_path` in load config to pass bam/cram files
- Display all phenotypes on variant page
- Display hgvs coordinates on pinned and causatives
- Clear panel pending changes
- Adds option to setup the database with static files
- Adds cli command to download the resources from CLI that scout needs
- Adds test files for merged somatic SV and CNV; as well as merged SNV, and INDEL part of #1279
- Allows for upload of OMIM-AUTO gene panel from static files without api-key

### Fixed
- Cancer case HPO panel variants link
- Fix so that some drop downs have correct size
- First IGV button in str variants page
- Cancer case activates on SNV variants
- Cases activate when STR variants are viewed
- Always calculate code coverage
- Pinned/Classification/comments in all types of variants pages
- Null values for panel's custom_inheritance_models
- Discrepancy between the manual disease transcripts and those in database in gene-edit page
- ACMG classification not showing for some causatives
- Fix bug which caused IGV.js to use hg19 reference files for hg38 data
- Bug when multiple bam files sources with non-null values are available


### Changed
- Renamed `requests` file to `scout_requests`
- Cancer variant view shows two, instead of four, decimals for allele and normal


## [4.11.1]

### Fixed
- Institute settings page
- Link institute settings to sharing institutes choices

## [4.11.0]

### Added
- Display locus name on STR variant page
- Alternative key `GNOMADAF_popmax` for Gnomad popmax allele frequency
- Automatic suggestions on how to improve the code on Pull Requests
- Parse GERP, phastCons and phyloP annotations from vep annotated CSQ fields
- Avoid flickering comment popovers in variant list
- Parse REVEL score from vep annotated CSQ fields
- Allow users to modify general institute settings
- Optionally format code automatically on commit
- Adds command to backup vital parts `scout export database`
- Parsing and displaying cancer SV variants from Manta annotated VCF files
- Dismiss cancer snv variants with cancer-specific options
- Add IGV.js UPD, RHO and TIDDIT coverage wig tracks.


### Fixed
- Slightly darker page background
- Fixed an issued with parsed conservation values from CSQ
- Clinvar submissions accessible to all users of an institute
- Header toolbar when on Clinvar page now shows institute name correctly
- Case should not always inactivate upon update
- Show dismissed snv cancer variants as grey on the cancer variants page
- Improved style of mappability link and local observations on variant page
- Convert all the GET requests to the igv view to POST request
- Error when updating gene panels using a file containing BOM chars
- Add/replace gene radio button not working in gene panels


## [4.10.1]

### Fixed
- Fixed issue with opening research variants
- Problem with coveralls not called by Travis CI
- Handle Biomart service down in tests


## [4.10.0]

### Added
- Rank score model in causatives page
- Exportable HPO terms from phenotypes page
- AMP guideline tiers for cancer variants
- Adds scroll for the transcript tab
- Added CLI option to query cases on time since case event was added
- Shadow clinical assessments also on research variants display
- Support for CRAM alignment files
- Improved str variants view : sorting by locus, grouped by allele.
- Delivery report PDF export
- New mosaicism tag option
- Add or modify individuals' age or tissue type from case page
- Display GC and allele depth in causatives table.
- Included primary reference transcript in general report
- Included partial causative variants in general report
- Remove dependency of loqusdb by utilising the CLI

### Fixed
- Fixed update OMIM command bug due to change in the header of the genemap2 file
- Removed Mosaic Tag from Cancer variants
- Fixes issue with unaligned table headers that comes with hidden Datatables
- Layout in general report PDF export
- Fixed issue on the case statistics view. The validation bars didn't show up when all institutes were selected. Now they do.
- Fixed missing path import by importing pathlib.Path
- Handle index inconsistencies in the update index functions
- Fixed layout problems


## [4.9.0]

### Added
- Improved MatchMaker pages, including visible patient contacts email address
- New badges for the github repo
- Links to [GENEMANIA](genemania.org)
- Sort gene panel list on case view.
- More automatic tests
- Allow loading of custom annotations in VCF using the SCOUT_CUSTOM info tag.

### Fixed
- Fix error when a gene is added to an empty dynamic gene panel
- Fix crash when attempting to add genes on incorrect format to dynamic gene panel
- Manual rank variant tags could be saved in a "Select a tag"-state, a problem in the variants view.
- Same case evaluations are no longer shown as gray previous evaluations on the variants page
- Stay on research pages, even if reset, next first buttons are pressed..
- Overlapping variants will now be visible on variant page again
- Fix missing classification comments and links in evaluations page
- All prioritized cases are shown on cases page


## [4.8.3]

### Added

### Fixed
- Bug when ordering sanger
- Improved scrolling over long list of genes/transcripts


## [4.8.2]

### Added

### Fixed
- Avoid opening extra tab for coverage report
- Fixed a problem when rank model version was saved as floats and not strings
- Fixed a problem with displaying dismiss variant reasons on the general report
- Disable load and delete filter buttons if there are no saved filters
- Fix problem with missing verifications
- Remove duplicate users and merge their data and activity


## [4.8.1]

### Added

### Fixed
- Prevent login fail for users with id defined by ObjectId and not email
- Prevent the app from crashing with `AttributeError: 'NoneType' object has no attribute 'message'`


## [4.8.0]

### Added
- Updated Scout to use Bootstrap 4.3
- New looks for Scout
- Improved dashboard using Chart.js
- Ask before inactivating a case where last assigned user leaves it
- Genes can be manually added to the dynamic gene list directly on the case page
- Dynamic gene panels can optionally be used with clinical filter, instead of default gene panel
- Dynamic gene panels get link out to chanjo-report for coverage report
- Load all clinvar variants with clinvar Pathogenic, Likely Pathogenic and Conflicting pathogenic
- Show transcripts with exon numbers for structural variants
- Case sort order can now be toggled between ascending and descending.
- Variants can be marked as partial causative if phenotype is available for case.
- Show a frequency tooltip hover for SV-variants.
- Added support for LDAP login system
- Search snv and structural variants by chromosomal coordinates
- Structural variants can be marked as partial causative if phenotype is available for case.
- Show normal and pathologic limits for STRs in the STR variants view.
- Institute level persistent variant filter settings that can be retrieved and used.
- export causative variants to Excel
- Add support for ROH, WIG and chromosome PNGs in case-view

### Fixed
- Fixed missing import for variants with comments
- Instructions on how to build docs
- Keep sanger order + verification when updating/reloading variants
- Fixed and moved broken filter actions (HPO gene panel and reset filter)
- Fixed string conversion to number
- UCSC links for structural variants are now separated per breakpoint (and whole variant where applicable)
- Reintroduced missing coverage report
- Fixed a bug preventing loading samples using the command line
- Better inheritance models customization for genes in gene panels
- STR variant page back to list button now does its one job.
- Allows to setup scout without a omim api key
- Fixed error causing "favicon not found" flash messages
- Removed flask --version from base cli
- Request rerun no longer changes case status. Active or archived cases inactivate on upload.
- Fixed missing tooltip on the cancer variants page
- Fixed weird Rank cell in variants page
- Next and first buttons order swap
- Added pagination (and POST capability) to cancer variants.
- Improves loading speed for variant page
- Problem with updating variant rank when no variants
- Improved Clinvar submission form
- General report crashing when dismissed variant has no valid dismiss code
- Also show collaborative case variants on the All variants view.
- Improved phenotype search using dataTables.js on phenotypes page
- Search and delete users with `email` instead of `_id`
- Fixed css styles so that multiselect options will all fit one column


## [4.7.3]

### Added
- RankScore can be used with VCFs for vcf_cancer files

### Fixed
- Fix issue with STR view next page button not doing its one job.

### Deleted
- Removed pileup as a bam viewing option. This is replaced by IGV


## [4.7.2]

### Added
- Show earlier ACMG classification in the variant list

### Fixed
- Fixed igv search not working due to igv.js dist 2.2.17
- Fixed searches for cases with a gene with variants pinned or marked causative.
- Load variant pages faster after fixing other causatives query
- Fixed mitochondrial report bug for variants without genes

## [4.7.1]

### Added

### Fixed
- Fixed bug on genes page


## [4.7.0]

### Added
- Export genes and gene panels in build GRCh38
- Search for cases with variants pinned or marked causative in a given gene.
- Search for cases phenotypically similar to a case also from WUI.
- Case variant searches can be limited to similar cases, matching HPO-terms,
  phenogroups and cohorts.
- De-archive reruns and flag them as 'inactive' if archived
- Sort cases by analysis_date, track or status
- Display cases in the following order: prioritized, active, inactive, archived, solved
- Assign case to user when user activates it or asks for rerun
- Case becomes inactive when it has no assignees
- Fetch refseq version from entrez and use it in clinvar form
- Load and export of exons for all genes, independent on refseq
- Documentation for loading/updating exons
- Showing SV variant annotations: SV cgh frequencies, gnomad-SV, local SV frequencies
- Showing transcripts mapping score in segmental duplications
- Handle requests to Ensembl Rest API
- Handle requests to Ensembl Rest Biomart
- STR variants view now displays GT and IGV link.
- Description field for gene panels
- Export exons in build 37 and 38 using the command line

### Fixed
- Fixes of and induced by build tests
- Fixed bug affecting variant observations in other cases
- Fixed a bug that showed wrong gene coverage in general panel PDF export
- MT report only shows variants occurring in the specific individual of the excel sheet
- Disable SSL certifcate verification in requests to chanjo
- Updates how intervaltree and pymongo is used to void deprecated functions
- Increased size of IGV sample tracks
- Optimized tests


## [4.6.1]

### Added

### Fixed
- Missing 'father' and 'mother' keys when parsing single individual cases


## [4.6.0]

### Added
- Description of Scout branching model in CONTRIBUTING doc
- Causatives in alphabetical order, display ACMG classification and filter by gene.
- Added 'external' to the list of analysis type options
- Adds functionality to display "Tissue type". Passed via load config.
- Update to IGV 2.

### Fixed
- Fixed alignment visualization and vcf2cytosure availability for demo case samples
- Fixed 3 bugs affecting SV pages visualization
- Reintroduced the --version cli option
- Fixed variants query by panel (hpo panel + gene panel).
- Downloaded MT report contains excel files with individuals' display name
- Refactored code in parsing of config files.


## [4.5.1]

### Added

### Fixed
- update requirement to use PyYaml version >= 5.1
- Safer code when loading config params in cli base


## [4.5.0]

### Added
- Search for similar cases from scout view CLI
- Scout cli is now invoked from the app object and works under the app context

### Fixed
- PyYaml dependency fixed to use version >= 5.1


## [4.4.1]

### Added
- Display SV rank model version when available

### Fixed
- Fixed upload of delivery report via API


## [4.4.0]

### Added
- Displaying more info on the Causatives page and hiding those not causative at the case level
- Add a comment text field to Sanger order request form, allowing a message to be included in the email
- MatchMaker Exchange integration
- List cases with empty synopsis, missing HPO terms and phenotype groups.
- Search for cases with open research list, or a given case status (active, inactive, archived)

### Fixed
- Variant query builder split into several functions
- Fixed delivery report load bug


## [4.3.3]

### Added
- Different individual table for cancer cases

### Fixed
- Dashboard collects validated variants from verification events instead of using 'sanger' field
- Cases shared with collaborators are visible again in cases page
- Force users to select a real institute to share cases with (actionbar select fix)


## [4.3.2]

### Added
- Dashboard data can be filtered using filters available in cases page
- Causatives for each institute are displayed on a dedicated page
- SNVs and and SVs are searchable across cases by gene and rank score
- A more complete report with validated variants is downloadable from dashboard

### Fixed
- Clinsig filter is fixed so clinsig numerical values are returned
- Split multi clinsig string values in different elements of clinsig array
- Regex to search in multi clinsig string values or multi revstat string values
- It works to upload vcf files with no variants now
- Combined Pileup and IGV alignments for SVs having variant start and stop on the same chromosome


## [4.3.1]

### Added
- Show calls from all callers even if call is not available
- Instructions to install cairo and pango libs from WeasyPrint page
- Display cases with number of variants from CLI
- Only display cases with number of variants above certain treshold. (Also CLI)
- Export of verified variants by CLI or from the dashboard
- Extend case level queries with default panels, cohorts and phenotype groups.
- Slice dashboard statistics display using case level queries
- Add a view where all variants for an institute can be searched across cases, filtering on gene and rank score. Allows searching research variants for cases that have research open.

### Fixed
- Fixed code to extract variant conservation (gerp, phyloP, phastCons)
- Visualization of PDF-exported gene panels
- Reintroduced the exon/intron number in variant verification email
- Sex and affected status is correctly displayed on general report
- Force number validation in SV filter by size
- Display ensembl transcripts when no refseq exists


## [4.3.0]

### Added
- Mosaicism tag on variants
- Show and filter on SweGen frequency for SVs
- Show annotations for STR variants
- Show all transcripts in verification email
- Added mitochondrial export
- Adds alternative to search for SVs shorter that the given length
- Look for 'bcftools' in the `set` field of VCFs
- Display digenic inheritance from OMIM
- Displays what refseq transcript that is primary in hgnc

### Fixed

- Archived panels displays the correct date (not retroactive change)
- Fixed problem with waiting times in gene panel exports
- Clinvar fiter not working with human readable clinsig values

## [4.2.2]

### Fixed
- Fixed gene panel create/modify from CSV file utf-8 decoding error
- Updating genes in gene panels now supports edit comments and entry version
- Gene panel export timeout error

## [4.2.1]

### Fixed
- Re-introduced gene name(s) in verification email subject
- Better PDF rendering for excluded variants in report
- Problem to access old case when `is_default` did not exist on a panel


## [4.2.0]

### Added
- New index on variant_id for events
- Display overlapping compounds on variants view

### Fixed
- Fixed broken clinical filter


## [4.1.4]

### Added
- Download of filtered SVs

### Fixed
- Fixed broken download of filtered variants
- Fixed visualization issue in gene panel PDF export
- Fixed bug when updating gene names in variant controller


## [4.1.3]

### Fixed
- Displays all primary transcripts


## [4.1.2]

### Added
- Option add/replace when updating a panel via CSV file
- More flexible versioning of the gene panels
- Printing coverage report on the bottom of the pdf case report
- Variant verification option for SVs
- Logs uri without pwd when connecting
- Disease-causing transcripts in case report
- Thicker lines in case report
- Supports HPO search for cases, both terms or if described in synopsis
- Adds sanger information to dashboard

### Fixed
- Use db name instead of **auth** as default for authentication
- Fixes so that reports can be generated even with many variants
- Fixed sanger validation popup to show individual variants queried by user and institute.
- Fixed problem with setting up scout
- Fixes problem when exac file is not available through broad ftp
- Fetch transcripts for correct build in `adapter.hgnc_gene`

## [4.1.1]
- Fix problem with institute authentication flash message in utils
- Fix problem with comments
- Fix problem with ensembl link


## [4.1.0]

### Added
- OMIM phenotypes to case report
- Command to download all panel app gene panels `scout load panel --panel-app`
- Links to genenames.org and omim on gene page
- Popup on gene at variants page with gene information
- reset sanger status to "Not validated" for pinned variants
- highlight cases with variants to be evaluated by Sanger on the cases page
- option to point to local reference files to the genome viewer pileup.js. Documented in `docs.admin-guide.server`
- option to export single variants in `scout export variants`
- option to load a multiqc report together with a case(add line in load config)
- added a view for searching HPO terms. It is accessed from the top left corner menu
- Updates the variants view for cancer variants. Adds a small cancer specific filter for known variants
- Adds hgvs information on cancer variants page
- Adds option to update phenotype groups from CLI

### Fixed
- Improved Clinvar to submit variants from different cases. Fixed HPO terms in casedata according to feedback
- Fixed broken link to case page from Sanger modal in cases view
- Now only cases with non empty lists of causative variants are returned in `adapter.case(has_causatives=True)`
- Can handle Tumor only samples
- Long lists of HGNC symbols are now possible. This was previously difficult with manual, uploaded or by HPO search when changing filter settings due to GET request limitations. Relevant pages now use POST requests. Adds the dynamic HPO panel as a selection on the gene panel dropdown.
- Variant filter defaults to default panels also on SV and Cancer variants pages.

## [4.0.0]

### WARNING ###

This is a major version update and will require that the backend of pre releases is updated.
Run commands:

```
$scout update genes
$scout update hpo
```

- Created a Clinvar submission tool, to speed up Clinvar submission of SNVs and SVs
- Added an analysis report page (html and PDF format) containing phenotype, gene panels and variants that are relevant to solve a case.

### Fixed
- Optimized evaluated variants to speed up creation of case report
- Moved igv and pileup viewer under a common folder
- Fixed MT alignment view pileup.js
- Fixed coordinates for SVs with start chromosome different from end chromosome
- Global comments shown across cases and institutes. Case-specific variant comments are shown only for that specific case.
- Links to clinvar submitted variants at the cases level
- Adapts clinvar parsing to new format
- Fixed problem in `scout update user` when the user object had no roles
- Makes pileup.js use online genome resources when viewing alignments. Now any instance of Scout can make use of this functionality.
- Fix ensembl link for structural variants
- Works even when cases does not have `'madeline_info'`
- Parses Polyphen in correct way again
- Fix problem with parsing gnomad from VEP

### Added
- Added a PDF export function for gene panels
- Added a "Filter and export" button to export custom-filtered SNVs to CSV file
- Dismiss SVs
- Added IGV alignments viewer
- Read delivery report path from case config or CLI command
- Filter for spidex scores
- All HPO terms are now added and fetched from the correct source (https://github.com/obophenotype/human-phenotype-ontology/blob/master/hp.obo)
- New command `scout update hpo`
- New command `scout update genes` will fetch all the latest information about genes and update them
- Load **all** variants found on chromosome **MT**
- Adds choice in cases overview do show as many cases as user like

### Removed
- pileup.min.js and pileup css are imported from a remote web location now
- All source files for HPO information, this is instead fetched directly from source
- All source files for gene information, this is instead fetched directly from source

## [3.0.0]
### Fixed
- hide pedigree panel unless it exists

## [1.5.1] - 2016-07-27
### Fixed
- look for both ".bam.bai" and ".bai" extensions

## [1.4.0] - 2016-03-22
### Added
- support for local frequency through loqusdb
- bunch of other stuff

## [1.3.0] - 2016-02-19
### Fixed
- Update query-phenomizer and add username/password

### Changed
- Update the way a case is checked for rerun-status

### Added
- Add new button to mark a case as "checked"
- Link to clinical variants _without_ 1000G annotation

## [1.2.2] - 2016-02-18
### Fixed
- avoid filtering out variants lacking ExAC and 1000G annotations

## [1.1.3] - 2015-10-01
### Fixed
- persist (clinical) filter when clicking load more
- fix #154 by robustly setting clinical filter func. terms

## [1.1.2] - 2015-09-07
### Fixed
- avoid replacing coverage report with none
- update SO terms, refactored

## [1.1.1] - 2015-08-20
### Fixed
- fetch case based on collaborator status (not owner)

## [1.1.0] - 2015-05-29
### Added
- link(s) to SNPedia based on RS-numbers
- new Jinja filter to "humanize" decimal numbers
- show gene panels in variant view
- new Jinja filter for decoding URL encoding
- add indicator to variants in list that have comments
- add variant number threshold and rank score threshold to load function
- add event methods to mongo adapter
- add tests for models
- show badge "old" if comment was written for a previous analysis

### Changed
- show cDNA change in transcript summary unless variant is exonic
- moved compounds table further up the page
- show dates for case uploads in ISO format
- moved variant comments higher up on page
- updated documentation for pages
- read in coverage report as blob in database and serve directly
- change ``OmimPhenotype`` to ``PhenotypeTerm``
- reorganize models sub-package
- move events (and comments) to separate collection
- only display prev/next links for the research list
- include variant type in breadcrumbs e.g. "Clinical variants"

### Removed
- drop dependency on moment.js

### Fixed
- show the same level of detail for all frequencies on all pages
- properly decode URL encoded symbols in amino acid/cDNA change strings
- fixed issue with wipe permissions in MongoDB
- include default gene lists in "variants" link in breadcrumbs

## [1.0.2] - 2015-05-20
### Changed
- update case fetching function

### Fixed
- handle multiple cases with same id

## [1.0.1] - 2015-04-28
### Fixed
- Fix building URL parameters in cases list Vue component

## [1.0.0] - 2015-04-12
Codename: Sara Lund

![Release 1.0](artwork/releases/release-1-0.jpg)

### Added
- Add email logging for unexpected errors
- New command line tool for deleting case

### Changed
- Much improved logging overall
- Updated documentation/usage guide
- Removed non-working IGV link

### Fixed
- Show sample display name in GT call
- Various small bug fixes
- Make it easier to hover over popups

## [0.0.2-rc1] - 2015-03-04
### Added
- add protein table for each variant
- add many more external links
- add coverage reports as PDFs

### Changed
- incorporate user feedback updates
- big refactor of load scripts

## [0.0.2-rc2] - 2015-03-04
### Changes
- add gene table with gene description
- reorganize inheritance models box

### Fixed
- avoid overwriting gene list on "research" load
- fix various bugs in external links

## [0.0.2-rc3] - 2015-03-05
### Added
- Activity log feed to variant view
- Adds protein change strings to ODM and Sanger email

### Changed
- Extract activity log component to macro

### Fixes
- Make Ensembl transcript links use archive website<|MERGE_RESOLUTION|>--- conflicted
+++ resolved
@@ -6,13 +6,10 @@
 
 ## [unreleased]
 ### Added
-<<<<<<< HEAD
+- Display samples' name (tooltip) and affected status directly on caseS page
 - Support for loading and storing OMICS data
 - Parse DROP Fraser and Outrider TSVs
 - Display omics variants - wts outliers (Fraser, Outrider)
-=======
-- Display samples' name (tooltip) and affected status directly on caseS page
->>>>>>> 0cf99760
 
 ## [4.85]
 ### Added
