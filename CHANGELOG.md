# Change Log
All notable changes to this project will be documented in this file.
This project adheres to [Semantic Versioning](http://semver.org/).

About changelog [here](https://keepachangelog.com/en/1.0.0/)

## [x.x.x]
### Added
### Fixed
### Changed

## [4.35]
### Added
- A new index for hgnc_symbol in the hgnc_gene collection
- A Pedigree panel in STR page
- Display Tier I and II variants in case view causatives card for cancer cases
### Fixed
- Send partial file data to igv.js when visualizing sashimi plots with splice junction tracks
- Research variants filtering by gene
- Do not attempt to populate annotations for not loaded pinned/causatives
### Changed
- Switch off non-clinical gene warnings when filtering research variants
- Don't display OMIM disease card in case view for cancer cases
- Refactored Individuals and Causative card in case view for cancer cases
- Update and style STR case report

## [4.34]
### Added
- Saved filter lock and unlock
- Filters can optionally be marked audited, logging the filter name, user and date on the case events and general report.
- Added `ClinVar hits` and `Cosmic hits` in cancer SNVs filters
- Added `ClinVar hits` to variants filter (rare disease track)
- Load cancer demo case in docker-compose files (default and demo file)
- Inclusive-language check using [woke](https://github.com/get-woke/woke) github action
- Add link to HmtVar for mitochondrial variants (if VCF is annotated with HmtNote)
- Grey background for dismissed compounds in variants list and variant page
- Pin badge for pinned compounds in variants list and variant page
- Support LoqusDB REST API queries
- Add a docker-compose-matchmaker under scout/containers/development to test matchmaker locally
- Script to investigate consequences of symbol search bug
- Added GATK to list of SV and cancer SV callers
### Fixed
- Make MitoMap link work for hg38 again
- Export Variants feature crashing when one of the variants has no primary transcripts
- Redirect to last visited variantS page when dismissing variants from variants list
- Improved matching of SVs Loqus occurrences in other cases
- Remove padding from the list inside (Matching causatives from other cases) panel
- Pass None to get_app function in CLI base since passing script_info to app factory functions was deprecated in Flask 2.0
- Fixed failing tests due to Flask update to version 2.0
- Speed up user events view
- Causative view sort out of memory error
- Use hgnc_id for gene filter query
- Typo in case controllers displaying an error every time a patient is matched against external MatchMaker nodes
- Do not crash while attempting an update for variant documents that are too big (> 16 MB)
- Old STR causatives (and other variants) may not have HGNC symbols - fix sort lambda
- Check if gene_obj has primary_transcript before trying to access it
- Warn if a gene manually searched is in a clinical panel with an outdated name when filtering variants
- ChrPos split js not needed on STR page yet
### Changed
- Remove parsing of case `genome_version`, since it's not used anywhere downstream
- Introduce deprecation warning for Loqus configs that are not dictionaries
- SV clinical filter no longer filters out sub 100 nt variants
- Count cases in LoqusDB by variant type
- Commit pulse repo badge temporarily set to weekly
- Sort ClinVar submissions objects by ascending "Last evaluated" date
- Refactored the MatchMaker integration as an extension
- Replaced some sensitive words as suggested by woke linter
- Documentation for load-configuration rewritten.
- Add styles to MatchMaker matches table
- More detailed info on the data shared in MatchMaker submission form
<<<<<<< HEAD
=======
- Update and style STR case report
- Add max-height to all dropdowns in filters
>>>>>>> e867bbfc

## [4.33.1]
### Fixed
- Include markdown for release autodeploy docs
- Use standard inheritance model in ClinVar (https://ftp.ncbi.nlm.nih.gov/pub/GTR/standard_terms/Mode_of_inheritance.txt)
- Fix issue crash with variants that have been unflagged causative not being available in other causatives
### Added
### Changed

## [4.33]
### Fixed
- Command line crashing when updating an individual not found in database
- Dashboard page crashing when filters return no data
- Cancer variants filter by chromosome
- /api/v1/genes now searches for genes in all genome builds by default
- Upgraded igv.js to version 2.8.1 (Fixed Unparsable bed record error)
### Added
- Autodeploy docs on release
- Documentation for updating case individuals tracks
- Filter cases and dashboard stats by analysis track
### Changed
- Changed from deprecated db update method
- Pre-selected fields to run queries with in dashboard page
- Do not filter by any institute when first accessing the dashboard
- Removed OMIM panel in case view for cancer cases
- Display Tier I and II variants in case view causatives panel for cancer cases
- Refactored Individuals and Causative panels in case view for cancer cases

## [4.32.1]
### Fixed
- iSort lint check only
### Changed
- Institute cases page crashing when a case has track:Null
### Added

## [4.32]
### Added
- Load and show MITOMAP associated diseases from VCF (INFO field: MitomapAssociatedDiseases, via HmtNote)
- Show variant allele frequencies for mitochondrial variants (GRCh38 cases)
- Extend "public" json API with diseases (OMIM) and phenotypes (HPO)
- HPO gene list download now has option for clinical and non-clinical genes
- Display gene splice junctions data in sashimi plots
- Update case individuals with splice junctions tracks
- Simple Docker compose for development with local build
- Make Phenomodels subpanels collapsible
- User side documentation of cytogenomics features (Gens, Chromograph, vcf2cytosure, rhocall)
- iSort GitHub Action
- Support LoqusDB REST API queries
### Fixed
- Show other causative once, even if several events point to it
- Filtering variants by mitochondrial chromosome for cases with genome build=38
- HPO gene search button triggers any warnings for clinical / non-existing genes also on first search
- Fixed a bug in variants pages caused by MT variants without alt_frequency
- Tests for CADD score parsing function
- Fixed the look of IGV settings on SNV variant page
- Cases analyzed once shown as `rerun`
- Missing case track on case re-upload
- Fixed severity rank for SO term "regulatory region ablation"
### Changed
- Refactor according to CodeFactor - mostly reuse of duplicated code
- Phenomodels language adjustment
- Open variants in a new window (from variants page)
- Open overlapping and compound variants in a new window (from variant page)
- gnomAD link points to gnomAD v.3 (build GRCh38) for mitochondrial variants.
- Display only number of affected genes for dismissed SVs in general report
- Chromosome build check when populating the variants filter chromosome selection
- Display mitochondrial and rare diseases coverage report in cases with missing 'rare' track


## [4.31.1]
### Added
### Changed
- Remove mitochondrial and coverage report from cancer cases sidebar
### Fixed
- ClinVar page when dbSNP id is None

## [4.31]
### Added
- gnomAD annotation field in admin guide
- Export also dynamic panel genes not associated to an HPO term when downloading the HPO panel
- Primary HGNC transcript info in variant export files
- Show variant quality (QUAL field from vcf) in the variant summary
- Load/update PDF gene fusion reports (clinical and research) generated with Arriba
- Support new MANE annotations from VEP (both MANE Select and MANE Plus Clinical)
- Display on case activity the event of a user resetting all dismissed variants
- Support gnomAD population frequencies for mitochondrial variants
- Anchor links in Casedata ClinVar panels to redirect after renaming individuals
### Fixed
- Replace old docs link www.clinicalgenomics.se/scout with new https://clinical-genomics.github.io/scout
- Page formatting issues whenever case and variant comments contain extremely long strings with no spaces
- Chromograph images can be one column and have scrollbar. Removed legacy code.
- Column labels for ClinVar case submission
- Page crashing looking for LoqusDB observation when variant doesn't exist
- Missing inheritance models and custom inheritance models on newly created gene panels
- Accept only numbers in managed variants filter as position and end coordinates
- SNP id format and links in Variant page, ClinVar submission form and general report
- Case groups tooltip triggered only when mouse is on the panel header
### Changed
- A more compact case groups panel
- Added landscape orientation CSS style to cancer coverage and QC demo report
- Improve user documentation to create and save new gene panels
- Removed option to use space as separator when uploading gene panels
- Separating the columns of standard and custom inheritance models in gene panels
- Improved ClinVar instructions for users using non-English Excel

## [4.30.2]
### Added
### Fixed
- Use VEP RefSeq ID if RefSeq list is empty in RefSeq transcripts overview
- Bug creating variant links for variants with no end_chrom
### Changed

## [4.30.1]
### Added
### Fixed
- Cryptography dependency fixed to use version < 3.4
### Changed

## [4.30]
### Added
- Introduced a `reset dismiss variant` verb
- Button to reset all dismissed variants for a case
- Add black border to Chromograph ideograms
- Show ClinVar annotations on variantS page
- Added integration with GENS, copy number visualization tool
- Added a VUS label to the manual classification variant tags
- Add additional information to SNV verification emails
- Tooltips documenting manual annotations from default panels
- Case groups now show bam files from all cases on align view
### Fixed
- Center initial igv view on variant start with SNV/indels
- Don't set initial igv view to negative coordinates
- Display of GQ for SV and STR
- Parsing of AD and related info for STRs
- LoqusDB field in institute settings accepts only existing Loqus instances
- Fix DECIPHER link to work after DECIPHER migrated to GRCh38
- Removed visibility window param from igv.js genes track
- Updated HPO download URL
- Patch HPO download test correctly
- Reference size on STR hover not needed (also wrong)
- Introduced genome build check (allowed values: 37, 38, "37", "38") on case load
- Improve case searching by assignee full name
- Populating the LoqusDB select in institute settings
### Changed
- Cancer variants table header (pop freq etc)
- Only admin users can modify LoqusDB instance in Institute settings
- Style of case synopsis, variants and case comments
- Switched to igv.js 2.7.5
- Do not choke if case is missing research variants when research requested
- Count cases in LoqusDB by variant type
- Introduce deprecation warning for Loqus configs that are not dictionaries
- Improve create new gene panel form validation
- Make XM- transcripts less visible if they don't overlap with transcript refseq_id in variant page
- Color of gene panels and comments panels on cases and variant pages
- Do not choke if case is missing research variants when reserch requested

## [4.29.1]
### Added
### Fixed
- Always load STR variants regardless of RankScore threshold (hotfix)
### Changed

## [4.29]
### Added
- Added a page about migrating potentially breaking changes to the documentation
- markdown_include in development requirements file
- STR variants filter
- Display source, Z-score, inheritance pattern for STR annotations from Stranger (>0.6.1) if available
- Coverage and quality report to cancer view
### Fixed
- ACMG classification page crashing when trying to visualize a classification that was removed
- Pretty print HGVS on gene variants (URL-decode VEP)
- Broken or missing link in the documentation
- Multiple gene names in ClinVar submission form
- Inheritance model select field in ClinVar submission
- IGV.js >2.7.0 has an issue with the gene track zoom levels - temp freeze at 2.7.0
- Revert CORS-anywhere and introduce a local http proxy for cloud tracks
### Changed

## [4.28]
### Added
- Chromograph integration for displaying PNGs in case-page
- Add VAF to cancer case general report, and remove some of its unused fields
- Variants filter compatible with genome browser location strings
- Support for custom public igv tracks stored on the cloud
- Add tests to increase testing coverage
- Update case variants count after deleting variants
- Update IGV.js to latest (v2.7.4)
- Bypass igv.js CORS check using `https://github.com/Rob--W/cors-anywhere`
- Documentation on default and custom IGV.js tracks (admin docs)
- Lock phenomodels so they're editable by admins only
- Small case group assessment sharing
- Tutorial and files for deploying app on containers (Kubernetes pods)
- Canonical transcript and protein change of canonical transcript in exported variants excel sheet
- Support for Font Awesome version 6
- Submit to Beacon from case page sidebar
- Hide dismissed variants in variants pages and variants export function
- Systemd service files and instruction to deploy Scout using podman
### Fixed
- Bugfix: unused `chromgraph_prefix |tojson` removed
- Freeze coloredlogs temporarily
- Marrvel link
- Don't show TP53 link for silent or synonymous changes
- OMIM gene field accepts any custom number as OMIM gene
- Fix Pytest single quote vs double quote string
- Bug in gene variants search by similar cases and no similar case is found
- Delete unused file `userpanel.py`
- Primary transcripts in variant overview and general report
- Google OAuth2 login setup in README file
- Redirect to 'missing file'-icon if configured Chromograph file is missing
- Javascript error in case page
- Fix compound matching during variant loading for hg38
- Cancer variants view containing variants dismissed with cancer-specific reasons
- Zoom to SV variant length was missing IGV contig select
- Tooltips on case page when case has no default gene panels
### Changed
- Save case variants count in case document and not in sessions
- Style of gene panels multiselect on case page
- Collapse/expand main HPO checkboxes in phenomodel preview
- Replaced GQ (Genotype quality) with VAF (Variant allele frequency) in cancer variants GT table
- Allow loading of cancer cases with no tumor_purity field
- Truncate cDNA and protein changes in case report if longer than 20 characters


## [4.27]
### Added
- Exclude one or more variant categories when running variants delete command
### Fixed
### Changed

## [4.26.1]
### Added
### Fixed
- Links with 1-letter aa codes crash on frameshift etc
### Changed

## [4.26]
### Added
- Extend the delete variants command to print analysis date, track, institute, status and research status
- Delete variants by type of analysis (wgs|wes|panel)
- Links to cBioPortal, MutanTP53, IARC TP53, OncoKB, MyCancerGenome, CIViC
### Fixed
- Deleted variants count
### Changed
- Print output of variants delete command as a tab separated table

## [4.25]
### Added
- Command line function to remove variants from one or all cases
### Fixed
- Parse SMN None calls to None rather than False

## [4.24.1]
### Fixed
- Install requirements.txt via setup file

## [4.24]
### Added
- Institute-level phenotype models with sub-panels containing HPO and OMIM terms
- Runnable Docker demo
- Docker image build and push github action
- Makefile with shortcuts to docker commands
- Parse and save synopsis, phenotype and cohort terms from config files upon case upload
### Fixed
- Update dismissed variant status when variant dismissed key is missing
- Breakpoint two IGV button now shows correct chromosome when different from bp1
- Missing font lib in Docker image causing the PDF report download page to crash
- Sentieon Manta calls lack Somaticscore - load anyway
- ClinVar submissions crashing due to pinned variants that are not loaded
- Point ExAC pLI score to new gnomad server address
- Bug uploading cases missing phenotype terms in config file
- STRs loaded but not shown on browser page
- Bug when using adapter.variant.get_causatives with case_id without causatives
- Problem with fetching "solved" from scout export cases cli
- Better serialising of datetime and bson.ObjectId
- Added `volumes` folder to .gitignore
### Changed
- Make matching causative and managed variants foldable on case page
- Remove calls to PyMongo functions marked as deprecated in backend and frontend(as of version 3.7).
- Improved `scout update individual` command
- Export dynamic phenotypes with ordered gene lists as PDF


## [4.23]
### Added
- Save custom IGV track settings
- Show a flash message with clear info about non-valid genes when gene panel creation fails
- CNV report link in cancer case side navigation
- Return to comment section after editing, deleting or submitting a comment
- Managed variants
- MT vs 14 chromosome mean coverage stats if Scout is connected to Chanjo
### Fixed
- missing `vcf_cancer_sv` and `vcf_cancer_sv_research` to manual.
- Split ClinVar multiple clnsig values (slash-separated) and strip them of underscore for annotations without accession number
- Timeout of `All SNVs and INDELs` page when no valid gene is provided in the search
- Round CADD (MIPv9)
- Missing default panel value
- Invisible other causatives lines when other causatives lack gene symbols
### Changed
- Do not freeze mkdocs-material to version 4.6.1
- Remove pre-commit dependency

## [4.22]
### Added
- Editable cases comments
- Editable variants comments
### Fixed
- Empty variant activity panel
- STRs variants popover
- Split new ClinVar multiple significance terms for a variant
- Edit the selected comment, not the latest
### Changed
- Updated RELEASE docs.
- Pinned variants card style on the case page
- Merged `scout export exons` and `scout view exons` commands


## [4.21.2]
### Added
### Fixed
- Do not pre-filter research variants by (case-default) gene panels
- Show OMIM disease tooltip reliably
### Changed

## [4.21.1]
### Added
### Fixed
- Small change to Pop Freq column in variants ang gene panels to avoid strange text shrinking on small screens
- Direct use of HPO list for Clinical HPO SNV (and cancer SNV) filtering
- PDF coverage report redirecting to login page
### Changed
- Remove the option to dismiss single variants from all variants pages
- Bulk dismiss SNVs, SVs and cancer SNVs from variants pages

## [4.21]
### Added
- Support to configure LoqusDB per institute
- Highlight causative variants in the variants list
- Add tests. Mostly regarding building internal datatypes.
- Remove leading and trailing whitespaces from panel_name and display_name when panel is created
- Mark MANE transcript in list of transcripts in "Transcript overview" on variant page
- Show default panel name in case sidebar
- Previous buttons for variants pagination
- Adds a gh action that checks that the changelog is updated
- Adds a gh action that deploys new releases automatically to pypi
- Warn users if case default panels are outdated
- Define institute-specific gene panels for filtering in institute settings
- Use institute-specific gene panels in variants filtering
- Show somatic VAF for pinned and causative variants on case page

### Fixed
- Report pages redirect to login instead of crashing when session expires
- Variants filter loading in cancer variants page
- User, Causative and Cases tables not scaling to full page
- Improved docs for an initial production setup
- Compatibility with latest version of Black
- Fixed tests for Click>7
- Clinical filter required an extra click to Filter to return variants
- Restore pagination and shrink badges in the variants page tables
- Removing a user from the command line now inactivates the case only if user is last assignee and case is active
- Bugfix, LoqusDB per institute feature crashed when institute id was empty string
- Bugfix, LoqusDB calls where missing case count
- filter removal and upload for filters deleted from another page/other user
- Visualize outdated gene panels info in a popover instead of a tooltip in case page side panel

### Changed
- Highlight color on normal STRs in the variants table from green to blue
- Display breakpoints coordinates in verification emails only for structural variants


## [4.20]
### Added
- Display number of filtered variants vs number of total variants in variants page
- Search case by HPO terms
- Dismiss variant column in the variants tables
- Black and pre-commit packages to dev requirements

### Fixed
- Bug occurring when rerun is requested twice
- Peddy info fields in the demo config file
- Added load config safety check for multiple alignment files for one individual
- Formatting of cancer variants table
- Missing Score in SV variants table

### Changed
- Updated the documentation on how to create a new software release
- Genome build-aware cytobands coordinates
- Styling update of the Matchmaker card
- Select search type in case search form


## [4.19]

### Added
- Show internal ID for case
- Add internal ID for downloaded CGH files
- Export dynamic HPO gene list from case page
- Remove users as case assignees when their account is deleted
- Keep variants filters panel expanded when filters have been used

### Fixed
- Handle the ProxyFix ModuleNotFoundError when Werkzeug installed version is >1.0
- General report formatting issues whenever case and variant comments contain extremely long strings with no spaces

### Changed
- Created an institute wrapper page that contains list of cases, causatives, SNVs & Indels, user list, shared data and institute settings
- Display case name instead of case ID on clinVar submissions
- Changed icon of sample update in clinVar submissions


## [4.18]

### Added
- Filter cancer variants on cytoband coordinates
- Show dismiss reasons in a badge with hover for clinical variants
- Show an ellipsis if 10 cases or more to display with loqusdb matches
- A new blog post for version 4.17
- Tooltip to better describe Tumor and Normal columns in cancer variants
- Filter cancer SNVs and SVs by chromosome coordinates
- Default export of `Assertion method citation` to clinVar variants submission file
- Button to export up to 500 cancer variants, filtered or not
- Rename samples of a clinVar submission file

### Fixed
- Apply default gene panel on return to cancer variantS from variant view
- Revert to certificate checking when asking for Chanjo reports
- `scout download everything` command failing while downloading HPO terms

### Changed
- Turn tumor and normal allelic fraction to decimal numbers in tumor variants page
- Moved clinVar submissions code to the institutes blueprints
- Changed name of clinVar export files to FILENAME.Variant.csv and FILENAME.CaseData.csv
- Switched Google login libraries from Flask-OAuthlib to Authlib


## [4.17.1]

### Fixed
- Load cytobands for cases with chromosome build not "37" or "38"


## [4.17]

### Added
- COSMIC badge shown in cancer variants
- Default gene-panel in non-cancer structural view in url
- Filter SNVs and SVs by cytoband coordinates
- Filter cancer SNV variants by alt allele frequency in tumor
- Correct genome build in UCSC link from structural variant page



### Fixed
- Bug in clinVar form when variant has no gene
- Bug when sharing cases with the same institute twice
- Page crashing when removing causative variant tag
- Do not default to GATK caller when no caller info is provided for cancer SNVs


## [4.16.1]

### Fixed
- Fix the fix for handling of delivery reports for rerun cases

## [4.16]

### Added
- Adds possibility to add "lims_id" to cases. Currently only stored in database, not shown anywhere
- Adds verification comment box to SVs (previously only available for small variants)
- Scrollable pedigree panel

### Fixed
- Error caused by changes in WTForm (new release 2.3.x)
- Bug in OMIM case page form, causing the page to crash when a string was provided instead of a numerical OMIM id
- Fix Alamut link to work properly on hg38
- Better handling of delivery reports for rerun cases
- Small CodeFactor style issues: matchmaker results counting, a couple of incomplete tests and safer external xml
- Fix an issue with Phenomizer introduced by CodeFactor style changes

### Changed
- Updated the version of igv.js to 2.5.4

## [4.15.1]

### Added
- Display gene names in ClinVar submissions page
- Links to Varsome in variant transcripts table

### Fixed
- Small fixes to ClinVar submission form
- Gene panel page crash when old panel has no maintainers

## [4.15]

### Added
- Clinvar CNVs IGV track
- Gene panels can have maintainers
- Keep variant actions (dismissed, manual rank, mosaic, acmg, comments) upon variant re-upload
- Keep variant actions also on full case re-upload

### Fixed
- Fix the link to Ensembl for SV variants when genome build 38.
- Arrange information in columns on variant page
- Fix so that new cosmic identifier (COSV) is also acceptable #1304
- Fixed COSMIC tag in INFO (outside of CSQ) to be parses as well with `&` splitter.
- COSMIC stub URL changed to https://cancer.sanger.ac.uk/cosmic/search?q= instead.
- Updated to a version of IGV where bigBed tracks are visualized correctly
- Clinvar submission files are named according to the content (variant_data and case_data)
- Always show causatives from other cases in case overview
- Correct disease associations for gene symbol aliases that exist as separate genes
- Re-add "custom annotations" for SV variants
- The override ClinVar P/LP add-in in the Clinical Filter failed for new CSQ strings

### Changed
- Runs all CI checks in github actions

## [4.14.1]

### Fixed
- Error when variant found in loqusdb is not loaded for other case

## [4.14]

### Added
- Use github actions to run tests
- Adds CLI command to update individual alignments path
- Update HPO terms using downloaded definitions files
- Option to use alternative flask config when running `scout serve`
- Requirement to use loqusdb >= 2.5 if integrated

### Fixed
- Do not display Pedigree panel in cancer view
- Do not rely on internet connection and services available when running CI tests
- Variant loading assumes GATK if no caller set given and GATK filter status is seen in FILTER
- Pass genome build param all the way in order to get the right gene mappings for cases with build 38
- Parse correctly variants with zero frequency values
- Continue even if there are problems to create a region vcf
- STR and cancer variant navigation back to variants pages could fail

### Changed
- Improved code that sends requests to the external APIs
- Updates ranges for user ranks to fit todays usage
- Run coveralls on github actions instead of travis
- Run pip checks on github actions instead of coveralls
- For hg38 cases, change gnomAD link to point to version 3.0 (which is hg38 based)
- Show pinned or causative STR variants a bit more human readable

## [4.13.1]

### Added
### Fixed
- Typo that caused not all clinvar conflicting interpretations to be loaded no matter what
- Parse and retrieve clinvar annotations from VEP-annotated (VEP 97+) CSQ VCF field
- Variant clinvar significance shown as `not provided` whenever is `Uncertain significance`
- Phenomizer query crashing when case has no HPO terms assigned
- Fixed a bug affecting `All SNVs and INDELs` page when variants don't have canonical transcript
- Add gene name or id in cancer variant view

### Changed
- Cancer Variant view changed "Variant:Transcript:Exon:HGVS" to "Gene:Transcript:Exon:HGVS"

## [4.13]

### Added
- ClinVar SNVs track in IGV
- Add SMA view with SMN Copy Number data
- Easier to assign OMIM diagnoses from case page
- OMIM terms and specific OMIM term page

### Fixed
- Bug when adding a new gene to a panel
- Restored missing recent delivery reports
- Fixed style and links to other reports in case side panel
- Deleting cases using display_name and institute not deleting its variants
- Fixed bug that caused coordinates filter to override other filters
- Fixed a problem with finding some INS in loqusdb
- Layout on SV page when local observations without cases are present
- Make scout compatible with the new HPO definition files from `http://compbio.charite.de/jenkins/`
- General report visualization error when SNVs display names are very long


### Changed


## [4.12.4]

### Fixed
- Layout on SV page when local observations without cases are present

## [4.12.3]

### Fixed
- Case report when causative or pinned SVs have non null allele frequencies

## [4.12.2]

### Fixed
- SV variant links now take you to the SV variant page again
- Cancer variant view has cleaner table data entries for "N/A" data
- Pinned variant case level display hotfix for cancer and str - more on this later
- Cancer variants show correct alt/ref reads mirroring alt frequency now
- Always load all clinical STR variants even if a region load is attempted - index may be missing
- Same case repetition in variant local observations

## [4.12.1]

### Fixed
- Bug in variant.gene when gene has no HGVS description


## [4.12]

### Added
- Accepts `alignment_path` in load config to pass bam/cram files
- Display all phenotypes on variant page
- Display hgvs coordinates on pinned and causatives
- Clear panel pending changes
- Adds option to setup the database with static files
- Adds cli command to download the resources from CLI that scout needs
- Adds test files for merged somatic SV and CNV; as well as merged SNV, and INDEL part of #1279
- Allows for upload of OMIM-AUTO gene panel from static files without api-key

### Fixed
- Cancer case HPO panel variants link
- Fix so that some drop downs have correct size
- First IGV button in str variants page
- Cancer case activates on SNV variants
- Cases activate when STR variants are viewed
- Always calculate code coverage
- Pinned/Classification/comments in all types of variants pages
- Null values for panel's custom_inheritance_models
- Discrepancy between the manual disease transcripts and those in database in gene-edit page
- ACMG classification not showing for some causatives
- Fix bug which caused IGV.js to use hg19 reference files for hg38 data
- Bug when multiple bam files sources with non-null values are available


### Changed
- Renamed `requests` file to `scout_requests`
- Cancer variant view shows two, instead of four, decimals for allele and normal


## [4.11.1]

### Fixed
- Institute settings page
- Link institute settings to sharing institutes choices

## [4.11.0]

### Added
- Display locus name on STR variant page
- Alternative key `GNOMADAF_popmax` for Gnomad popmax allele frequency
- Automatic suggestions on how to improve the code on Pull Requests
- Parse GERP, phastCons and phyloP annotations from vep annotated CSQ fields
- Avoid flickering comment popovers in variant list
- Parse REVEL score from vep annotated CSQ fields
- Allow users to modify general institute settings
- Optionally format code automatically on commit
- Adds command to backup vital parts `scout export database`
- Parsing and displaying cancer SV variants from Manta annotated VCF files
- Dismiss cancer snv variants with cancer-specific options
- Add IGV.js UPD, RHO and TIDDIT coverage wig tracks.


### Fixed
- Slightly darker page background
- Fixed an issued with parsed conservation values from CSQ
- Clinvar submissions accessible to all users of an institute
- Header toolbar when on Clinvar page now shows institute name correctly
- Case should not always inactivate upon update
- Show dismissed snv cancer variants as grey on the cancer variants page
- Improved style of mappability link and local observations on variant page
- Convert all the GET requests to the igv view to POST request
- Error when updating gene panels using a file containing BOM chars
- Add/replace gene radio button not working in gene panels


## [4.10.1]

### Fixed
- Fixed issue with opening research variants
- Problem with coveralls not called by Travis CI
- Handle Biomart service down in tests


## [4.10.0]

### Added
- Rank score model in causatives page
- Exportable HPO terms from phenotypes page
- AMP guideline tiers for cancer variants
- Adds scroll for the transcript tab
- Added CLI option to query cases on time since case event was added
- Shadow clinical assessments also on research variants display
- Support for CRAM alignment files
- Improved str variants view : sorting by locus, grouped by allele.
- Delivery report PDF export
- New mosaicism tag option
- Add or modify individuals' age or tissue type from case page
- Display GC and allele depth in causatives table.
- Included primary reference transcript in general report
- Included partial causative variants in general report
- Remove dependency of loqusdb by utilising the CLI

### Fixed
- Fixed update OMIM command bug due to change in the header of the genemap2 file
- Removed Mosaic Tag from Cancer variants
- Fixes issue with unaligned table headers that comes with hidden Datatables
- Layout in general report PDF export
- Fixed issue on the case statistics view. The validation bars didn't show up when all institutes were selected. Now they do.
- Fixed missing path import by importing pathlib.Path
- Handle index inconsistencies in the update index functions
- Fixed layout problems


## [4.9.0]

### Added
- Improved MatchMaker pages, including visible patient contacts email address
- New badges for the github repo
- Links to [GENEMANIA](genemania.org)
- Sort gene panel list on case view.
- More automatic tests
- Allow loading of custom annotations in VCF using the SCOUT_CUSTOM info tag.

### Fixed
- Fix error when a gene is added to an empty dynamic gene panel
- Fix crash when attempting to add genes on incorrect format to dynamic gene panel
- Manual rank variant tags could be saved in a "Select a tag"-state, a problem in the variants view.
- Same case evaluations are no longer shown as gray previous evaluations on the variants page
- Stay on research pages, even if reset, next first buttons are pressed..
- Overlapping variants will now be visible on variant page again
- Fix missing classification comments and links in evaluations page
- All prioritized cases are shown on cases page


## [4.8.3]

### Added

### Fixed
- Bug when ordering sanger
- Improved scrolling over long list of genes/transcripts


## [4.8.2]

### Added

### Fixed
- Avoid opening extra tab for coverage report
- Fixed a problem when rank model version was saved as floats and not strings
- Fixed a problem with displaying dismiss variant reasons on the general report
- Disable load and delete filter buttons if there are no saved filters
- Fix problem with missing verifications
- Remove duplicate users and merge their data and activity


## [4.8.1]

### Added

### Fixed
- Prevent login fail for users with id defined by ObjectId and not email
- Prevent the app from crashing with `AttributeError: 'NoneType' object has no attribute 'message'`


## [4.8.0]

### Added
- Updated Scout to use Bootstrap 4.3
- New looks for Scout
- Improved dashboard using Chart.js
- Ask before inactivating a case where last assigned user leaves it
- Genes can be manually added to the dynamic gene list directly on the case page
- Dynamic gene panels can optionally be used with clinical filter, instead of default gene panel
- Dynamic gene panels get link out to chanjo-report for coverage report
- Load all clinvar variants with clinvar Pathogenic, Likely Pathogenic and Conflicting pathogenic
- Show transcripts with exon numbers for structural variants
- Case sort order can now be toggled between ascending and descending.
- Variants can be marked as partial causative if phenotype is available for case.
- Show a frequency tooltip hover for SV-variants.
- Added support for LDAP login system
- Search snv and structural variants by chromosomal coordinates
- Structural variants can be marked as partial causative if phenotype is available for case.
- Show normal and pathologic limits for STRs in the STR variants view.
- Institute level persistent variant filter settings that can be retrieved and used.
- export causative variants to Excel
- Add support for ROH, WIG and chromosome PNGs in case-view

### Fixed
- Fixed missing import for variants with comments
- Instructions on how to build docs
- Keep sanger order + verification when updating/reloading variants
- Fixed and moved broken filter actions (HPO gene panel and reset filter)
- Fixed string conversion to number
- UCSC links for structural variants are now separated per breakpoint (and whole variant where applicable)
- Reintroduced missing coverage report
- Fixed a bug preventing loading samples using the command line
- Better inheritance models customization for genes in gene panels
- STR variant page back to list button now does its one job.
- Allows to setup scout without a omim api key
- Fixed error causing "favicon not found" flash messages
- Removed flask --version from base cli
- Request rerun no longer changes case status. Active or archived cases inactivate on upload.
- Fixed missing tooltip on the cancer variants page
- Fixed weird Rank cell in variants page
- Next and first buttons order swap
- Added pagination (and POST capability) to cancer variants.
- Improves loading speed for variant page
- Problem with updating variant rank when no variants
- Improved Clinvar submission form
- General report crashing when dismissed variant has no valid dismiss code
- Also show collaborative case variants on the All variants view.
- Improved phenotype search using dataTables.js on phenotypes page
- Search and delete users with `email` instead of `_id`
- Fixed css styles so that multiselect options will all fit one column


## [4.7.3]

### Added
- RankScore can be used with VCFs for vcf_cancer files

### Fixed
- Fix issue with STR view next page button not doing its one job.

### Deleted
- Removed pileup as a bam viewing option. This is replaced by IGV


## [4.7.2]

### Added
- Show earlier ACMG classification in the variant list

### Fixed
- Fixed igv search not working due to igv.js dist 2.2.17
- Fixed searches for cases with a gene with variants pinned or marked causative.
- Load variant pages faster after fixing other causatives query
- Fixed mitochondrial report bug for variants without genes

## [4.7.1]

### Added

### Fixed
- Fixed bug on genes page


## [4.7.0]

### Added
- Export genes and gene panels in build GRCh38
- Search for cases with variants pinned or marked causative in a given gene.
- Search for cases phenotypically similar to a case also from WUI.
- Case variant searches can be limited to similar cases, matching HPO-terms,
  phenogroups and cohorts.
- De-archive reruns and flag them as 'inactive' if archived
- Sort cases by analysis_date, track or status
- Display cases in the following order: prioritized, active, inactive, archived, solved
- Assign case to user when user activates it or asks for rerun
- Case becomes inactive when it has no assignees
- Fetch refseq version from entrez and use it in clinvar form
- Load and export of exons for all genes, independent on refseq
- Documentation for loading/updating exons
- Showing SV variant annotations: SV cgh frequencies, gnomad-SV, local SV frequencies
- Showing transcripts mapping score in segmental duplications
- Handle requests to Ensembl Rest API
- Handle requests to Ensembl Rest Biomart
- STR variants view now displays GT and IGV link.
- Description field for gene panels
- Export exons in build 37 and 38 using the command line

### Fixed
- Fixes of and induced by build tests
- Fixed bug affecting variant observations in other cases
- Fixed a bug that showed wrong gene coverage in general panel PDF export
- MT report only shows variants occurring in the specific individual of the excel sheet
- Disable SSL certifcate verification in requests to chanjo
- Updates how intervaltree and pymongo is used to void deprecated functions
- Increased size of IGV sample tracks
- Optimized tests


## [4.6.1]

### Added

### Fixed
- Missing 'father' and 'mother' keys when parsing single individual cases


## [4.6.0]

### Added
- Description of Scout branching model in CONTRIBUTING doc
- Causatives in alphabetical order, display ACMG classification and filter by gene.
- Added 'external' to the list of analysis type options
- Adds functionality to display "Tissue type". Passed via load config.
- Update to IGV 2.

### Fixed
- Fixed alignment visualization and vcf2cytosure availability for demo case samples
- Fixed 3 bugs affecting SV pages visualization
- Reintroduced the --version cli option
- Fixed variants query by panel (hpo panel + gene panel).
- Downloaded MT report contains excel files with individuals' display name
- Refactored code in parsing of config files.


## [4.5.1]

### Added

### Fixed
- update requirement to use PyYaml version >= 5.1
- Safer code when loading config params in cli base


## [4.5.0]

### Added
- Search for similar cases from scout view CLI
- Scout cli is now invoked from the app object and works under the app context

### Fixed
- PyYaml dependency fixed to use version >= 5.1


## [4.4.1]

### Added
- Display SV rank model version when available

### Fixed
- Fixed upload of delivery report via API


## [4.4.0]

### Added
- Displaying more info on the Causatives page and hiding those not causative at the case level
- Add a comment text field to Sanger order request form, allowing a message to be included in the email
- MatchMaker Exchange integration
- List cases with empty synopsis, missing HPO terms and phenotype groups.
- Search for cases with open research list, or a given case status (active, inactive, archived)

### Fixed
- Variant query builder split into several functions
- Fixed delivery report load bug


## [4.3.3]

### Added
- Different individual table for cancer cases

### Fixed
- Dashboard collects validated variants from verification events instead of using 'sanger' field
- Cases shared with collaborators are visible again in cases page
- Force users to select a real institute to share cases with (actionbar select fix)


## [4.3.2]

### Added
- Dashboard data can be filtered using filters available in cases page
- Causatives for each institute are displayed on a dedicated page
- SNVs and and SVs are searchable across cases by gene and rank score
- A more complete report with validated variants is downloadable from dashboard

### Fixed
- Clinsig filter is fixed so clinsig numerical values are returned
- Split multi clinsig string values in different elements of clinsig array
- Regex to search in multi clinsig string values or multi revstat string values
- It works to upload vcf files with no variants now
- Combined Pileup and IGV alignments for SVs having variant start and stop on the same chromosome


## [4.3.1]

### Added
- Show calls from all callers even if call is not available
- Instructions to install cairo and pango libs from WeasyPrint page
- Display cases with number of variants from CLI
- Only display cases with number of variants above certain treshold. (Also CLI)
- Export of verified variants by CLI or from the dashboard
- Extend case level queries with default panels, cohorts and phenotype groups.
- Slice dashboard statistics display using case level queries
- Add a view where all variants for an institute can be searched across cases, filtering on gene and rank score. Allows searching research variants for cases that have research open.

### Fixed
- Fixed code to extract variant conservation (gerp, phyloP, phastCons)
- Visualization of PDF-exported gene panels
- Reintroduced the exon/intron number in variant verification email
- Sex and affected status is correctly displayed on general report
- Force number validation in SV filter by size
- Display ensembl transcripts when no refseq exists


## [4.3.0]

### Added
- Mosaicism tag on variants
- Show and filter on SweGen frequency for SVs
- Show annotations for STR variants
- Show all transcripts in verification email
- Added mitochondrial export
- Adds alternative to search for SVs shorter that the given length
- Look for 'bcftools' in the `set` field of VCFs
- Display digenic inheritance from OMIM
- Displays what refseq transcript that is primary in hgnc

### Fixed

- Archived panels displays the correct date (not retroactive change)
- Fixed problem with waiting times in gene panel exports
- Clinvar fiter not working with human readable clinsig values

## [4.2.2]

### Fixed
- Fixed gene panel create/modify from CSV file utf-8 decoding error
- Updating genes in gene panels now supports edit comments and entry version
- Gene panel export timeout error

## [4.2.1]

### Fixed
- Re-introduced gene name(s) in verification email subject
- Better PDF rendering for excluded variants in report
- Problem to access old case when `is_default` did not exist on a panel


## [4.2.0]

### Added
- New index on variant_id for events
- Display overlapping compounds on variants view

### Fixed
- Fixed broken clinical filter


## [4.1.4]

### Added
- Download of filtered SVs

### Fixed
- Fixed broken download of filtered variants
- Fixed visualization issue in gene panel PDF export
- Fixed bug when updating gene names in variant controller


## [4.1.3]

### Fixed
- Displays all primary transcripts


## [4.1.2]

### Added
- Option add/replace when updating a panel via CSV file
- More flexible versioning of the gene panels
- Printing coverage report on the bottom of the pdf case report
- Variant verification option for SVs
- Logs uri without pwd when connecting
- Disease-causing transcripts in case report
- Thicker lines in case report
- Supports HPO search for cases, both terms or if described in synopsis
- Adds sanger information to dashboard

### Fixed
- Use db name instead of **auth** as default for authentication
- Fixes so that reports can be generated even with many variants
- Fixed sanger validation popup to show individual variants queried by user and institute.
- Fixed problem with setting up scout
- Fixes problem when exac file is not available through broad ftp
- Fetch transcripts for correct build in `adapter.hgnc_gene`

## [4.1.1]
- Fix problem with institute authentication flash message in utils
- Fix problem with comments
- Fix problem with ensembl link


## [4.1.0]

### Added
- OMIM phenotypes to case report
- Command to download all panel app gene panels `scout load panel --panel-app`
- Links to genenames.org and omim on gene page
- Popup on gene at variants page with gene information
- reset sanger status to "Not validated" for pinned variants
- highlight cases with variants to be evaluated by Sanger on the cases page
- option to point to local reference files to the genome viewer pileup.js. Documented in `docs.admin-guide.server`
- option to export single variants in `scout export variants`
- option to load a multiqc report together with a case(add line in load config)
- added a view for searching HPO terms. It is accessed from the top left corner menu
- Updates the variants view for cancer variants. Adds a small cancer specific filter for known variants
- Adds hgvs information on cancer variants page
- Adds option to update phenotype groups from CLI

### Fixed
- Improved Clinvar to submit variants from different cases. Fixed HPO terms in casedata according to feedback
- Fixed broken link to case page from Sanger modal in cases view
- Now only cases with non empty lists of causative variants are returned in `adapter.case(has_causatives=True)`
- Can handle Tumor only samples
- Long lists of HGNC symbols are now possible. This was previously difficult with manual, uploaded or by HPO search when changing filter settings due to GET request limitations. Relevant pages now use POST requests. Adds the dynamic HPO panel as a selection on the gene panel dropdown.
- Variant filter defaults to default panels also on SV and Cancer variants pages.

## [4.0.0]

### WARNING ###

This is a major version update and will require that the backend of pre releases is updated.
Run commands:

```
$scout update genes
$scout update hpo
```

- Created a Clinvar submission tool, to speed up Clinvar submission of SNVs and SVs
- Added an analysis report page (html and PDF format) containing phenotype, gene panels and variants that are relevant to solve a case.

### Fixed
- Optimized evaluated variants to speed up creation of case report
- Moved igv and pileup viewer under a common folder
- Fixed MT alignment view pileup.js
- Fixed coordinates for SVs with start chromosome different from end chromosome
- Global comments shown across cases and institutes. Case-specific variant comments are shown only for that specific case.
- Links to clinvar submitted variants at the cases level
- Adapts clinvar parsing to new format
- Fixed problem in `scout update user` when the user object had no roles
- Makes pileup.js use online genome resources when viewing alignments. Now any instance of Scout can make use of this functionality.
- Fix ensembl link for structural variants
- Works even when cases does not have `'madeline_info'`
- Parses Polyphen in correct way again
- Fix problem with parsing gnomad from VEP

### Added
- Added a PDF export function for gene panels
- Added a "Filter and export" button to export custom-filtered SNVs to CSV file
- Dismiss SVs
- Added IGV alignments viewer
- Read delivery report path from case config or CLI command
- Filter for spidex scores
- All HPO terms are now added and fetched from the correct source (https://github.com/obophenotype/human-phenotype-ontology/blob/master/hp.obo)
- New command `scout update hpo`
- New command `scout update genes` will fetch all the latest information about genes and update them
- Load **all** variants found on chromosome **MT**
- Adds choice in cases overview do show as many cases as user like

### Removed
- pileup.min.js and pileup css are imported from a remote web location now
- All source files for HPO information, this is instead fetched directly from source
- All source files for gene information, this is instead fetched directly from source

## [3.0.0]
### Fixed
- hide pedigree panel unless it exists

## [1.5.1] - 2016-07-27
### Fixed
- look for both ".bam.bai" and ".bai" extensions

## [1.4.0] - 2016-03-22
### Added
- support for local frequency through loqusdb
- bunch of other stuff

## [1.3.0] - 2016-02-19
### Fixed
- Update query-phenomizer and add username/password

### Changed
- Update the way a case is checked for rerun-status

### Added
- Add new button to mark a case as "checked"
- Link to clinical variants _without_ 1000G annotation

## [1.2.2] - 2016-02-18
### Fixed
- avoid filtering out variants lacking ExAC and 1000G annotations

## [1.1.3] - 2015-10-01
### Fixed
- persist (clinical) filter when clicking load more
- fix #154 by robustly setting clinical filter func. terms

## [1.1.2] - 2015-09-07
### Fixed
- avoid replacing coverage report with none
- update SO terms, refactored

## [1.1.1] - 2015-08-20
### Fixed
- fetch case based on collaborator status (not owner)

## [1.1.0] - 2015-05-29
### Added
- link(s) to SNPedia based on RS-numbers
- new Jinja filter to "humanize" decimal numbers
- show gene panels in variant view
- new Jinja filter for decoding URL encoding
- add indicator to variants in list that have comments
- add variant number threshold and rank score threshold to load function
- add event methods to mongo adapter
- add tests for models
- show badge "old" if comment was written for a previous analysis

### Changed
- show cDNA change in transcript summary unless variant is exonic
- moved compounds table further up the page
- show dates for case uploads in ISO format
- moved variant comments higher up on page
- updated documentation for pages
- read in coverage report as blob in database and serve directly
- change ``OmimPhenotype`` to ``PhenotypeTerm``
- reorganize models sub-package
- move events (and comments) to separate collection
- only display prev/next links for the research list
- include variant type in breadcrumbs e.g. "Clinical variants"

### Removed
- drop dependency on moment.js

### Fixed
- show the same level of detail for all frequencies on all pages
- properly decode URL encoded symbols in amino acid/cDNA change strings
- fixed issue with wipe permissions in MongoDB
- include default gene lists in "variants" link in breadcrumbs

## [1.0.2] - 2015-05-20
### Changed
- update case fetching function

### Fixed
- handle multiple cases with same id

## [1.0.1] - 2015-04-28
### Fixed
- Fix building URL parameters in cases list Vue component

## [1.0.0] - 2015-04-12
Codename: Sara Lund

![Release 1.0](artwork/releases/release-1-0.jpg)

### Added
- Add email logging for unexpected errors
- New command line tool for deleting case

### Changed
- Much improved logging overall
- Updated documentation/usage guide
- Removed non-working IGV link

### Fixed
- Show sample display name in GT call
- Various small bug fixes
- Make it easier to hover over popups

## [0.0.2-rc1] - 2015-03-04
### Added
- add protein table for each variant
- add many more external links
- add coverage reports as PDFs

### Changed
- incorporate user feedback updates
- big refactor of load scripts

## [0.0.2-rc2] - 2015-03-04
### Changes
- add gene table with gene description
- reorganize inheritance models box

### Fixed
- avoid overwriting gene list on "research" load
- fix various bugs in external links

## [0.0.2-rc3] - 2015-03-05
### Added
- Activity log feed to variant view
- Adds protein change strings to ODM and Sanger email

### Changed
- Extract activity log component to macro

### Fixes
- Make Ensembl transcript links use archive website<|MERGE_RESOLUTION|>--- conflicted
+++ resolved
@@ -18,6 +18,7 @@
 - Send partial file data to igv.js when visualizing sashimi plots with splice junction tracks
 - Research variants filtering by gene
 - Do not attempt to populate annotations for not loaded pinned/causatives
+- Add max-height to all dropdowns in filters
 ### Changed
 - Switch off non-clinical gene warnings when filtering research variants
 - Don't display OMIM disease card in case view for cancer cases
@@ -68,11 +69,6 @@
 - Documentation for load-configuration rewritten.
 - Add styles to MatchMaker matches table
 - More detailed info on the data shared in MatchMaker submission form
-<<<<<<< HEAD
-=======
-- Update and style STR case report
-- Add max-height to all dropdowns in filters
->>>>>>> e867bbfc
 
 ## [4.33.1]
 ### Fixed
