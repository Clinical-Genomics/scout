--- conflicted
+++ resolved
@@ -20,11 +20,8 @@
 - ClinVar clinical significance displays only the ACMG terms when user selects ACMG 2015 as assertion criteria
 - Spacing between icon and text on Beacon and MatchMaker links on case page sidebar
 - Truncate IDs and HGVS representations in ClinVar pages if longer than 25 characters
-<<<<<<< HEAD
+- Update ClinVar submission ID form
 - Handle connection timeout when sending requests requests to external web services
-=======
-- Update ClinVar submission ID form
->>>>>>> 2f96a6de
 
 ## [4.61.1]
 ### Fixed
