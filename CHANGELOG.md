--- conflicted
+++ resolved
@@ -5,14 +5,10 @@
 About changelog [here](https://keepachangelog.com/en/1.0.0/)
 
 ## [unreleased]
-<<<<<<< HEAD
-### Added
-- Extend event index to previous causative variants and always load them
-=======
-###
+### Added
 - A GitHub action that checks for broken internal links in docs pages
 - Link validation settings in mkdocs.yml file
->>>>>>> 958f92ab
+- Extend event index to previous causative variants and always load them
 ### Fixed
 - Documentation nav links for a few documents
 - Slightly extended the BioNano Genomics Access integration docs
