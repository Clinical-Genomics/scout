# Change Log
All notable changes to this project will be documented in this file.
This project adheres to [Semantic Versioning](http://semver.org/).

About changelog [here](https://keepachangelog.com/en/1.0.0/)

## [unreleased]
### Added
- Tooltip for combined score in tables for compounds and overlapping vars
- Option to filter variants by excluding genes listed in selected gene panels, files or provided as list
- STR variant information card with database links, replacing empty frequency panel
- Display paging and number of HPO terms available in the database on Phenotypes page
- On case page, typeahead hints when searching for a disease using substrings containing source ("OMIM:", "ORPHA:")
- Button to monitor the status of submissions on ClinVar Submissions page
- Option to filter cancer variants by number of observations in somatic and germline archived database
### Changed
- In the case_report #panel-tables has a fixed width
- Updated IGV.js to 2.15.11
- Fusion variants in case report now contain same info as on fusion variantS page
- Block submission of somatic variants to ClinVar, until we don't introduce the changes needed to harmonise with their changed API
- Additional control on the format of conditions provided in ClinVar form
- Errors while loading managed variants from file are now displayed on the Managed Variants page
### Fixed
- Submit requests to Chanjo2 using HTML forms instead of JSON data
- `Research somatic variants` link name on caseS page
- Broken `Install the HTML 2 PDF renderer` step in a GitHub action
- Fix ClinVar form parsing to not include ":" in conditionType.id when condition conditionType.db is Orphanet
- Fix condition dropdown and pre-selection on ClinVar form for cases with associated ORPHA diagnoses
- Improved visibility of ClinVar form in dark mode
- End coordinates for indels in ClinVar form
<<<<<<< HEAD
- Variant's overlapping panels should show overlapping of variant genes against the latest version of the panel
=======
- Diagnoses API search crashing with empty search string
>>>>>>> 665df9b7

## [4.81]
### Added
- Tag for somatic SV IGH-DUX4 detection samtools script
### Changed
- Upgraded Bootstrap version in reports from 4.3.1 to 5.1.3
### Fixed
- Buttons layout in HPO genes panel on case page
- Added back old variant rankscore index with different key order to help loading on demo instance
- Cancer case_report panel-table no longer contains inheritance information
- Case report pinned variants card now displays info text if all pinned variants are present in causatives
- Darkmode setting now applies to the comment-box accordion
- Typo in case report causing `cancer_rank_options is undefined` error

## [4.80]
### Added
- Support for .d4 files coverage using chanjo2 (Case page sidebar link) with test
- Link to chanjo2 coverage report and coverage gene overview on gene panel page
- Link to chanjo2 coverage report on Case page, HPO dynamic gene list
- Link to genes coverage overview report on Case page, HPO dynamic gene list
### Changed
- All links in disease table on diagnosis page now open in a new tab
- Dark mode settings applied to multi-selects on institute settings page
- Comments on case and variant pages can be viewed by expanding an accordion
- On case page information on pinned variants and variants submitted to ClinVar are displayed in the same table
- Demo case file paths are now stored as absolute paths
- Optimised indices to address slow queries
- On case page default panels are now found at the top of the table, and it can be sorted by this trait
### Fixed
- On variants page, search for variants in genes present only in build 38 returning no results
- Pin/unpin with API was not able to make event links
- A new field `Explanation for multiple conditions` is available in ClinVar for submitting variants with more than one associated condition
- Fusion genes with partners lacking gene HGNC id will still be fully loaded
- Fusion variantS export now contains fusion variant specific columns
- When Loqusdb observations count is one the table includes information on if observation was for the current or another case

## [4.79.1]
### Fixed
- Exporting variants without rank score causing page to crash
- Display custom annotations also on cancer variant page

## [4.79]
### Added
- Added tags for Sniffles and CNVpytor, two LRS SV callers
- Button on case page for displaying STR variants occurring in the dynamic HPO panel
- Display functional annotation relative to variant gene's MANE transcripts on variant summary, when available
- Links to ACMG structural variant pathogenicity classification guidelines
- Phenomodels checkboxes can now include orpha terms
- Add incidental finding to case tags
### Changed
- In the diagnoses page genes associated with a disease are displayed using hgnc symbol instead of hgnc id
- Refactor view route to allow navigation directly to unique variant document id, improve permissions check
- Do not show MANE and MANE Plus Clinical transcripts annotated from VEP (saved in variants) but collect this info from the transcripts database collection
- Refactor view route to allow navigation directly to unique case id (in particular for gens)
- `Institutes to share cases with` on institute's settings page now displays institutes names and IDs
- View route with document id selects view template based on variant category
### Fixed
- Refactored code in cases blueprints and variant_events adapter (set diseases for partial causative variants) to use "disease" instead of "omim" to encompass also ORPHA terms
- Refactored code in `scout/parse/omim.py` and `scout/parse/disease_terms.py` to use "disease" instead of "phenotype" to differentiate from HPO terms
- Be more careful about checking access to variant on API access
- Show also ACMG VUS on general report (could be missing if not e.g. pinned)

## [4.78]
### Added
- Case status labels can be added, giving more finegrained details on a solved status (provisional, diagnostic, carrier, UPD, SMN, ...)
- New SO terms: `sequence_variant` and `coding_transcript_variant`
- More MEI specific annotation is shown on the variant page
- Parse and save MANE transcripts info when updating genes in build 38
- ClinVar submission can now be downloaded as a json file
- `Mane Select` and `Mane Plus Clinical` badges on Gene page, when available
- ClinVar submission can now be downloaded as a json file
- API endpoint to pin variant
- Display common/uncommon/rare on summary of mei variant page
- More up-to-date VEP CSQ dbNSFP frequency keys
### Changed
- In the ClinVar form, database and id of assertion criteria citation are now separate inputs
- Customise institute settings to be able to display all cases with a certain status on cases page (admin users)
- Renamed `Clinical Significance` to `Germline Classification` on multistep ClinVar form
- Changed the "x" in cases.utils.remove_form button text to red for better visibility in dark mode
- Update GitHub actions
- Default loglevel up to INFO, making logs with default start easier to read
- Add XTR region to PAR region definition
- Diagnoses can be searched on diagnoses page without waiting for load first
### Fixed
- Removed log info showing hgnc IDs used in variantS search
- Maintain Matchmaker Exchange and Beacon submission status when a case is re-uploaded
- Inheritance mode from ORPHA should not be confounded with the OMIM inheritance model
- Decipher link URL changes
- Refactored code in cases blueprints to use "disease" instead of "omim" to encompass also ORPHA terms

## [4.77]
### Added
- Orpha disease terms now include information on inheritance
- Case loading via .yaml config file accepts subject_id and phenotype_groups (if previously defined as constant default or added per institute)
- Possibility to submit variants associated with Orphanet conditions to ClinVar
- Option update path to .d4 files path for individuals of an existing case using the command line
- More constraint information is displayed per gene in addition to pLi: missense and LoF OE, CI (inluding LOEUF) and Z-score.
### Changed
- Introduce validation in the ClinVar multistep form to make sure users provide at least one variant-associated condition
- CLI scout update individual accepts subject_id
- Update ClinVar inheritance models to reflect changes in ClinVar submission API
- Handle variant-associated condition ID format in background when creating ClinVar submissions
- Replace the code that downloads Ensembl genes, transcripts and exons with the Schug web app
- Add more info to error log when transcript variant frequency parsing fails.
- GnomAD v4 constraint information replaces ExAC constraints (pLi).
### Fixed
- Text input of associated condition in ClinVar form now aligns to the left
- Alignment of contents in the case report has been updated
- Missing number of phenotypes and genes from case diagnoses
- Associate OMIM and/or ORPHA diagnoses with partial causatives
- Visualization of partial causatives' diagnoses on case page: style and links
- Revert style of pinned variants window on the case page
- Rename `Clinical significanc` to `Germline classification` in ClinVar submissions exported files
- Rename `Clinical significance citations` to `Classification citations` in ClinVar submissions exported files
- Rename `Comment on clinical significance` to `Comment on classification` in ClinVar submissions exported files
- Show matching partial causatives on variant page
- Matching causatives shown on case page consisting only of variant matching the default panels of the case - bug introduced since scout v4.72 (Oct 18, 2023)
- Missing somatic variant read depth leading to report division by zero

## [4.76]
### Added
- Orphacodes are visible in phenotype tables
- Pydantic validation of image paths provided in case load config file
- Info on the user which created a ClinVar submission, when available
- Associate .d4 files to case individuals when loading a case via config file
### Changed
- In diagnoses page the load of diseases are initiated by clicking a button
- Revel score, Revel rank score and SpliceAI values are also displayed in Causatives and Validated variants tables
- Remove unused functions and tests
- Analysis type and direct link from cases list for OGM cases
- Removed unused `case_obj` parameter from server/blueprints/variant/controllers/observations function
- Possibility to reset ClinVar submission ID
- Allow ClinVar submissions with custom API key for users registered as ClinVar submitters or when institute doesn't have a preset list of ClinVar submitters
- Ordered event verbs alphabetically and created ClinVar-related user events
- Removed the unused "no-variants" option from the load case command line
### Fixed
- All disease_terms have gene HGNC ids as integers when added to the scout database
- Disease_term identifiers are now prefixed with the name of the coding system
- Command line crashing with error when updating a user that doesn't exist
- Thaw coloredlogs - 15.0.1 restores errorhandler issue
- Thaw crypography - current base image and library version allow Docker builds
- Missing delete icons on phenomodels page
- Missing cryptography lib error while running Scout container on an ARM processor
- Round CADD values with many decimals on causatives and validated variants pages
- Dark-mode visibility of some fields on causatives and validated variants pages
- Clinvar submitters would be cleared when unprivileged users saved institute settings page
- Added a default empty string in cases search form to avoid None default value
- Page crashing when user tries to remove the same variant from a ClinVar submission in different browser tabs
- Update more GnomAD links to GnomAD v4 (v38 SNVs, MT vars, STRs)
- Empty cells for RNA fusion variants in Causatives and Verified variants page
- Submenu icons missing from collapsible actionbar
- The collapsible actionbar had some non-collapsing overly long entries
- Cancer observations for SVs not appearing in the variant details view
- Archived local observations not visible on cancer variantS page
- Empty Population Frequency column in the Cancer SV Variants view
- Capital letters in ClinVar events description shown on case page

## [4.75]
### Added
- Hovertip to gene panel names with associated genes in variant view, when variant covers more than one gene
- Tests for panel to genes
- Download of Orphadata en_product6 and en_product4 from CLI
- Parse and save `database_found` key/values for RNA fusion variants
- Added fusion_score, ffpm, split_reads, junction_reads and fusion_caller to the list of filters on RNA fusion variants page
- Renamed the function `get_mei_info` to `set_mei_info` to be consistent with the other functions
- Fixed removing None key/values from parsed variants
- Orphacodes are included in the database disease_terms
### Changed
- Allow use of projections when retrieving gene panels
- Do not save custom images as binary data into case and variant database documents
- Retrieve and display case and variant custom images using image's saved path
- Cases are activated by viewing FSHD and SMA reports
- Split multi-gene SNV variants into single genes when submitting to Matchmaker Exchange
- Alamut links also on the gene level, using transcript and HGVS: better for indels. Keep variant link for missing HGVS
- Thaw WTForms - explicitly coerce form decimal field entries when filters fetched from db
### Fixed
- Removed some extra characters from top of general report left over from FontAwsome fix
- Do not save fusion variants-specific key/values in other types of variants
- Alamut link for MT variants in build 38
- Convert RNA fusions variants `tool_hits` and `fusion_score` keys from string to numbers
- Fix genotype reference and alternative sequencing depths defaulting to -1 when values are 0
- DecimalFields were limited to two decimal places for several forms - lifting restrictions on AF, CADD etc.

## [4.74.1]
### Changed
- Parse and save into database also OMIM terms not associated to genes
### Fixed
- BioNano API FSHD report requests are GET in Access 1.8, were POST in 1.7
- Update more FontAwesome icons to avoid Pro icons
- Test if files still exist before attempting to load research variants
- Parsing of genotypes error, resulting in -1 values when alt or ref read depths are 0

## [4.74]
### Added
- SNVs and Indels, MEI and str variants genes have links to Decipher
- An `owner + case display name` index for cases database collection
- Test and fixtures for RNA fusion case page
- Load and display fusion variants from VCF files as the other variant types
- Option to update case document with path to mei variants (clinical and research)
### Changed
- Details on variant type and category for audit filters on case general report
- Enable Gens CN profile button also in somatic case view
- Fix case of analysis type check for Gens analysis button - only show for WGS
### Fixed
- loqusdb table no longer has empty row below each loqusid
- MatchMaker submission details page crashing because of change in date format returned by PatientMatcher
- Variant external links buttons style does not change color when visited
- Hide compounds with compounds follow filter for region or function would fail for variants in multiple genes
- Updated FontAwesome version to fix missing icons

## [4.73]
### Added
- Shortcut button for HPO panel MEI variants from case page
- Export managed variants from CLI
### Changed
- STRs visualization on case panel to emphasize abnormal repeat count and associated condition
- Removed cytoband column from STRs variant view on case report
- More long integers formatted with thin spaces, and copy to clipboard buttons added
### Fixed
- OMIM table is scrollable if higher than 700px on SV page
- Pinned variants validation badge is now red for false positives.
- Case display name defaulting to case ID when `family_name` or `display_name` are missing from case upload config file
- Expanded menu visible at screen sizes below 1000px now has background color
- The image in ClinVar howto-modal is now responsive
- Clicking on a case in case groups when case was already removed from group in another browser tab
- Page crashing when saving filters for mei variants
- Link visited color of images

## [4.72.4]
### Changed
- Automatic test mongod version increased to v7
### Fixed
- GnomAD now defaults to hg38 - change build 37 links accordingly

## [4.72.3]
### Fixed
- Somatic general case report small variant table can crash with unclassified variants

## [4.72.2]
### Changed
- A gunicorn maxrequests parameter for Docker server image - default to 1200
- STR export limit increased to 500, as for other variants
- Prevent long number wrapping and use thin spaces for separation, as per standards from SI, NIST, IUPAC, BIPM.
- Speed up case retrieval and lower memory use by projecting case queries
- Make relatedness check fails stand out a little more to new users
- Speed up case retrieval and lower memory use by projecting case queries
- Speed up variant pages by projecting only the necessary keys in disease collection query
### Fixed
- Huge memory use caused by cases and variants pages pulling complete disease documents from DB
- Do not include genes fetched from HPO terms when loading diseases
- Consider the renamed fields `Approved Symbol` -> `Approved Gene Symbol` and `Gene Symbols` -> `Gene/Locus And Other Related Symbols` when parsing OMIM terms from genemap2.txt file

## [4.72.1]
### Fixed
- Jinja filter that renders long integers
- Case cache when looking for causatives in other cases causing the server to hang

## [4.72]
### Added
- A GitHub action that checks for broken internal links in docs pages
- Link validation settings in mkdocs.yml file
- Load and display full RNA alignments on alignment viewer
- Genome build check when loading a case
- Extend event index to previous causative variants and always load them
### Fixed
- Documentation nav links for a few documents
- Slightly extended the BioNano Genomics Access integration docs
- Loading of SVs when VCF is missing the INFO.END field but has INFO.SVLEN field
- Escape protein sequence name (if available) in case general report to render special characters correctly
- CaseS HPO term searches for multiple terms works independent of order
- CaseS search regexp should not allow backslash
- CaseS cohort tags can contain whitespace and still match
- Remove diagnoses from cases even if OMIM term is not found in the database
- Parsing of disease-associated genes
- Removed an annoying warning while updating database's disease terms
- Displaying custom case images loaded with scout version <= 4.71
- Use pydantic version >=2 in requirements.txt file
### Changed
- Column width adjustment on caseS page
- Use Python 3.11 in tests
- Update some github actions
- Upgraded Pydantic to version 2
- Case validation fails on loading when associated files (alignments, VCFs and reports) are not present on disk
- Case validation fails on loading when custom images have format different then ["gif", "svg", "png", "jpg", "jpeg"]
- Custom images keys `case` and `str` in case config yaml file are renamed to `case_images` and `str_variants_images`
- Simplify and speed up case general report code
- Speed up case retrieval in case_matching_causatives
- Upgrade pymongo to version 4
- When updating disease terms, check that all terms are consistent with a DiseaseTerm model before dropping the old collection
- Better separation between modules loading HPO terms and diseases
- Deleted unused scout.build.phenotype module
- Stricter validation of mandatory genome build key when loading a case. Allowed values are ['37','38',37,38]
- Improved readability of variants length and coordinates on variantS pages

## [4.71]
### Added
- Added Balsamic keys for SweGen and loqusdb local archive frequecies, SNV and SV
- New filter option for Cancer variantS: local archive RD loqusdb
- Show annotated observations on SV variantS view, also for cancer somatic SVs
- Revel filter for variantS
- Show case default panel on caseS page
- CADD filter for Cancer Somatic SNV variantS - show score
- SpliceAI-lookup link (BROAD, shows SpliceAI and Pangolin) from variant page
- BioNano Access server API - check projects, samples and fetch FSHD reports
### Fixed
- Name of reference genome build for RNA for compatibility with IGV locus search change
- Howto to run the Docker image on Mac computers in `admin-guide/containers/container-deploy.md`
- Link to Weasyprint installation howto in README file
- Avoid filling up disk by creating a reduced VCF file for every variant that is visualized
- Remove legacy incorrectly formatted CODEOWNERS file
- Restrain variant_type requests to variantS views to "clinical" or "research"
- Visualization of cancer variants where cancer case has no affected individual
- ProteinPaint gene link (small StJude API change)
- Causative MEI variant link on causatives page
- Bionano access api settings commented out by default in Scout demo config file.
- Do not show FSHD button on freshly loaded cases without bionano_access individuals
- Truncate long variants' HGVS on causative/Clinically significant and pinned variants case panels
### Changed
- Remove function call that tracks users' browser version
- Include three more splice variant SO terms in clinical filter severe SO terms
- Drop old HPO term collection only after parsing and validation of new terms completes
- Move score to own column on Cancer Somatic SNV variantS page
- Refactored a few complex case operations, breaking out sub functionalities

## [4.70]
### Added
- Download a list of Gene Variants (max 500) resulting from SNVs and Indels search
- Variant PubMed link to search for gene symbol and any aliases
### Changed
- Clearer gnomAD values in Variants page
### Fixed
- CaseS page uniform column widths
- Include ClinVar variants into a scrollable div element on Case page
- `canonical_transcript` variable not initialized in get_hgvs function (server.blueprints.institutes.controllers.py)
- Catch and display any error while importing Phenopacket info
- Modified Docker files to use python:3.8-slim-bullseye to prevent gunicorn workers booting error

## [4.69]
### Added
- ClinVar submission howto available also on Case page
- Somatic score and filtering for somatic SV callers, if available
- Show caller as a tooltip on variantS list
### Fixed
- Crash when attempting to export phenotype from a case that had never had phenotypes
- Aesthetic fix to Causative and Pinned Variants on Case page
- Structural inconsistency for ClinVar Blueprint templates
- Updated igv.js to 2.15.8 to fix track default color bug
- Fixed release versions for actions.
- Freeze tornado below 6.3.0 for compatibility with livereload 2.6.3
- Force update variants count on case re-upload
- IGV locus search not working - add genome reference id
- Pin links to MEI variants should end up on MEI not SV variant view
- Load also matching MEI variants on forced region load
- Allow excluding MEI from case variant deletion
- Fixed the name of the assigned user when the internal user ID is different from the user email address
- Gene variantS should display gene function, region and full hgvs
### Changed
- FontAwesome integrity check fail (updated resource)
- Removed ClinVar API validation buttons in favour of direct API submission
- Improved layout of Institute settings page
- ClinVar API key and allowed submitters are set in the Institute settings page


## [4.68]
### Added
- Rare Disease Mobile Element Insertion variants view
### Changed
- Updated igv.js to 2.15.6
### Fixed
- Docker stage build pycairo.
- Restore SNV and SV rank models versions on Causatives and Verified pages
- Saving `REVEL_RANKSCORE` value in a field named `revel` in variants database documents

## [4.67]
### Added
- Prepare to filter local SV frequency
### Changed
- Speed up instituteS page loading by refactoring cases/institutes query
- Clinical Filter for SVs includes `splice_polypyrimidine_tract_variant` as a severe consequence
- Clinical Filter for SVs includes local variant frequency freeze ("old") for filtering, starting at 30 counts
- Speed up caseS page loading by adding status to index and refactoring totals count
- HPO file parsing is updated to reflect that HPO have changed a few downloadable file formats with their 230405 release.
### Fixed
- Page crashing when a user tries to edit a comment that was removed
- Warning instead of crashed page when attempting to retrieve a non-existent Phenopacket
- Fixed StJude ProteinPaint gene link (URL change)
- Freeze of werkzeug library to version<2.3 to avoid problems resulting from the consequential upgrade of the Flask lib
- Huge list of genes in case report for megabases-long structural variants.
- Fix displaying institutes without associated cases on institutes page
- Fix default panel selection on SVs in cancer case report

## [4.66]
### Changed
- Moved Phenomodels code under a dedicated blueprint
- Updated the instructions to load custom case report under admin guide
- Keep variants filter window collapsed except when user expands it to filter
### Added
- A summary table of pinned variants on the cancer case general report
- New openable matching causatives and managed variants lists for default gene panels only for convenience
### Fixed
- Gens structural variant page link individual id typo

## [4.65.2]
### Fixed
- Generating general case report with str variants containing comments

## [4.65.1]
### Fixed
- Visibility of `Gene(s)` badges on SV VariantS page
- Hide dismiss bar on SV page not working well
- Delivery report PDF download
- Saving Pipeline version file when loading a case
- Backport compatible import of importlib metadata for old python versions (<3.8)

## [4.65]
### Added
- Option to mark a ClinVar submission as submitted
- Docs on how to create/update the PanelApp green genes as a system admin
- `individual_id`-parameter to both Gens links
- Download a gene panel in TXT format from gene panel page
- Panel gene comments on variant page: genes in panels can have comments that describe the gene in a panel context
### Changed
- Always show each case category on caseS page, even if 0 cases in total or after current query
- Improved sorting of ClinVar submissions
- Pre-populate SV type select in ClinVar submission form, when possible
- Show comment badges in related comments tables on general report
- Updated version of several GitHub actions
- Migrate from deprecated `pkg_resources` lib to `importlib_resources`
- Dismiss bar on variantS pages is thinner.
- Dismiss bar on variantS pages can be toggled open or closed for the duration of a login session.
### Fixed
- Fixed Sanger order / Cancel order modal close buttons
- Visibility of SV type in ClinVar submission form
- Fixed a couple of creations where now was called twice, so updated_at and created_at could differ
- Deprecated Ubuntu version 18.04 in one GitHub action
- Panels that have been removed (hidden) should not be visible in views where overlapping gene panels for genes are shown
- Gene panel test pointing to the right function

## [4.64]
### Added
- Create/Update a gene panel containing all PanelApp green genes (`scout update panelapp-green -i <cust_id>`)
- Links for ACMG pathogenicity impact modification on the ACMG classification page
### Changed
- Open local observation matching cases in new windows
### Fixed
- Matching manual ranked variants are now shown also on the somatic variant page
- VarSome links to hg19/GRCh37
- Managed variants filter settings lost when navigating to additional pages
- Collect the right variant category after submitting filter form from research variantS page
- Beacon links are templated and support variants in genome build 38

## [4.63]
### Added
- Display data sharing info for ClinVar, Matchmaker Exchange and Beacon in a dedicated column on Cases page
- Test for `commands.download.omim.print_omim`
- Display dismissed variants comments on general case report
- Modify ACMG pathogenicity impact (most commonly PVS1, PS3) based on strength of evidence with lab director's professional judgement
- REViewer button on STR variant page
- Alamut institution parameter in institute settings for Alamut Visual Plus software
- Added Manual Ranks Risk Factor, Likely Risk Factor and Uncertain Risk Factor
- Display matching manual ranks from previous cases the user has access to on VariantS and Variant pages
- Link to gnomAD gene SVs v2.1 for SV variants with gnomAD frequency
- Support for nf-core/rnafusion reports
### Changed
- Display chrY for sex unknown
- Deprecate legacy scout_load() method API call.
- Message shown when variant tag is updated for a variant
- When all ACMG classifications are deleted from a variant, the current variant classification status is also reset.
- Refactored the functions that collect causative variants
- Removed `scripts/generate_test_data.py`
### Fixed
- Default IGV tracks (genes, ClinVar, ClinVar CNVs) showing even if user unselects them all
- Freeze Flask-Babel below v3.0 due to issue with a locale decorator
- Thaw Flask-Babel and fix according to v3 standard. Thank you @TkTech!
- Show matching causatives on somatic structural variant page
- Visibility of gene names and functional annotations on Causatives/Verified pages
- Panel version can be manually set to floating point numbers, when modified
- Causatives page showing also non-causative variants matching causatives in other cases
- ClinVar form submission for variants with no selected transcript and HGVS
- Validating and submitting ClinVar objects not containing both Variant and Casedata info

## [4.62.1]
### Fixed
- Case page crashing when adding a case to a group without providing a valid case name

## [4.62]
### Added
- Validate ClinVar submission objects using the ClinVar API
- Wrote tests for case and variant API endpoints
- Create ClinVar submissions from Scout using the ClinVar API
- Export Phenopacket for affected individual
- Import Phenopacket from JSON file or Phenopacket API backend server
- Use the new case name option for GENS requests
- Pre-validate refseq:HGVS items using VariantValidator in ClinVar submission form
### Fixed
- Fallback for empty alignment index for REViewer service
- Source link out for MIP 11.1 reference STR annotation
- Avoid duplicate causatives and pinned variants
- ClinVar clinical significance displays only the ACMG terms when user selects ACMG 2015 as assertion criteria
- Spacing between icon and text on Beacon and MatchMaker links on case page sidebar
- Truncate IDs and HGVS representations in ClinVar pages if longer than 25 characters
- Update ClinVar submission ID form
- Handle connection timeout when sending requests requests to external web services
- Validate any ClinVar submission regardless of its status
- Empty Phenopackets import crashes
- Stop Spinner on Phenopacket JSON download
### Changed
- Updated ClinVar submission instructions

## [4.61.1]
### Fixed
- Added `UMLS` as an option of `Condition ID type` in ClinVar Variant downloaded files
- Missing value for `Condition ID type` in ClinVar Variant downloaded files
- Possibility to open, close or delete a ClinVar submission even if it doesn't have an associated name
- Save SV type, ref and alt n. copies to exported ClinVar files
- Inner and outer start and stop SV coordinates not exported in ClinVar files
- ClinVar submissions page crashing when SV files don't contain breakpoint exact coordinates
- Align OMIM diagnoses with delete diagnosis button on case page
- In ClinVar form, reset condition list and customize help when condition ID changes

## [4.61]
### Added
- Filter case list by cases with variants in ClinVar submission
- Filter case list by cases containing RNA-seq data - gene_fusion_reports and sample-level tracks (splice junctions and RNA coverage)
- Additional case category `Ignored`, to be used for cases that don't fall in the existing 'inactive', 'archived', 'solved', 'prioritized' categories
- Display number of cases shown / total number of cases available for each category on Cases page
- Moved buttons to modify case status from sidebar to main case page
- Link to Mutalyzer Normalizer tool on variant's transcripts overview to retrieve official HVGS descriptions
- Option to manually load RNA MULTIQC report using the command `scout load report -t multiqc_rna`
- Load RNA MULTIQC automatically for a case if config file contains the `multiqc_rna` key/value
- Instructions in admin-guide on how to load case reports via the command line
- Possibility to filter RD variants by a specific genotype call
- Distinct colors for different inheritance models on RD Variant page
- Gene panels PDF export with case variants hits by variant type
- A couple of additional README badges for GitHub stats
- Upload and display of pipeline reference info and executable version yaml files as custom reports
- Testing CLI on hasta in PR template
### Changed
- Instructions on how to call dibs on scout-stage server in pull request template
- Deprecated CLI commands `scout load <delivery_report, gene_fusion_report, coverage_qc_report, cnv_report>` to replace them with command `scout load report -t <report type>`
- Refactored code to display and download custom case reports
- Do not export `Assertion method` and `Assertion method citation` to ClinVar submission files according to changes to ClinVar's submission spreadsheet templates.
- Simplified code to create and download ClinVar CSV files
- Colorize inheritance models badges by category on VariantS page
- `Safe variants matching` badge more visible on case page
### Fixed
- Non-admin users saving institute settings would clear loqusdb instance selection
- Layout of variant position, cytoband and type in SV variant summary
- Broken `Build Status - GitHub badge` on GitHub README page
- Visibility of text on grey badges in gene panels PDF exports
- Labels for dashboard search controls
- Dark mode visibility for ClinVar submission
- Whitespaces on outdated panel in extent report

## [4.60]
### Added
- Mitochondrial deletion signatures (mitosign) can be uploaded and shown with mtDNA report
- A `Type of analysis` column on Causatives and Validated variants pages
- List of "safe" gene panels available for matching causatives and managed variants in institute settings, to avoid secondary findings
- `svdb_origin` as a synonym for `FOUND_IN` to complement `set` for variants found by all callers
### Changed
- Hide removed gene panels by default in panels page
- Removed option for filtering cancer SVs by Tumor and Normal alt AF
- Hide links to coverage report from case dynamic HPO panel if cancer analysis
- Remove rerun emails and redirect users to the analysis order portal instead
- Updated clinical SVs igv.js track (dbVar) and added example of external track from `https://trackhubregistry.org/`
- Rewrote the ClinVar export module to simplify and add one variant at the time
- ClinVar submissions with phenotype conditions from: [OMIM, MedGen, Orphanet, MeSH, HP, MONDO]
### Fixed
- If trying to load a badly formatted .tsv file an error message is displayed.
- Avoid showing case as rerun when first attempt at case upload failed
- Dynamic autocomplete search not working on phenomodels page
- Callers added to variant when loading case
- Now possible to update managed variant from file without deleting it first
- Missing preselected chromosome when editing a managed variant
- Preselected variant type and subtype when editing a managed variant
- Typo in dbVar ClinVar track, hg19


## [4.59]
### Added
- Button to go directly to HPO SV filter variantS page from case
- `Scout-REViewer-Service` integration - show `REViewer` picture if available
- Link to HPO panel coverage overview on Case page
- Specify a confidence threshold (green|amber|red) when loading PanelApp panels
- Functional annotations in variants lists exports (all variants)
- Cancer/Normal VAFs and COSMIC ids in in variants lists exports (cancer variants)
### Changed
- Better visualization of regional annotation for long lists of genes in large SVs in Variants tables
- Order of cells in variants tables
- More evident links to gene coverage from Variant page
- Gene panels sorted by display name in the entire Case page
- Round CADD and GnomAD values in variants export files
### Fixed
- HPO filter button on SV variantS page
- Spacing between region|function cells in SVs lists
- Labels on gene panel Chanjo report
- Fixed ambiguous duplicated response headers when requesting a BAM file from /static
- Visited color link on gene coverage button (Variant page)

## [4.58.1]
### Fixed
- Case search with search strings that contain characters that can be escaped

## [4.58]
### Added
- Documentation on how to create/update PanelApp panels
- Add filter by local observations (archive) to structural variants filters
- Add more splicing consequences to SO term definitions
- Search for a specific gene in all gene panels
- Institute settings option to force show all variants on VariantS page for all cases of an institute
- Filter cases by validation pending status
- Link to The Clinical Knowledgebase (CKB) (https://ckb.jax.org/) in cancer variant's page
### Fixed
- Added a not-authorized `auto-login` fixture according to changes in Flask-Login 0.6.2
- Renamed `cache_timeout` param name of flask.send_file function to `max_age` (Flask 2.2 compliant)
- Replaced deprecated `app.config["JSON_SORT_KEYS"]` with app.json.sort_keys in app settings
- Bug in gene variants page (All SNVs and INDELs) when variant gene doesn't have a hgnc id that is found in the database
- Broken export of causatives table
- Query for genes in build 38 on `Search SNVs and INDELs` page
- Prevent typing special characters `^<>?!=\/` in case search form
- Search matching causatives also among research variants in other cases
- Links to variants in Verified variants page
- Broken filter institute cases by pinned gene
- Better visualization of long lists of genes in large SVs on Causative and Verified Variants page
- Reintroduced missing button to export Causative variants
- Better linking and display of matching causatives and managed variants
- Reduced code complexity in `scout/parse/variant/variant.py`
- Reduced complexity of code in `scout/build/variant/variant.py`

### Changed
- State that loqusdb observation is in current case if observations count is one and no cases are shown
- Better pagination and number of variants returned by queries in `Search SNVs and INDELs` page
- Refactored and simplified code used for collecting gene variants for `Search SNVs and INDELs` page
- Fix sidebar panel icons in Case view
- Fix panel spacing in Case view
- Removed unused database `sanger_ordered` and `case_id,category,rank_score` indexes (variant collection)
- Verified variants displayed in a dedicated page reachable from institute sidebar
- Unified stats in dashboard page
- Improved gene info for large SVs and cancer SVs
- Remove the unused `variant.str_variant` endpoint from variant views
- Easier editing of HPO gene panel on case page
- Assign phenotype panel less cramped on Case page
- Causatives and Verified variants pages to use the same template macro
- Allow hyphens in panel names
- Reduce resolution of example images
- Remove some animations in web gui which where rendered slow


## [4.57.4]
### Fixed
- Parsing of variant.FORMAT "DR" key in parse variant file

## [4.57.3]
### Fixed
- Export of STR verified variants
- Do not download as verified variants first verified and then reset to not validated
- Avoid duplicated lines in downloaded verified variants reflecting changes in variant validation status

## [4.57.2]
### Fixed
- Export of verified variants when variant gene has no transcripts
- HTTP 500 when visiting a the details page for a cancer variant that had been ranked with genmod

## [4.57.1]
### Fixed
- Updating/replacing a gene panel from file with a corrupted or malformed file

## [4.57]
### Added
- Display last 50 or 500 events for a user in a timeline
- Show dismiss count from other cases on matching variantS
- Save Beacon-related events in events collection
- Institute settings allow saving multiple loqusdb instances for one institute
- Display stats from multiple instances of loqusdb on variant page
- Display date and frequency of obs derived from count of local archive observations from MIP11 (requires fix in MIP)
### Changed
- Prior ACMG classifications view is no longer limited by pathogenicity
### Fixed
- Visibility of Sanger ordered badge on case page, light mode
- Some of the DataTables tables (Phenotypes and Diagnoses pages) got a bit dark in dark mode
- Remove all redundancies when displaying timeline events (some events are saved both as case-related and variant-related)
- Missing link in saved MatchMaker-related events
- Genes with mixed case gene symbols missing in PanelApp panels
- Alignment of elements on the Beacon submission modal window
- Locus info links from STR variantS page open in new browser tabs

## [4.56]
### Added
- Test for PanelApp panels loading
- `panel-umi` tag option when loading cancer analyses
### Changed
- Black text to make comments more visible in dark mode
- Loading PanelApp panels replaces pre-existing panels with same version
- Removed sidebar from Causatives page - navigation is available on the top bar for now
- Create ClinVar submissions from pinned variants list in case page
- Select which pinned variants will be included in ClinVar submission documents
### Fixed
- Remove a:visited css style from all buttons
- Update of HPO terms via command line
- Background color of `MIXED` and `PANEL-UMI` sequencing types on cases page
- Fixed regex error when searching for cases with query ending with `\ `
- Gene symbols on Causatives page lighter in dark mode
- SpliceAI tooltip of multigene variants

## [4.55]
### Changed
- Represent different tumor samples as vials in cases page
- Option to force-update the OMIM panel
### Fixed
- Low tumor purity badge alignment in cancer samples table on cancer case view
- VariantS comment popovers reactivate on hover
- Updating database genes in build 37
- ACMG classification summary hidden by sticky navbar
- Logo backgrounds fixed to white on welcome page
- Visited links turn purple again
- Style of link buttons and dropdown menus
- Update KUH and GMS logos
- Link color for Managed variants

## [4.54]
### Added
- Dark mode, using browser/OS media preference
- Allow marking case as solved without defining causative variants
- Admin users can create missing beacon datasets from the institute's settings page
- GenCC links on gene and variant pages
- Deprecation warnings when launching the app using a .yaml config file or loading cases using .ped files
### Changed
- Improved HTML syntax in case report template
- Modified message displayed when variant rank stats could not be calculated
- Expanded instructions on how to test on CG development server (cg-vm1)
- Added more somatic variant callers (Balsamic v9 SNV, develop SV)
### Fixed
- Remove load demo case command from docker-compose.yml
- Text elements being split across pages in PDF reports
- Made login password field of type `password` in LDAP login form
- Gene panels HTML select in institute's settings page
- Bootstrap upgraded to version 5
- Fix some Sourcery and SonarCloud suggestions
- Escape special characters in case search on institute and dashboard pages
- Broken case PDF reports when no Madeline pedigree image can be created
- Removed text-white links style that were invisible in new pages style
- Variants pagination after pressing "Filter variants" or "Clinical filter"
- Layout of buttons Matchmaker submission panel (case page)
- Removing cases from Matchmaker (simplified code and fixed functionality)
- Reintroduce check for missing alignment files purged from server

## [4.53]
### Added
### Changed
- Point Alamut API key docs link to new API version
- Parse dbSNP id from ID only if it says "rs", else use VEP CSQ fields
- Removed MarkupSafe from the dependencies
### Fixed
- Reintroduced loading of SVs for demo case 643595
- Successful parse of FOUND_IN should avoid GATK caller default
- All vulnerabilities flagged by SonarCloud

## [4.52]
### Added
- Demo cancer case gets loaded together with demo RD case in demo instance
- Parse REVEL_score alongside REVEL_rankscore from csq field and display it on SNV variant page
- Rank score results now show the ranking range
- cDNA and protein changes displayed on institute causatives pages
- Optional SESSION_TIMEOUT_MINUTES configuration in app config files
- Script to convert old OMIM case format (list of integers) to new format (list of dictionaries)
- Additional check for user logged in status before serving alignment files
- Download .cgh files from cancer samples table on cancer case page
- Number of documents and date of last update on genes page
### Changed
- Verify user before redirecting to IGV alignments and sashimi plots
- Build case IGV tracks starting from case and variant objects instead of passing all params in a form
- Unfreeze Werkzeug lib since Flask_login v.0.6 with bugfix has been released
- Sort gene panels by name (panelS and variant page)
- Removed unused `server.blueprints.alignviewers.unindexed_remote_static` endpoint
- User sessions to check files served by `server.blueprints.alignviewers.remote_static` endpoint
- Moved Beacon-related functions to a dedicated app extension
- Audit Filter now also loads filter displaying the variants for it
### Fixed
- Handle `attachment_filename` parameter renamed to `download_name` when Flask 2.2 will be released
- Removed cursor timeout param in cases find adapter function to avoid many code warnings
- Removed stream argument deprecation warning in tests
- Handle `no intervals found` warning in load_region test
- Beacon remove variants
- Protect remote_cors function in alignviewers view from Server-Side Request Forgery (SSRF)
- Check creation date of last document in gene collection to display when genes collection was updated last

## [4.51]
### Added
- Config file containing codecov settings for pull requests
- Add an IGV.js direct link button from case page
- Security policy file
- Hide/shade compound variants based on rank score on variantS from filter
- Chromograph legend documentation direct link
### Changed
- Updated deprecated Codecov GitHub action to v.2
- Simplified code of scout/adapter/mongo/variant
- Update IGV.js to v2.11.2
- Show summary number of variant gene panels on general report if more than 3
### Fixed
- Marrvel link for variants in genome build 38 (using liftover to build 37)
- Remove flags from codecov config file
- Fixed filter bug with high negative SPIDEX scores
- Renamed IARC TP53 button to to `TP53 Database`, modified also link since IARC has been moved to the US NCI: `https://tp53.isb-cgc.org/`
- Parsing new format of OMIM case info when exporting patients to Matchmaker
- Remove flask-debugtoolbar lib dependency that is using deprecated code and causes app to crash after new release of Jinja2 (3.1)
- Variant page crashing for cases with old OMIM terms structure (a list of integers instead of dictionary)
- Variant page crashing when creating MARRVEL link for cases with no genome build
- SpliceAI documentation link
- Fix deprecated `safe_str_cmp` import from `werkzeug.security` by freezing Werkzeug lib to v2.0 until Flask_login v.0.6 with bugfix is released
- List gene names densely in general report for SVs that contain more than 3 genes
- Show transcript ids on refseq genes on hg19 in IGV.js, using refgene source
- Display correct number of genes in general report for SVs that contain more than 32 genes
- Broken Google login after new major release of `lepture/authlib`
- Fix frequency and callers display on case general report

## [4.50.1]
### Fixed
- Show matching causative STR_repid for legacy str variants (pre Stranger hgnc_id)

## [4.50]
### Added
- Individual-specific OMIM terms
- OMIM disease descriptions in ClinVar submission form
- Add a toggle for melter rerun monitoring of cases
- Add a config option to show the rerun monitoring toggle
- Add a cli option to export cases with rerun monitoring enabled
- Add a link to STRipy for STR variants; shallow for ARX and HOXA13
- Hide by default variants only present in unaffected individuals in variants filters
- OMIM terms in general case report
- Individual-level info on OMIM and HPO terms in general case report
- PanelApp gene link among the external links on variant page
- Dashboard case filters fields help
- Filter cases by OMIM terms in cases and dashboard pages
### Fixed
- A malformed panel id request would crash with exception: now gives user warning flash with redirect
- Link to HPO resource file hosted on `http://purl.obolibrary.org`
- Gene search form when gene exists only in build 38
- Fixed odd redirect error and poor error message on missing column for gene panel csv upload
- Typo in parse variant transcripts function
- Modified keys name used to parse local observations (archived) frequencies to reflect change in MIP keys naming
- Better error handling for partly broken/timed out chanjo reports
- Broken javascript code when case Chromograph data is malformed
- Broader space for case synopsis in general report
- Show partial causatives on causatives and matching causatives panels
- Partial causative assignment in cases with no OMIM or HPO terms
- Partial causative OMIM select options in variant page
### Changed
- Slightly smaller and improved layout of content in case PDF report
- Relabel more cancer variant pages somatic for navigation
- Unify caseS nav links
- Removed unused `add_compounds` param from variant controllers function
- Changed default hg19 genome for IGV.js to legacy hg19_1kg_decoy to fix a few problematic loci
- Reduce code complexity (parse/ensembl.py)
- Silence certain fields in ClinVar export if prioritised ones exist (chrom-start-end if hgvs exist)
- Made phenotype non-mandatory when marking a variant as partial causative
- Only one phenotype condition type (OMIM or HPO) per variant is used in ClinVar submissions
- ClinVar submission variant condition prefers OMIM over HPO if available
- Use lighter version of gene objects in Omim MongoDB adapter, panels controllers, panels views and institute controllers
- Gene-variants table size is now adaptive
- Remove unused file upload on gene-variants page

## [4.49]
### Fixed
- Pydantic model types for genome_build, madeline_info, peddy_ped_check and peddy_sex_check, rank_model_version and sv_rank_model_version
- Replace `MatchMaker` with `Matchmaker` in all places visible by a user
- Save diagnosis labels along with OMIM terms in Matchmaker Exchange submission objects
- `libegl-mesa0_21.0.3-0ubuntu0.3~20.04.5_amd64.deb` lib not found by GitHub actions Docker build
- Remove unused `chromograph_image_files` and `chromograph_prefixes` keys saved when creating or updating an RD case
- Search managed variants by description and with ignore case
### Changed
- Introduced page margins on exported PDF reports
- Smaller gene fonts in downloaded HPO genes PDF reports
- Reintroduced gene coverage data in the PDF-exported general report of rare-disease cases
- Check for existence of case report files before creating sidebar links
- Better description of HPO and OMIM terms for patients submitted to Matchmaker Exchange
- Remove null non-mandatory key/values when updating a case
- Freeze WTForms<3 due to several form input rendering changes

## [4.48.1]
### Fixed
- General case PDF report for recent cases with no pedigree

## [4.48]
### Added
- Option to cancel a request for research variants in case page
### Changed
- Update igv.js to v2.10.5
- Updated example of a case delivery report
- Unfreeze cyvcf2
- Builder images used in Scout Dockerfiles
- Crash report email subject gives host name
- Export general case report to PDF using PDFKit instead of WeasyPrint
- Do not include coverage report in PDF case report since they might have different orientation
- Export cancer cases's "Coverage and QC report" to PDF using PDFKit instead of Weasyprint
- Updated cancer "Coverage and QC report" example
- Keep portrait orientation in PDF delivery report
- Export delivery report to PDF using PDFKit instead of Weasyprint
- PDF export of clinical and research HPO panels using PDFKit instead of Weasyprint
- Export gene panel report to PDF using PDFKit
- Removed WeasyPrint lib dependency

### Fixed
- Reintroduced missing links to Swegen and Beacon and dbSNP in RD variant page, summary section
- Demo delivery report orientation to fit new columns
- Missing delivery report in demo case
- Cast MNVs to SNV for test
- Export verified variants from all institutes when user is admin
- Cancer coverage and QC report not found for demo cancer case
- Pull request template instructions on how to deploy to test server
- PDF Delivery report not showing Swedac logo
- Fix code typos
- Disable codefactor raised by ESLint for javascript functions located on another file
- Loading spinner stuck after downloading a PDF gene panel report
- IGV browser crashing when file system with alignment files is not mounted

## [4.47]
### Added
- Added CADD, GnomAD and genotype calls to variantS export
### Changed
- Pull request template, to illustrate how to deploy pull request branches on cg-vm1 stage server
### Fixed
- Compiled Docker image contains a patched version (v4.9) of chanjo-report

## [4.46.1]
### Fixed
- Downloading of files generated within the app container (MT-report, verified variants, pedigrees, ..)

## [4.46]
### Added
- Created a Dockefile to be used to serve the dockerized app in production
- Modified the code to collect database params specified as env vars
- Created a GitHub action that pushes the Dockerfile-server image to Docker Hub (scout-server-stage) every time a PR is opened
- Created a GitHub action that pushes the Dockerfile-server image to Docker Hub (scout-server) every time a new release is created
- Reassign MatchMaker Exchange submission to another user when a Scout user is deleted
- Expose public API JSON gene panels endpoint, primarily to enable automated rerun checking for updates
- Add utils for dictionary type
- Filter institute cases using multiple HPO terms
- Vulture GitHub action to identify and remove unused variables and imports
### Changed
- Updated the python config file documentation in admin guide
- Case configuration parsing now uses Pydantic for improved typechecking and config handling
- Removed test matrices to speed up automatic testing of PRs
- Switch from Coveralls to Codecov to handle CI test coverage
- Speed-up CI tests by caching installation of libs and splitting tests into randomized groups using pytest-test-groups
- Improved LDAP login documentation
- Use lib flask-ldapconn instead of flask_ldap3_login> to handle ldap authentication
- Updated Managed variant documentation in user guide
- Fix and simplify creating and editing of gene panels
- Simplified gene variants search code
- Increased the height of the genes track in the IGV viewer
### Fixed
- Validate uploaded managed variant file lines, warning the user.
- Exporting validated variants with missing "genes" database key
- No results returned when searching for gene variants using a phenotype term
- Variants filtering by gene symbols file
- Make gene HGNC symbols field mandatory in gene variants page and run search only on form submit
- Make sure collaborator gene variants are still visible, even if HPO filter is used

## [4.45]
### Added
### Changed
- Start Scout also when loqusdbapi is not reachable
- Clearer definition of manual standard and custom inheritance models in gene panels
- Allow searching multiple chromosomes in filters
### Fixed
- Gene panel crashing on edit action

## [4.44]
### Added
### Changed
- Display Gene track beneath each sample track when displaying splice junctions in igv browser
- Check outdated gene symbols and update with aliases for both RD and cancer variantS
### Fixed
- Added query input check and fixed the Genes API endpoint to return a json formatted error when request is malformed
- Typo in ACMG BP6 tooltip

## [4.43.1]
### Added
- Added database index for OMIM disease term genes
### Changed
### Fixed
- Do not drop HPO terms collection when updating HPO terms via the command line
- Do not drop disease (OMIM) terms collection when updating diseases via the command line

## [4.43]
### Added
- Specify which collection(s) update/build indexes for
### Fixed
- Do not drop genes and transcripts collections when updating genes via the command line

## [4.42.1]
### Added
### Changed
### Fixed
- Freeze PyMongo lib to version<4.0 to keep supporting previous MongoDB versions
- Speed up gene panels creation and update by collecting only light gene info from database
- Avoid case page crash on Phenomizer queries timeout

## [4.42]
### Added
- Choose custom pinned variants to submit to MatchMaker Exchange
- Submit structural variant as genes to the MatchMaker Exchange
- Added function for maintainers and admins to remove gene panels
- Admins can restore deleted gene panels
- A development docker-compose file illustrating the scout/chanjo-report integration
- Show AD on variants view for cancer SV (tumor and normal)
- Cancer SV variants filter AD, AF (tumor and normal)
- Hiding the variants score column also from cancer SVs, as for the SNVs
### Changed
- Enforce same case _id and display_name when updating a case
- Enforce same individual ids, display names and affected status when updating a case
- Improved documentation for connecting to loqusdb instances (including loqusdbapi)
- Display and download HPO gene panels' gene symbols in italics
- A faster-built and lighter Docker image
- Reduce complexity of `panels` endpoint moving some code to the panels controllers
- Update requirements to use flask-ldap3-login>=0.9.17 instead of freezing WTForm
### Fixed
- Use of deprecated TextField after the upgrade of WTF to v3.0
- Freeze to WTForms to version < 3
- Remove the extra files (bed files and madeline.svg) introduced by mistake
- Cli command loading demo data in docker-compose when case custom images exist and is None
- Increased MongoDB connection serverSelectionTimeoutMS parameter to 30K (default value according to MongoDB documentation)
- Better differentiate old obs counts 0 vs N/A
- Broken cancer variants page when default gene panel was deleted
- Typo in tx_overview function in variant controllers file
- Fixed loqusdbapi SV search URL
- SV variants filtering using Decipher criterion
- Removing old gene panels that don't contain the `maintainer` key.

## [4.41.1]
### Fixed
- General reports crash for variant annotations with same variant on other cases

## [4.41]
### Added
- Extended the instructions for running the Scout Docker image (web app and cli).
- Enabled inclusion of custom images to STR variant view
### Fixed
- General case report sorting comments for variants with None genetic models
- Do not crash but redirect to variants page with error when a variant is not found for a case
- UCSC links coordinates for SV variants with start chromosome different than end chromosome
- Human readable variants name in case page for variants having start chromosome different from end chromosome
- Avoid always loading all transcripts when checking gene symbol: introduce gene captions
- Slow queries for evaluated variants on e.g. case page - use events instead
### Changed
- Rearrange variant page again, moving severity predictions down.
- More reactive layout width steps on variant page

## [4.40.1]
### Added
### Fixed
- Variants dismissed with inconsistent inheritance pattern can again be shown in general case report
- General report page for variants with genes=None
- General report crashing when variants have no panels
- Added other missing keys to case and variant dictionaries passed to general report
### Changed

## [4.40]
### Added
- A .cff citation file
- Phenotype search API endpoint
- Added pagination to phenotype API
- Extend case search to include internal MongoDB id
- Support for connecting to a MongoDB replica set (.py config files)
- Support for connecting to a MongoDB replica set (.yaml config files)
### Fixed
- Command to load the OMIM gene panel (`scout load panel --omim`)
- Unify style of pinned and causative variants' badges on case page
- Removed automatic spaces after punctuation in comments
- Remove the hardcoded number of total individuals from the variant's old observations panel
- Send delete requests to a connected Beacon using the DELETE method
- Layout of the SNV and SV variant page - move frequency up
### Changed
- Stop updating database indexes after loading exons via command line
- Display validation status badge also for not Sanger-sequenced variants
- Moved Frequencies, Severity and Local observations panels up in RD variants page
- Enabled Flask CORS to communicate CORS status to js apps
- Moved the code preparing the transcripts overview to the backend
- Refactored and filtered json data used in general case report
- Changed the database used in docker-compose file to use the official MongoDB v4.4 image
- Modified the Python (3.6, 3.8) and MongoDB (3.2, 4.4, 5.0) versions used in testing matrices (GitHub actions)
- Capitalize case search terms on institute and dashboard pages


## [4.39]
### Added
- COSMIC IDs collected from CSQ field named `COSMIC`
### Fixed
- Link to other causative variants on variant page
- Allow multiple COSMIC links for a cancer variant
- Fix floating text in severity box #2808
- Fixed MitoMap and HmtVar links for hg38 cases
- Do not open new browser tabs when downloading files
- Selectable IGV tracks on variant page
- Missing splice junctions button on variant page
- Refactor variantS representative gene selection, and use it also for cancer variant summary
### Changed
- Improve Javascript performance for displaying Chromograph images
- Make ClinVar classification more evident in cancer variant page

## [4.38]
### Added
- Option to hide Alamut button in the app config file
### Fixed
- Library deprecation warning fixed (insert is deprecated. Use insert_one or insert_many instead)
- Update genes command will not trigger an update of database indices any more
- Missing resources in temporary downloading directory when updating genes using the command line
- Restore previous variant ACMG classification in a scrollable div
- Loading spinner not stopping after downloading PDF case reports and variant list export
- Add extra Alamut links higher up on variant pages
- Improve UX for phenotypes in case page
- Filter and export of STR variants
- Update look of variants page navigation buttons
### Changed

## [4.37]
### Added
- Highlight and show version number for RefSeq MANE transcripts.
- Added integration to a rerunner service for toggling reanalysis with updated pedigree information
- SpliceAI display and parsing from VEP CSQ
- Display matching tiered variants for cancer variants
- Display a loading icon (spinner) until the page loads completely
- Display filter badges in cancer variants list
- Update genes from pre-downloaded file resources
- On login, OS, browser version and screen size are saved anonymously to understand how users are using Scout
- API returning institutes data for a given user: `/api/v1/institutes`
- API returning case data for a given institute: `/api/v1/institutes/<institute_id>/cases`
- Added GMS and Lund university hospital logos to login page
- Made display of Swedac logo configurable
- Support for displaying custom images in case view
- Individual-specific HPO terms
- Optional alamut_key in institute settings for Alamut Plus software
- Case report API endpoint
- Tooltip in case explaining that genes with genome build different than case genome build will not be added to dynamic HPO panel.
- Add DeepVariant as a caller
### Fixed
- Updated IGV to v2.8.5 to solve missing gene labels on some zoom levels
- Demo cancer case config file to load somatic SNVs and SVs only.
- Expand list of refseq trancripts in ClinVar submission form
- Renamed `All SNVs and INDELs` institute sidebar element to `Search SNVs and INDELs` and fixed its style.
- Add missing parameters to case load-config documentation
- Allow creating/editing gene panels and dynamic gene panels with genes present in genome build 38
- Bugfix broken Pytests
- Bulk dismissing variants error due to key conversion from string to integer
- Fix typo in index documentation
- Fixed crash in institute settings page if "collaborators" key is not set in database
- Don't stop Scout execution if LoqusDB call fails and print stacktrace to log
- Bug when case contains custom images with value `None`
- Bug introduced when fixing another bug in Scout-LoqusDB interaction
- Loading of OMIM diagnoses in Scout demo instance
- Remove the docker-compose with chanjo integration because it doesn't work yet.
- Fixed standard docker-compose with scout demo data and database
- Clinical variant assessments not present for pinned and causative variants on case page.
- MatchMaker matching one node at the time only
- Remove link from previously tiered variants badge in cancer variants page
- Typo in gene cell on cancer variants page
- Managed variants filter form
### Changed
- Better naming for variants buttons on cancer track (somatic, germline). Also show cancer research button if available.
- Load case with missing panels in config files, but show warning.
- Changing the (Female, Male) symbols to (F/M) letters in individuals_table and case-sma.
- Print stacktrace if case load command fails
- Added sort icon and a pointer to the cursor to all tables with sortable fields
- Moved variant, gene and panel info from the basic pane to summary panel for all variants.
- Renamed `Basics` panel to `Classify` on variant page.
- Revamped `Basics` panel to a panel dedicated to classify variants
- Revamped the summary panel to be more compact.
- Added dedicated template for cancer variants
- Removed Gene models, Gene annotations and Conservation panels for cancer variants
- Reorganized the orders of panels for variant and cancer variant views
- Added dedicated variant quality panel and removed relevant panes
- A more compact case page
- Removed OMIM genes panel
- Make genes panel, pinned variants panel, causative variants panel and ClinVar panel scrollable on case page
- Update to Scilifelab's 2020 logo
- Update Gens URL to support Gens v2.0 format
- Refactor tests for parsing case configurations
- Updated links to HPO downloadable resources
- Managed variants filtering defaults to all variant categories
- Changing the (Kind) drop-down according to (Category) drop-down in Managed variant add variant
- Moved Gens button to individuals table
- Check resource files availability before starting updating OMIM diagnoses
- Fix typo in `SHOW_OBSERVED_VARIANT_ARCHIVE` config param

## [4.36]
### Added
- Parse and save splice junction tracks from case config file
- Tooltip in observations panel, explaining that case variants with no link might be old variants, not uploaded after a case rerun
### Fixed
- Warning on overwriting variants with same position was no longer shown
- Increase the height of the dropdowns to 425px
- More indices for the case table as it grows, specifically for causatives queries
- Splice junction tracks not centered over variant genes
- Total number of research variants count
- Update variants stats in case documents every time new variants are loaded
- Bug in flashing warning messages when filtering variants
### Changed
- Clearer warning messages for genes and gene/gene-panels searches in variants filters

## [4.35]
### Added
- A new index for hgnc_symbol in the hgnc_gene collection
- A Pedigree panel in STR page
- Display Tier I and II variants in case view causatives card for cancer cases
### Fixed
- Send partial file data to igv.js when visualizing sashimi plots with splice junction tracks
- Research variants filtering by gene
- Do not attempt to populate annotations for not loaded pinned/causatives
- Add max-height to all dropdowns in filters
### Changed
- Switch off non-clinical gene warnings when filtering research variants
- Don't display OMIM disease card in case view for cancer cases
- Refactored Individuals and Causative card in case view for cancer cases
- Update and style STR case report

## [4.34]
### Added
- Saved filter lock and unlock
- Filters can optionally be marked audited, logging the filter name, user and date on the case events and general report.
- Added `ClinVar hits` and `Cosmic hits` in cancer SNVs filters
- Added `ClinVar hits` to variants filter (rare disease track)
- Load cancer demo case in docker-compose files (default and demo file)
- Inclusive-language check using [woke](https://github.com/get-woke/woke) github action
- Add link to HmtVar for mitochondrial variants (if VCF is annotated with HmtNote)
- Grey background for dismissed compounds in variants list and variant page
- Pin badge for pinned compounds in variants list and variant page
- Support LoqusDB REST API queries
- Add a docker-compose-matchmaker under scout/containers/development to test matchmaker locally
- Script to investigate consequences of symbol search bug
- Added GATK to list of SV and cancer SV callers
### Fixed
- Make MitoMap link work for hg38 again
- Export Variants feature crashing when one of the variants has no primary transcripts
- Redirect to last visited variantS page when dismissing variants from variants list
- Improved matching of SVs Loqus occurrences in other cases
- Remove padding from the list inside (Matching causatives from other cases) panel
- Pass None to get_app function in CLI base since passing script_info to app factory functions was deprecated in Flask 2.0
- Fixed failing tests due to Flask update to version 2.0
- Speed up user events view
- Causative view sort out of memory error
- Use hgnc_id for gene filter query
- Typo in case controllers displaying an error every time a patient is matched against external MatchMaker nodes
- Do not crash while attempting an update for variant documents that are too big (> 16 MB)
- Old STR causatives (and other variants) may not have HGNC symbols - fix sort lambda
- Check if gene_obj has primary_transcript before trying to access it
- Warn if a gene manually searched is in a clinical panel with an outdated name when filtering variants
- ChrPos split js not needed on STR page yet
### Changed
- Remove parsing of case `genome_version`, since it's not used anywhere downstream
- Introduce deprecation warning for Loqus configs that are not dictionaries
- SV clinical filter no longer filters out sub 100 nt variants
- Count cases in LoqusDB by variant type
- Commit pulse repo badge temporarily set to weekly
- Sort ClinVar submissions objects by ascending "Last evaluated" date
- Refactored the MatchMaker integration as an extension
- Replaced some sensitive words as suggested by woke linter
- Documentation for load-configuration rewritten.
- Add styles to MatchMaker matches table
- More detailed info on the data shared in MatchMaker submission form

## [4.33.1]
### Fixed
- Include markdown for release autodeploy docs
- Use standard inheritance model in ClinVar (https://ftp.ncbi.nlm.nih.gov/pub/GTR/standard_terms/Mode_of_inheritance.txt)
- Fix issue crash with variants that have been unflagged causative not being available in other causatives
### Added
### Changed

## [4.33]
### Fixed
- Command line crashing when updating an individual not found in database
- Dashboard page crashing when filters return no data
- Cancer variants filter by chromosome
- /api/v1/genes now searches for genes in all genome builds by default
- Upgraded igv.js to version 2.8.1 (Fixed Unparsable bed record error)
### Added
- Autodeploy docs on release
- Documentation for updating case individuals tracks
- Filter cases and dashboard stats by analysis track
### Changed
- Changed from deprecated db update method
- Pre-selected fields to run queries with in dashboard page
- Do not filter by any institute when first accessing the dashboard
- Removed OMIM panel in case view for cancer cases
- Display Tier I and II variants in case view causatives panel for cancer cases
- Refactored Individuals and Causative panels in case view for cancer cases

## [4.32.1]
### Fixed
- iSort lint check only
### Changed
- Institute cases page crashing when a case has track:Null
### Added

## [4.32]
### Added
- Load and show MITOMAP associated diseases from VCF (INFO field: MitomapAssociatedDiseases, via HmtNote)
- Show variant allele frequencies for mitochondrial variants (GRCh38 cases)
- Extend "public" json API with diseases (OMIM) and phenotypes (HPO)
- HPO gene list download now has option for clinical and non-clinical genes
- Display gene splice junctions data in sashimi plots
- Update case individuals with splice junctions tracks
- Simple Docker compose for development with local build
- Make Phenomodels subpanels collapsible
- User side documentation of cytogenomics features (Gens, Chromograph, vcf2cytosure, rhocall)
- iSort GitHub Action
- Support LoqusDB REST API queries
### Fixed
- Show other causative once, even if several events point to it
- Filtering variants by mitochondrial chromosome for cases with genome build=38
- HPO gene search button triggers any warnings for clinical / non-existing genes also on first search
- Fixed a bug in variants pages caused by MT variants without alt_frequency
- Tests for CADD score parsing function
- Fixed the look of IGV settings on SNV variant page
- Cases analyzed once shown as `rerun`
- Missing case track on case re-upload
- Fixed severity rank for SO term "regulatory region ablation"
### Changed
- Refactor according to CodeFactor - mostly reuse of duplicated code
- Phenomodels language adjustment
- Open variants in a new window (from variants page)
- Open overlapping and compound variants in a new window (from variant page)
- gnomAD link points to gnomAD v.3 (build GRCh38) for mitochondrial variants.
- Display only number of affected genes for dismissed SVs in general report
- Chromosome build check when populating the variants filter chromosome selection
- Display mitochondrial and rare diseases coverage report in cases with missing 'rare' track

## [4.31.1]
### Added
### Changed
- Remove mitochondrial and coverage report from cancer cases sidebar
### Fixed
- ClinVar page when dbSNP id is None

## [4.31]
### Added
- gnomAD annotation field in admin guide
- Export also dynamic panel genes not associated to an HPO term when downloading the HPO panel
- Primary HGNC transcript info in variant export files
- Show variant quality (QUAL field from vcf) in the variant summary
- Load/update PDF gene fusion reports (clinical and research) generated with Arriba
- Support new MANE annotations from VEP (both MANE Select and MANE Plus Clinical)
- Display on case activity the event of a user resetting all dismissed variants
- Support gnomAD population frequencies for mitochondrial variants
- Anchor links in Casedata ClinVar panels to redirect after renaming individuals
### Fixed
- Replace old docs link www.clinicalgenomics.se/scout with new https://clinical-genomics.github.io/scout
- Page formatting issues whenever case and variant comments contain extremely long strings with no spaces
- Chromograph images can be one column and have scrollbar. Removed legacy code.
- Column labels for ClinVar case submission
- Page crashing looking for LoqusDB observation when variant doesn't exist
- Missing inheritance models and custom inheritance models on newly created gene panels
- Accept only numbers in managed variants filter as position and end coordinates
- SNP id format and links in Variant page, ClinVar submission form and general report
- Case groups tooltip triggered only when mouse is on the panel header
### Changed
- A more compact case groups panel
- Added landscape orientation CSS style to cancer coverage and QC demo report
- Improve user documentation to create and save new gene panels
- Removed option to use space as separator when uploading gene panels
- Separating the columns of standard and custom inheritance models in gene panels
- Improved ClinVar instructions for users using non-English Excel

## [4.30.2]
### Added
### Fixed
- Use VEP RefSeq ID if RefSeq list is empty in RefSeq transcripts overview
- Bug creating variant links for variants with no end_chrom
### Changed

## [4.30.1]
### Added
### Fixed
- Cryptography dependency fixed to use version < 3.4
### Changed

## [4.30]
### Added
- Introduced a `reset dismiss variant` verb
- Button to reset all dismissed variants for a case
- Add black border to Chromograph ideograms
- Show ClinVar annotations on variantS page
- Added integration with GENS, copy number visualization tool
- Added a VUS label to the manual classification variant tags
- Add additional information to SNV verification emails
- Tooltips documenting manual annotations from default panels
- Case groups now show bam files from all cases on align view
### Fixed
- Center initial igv view on variant start with SNV/indels
- Don't set initial igv view to negative coordinates
- Display of GQ for SV and STR
- Parsing of AD and related info for STRs
- LoqusDB field in institute settings accepts only existing Loqus instances
- Fix DECIPHER link to work after DECIPHER migrated to GRCh38
- Removed visibility window param from igv.js genes track
- Updated HPO download URL
- Patch HPO download test correctly
- Reference size on STR hover not needed (also wrong)
- Introduced genome build check (allowed values: 37, 38, "37", "38") on case load
- Improve case searching by assignee full name
- Populating the LoqusDB select in institute settings
### Changed
- Cancer variants table header (pop freq etc)
- Only admin users can modify LoqusDB instance in Institute settings
- Style of case synopsis, variants and case comments
- Switched to igv.js 2.7.5
- Do not choke if case is missing research variants when research requested
- Count cases in LoqusDB by variant type
- Introduce deprecation warning for Loqus configs that are not dictionaries
- Improve create new gene panel form validation
- Make XM- transcripts less visible if they don't overlap with transcript refseq_id in variant page
- Color of gene panels and comments panels on cases and variant pages
- Do not choke if case is missing research variants when reserch requested

## [4.29.1]
### Added
### Fixed
- Always load STR variants regardless of RankScore threshold (hotfix)
### Changed

## [4.29]
### Added
- Added a page about migrating potentially breaking changes to the documentation
- markdown_include in development requirements file
- STR variants filter
- Display source, Z-score, inheritance pattern for STR annotations from Stranger (>0.6.1) if available
- Coverage and quality report to cancer view
### Fixed
- ACMG classification page crashing when trying to visualize a classification that was removed
- Pretty print HGVS on gene variants (URL-decode VEP)
- Broken or missing link in the documentation
- Multiple gene names in ClinVar submission form
- Inheritance model select field in ClinVar submission
- IGV.js >2.7.0 has an issue with the gene track zoom levels - temp freeze at 2.7.0
- Revert CORS-anywhere and introduce a local http proxy for cloud tracks
### Changed

## [4.28]
### Added
- Chromograph integration for displaying PNGs in case-page
- Add VAF to cancer case general report, and remove some of its unused fields
- Variants filter compatible with genome browser location strings
- Support for custom public igv tracks stored on the cloud
- Add tests to increase testing coverage
- Update case variants count after deleting variants
- Update IGV.js to latest (v2.7.4)
- Bypass igv.js CORS check using `https://github.com/Rob--W/cors-anywhere`
- Documentation on default and custom IGV.js tracks (admin docs)
- Lock phenomodels so they're editable by admins only
- Small case group assessment sharing
- Tutorial and files for deploying app on containers (Kubernetes pods)
- Canonical transcript and protein change of canonical transcript in exported variants excel sheet
- Support for Font Awesome version 6
- Submit to Beacon from case page sidebar
- Hide dismissed variants in variants pages and variants export function
- Systemd service files and instruction to deploy Scout using podman
### Fixed
- Bugfix: unused `chromgraph_prefix |tojson` removed
- Freeze coloredlogs temporarily
- Marrvel link
- Don't show TP53 link for silent or synonymous changes
- OMIM gene field accepts any custom number as OMIM gene
- Fix Pytest single quote vs double quote string
- Bug in gene variants search by similar cases and no similar case is found
- Delete unused file `userpanel.py`
- Primary transcripts in variant overview and general report
- Google OAuth2 login setup in README file
- Redirect to 'missing file'-icon if configured Chromograph file is missing
- Javascript error in case page
- Fix compound matching during variant loading for hg38
- Cancer variants view containing variants dismissed with cancer-specific reasons
- Zoom to SV variant length was missing IGV contig select
- Tooltips on case page when case has no default gene panels
### Changed
- Save case variants count in case document and not in sessions
- Style of gene panels multiselect on case page
- Collapse/expand main HPO checkboxes in phenomodel preview
- Replaced GQ (Genotype quality) with VAF (Variant allele frequency) in cancer variants GT table
- Allow loading of cancer cases with no tumor_purity field
- Truncate cDNA and protein changes in case report if longer than 20 characters


## [4.27]
### Added
- Exclude one or more variant categories when running variants delete command
### Fixed
### Changed

## [4.26.1]
### Added
### Fixed
- Links with 1-letter aa codes crash on frameshift etc
### Changed

## [4.26]
### Added
- Extend the delete variants command to print analysis date, track, institute, status and research status
- Delete variants by type of analysis (wgs|wes|panel)
- Links to cBioPortal, MutanTP53, IARC TP53, OncoKB, MyCancerGenome, CIViC
### Fixed
- Deleted variants count
### Changed
- Print output of variants delete command as a tab separated table

## [4.25]
### Added
- Command line function to remove variants from one or all cases
### Fixed
- Parse SMN None calls to None rather than False

## [4.24.1]
### Fixed
- Install requirements.txt via setup file

## [4.24]
### Added
- Institute-level phenotype models with sub-panels containing HPO and OMIM terms
- Runnable Docker demo
- Docker image build and push github action
- Makefile with shortcuts to docker commands
- Parse and save synopsis, phenotype and cohort terms from config files upon case upload
### Fixed
- Update dismissed variant status when variant dismissed key is missing
- Breakpoint two IGV button now shows correct chromosome when different from bp1
- Missing font lib in Docker image causing the PDF report download page to crash
- Sentieon Manta calls lack Somaticscore - load anyway
- ClinVar submissions crashing due to pinned variants that are not loaded
- Point ExAC pLI score to new gnomad server address
- Bug uploading cases missing phenotype terms in config file
- STRs loaded but not shown on browser page
- Bug when using adapter.variant.get_causatives with case_id without causatives
- Problem with fetching "solved" from scout export cases cli
- Better serialising of datetime and bson.ObjectId
- Added `volumes` folder to .gitignore
### Changed
- Make matching causative and managed variants foldable on case page
- Remove calls to PyMongo functions marked as deprecated in backend and frontend(as of version 3.7).
- Improved `scout update individual` command
- Export dynamic phenotypes with ordered gene lists as PDF


## [4.23]
### Added
- Save custom IGV track settings
- Show a flash message with clear info about non-valid genes when gene panel creation fails
- CNV report link in cancer case side navigation
- Return to comment section after editing, deleting or submitting a comment
- Managed variants
- MT vs 14 chromosome mean coverage stats if Scout is connected to Chanjo
### Fixed
- missing `vcf_cancer_sv` and `vcf_cancer_sv_research` to manual.
- Split ClinVar multiple clnsig values (slash-separated) and strip them of underscore for annotations without accession number
- Timeout of `All SNVs and INDELs` page when no valid gene is provided in the search
- Round CADD (MIPv9)
- Missing default panel value
- Invisible other causatives lines when other causatives lack gene symbols
### Changed
- Do not freeze mkdocs-material to version 4.6.1
- Remove pre-commit dependency

## [4.22]
### Added
- Editable cases comments
- Editable variants comments
### Fixed
- Empty variant activity panel
- STRs variants popover
- Split new ClinVar multiple significance terms for a variant
- Edit the selected comment, not the latest
### Changed
- Updated RELEASE docs.
- Pinned variants card style on the case page
- Merged `scout export exons` and `scout view exons` commands


## [4.21.2]
### Added
### Fixed
- Do not pre-filter research variants by (case-default) gene panels
- Show OMIM disease tooltip reliably
### Changed

## [4.21.1]
### Added
### Fixed
- Small change to Pop Freq column in variants ang gene panels to avoid strange text shrinking on small screens
- Direct use of HPO list for Clinical HPO SNV (and cancer SNV) filtering
- PDF coverage report redirecting to login page
### Changed
- Remove the option to dismiss single variants from all variants pages
- Bulk dismiss SNVs, SVs and cancer SNVs from variants pages

## [4.21]
### Added
- Support to configure LoqusDB per institute
- Highlight causative variants in the variants list
- Add tests. Mostly regarding building internal datatypes.
- Remove leading and trailing whitespaces from panel_name and display_name when panel is created
- Mark MANE transcript in list of transcripts in "Transcript overview" on variant page
- Show default panel name in case sidebar
- Previous buttons for variants pagination
- Adds a gh action that checks that the changelog is updated
- Adds a gh action that deploys new releases automatically to pypi
- Warn users if case default panels are outdated
- Define institute-specific gene panels for filtering in institute settings
- Use institute-specific gene panels in variants filtering
- Show somatic VAF for pinned and causative variants on case page

### Fixed
- Report pages redirect to login instead of crashing when session expires
- Variants filter loading in cancer variants page
- User, Causative and Cases tables not scaling to full page
- Improved docs for an initial production setup
- Compatibility with latest version of Black
- Fixed tests for Click>7
- Clinical filter required an extra click to Filter to return variants
- Restore pagination and shrink badges in the variants page tables
- Removing a user from the command line now inactivates the case only if user is last assignee and case is active
- Bugfix, LoqusDB per institute feature crashed when institute id was empty string
- Bugfix, LoqusDB calls where missing case count
- filter removal and upload for filters deleted from another page/other user
- Visualize outdated gene panels info in a popover instead of a tooltip in case page side panel

### Changed
- Highlight color on normal STRs in the variants table from green to blue
- Display breakpoints coordinates in verification emails only for structural variants


## [4.20]
### Added
- Display number of filtered variants vs number of total variants in variants page
- Search case by HPO terms
- Dismiss variant column in the variants tables
- Black and pre-commit packages to dev requirements

### Fixed
- Bug occurring when rerun is requested twice
- Peddy info fields in the demo config file
- Added load config safety check for multiple alignment files for one individual
- Formatting of cancer variants table
- Missing Score in SV variants table

### Changed
- Updated the documentation on how to create a new software release
- Genome build-aware cytobands coordinates
- Styling update of the Matchmaker card
- Select search type in case search form


## [4.19]

### Added
- Show internal ID for case
- Add internal ID for downloaded CGH files
- Export dynamic HPO gene list from case page
- Remove users as case assignees when their account is deleted
- Keep variants filters panel expanded when filters have been used

### Fixed
- Handle the ProxyFix ModuleNotFoundError when Werkzeug installed version is >1.0
- General report formatting issues whenever case and variant comments contain extremely long strings with no spaces

### Changed
- Created an institute wrapper page that contains list of cases, causatives, SNVs & Indels, user list, shared data and institute settings
- Display case name instead of case ID on clinVar submissions
- Changed icon of sample update in clinVar submissions


## [4.18]

### Added
- Filter cancer variants on cytoband coordinates
- Show dismiss reasons in a badge with hover for clinical variants
- Show an ellipsis if 10 cases or more to display with loqusdb matches
- A new blog post for version 4.17
- Tooltip to better describe Tumor and Normal columns in cancer variants
- Filter cancer SNVs and SVs by chromosome coordinates
- Default export of `Assertion method citation` to clinVar variants submission file
- Button to export up to 500 cancer variants, filtered or not
- Rename samples of a clinVar submission file

### Fixed
- Apply default gene panel on return to cancer variantS from variant view
- Revert to certificate checking when asking for Chanjo reports
- `scout download everything` command failing while downloading HPO terms

### Changed
- Turn tumor and normal allelic fraction to decimal numbers in tumor variants page
- Moved clinVar submissions code to the institutes blueprints
- Changed name of clinVar export files to FILENAME.Variant.csv and FILENAME.CaseData.csv
- Switched Google login libraries from Flask-OAuthlib to Authlib


## [4.17.1]

### Fixed
- Load cytobands for cases with chromosome build not "37" or "38"


## [4.17]

### Added
- COSMIC badge shown in cancer variants
- Default gene-panel in non-cancer structural view in url
- Filter SNVs and SVs by cytoband coordinates
- Filter cancer SNV variants by alt allele frequency in tumor
- Correct genome build in UCSC link from structural variant page



### Fixed
- Bug in clinVar form when variant has no gene
- Bug when sharing cases with the same institute twice
- Page crashing when removing causative variant tag
- Do not default to GATK caller when no caller info is provided for cancer SNVs


## [4.16.1]

### Fixed
- Fix the fix for handling of delivery reports for rerun cases

## [4.16]

### Added
- Adds possibility to add "lims_id" to cases. Currently only stored in database, not shown anywhere
- Adds verification comment box to SVs (previously only available for small variants)
- Scrollable pedigree panel

### Fixed
- Error caused by changes in WTForm (new release 2.3.x)
- Bug in OMIM case page form, causing the page to crash when a string was provided instead of a numerical OMIM id
- Fix Alamut link to work properly on hg38
- Better handling of delivery reports for rerun cases
- Small CodeFactor style issues: matchmaker results counting, a couple of incomplete tests and safer external xml
- Fix an issue with Phenomizer introduced by CodeFactor style changes

### Changed
- Updated the version of igv.js to 2.5.4

## [4.15.1]

### Added
- Display gene names in ClinVar submissions page
- Links to Varsome in variant transcripts table

### Fixed
- Small fixes to ClinVar submission form
- Gene panel page crash when old panel has no maintainers

## [4.15]

### Added
- Clinvar CNVs IGV track
- Gene panels can have maintainers
- Keep variant actions (dismissed, manual rank, mosaic, acmg, comments) upon variant re-upload
- Keep variant actions also on full case re-upload

### Fixed
- Fix the link to Ensembl for SV variants when genome build 38.
- Arrange information in columns on variant page
- Fix so that new cosmic identifier (COSV) is also acceptable #1304
- Fixed COSMIC tag in INFO (outside of CSQ) to be parses as well with `&` splitter.
- COSMIC stub URL changed to https://cancer.sanger.ac.uk/cosmic/search?q= instead.
- Updated to a version of IGV where bigBed tracks are visualized correctly
- Clinvar submission files are named according to the content (variant_data and case_data)
- Always show causatives from other cases in case overview
- Correct disease associations for gene symbol aliases that exist as separate genes
- Re-add "custom annotations" for SV variants
- The override ClinVar P/LP add-in in the Clinical Filter failed for new CSQ strings

### Changed
- Runs all CI checks in github actions

## [4.14.1]

### Fixed
- Error when variant found in loqusdb is not loaded for other case

## [4.14]

### Added
- Use github actions to run tests
- Adds CLI command to update individual alignments path
- Update HPO terms using downloaded definitions files
- Option to use alternative flask config when running `scout serve`
- Requirement to use loqusdb >= 2.5 if integrated

### Fixed
- Do not display Pedigree panel in cancer view
- Do not rely on internet connection and services available when running CI tests
- Variant loading assumes GATK if no caller set given and GATK filter status is seen in FILTER
- Pass genome build param all the way in order to get the right gene mappings for cases with build 38
- Parse correctly variants with zero frequency values
- Continue even if there are problems to create a region vcf
- STR and cancer variant navigation back to variants pages could fail

### Changed
- Improved code that sends requests to the external APIs
- Updates ranges for user ranks to fit todays usage
- Run coveralls on github actions instead of travis
- Run pip checks on github actions instead of coveralls
- For hg38 cases, change gnomAD link to point to version 3.0 (which is hg38 based)
- Show pinned or causative STR variants a bit more human readable

## [4.13.1]

### Added
### Fixed
- Typo that caused not all clinvar conflicting interpretations to be loaded no matter what
- Parse and retrieve clinvar annotations from VEP-annotated (VEP 97+) CSQ VCF field
- Variant clinvar significance shown as `not provided` whenever is `Uncertain significance`
- Phenomizer query crashing when case has no HPO terms assigned
- Fixed a bug affecting `All SNVs and INDELs` page when variants don't have canonical transcript
- Add gene name or id in cancer variant view

### Changed
- Cancer Variant view changed "Variant:Transcript:Exon:HGVS" to "Gene:Transcript:Exon:HGVS"

## [4.13]

### Added
- ClinVar SNVs track in IGV
- Add SMA view with SMN Copy Number data
- Easier to assign OMIM diagnoses from case page
- OMIM terms and specific OMIM term page

### Fixed
- Bug when adding a new gene to a panel
- Restored missing recent delivery reports
- Fixed style and links to other reports in case side panel
- Deleting cases using display_name and institute not deleting its variants
- Fixed bug that caused coordinates filter to override other filters
- Fixed a problem with finding some INS in loqusdb
- Layout on SV page when local observations without cases are present
- Make scout compatible with the new HPO definition files from `http://compbio.charite.de/jenkins/`
- General report visualization error when SNVs display names are very long


### Changed


## [4.12.4]

### Fixed
- Layout on SV page when local observations without cases are present

## [4.12.3]

### Fixed
- Case report when causative or pinned SVs have non null allele frequencies

## [4.12.2]

### Fixed
- SV variant links now take you to the SV variant page again
- Cancer variant view has cleaner table data entries for "N/A" data
- Pinned variant case level display hotfix for cancer and str - more on this later
- Cancer variants show correct alt/ref reads mirroring alt frequency now
- Always load all clinical STR variants even if a region load is attempted - index may be missing
- Same case repetition in variant local observations

## [4.12.1]

### Fixed
- Bug in variant.gene when gene has no HGVS description


## [4.12]

### Added
- Accepts `alignment_path` in load config to pass bam/cram files
- Display all phenotypes on variant page
- Display hgvs coordinates on pinned and causatives
- Clear panel pending changes
- Adds option to setup the database with static files
- Adds cli command to download the resources from CLI that scout needs
- Adds test files for merged somatic SV and CNV; as well as merged SNV, and INDEL part of #1279
- Allows for upload of OMIM-AUTO gene panel from static files without api-key

### Fixed
- Cancer case HPO panel variants link
- Fix so that some drop downs have correct size
- First IGV button in str variants page
- Cancer case activates on SNV variants
- Cases activate when STR variants are viewed
- Always calculate code coverage
- Pinned/Classification/comments in all types of variants pages
- Null values for panel's custom_inheritance_models
- Discrepancy between the manual disease transcripts and those in database in gene-edit page
- ACMG classification not showing for some causatives
- Fix bug which caused IGV.js to use hg19 reference files for hg38 data
- Bug when multiple bam files sources with non-null values are available


### Changed
- Renamed `requests` file to `scout_requests`
- Cancer variant view shows two, instead of four, decimals for allele and normal


## [4.11.1]

### Fixed
- Institute settings page
- Link institute settings to sharing institutes choices

## [4.11.0]

### Added
- Display locus name on STR variant page
- Alternative key `GNOMADAF_popmax` for Gnomad popmax allele frequency
- Automatic suggestions on how to improve the code on Pull Requests
- Parse GERP, phastCons and phyloP annotations from vep annotated CSQ fields
- Avoid flickering comment popovers in variant list
- Parse REVEL score from vep annotated CSQ fields
- Allow users to modify general institute settings
- Optionally format code automatically on commit
- Adds command to backup vital parts `scout export database`
- Parsing and displaying cancer SV variants from Manta annotated VCF files
- Dismiss cancer snv variants with cancer-specific options
- Add IGV.js UPD, RHO and TIDDIT coverage wig tracks.


### Fixed
- Slightly darker page background
- Fixed an issued with parsed conservation values from CSQ
- Clinvar submissions accessible to all users of an institute
- Header toolbar when on Clinvar page now shows institute name correctly
- Case should not always inactivate upon update
- Show dismissed snv cancer variants as grey on the cancer variants page
- Improved style of mappability link and local observations on variant page
- Convert all the GET requests to the igv view to POST request
- Error when updating gene panels using a file containing BOM chars
- Add/replace gene radio button not working in gene panels


## [4.10.1]

### Fixed
- Fixed issue with opening research variants
- Problem with coveralls not called by Travis CI
- Handle Biomart service down in tests


## [4.10.0]

### Added
- Rank score model in causatives page
- Exportable HPO terms from phenotypes page
- AMP guideline tiers for cancer variants
- Adds scroll for the transcript tab
- Added CLI option to query cases on time since case event was added
- Shadow clinical assessments also on research variants display
- Support for CRAM alignment files
- Improved str variants view : sorting by locus, grouped by allele.
- Delivery report PDF export
- New mosaicism tag option
- Add or modify individuals' age or tissue type from case page
- Display GC and allele depth in causatives table.
- Included primary reference transcript in general report
- Included partial causative variants in general report
- Remove dependency of loqusdb by utilising the CLI

### Fixed
- Fixed update OMIM command bug due to change in the header of the genemap2 file
- Removed Mosaic Tag from Cancer variants
- Fixes issue with unaligned table headers that comes with hidden Datatables
- Layout in general report PDF export
- Fixed issue on the case statistics view. The validation bars didn't show up when all institutes were selected. Now they do.
- Fixed missing path import by importing pathlib.Path
- Handle index inconsistencies in the update index functions
- Fixed layout problems


## [4.9.0]

### Added
- Improved MatchMaker pages, including visible patient contacts email address
- New badges for the github repo
- Links to [GENEMANIA](genemania.org)
- Sort gene panel list on case view.
- More automatic tests
- Allow loading of custom annotations in VCF using the SCOUT_CUSTOM info tag.

### Fixed
- Fix error when a gene is added to an empty dynamic gene panel
- Fix crash when attempting to add genes on incorrect format to dynamic gene panel
- Manual rank variant tags could be saved in a "Select a tag"-state, a problem in the variants view.
- Same case evaluations are no longer shown as gray previous evaluations on the variants page
- Stay on research pages, even if reset, next first buttons are pressed..
- Overlapping variants will now be visible on variant page again
- Fix missing classification comments and links in evaluations page
- All prioritized cases are shown on cases page


## [4.8.3]

### Added

### Fixed
- Bug when ordering sanger
- Improved scrolling over long list of genes/transcripts


## [4.8.2]

### Added

### Fixed
- Avoid opening extra tab for coverage report
- Fixed a problem when rank model version was saved as floats and not strings
- Fixed a problem with displaying dismiss variant reasons on the general report
- Disable load and delete filter buttons if there are no saved filters
- Fix problem with missing verifications
- Remove duplicate users and merge their data and activity


## [4.8.1]

### Added

### Fixed
- Prevent login fail for users with id defined by ObjectId and not email
- Prevent the app from crashing with `AttributeError: 'NoneType' object has no attribute 'message'`


## [4.8.0]

### Added
- Updated Scout to use Bootstrap 4.3
- New looks for Scout
- Improved dashboard using Chart.js
- Ask before inactivating a case where last assigned user leaves it
- Genes can be manually added to the dynamic gene list directly on the case page
- Dynamic gene panels can optionally be used with clinical filter, instead of default gene panel
- Dynamic gene panels get link out to chanjo-report for coverage report
- Load all clinvar variants with clinvar Pathogenic, Likely Pathogenic and Conflicting pathogenic
- Show transcripts with exon numbers for structural variants
- Case sort order can now be toggled between ascending and descending.
- Variants can be marked as partial causative if phenotype is available for case.
- Show a frequency tooltip hover for SV-variants.
- Added support for LDAP login system
- Search snv and structural variants by chromosomal coordinates
- Structural variants can be marked as partial causative if phenotype is available for case.
- Show normal and pathologic limits for STRs in the STR variants view.
- Institute level persistent variant filter settings that can be retrieved and used.
- export causative variants to Excel
- Add support for ROH, WIG and chromosome PNGs in case-view

### Fixed
- Fixed missing import for variants with comments
- Instructions on how to build docs
- Keep sanger order + verification when updating/reloading variants
- Fixed and moved broken filter actions (HPO gene panel and reset filter)
- Fixed string conversion to number
- UCSC links for structural variants are now separated per breakpoint (and whole variant where applicable)
- Reintroduced missing coverage report
- Fixed a bug preventing loading samples using the command line
- Better inheritance models customization for genes in gene panels
- STR variant page back to list button now does its one job.
- Allows to setup scout without a omim api key
- Fixed error causing "favicon not found" flash messages
- Removed flask --version from base cli
- Request rerun no longer changes case status. Active or archived cases inactivate on upload.
- Fixed missing tooltip on the cancer variants page
- Fixed weird Rank cell in variants page
- Next and first buttons order swap
- Added pagination (and POST capability) to cancer variants.
- Improves loading speed for variant page
- Problem with updating variant rank when no variants
- Improved Clinvar submission form
- General report crashing when dismissed variant has no valid dismiss code
- Also show collaborative case variants on the All variants view.
- Improved phenotype search using dataTables.js on phenotypes page
- Search and delete users with `email` instead of `_id`
- Fixed css styles so that multiselect options will all fit one column


## [4.7.3]

### Added
- RankScore can be used with VCFs for vcf_cancer files

### Fixed
- Fix issue with STR view next page button not doing its one job.

### Deleted
- Removed pileup as a bam viewing option. This is replaced by IGV


## [4.7.2]

### Added
- Show earlier ACMG classification in the variant list

### Fixed
- Fixed igv search not working due to igv.js dist 2.2.17
- Fixed searches for cases with a gene with variants pinned or marked causative.
- Load variant pages faster after fixing other causatives query
- Fixed mitochondrial report bug for variants without genes

## [4.7.1]

### Added

### Fixed
- Fixed bug on genes page


## [4.7.0]

### Added
- Export genes and gene panels in build GRCh38
- Search for cases with variants pinned or marked causative in a given gene.
- Search for cases phenotypically similar to a case also from WUI.
- Case variant searches can be limited to similar cases, matching HPO-terms,
  phenogroups and cohorts.
- De-archive reruns and flag them as 'inactive' if archived
- Sort cases by analysis_date, track or status
- Display cases in the following order: prioritized, active, inactive, archived, solved
- Assign case to user when user activates it or asks for rerun
- Case becomes inactive when it has no assignees
- Fetch refseq version from entrez and use it in clinvar form
- Load and export of exons for all genes, independent on refseq
- Documentation for loading/updating exons
- Showing SV variant annotations: SV cgh frequencies, gnomad-SV, local SV frequencies
- Showing transcripts mapping score in segmental duplications
- Handle requests to Ensembl Rest API
- Handle requests to Ensembl Rest Biomart
- STR variants view now displays GT and IGV link.
- Description field for gene panels
- Export exons in build 37 and 38 using the command line

### Fixed
- Fixes of and induced by build tests
- Fixed bug affecting variant observations in other cases
- Fixed a bug that showed wrong gene coverage in general panel PDF export
- MT report only shows variants occurring in the specific individual of the excel sheet
- Disable SSL certifcate verification in requests to chanjo
- Updates how intervaltree and pymongo is used to void deprecated functions
- Increased size of IGV sample tracks
- Optimized tests


## [4.6.1]

### Added

### Fixed
- Missing 'father' and 'mother' keys when parsing single individual cases


## [4.6.0]

### Added
- Description of Scout branching model in CONTRIBUTING doc
- Causatives in alphabetical order, display ACMG classification and filter by gene.
- Added 'external' to the list of analysis type options
- Adds functionality to display "Tissue type". Passed via load config.
- Update to IGV 2.

### Fixed
- Fixed alignment visualization and vcf2cytosure availability for demo case samples
- Fixed 3 bugs affecting SV pages visualization
- Reintroduced the --version cli option
- Fixed variants query by panel (hpo panel + gene panel).
- Downloaded MT report contains excel files with individuals' display name
- Refactored code in parsing of config files.


## [4.5.1]

### Added

### Fixed
- update requirement to use PyYaml version >= 5.1
- Safer code when loading config params in cli base


## [4.5.0]

### Added
- Search for similar cases from scout view CLI
- Scout cli is now invoked from the app object and works under the app context

### Fixed
- PyYaml dependency fixed to use version >= 5.1


## [4.4.1]

### Added
- Display SV rank model version when available

### Fixed
- Fixed upload of delivery report via API


## [4.4.0]

### Added
- Displaying more info on the Causatives page and hiding those not causative at the case level
- Add a comment text field to Sanger order request form, allowing a message to be included in the email
- MatchMaker Exchange integration
- List cases with empty synopsis, missing HPO terms and phenotype groups.
- Search for cases with open research list, or a given case status (active, inactive, archived)

### Fixed
- Variant query builder split into several functions
- Fixed delivery report load bug


## [4.3.3]

### Added
- Different individual table for cancer cases

### Fixed
- Dashboard collects validated variants from verification events instead of using 'sanger' field
- Cases shared with collaborators are visible again in cases page
- Force users to select a real institute to share cases with (actionbar select fix)


## [4.3.2]

### Added
- Dashboard data can be filtered using filters available in cases page
- Causatives for each institute are displayed on a dedicated page
- SNVs and and SVs are searchable across cases by gene and rank score
- A more complete report with validated variants is downloadable from dashboard

### Fixed
- Clinsig filter is fixed so clinsig numerical values are returned
- Split multi clinsig string values in different elements of clinsig array
- Regex to search in multi clinsig string values or multi revstat string values
- It works to upload vcf files with no variants now
- Combined Pileup and IGV alignments for SVs having variant start and stop on the same chromosome


## [4.3.1]

### Added
- Show calls from all callers even if call is not available
- Instructions to install cairo and pango libs from WeasyPrint page
- Display cases with number of variants from CLI
- Only display cases with number of variants above certain treshold. (Also CLI)
- Export of verified variants by CLI or from the dashboard
- Extend case level queries with default panels, cohorts and phenotype groups.
- Slice dashboard statistics display using case level queries
- Add a view where all variants for an institute can be searched across cases, filtering on gene and rank score. Allows searching research variants for cases that have research open.

### Fixed
- Fixed code to extract variant conservation (gerp, phyloP, phastCons)
- Visualization of PDF-exported gene panels
- Reintroduced the exon/intron number in variant verification email
- Sex and affected status is correctly displayed on general report
- Force number validation in SV filter by size
- Display ensembl transcripts when no refseq exists


## [4.3.0]

### Added
- Mosaicism tag on variants
- Show and filter on SweGen frequency for SVs
- Show annotations for STR variants
- Show all transcripts in verification email
- Added mitochondrial export
- Adds alternative to search for SVs shorter that the given length
- Look for 'bcftools' in the `set` field of VCFs
- Display digenic inheritance from OMIM
- Displays what refseq transcript that is primary in hgnc

### Fixed

- Archived panels displays the correct date (not retroactive change)
- Fixed problem with waiting times in gene panel exports
- Clinvar fiter not working with human readable clinsig values

## [4.2.2]

### Fixed
- Fixed gene panel create/modify from CSV file utf-8 decoding error
- Updating genes in gene panels now supports edit comments and entry version
- Gene panel export timeout error

## [4.2.1]

### Fixed
- Re-introduced gene name(s) in verification email subject
- Better PDF rendering for excluded variants in report
- Problem to access old case when `is_default` did not exist on a panel


## [4.2.0]

### Added
- New index on variant_id for events
- Display overlapping compounds on variants view

### Fixed
- Fixed broken clinical filter


## [4.1.4]

### Added
- Download of filtered SVs

### Fixed
- Fixed broken download of filtered variants
- Fixed visualization issue in gene panel PDF export
- Fixed bug when updating gene names in variant controller


## [4.1.3]

### Fixed
- Displays all primary transcripts


## [4.1.2]

### Added
- Option add/replace when updating a panel via CSV file
- More flexible versioning of the gene panels
- Printing coverage report on the bottom of the pdf case report
- Variant verification option for SVs
- Logs uri without pwd when connecting
- Disease-causing transcripts in case report
- Thicker lines in case report
- Supports HPO search for cases, both terms or if described in synopsis
- Adds sanger information to dashboard

### Fixed
- Use db name instead of **auth** as default for authentication
- Fixes so that reports can be generated even with many variants
- Fixed sanger validation popup to show individual variants queried by user and institute.
- Fixed problem with setting up scout
- Fixes problem when exac file is not available through broad ftp
- Fetch transcripts for correct build in `adapter.hgnc_gene`

## [4.1.1]
- Fix problem with institute authentication flash message in utils
- Fix problem with comments
- Fix problem with ensembl link


## [4.1.0]

### Added
- OMIM phenotypes to case report
- Command to download all panel app gene panels `scout load panel --panel-app`
- Links to genenames.org and omim on gene page
- Popup on gene at variants page with gene information
- reset sanger status to "Not validated" for pinned variants
- highlight cases with variants to be evaluated by Sanger on the cases page
- option to point to local reference files to the genome viewer pileup.js. Documented in `docs.admin-guide.server`
- option to export single variants in `scout export variants`
- option to load a multiqc report together with a case(add line in load config)
- added a view for searching HPO terms. It is accessed from the top left corner menu
- Updates the variants view for cancer variants. Adds a small cancer specific filter for known variants
- Adds hgvs information on cancer variants page
- Adds option to update phenotype groups from CLI

### Fixed
- Improved Clinvar to submit variants from different cases. Fixed HPO terms in casedata according to feedback
- Fixed broken link to case page from Sanger modal in cases view
- Now only cases with non empty lists of causative variants are returned in `adapter.case(has_causatives=True)`
- Can handle Tumor only samples
- Long lists of HGNC symbols are now possible. This was previously difficult with manual, uploaded or by HPO search when changing filter settings due to GET request limitations. Relevant pages now use POST requests. Adds the dynamic HPO panel as a selection on the gene panel dropdown.
- Variant filter defaults to default panels also on SV and Cancer variants pages.

## [4.0.0]

### WARNING ###

This is a major version update and will require that the backend of pre releases is updated.
Run commands:

```
$scout update genes
$scout update hpo
```

- Created a Clinvar submission tool, to speed up Clinvar submission of SNVs and SVs
- Added an analysis report page (html and PDF format) containing phenotype, gene panels and variants that are relevant to solve a case.

### Fixed
- Optimized evaluated variants to speed up creation of case report
- Moved igv and pileup viewer under a common folder
- Fixed MT alignment view pileup.js
- Fixed coordinates for SVs with start chromosome different from end chromosome
- Global comments shown across cases and institutes. Case-specific variant comments are shown only for that specific case.
- Links to clinvar submitted variants at the cases level
- Adapts clinvar parsing to new format
- Fixed problem in `scout update user` when the user object had no roles
- Makes pileup.js use online genome resources when viewing alignments. Now any instance of Scout can make use of this functionality.
- Fix ensembl link for structural variants
- Works even when cases does not have `'madeline_info'`
- Parses Polyphen in correct way again
- Fix problem with parsing gnomad from VEP

### Added
- Added a PDF export function for gene panels
- Added a "Filter and export" button to export custom-filtered SNVs to CSV file
- Dismiss SVs
- Added IGV alignments viewer
- Read delivery report path from case config or CLI command
- Filter for spidex scores
- All HPO terms are now added and fetched from the correct source (https://github.com/obophenotype/human-phenotype-ontology/blob/master/hp.obo)
- New command `scout update hpo`
- New command `scout update genes` will fetch all the latest information about genes and update them
- Load **all** variants found on chromosome **MT**
- Adds choice in cases overview do show as many cases as user like

### Removed
- pileup.min.js and pileup css are imported from a remote web location now
- All source files for HPO information, this is instead fetched directly from source
- All source files for gene information, this is instead fetched directly from source

## [3.0.0]
### Fixed
- hide pedigree panel unless it exists

## [1.5.1] - 2016-07-27
### Fixed
- look for both ".bam.bai" and ".bai" extensions

## [1.4.0] - 2016-03-22
### Added
- support for local frequency through loqusdb
- bunch of other stuff

## [1.3.0] - 2016-02-19
### Fixed
- Update query-phenomizer and add username/password

### Changed
- Update the way a case is checked for rerun-status

### Added
- Add new button to mark a case as "checked"
- Link to clinical variants _without_ 1000G annotation

## [1.2.2] - 2016-02-18
### Fixed
- avoid filtering out variants lacking ExAC and 1000G annotations

## [1.1.3] - 2015-10-01
### Fixed
- persist (clinical) filter when clicking load more
- fix #154 by robustly setting clinical filter func. terms

## [1.1.2] - 2015-09-07
### Fixed
- avoid replacing coverage report with none
- update SO terms, refactored

## [1.1.1] - 2015-08-20
### Fixed
- fetch case based on collaborator status (not owner)

## [1.1.0] - 2015-05-29
### Added
- link(s) to SNPedia based on RS-numbers
- new Jinja filter to "humanize" decimal numbers
- show gene panels in variant view
- new Jinja filter for decoding URL encoding
- add indicator to variants in list that have comments
- add variant number threshold and rank score threshold to load function
- add event methods to mongo adapter
- add tests for models
- show badge "old" if comment was written for a previous analysis

### Changed
- show cDNA change in transcript summary unless variant is exonic
- moved compounds table further up the page
- show dates for case uploads in ISO format
- moved variant comments higher up on page
- updated documentation for pages
- read in coverage report as blob in database and serve directly
- change ``OmimPhenotype`` to ``PhenotypeTerm``
- reorganize models sub-package
- move events (and comments) to separate collection
- only display prev/next links for the research list
- include variant type in breadcrumbs e.g. "Clinical variants"

### Removed
- drop dependency on moment.js

### Fixed
- show the same level of detail for all frequencies on all pages
- properly decode URL encoded symbols in amino acid/cDNA change strings
- fixed issue with wipe permissions in MongoDB
- include default gene lists in "variants" link in breadcrumbs

## [1.0.2] - 2015-05-20
### Changed
- update case fetching function

### Fixed
- handle multiple cases with same id

## [1.0.1] - 2015-04-28
### Fixed
- Fix building URL parameters in cases list Vue component

## [1.0.0] - 2015-04-12
Codename: Sara Lund

![Release 1.0](artwork/releases/release-1-0.jpg)

### Added
- Add email logging for unexpected errors
- New command line tool for deleting case

### Changed
- Much improved logging overall
- Updated documentation/usage guide
- Removed non-working IGV link

### Fixed
- Show sample display name in GT call
- Various small bug fixes
- Make it easier to hover over popups

## [0.0.2-rc1] - 2015-03-04
### Added
- add protein table for each variant
- add many more external links
- add coverage reports as PDFs

### Changed
- incorporate user feedback updates
- big refactor of load scripts

## [0.0.2-rc2] - 2015-03-04
### Changes
- add gene table with gene description
- reorganize inheritance models box

### Fixed
- avoid overwriting gene list on "research" load
- fix various bugs in external links

## [0.0.2-rc3] - 2015-03-05
### Added
- Activity log feed to variant view
- Adds protein change strings to ODM and Sanger email

### Changed
- Extract activity log component to macro

### Fixes
- Make Ensembl transcript links use archive website<|MERGE_RESOLUTION|>--- conflicted
+++ resolved
@@ -28,11 +28,8 @@
 - Fix condition dropdown and pre-selection on ClinVar form for cases with associated ORPHA diagnoses
 - Improved visibility of ClinVar form in dark mode
 - End coordinates for indels in ClinVar form
-<<<<<<< HEAD
+- Diagnoses API search crashing with empty search string
 - Variant's overlapping panels should show overlapping of variant genes against the latest version of the panel
-=======
-- Diagnoses API search crashing with empty search string
->>>>>>> 665df9b7
 
 ## [4.81]
 ### Added
