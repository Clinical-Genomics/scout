# Change Log
All notable changes to this project will be documented in this file.
This project adheres to [Semantic Versioning](http://semver.org/).

About changelog [here](https://keepachangelog.com/en/1.0.0/)

## [X.X.X]
### Added
- Load and show MITOMAP associated diseases from VCF (INFO field: MitomapAssociatedDiseases, via HmtNote)
- Show variant allele frequencies for mitochondrial variants
- Extend "public" json API with diseases (OMIM) and phenotypes (HPO)
- HPO gene list download now has option for clinical and non-clinical genes
### Fixed
- Show other causative once, even if several events point to it
- Filtering variants by mitochondrial chromosome for cases with genome build=38
<<<<<<< HEAD
- Fixed a bug in variants pages caused by MT variants without alt_frequency
=======
- HPO gene search button triggers any warnings for clinical / non-existing genes also on first search
>>>>>>> 7e3f607c
### Changed

## [4.31.1]
### Added
### Changed
- Remove mitochondrial and coverage report from cancer cases sidebar
### Fixed
- ClinVar page when dbSNP id is None

## [4.31]
### Added
- gnomAD annotation field in admin guide
- Export also dynamic panel genes not associated to an HPO term when downloading the HPO panel
- Primary HGNC transcript info in variant export files
- Show variant quality (QUAL field from vcf) in the variant summary
- Load/update PDF gene fusion reports (clinical and research) generated with Arriba
- Support new MANE annotations from VEP (both MANE Select and MANE Plus Clinical)
- Display on case activity the event of a user resetting all dismissed variants
- Support gnomAD population frequencies for mitochondrial variants
- Anchor links in Casedata ClinVar panels to redirect after renaming individuals
### Fixed
- Replace old docs link www.clinicalgenomics.se/scout with new https://clinical-genomics.github.io/scout
- Page formatting issues whenever case and variant comments contain extremely long strings with no spaces
- Chromograph images can be one column and have scrollbar. Removed legacy code.
- Column labels for ClinVar case submission
- Page crashing looking for LoqusDB observation when variant doesn't exist
- Missing inheritance models and custom inheritance models on newly created gene panels
- Accept only numbers in managed variants filter as position and end coordinates
- SNP id format and links in Variant page, ClinVar submission form and general report
- Case groups tooltip triggered only when mouse is on the panel header
### Changed
- A more compact case groups panel
- Added landscape orientation CSS style to cancer coverage and QC demo report
- Improve user documentation to create and save new gene panels
- Removed option to use space as separator when uploading gene panels
- Separating the columns of standard and custom inheritance models in gene panels
- Improved ClinVar instructions for users using non-English Excel

## [4.30.2]
### Added
### Fixed
- Use VEP RefSeq ID if RefSeq list is empty in RefSeq transcripts overview
- Bug creating variant links for variants with no end_chrom
### Changed

## [4.30.1]
### Added
### Fixed
- Cryptography dependency fixed to use version < 3.4
### Changed

## [4.30]
### Added
- Introduced a `reset dismiss variant` verb
- Button to reset all dismissed variants for a case
- Add black border to Chromograph ideograms
- Show ClinVar annotations on variantS page
- Added integration with GENS, copy number visualization tool
- Added a VUS label to the manual classification variant tags
- Add additional information to SNV verification emails
- Tooltips documenting manual annotations from default panels
- Case groups now show bam files from all cases on align view
### Fixed
- Center initial igv view on variant start with SNV/indels
- Don't set initial igv view to negative coordinates
- Display of GQ for SV and STR
- Parsing of AD and related info for STRs
- LoqusDB field in institute settings accepts only existing Loqus instances
- Fix DECIPHER link to work after DECIPHER migrated to GRCh38
- Removed visibility window param from igv.js genes track
- Updated HPO download URL
- Patch HPO download test correctly
- Reference size on STR hover not needed (also wrong)
- Introduced genome build check (allowed values: 37, 38, "37", "38") on case load
- Improve case searching by assignee full name
- Populating the LoqusDB select in institute settings
### Changed
- Cancer variants table header (pop freq etc)
- Only admin users can modify LoqusDB instance in Institute settings
- Style of case synopsis, variants and case comments
- Switched to igv.js 2.7.5
- Do not choke if case is missing research variants when research requested
- Improve create new gene panel form validation
- Make XM- transcripts less visible if they don't overlap with transcript refseq_id in variant page
- Color of gene panels and comments panels on cases and variant pages

## [4.29.1]
### Added
### Fixed
- Always load STR variants regardless of RankScore threshold (hotfix)
### Changed

## [4.29]
### Added
- Added a page about migrating potentially breaking changes to the documentation
- markdown_include in development requirements file
- STR variants filter
- Display source, Z-score, inheritance pattern for STR annotations from Stranger (>0.6.1) if available
- Coverage and quality report to cancer view
### Fixed
- ACMG classification page crashing when trying to visualize a classification that was removed
- Pretty print HGVS on gene variants (URL-decode VEP)
- Broken or missing link in the documentation
- Multiple gene names in ClinVar submission form
- Inheritance model select field in ClinVar submission
- IGV.js >2.7.0 has an issue with the gene track zoom levels - temp freeze at 2.7.0
- Revert CORS-anywhere and introduce a local http proxy for cloud tracks
### Changed

## [4.28]
### Added
- Chromograph integration for displaying PNGs in case-page
- Add VAF to cancer case general report, and remove some of its unused fields
- Variants filter compatible with genome browser location strings
- Support for custom public igv tracks stored on the cloud
- Add tests to increase testing coverage
- Update case variants count after deleting variants
- Update IGV.js to latest (v2.7.4)
- Bypass igv.js CORS check using `https://github.com/Rob--W/cors-anywhere`
- Documentation on default and custom IGV.js tracks (admin docs)
- Lock phenomodels so they're editable by admins only
- Small case group assessment sharing
- Tutorial and files for deploying app on containers (Kubernetes pods)
- Canonical transcript and protein change of canonical transcript in exported variants excel sheet
- Support for Font Awesome version 6
- Submit to Beacon from case page sidebar
- Hide dismissed variants in variants pages and variants export function
- Systemd service files and instruction to deploy Scout using podman
### Fixed
- Bugfix: unused `chromgraph_prefix |tojson` removed
- Freeze coloredlogs temporarily
- Marrvel link
- Don't show TP53 link for silent or synonymous changes
- OMIM gene field accepts any custom number as OMIM gene
- Fix Pytest single quote vs double quote string
- Bug in gene variants search by similar cases and no similar case is found
- Delete unused file `userpanel.py`
- Primary transcripts in variant overview and general report
- Google OAuth2 login setup in README file
- Redirect to 'missing file'-icon if configured Chromograph file is missing
- Javascript error in case page
- Fix compound matching during variant loading for hg38
- Cancer variants view containing variants dismissed with cancer-specific reasons
- Zoom to SV variant length was missing IGV contig select
- Tooltips on case page when case has no default gene panels
### Changed
- Save case variants count in case document and not in sessions
- Style of gene panels multiselect on case page
- Collapse/expand main HPO checkboxes in phenomodel preview
- Replaced GQ (Genotype quality) with VAF (Variant allele frequency) in cancer variants GT table
- Allow loading of cancer cases with no tumor_purity field
- Truncate cDNA and protein changes in case report if longer than 20 characters


## [4.27]
### Added
- Exclude one or more variant categories when running variants delete command
### Fixed
### Changed

## [4.26.1]
### Added
### Fixed
- Links with 1-letter aa codes crash on frameshift etc
### Changed

## [4.26]
### Added
- Extend the delete variants command to print analysis date, track, institute, status and research status
- Delete variants by type of analysis (wgs|wes|panel)
- Links to cBioPortal, MutanTP53, IARC TP53, OncoKB, MyCancerGenome, CIViC
### Fixed
- Deleted variants count
### Changed
- Print output of variants delete command as a tab separated table

## [4.25]
### Added
- Command line function to remove variants from one or all cases
### Fixed
- Parse SMN None calls to None rather than False

## [4.24.1]
### Fixed
- Install requirements.txt via setup file

## [4.24]
### Added
- Institute-level phenotype models with sub-panels containing HPO and OMIM terms
- Runnable Docker demo
- Docker image build and push github action
- Makefile with shortcuts to docker commands
- Parse and save synopsis, phenotype and cohort terms from config files upon case upload
### Fixed
- Update dismissed variant status when variant dismissed key is missing
- Breakpoint two IGV button now shows correct chromosome when different from bp1
- Missing font lib in Docker image causing the PDF report download page to crash
- Sentieon Manta calls lack Somaticscore - load anyway
- ClinVar submissions crashing due to pinned variants that are not loaded
- Point ExAC pLI score to new gnomad server address
- Bug uploading cases missing phenotype terms in config file
- STRs loaded but not shown on browser page
- Bug when using adapter.variant.get_causatives with case_id without causatives
- Problem with fetching "solved" from scout export cases cli
- Better serialising of datetime and bson.ObjectId
- Added `volumes` folder to .gitignore
### Changed
- Make matching causative and managed variants foldable on case page
- Remove calls to PyMongo functions marked as deprecated in backend and frontend(as of version 3.7).
- Improved `scout update individual` command
- Export dynamic phenotypes with ordered gene lists as PDF


## [4.23]
### Added
- Save custom IGV track settings
- Show a flash message with clear info about non-valid genes when gene panel creation fails
- CNV report link in cancer case side navigation
- Return to comment section after editing, deleting or submitting a comment
- Managed variants
- MT vs 14 chromosome mean coverage stats if Scout is connected to Chanjo
### Fixed
- missing `vcf_cancer_sv` and `vcf_cancer_sv_research` to manual.
- Split ClinVar multiple clnsig values (slash-separated) and strip them of underscore for annotations without accession number
- Timeout of `All SNVs and INDELs` page when no valid gene is provided in the search
- Round CADD (MIPv9)
- Missing default panel value
- Invisible other causatives lines when other causatives lack gene symbols
### Changed
- Do not freeze mkdocs-material to version 4.6.1
- Remove pre-commit dependency

## [4.22]
### Added
- Editable cases comments
- Editable variants comments
### Fixed
- Empty variant activity panel
- STRs variants popover
- Split new ClinVar multiple significance terms for a variant
- Edit the selected comment, not the latest
### Changed
- Updated RELEASE docs.
- Pinned variants card style on the case page
- Merged `scout export exons` and `scout view exons` commands


## [4.21.2]
### Added
### Fixed
- Do not pre-filter research variants by (case-default) gene panels
- Show OMIM disease tooltip reliably
### Changed

## [4.21.1]
### Added
### Fixed
- Small change to Pop Freq column in variants ang gene panels to avoid strange text shrinking on small screens
- Direct use of HPO list for Clinical HPO SNV (and cancer SNV) filtering
- PDF coverage report redirecting to login page
### Changed
- Remove the option to dismiss single variants from all variants pages
- Bulk dismiss SNVs, SVs and cancer SNVs from variants pages

## [4.21]
### Added
- Support to configure LoqusDB per institute
- Highlight causative variants in the variants list
- Add tests. Mostly regarding building internal datatypes.
- Remove leading and trailing whitespaces from panel_name and display_name when panel is created
- Mark MANE transcript in list of transcripts in "Transcript overview" on variant page
- Show default panel name in case sidebar
- Previous buttons for variants pagination
- Adds a gh action that checks that the changelog is updated
- Adds a gh action that deploys new releases automatically to pypi
- Warn users if case default panels are outdated
- Define institute-specific gene panels for filtering in institute settings
- Use institute-specific gene panels in variants filtering
- Show somatic VAF for pinned and causative variants on case page

### Fixed
- Report pages redirect to login instead of crashing when session expires
- Variants filter loading in cancer variants page
- User, Causative and Cases tables not scaling to full page
- Improved docs for an initial production setup
- Compatibility with latest version of Black
- Fixed tests for Click>7
- Clinical filter required an extra click to Filter to return variants
- Restore pagination and shrink badges in the variants page tables
- Removing a user from the command line now inactivates the case only if user is last assignee and case is active
- Bugfix, LoqusDB per institute feature crashed when institute id was empty string
- Bugfix, LoqusDB calls where missing case count
- filter removal and upload for filters deleted from another page/other user
- Visualize outdated gene panels info in a popover instead of a tooltip in case page side panel

### Changed
- Highlight color on normal STRs in the variants table from green to blue
- Display breakpoints coordinates in verification emails only for structural variants


## [4.20]
### Added
- Display number of filtered variants vs number of total variants in variants page
- Search case by HPO terms
- Dismiss variant column in the variants tables
- Black and pre-commit packages to dev requirements

### Fixed
- Bug occurring when rerun is requested twice
- Peddy info fields in the demo config file
- Added load config safety check for multiple alignment files for one individual
- Formatting of cancer variants table
- Missing Score in SV variants table

### Changed
- Updated the documentation on how to create a new software release
- Genome build-aware cytobands coordinates
- Styling update of the Matchmaker card
- Select search type in case search form


## [4.19]

### Added
- Show internal ID for case
- Add internal ID for downloaded CGH files
- Export dynamic HPO gene list from case page
- Remove users as case assignees when their account is deleted
- Keep variants filters panel expanded when filters have been used

### Fixed
- Handle the ProxyFix ModuleNotFoundError when Werkzeug installed version is >1.0
- General report formatting issues whenever case and variant comments contain extremely long strings with no spaces

### Changed
- Created an institute wrapper page that contains list of cases, causatives, SNVs & Indels, user list, shared data and institute settings
- Display case name instead of case ID on clinVar submissions
- Changed icon of sample update in clinVar submissions


## [4.18]

### Added
- Filter cancer variants on cytoband coordinates
- Show dismiss reasons in a badge with hover for clinical variants
- Show an ellipsis if 10 cases or more to display with loqusdb matches
- A new blog post for version 4.17
- Tooltip to better describe Tumor and Normal columns in cancer variants
- Filter cancer SNVs and SVs by chromosome coordinates
- Default export of `Assertion method citation` to clinVar variants submission file
- Button to export up to 500 cancer variants, filtered or not
- Rename samples of a clinVar submission file

### Fixed
- Apply default gene panel on return to cancer variantS from variant view
- Revert to certificate checking when asking for Chanjo reports
- `scout download everything` command failing while downloading HPO terms

### Changed
- Turn tumor and normal allelic fraction to decimal numbers in tumor variants page
- Moved clinVar submissions code to the institutes blueprints
- Changed name of clinVar export files to FILENAME.Variant.csv and FILENAME.CaseData.csv
- Switched Google login libraries from Flask-OAuthlib to Authlib


## [4.17.1]

### Fixed
- Load cytobands for cases with chromosome build not "37" or "38"


## [4.17]

### Added
- COSMIC badge shown in cancer variants
- Default gene-panel in non-cancer structural view in url
- Filter SNVs and SVs by cytoband coordinates
- Filter cancer SNV variants by alt allele frequency in tumor
- Correct genome build in UCSC link from structural variant page



### Fixed
- Bug in clinVar form when variant has no gene
- Bug when sharing cases with the same institute twice
- Page crashing when removing causative variant tag
- Do not default to GATK caller when no caller info is provided for cancer SNVs


## [4.16.1]

### Fixed
- Fix the fix for handling of delivery reports for rerun cases

## [4.16]

### Added
- Adds possibility to add "lims_id" to cases. Currently only stored in database, not shown anywhere
- Adds verification comment box to SVs (previously only available for small variants)
- Scrollable pedigree panel

### Fixed
- Error caused by changes in WTForm (new release 2.3.x)
- Bug in OMIM case page form, causing the page to crash when a string was provided instead of a numerical OMIM id
- Fix Alamut link to work properly on hg38
- Better handling of delivery reports for rerun cases
- Small CodeFactor style issues: matchmaker results counting, a couple of incomplete tests and safer external xml
- Fix an issue with Phenomizer introduced by CodeFactor style changes

### Changed
- Updated the version of igv.js to 2.5.4

## [4.15.1]

### Added
- Display gene names in ClinVar submissions page
- Links to Varsome in variant transcripts table

### Fixed
- Small fixes to ClinVar submission form
- Gene panel page crash when old panel has no maintainers

## [4.15]

### Added
- Clinvar CNVs IGV track
- Gene panels can have maintainers
- Keep variant actions (dismissed, manual rank, mosaic, acmg, comments) upon variant re-upload
- Keep variant actions also on full case re-upload

### Fixed
- Fix the link to Ensembl for SV variants when genome build 38.
- Arrange information in columns on variant page
- Fix so that new cosmic identifier (COSV) is also acceptable #1304
- Fixed COSMIC tag in INFO (outside of CSQ) to be parses as well with `&` splitter.
- COSMIC stub URL changed to https://cancer.sanger.ac.uk/cosmic/search?q= instead.
- Updated to a version of IGV where bigBed tracks are visualized correctly
- Clinvar submission files are named according to the content (variant_data and case_data)
- Always show causatives from other cases in case overview
- Correct disease associations for gene symbol aliases that exist as separate genes
- Re-add "custom annotations" for SV variants
- The override ClinVar P/LP add-in in the Clinical Filter failed for new CSQ strings

### Changed
- Runs all CI checks in github actions

## [4.14.1]

### Fixed
- Error when variant found in loqusdb is not loaded for other case

## [4.14]

### Added
- Use github actions to run tests
- Adds CLI command to update individual alignments path
- Update HPO terms using downloaded definitions files
- Option to use alternative flask config when running `scout serve`
- Requirement to use loqusdb >= 2.5 if integrated

### Fixed
- Do not display Pedigree panel in cancer view
- Do not rely on internet connection and services available when running CI tests
- Variant loading assumes GATK if no caller set given and GATK filter status is seen in FILTER
- Pass genome build param all the way in order to get the right gene mappings for cases with build 38
- Parse correctly variants with zero frequency values
- Continue even if there are problems to create a region vcf
- STR and cancer variant navigation back to variants pages could fail

### Changed
- Improved code that sends requests to the external APIs
- Updates ranges for user ranks to fit todays usage
- Run coveralls on github actions instead of travis
- Run pip checks on github actions instead of coveralls
- For hg38 cases, change gnomAD link to point to version 3.0 (which is hg38 based)
- Show pinned or causative STR variants a bit more human readable

## [4.13.1]

### Added
### Fixed
- Typo that caused not all clinvar conflicting interpretations to be loaded no matter what
- Parse and retrieve clinvar annotations from VEP-annotated (VEP 97+) CSQ VCF field
- Variant clinvar significance shown as `not provided` whenever is `Uncertain significance`
- Phenomizer query crashing when case has no HPO terms assigned
- Fixed a bug affecting `All SNVs and INDELs` page when variants don't have canonical transcript
- Add gene name or id in cancer variant view

### Changed
- Cancer Variant view changed "Variant:Transcript:Exon:HGVS" to "Gene:Transcript:Exon:HGVS"

## [4.13]

### Added
- ClinVar SNVs track in IGV
- Add SMA view with SMN Copy Number data
- Easier to assign OMIM diagnoses from case page
- OMIM terms and specific OMIM term page

### Fixed
- Bug when adding a new gene to a panel
- Restored missing recent delivery reports
- Fixed style and links to other reports in case side panel
- Deleting cases using display_name and institute not deleting its variants
- Fixed bug that caused coordinates filter to override other filters
- Fixed a problem with finding some INS in loqusdb
- Layout on SV page when local observations without cases are present
- Make scout compatible with the new HPO definition files from `http://compbio.charite.de/jenkins/`
- General report visualization error when SNVs display names are very long


### Changed


## [4.12.4]

### Fixed
- Layout on SV page when local observations without cases are present

## [4.12.3]

### Fixed
- Case report when causative or pinned SVs have non null allele frequencies

## [4.12.2]

### Fixed
- SV variant links now take you to the SV variant page again
- Cancer variant view has cleaner table data entries for "N/A" data
- Pinned variant case level display hotfix for cancer and str - more on this later
- Cancer variants show correct alt/ref reads mirroring alt frequency now
- Always load all clinical STR variants even if a region load is attempted - index may be missing
- Same case repetition in variant local observations

## [4.12.1]

### Fixed
- Bug in variant.gene when gene has no HGVS description


## [4.12]

### Added
- Accepts `alignment_path` in load config to pass bam/cram files
- Display all phenotypes on variant page
- Display hgvs coordinates on pinned and causatives
- Clear panel pending changes
- Adds option to setup the database with static files
- Adds cli command to download the resources from CLI that scout needs
- Adds dummy files for merged somatic SV and CNV; as well as merged SNV, and INDEL part of #1279
- Allows for upload of OMIM-AUTO gene panel from static files without api-key

### Fixed
- Cancer case HPO panel variants link
- Fix so that some drop downs have correct size
- First IGV button in str variants page
- Cancer case activates on SNV variants
- Cases activate when STR variants are viewed
- Always calculate code coverage
- Pinned/Classification/comments in all types of variants pages
- Null values for panel's custom_inheritance_models
- Discrepancy between the manual disease transcripts and those in database in gene-edit page
- ACMG classification not showing for some causatives
- Fix bug which caused IGV.js to use hg19 reference files for hg38 data
- Bug when multiple bam files sources with non-null values are available


### Changed
- Renamed `requests` file to `scout_requests`
- Cancer variant view shows two, instead of four, decimals for allele and normal


## [4.11.1]

### Fixed
- Institute settings page
- Link institute settings to sharing institutes choices

## [4.11.0]

### Added
- Display locus name on STR variant page
- Alternative key `GNOMADAF_popmax` for Gnomad popmax allele frequency
- Automatic suggestions on how to improve the code on Pull Requests
- Parse GERP, phastCons and phyloP annotations from vep annotated CSQ fields
- Avoid flickering comment popovers in variant list
- Parse REVEL score from vep annotated CSQ fields
- Allow users to modify general institute settings
- Optionally format code automatically on commit
- Adds command to backup vital parts `scout export database`
- Parsing and displaying cancer SV variants from Manta annotated VCF files
- Dismiss cancer snv variants with cancer-specific options
- Add IGV.js UPD, RHO and TIDDIT coverage wig tracks.


### Fixed
- Slightly darker page background
- Fixed an issued with parsed conservation values from CSQ
- Clinvar submissions accessible to all users of an institute
- Header toolbar when on Clinvar page now shows institute name correctly
- Case should not always inactivate upon update
- Show dismissed snv cancer variants as grey on the cancer variants page
- Improved style of mappability link and local observations on variant page
- Convert all the GET requests to the igv view to POST request
- Error when updating gene panels using a file containing BOM chars
- Add/replace gene radio button not working in gene panels


## [4.10.1]

### Fixed
- Fixed issue with opening research variants
- Problem with coveralls not called by Travis CI
- Handle Biomart service down in tests


## [4.10.0]

### Added
- Rank score model in causatives page
- Exportable HPO terms from phenotypes page
- AMP guideline tiers for cancer variants
- Adds scroll for the transcript tab
- Added CLI option to query cases on time since case event was added
- Shadow clinical assessments also on research variants display
- Support for CRAM alignment files
- Improved str variants view : sorting by locus, grouped by allele.
- Delivery report PDF export
- New mosaicism tag option
- Add or modify individuals' age or tissue type from case page
- Display GC and allele depth in causatives table.
- Included primary reference transcript in general report
- Included partial causative variants in general report
- Remove dependency of loqusdb by utilising the CLI

### Fixed
- Fixed update OMIM command bug due to change in the header of the genemap2 file
- Removed Mosaic Tag from Cancer variants
- Fixes issue with unaligned table headers that comes with hidden Datatables
- Layout in general report PDF export
- Fixed issue on the case statistics view. The validation bars didn't show up when all institutes were selected. Now they do.
- Fixed missing path import by importing pathlib.Path
- Handle index inconsistencies in the update index functions
- Fixed layout problems


## [4.9.0]

### Added
- Improved MatchMaker pages, including visible patient contacts email address
- New badges for the github repo
- Links to [GENEMANIA](genemania.org)
- Sort gene panel list on case view.
- More automatic tests
- Allow loading of custom annotations in VCF using the SCOUT_CUSTOM info tag.

### Fixed
- Fix error when a gene is added to an empty dynamic gene panel
- Fix crash when attempting to add genes on incorrect format to dynamic gene panel
- Manual rank variant tags could be saved in a "Select a tag"-state, a problem in the variants view.
- Same case evaluations are no longer shown as gray previous evaluations on the variants page
- Stay on research pages, even if reset, next first buttons are pressed..
- Overlapping variants will now be visible on variant page again
- Fix missing classification comments and links in evaluations page
- All prioritized cases are shown on cases page


## [4.8.3]

### Added

### Fixed
- Bug when ordering sanger
- Improved scrolling over long list of genes/transcripts


## [4.8.2]

### Added

### Fixed
- Avoid opening extra tab for coverage report
- Fixed a problem when rank model version was saved as floats and not strings
- Fixed a problem with displaying dismiss variant reasons on the general report
- Disable load and delete filter buttons if there are no saved filters
- Fix problem with missing verifications
- Remove duplicate users and merge their data and activity


## [4.8.1]

### Added

### Fixed
- Prevent login fail for users with id defined by ObjectId and not email
- Prevent the app from crashing with `AttributeError: 'NoneType' object has no attribute 'message'`


## [4.8.0]

### Added
- Updated Scout to use Bootstrap 4.3
- New looks for Scout
- Improved dashboard using Chart.js
- Ask before inactivating a case where last assigned user leaves it
- Genes can be manually added to the dynamic gene list directly on the case page
- Dynamic gene panels can optionally be used with clinical filter, instead of default gene panel
- Dynamic gene panels get link out to chanjo-report for coverage report
- Load all clinvar variants with clinvar Pathogenic, Likely Pathogenic and Conflicting pathogenic
- Show transcripts with exon numbers for structural variants
- Case sort order can now be toggled between ascending and descending.
- Variants can be marked as partial causative if phenotype is available for case.
- Show a frequency tooltip hover for SV-variants.
- Added support for LDAP login system
- Search snv and structural variants by chromosomal coordinates
- Structural variants can be marked as partial causative if phenotype is available for case.
- Show normal and pathologic limits for STRs in the STR variants view.
- Institute level persistent variant filter settings that can be retrieved and used.
- export causative variants to Excel
- Add support for ROH, WIG and chromosome PNGs in case-view

### Fixed
- Fixed missing import for variants with comments
- Instructions on how to build docs
- Keep sanger order + verification when updating/reloading variants
- Fixed and moved broken filter actions (HPO gene panel and reset filter)
- Fixed string conversion to number
- UCSC links for structural variants are now separated per breakpoint (and whole variant where applicable)
- Reintroduced missing coverage report
- Fixed a bug preventing loading samples using the command line
- Better inheritance models customization for genes in gene panels
- STR variant page back to list button now does its one job.
- Allows to setup scout without a omim api key
- Fixed error causing "favicon not found" flash messages
- Removed flask --version from base cli
- Request rerun no longer changes case status. Active or archived cases inactivate on upload.
- Fixed missing tooltip on the cancer variants page
- Fixed weird Rank cell in variants page
- Next and first buttons order swap
- Added pagination (and POST capability) to cancer variants.
- Improves loading speed for variant page
- Problem with updating variant rank when no variants
- Improved Clinvar submission form
- General report crashing when dismissed variant has no valid dismiss code
- Also show collaborative case variants on the All variants view.
- Improved phenotype search using dataTables.js on phenotypes page
- Search and delete users with `email` instead of `_id`
- Fixed css styles so that multiselect options will all fit one column


## [4.7.3]

### Added
- RankScore can be used with VCFs for vcf_cancer files

### Fixed
- Fix issue with STR view next page button not doing its one job.

### Deleted
- Removed pileup as a bam viewing option. This is replaced by IGV


## [4.7.2]

### Added
- Show earlier ACMG classification in the variant list

### Fixed
- Fixed igv search not working due to igv.js dist 2.2.17
- Fixed searches for cases with a gene with variants pinned or marked causative.
- Load variant pages faster after fixing other causatives query
- Fixed mitochondrial report bug for variants without genes

## [4.7.1]

### Added

### Fixed
- Fixed bug on genes page


## [4.7.0]

### Added
- Export genes and gene panels in build GRCh38
- Search for cases with variants pinned or marked causative in a given gene.
- Search for cases phenotypically similar to a case also from WUI.
- Case variant searches can be limited to similar cases, matching HPO-terms,
  phenogroups and cohorts.
- De-archive reruns and flag them as 'inactive' if archived
- Sort cases by analysis_date, track or status
- Display cases in the following order: prioritized, active, inactive, archived, solved
- Assign case to user when user activates it or asks for rerun
- Case becomes inactive when it has no assignees
- Fetch refseq version from entrez and use it in clinvar form
- Load and export of exons for all genes, independent on refseq
- Documentation for loading/updating exons
- Showing SV variant annotations: SV cgh frequencies, gnomad-SV, local SV frequencies
- Showing transcripts mapping score in segmental duplications
- Handle requests to Ensembl Rest API
- Handle requests to Ensembl Rest Biomart
- STR variants view now displays GT and IGV link.
- Description field for gene panels
- Export exons in build 37 and 38 using the command line

### Fixed
- Fixes of and induced by build tests
- Fixed bug affecting variant observations in other cases
- Fixed a bug that showed wrong gene coverage in general panel PDF export
- MT report only shows variants occurring in the specific individual of the excel sheet
- Disable SSL certifcate verification in requests to chanjo
- Updates how intervaltree and pymongo is used to void deprecated functions
- Increased size of IGV sample tracks
- Optimized tests


## [4.6.1]

### Added

### Fixed
- Missing 'father' and 'mother' keys when parsing single individual cases


## [4.6.0]

### Added
- Description of Scout branching model in CONTRIBUTING doc
- Causatives in alphabetical order, display ACMG classification and filter by gene.
- Added 'external' to the list of analysis type options
- Adds functionality to display "Tissue type". Passed via load config.
- Update to IGV 2.

### Fixed
- Fixed alignment visualization and vcf2cytosure availability for demo case samples
- Fixed 3 bugs affecting SV pages visualization
- Reintroduced the --version cli option
- Fixed variants query by panel (hpo panel + gene panel).
- Downloaded MT report contains excel files with individuals' display name
- Refactored code in parsing of config files.


## [4.5.1]

### Added

### Fixed
- update requirement to use PyYaml version >= 5.1
- Safer code when loading config params in cli base


## [4.5.0]

### Added
- Search for similar cases from scout view CLI
- Scout cli is now invoked from the app object and works under the app context

### Fixed
- PyYaml dependency fixed to use version >= 5.1


## [4.4.1]

### Added
- Display SV rank model version when available

### Fixed
- Fixed upload of delivery report via API


## [4.4.0]

### Added
- Displaying more info on the Causatives page and hiding those not causative at the case level
- Add a comment text field to Sanger order request form, allowing a message to be included in the email
- MatchMaker Exchange integration
- List cases with empty synopsis, missing HPO terms and phenotype groups.
- Search for cases with open research list, or a given case status (active, inactive, archived)

### Fixed
- Variant query builder split into several functions
- Fixed delivery report load bug


## [4.3.3]

### Added
- Different individual table for cancer cases

### Fixed
- Dashboard collects validated variants from verification events instead of using 'sanger' field
- Cases shared with collaborators are visible again in cases page
- Force users to select a real institute to share cases with (actionbar select fix)


## [4.3.2]

### Added
- Dashboard data can be filtered using filters available in cases page
- Causatives for each institute are displayed on a dedicated page
- SNVs and and SVs are searchable across cases by gene and rank score
- A more complete report with validated variants is downloadable from dashboard

### Fixed
- Clinsig filter is fixed so clinsig numerical values are returned
- Split multi clinsig string values in different elements of clinsig array
- Regex to search in multi clinsig string values or multi revstat string values
- It works to upload vcf files with no variants now
- Combined Pileup and IGV alignments for SVs having variant start and stop on the same chromosome


## [4.3.1]

### Added
- Show calls from all callers even if call is not available
- Instructions to install cairo and pango libs from WeasyPrint page
- Display cases with number of variants from CLI
- Only display cases with number of variants above certain treshold. (Also CLI)
- Export of verified variants by CLI or from the dashboard
- Extend case level queries with default panels, cohorts and phenotype groups.
- Slice dashboard statistics display using case level queries
- Add a view where all variants for an institute can be searched across cases, filtering on gene and rank score. Allows searching research variants for cases that have research open.

### Fixed
- Fixed code to extract variant conservation (gerp, phyloP, phastCons)
- Visualization of PDF-exported gene panels
- Reintroduced the exon/intron number in variant verification email
- Sex and affected status is correctly displayed on general report
- Force number validation in SV filter by size
- Display ensembl transcripts when no refseq exists


## [4.3.0]

### Added
- Mosaicism tag on variants
- Show and filter on SweGen frequency for SVs
- Show annotations for STR variants
- Show all transcripts in verification email
- Added mitochondrial export
- Adds alternative to search for SVs shorter that the given length
- Look for 'bcftools' in the `set` field of VCFs
- Display digenic inheritance from OMIM
- Displays what refseq transcript that is primary in hgnc

### Fixed

- Archived panels displays the correct date (not retroactive change)
- Fixed problem with waiting times in gene panel exports
- Clinvar fiter not working with human readable clinsig values

## [4.2.2]

### Fixed
- Fixed gene panel create/modify from CSV file utf-8 decoding error
- Updating genes in gene panels now supports edit comments and entry version
- Gene panel export timeout error

## [4.2.1]

### Fixed
- Re-introduced gene name(s) in verification email subject
- Better PDF rendering for excluded variants in report
- Problem to access old case when `is_default` did not exist on a panel


## [4.2.0]

### Added
- New index on variant_id for events
- Display overlapping compounds on variants view

### Fixed
- Fixed broken clinical filter


## [4.1.4]

### Added
- Download of filtered SVs

### Fixed
- Fixed broken download of filtered variants
- Fixed visualization issue in gene panel PDF export
- Fixed bug when updating gene names in variant controller


## [4.1.3]

### Fixed
- Displays all primary transcripts


## [4.1.2]

### Added
- Option add/replace when updating a panel via CSV file
- More flexible versioning of the gene panels
- Printing coverage report on the bottom of the pdf case report
- Variant verification option for SVs
- Logs uri without pwd when connecting
- Disease-causing transcripts in case report
- Thicker lines in case report
- Supports HPO search for cases, both terms or if described in synopsis
- Adds sanger information to dashboard

### Fixed
- Use db name instead of **auth** as default for authentication
- Fixes so that reports can be generated even with many variants
- Fixed sanger validation popup to show individual variants queried by user and institute.
- Fixed problem with setting up scout
- Fixes problem when exac file is not available through broad ftp
- Fetch transcripts for correct build in `adapter.hgnc_gene`

## [4.1.1]
- Fix problem with institute authentication flash message in utils
- Fix problem with comments
- Fix problem with ensembl link


## [4.1.0]

### Added
- OMIM phenotypes to case report
- Command to download all panel app gene panels `scout load panel --panel-app`
- Links to genenames.org and omim on gene page
- Popup on gene at variants page with gene information
- reset sanger status to "Not validated" for pinned variants
- highlight cases with variants to be evaluated by Sanger on the cases page
- option to point to local reference files to the genome viewer pileup.js. Documented in `docs.admin-guide.server`
- option to export single variants in `scout export variants`
- option to load a multiqc report together with a case(add line in load config)
- added a view for searching HPO terms. It is accessed from the top left corner menu
- Updates the variants view for cancer variants. Adds a small cancer specific filter for known variants
- Adds hgvs information on cancer variants page
- Adds option to update phenotype groups from CLI

### Fixed
- Improved Clinvar to submit variants from different cases. Fixed HPO terms in casedata according to feedback
- Fixed broken link to case page from Sanger modal in cases view
- Now only cases with non empty lists of causative variants are returned in `adapter.case(has_causatives=True)`
- Can handle Tumor only samples
- Long lists of HGNC symbols are now possible. This was previously difficult with manual, uploaded or by HPO search when changing filter settings due to GET request limitations. Relevant pages now use POST requests. Adds the dynamic HPO panel as a selection on the gene panel dropdown.
- Variant filter defaults to default panels also on SV and Cancer variants pages.

## [4.0.0]

### WARNING ###

This is a major version update and will require that the backend of pre releases is updated.
Run commands:

```
$scout update genes
$scout update hpo
```

- Created a Clinvar submission tool, to speed up Clinvar submission of SNVs and SVs
- Added an analysis report page (html and PDF format) containing phenotype, gene panels and variants that are relevant to solve a case.

### Fixed
- Optimized evaluated variants to speed up creation of case report
- Moved igv and pileup viewer under a common folder
- Fixed MT alignment view pileup.js
- Fixed coordinates for SVs with start chromosome different from end chromosome
- Global comments shown across cases and institutes. Case-specific variant comments are shown only for that specific case.
- Links to clinvar submitted variants at the cases level
- Adapts clinvar parsing to new format
- Fixed problem in `scout update user` when the user object had no roles
- Makes pileup.js use online genome resources when viewing alignments. Now any instance of Scout can make use of this functionality.
- Fix ensembl link for structural variants
- Works even when cases does not have `'madeline_info'`
- Parses Polyphen in correct way again
- Fix problem with parsing gnomad from VEP

### Added
- Added a PDF export function for gene panels
- Added a "Filter and export" button to export custom-filtered SNVs to CSV file
- Dismiss SVs
- Added IGV alignments viewer
- Read delivery report path from case config or CLI command
- Filter for spidex scores
- All HPO terms are now added and fetched from the correct source (https://github.com/obophenotype/human-phenotype-ontology/blob/master/hp.obo)
- New command `scout update hpo`
- New command `scout update genes` will fetch all the latest information about genes and update them
- Load **all** variants found on chromosome **MT**
- Adds choice in cases overview do show as many cases as user like

### Removed
- pileup.min.js and pileup css are imported from a remote web location now
- All source files for HPO information, this is instead fetched directly from source
- All source files for gene information, this is instead fetched directly from source

## [3.0.0]
### Fixed
- hide pedigree panel unless it exists

## [1.5.1] - 2016-07-27
### Fixed
- look for both ".bam.bai" and ".bai" extensions

## [1.4.0] - 2016-03-22
### Added
- support for local frequency through loqusdb
- bunch of other stuff

## [1.3.0] - 2016-02-19
### Fixed
- Update query-phenomizer and add username/password

### Changed
- Update the way a case is checked for rerun-status

### Added
- Add new button to mark a case as "checked"
- Link to clinical variants _without_ 1000G annotation

## [1.2.2] - 2016-02-18
### Fixed
- avoid filtering out variants lacking ExAC and 1000G annotations

## [1.1.3] - 2015-10-01
### Fixed
- persist (clinical) filter when clicking load more
- fix #154 by robustly setting clinical filter func. terms

## [1.1.2] - 2015-09-07
### Fixed
- avoid replacing coverage report with none
- update SO terms, refactored

## [1.1.1] - 2015-08-20
### Fixed
- fetch case based on collaborator status (not owner)

## [1.1.0] - 2015-05-29
### Added
- link(s) to SNPedia based on RS-numbers
- new Jinja filter to "humanize" decimal numbers
- show gene panels in variant view
- new Jinja filter for decoding URL encoding
- add indicator to variants in list that have comments
- add variant number threshold and rank score threshold to load function
- add event methods to mongo adapter
- add tests for models
- show badge "old" if comment was written for a previous analysis

### Changed
- show cDNA change in transcript summary unless variant is exonic
- moved compounds table further up the page
- show dates for case uploads in ISO format
- moved variant comments higher up on page
- updated documentation for pages
- read in coverage report as blob in database and serve directly
- change ``OmimPhenotype`` to ``PhenotypeTerm``
- reorganize models sub-package
- move events (and comments) to separate collection
- only display prev/next links for the research list
- include variant type in breadcrumbs e.g. "Clinical variants"

### Removed
- drop dependency on moment.js

### Fixed
- show the same level of detail for all frequencies on all pages
- properly decode URL encoded symbols in amino acid/cDNA change strings
- fixed issue with wipe permissions in MongoDB
- include default gene lists in "variants" link in breadcrumbs

## [1.0.2] - 2015-05-20
### Changed
- update case fetching function

### Fixed
- handle multiple cases with same id

## [1.0.1] - 2015-04-28
### Fixed
- Fix building URL parameters in cases list Vue component

## [1.0.0] - 2015-04-12
Codename: Sara Lund

![Release 1.0](artwork/releases/release-1-0.jpg)

### Added
- Add email logging for unexpected errors
- New command line tool for deleting case

### Changed
- Much improved logging overall
- Updated documentation/usage guide
- Removed non-working IGV link

### Fixed
- Show sample display name in GT call
- Various small bug fixes
- Make it easier to hover over popups

## [0.0.2-rc1] - 2015-03-04
### Added
- add protein table for each variant
- add many more external links
- add coverage reports as PDFs

### Changed
- incorporate user feedback updates
- big refactor of load scripts

## [0.0.2-rc2] - 2015-03-04
### Changes
- add gene table with gene description
- reorganize inheritance models box

### Fixed
- avoid overwriting gene list on "research" load
- fix various bugs in external links

## [0.0.2-rc3] - 2015-03-05
### Added
- Activity log feed to variant view
- Adds protein change strings to ODM and Sanger email

### Changed
- Extract activity log component to macro

### Fixes
- Make Ensembl transcript links use archive website<|MERGE_RESOLUTION|>--- conflicted
+++ resolved
@@ -13,11 +13,8 @@
 ### Fixed
 - Show other causative once, even if several events point to it
 - Filtering variants by mitochondrial chromosome for cases with genome build=38
-<<<<<<< HEAD
+- HPO gene search button triggers any warnings for clinical / non-existing genes also on first search
 - Fixed a bug in variants pages caused by MT variants without alt_frequency
-=======
-- HPO gene search button triggers any warnings for clinical / non-existing genes also on first search
->>>>>>> 7e3f607c
 ### Changed
 
 ## [4.31.1]
