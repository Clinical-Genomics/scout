# Change Log
All notable changes to this project will be documented in this file.
This project adheres to [Semantic Versioning](http://semver.org/).

About changelog [here](https://keepachangelog.com/en/1.0.0/)

## [unreleased]
### Fixed
<<<<<<< HEAD
- Typo in PR template (#5682)
- Refactored and simplified the LoqusDB archived observations table. -1 is no longer shown for missing observations (#5680)

=======
- Typo in PR template
- Highlight affected individuals/samples on `GT call` tables (#5682)
>>>>>>> eec56000

## [4.104]
### Added
- Parsing variant's`local_obs_cancer_somatic_panel_old` and `local_obs_cancer_somatic_panel_old_freq`from `Cancer_Somatic_Panel_Obs` and `Cancer_Somatic_Panel_Frq` INFO keys respectively (#5594)
- Filter cancer variants by archived number of cancer somatic panel observations (#5598)
- Export Managed Variants: CLI now supports `--category` to filter by one or more categories (snv, sv, cancer_snv, cancer_sv). Defaults to all. (#5608)
- New form to create/edit users on the general users page (visible to admin users only) (#5610 and #5613)
- Scout-Reviewer-Service endpoint to visualise PacBio trgt called expansions (#5611)
- Updated the documentation with instructions on how, as an admin, to add/edit/remove users from the main users page (#5625)
- Button to remove users from the main users page (visible to admins only) (#5612)
- New `"P-value`, `abs log₂FC` and `abs ΔΨ` WTS filters options (#5639)
- ESCAT tiers for cancer SNVs (#5660)
### Changed
- Avoid `utcnow()` deprecated code by installing Flask-Login from its main branch (#5592)
- Compute chanjo2 coverage on exons only when at least case individual has analysis_type=panel (#5601)
- Display conservation scores for PHAST, GERP and phyloP alongside "Conserved" or "NotConserved" (#5593)
- Exporting managed variants from the command line with the `--collaborator` option will return variants from the specified institute plus those not assigned to any institute (#5607)
- Safer redirect to previous page for variants views (#5599)
- Make whole caseS row clickable link for case page (#5620)
- Make whole variantS row clickable link for variant page (#5618)
- Refined the filtering logic for Clinical WTS variants. The clinical filter now selects variants with either `padjust` < 0.05 or (`p_adjust_gene` < 0.1 and abs(`delta_psi`) > 0.1), for OUTRIDER expression variants and FRASER splicing variants respectively (#5630)
- Removing git installers when building Docker images (#5644)
- Refactored the parsing of the app config file so there exists only one centralized loader for both cli and web app (#5638)
- Restrict gene-overlapping variants (DNA and WTS outliers) search to variants found in affected individuals (#5623, #5659)
- Update command: `scout export variants` now `scout export causatives` (backward-compatible) (#5654)
- Show estimated VAF% also for panel and WES SNVs, much as for MT variants (#5658)
### Fixed
- Treat -1 values as None values when parsing archived LoqusDB frequencies - works retroactively on variantS page, not on variant page yet (#5591)
- Links to SNVs and SVs from SMN CN page (#5600)
- Consistent panel display on variants pages for unselected "All" panels (#5600)
- Bump tj-actions-branch-names GitHub action to v9 (#5605)
- Missing variant key `tool_hits` causing fusion variants page to crash (#5614)
- Add/fix conflicts between ClinGen-CGC-VICC classification criteria to fix discrepancies to Horak et al (#5629)
- Fix display of gene symbols for TRGT loci on variantS page (#5634)
- Parse and store also SpliceAI, CADD scores where all scores are 0. (#5637)
- Git missing from docker bookworm slim image (#5642)
- Matching cancer_snv managed variants failure (#5647)
- Parsing of database name when provided on a .yaml config file (#5663)
- Export causatives command crashing on variants that have been removed (#5665)
- Don't follow row link for checkboxes or other input elements (#5668)
- Parse error on REViewer.trgt case load entries (#5672)
- Fix SpliceAI 0.0 score display (#5675)

## [4.103.3]
### Changed
- Sort institute multiselect alphabetically by display name on 'Search SNVs & SVs' page (#5584)
- Always display STRs sorted by ascending gene symbol (#5580)
### Fixed
- App filter `format_variant_canonical_transcripts` (used on `Search SNVs and SVs` page) crashing when a gene has no canonical transcript (#5582)
- STRs not displaying a repeat locus (#5587)

## [4.103.2]
### Changed
- Display number of available/displayed variants on variantS pages without having to expand search filters (#5571) with collapsing chevron (#5572)
- Update to IGV.js v3.4.1 (#5573)
- Allow autoscaling on IGV tracks, but group alignment scale (#5574)
### Fixed
- Fixed panel filename sanitization in download panel function (#5577)

## [4.103.1]
### Fixed
- Rounding of SV VQ with undefined value (#5568)

## [4.103]
### Added
- Add cancer SNVs to Oncogenicity ClinVar submissions (downloadable json document) (#5449)
- Fold changes values alongside Log2 fold changes values (l2fc) on WTS outliers page (#5536)
- REVEL and SpliceAI scores are now displayed as multi-colored, labeled badges on the variant and report pages (#5537, #5538)
- Filter results in `Search SNVs & SVs` page by one or more institutes (#5539)
- New exome CNV caller GATK CNV (#5557)
- Automatic ClinVar oncogenicity submissions via ClinVar API (#5510)
- Parse and show normalized rank scores (`RankScoreNormalized`) on SNVs (RD & cancer) and SVs (RD) pages (#5554)
- Add MuTect2 SNV caller (used in nf-core/raredisease MT calling) (#5558)
- Option to remove any role assigned to a user, not only the admin role (#5523)
### Changed
- Improved test that checks code collecting other categories of variants overlapping a variant (#5521)
- Enable insertion/deletion size display on IGV.js alignment tracks (#5547)
- LRS STR variant read support (TRGT SD) stored and displayed on variant as ref/alt depth (#5552)
- On `Search SNVs and SVs` page, display multiple HGVS descriptors when variant has more than one gene (#5513)
- Deprecated the `--remove-admin` flag in the update user command line (#5523)
### Fixed
- Instance badge class and config option documentation (#5500)
- Fix incorrect reference to non-existent pymongo.synchronous (#5517)
- More clearly dim cases for empty queries (#5507)
- Case search form enforces numeric input for number of results returned (`Limit` field) (#5519)
- Parsing of canonical transcript in variants genes when variant is outside the coding sequence (#5515)
- Download of a ClinVar submission's json file when observation data is no longer present in the database (#5520)
- Removed extra warnings for missing file types on case loading (#5525)
- Matchmaker Exchange submissions page crashing when one or more cases have no synopsis(#5534)
- Loading PathologicStruc from Stranger annotated TRGT STR files (#5542)
- Badge color for missing REVEL and SpliceAI scores (#5546)
- Truncate long STR RepeatUnit names, from loci missing formal RU just showing ref allele (#5551)
- Do not reorder Sanger sequencing for variants when case is re-uploaded. Just assign Sanger status = ordered to them. (#5504)
- Do not create new variant-associated events, when re-uploading a case. New variant inherits key/values from old evaluated variants (#5507)
- Increased bottom margin in ClinVar submission option on institute's sidebar (#5561)
- `Search SNVs & SVs` for cases which have been removed (#5563)
- SpliceAI label color when variant hits multiple genes (#5565)

## [4.102]
### Added
- ClinVar data with link to ClinVar for variants present on the general case report (#5478)
- Customise Scout instance color and name, by adding INSTANCE_NAME and INSTANCE_COLOR parameters in the app config file (#5479)
- Display local archived frequencies on general case report (#5492)
### Changed
- Refactored and simplified code that fetches case's genome build (#5443)
- On caseS page, dim cases only included from the always display cases with status option (#5464)
- Reuse the variant frequencies table from variant page on case reports (#5478)
- Loading of outliers files (Fraser and Outrider) do not raise error when path to these files is missing or wrong, just a warning (#5486)
- Updated libraries on uv lock file (#5495)
### Fixed
- Fix long STR variant pinned display on case page (#5455)
- Variant page crashing when Loqusdb instance is chosen on institute settings but is not found at the given URL (#5447)
- Show assignees in case list when user ID is different from email (#5460)
- When removing a germline variant from a ClinVar submission, make sure to remove also its associated observations from the database (#5463)
- Chanjo2 genes full coverage check when variant has no genes (#5468)
- Full Flask user logout blocked by session clear (#5470)
- SV page UCSC link for breakpoints did not detect genome build 38 (#5489)
- HPO term deep link URL updated to a working one (#5488)
- Add `str_trid` as a sorting criterion when selecting STRs. This fixes the sort order problem of STRs from cases with genome build 38 (#5491)
- Always use GitHub original for igv.js genomes.json config - it is intended as official backup URL already (#5496)
- Update igv.js to v3.3.0 (#5496)
- Introduced a function that checks redirect URLs to avoid redirection to external sites (#5458)
- Loading of missing outliers files should also not raise error if key exists but is unset (#5497)
- Do not add null references to HPO-associated genes when parsing errors occur (#5472)
- Possibility to change user immediately after logging out from Google Oauth or Keycloak (#5493)
- Trust hgnc_id for unique aliases for HPO-associated genes (#5498)

## [4.101]
### Changed
- Institutes are now sorted by ID on gene panels page (#5436)
- Simplified visualization of previous ACMG and CCV classifications for a variant on variantS page (#5439 & #5440)
- On ClinVar multistep submission form, skip fetching transcript versions for build 38 transcripts which are not MANE Select or MANE Plus Clinical (#5426)
### Fixed
- Malformatted table cell for analysis date on caseS page (#5438)
- Remove "Add to ClinVar submission" button for pinned MEI variants as submission is not supported at the moment (#5442)
- Clinical variant files could once again be read in arbitrary order on load (#5452)
- Fix test_sanger_validation test to be run with a mock app instantiated (#5453)

## [4.100.2]
### Fixed
- Keyerror 'ensembl_transcript_id' when loading transcripts from a pre-downloaded Ensembl transcripts file (#5435)

## [4.100.1]
### Fixed
- Removed an extra `x` from compounds functional annotation cells (#5432)

## [4.100]
### Added
- Button with link to cancerhotspots.org on variant page for cancer cases (#5359)
- Link to ClinGen ACMG CSPEC Criteria Specification Registry from ACMG classification page (#5364)
- Documentation on how to export data from the scout database using the command line (#5373)
- Filter cancer SNVs by ClinVar oncogenicity. OBS: since annotations are still sparse in ClinVar, relying solely on them could be too restrictive (#5367)
- Include eventual gene-matching WTS outliers on variantS page (Overlap column) and variant page (Gene overlapping non-SNVs table) (#5371)
- Minor Allele Frequency (HiFiCNV) IGV.js track for Nallo cases (#5401)
- A page showing all cases submitted to the Matchmaker Exchange, accessible from the institute's sidebar (#5378)
- Variants' loader progress bar (#5411)
### Changed
- Allow matching compounded subcategories from SV callers e.g. DUP:INV (#5360)
- Adjust the link to the chanjo2 gene coverage report to reflect the type of analyses used for the samples (#5368)
- Gene panels open in new tabs from case panels and display case name on the top of the page (#5369)
- When uploading research variants, use rank threshold defined in case settings, if available, otherwise use the default threshold of 8 (#5370)
- Display genome build version on case general report (#5381)
- On pull request template, fixed instructions on how to deploy a branch to the development server (#5382)
- On case general report, when a variant is classified (ACMG or CCV), tagged, commented and also dismissed, will only be displayed among the dismissed variants (#5377)
- If case is re-runned/re-uploaded with the `--keep-actions` tag, remember also previously assigned diseases, HPO terms, phenotype groups and HPO panels (#5365)
- Case load config alias and updated track label for TIDDIT coverage tracks to accommodate HiFiCNV dito (#5401)
- On variants page, compounds popup table, truncate the display name of compound variants with display name that exceeds 20 characters (#5404)
- Update dataTables js (#5407)
- Load variants command prints more clearly which categories of variants are being loaded (#5409)
- Tooltips instead of popovers (no click needed) for matching indicators on variantS page (#5419)
- Call chanjo2 coverage completeness indicator via API after window loading completes (#5366)
- On ClinVar multistep submission form, silence warnings coming from missing HGVS version using Entrez Eutils (#5424)
### Fixed
- Style of Alamut button on variant page (#5358)
- Scope of overlapping functions (#5385)
- Tests involving the variants controllers, which failed when not run in a specific order (#5391)
- Option to return to the previous step in each of the steps of the ClinVar submission form (#5393)
- chanjo2 MT report for cases in build 38 (#5397)
- Fixed some variantS view tests accessing database out of app context (#5415)
- Display of matching manual rank on the SV variant page (#5419)
- Broken `scout setup database` command (#5422)
- Collecting submission data for cases which have been removed (#5421)
- Speed up query for gene overlapping variants (#5413)
- Removing submission data for cases which have been removed (#5430)

## [4.99]
### Added
- De novo assembly alignment file load and display (#5284)
- Paraphase bam-let alignment file load and display (#5284)
- Parsing and showing ClinVar somatic oncogenicity anontations, when available (#5304)
- Gene overlapping variants (superset of compounds) for SVs (#5332)
- Gene overlapping variants for MEIs (#5332)
- Gene overlapping variants for cancer (and cancer_sv) (#5332)
- Tests for the Google login functionality (#5335)
- Support for login using Keycloak (#5337)
- Documentation on Keycloak login system integration (#5342)
- Integrity check for genes/transcripts/exons files downloaded from Ensembl (#5353)
- Options for custom ID/display name for PanelApp Green updates (#5355)
### Changed
- Allow ACMG criteria strength modification to Very strong/Stand-alone (#5297)
- Mocked the Ensembl liftover service in igv tracks tests (#5319)
- Refactored the login function into smaller functions, handling respectively: user consent, LDAP login, Google login, database login and user validation (#5331)
- Allow loading of mixed analysis type cases where some individuals are fully WTS and do not appear in DNA VCFs (#5327)
- Documentation available in dark mode, and expanded installation instructions (#5343)
### Fixed
- Re-enable display of case and individual specific tracks (pre-computed coverage, UPD, zygosity) (#5300)
- Disable 2-color mode in IGV.js by default, since it obscures variant proportion of reads. Can be manually enabled (#5311)
- Institute settings reset (#5309)
- Updated color scheme for variant assessment badges that were hard to see in light mode, notably Risk Factor (#5318)
- Avoid page timeout by skipping HGVS validations in ClinVar multistep submission for non-MANE transcripts from variants in build 38 (#5302)
- Sashimi view page displaying an error message when Ensembl REST API (LiftOver) is not available (#5322)
- Refactored the liftover functionality to avoid using the old Ensembl REST API (#5326)
- Downloading of Ensembl resources by fixing the URL to the schug server, pointing to the production instance instead of the staging one (#5348)
- Missing MT genes from the IGV track (#5339)
- Paraphase and de novo assembly tracks could mismatch alignment sample labels - refactor to case specific tracks (#5357)

## [4.98]
### Added
- Documentation on how to delete variants for one or more cases
- Document the option to collect green genes from any panel when updating the PanelApp green genes panel
- On the institute's filters page, display also any soft filters applied to institute's variants
### Fixed
- Case page patch for research cases without WTS outliers

## [4.97]
### Added
- Software version and link to the relative release on GitHub on the top left dropdown menu
- Option to sort WTS outliers by p_value, Δψ, ψ value, zscore or l2fc
- Display pLI score and LOEUF on rare diseases and cancer SNV pages
- Preselect MANE SELECT transcripts in the multi-step ClinVar variant add to submission process
- Allow updating case with WTS Fraser and Outrider research files
- Load research WTS outliers using the `scout load variants --outliers-research` command
- Chanjo2 gene coverage completeness indicator and report from variant page, summary card
- Enhanced SNV and SV filtering for cancer and rare disease cases, now supporting size thresholds (≥ or < a specified base pair length)
- Option to exclude ClinVar significance status in SNVs filters form
- Made HRD a config parameter and display it for cancer cases.
- Preset institute-level soft filters for variants (filtering based on "filters" values on variant documents). Settings editable by admins on the institute's settings page. Allows e.g. hiding tumor `in_normal` and `germline_risk` filter status variants.
- Load pedigree and sex check from Somalier, provided by e.g. the Nallo pipeline
- Expand the command line to remove more types of variants. Now supports: `cancer`, `cancer_sv`, `fusion`, `mei`, `outlier`, `snv`, `str`, and `sv`.
- New `prioritise_clinvar` checkbox on rare diseases cases, SNVs page, used by clinical filter or for expanding the search to always return variants that match the selected ClinVar conditions
- ClinVar CLNSIG Exclude option on cancer variantS filters
### Changed
- Do not show overlapping gene panels badge on variants from cases runned without gene panels
- Set case as research case if it contains any type of research variants
- Update igv.js to 3.2.0
- IGV DNA alignment track defaults to group by tag:HP and color by methylation (useful for LRS), and show soft-clips
- Update gnomAD constraint to v4.1
- HG38 genes track in igv.js browser, to correctly display gene names
- Refactored code for prioritizing the order of variant loading
- Modified the web pages body style to adapt content to smaller screens
- Refactored filters to filter variants by ClinVar significance, CLINSIG Confident and ClinVar hits at the same time
- Improved tooltips for ClinVar filter in SNVs filter form
- `showSoftClips` parameter in igv.js is set to false by default for WES and PANEL samples
- Updated dependencies in uv.lock file
### Fixed
- Don't save any "-1", "." or "0" frequency values for SNVs - same as for SVs
- Downloading and parsing of genes from Ensembl (including MT-TP)
- Don't parse SV frequencies for SNVs even if the name matches. Also accept "." as missing value for SV frequencies.
- HPO search on WTS Outliers page
- Stop using dynamic gene panel (HPO generated list) for clinical filter when the last gene is removed from the dynamic gene panel
- Return only variants with ClinVar annotation when `ClinVar hits` checkbox is checked on variants search form
- Legacy variant filter option `clinsig_confident_always_returned` on saved filters is remapped as `prioritised_clivar` and `clinvar_trusted_revstat`
- Variants queries excluding ClinVar tags without `prioritise_clinvar` checkbox checked
- Pedigree QC Somalier loading demo ancestry file and operator priority

## [4.96]
### Added
- Support case status assignment upon loading (by providing case status in the case config file)
- Severity predictions on general case report for SNVs and cancer SNVs
- Variant functional annotation on general case report for SNVs and cancer SNVs
- Version of Scout used when the case was loaded is displayed on case page and general report
### Removed
- Discontinue ClinVar submissions via CSV files and support only submission via API: removed buttons for downloading ClinVar submission objects as CSV files
### Changed
- Display STR variant filter status on corresponding variantS page
- Warning and reference to Biesecker et al when using PP1/BS4 and PP4 together in ACMG classifications
- Warning to not use PP4 criterion together with PS2/PM6 in ACMG classifications with reference to the SVI Recommendation for _de novo_ Criteria (PS2 & PM6)
- Button to directly remove accepted submissions from ClinVar
- Upgraded libs in uv.lock file
### Fixed
- Release docs to include instructions for upgrading dependencies
- Truncated long HGVS descriptions on cancer SNV and SNVs pages
- Avoid recurrent error by removing variant ranking settings in unranked demo case
- Actually re-raise exception after load aborts and has rolled back variant insertion

## [4.95]
### Added
- CCV score / temperature on case reports
- ACMG SNV classification form also accessible from SV variant page
- Simplify updating of the PanelApp Green panel from all source types in the command line interactive session
### Changed
- Clearer link to `Richards 2015` on ACMG classification section on SVs and cancer SVs variants pages
- Parse HGNC Ids directly from PanelApp when updating/downloading PanelApp panels
- Skip variant genotype matching check and just return True when matching causative is found in a case with only one individual/sample
- Reduced number of research MEI variants present in the demo case from 17K to 145 to speed up automatic tests
### Fixed
- ACMG temperature on case general report should respect term modifiers
- Missing inheritance, constraint info for genes with symbols matching other genes previous aliases with some lower case letters
- Loading of all PanelApp panels from command line
- Saving gene inheritance models when loading/updating specific/all PanelApp panels (doesn't apply to the `PanelApp Green Genes panel`)
- Save also complete penetrance status (in addition to incomplete) if available when loading specific/all PanelApp panels (does not apply to the `PanelApp Green Genes panel`)
- Variants and managed variants query by coordinates, which was returning all variants in the chromosome if start position was 0
- Compound loading matches also "chr"-containing compound variant names

## [4.94.1]
### Fixed
- Temporary directory generation for MT reports and pedigree file for case general report

## [4.94]
### Added
- Max-level provenance and Software Bill Of Materials (SBOM) to the Docker images pushed to Docker Hub
- ACMG VUS Bayesian score / temperature on case reports
- Button to filter and download case individuals/samples from institute's caseS page
### Changed
- On variant page, RefSeq transcripts panel, truncate very long protein change descriptions
- Build system changed to uv/hatchling, remove setuptools, version file, add project toml and associated files
- On variantS pages, display chromosome directly on start and end chromosome if different
- On cancer variantS pages, display allele counts and frequency the same way for SNVs and SVs (refactor macro)
- Stricter coordinate check in BND variants queries (affecting search results on SV variants page)
### Fixed
- UCSC hg38 links are updated
- Variants page tooltip errors
- Cancer variantS page had poor visibility of VAF and chromosome coordinate on causatives (green background)

## [4.93.1]
### Fixed
- Updated PyPi build GitHub action to explicitly include setuptools (for Python 3.12 distro)

## [4.93]
### Added
- ClinGen-CGC-VICC oncogenicity classification for cancer SNVs
- A warning to not to post sensitive or personal info when opening an issue
### Changed
- "Show more/less" button to toggle showing 50 (instead of 10) observed cases in LoqusDB observation panel
- Show customer id on share and revoke sharing case collapsible sidebar dialog
- Switch to python v.3.12 in Dockerfiles and automatic tests
### Fixed
- Limit the size of custom images displayed on case and variant pages and add a link to display them in full size in a new tab
- Classified variants not showing on case report when collaborator adds classification
- On variantS page, when a variant has more than one gene, then the gene panel badge reflect the panels each gene is actually in
- Updating genes on a gene panel using a file
- Link out to Horak 2020 from CCV classify page opens in new tab

## [4.92]
### Added
- PanelApp link on gene page and on gene panels description
- Add more filters to the delete variants command (institute ID and text file with list of case IDs)
### Changed
- Use the `clinicalgenomics/python3.11-venv:1.0` image everywhere in the Dockerfiles
### Fixed
- list/List typing issue on PanelApp extension module

## [4.91.2]
### Fixed
- Stranger TRGT parsing of `.` in `FORMAT.MC`
- Parse ClinVar low-penetrance info and display it alongside Pathogenic and likely pathogenic on SNVs pages
- Gene panel indexes to reflect the indexes used in production database
- Panel version check while editing the genes of a panel
- Display unknown filter tags as "danger" marked badges
- Open WTS variantS SNVs and SVs in new tabs
- PanelApp panels update documentation to reflect the latest changes in the command line
- Display panel IDs alongside panel display names on gene panels page
- Just one `Hide removed panels` checkbox for all panels on gene panels page
- Variant filters redecoration from multiple classifications crash on general case report

## [4.91.1]
### Fixed
- Update IGV.js to v3.1.0
- Columns/headings on SV variantS shifted

## [4.91]
### Added
- Variant link to Franklin in database buttons (different depending on rare or cancer track)
- MANE badges on list of variant's Genes/Transcripts/Proteins table, this way also SVs will display MANE annotations
- Export variant type and callers-related info fields when exporting variants from variantS pages
- Cases advanced search on the dashboard page
- Possibility to use only signed off panels when building the PanelApp GREEN panel
### Changed
- On genes panel page and gene panel PDF export, it's more evident which genes were newly introduced into the panel
- WTS outlier position copy button on WTS outliers page
- Update IGV.js to v3.0.9
- Managed variants VCF export more verbose on SVs
- `/api/v1/hpo-terms` returns pymongo OperationFailure errors when provided query string contains problematic characters
- When parsing variants, prioritise caller AF if set in FORMAT over recalculation from AD
- Expand the submissions information section on the ClinVar submissions page to fully display long text entries
- Jarvik et al for PP1 added to ACMG modification guidelines
- Display institute `_id` + display name on dashboard filters
- ClinVar category 8 has changed to "Conflicting classifications of pathogenicity" instead of "interpretations"
- Simplify always loading ClinVar `CLNSIG` P, LP and conflicting annotations slightly
- Increased visibility of variant callers's "Pass" or "Filtered" on the following pages: SNV variants (cancer cases), SV variants (both RD and cancer cases)
- Names on IGV buttons, including an overview level IGV MT button
- Cases query no longer accepts strings for the `name_query` parameter, only ImmutableMultiDict (form data)
- Refactor the loading of PanelApp panels to use the maintained API - Customised PanelApp GREEN panels
- Better layout for Consequence cell on cancer SNVs page
- Merged `Qual` and `Callers` cell on cancer SNVs page
### Fixed
- Empty custom_images dicts in case load config do not crash
- Tracks missing alignment files are skipped on generating IGV views
- ClinVar form to accept MedGen phenotypes
- Cancer SV variantS page spinner on variant export
- STRs variants export (do not allow null estimated variant size and repeat locus ID)
- STRs variants page when one or more variants have SweGen mean frequency but lack Short Tandem Repeat motif count
- ClinVar submission enquiry status for all submissions after the latest
- CLI scout update type hint error when running commands using Python 3.9
- Missing alignment files but present index files could crash the function creating alignment tracks for IGV display
- Fix missing "Repeat locus" info on STRs export

## [4.90.1]
### Fixed
- Parsing Matchmaker Exchange's matches dates

## [4.90]
### Added
- Link to chanjo2 MANE coverage overview on case page and panel page
- More SVI recommendation links on the ACMG page
- IGV buttons for SMN CN page
- Warnings on ACMG classifications for potentially conflicting classification pairs
- ACMG Bayesian foundation point scale after Tavtigian for variant heat profile
### Changed
- Variants query backend allows rank_score filtering
- Added script to tabulate causatives clinical filter rank
- Do not display inheritance models associated to ORPHA terms on variant page
- Moved edit and delete buttons close to gene names on gene panel page and other aesthetical fixes
- SNV VariantS page functional annotation and region annotation columns merged
- VariantS pages (not cancer) gene cells show OMIM inheritance pattern badges also without hover
- STR variantS page to show STR inheritance model without hover (fallback to OMIM for non-Stranger annotation)
- VariantS page local observation badges have counts visible also without hover
- On Matchmaker page, show number of matches together with matching attempt date
- Display all custom inheritance models, both standard and non-standard, as gathered from the gene panel information on the variant page
- Moved PanelApp-related code to distinct modules/extension
### Fixed
- Make BA1 fully stand-alone to Benign prediction
- Modifying Benign terms to "Moderate" has no effect under Richards. Ignored completely before, will retain unmodified significance now
- Extract all fields correctly when exporting a panel to file from gene panel page
- Custom updates to a gene in a panel
- Gene panel PDF export, including gene links
- Cancer SV, Fusion, MEI and Outlier filters are shown on the Institute Filters overview
- CaseS advanced search limit
- Visibility of Matchmaker Exchange matches on dark mode
- When creating a new gene panel from file, all gene fields are saved, including comments and manual inheritance models
- Downloading on gene names from EBI
- Links to gene panels on variant page, summary panel
- Exporting gene variants when one or more variants' genes are missing HGNC symbol

## [4.89.2]
## Fixed
- If OMIM gene panel gene symbols are not mapping to hgnc_id, allow fallback use of a unique gene alias

## [4.89.1]
### Fixed
- General case report crash when encountering STR variants without `source` tags
- Coloring and SV inheritance patterns on general case report

## [4.89]
### Added
- Button on SMN CN page to search variants within SMN1 and SMN2 genes
- Options for selectively updating OMICS variants (fraser, outrider) on a case
- Log users' activity to file by specifying `USERS_ACTIVITY_LOG_PATH` parameter in app config
- `Mean MT coverage`, `Mean chrom 14 coverage` and `Estimated mtDNA copy number` on MT coverage file from chanjo2 if available
- In ClinVar multistep form, preselect ACMG criteria according to the variant's ACMG classification, if available
- Subject id search from caseS page (supporting multiple sample types e.g.) - adding indexes to speed up caseS queries
- Advanced cases search to narrow down results using more than one search parameter
- Coverage report available for any case with samples containing d4 files, even if case has no associated gene panels
- RNA delivery reports
- Two new LRS SV callers (hificnv, severus)
### Changed
- Documentation for OMICS variants and updating a case
- Include both creation and deletion dates in gene panels pages
- Moved code to collect MT copy number stats for the MT report to the chanjo extension
- On the gene panelS page, show expanded gene panel version list in one column only
- IGV.js WTS loci default to zoom to a region around a variant instead of whole gene
- Refactored logging module
- Case general report no longer shows ORPHA inheritance models. OMIM models are shown colored.
- Chromosome alias tab files used in the igv.js browser, which now contain the alias for chromosome "M"
- Renamed "Comment on clinical significance" to "Comment on classification" in ClinVar multistep form
- Enable Gens CN button also for non-wgs cancer track cases
### Fixed
- Broken heading anchors in the documentation (`admin-guide/login-system.md` and `admin-guide/setup-scout.md` files)
- Avoid open login redirect attacks by always redirecting to cases page upon user login
- Stricter check of ID of gene panels to prevent file downloading vulnerability
- Removed link to the retired SPANR service. SPIDEX scores are still parsed and displayed if available from variant annotation.
- Omics variant view test coverage
- String pattern escape warnings
- Code creating Alamut links for variant genes without canonical_transcript set
- Variant delete button in ClinVar submissions page
- Broken search cases by case similarity
- Missing caller tag for TRGT

## [4.88.1]
### Fixed
- Patch update igv.js to 3.0.5

## [4.88]
### Added
- Added CoLoRSdb frequency to Pop Freq column on variantS page
- Hovertip to gene panel names with associated genes in SV variant view, when variant covers more than one gene
- RNA sample ID can be provided in case load config if different from sample_id
### Fixed
- Broken `scout setup database` command
- Update demo VCF header, adding missing keys found on variants
- Broken upload to Codecov step in Tests & Coverage GitHub action
- Tomte DROP column names have been updated (backwards compatibility preserved for main fields)
- WTS outlierS view to display correct individual IDs for cases with multiple individuals
- WTS outlierS not displayed on WTS outlierS view

## [4.87.1]
### Fixed
- Positioning and alignment of genes cell on variantS page

## [4.87]
### Added
- Option to configure RNA build on case load (default '38')
### Changed
- Tooltip on RNA alignments now shows RNA genome build version
- Updated igv.js to v3.0.4
### Fixed
- Style of "SNVs" and "SVs" buttons on WTS Outliers page
- Chromosome alias files for igv.js
- Genes track displayed also when RNA alignments are present without splice junctions track on igv browser
- Genes track displayed again when splice junction tracks are present

## [4.86.1]
### Fixed
- Loading and updating PanelApp panels, including PanelApp green

## [4.86]
### Added
- Display samples' name (tooltip) and affected status directly on caseS page
- Search SVs across all cases, in given genes
- `CLINVAR_API_URL` param can be specified in app settings to override the URL used to send ClinVar submissions to. Intended for testing.
- Support for loading and storing OMICS data
- Parse DROP Fraser and Outrider TSVs
- Display omics variants - wts outliers (Fraser, Outrider)
- Parse GNOMAD `gnomad_af` and `gnomad_popmax_af` keys from variants annotated with `echtvar`
- Make removed panel optionally visible to non-admin or non maintainers
- Parse CoLoRSdb frequencies annotated in the variant INFO field with the `colorsdb_af` key
- Download -omics variants using the `Filter and export button`
- Clickable COSMIC links on IGV tracks
- Possibility to un-audit previously audited filters
- Reverted table style and removed font awesome style from IGV template
- Case status tags displayed on dashboard case overview
### Changed
- Updated igv.js to v3.0.1
- Alphabetically sort IGV track available for custom selection
- Updated wokeignore to avoid unfixable warning
- Update Chart.js to v4.4.3
- Use tornado library version >= 6.4.1
- Fewer variants in the MEI demo file
- Switch to FontAwesome v.6 instead of using icons v.5 + kit with icons v.6
- Show time (hours and minutes) additionally to date on comments and activity panel
### Fixed
- Only add expected caller keys to variant (FOUND_IN or SVDB_ORIGIN)
- Splice junction merged track height offset in IGV.js
- Splice junction initiation crash with empty variant obj
- Splice junction variant routing for cases with WTS but without outlier data
- Variant links to ExAC, now pointing to gnomAD, since the ExAC browser is no longer available
- Style of HPO terms assigned to a case, now one phenotype per line
- RNA sashimi view rendering should work also if the gene track is user disabled
- Respect IGV tracks chosen by user in variant IGV settings

## [4.85]
### Added
- Load also genes which are missing Ensembl gene ID (72 in both builds), including immunoglobulins and fragile sites
### Changed
- Unfreeze werkzeug again
- Show "(Removed)" after removed panels in dropdown
- The REVEL score is collected as the maximum REVEL score from all of the variant's transcripts
- Parse GNOMAD POPMAX values only if they are numerical when loading variants
### Fixed
- Alphabetically sort "select default panels" dropdown menu options on case page
- Show gene panel removed status on case page
- Fixed visibility of the following buttons: remove assignee, remove pinned/causative, remove comment, remove case from group

## [4.84]
### Changed
- Clearer error message when a loqusdb query fails for an instance that initially connected
- Do not load chanjo-report module if not needed and more visible message when it fails loading
- Converted the HgncGene class into a Pydantic class
- Swap menu open and collapse indicator chevrons - down is now displayed-open, right hidden-closed
- Linters and actions now all use python 3.11
### Fixed
- Safer way to update variant genes and compounds that avoids saving temporary decorators into variants' database documents
- Link to HGNC gene report on gene page
- Case file load priority so that e.g. SNV get loaded before SV, or clinical before research, for consistent variant_id collisions

## [4.83]
### Added
- Edit ACMG classifications from variant page (only for classifications with criteria)
- Events for case CLI events (load case, update case, update individual)
- Support for loading and displaying local custom IGV tracks
- MANE IGV track to be used as a local track for igv.js (see scout demo config file)
- Optional separate MT VCFs, for `nf-core/raredisease`
### Changed
- Avoid passing verbs from CaseHandler - functions for case sample and individual in CaseEventHandler
- Hide mtDNA report and coverage report links on case sidebar for cases with WTS data only
- Modified OMIM-AUTO gene panel to include genes in both genome builds
- Moved chanjo code into a dedicated extension
- Optimise the function that collects "match-safe" genes for an institute by avoiding duplicated genes from different panels
- Users must actively select "show matching causatives/managed" on a case page to see matching numbers
- Upgraded python version from 3.8 to 3.11 in Docker images
### Fixed
- Fix several tests that relied on number of events after setup to be 0
- Removed unused load case function
- Artwork logo sync sketch with png and export svg
- Clearer exception handling on chanjo-report setup - fail early and visibly
- mtDNA report crashing when one or more samples from a case is not in the chanjo database
- Case page crashing on missing phenotype terms
- ACMG benign modifiers
- Speed up tests by caching python env correctly in Github action and adding two more test groups
- Agile issue templates were added globally to the CG-org. Adding custom issue templates to avoid exposing customers
- PanelApp panel not saving genes with empty `EnsembleGeneIds` list
- Speed up checking outdated gene panels
- Do not load research variants automatically when loading a case

## [4.82.2]
### Fixed
- Warning icon in case pages for individuals where `confirmed_sex` is false
- Show allele sizes form ExpansionHunter on STR variantS page again

## [4.82.1]
### Fixed
- Revert the installation of flask-ldapconn to use the version available on PyPI to be able to push new scout releases to PyPI

## [4.82]
### Added
- Tooltip for combined score in tables for compounds and overlapping variants
- Checkbox to filter variants by excluding genes listed in selected gene panels, files or provided as list
- STR variant information card with database links, replacing empty frequency panel
- Display paging and number of HPO terms available in the database on Phenotypes page
- On case page, typeahead hints when searching for a disease using substrings containing source ("OMIM:", "ORPHA:")
- Button to monitor the status of submissions on ClinVar Submissions page
- Option to filter cancer variants by number of observations in somatic and germline archived database
- Documentation for integrating chanjo2
- More up-to-date VEP CSQ dbNSFP frequency keys
- Parse PacBio TRGT (Tandem repeat genotyping tool) Short Tandem Repeat VCFs
### Changed
- In the case_report #panel-tables has a fixed width
- Updated IGV.js to 2.15.11
- Fusion variants in case report now contain same info as on fusion variantS page
- Block submission of somatic variants to ClinVar until we harmonise with their changed API
- Additional control on the format of conditions provided in ClinVar form
- Errors while loading managed variants from file are now displayed on the Managed Variants page
- Chanjo2 coverage button visible only when query will contain a list of HGNC gene IDs
- Use Python-Markdown directly instead of the unmaintained Flask-Markdown
- Use Markupsafe instead of long deprecated, now removed Flask Markup
- Prepare to unfreeze Werkzeug, but don't actually activate until chanjo can deal with the change
### Fixed
- Submit requests to Chanjo2 using HTML forms instead of JSON data
- `Research somatic variants` link name on caseS page
- Broken `Install the HTML 2 PDF renderer` step in a GitHub action
- Fix ClinVar form parsing to not include ":" in conditionType.id when condition conditionType.db is Orphanet
- Fix condition dropdown and pre-selection on ClinVar form for cases with associated ORPHA diagnoses
- Improved visibility of ClinVar form in dark mode
- End coordinates for indels in ClinVar form
- Diagnoses API search crashing with empty search string
- Variant's overlapping panels should show overlapping of variant genes against the latest version of the panel
- Case page crashing when case has both variants in a ClinVar submission and pinned not loaded variants
- Installation of git in second build stage of Dockerfile, allowing correct installation of libraries

## [4.81]
### Added
- Tag for somatic SV IGH-DUX4 detection samtools script
### Changed
- Upgraded Bootstrap version in reports from 4.3.1 to 5.1.3
### Fixed
- Buttons layout in HPO genes panel on case page
- Added back old variant rankscore index with different key order to help loading on demo instance
- Cancer case_report panel-table no longer contains inheritance information
- Case report pinned variants card now displays info text if all pinned variants are present in causatives
- Darkmode setting now applies to the comment-box accordion
- Typo in case report causing `cancer_rank_options is undefined` error

## [4.80]
### Added
- Support for .d4 files coverage using chanjo2 (Case page sidebar link) with test
- Link to chanjo2 coverage report and coverage gene overview on gene panel page
- Link to chanjo2 coverage report on Case page, HPO dynamic gene list
- Link to genes coverage overview report on Case page, HPO dynamic gene list
### Changed
- All links in disease table on diagnosis page now open in a new tab
- Dark mode settings applied to multi-selects on institute settings page
- Comments on case and variant pages can be viewed by expanding an accordion
- On case page information on pinned variants and variants submitted to ClinVar are displayed in the same table
- Demo case file paths are now stored as absolute paths
- Optimised indices to address slow queries
- On case page default panels are now found at the top of the table, and it can be sorted by this trait
### Fixed
- On variants page, search for variants in genes present only in build 38 returning no results
- Pin/unpin with API was not able to make event links
- A new field `Explanation for multiple conditions` is available in ClinVar for submitting variants with more than one associated condition
- Fusion genes with partners lacking gene HGNC id will still be fully loaded
- Fusion variantS export now contains fusion variant specific columns
- When Loqusdb observations count is one the table includes information on if observation was for the current or another case

## [4.79.1]
### Fixed
- Exporting variants without rank score causing page to crash
- Display custom annotations also on cancer variant page

## [4.79]
### Added
- Added tags for Sniffles and CNVpytor, two LRS SV callers
- Button on case page for displaying STR variants occurring in the dynamic HPO panel
- Display functional annotation relative to variant gene's MANE transcripts on variant summary, when available
- Links to ACMG structural variant pathogenicity classification guidelines
- Phenomodels checkboxes can now include orpha terms
- Add incidental finding to case tags
- Get an alert on caseS page when somebody validates variants you ordered Sanger sequencing for
### Changed
- In the diagnoses page genes associated with a disease are displayed using hgnc symbol instead of hgnc id
- Refactor view route to allow navigation directly to unique variant document id, improve permissions check
- Do not show MANE and MANE Plus Clinical transcripts annotated from VEP (saved in variants) but collect this info from the transcripts database collection
- Refactor view route to allow navigation directly to unique case id (in particular for gens)
- `Institutes to share cases with` on institute's settings page now displays institutes names and IDs
- View route with document id selects view template based on variant category
### Fixed
- Refactored code in cases blueprints and variant_events adapter (set diseases for partial causative variants) to use "disease" instead of "omim" to encompass also ORPHA terms
- Refactored code in `scout/parse/omim.py` and `scout/parse/disease_terms.py` to use "disease" instead of "phenotype" to differentiate from HPO terms
- Be more careful about checking access to variant on API access
- Show also ACMG VUS on general report (could be missing if not e.g. pinned)

## [4.78]
### Added
- Case status labels can be added, giving more finegrained details on a solved status (provisional, diagnostic, carrier, UPD, SMN, ...)
- New SO terms: `sequence_variant` and `coding_transcript_variant`
- More MEI specific annotation is shown on the variant page
- Parse and save MANE transcripts info when updating genes in build 38
- ClinVar submission can now be downloaded as a json file
- `Mane Select` and `Mane Plus Clinical` badges on Gene page, when available
- ClinVar submission can now be downloaded as a json file
- API endpoint to pin variant
- Display common/uncommon/rare on summary of mei variant page
### Changed
- In the ClinVar form, database and id of assertion criteria citation are now separate inputs
- Customise institute settings to be able to display all cases with a certain status on cases page (admin users)
- Renamed `Clinical Significance` to `Germline Classification` on multistep ClinVar form
- Changed the "x" in cases.utils.remove_form button text to red for better visibility in dark mode
- Update GitHub actions
- Default loglevel up to INFO, making logs with default start easier to read
- Add XTR region to PAR region definition
- Diagnoses can be searched on diagnoses page without waiting for load first
### Fixed
- Removed log info showing hgnc IDs used in variantS search
- Maintain Matchmaker Exchange and Beacon submission status when a case is re-uploaded
- Inheritance mode from ORPHA should not be confounded with the OMIM inheritance model
- Decipher link URL changes
- Refactored code in cases blueprints to use "disease" instead of "omim" to encompass also ORPHA terms

## [4.77]
### Added
- Orpha disease terms now include information on inheritance
- Case loading via .yaml config file accepts subject_id and phenotype_groups (if previously defined as constant default or added per institute)
- Possibility to submit variants associated with Orphanet conditions to ClinVar
- Option update path to .d4 files path for individuals of an existing case using the command line
- More constraint information is displayed per gene in addition to pLi: missense and LoF OE, CI (inluding LOEUF) and Z-score.
### Changed
- Introduce validation in the ClinVar multistep form to make sure users provide at least one variant-associated condition
- CLI scout update individual accepts subject_id
- Update ClinVar inheritance models to reflect changes in ClinVar submission API
- Handle variant-associated condition ID format in background when creating ClinVar submissions
- Replace the code that downloads Ensembl genes, transcripts and exons with the Schug web app
- Add more info to error log when transcript variant frequency parsing fails.
- GnomAD v4 constraint information replaces ExAC constraints (pLi).
### Fixed
- Text input of associated condition in ClinVar form now aligns to the left
- Alignment of contents in the case report has been updated
- Missing number of phenotypes and genes from case diagnoses
- Associate OMIM and/or ORPHA diagnoses with partial causatives
- Visualization of partial causatives' diagnoses on case page: style and links
- Revert style of pinned variants window on the case page
- Rename `Clinical significanc` to `Germline classification` in ClinVar submissions exported files
- Rename `Clinical significance citations` to `Classification citations` in ClinVar submissions exported files
- Rename `Comment on clinical significance` to `Comment on classification` in ClinVar submissions exported files
- Show matching partial causatives on variant page
- Matching causatives shown on case page consisting only of variant matching the default panels of the case - bug introduced since scout v4.72 (Oct 18, 2023)
- Missing somatic variant read depth leading to report division by zero

## [4.76]
### Added
- Orphacodes are visible in phenotype tables
- Pydantic validation of image paths provided in case load config file
- Info on the user which created a ClinVar submission, when available
- Associate .d4 files to case individuals when loading a case via config file
### Changed
- In diagnoses page the load of diseases are initiated by clicking a button
- Revel score, Revel rank score and SpliceAI values are also displayed in Causatives and Validated variants tables
- Remove unused functions and tests
- Analysis type and direct link from cases list for OGM cases
- Removed unused `case_obj` parameter from server/blueprints/variant/controllers/observations function
- Possibility to reset ClinVar submission ID
- Allow ClinVar submissions with custom API key for users registered as ClinVar submitters or when institute doesn't have a preset list of ClinVar submitters
- Ordered event verbs alphabetically and created ClinVar-related user events
- Removed the unused "no-variants" option from the load case command line
### Fixed
- All disease_terms have gene HGNC ids as integers when added to the scout database
- Disease_term identifiers are now prefixed with the name of the coding system
- Command line crashing with error when updating a user that doesn't exist
- Thaw coloredlogs - 15.0.1 restores errorhandler issue
- Thaw crypography - current base image and library version allow Docker builds
- Missing delete icons on phenomodels page
- Missing cryptography lib error while running Scout container on an ARM processor
- Round CADD values with many decimals on causatives and validated variants pages
- Dark-mode visibility of some fields on causatives and validated variants pages
- Clinvar submitters would be cleared when unprivileged users saved institute settings page
- Added a default empty string in cases search form to avoid None default value
- Page crashing when user tries to remove the same variant from a ClinVar submission in different browser tabs
- Update more GnomAD links to GnomAD v4 (v38 SNVs, MT vars, STRs)
- Empty cells for RNA fusion variants in Causatives and Verified variants page
- Submenu icons missing from collapsible actionbar
- The collapsible actionbar had some non-collapsing overly long entries
- Cancer observations for SVs not appearing in the variant details view
- Archived local observations not visible on cancer variantS page
- Empty Population Frequency column in the Cancer SV Variants view
- Capital letters in ClinVar events description shown on case page

## [4.75]
### Added
- Hovertip to gene panel names with associated genes in variant view, when variant covers more than one gene
- Tests for panel to genes
- Download of Orphadata en_product6 and en_product4 from CLI
- Parse and save `database_found` key/values for RNA fusion variants
- Added fusion_score, ffpm, split_reads, junction_reads and fusion_caller to the list of filters on RNA fusion variants page
- Renamed the function `get_mei_info` to `set_mei_info` to be consistent with the other functions
- Fixed removing None key/values from parsed variants
- Orphacodes are included in the database disease_terms
### Changed
- Allow use of projections when retrieving gene panels
- Do not save custom images as binary data into case and variant database documents
- Retrieve and display case and variant custom images using image's saved path
- Cases are activated by viewing FSHD and SMA reports
- Split multi-gene SNV variants into single genes when submitting to Matchmaker Exchange
- Alamut links also on the gene level, using transcript and HGVS: better for indels. Keep variant link for missing HGVS
- Thaw WTForms - explicitly coerce form decimal field entries when filters fetched from db
### Fixed
- Removed some extra characters from top of general report left over from FontAwsome fix
- Do not save fusion variants-specific key/values in other types of variants
- Alamut link for MT variants in build 38
- Convert RNA fusions variants `tool_hits` and `fusion_score` keys from string to numbers
- Fix genotype reference and alternative sequencing depths defaulting to -1 when values are 0
- DecimalFields were limited to two decimal places for several forms - lifting restrictions on AF, CADD etc.

## [4.74.1]
### Changed
- Parse and save into database also OMIM terms not associated to genes
### Fixed
- BioNano API FSHD report requests are GET in Access 1.8, were POST in 1.7
- Update more FontAwesome icons to avoid Pro icons
- Test if files still exist before attempting to load research variants
- Parsing of genotypes error, resulting in -1 values when alt or ref read depths are 0

## [4.74]
### Added
- SNVs and Indels, MEI and str variants genes have links to Decipher
- An `owner + case display name` index for cases database collection
- Test and fixtures for RNA fusion case page
- Load and display fusion variants from VCF files as the other variant types
- Option to update case document with path to mei variants (clinical and research)
### Changed
- Details on variant type and category for audit filters on case general report
- Enable Gens CN profile button also in somatic case view
- Fix case of analysis type check for Gens analysis button - only show for WGS
### Fixed
- loqusdb table no longer has empty row below each loqusid
- MatchMaker submission details page crashing because of change in date format returned by PatientMatcher
- Variant external links buttons style does not change color when visited
- Hide compounds with compounds follow filter for region or function would fail for variants in multiple genes
- Updated FontAwesome version to fix missing icons

## [4.73]
### Added
- Shortcut button for HPO panel MEI variants from case page
- Export managed variants from CLI
### Changed
- STRs visualization on case panel to emphasize abnormal repeat count and associated condition
- Removed cytoband column from STRs variant view on case report
- More long integers formatted with thin spaces, and copy to clipboard buttons added
### Fixed
- OMIM table is scrollable if higher than 700px on SV page
- Pinned variants validation badge is now red for false positives.
- Case display name defaulting to case ID when `family_name` or `display_name` are missing from case upload config file
- Expanded menu visible at screen sizes below 1000px now has background color
- The image in ClinVar howto-modal is now responsive
- Clicking on a case in case groups when case was already removed from group in another browser tab
- Page crashing when saving filters for mei variants
- Link visited color of images

## [4.72.4]
### Changed
- Automatic test mongod version increased to v7
### Fixed
- GnomAD now defaults to hg38 - change build 37 links accordingly

## [4.72.3]
### Fixed
- Somatic general case report small variant table can crash with unclassified variants

## [4.72.2]
### Changed
- A gunicorn maxrequests parameter for Docker server image - default to 1200
- STR export limit increased to 500, as for other variants
- Prevent long number wrapping and use thin spaces for separation, as per standards from SI, NIST, IUPAC, BIPM.
- Speed up case retrieval and lower memory use by projecting case queries
- Make relatedness check fails stand out a little more to new users
- Speed up case retrieval and lower memory use by projecting case queries
- Speed up variant pages by projecting only the necessary keys in disease collection query
### Fixed
- Huge memory use caused by cases and variants pages pulling complete disease documents from DB
- Do not include genes fetched from HPO terms when loading diseases
- Consider the renamed fields `Approved Symbol` -> `Approved Gene Symbol` and `Gene Symbols` -> `Gene/Locus And Other Related Symbols` when parsing OMIM terms from genemap2.txt file

## [4.72.1]
### Fixed
- Jinja filter that renders long integers
- Case cache when looking for causatives in other cases causing the server to hang

## [4.72]
### Added
- A GitHub action that checks for broken internal links in docs pages
- Link validation settings in mkdocs.yml file
- Load and display full RNA alignments on alignment viewer
- Genome build check when loading a case
- Extend event index to previous causative variants and always load them
### Fixed
- Documentation nav links for a few documents
- Slightly extended the BioNano Genomics Access integration docs
- Loading of SVs when VCF is missing the INFO.END field but has INFO.SVLEN field
- Escape protein sequence name (if available) in case general report to render special characters correctly
- CaseS HPO term searches for multiple terms works independent of order
- CaseS search regexp should not allow backslash
- CaseS cohort tags can contain whitespace and still match
- Remove diagnoses from cases even if OMIM term is not found in the database
- Parsing of disease-associated genes
- Removed an annoying warning while updating database's disease terms
- Displaying custom case images loaded with scout version <= 4.71
- Use pydantic version >=2 in requirements.txt file
### Changed
- Column width adjustment on caseS page
- Use Python 3.11 in tests
- Update some github actions
- Upgraded Pydantic to version 2
- Case validation fails on loading when associated files (alignments, VCFs and reports) are not present on disk
- Case validation fails on loading when custom images have format different then ["gif", "svg", "png", "jpg", "jpeg"]
- Custom images keys `case` and `str` in case config yaml file are renamed to `case_images` and `str_variants_images`
- Simplify and speed up case general report code
- Speed up case retrieval in case_matching_causatives
- Upgrade pymongo to version 4
- When updating disease terms, check that all terms are consistent with a DiseaseTerm model before dropping the old collection
- Better separation between modules loading HPO terms and diseases
- Deleted unused scout.build.phenotype module
- Stricter validation of mandatory genome build key when loading a case. Allowed values are ['37','38',37,38]
- Improved readability of variants length and coordinates on variantS pages

## [4.71]
### Added
- Added Balsamic keys for SweGen and loqusdb local archive frequecies, SNV and SV
- New filter option for Cancer variantS: local archive RD loqusdb
- Show annotated observations on SV variantS view, also for cancer somatic SVs
- Revel filter for variantS
- Show case default panel on caseS page
- CADD filter for Cancer Somatic SNV variantS - show score
- SpliceAI-lookup link (BROAD, shows SpliceAI and Pangolin) from variant page
- BioNano Access server API - check projects, samples and fetch FSHD reports
### Fixed
- Name of reference genome build for RNA for compatibility with IGV locus search change
- Howto to run the Docker image on Mac computers in `admin-guide/containers/container-deploy.md`
- Link to Weasyprint installation howto in README file
- Avoid filling up disk by creating a reduced VCF file for every variant that is visualized
- Remove legacy incorrectly formatted CODEOWNERS file
- Restrain variant_type requests to variantS views to "clinical" or "research"
- Visualization of cancer variants where cancer case has no affected individual
- ProteinPaint gene link (small StJude API change)
- Causative MEI variant link on causatives page
- Bionano access api settings commented out by default in Scout demo config file.
- Do not show FSHD button on freshly loaded cases without bionano_access individuals
- Truncate long variants' HGVS on causative/Clinically significant and pinned variants case panels
### Changed
- Remove function call that tracks users' browser version
- Include three more splice variant SO terms in clinical filter severe SO terms
- Drop old HPO term collection only after parsing and validation of new terms completes
- Move score to own column on Cancer Somatic SNV variantS page
- Refactored a few complex case operations, breaking out sub functionalities

## [4.70]
### Added
- Download a list of Gene Variants (max 500) resulting from SNVs and Indels search
- Variant PubMed link to search for gene symbol and any aliases
### Changed
- Clearer gnomAD values in Variants page
### Fixed
- CaseS page uniform column widths
- Include ClinVar variants into a scrollable div element on Case page
- `canonical_transcript` variable not initialized in get_hgvs function (server.blueprints.institutes.controllers.py)
- Catch and display any error while importing Phenopacket info
- Modified Docker files to use python:3.8-slim-bullseye to prevent gunicorn workers booting error

## [4.69]
### Added
- ClinVar submission howto available also on Case page
- Somatic score and filtering for somatic SV callers, if available
- Show caller as a tooltip on variantS list
### Fixed
- Crash when attempting to export phenotype from a case that had never had phenotypes
- Aesthetic fix to Causative and Pinned Variants on Case page
- Structural inconsistency for ClinVar Blueprint templates
- Updated igv.js to 2.15.8 to fix track default color bug
- Fixed release versions for actions.
- Freeze tornado below 6.3.0 for compatibility with livereload 2.6.3
- Force update variants count on case re-upload
- IGV locus search not working - add genome reference id
- Pin links to MEI variants should end up on MEI not SV variant view
- Load also matching MEI variants on forced region load
- Allow excluding MEI from case variant deletion
- Fixed the name of the assigned user when the internal user ID is different from the user email address
- Gene variantS should display gene function, region and full hgvs
### Changed
- FontAwesome integrity check fail (updated resource)
- Removed ClinVar API validation buttons in favour of direct API submission
- Improved layout of Institute settings page
- ClinVar API key and allowed submitters are set in the Institute settings page


## [4.68]
### Added
- Rare Disease Mobile Element Insertion variants view
### Changed
- Updated igv.js to 2.15.6
### Fixed
- Docker stage build pycairo.
- Restore SNV and SV rank models versions on Causatives and Verified pages
- Saving `REVEL_RANKSCORE` value in a field named `revel` in variants database documents

## [4.67]
### Added
- Prepare to filter local SV frequency
### Changed
- Speed up instituteS page loading by refactoring cases/institutes query
- Clinical Filter for SVs includes `splice_polypyrimidine_tract_variant` as a severe consequence
- Clinical Filter for SVs includes local variant frequency freeze ("old") for filtering, starting at 30 counts
- Speed up caseS page loading by adding status to index and refactoring totals count
- HPO file parsing is updated to reflect that HPO have changed a few downloadable file formats with their 230405 release.
### Fixed
- Page crashing when a user tries to edit a comment that was removed
- Warning instead of crashed page when attempting to retrieve a non-existent Phenopacket
- Fixed StJude ProteinPaint gene link (URL change)
- Freeze of werkzeug library to version<2.3 to avoid problems resulting from the consequential upgrade of the Flask lib
- Huge list of genes in case report for megabases-long structural variants.
- Fix displaying institutes without associated cases on institutes page
- Fix default panel selection on SVs in cancer case report

## [4.66]
### Changed
- Moved Phenomodels code under a dedicated blueprint
- Updated the instructions to load custom case report under admin guide
- Keep variants filter window collapsed except when user expands it to filter
### Added
- A summary table of pinned variants on the cancer case general report
- New openable matching causatives and managed variants lists for default gene panels only for convenience
### Fixed
- Gens structural variant page link individual id typo

## [4.65.2]
### Fixed
- Generating general case report with str variants containing comments

## [4.65.1]
### Fixed
- Visibility of `Gene(s)` badges on SV VariantS page
- Hide dismiss bar on SV page not working well
- Delivery report PDF download
- Saving Pipeline version file when loading a case
- Backport compatible import of importlib metadata for old python versions (<3.8)

## [4.65]
### Added
- Option to mark a ClinVar submission as submitted
- Docs on how to create/update the PanelApp green genes as a system admin
- `individual_id`-parameter to both Gens links
- Download a gene panel in TXT format from gene panel page
- Panel gene comments on variant page: genes in panels can have comments that describe the gene in a panel context
### Changed
- Always show each case category on caseS page, even if 0 cases in total or after current query
- Improved sorting of ClinVar submissions
- Pre-populate SV type select in ClinVar submission form, when possible
- Show comment badges in related comments tables on general report
- Updated version of several GitHub actions
- Migrate from deprecated `pkg_resources` lib to `importlib_resources`
- Dismiss bar on variantS pages is thinner.
- Dismiss bar on variantS pages can be toggled open or closed for the duration of a login session.
### Fixed
- Fixed Sanger order / Cancel order modal close buttons
- Visibility of SV type in ClinVar submission form
- Fixed a couple of creations where now was called twice, so updated_at and created_at could differ
- Deprecated Ubuntu version 18.04 in one GitHub action
- Panels that have been removed (hidden) should not be visible in views where overlapping gene panels for genes are shown
- Gene panel test pointing to the right function

## [4.64]
### Added
- Create/Update a gene panel containing all PanelApp green genes (`scout update panelapp-green -i <cust_id>`)
- Links for ACMG pathogenicity impact modification on the ACMG classification page
### Changed
- Open local observation matching cases in new windows
### Fixed
- Matching manual ranked variants are now shown also on the somatic variant page
- VarSome links to hg19/GRCh37
- Managed variants filter settings lost when navigating to additional pages
- Collect the right variant category after submitting filter form from research variantS page
- Beacon links are templated and support variants in genome build 38

## [4.63]
### Added
- Display data sharing info for ClinVar, Matchmaker Exchange and Beacon in a dedicated column on Cases page
- Test for `commands.download.omim.print_omim`
- Display dismissed variants comments on general case report
- Modify ACMG pathogenicity impact (most commonly PVS1, PS3) based on strength of evidence with lab director's professional judgement
- REViewer button on STR variant page
- Alamut institution parameter in institute settings for Alamut Visual Plus software
- Added Manual Ranks Risk Factor, Likely Risk Factor and Uncertain Risk Factor
- Display matching manual ranks from previous cases the user has access to on VariantS and Variant pages
- Link to gnomAD gene SVs v2.1 for SV variants with gnomAD frequency
- Support for nf-core/rnafusion reports
### Changed
- Display chrY for sex unknown
- Deprecate legacy scout_load() method API call.
- Message shown when variant tag is updated for a variant
- When all ACMG classifications are deleted from a variant, the current variant classification status is also reset.
- Refactored the functions that collect causative variants
- Removed `scripts/generate_test_data.py`
### Fixed
- Default IGV tracks (genes, ClinVar, ClinVar CNVs) showing even if user unselects them all
- Freeze Flask-Babel below v3.0 due to issue with a locale decorator
- Thaw Flask-Babel and fix according to v3 standard. Thank you @TkTech!
- Show matching causatives on somatic structural variant page
- Visibility of gene names and functional annotations on Causatives/Verified pages
- Panel version can be manually set to floating point numbers, when modified
- Causatives page showing also non-causative variants matching causatives in other cases
- ClinVar form submission for variants with no selected transcript and HGVS
- Validating and submitting ClinVar objects not containing both Variant and Casedata info

## [4.62.1]
### Fixed
- Case page crashing when adding a case to a group without providing a valid case name

## [4.62]
### Added
- Validate ClinVar submission objects using the ClinVar API
- Wrote tests for case and variant API endpoints
- Create ClinVar submissions from Scout using the ClinVar API
- Export Phenopacket for affected individual
- Import Phenopacket from JSON file or Phenopacket API backend server
- Use the new case name option for GENS requests
- Pre-validate refseq:HGVS items using VariantValidator in ClinVar submission form
### Fixed
- Fallback for empty alignment index for REViewer service
- Source link out for MIP 11.1 reference STR annotation
- Avoid duplicate causatives and pinned variants
- ClinVar clinical significance displays only the ACMG terms when user selects ACMG 2015 as assertion criteria
- Spacing between icon and text on Beacon and MatchMaker links on case page sidebar
- Truncate IDs and HGVS representations in ClinVar pages if longer than 25 characters
- Update ClinVar submission ID form
- Handle connection timeout when sending requests requests to external web services
- Validate any ClinVar submission regardless of its status
- Empty Phenopackets import crashes
- Stop Spinner on Phenopacket JSON download
### Changed
- Updated ClinVar submission instructions

## [4.61.1]
### Fixed
- Added `UMLS` as an option of `Condition ID type` in ClinVar Variant downloaded files
- Missing value for `Condition ID type` in ClinVar Variant downloaded files
- Possibility to open, close or delete a ClinVar submission even if it doesn't have an associated name
- Save SV type, ref and alt n. copies to exported ClinVar files
- Inner and outer start and stop SV coordinates not exported in ClinVar files
- ClinVar submissions page crashing when SV files don't contain breakpoint exact coordinates
- Align OMIM diagnoses with delete diagnosis button on case page
- In ClinVar form, reset condition list and customize help when condition ID changes

## [4.61]
### Added
- Filter case list by cases with variants in ClinVar submission
- Filter case list by cases containing RNA-seq data - gene_fusion_reports and sample-level tracks (splice junctions and RNA coverage)
- Additional case category `Ignored`, to be used for cases that don't fall in the existing 'inactive', 'archived', 'solved', 'prioritized' categories
- Display number of cases shown / total number of cases available for each category on Cases page
- Moved buttons to modify case status from sidebar to main case page
- Link to Mutalyzer Normalizer tool on variant's transcripts overview to retrieve official HVGS descriptions
- Option to manually load RNA MULTIQC report using the command `scout load report -t multiqc_rna`
- Load RNA MULTIQC automatically for a case if config file contains the `multiqc_rna` key/value
- Instructions in admin-guide on how to load case reports via the command line
- Possibility to filter RD variants by a specific genotype call
- Distinct colors for different inheritance models on RD Variant page
- Gene panels PDF export with case variants hits by variant type
- A couple of additional README badges for GitHub stats
- Upload and display of pipeline reference info and executable version yaml files as custom reports
- Testing CLI on hasta in PR template
### Changed
- Instructions on how to call dibs on scout-stage server in pull request template
- Deprecated CLI commands `scout load <delivery_report, gene_fusion_report, coverage_qc_report, cnv_report>` to replace them with command `scout load report -t <report type>`
- Refactored code to display and download custom case reports
- Do not export `Assertion method` and `Assertion method citation` to ClinVar submission files according to changes to ClinVar's submission spreadsheet templates.
- Simplified code to create and download ClinVar CSV files
- Colorize inheritance models badges by category on VariantS page
- `Safe variants matching` badge more visible on case page
### Fixed
- Non-admin users saving institute settings would clear loqusdb instance selection
- Layout of variant position, cytoband and type in SV variant summary
- Broken `Build Status - GitHub badge` on GitHub README page
- Visibility of text on grey badges in gene panels PDF exports
- Labels for dashboard search controls
- Dark mode visibility for ClinVar submission
- Whitespaces on outdated panel in extent report

## [4.60]
### Added
- Mitochondrial deletion signatures (mitosign) can be uploaded and shown with mtDNA report
- A `Type of analysis` column on Causatives and Validated variants pages
- List of "safe" gene panels available for matching causatives and managed variants in institute settings, to avoid secondary findings
- `svdb_origin` as a synonym for `FOUND_IN` to complement `set` for variants found by all callers
### Changed
- Hide removed gene panels by default in panels page
- Removed option for filtering cancer SVs by Tumor and Normal alt AF
- Hide links to coverage report from case dynamic HPO panel if cancer analysis
- Remove rerun emails and redirect users to the analysis order portal instead
- Updated clinical SVs igv.js track (dbVar) and added example of external track from `https://trackhubregistry.org/`
- Rewrote the ClinVar export module to simplify and add one variant at the time
- ClinVar submissions with phenotype conditions from: [OMIM, MedGen, Orphanet, MeSH, HP, MONDO]
### Fixed
- If trying to load a badly formatted .tsv file an error message is displayed.
- Avoid showing case as rerun when first attempt at case upload failed
- Dynamic autocomplete search not working on phenomodels page
- Callers added to variant when loading case
- Now possible to update managed variant from file without deleting it first
- Missing preselected chromosome when editing a managed variant
- Preselected variant type and subtype when editing a managed variant
- Typo in dbVar ClinVar track, hg19


## [4.59]
### Added
- Button to go directly to HPO SV filter variantS page from case
- `Scout-REViewer-Service` integration - show `REViewer` picture if available
- Link to HPO panel coverage overview on Case page
- Specify a confidence threshold (green|amber|red) when loading PanelApp panels
- Functional annotations in variants lists exports (all variants)
- Cancer/Normal VAFs and COSMIC ids in in variants lists exports (cancer variants)
### Changed
- Better visualization of regional annotation for long lists of genes in large SVs in Variants tables
- Order of cells in variants tables
- More evident links to gene coverage from Variant page
- Gene panels sorted by display name in the entire Case page
- Round CADD and GnomAD values in variants export files
### Fixed
- HPO filter button on SV variantS page
- Spacing between region|function cells in SVs lists
- Labels on gene panel Chanjo report
- Fixed ambiguous duplicated response headers when requesting a BAM file from /static
- Visited color link on gene coverage button (Variant page)

## [4.58.1]
### Fixed
- Case search with search strings that contain characters that can be escaped

## [4.58]
### Added
- Documentation on how to create/update PanelApp panels
- Add filter by local observations (archive) to structural variants filters
- Add more splicing consequences to SO term definitions
- Search for a specific gene in all gene panels
- Institute settings option to force show all variants on VariantS page for all cases of an institute
- Filter cases by validation pending status
- Link to The Clinical Knowledgebase (CKB) (https://ckb.jax.org/) in cancer variant's page
### Fixed
- Added a not-authorized `auto-login` fixture according to changes in Flask-Login 0.6.2
- Renamed `cache_timeout` param name of flask.send_file function to `max_age` (Flask 2.2 compliant)
- Replaced deprecated `app.config["JSON_SORT_KEYS"]` with app.json.sort_keys in app settings
- Bug in gene variants page (All SNVs and INDELs) when variant gene doesn't have a hgnc id that is found in the database
- Broken export of causatives table
- Query for genes in build 38 on `Search SNVs and INDELs` page
- Prevent typing special characters `^<>?!=\/` in case search form
- Search matching causatives also among research variants in other cases
- Links to variants in Verified variants page
- Broken filter institute cases by pinned gene
- Better visualization of long lists of genes in large SVs on Causative and Verified Variants page
- Reintroduced missing button to export Causative variants
- Better linking and display of matching causatives and managed variants
- Reduced code complexity in `scout/parse/variant/variant.py`
- Reduced complexity of code in `scout/build/variant/variant.py`

### Changed
- State that loqusdb observation is in current case if observations count is one and no cases are shown
- Better pagination and number of variants returned by queries in `Search SNVs and INDELs` page
- Refactored and simplified code used for collecting gene variants for `Search SNVs and INDELs` page
- Fix sidebar panel icons in Case view
- Fix panel spacing in Case view
- Removed unused database `sanger_ordered` and `case_id,category,rank_score` indexes (variant collection)
- Verified variants displayed in a dedicated page reachable from institute sidebar
- Unified stats in dashboard page
- Improved gene info for large SVs and cancer SVs
- Remove the unused `variant.str_variant` endpoint from variant views
- Easier editing of HPO gene panel on case page
- Assign phenotype panel less cramped on Case page
- Causatives and Verified variants pages to use the same template macro
- Allow hyphens in panel names
- Reduce resolution of example images
- Remove some animations in web gui which where rendered slow


## [4.57.4]
### Fixed
- Parsing of variant.FORMAT "DR" key in parse variant file

## [4.57.3]
### Fixed
- Export of STR verified variants
- Do not download as verified variants first verified and then reset to not validated
- Avoid duplicated lines in downloaded verified variants reflecting changes in variant validation status

## [4.57.2]
### Fixed
- Export of verified variants when variant gene has no transcripts
- HTTP 500 when visiting a the details page for a cancer variant that had been ranked with genmod

## [4.57.1]
### Fixed
- Updating/replacing a gene panel from file with a corrupted or malformed file

## [4.57]
### Added
- Display last 50 or 500 events for a user in a timeline
- Show dismiss count from other cases on matching variantS
- Save Beacon-related events in events collection
- Institute settings allow saving multiple loqusdb instances for one institute
- Display stats from multiple instances of loqusdb on variant page
- Display date and frequency of obs derived from count of local archive observations from MIP11 (requires fix in MIP)
### Changed
- Prior ACMG classifications view is no longer limited by pathogenicity
### Fixed
- Visibility of Sanger ordered badge on case page, light mode
- Some of the DataTables tables (Phenotypes and Diagnoses pages) got a bit dark in dark mode
- Remove all redundancies when displaying timeline events (some events are saved both as case-related and variant-related)
- Missing link in saved MatchMaker-related events
- Genes with mixed case gene symbols missing in PanelApp panels
- Alignment of elements on the Beacon submission modal window
- Locus info links from STR variantS page open in new browser tabs

## [4.56]
### Added
- Test for PanelApp panels loading
- `panel-umi` tag option when loading cancer analyses
### Changed
- Black text to make comments more visible in dark mode
- Loading PanelApp panels replaces pre-existing panels with same version
- Removed sidebar from Causatives page - navigation is available on the top bar for now
- Create ClinVar submissions from pinned variants list in case page
- Select which pinned variants will be included in ClinVar submission documents
### Fixed
- Remove a:visited css style from all buttons
- Update of HPO terms via command line
- Background color of `MIXED` and `PANEL-UMI` sequencing types on cases page
- Fixed regex error when searching for cases with query ending with `\ `
- Gene symbols on Causatives page lighter in dark mode
- SpliceAI tooltip of multigene variants

## [4.55]
### Changed
- Represent different tumor samples as vials in cases page
- Option to force-update the OMIM panel
### Fixed
- Low tumor purity badge alignment in cancer samples table on cancer case view
- VariantS comment popovers reactivate on hover
- Updating database genes in build 37
- ACMG classification summary hidden by sticky navbar
- Logo backgrounds fixed to white on welcome page
- Visited links turn purple again
- Style of link buttons and dropdown menus
- Update KUH and GMS logos
- Link color for Managed variants

## [4.54]
### Added
- Dark mode, using browser/OS media preference
- Allow marking case as solved without defining causative variants
- Admin users can create missing beacon datasets from the institute's settings page
- GenCC links on gene and variant pages
- Deprecation warnings when launching the app using a .yaml config file or loading cases using .ped files
### Changed
- Improved HTML syntax in case report template
- Modified message displayed when variant rank stats could not be calculated
- Expanded instructions on how to test on CG development server (cg-vm1)
- Added more somatic variant callers (Balsamic v9 SNV, develop SV)
### Fixed
- Remove load demo case command from docker-compose.yml
- Text elements being split across pages in PDF reports
- Made login password field of type `password` in LDAP login form
- Gene panels HTML select in institute's settings page
- Bootstrap upgraded to version 5
- Fix some Sourcery and SonarCloud suggestions
- Escape special characters in case search on institute and dashboard pages
- Broken case PDF reports when no Madeline pedigree image can be created
- Removed text-white links style that were invisible in new pages style
- Variants pagination after pressing "Filter variants" or "Clinical filter"
- Layout of buttons Matchmaker submission panel (case page)
- Removing cases from Matchmaker (simplified code and fixed functionality)
- Reintroduce check for missing alignment files purged from server

## [4.53]
### Added
### Changed
- Point Alamut API key docs link to new API version
- Parse dbSNP id from ID only if it says "rs", else use VEP CSQ fields
- Removed MarkupSafe from the dependencies
### Fixed
- Reintroduced loading of SVs for demo case 643595
- Successful parse of FOUND_IN should avoid GATK caller default
- All vulnerabilities flagged by SonarCloud

## [4.52]
### Added
- Demo cancer case gets loaded together with demo RD case in demo instance
- Parse REVEL_score alongside REVEL_rankscore from csq field and display it on SNV variant page
- Rank score results now show the ranking range
- cDNA and protein changes displayed on institute causatives pages
- Optional SESSION_TIMEOUT_MINUTES configuration in app config files
- Script to convert old OMIM case format (list of integers) to new format (list of dictionaries)
- Additional check for user logged in status before serving alignment files
- Download .cgh files from cancer samples table on cancer case page
- Number of documents and date of last update on genes page
### Changed
- Verify user before redirecting to IGV alignments and sashimi plots
- Build case IGV tracks starting from case and variant objects instead of passing all params in a form
- Unfreeze Werkzeug lib since Flask_login v.0.6 with bugfix has been released
- Sort gene panels by name (panelS and variant page)
- Removed unused `server.blueprints.alignviewers.unindexed_remote_static` endpoint
- User sessions to check files served by `server.blueprints.alignviewers.remote_static` endpoint
- Moved Beacon-related functions to a dedicated app extension
- Audit Filter now also loads filter displaying the variants for it
### Fixed
- Handle `attachment_filename` parameter renamed to `download_name` when Flask 2.2 will be released
- Removed cursor timeout param in cases find adapter function to avoid many code warnings
- Removed stream argument deprecation warning in tests
- Handle `no intervals found` warning in load_region test
- Beacon remove variants
- Protect remote_cors function in alignviewers view from Server-Side Request Forgery (SSRF)
- Check creation date of last document in gene collection to display when genes collection was updated last

## [4.51]
### Added
- Config file containing codecov settings for pull requests
- Add an IGV.js direct link button from case page
- Security policy file
- Hide/shade compound variants based on rank score on variantS from filter
- Chromograph legend documentation direct link
### Changed
- Updated deprecated Codecov GitHub action to v.2
- Simplified code of scout/adapter/mongo/variant
- Update IGV.js to v2.11.2
- Show summary number of variant gene panels on general report if more than 3
### Fixed
- Marrvel link for variants in genome build 38 (using liftover to build 37)
- Remove flags from codecov config file
- Fixed filter bug with high negative SPIDEX scores
- Renamed IARC TP53 button to to `TP53 Database`, modified also link since IARC has been moved to the US NCI: `https://tp53.isb-cgc.org/`
- Parsing new format of OMIM case info when exporting patients to Matchmaker
- Remove flask-debugtoolbar lib dependency that is using deprecated code and causes app to crash after new release of Jinja2 (3.1)
- Variant page crashing for cases with old OMIM terms structure (a list of integers instead of dictionary)
- Variant page crashing when creating MARRVEL link for cases with no genome build
- SpliceAI documentation link
- Fix deprecated `safe_str_cmp` import from `werkzeug.security` by freezing Werkzeug lib to v2.0 until Flask_login v.0.6 with bugfix is released
- List gene names densely in general report for SVs that contain more than 3 genes
- Show transcript ids on refseq genes on hg19 in IGV.js, using refgene source
- Display correct number of genes in general report for SVs that contain more than 32 genes
- Broken Google login after new major release of `lepture/authlib`
- Fix frequency and callers display on case general report

## [4.50.1]
### Fixed
- Show matching causative STR_repid for legacy str variants (pre Stranger hgnc_id)

## [4.50]
### Added
- Individual-specific OMIM terms
- OMIM disease descriptions in ClinVar submission form
- Add a toggle for melter rerun monitoring of cases
- Add a config option to show the rerun monitoring toggle
- Add a cli option to export cases with rerun monitoring enabled
- Add a link to STRipy for STR variants; shallow for ARX and HOXA13
- Hide by default variants only present in unaffected individuals in variants filters
- OMIM terms in general case report
- Individual-level info on OMIM and HPO terms in general case report
- PanelApp gene link among the external links on variant page
- Dashboard case filters fields help
- Filter cases by OMIM terms in cases and dashboard pages
### Fixed
- A malformed panel id request would crash with exception: now gives user warning flash with redirect
- Link to HPO resource file hosted on `http://purl.obolibrary.org`
- Gene search form when gene exists only in build 38
- Fixed odd redirect error and poor error message on missing column for gene panel csv upload
- Typo in parse variant transcripts function
- Modified keys name used to parse local observations (archived) frequencies to reflect change in MIP keys naming
- Better error handling for partly broken/timed out chanjo reports
- Broken javascript code when case Chromograph data is malformed
- Broader space for case synopsis in general report
- Show partial causatives on causatives and matching causatives panels
- Partial causative assignment in cases with no OMIM or HPO terms
- Partial causative OMIM select options in variant page
### Changed
- Slightly smaller and improved layout of content in case PDF report
- Relabel more cancer variant pages somatic for navigation
- Unify caseS nav links
- Removed unused `add_compounds` param from variant controllers function
- Changed default hg19 genome for IGV.js to legacy hg19_1kg_decoy to fix a few problematic loci
- Reduce code complexity (parse/ensembl.py)
- Silence certain fields in ClinVar export if prioritised ones exist (chrom-start-end if hgvs exist)
- Made phenotype non-mandatory when marking a variant as partial causative
- Only one phenotype condition type (OMIM or HPO) per variant is used in ClinVar submissions
- ClinVar submission variant condition prefers OMIM over HPO if available
- Use lighter version of gene objects in Omim MongoDB adapter, panels controllers, panels views and institute controllers
- Gene-variants table size is now adaptive
- Remove unused file upload on gene-variants page

## [4.49]
### Fixed
- Pydantic model types for genome_build, madeline_info, peddy_ped_check and peddy_sex_check, rank_model_version and sv_rank_model_version
- Replace `MatchMaker` with `Matchmaker` in all places visible by a user
- Save diagnosis labels along with OMIM terms in Matchmaker Exchange submission objects
- `libegl-mesa0_21.0.3-0ubuntu0.3~20.04.5_amd64.deb` lib not found by GitHub actions Docker build
- Remove unused `chromograph_image_files` and `chromograph_prefixes` keys saved when creating or updating an RD case
- Search managed variants by description and with ignore case
### Changed
- Introduced page margins on exported PDF reports
- Smaller gene fonts in downloaded HPO genes PDF reports
- Reintroduced gene coverage data in the PDF-exported general report of rare-disease cases
- Check for existence of case report files before creating sidebar links
- Better description of HPO and OMIM terms for patients submitted to Matchmaker Exchange
- Remove null non-mandatory key/values when updating a case
- Freeze WTForms<3 due to several form input rendering changes

## [4.48.1]
### Fixed
- General case PDF report for recent cases with no pedigree

## [4.48]
### Added
- Option to cancel a request for research variants in case page
### Changed
- Update igv.js to v2.10.5
- Updated example of a case delivery report
- Unfreeze cyvcf2
- Builder images used in Scout Dockerfiles
- Crash report email subject gives host name
- Export general case report to PDF using PDFKit instead of WeasyPrint
- Do not include coverage report in PDF case report since they might have different orientation
- Export cancer cases's "Coverage and QC report" to PDF using PDFKit instead of Weasyprint
- Updated cancer "Coverage and QC report" example
- Keep portrait orientation in PDF delivery report
- Export delivery report to PDF using PDFKit instead of Weasyprint
- PDF export of clinical and research HPO panels using PDFKit instead of Weasyprint
- Export gene panel report to PDF using PDFKit
- Removed WeasyPrint lib dependency

### Fixed
- Reintroduced missing links to Swegen and Beacon and dbSNP in RD variant page, summary section
- Demo delivery report orientation to fit new columns
- Missing delivery report in demo case
- Cast MNVs to SNV for test
- Export verified variants from all institutes when user is admin
- Cancer coverage and QC report not found for demo cancer case
- Pull request template instructions on how to deploy to test server
- PDF Delivery report not showing Swedac logo
- Fix code typos
- Disable codefactor raised by ESLint for javascript functions located on another file
- Loading spinner stuck after downloading a PDF gene panel report
- IGV browser crashing when file system with alignment files is not mounted

## [4.47]
### Added
- Added CADD, GnomAD and genotype calls to variantS export
### Changed
- Pull request template, to illustrate how to deploy pull request branches on cg-vm1 stage server
### Fixed
- Compiled Docker image contains a patched version (v4.9) of chanjo-report

## [4.46.1]
### Fixed
- Downloading of files generated within the app container (MT-report, verified variants, pedigrees, ..)

## [4.46]
### Added
- Created a Dockefile to be used to serve the dockerized app in production
- Modified the code to collect database params specified as env vars
- Created a GitHub action that pushes the Dockerfile-server image to Docker Hub (scout-server-stage) every time a PR is opened
- Created a GitHub action that pushes the Dockerfile-server image to Docker Hub (scout-server) every time a new release is created
- Reassign MatchMaker Exchange submission to another user when a Scout user is deleted
- Expose public API JSON gene panels endpoint, primarily to enable automated rerun checking for updates
- Add utils for dictionary type
- Filter institute cases using multiple HPO terms
- Vulture GitHub action to identify and remove unused variables and imports
### Changed
- Updated the python config file documentation in admin guide
- Case configuration parsing now uses Pydantic for improved typechecking and config handling
- Removed test matrices to speed up automatic testing of PRs
- Switch from Coveralls to Codecov to handle CI test coverage
- Speed-up CI tests by caching installation of libs and splitting tests into randomized groups using pytest-test-groups
- Improved LDAP login documentation
- Use lib flask-ldapconn instead of flask_ldap3_login> to handle ldap authentication
- Updated Managed variant documentation in user guide
- Fix and simplify creating and editing of gene panels
- Simplified gene variants search code
- Increased the height of the genes track in the IGV viewer
### Fixed
- Validate uploaded managed variant file lines, warning the user.
- Exporting validated variants with missing "genes" database key
- No results returned when searching for gene variants using a phenotype term
- Variants filtering by gene symbols file
- Make gene HGNC symbols field mandatory in gene variants page and run search only on form submit
- Make sure collaborator gene variants are still visible, even if HPO filter is used

## [4.45]
### Added
### Changed
- Start Scout also when loqusdbapi is not reachable
- Clearer definition of manual standard and custom inheritance models in gene panels
- Allow searching multiple chromosomes in filters
### Fixed
- Gene panel crashing on edit action

## [4.44]
### Added
### Changed
- Display Gene track beneath each sample track when displaying splice junctions in igv browser
- Check outdated gene symbols and update with aliases for both RD and cancer variantS
### Fixed
- Added query input check and fixed the Genes API endpoint to return a json formatted error when request is malformed
- Typo in ACMG BP6 tooltip

## [4.43.1]
### Added
- Added database index for OMIM disease term genes
### Changed
### Fixed
- Do not drop HPO terms collection when updating HPO terms via the command line
- Do not drop disease (OMIM) terms collection when updating diseases via the command line

## [4.43]
### Added
- Specify which collection(s) update/build indexes for
### Fixed
- Do not drop genes and transcripts collections when updating genes via the command line

## [4.42.1]
### Added
### Changed
### Fixed
- Freeze PyMongo lib to version<4.0 to keep supporting previous MongoDB versions
- Speed up gene panels creation and update by collecting only light gene info from database
- Avoid case page crash on Phenomizer queries timeout

## [4.42]
### Added
- Choose custom pinned variants to submit to MatchMaker Exchange
- Submit structural variant as genes to the MatchMaker Exchange
- Added function for maintainers and admins to remove gene panels
- Admins can restore deleted gene panels
- A development docker-compose file illustrating the scout/chanjo-report integration
- Show AD on variants view for cancer SV (tumor and normal)
- Cancer SV variants filter AD, AF (tumor and normal)
- Hiding the variants score column also from cancer SVs, as for the SNVs
### Changed
- Enforce same case _id and display_name when updating a case
- Enforce same individual ids, display names and affected status when updating a case
- Improved documentation for connecting to loqusdb instances (including loqusdbapi)
- Display and download HPO gene panels' gene symbols in italics
- A faster-built and lighter Docker image
- Reduce complexity of `panels` endpoint moving some code to the panels controllers
- Update requirements to use flask-ldap3-login>=0.9.17 instead of freezing WTForm
### Fixed
- Use of deprecated TextField after the upgrade of WTF to v3.0
- Freeze to WTForms to version < 3
- Remove the extra files (bed files and madeline.svg) introduced by mistake
- Cli command loading demo data in docker-compose when case custom images exist and is None
- Increased MongoDB connection serverSelectionTimeoutMS parameter to 30K (default value according to MongoDB documentation)
- Better differentiate old obs counts 0 vs N/A
- Broken cancer variants page when default gene panel was deleted
- Typo in tx_overview function in variant controllers file
- Fixed loqusdbapi SV search URL
- SV variants filtering using Decipher criterion
- Removing old gene panels that don't contain the `maintainer` key.

## [4.41.1]
### Fixed
- General reports crash for variant annotations with same variant on other cases

## [4.41]
### Added
- Extended the instructions for running the Scout Docker image (web app and cli).
- Enabled inclusion of custom images to STR variant view
### Fixed
- General case report sorting comments for variants with None genetic models
- Do not crash but redirect to variants page with error when a variant is not found for a case
- UCSC links coordinates for SV variants with start chromosome different than end chromosome
- Human readable variants name in case page for variants having start chromosome different from end chromosome
- Avoid always loading all transcripts when checking gene symbol: introduce gene captions
- Slow queries for evaluated variants on e.g. case page - use events instead
### Changed
- Rearrange variant page again, moving severity predictions down.
- More reactive layout width steps on variant page

## [4.40.1]
### Added
### Fixed
- Variants dismissed with inconsistent inheritance pattern can again be shown in general case report
- General report page for variants with genes=None
- General report crashing when variants have no panels
- Added other missing keys to case and variant dictionaries passed to general report
### Changed

## [4.40]
### Added
- A .cff citation file
- Phenotype search API endpoint
- Added pagination to phenotype API
- Extend case search to include internal MongoDB id
- Support for connecting to a MongoDB replica set (.py config files)
- Support for connecting to a MongoDB replica set (.yaml config files)
### Fixed
- Command to load the OMIM gene panel (`scout load panel --omim`)
- Unify style of pinned and causative variants' badges on case page
- Removed automatic spaces after punctuation in comments
- Remove the hardcoded number of total individuals from the variant's old observations panel
- Send delete requests to a connected Beacon using the DELETE method
- Layout of the SNV and SV variant page - move frequency up
### Changed
- Stop updating database indexes after loading exons via command line
- Display validation status badge also for not Sanger-sequenced variants
- Moved Frequencies, Severity and Local observations panels up in RD variants page
- Enabled Flask CORS to communicate CORS status to js apps
- Moved the code preparing the transcripts overview to the backend
- Refactored and filtered json data used in general case report
- Changed the database used in docker-compose file to use the official MongoDB v4.4 image
- Modified the Python (3.6, 3.8) and MongoDB (3.2, 4.4, 5.0) versions used in testing matrices (GitHub actions)
- Capitalize case search terms on institute and dashboard pages


## [4.39]
### Added
- COSMIC IDs collected from CSQ field named `COSMIC`
### Fixed
- Link to other causative variants on variant page
- Allow multiple COSMIC links for a cancer variant
- Fix floating text in severity box #2808
- Fixed MitoMap and HmtVar links for hg38 cases
- Do not open new browser tabs when downloading files
- Selectable IGV tracks on variant page
- Missing splice junctions button on variant page
- Refactor variantS representative gene selection, and use it also for cancer variant summary
### Changed
- Improve Javascript performance for displaying Chromograph images
- Make ClinVar classification more evident in cancer variant page

## [4.38]
### Added
- Option to hide Alamut button in the app config file
### Fixed
- Library deprecation warning fixed (insert is deprecated. Use insert_one or insert_many instead)
- Update genes command will not trigger an update of database indices any more
- Missing resources in temporary downloading directory when updating genes using the command line
- Restore previous variant ACMG classification in a scrollable div
- Loading spinner not stopping after downloading PDF case reports and variant list export
- Add extra Alamut links higher up on variant pages
- Improve UX for phenotypes in case page
- Filter and export of STR variants
- Update look of variants page navigation buttons
### Changed

## [4.37]
### Added
- Highlight and show version number for RefSeq MANE transcripts.
- Added integration to a rerunner service for toggling reanalysis with updated pedigree information
- SpliceAI display and parsing from VEP CSQ
- Display matching tiered variants for cancer variants
- Display a loading icon (spinner) until the page loads completely
- Display filter badges in cancer variants list
- Update genes from pre-downloaded file resources
- On login, OS, browser version and screen size are saved anonymously to understand how users are using Scout
- API returning institutes data for a given user: `/api/v1/institutes`
- API returning case data for a given institute: `/api/v1/institutes/<institute_id>/cases`
- Added GMS and Lund university hospital logos to login page
- Made display of Swedac logo configurable
- Support for displaying custom images in case view
- Individual-specific HPO terms
- Optional alamut_key in institute settings for Alamut Plus software
- Case report API endpoint
- Tooltip in case explaining that genes with genome build different than case genome build will not be added to dynamic HPO panel.
- Add DeepVariant as a caller
### Fixed
- Updated IGV to v2.8.5 to solve missing gene labels on some zoom levels
- Demo cancer case config file to load somatic SNVs and SVs only.
- Expand list of refseq trancripts in ClinVar submission form
- Renamed `All SNVs and INDELs` institute sidebar element to `Search SNVs and INDELs` and fixed its style.
- Add missing parameters to case load-config documentation
- Allow creating/editing gene panels and dynamic gene panels with genes present in genome build 38
- Bugfix broken Pytests
- Bulk dismissing variants error due to key conversion from string to integer
- Fix typo in index documentation
- Fixed crash in institute settings page if "collaborators" key is not set in database
- Don't stop Scout execution if LoqusDB call fails and print stacktrace to log
- Bug when case contains custom images with value `None`
- Bug introduced when fixing another bug in Scout-LoqusDB interaction
- Loading of OMIM diagnoses in Scout demo instance
- Remove the docker-compose with chanjo integration because it doesn't work yet.
- Fixed standard docker-compose with scout demo data and database
- Clinical variant assessments not present for pinned and causative variants on case page.
- MatchMaker matching one node at the time only
- Remove link from previously tiered variants badge in cancer variants page
- Typo in gene cell on cancer variants page
- Managed variants filter form
### Changed
- Better naming for variants buttons on cancer track (somatic, germline). Also show cancer research button if available.
- Load case with missing panels in config files, but show warning.
- Changing the (Female, Male) symbols to (F/M) letters in individuals_table and case-sma.
- Print stacktrace if case load command fails
- Added sort icon and a pointer to the cursor to all tables with sortable fields
- Moved variant, gene and panel info from the basic pane to summary panel for all variants.
- Renamed `Basics` panel to `Classify` on variant page.
- Revamped `Basics` panel to a panel dedicated to classify variants
- Revamped the summary panel to be more compact.
- Added dedicated template for cancer variants
- Removed Gene models, Gene annotations and Conservation panels for cancer variants
- Reorganized the orders of panels for variant and cancer variant views
- Added dedicated variant quality panel and removed relevant panes
- A more compact case page
- Removed OMIM genes panel
- Make genes panel, pinned variants panel, causative variants panel and ClinVar panel scrollable on case page
- Update to Scilifelab's 2020 logo
- Update Gens URL to support Gens v2.0 format
- Refactor tests for parsing case configurations
- Updated links to HPO downloadable resources
- Managed variants filtering defaults to all variant categories
- Changing the (Kind) drop-down according to (Category) drop-down in Managed variant add variant
- Moved Gens button to individuals table
- Check resource files availability before starting updating OMIM diagnoses
- Fix typo in `SHOW_OBSERVED_VARIANT_ARCHIVE` config param

## [4.36]
### Added
- Parse and save splice junction tracks from case config file
- Tooltip in observations panel, explaining that case variants with no link might be old variants, not uploaded after a case rerun
### Fixed
- Warning on overwriting variants with same position was no longer shown
- Increase the height of the dropdowns to 425px
- More indices for the case table as it grows, specifically for causatives queries
- Splice junction tracks not centered over variant genes
- Total number of research variants count
- Update variants stats in case documents every time new variants are loaded
- Bug in flashing warning messages when filtering variants
### Changed
- Clearer warning messages for genes and gene/gene-panels searches in variants filters

## [4.35]
### Added
- A new index for hgnc_symbol in the hgnc_gene collection
- A Pedigree panel in STR page
- Display Tier I and II variants in case view causatives card for cancer cases
### Fixed
- Send partial file data to igv.js when visualizing sashimi plots with splice junction tracks
- Research variants filtering by gene
- Do not attempt to populate annotations for not loaded pinned/causatives
- Add max-height to all dropdowns in filters
### Changed
- Switch off non-clinical gene warnings when filtering research variants
- Don't display OMIM disease card in case view for cancer cases
- Refactored Individuals and Causative card in case view for cancer cases
- Update and style STR case report

## [4.34]
### Added
- Saved filter lock and unlock
- Filters can optionally be marked audited, logging the filter name, user and date on the case events and general report.
- Added `ClinVar hits` and `Cosmic hits` in cancer SNVs filters
- Added `ClinVar hits` to variants filter (rare disease track)
- Load cancer demo case in docker-compose files (default and demo file)
- Inclusive-language check using [woke](https://github.com/get-woke/woke) github action
- Add link to HmtVar for mitochondrial variants (if VCF is annotated with HmtNote)
- Grey background for dismissed compounds in variants list and variant page
- Pin badge for pinned compounds in variants list and variant page
- Support LoqusDB REST API queries
- Add a docker-compose-matchmaker under scout/containers/development to test matchmaker locally
- Script to investigate consequences of symbol search bug
- Added GATK to list of SV and cancer SV callers
### Fixed
- Make MitoMap link work for hg38 again
- Export Variants feature crashing when one of the variants has no primary transcripts
- Redirect to last visited variantS page when dismissing variants from variants list
- Improved matching of SVs Loqus occurrences in other cases
- Remove padding from the list inside (Matching causatives from other cases) panel
- Pass None to get_app function in CLI base since passing script_info to app factory functions was deprecated in Flask 2.0
- Fixed failing tests due to Flask update to version 2.0
- Speed up user events view
- Causative view sort out of memory error
- Use hgnc_id for gene filter query
- Typo in case controllers displaying an error every time a patient is matched against external MatchMaker nodes
- Do not crash while attempting an update for variant documents that are too big (> 16 MB)
- Old STR causatives (and other variants) may not have HGNC symbols - fix sort lambda
- Check if gene_obj has primary_transcript before trying to access it
- Warn if a gene manually searched is in a clinical panel with an outdated name when filtering variants
- ChrPos split js not needed on STR page yet
### Changed
- Remove parsing of case `genome_version`, since it's not used anywhere downstream
- Introduce deprecation warning for Loqus configs that are not dictionaries
- SV clinical filter no longer filters out sub 100 nt variants
- Count cases in LoqusDB by variant type
- Commit pulse repo badge temporarily set to weekly
- Sort ClinVar submissions objects by ascending "Last evaluated" date
- Refactored the MatchMaker integration as an extension
- Replaced some sensitive words as suggested by woke linter
- Documentation for load-configuration rewritten.
- Add styles to MatchMaker matches table
- More detailed info on the data shared in MatchMaker submission form

## [4.33.1]
### Fixed
- Include markdown for release autodeploy docs
- Use standard inheritance model in ClinVar (https://ftp.ncbi.nlm.nih.gov/pub/GTR/standard_terms/Mode_of_inheritance.txt)
- Fix issue crash with variants that have been unflagged causative not being available in other causatives
### Added
### Changed

## [4.33]
### Fixed
- Command line crashing when updating an individual not found in database
- Dashboard page crashing when filters return no data
- Cancer variants filter by chromosome
- /api/v1/genes now searches for genes in all genome builds by default
- Upgraded igv.js to version 2.8.1 (Fixed Unparsable bed record error)
### Added
- Autodeploy docs on release
- Documentation for updating case individuals tracks
- Filter cases and dashboard stats by analysis track
### Changed
- Changed from deprecated db update method
- Pre-selected fields to run queries with in dashboard page
- Do not filter by any institute when first accessing the dashboard
- Removed OMIM panel in case view for cancer cases
- Display Tier I and II variants in case view causatives panel for cancer cases
- Refactored Individuals and Causative panels in case view for cancer cases

## [4.32.1]
### Fixed
- iSort lint check only
### Changed
- Institute cases page crashing when a case has track:Null
### Added

## [4.32]
### Added
- Load and show MITOMAP associated diseases from VCF (INFO field: MitomapAssociatedDiseases, via HmtNote)
- Show variant allele frequencies for mitochondrial variants (GRCh38 cases)
- Extend "public" json API with diseases (OMIM) and phenotypes (HPO)
- HPO gene list download now has option for clinical and non-clinical genes
- Display gene splice junctions data in sashimi plots
- Update case individuals with splice junctions tracks
- Simple Docker compose for development with local build
- Make Phenomodels subpanels collapsible
- User side documentation of cytogenomics features (Gens, Chromograph, vcf2cytosure, rhocall)
- iSort GitHub Action
- Support LoqusDB REST API queries
### Fixed
- Show other causative once, even if several events point to it
- Filtering variants by mitochondrial chromosome for cases with genome build=38
- HPO gene search button triggers any warnings for clinical / non-existing genes also on first search
- Fixed a bug in variants pages caused by MT variants without alt_frequency
- Tests for CADD score parsing function
- Fixed the look of IGV settings on SNV variant page
- Cases analyzed once shown as `rerun`
- Missing case track on case re-upload
- Fixed severity rank for SO term "regulatory region ablation"
### Changed
- Refactor according to CodeFactor - mostly reuse of duplicated code
- Phenomodels language adjustment
- Open variants in a new window (from variants page)
- Open overlapping and compound variants in a new window (from variant page)
- gnomAD link points to gnomAD v.3 (build GRCh38) for mitochondrial variants.
- Display only number of affected genes for dismissed SVs in general report
- Chromosome build check when populating the variants filter chromosome selection
- Display mitochondrial and rare diseases coverage report in cases with missing 'rare' track

## [4.31.1]
### Added
### Changed
- Remove mitochondrial and coverage report from cancer cases sidebar
### Fixed
- ClinVar page when dbSNP id is None

## [4.31]
### Added
- gnomAD annotation field in admin guide
- Export also dynamic panel genes not associated to an HPO term when downloading the HPO panel
- Primary HGNC transcript info in variant export files
- Show variant quality (QUAL field from vcf) in the variant summary
- Load/update PDF gene fusion reports (clinical and research) generated with Arriba
- Support new MANE annotations from VEP (both MANE Select and MANE Plus Clinical)
- Display on case activity the event of a user resetting all dismissed variants
- Support gnomAD population frequencies for mitochondrial variants
- Anchor links in Casedata ClinVar panels to redirect after renaming individuals
### Fixed
- Replace old docs link www.clinicalgenomics.se/scout with new https://clinical-genomics.github.io/scout
- Page formatting issues whenever case and variant comments contain extremely long strings with no spaces
- Chromograph images can be one column and have scrollbar. Removed legacy code.
- Column labels for ClinVar case submission
- Page crashing looking for LoqusDB observation when variant doesn't exist
- Missing inheritance models and custom inheritance models on newly created gene panels
- Accept only numbers in managed variants filter as position and end coordinates
- SNP id format and links in Variant page, ClinVar submission form and general report
- Case groups tooltip triggered only when mouse is on the panel header
- Loadable filters displayed in alphabetical order on variants page
### Changed
- A more compact case groups panel
- Added landscape orientation CSS style to cancer coverage and QC demo report
- Improve user documentation to create and save new gene panels
- Removed option to use space as separator when uploading gene panels
- Separating the columns of standard and custom inheritance models in gene panels
- Improved ClinVar instructions for users using non-English Excel

## [4.30.2]
### Added
### Fixed
- Use VEP RefSeq ID if RefSeq list is empty in RefSeq transcripts overview
- Bug creating variant links for variants with no end_chrom
### Changed

## [4.30.1]
### Added
### Fixed
- Cryptography dependency fixed to use version < 3.4
### Changed

## [4.30]
### Added
- Introduced a `reset dismiss variant` verb
- Button to reset all dismissed variants for a case
- Add black border to Chromograph ideograms
- Show ClinVar annotations on variantS page
- Added integration with GENS, copy number visualization tool
- Added a VUS label to the manual classification variant tags
- Add additional information to SNV verification emails
- Tooltips documenting manual annotations from default panels
- Case groups now show bam files from all cases on align view
### Fixed
- Center initial igv view on variant start with SNV/indels
- Don't set initial igv view to negative coordinates
- Display of GQ for SV and STR
- Parsing of AD and related info for STRs
- LoqusDB field in institute settings accepts only existing Loqus instances
- Fix DECIPHER link to work after DECIPHER migrated to GRCh38
- Removed visibility window param from igv.js genes track
- Updated HPO download URL
- Patch HPO download test correctly
- Reference size on STR hover not needed (also wrong)
- Introduced genome build check (allowed values: 37, 38, "37", "38") on case load
- Improve case searching by assignee full name
- Populating the LoqusDB select in institute settings
### Changed
- Cancer variants table header (pop freq etc)
- Only admin users can modify LoqusDB instance in Institute settings
- Style of case synopsis, variants and case comments
- Switched to igv.js 2.7.5
- Do not choke if case is missing research variants when research requested
- Count cases in LoqusDB by variant type
- Introduce deprecation warning for Loqus configs that are not dictionaries
- Improve create new gene panel form validation
- Make XM- transcripts less visible if they don't overlap with transcript refseq_id in variant page
- Color of gene panels and comments panels on cases and variant pages
- Do not choke if case is missing research variants when reserch requested

## [4.29.1]
### Added
### Fixed
- Always load STR variants regardless of RankScore threshold (hotfix)
### Changed

## [4.29]
### Added
- Added a page about migrating potentially breaking changes to the documentation
- markdown_include in development requirements file
- STR variants filter
- Display source, Z-score, inheritance pattern for STR annotations from Stranger (>0.6.1) if available
- Coverage and quality report to cancer view
### Fixed
- ACMG classification page crashing when trying to visualize a classification that was removed
- Pretty print HGVS on gene variants (URL-decode VEP)
- Broken or missing link in the documentation
- Multiple gene names in ClinVar submission form
- Inheritance model select field in ClinVar submission
- IGV.js >2.7.0 has an issue with the gene track zoom levels - temp freeze at 2.7.0
- Revert CORS-anywhere and introduce a local http proxy for cloud tracks
### Changed

## [4.28]
### Added
- Chromograph integration for displaying PNGs in case-page
- Add VAF to cancer case general report, and remove some of its unused fields
- Variants filter compatible with genome browser location strings
- Support for custom public igv tracks stored on the cloud
- Add tests to increase testing coverage
- Update case variants count after deleting variants
- Update IGV.js to latest (v2.7.4)
- Bypass igv.js CORS check using `https://github.com/Rob--W/cors-anywhere`
- Documentation on default and custom IGV.js tracks (admin docs)
- Lock phenomodels so they're editable by admins only
- Small case group assessment sharing
- Tutorial and files for deploying app on containers (Kubernetes pods)
- Canonical transcript and protein change of canonical transcript in exported variants excel sheet
- Support for Font Awesome version 6
- Submit to Beacon from case page sidebar
- Hide dismissed variants in variants pages and variants export function
- Systemd service files and instruction to deploy Scout using podman
### Fixed
- Bugfix: unused `chromgraph_prefix |tojson` removed
- Freeze coloredlogs temporarily
- Marrvel link
- Don't show TP53 link for silent or synonymous changes
- OMIM gene field accepts any custom number as OMIM gene
- Fix Pytest single quote vs double quote string
- Bug in gene variants search by similar cases and no similar case is found
- Delete unused file `userpanel.py`
- Primary transcripts in variant overview and general report
- Google OAuth2 login setup in README file
- Redirect to 'missing file'-icon if configured Chromograph file is missing
- Javascript error in case page
- Fix compound matching during variant loading for hg38
- Cancer variants view containing variants dismissed with cancer-specific reasons
- Zoom to SV variant length was missing IGV contig select
- Tooltips on case page when case has no default gene panels
### Changed
- Save case variants count in case document and not in sessions
- Style of gene panels multiselect on case page
- Collapse/expand main HPO checkboxes in phenomodel preview
- Replaced GQ (Genotype quality) with VAF (Variant allele frequency) in cancer variants GT table
- Allow loading of cancer cases with no tumor_purity field
- Truncate cDNA and protein changes in case report if longer than 20 characters


## [4.27]
### Added
- Exclude one or more variant categories when running variants delete command
### Fixed
### Changed

## [4.26.1]
### Added
### Fixed
- Links with 1-letter aa codes crash on frameshift etc
### Changed

## [4.26]
### Added
- Extend the delete variants command to print analysis date, track, institute, status and research status
- Delete variants by type of analysis (wgs|wes|panel)
- Links to cBioPortal, MutanTP53, IARC TP53, OncoKB, MyCancerGenome, CIViC
### Fixed
- Deleted variants count
### Changed
- Print output of variants delete command as a tab separated table

## [4.25]
### Added
- Command line function to remove variants from one or all cases
### Fixed
- Parse SMN None calls to None rather than False

## [4.24.1]
### Fixed
- Install requirements.txt via setup file

## [4.24]
### Added
- Institute-level phenotype models with sub-panels containing HPO and OMIM terms
- Runnable Docker demo
- Docker image build and push github action
- Makefile with shortcuts to docker commands
- Parse and save synopsis, phenotype and cohort terms from config files upon case upload
### Fixed
- Update dismissed variant status when variant dismissed key is missing
- Breakpoint two IGV button now shows correct chromosome when different from bp1
- Missing font lib in Docker image causing the PDF report download page to crash
- Sentieon Manta calls lack Somaticscore - load anyway
- ClinVar submissions crashing due to pinned variants that are not loaded
- Point ExAC pLI score to new gnomad server address
- Bug uploading cases missing phenotype terms in config file
- STRs loaded but not shown on browser page
- Bug when using adapter.variant.get_causatives with case_id without causatives
- Problem with fetching "solved" from scout export cases cli
- Better serialising of datetime and bson.ObjectId
- Added `volumes` folder to .gitignore
### Changed
- Make matching causative and managed variants foldable on case page
- Remove calls to PyMongo functions marked as deprecated in backend and frontend(as of version 3.7).
- Improved `scout update individual` command
- Export dynamic phenotypes with ordered gene lists as PDF


## [4.23]
### Added
- Save custom IGV track settings
- Show a flash message with clear info about non-valid genes when gene panel creation fails
- CNV report link in cancer case side navigation
- Return to comment section after editing, deleting or submitting a comment
- Managed variants
- MT vs 14 chromosome mean coverage stats if Scout is connected to Chanjo
### Fixed
- missing `vcf_cancer_sv` and `vcf_cancer_sv_research` to manual.
- Split ClinVar multiple clnsig values (slash-separated) and strip them of underscore for annotations without accession number
- Timeout of `All SNVs and INDELs` page when no valid gene is provided in the search
- Round CADD (MIPv9)
- Missing default panel value
- Invisible other causatives lines when other causatives lack gene symbols
### Changed
- Do not freeze mkdocs-material to version 4.6.1
- Remove pre-commit dependency

## [4.22]
### Added
- Editable cases comments
- Editable variants comments
### Fixed
- Empty variant activity panel
- STRs variants popover
- Split new ClinVar multiple significance terms for a variant
- Edit the selected comment, not the latest
### Changed
- Updated RELEASE docs.
- Pinned variants card style on the case page
- Merged `scout export exons` and `scout view exons` commands


## [4.21.2]
### Added
### Fixed
- Do not pre-filter research variants by (case-default) gene panels
- Show OMIM disease tooltip reliably
### Changed

## [4.21.1]
### Added
### Fixed
- Small change to Pop Freq column in variants ang gene panels to avoid strange text shrinking on small screens
- Direct use of HPO list for Clinical HPO SNV (and cancer SNV) filtering
- PDF coverage report redirecting to login page
### Changed
- Remove the option to dismiss single variants from all variants pages
- Bulk dismiss SNVs, SVs and cancer SNVs from variants pages

## [4.21]
### Added
- Support to configure LoqusDB per institute
- Highlight causative variants in the variants list
- Add tests. Mostly regarding building internal datatypes.
- Remove leading and trailing whitespaces from panel_name and display_name when panel is created
- Mark MANE transcript in list of transcripts in "Transcript overview" on variant page
- Show default panel name in case sidebar
- Previous buttons for variants pagination
- Adds a gh action that checks that the changelog is updated
- Adds a gh action that deploys new releases automatically to pypi
- Warn users if case default panels are outdated
- Define institute-specific gene panels for filtering in institute settings
- Use institute-specific gene panels in variants filtering
- Show somatic VAF for pinned and causative variants on case page

### Fixed
- Report pages redirect to login instead of crashing when session expires
- Variants filter loading in cancer variants page
- User, Causative and Cases tables not scaling to full page
- Improved docs for an initial production setup
- Compatibility with latest version of Black
- Fixed tests for Click>7
- Clinical filter required an extra click to Filter to return variants
- Restore pagination and shrink badges in the variants page tables
- Removing a user from the command line now inactivates the case only if user is last assignee and case is active
- Bugfix, LoqusDB per institute feature crashed when institute id was empty string
- Bugfix, LoqusDB calls where missing case count
- filter removal and upload for filters deleted from another page/other user
- Visualize outdated gene panels info in a popover instead of a tooltip in case page side panel

### Changed
- Highlight color on normal STRs in the variants table from green to blue
- Display breakpoints coordinates in verification emails only for structural variants


## [4.20]
### Added
- Display number of filtered variants vs number of total variants in variants page
- Search case by HPO terms
- Dismiss variant column in the variants tables
- Black and pre-commit packages to dev requirements

### Fixed
- Bug occurring when rerun is requested twice
- Peddy info fields in the demo config file
- Added load config safety check for multiple alignment files for one individual
- Formatting of cancer variants table
- Missing Score in SV variants table

### Changed
- Updated the documentation on how to create a new software release
- Genome build-aware cytobands coordinates
- Styling update of the Matchmaker card
- Select search type in case search form


## [4.19]

### Added
- Show internal ID for case
- Add internal ID for downloaded CGH files
- Export dynamic HPO gene list from case page
- Remove users as case assignees when their account is deleted
- Keep variants filters panel expanded when filters have been used

### Fixed
- Handle the ProxyFix ModuleNotFoundError when Werkzeug installed version is >1.0
- General report formatting issues whenever case and variant comments contain extremely long strings with no spaces

### Changed
- Created an institute wrapper page that contains list of cases, causatives, SNVs & Indels, user list, shared data and institute settings
- Display case name instead of case ID on clinVar submissions
- Changed icon of sample update in clinVar submissions


## [4.18]

### Added
- Filter cancer variants on cytoband coordinates
- Show dismiss reasons in a badge with hover for clinical variants
- Show an ellipsis if 10 cases or more to display with loqusdb matches
- A new blog post for version 4.17
- Tooltip to better describe Tumor and Normal columns in cancer variants
- Filter cancer SNVs and SVs by chromosome coordinates
- Default export of `Assertion method citation` to clinVar variants submission file
- Button to export up to 500 cancer variants, filtered or not
- Rename samples of a clinVar submission file

### Fixed
- Apply default gene panel on return to cancer variantS from variant view
- Revert to certificate checking when asking for Chanjo reports
- `scout download everything` command failing while downloading HPO terms

### Changed
- Turn tumor and normal allelic fraction to decimal numbers in tumor variants page
- Moved clinVar submissions code to the institutes blueprints
- Changed name of clinVar export files to FILENAME.Variant.csv and FILENAME.CaseData.csv
- Switched Google login libraries from Flask-OAuthlib to Authlib


## [4.17.1]

### Fixed
- Load cytobands for cases with chromosome build not "37" or "38"


## [4.17]

### Added
- COSMIC badge shown in cancer variants
- Default gene-panel in non-cancer structural view in url
- Filter SNVs and SVs by cytoband coordinates
- Filter cancer SNV variants by alt allele frequency in tumor
- Correct genome build in UCSC link from structural variant page



### Fixed
- Bug in clinVar form when variant has no gene
- Bug when sharing cases with the same institute twice
- Page crashing when removing causative variant tag
- Do not default to GATK caller when no caller info is provided for cancer SNVs


## [4.16.1]

### Fixed
- Fix the fix for handling of delivery reports for rerun cases

## [4.16]

### Added
- Adds possibility to add "lims_id" to cases. Currently only stored in database, not shown anywhere
- Adds verification comment box to SVs (previously only available for small variants)
- Scrollable pedigree panel

### Fixed
- Error caused by changes in WTForm (new release 2.3.x)
- Bug in OMIM case page form, causing the page to crash when a string was provided instead of a numerical OMIM id
- Fix Alamut link to work properly on hg38
- Better handling of delivery reports for rerun cases
- Small CodeFactor style issues: matchmaker results counting, a couple of incomplete tests and safer external xml
- Fix an issue with Phenomizer introduced by CodeFactor style changes

### Changed
- Updated the version of igv.js to 2.5.4

## [4.15.1]

### Added
- Display gene names in ClinVar submissions page
- Links to Varsome in variant transcripts table

### Fixed
- Small fixes to ClinVar submission form
- Gene panel page crash when old panel has no maintainers

## [4.15]

### Added
- Clinvar CNVs IGV track
- Gene panels can have maintainers
- Keep variant actions (dismissed, manual rank, mosaic, acmg, comments) upon variant re-upload
- Keep variant actions also on full case re-upload

### Fixed
- Fix the link to Ensembl for SV variants when genome build 38.
- Arrange information in columns on variant page
- Fix so that new cosmic identifier (COSV) is also acceptable #1304
- Fixed COSMIC tag in INFO (outside of CSQ) to be parses as well with `&` splitter.
- COSMIC stub URL changed to https://cancer.sanger.ac.uk/cosmic/search?q= instead.
- Updated to a version of IGV where bigBed tracks are visualized correctly
- Clinvar submission files are named according to the content (variant_data and case_data)
- Always show causatives from other cases in case overview
- Correct disease associations for gene symbol aliases that exist as separate genes
- Re-add "custom annotations" for SV variants
- The override ClinVar P/LP add-in in the Clinical Filter failed for new CSQ strings

### Changed
- Runs all CI checks in github actions

## [4.14.1]

### Fixed
- Error when variant found in loqusdb is not loaded for other case

## [4.14]

### Added
- Use github actions to run tests
- Adds CLI command to update individual alignments path
- Update HPO terms using downloaded definitions files
- Option to use alternative flask config when running `scout serve`
- Requirement to use loqusdb >= 2.5 if integrated

### Fixed
- Do not display Pedigree panel in cancer view
- Do not rely on internet connection and services available when running CI tests
- Variant loading assumes GATK if no caller set given and GATK filter status is seen in FILTER
- Pass genome build param all the way in order to get the right gene mappings for cases with build 38
- Parse correctly variants with zero frequency values
- Continue even if there are problems to create a region vcf
- STR and cancer variant navigation back to variants pages could fail

### Changed
- Improved code that sends requests to the external APIs
- Updates ranges for user ranks to fit todays usage
- Run coveralls on github actions instead of travis
- Run pip checks on github actions instead of coveralls
- For hg38 cases, change gnomAD link to point to version 3.0 (which is hg38 based)
- Show pinned or causative STR variants a bit more human readable

## [4.13.1]

### Added
### Fixed
- Typo that caused not all clinvar conflicting interpretations to be loaded no matter what
- Parse and retrieve clinvar annotations from VEP-annotated (VEP 97+) CSQ VCF field
- Variant clinvar significance shown as `not provided` whenever is `Uncertain significance`
- Phenomizer query crashing when case has no HPO terms assigned
- Fixed a bug affecting `All SNVs and INDELs` page when variants don't have canonical transcript
- Add gene name or id in cancer variant view

### Changed
- Cancer Variant view changed "Variant:Transcript:Exon:HGVS" to "Gene:Transcript:Exon:HGVS"

## [4.13]

### Added
- ClinVar SNVs track in IGV
- Add SMA view with SMN Copy Number data
- Easier to assign OMIM diagnoses from case page
- OMIM terms and specific OMIM term page

### Fixed
- Bug when adding a new gene to a panel
- Restored missing recent delivery reports
- Fixed style and links to other reports in case side panel
- Deleting cases using display_name and institute not deleting its variants
- Fixed bug that caused coordinates filter to override other filters
- Fixed a problem with finding some INS in loqusdb
- Layout on SV page when local observations without cases are present
- Make scout compatible with the new HPO definition files from `http://compbio.charite.de/jenkins/`
- General report visualization error when SNVs display names are very long


### Changed


## [4.12.4]

### Fixed
- Layout on SV page when local observations without cases are present

## [4.12.3]

### Fixed
- Case report when causative or pinned SVs have non null allele frequencies

## [4.12.2]

### Fixed
- SV variant links now take you to the SV variant page again
- Cancer variant view has cleaner table data entries for "N/A" data
- Pinned variant case level display hotfix for cancer and str - more on this later
- Cancer variants show correct alt/ref reads mirroring alt frequency now
- Always load all clinical STR variants even if a region load is attempted - index may be missing
- Same case repetition in variant local observations

## [4.12.1]

### Fixed
- Bug in variant.gene when gene has no HGVS description


## [4.12]

### Added
- Accepts `alignment_path` in load config to pass bam/cram files
- Display all phenotypes on variant page
- Display hgvs coordinates on pinned and causatives
- Clear panel pending changes
- Adds option to setup the database with static files
- Adds cli command to download the resources from CLI that scout needs
- Adds test files for merged somatic SV and CNV; as well as merged SNV, and INDEL part of #1279
- Allows for upload of OMIM-AUTO gene panel from static files without api-key

### Fixed
- Cancer case HPO panel variants link
- Fix so that some drop downs have correct size
- First IGV button in str variants page
- Cancer case activates on SNV variants
- Cases activate when STR variants are viewed
- Always calculate code coverage
- Pinned/Classification/comments in all types of variants pages
- Null values for panel's custom_inheritance_models
- Discrepancy between the manual disease transcripts and those in database in gene-edit page
- ACMG classification not showing for some causatives
- Fix bug which caused IGV.js to use hg19 reference files for hg38 data
- Bug when multiple bam files sources with non-null values are available


### Changed
- Renamed `requests` file to `scout_requests`
- Cancer variant view shows two, instead of four, decimals for allele and normal


## [4.11.1]

### Fixed
- Institute settings page
- Link institute settings to sharing institutes choices

## [4.11.0]

### Added
- Display locus name on STR variant page
- Alternative key `GNOMADAF_popmax` for Gnomad popmax allele frequency
- Automatic suggestions on how to improve the code on Pull Requests
- Parse GERP, phastCons and phyloP annotations from vep annotated CSQ fields
- Avoid flickering comment popovers in variant list
- Parse REVEL score from vep annotated CSQ fields
- Allow users to modify general institute settings
- Optionally format code automatically on commit
- Adds command to backup vital parts `scout export database`
- Parsing and displaying cancer SV variants from Manta annotated VCF files
- Dismiss cancer snv variants with cancer-specific options
- Add IGV.js UPD, RHO and TIDDIT coverage wig tracks.


### Fixed
- Slightly darker page background
- Fixed an issued with parsed conservation values from CSQ
- Clinvar submissions accessible to all users of an institute
- Header toolbar when on Clinvar page now shows institute name correctly
- Case should not always inactivate upon update
- Show dismissed snv cancer variants as grey on the cancer variants page
- Improved style of mappability link and local observations on variant page
- Convert all the GET requests to the igv view to POST request
- Error when updating gene panels using a file containing BOM chars
- Add/replace gene radio button not working in gene panels


## [4.10.1]

### Fixed
- Fixed issue with opening research variants
- Problem with coveralls not called by Travis CI
- Handle Biomart service down in tests


## [4.10.0]

### Added
- Rank score model in causatives page
- Exportable HPO terms from phenotypes page
- AMP guideline tiers for cancer variants
- Adds scroll for the transcript tab
- Added CLI option to query cases on time since case event was added
- Shadow clinical assessments also on research variants display
- Support for CRAM alignment files
- Improved str variants view : sorting by locus, grouped by allele.
- Delivery report PDF export
- New mosaicism tag option
- Add or modify individuals' age or tissue type from case page
- Display GC and allele depth in causatives table.
- Included primary reference transcript in general report
- Included partial causative variants in general report
- Remove dependency of loqusdb by utilising the CLI

### Fixed
- Fixed update OMIM command bug due to change in the header of the genemap2 file
- Removed Mosaic Tag from Cancer variants
- Fixes issue with unaligned table headers that comes with hidden Datatables
- Layout in general report PDF export
- Fixed issue on the case statistics view. The validation bars didn't show up when all institutes were selected. Now they do.
- Fixed missing path import by importing pathlib.Path
- Handle index inconsistencies in the update index functions
- Fixed layout problems


## [4.9.0]

### Added
- Improved MatchMaker pages, including visible patient contacts email address
- New badges for the github repo
- Links to [GENEMANIA](genemania.org)
- Sort gene panel list on case view.
- More automatic tests
- Allow loading of custom annotations in VCF using the SCOUT_CUSTOM info tag.

### Fixed
- Fix error when a gene is added to an empty dynamic gene panel
- Fix crash when attempting to add genes on incorrect format to dynamic gene panel
- Manual rank variant tags could be saved in a "Select a tag"-state, a problem in the variants view.
- Same case evaluations are no longer shown as gray previous evaluations on the variants page
- Stay on research pages, even if reset, next first buttons are pressed..
- Overlapping variants will now be visible on variant page again
- Fix missing classification comments and links in evaluations page
- All prioritized cases are shown on cases page


## [4.8.3]

### Added

### Fixed
- Bug when ordering sanger
- Improved scrolling over long list of genes/transcripts


## [4.8.2]

### Added

### Fixed
- Avoid opening extra tab for coverage report
- Fixed a problem when rank model version was saved as floats and not strings
- Fixed a problem with displaying dismiss variant reasons on the general report
- Disable load and delete filter buttons if there are no saved filters
- Fix problem with missing verifications
- Remove duplicate users and merge their data and activity


## [4.8.1]

### Added

### Fixed
- Prevent login fail for users with id defined by ObjectId and not email
- Prevent the app from crashing with `AttributeError: 'NoneType' object has no attribute 'message'`


## [4.8.0]

### Added
- Updated Scout to use Bootstrap 4.3
- New looks for Scout
- Improved dashboard using Chart.js
- Ask before inactivating a case where last assigned user leaves it
- Genes can be manually added to the dynamic gene list directly on the case page
- Dynamic gene panels can optionally be used with clinical filter, instead of default gene panel
- Dynamic gene panels get link out to chanjo-report for coverage report
- Load all clinvar variants with clinvar Pathogenic, Likely Pathogenic and Conflicting pathogenic
- Show transcripts with exon numbers for structural variants
- Case sort order can now be toggled between ascending and descending.
- Variants can be marked as partial causative if phenotype is available for case.
- Show a frequency tooltip hover for SV-variants.
- Added support for LDAP login system
- Search snv and structural variants by chromosomal coordinates
- Structural variants can be marked as partial causative if phenotype is available for case.
- Show normal and pathologic limits for STRs in the STR variants view.
- Institute level persistent variant filter settings that can be retrieved and used.
- export causative variants to Excel
- Add support for ROH, WIG and chromosome PNGs in case-view

### Fixed
- Fixed missing import for variants with comments
- Instructions on how to build docs
- Keep sanger order + verification when updating/reloading variants
- Fixed and moved broken filter actions (HPO gene panel and reset filter)
- Fixed string conversion to number
- UCSC links for structural variants are now separated per breakpoint (and whole variant where applicable)
- Reintroduced missing coverage report
- Fixed a bug preventing loading samples using the command line
- Better inheritance models customization for genes in gene panels
- STR variant page back to list button now does its one job.
- Allows to setup scout without a omim api key
- Fixed error causing "favicon not found" flash messages
- Removed flask --version from base cli
- Request rerun no longer changes case status. Active or archived cases inactivate on upload.
- Fixed missing tooltip on the cancer variants page
- Fixed weird Rank cell in variants page
- Next and first buttons order swap
- Added pagination (and POST capability) to cancer variants.
- Improves loading speed for variant page
- Problem with updating variant rank when no variants
- Improved Clinvar submission form
- General report crashing when dismissed variant has no valid dismiss code
- Also show collaborative case variants on the All variants view.
- Improved phenotype search using dataTables.js on phenotypes page
- Search and delete users with `email` instead of `_id`
- Fixed css styles so that multiselect options will all fit one column


## [4.7.3]

### Added
- RankScore can be used with VCFs for vcf_cancer files

### Fixed
- Fix issue with STR view next page button not doing its one job.

### Deleted
- Removed pileup as a bam viewing option. This is replaced by IGV


## [4.7.2]

### Added
- Show earlier ACMG classification in the variant list

### Fixed
- Fixed igv search not working due to igv.js dist 2.2.17
- Fixed searches for cases with a gene with variants pinned or marked causative.
- Load variant pages faster after fixing other causatives query
- Fixed mitochondrial report bug for variants without genes

## [4.7.1]

### Added

### Fixed
- Fixed bug on genes page


## [4.7.0]

### Added
- Export genes and gene panels in build GRCh38
- Search for cases with variants pinned or marked causative in a given gene.
- Search for cases phenotypically similar to a case also from WUI.
- Case variant searches can be limited to similar cases, matching HPO-terms,
  phenogroups and cohorts.
- De-archive reruns and flag them as 'inactive' if archived
- Sort cases by analysis_date, track or status
- Display cases in the following order: prioritized, active, inactive, archived, solved
- Assign case to user when user activates it or asks for rerun
- Case becomes inactive when it has no assignees
- Fetch refseq version from entrez and use it in clinvar form
- Load and export of exons for all genes, independent on refseq
- Documentation for loading/updating exons
- Showing SV variant annotations: SV cgh frequencies, gnomad-SV, local SV frequencies
- Showing transcripts mapping score in segmental duplications
- Handle requests to Ensembl Rest API
- Handle requests to Ensembl Rest Biomart
- STR variants view now displays GT and IGV link.
- Description field for gene panels
- Export exons in build 37 and 38 using the command line

### Fixed
- Fixes of and induced by build tests
- Fixed bug affecting variant observations in other cases
- Fixed a bug that showed wrong gene coverage in general panel PDF export
- MT report only shows variants occurring in the specific individual of the excel sheet
- Disable SSL certifcate verification in requests to chanjo
- Updates how intervaltree and pymongo is used to void deprecated functions
- Increased size of IGV sample tracks
- Optimized tests


## [4.6.1]

### Added

### Fixed
- Missing 'father' and 'mother' keys when parsing single individual cases


## [4.6.0]

### Added
- Description of Scout branching model in CONTRIBUTING doc
- Causatives in alphabetical order, display ACMG classification and filter by gene.
- Added 'external' to the list of analysis type options
- Adds functionality to display "Tissue type". Passed via load config.
- Update to IGV 2.

### Fixed
- Fixed alignment visualization and vcf2cytosure availability for demo case samples
- Fixed 3 bugs affecting SV pages visualization
- Reintroduced the --version cli option
- Fixed variants query by panel (hpo panel + gene panel).
- Downloaded MT report contains excel files with individuals' display name
- Refactored code in parsing of config files.


## [4.5.1]

### Added

### Fixed
- update requirement to use PyYaml version >= 5.1
- Safer code when loading config params in cli base


## [4.5.0]

### Added
- Search for similar cases from scout view CLI
- Scout cli is now invoked from the app object and works under the app context

### Fixed
- PyYaml dependency fixed to use version >= 5.1


## [4.4.1]

### Added
- Display SV rank model version when available

### Fixed
- Fixed upload of delivery report via API


## [4.4.0]

### Added
- Displaying more info on the Causatives page and hiding those not causative at the case level
- Add a comment text field to Sanger order request form, allowing a message to be included in the email
- MatchMaker Exchange integration
- List cases with empty synopsis, missing HPO terms and phenotype groups.
- Search for cases with open research list, or a given case status (active, inactive, archived)

### Fixed
- Variant query builder split into several functions
- Fixed delivery report load bug


## [4.3.3]

### Added
- Different individual table for cancer cases

### Fixed
- Dashboard collects validated variants from verification events instead of using 'sanger' field
- Cases shared with collaborators are visible again in cases page
- Force users to select a real institute to share cases with (actionbar select fix)


## [4.3.2]

### Added
- Dashboard data can be filtered using filters available in cases page
- Causatives for each institute are displayed on a dedicated page
- SNVs and and SVs are searchable across cases by gene and rank score
- A more complete report with validated variants is downloadable from dashboard

### Fixed
- Clinsig filter is fixed so clinsig numerical values are returned
- Split multi clinsig string values in different elements of clinsig array
- Regex to search in multi clinsig string values or multi revstat string values
- It works to upload vcf files with no variants now
- Combined Pileup and IGV alignments for SVs having variant start and stop on the same chromosome


## [4.3.1]

### Added
- Show calls from all callers even if call is not available
- Instructions to install cairo and pango libs from WeasyPrint page
- Display cases with number of variants from CLI
- Only display cases with number of variants above certain treshold. (Also CLI)
- Export of verified variants by CLI or from the dashboard
- Extend case level queries with default panels, cohorts and phenotype groups.
- Slice dashboard statistics display using case level queries
- Add a view where all variants for an institute can be searched across cases, filtering on gene and rank score. Allows searching research variants for cases that have research open.

### Fixed
- Fixed code to extract variant conservation (gerp, phyloP, phastCons)
- Visualization of PDF-exported gene panels
- Reintroduced the exon/intron number in variant verification email
- Sex and affected status is correctly displayed on general report
- Force number validation in SV filter by size
- Display ensembl transcripts when no refseq exists


## [4.3.0]

### Added
- Mosaicism tag on variants
- Show and filter on SweGen frequency for SVs
- Show annotations for STR variants
- Show all transcripts in verification email
- Added mitochondrial export
- Adds alternative to search for SVs shorter that the given length
- Look for 'bcftools' in the `set` field of VCFs
- Display digenic inheritance from OMIM
- Displays what refseq transcript that is primary in hgnc

### Fixed

- Archived panels displays the correct date (not retroactive change)
- Fixed problem with waiting times in gene panel exports
- Clinvar fiter not working with human readable clinsig values

## [4.2.2]

### Fixed
- Fixed gene panel create/modify from CSV file utf-8 decoding error
- Updating genes in gene panels now supports edit comments and entry version
- Gene panel export timeout error

## [4.2.1]

### Fixed
- Re-introduced gene name(s) in verification email subject
- Better PDF rendering for excluded variants in report
- Problem to access old case when `is_default` did not exist on a panel


## [4.2.0]

### Added
- New index on variant_id for events
- Display overlapping compounds on variants view

### Fixed
- Fixed broken clinical filter


## [4.1.4]

### Added
- Download of filtered SVs

### Fixed
- Fixed broken download of filtered variants
- Fixed visualization issue in gene panel PDF export
- Fixed bug when updating gene names in variant controller


## [4.1.3]

### Fixed
- Displays all primary transcripts


## [4.1.2]

### Added
- Option add/replace when updating a panel via CSV file
- More flexible versioning of the gene panels
- Printing coverage report on the bottom of the pdf case report
- Variant verification option for SVs
- Logs uri without pwd when connecting
- Disease-causing transcripts in case report
- Thicker lines in case report
- Supports HPO search for cases, both terms or if described in synopsis
- Adds sanger information to dashboard

### Fixed
- Use db name instead of **auth** as default for authentication
- Fixes so that reports can be generated even with many variants
- Fixed sanger validation popup to show individual variants queried by user and institute.
- Fixed problem with setting up scout
- Fixes problem when exac file is not available through broad ftp
- Fetch transcripts for correct build in `adapter.hgnc_gene`

## [4.1.1]
- Fix problem with institute authentication flash message in utils
- Fix problem with comments
- Fix problem with ensembl link


## [4.1.0]

### Added
- OMIM phenotypes to case report
- Command to download all panel app gene panels `scout load panel --panel-app`
- Links to genenames.org and omim on gene page
- Popup on gene at variants page with gene information
- reset sanger status to "Not validated" for pinned variants
- highlight cases with variants to be evaluated by Sanger on the cases page
- option to point to local reference files to the genome viewer pileup.js. Documented in `docs.admin-guide.server`
- option to export single variants in `scout export variants`
- option to load a multiqc report together with a case(add line in load config)
- added a view for searching HPO terms. It is accessed from the top left corner menu
- Updates the variants view for cancer variants. Adds a small cancer specific filter for known variants
- Adds hgvs information on cancer variants page
- Adds option to update phenotype groups from CLI

### Fixed
- Improved Clinvar to submit variants from different cases. Fixed HPO terms in casedata according to feedback
- Fixed broken link to case page from Sanger modal in cases view
- Now only cases with non empty lists of causative variants are returned in `adapter.case(has_causatives=True)`
- Can handle Tumor only samples
- Long lists of HGNC symbols are now possible. This was previously difficult with manual, uploaded or by HPO search when changing filter settings due to GET request limitations. Relevant pages now use POST requests. Adds the dynamic HPO panel as a selection on the gene panel dropdown.
- Variant filter defaults to default panels also on SV and Cancer variants pages.

## [4.0.0]

### WARNING ###

This is a major version update and will require that the backend of pre releases is updated.
Run commands:

```
$scout update genes
$scout update hpo
```

- Created a Clinvar submission tool, to speed up Clinvar submission of SNVs and SVs
- Added an analysis report page (html and PDF format) containing phenotype, gene panels and variants that are relevant to solve a case.

### Fixed
- Optimized evaluated variants to speed up creation of case report
- Moved igv and pileup viewer under a common folder
- Fixed MT alignment view pileup.js
- Fixed coordinates for SVs with start chromosome different from end chromosome
- Global comments shown across cases and institutes. Case-specific variant comments are shown only for that specific case.
- Links to clinvar submitted variants at the cases level
- Adapts clinvar parsing to new format
- Fixed problem in `scout update user` when the user object had no roles
- Makes pileup.js use online genome resources when viewing alignments. Now any instance of Scout can make use of this functionality.
- Fix ensembl link for structural variants
- Works even when cases does not have `'madeline_info'`
- Parses Polyphen in correct way again
- Fix problem with parsing gnomad from VEP

### Added
- Added a PDF export function for gene panels
- Added a "Filter and export" button to export custom-filtered SNVs to CSV file
- Dismiss SVs
- Added IGV alignments viewer
- Read delivery report path from case config or CLI command
- Filter for spidex scores
- All HPO terms are now added and fetched from the correct source (https://github.com/obophenotype/human-phenotype-ontology/blob/master/hp.obo)
- New command `scout update hpo`
- New command `scout update genes` will fetch all the latest information about genes and update them
- Load **all** variants found on chromosome **MT**
- Adds choice in cases overview do show as many cases as user like

### Removed
- pileup.min.js and pileup css are imported from a remote web location now
- All source files for HPO information, this is instead fetched directly from source
- All source files for gene information, this is instead fetched directly from source

## [3.0.0]
### Fixed
- hide pedigree panel unless it exists

## [1.5.1] - 2016-07-27
### Fixed
- look for both ".bam.bai" and ".bai" extensions

## [1.4.0] - 2016-03-22
### Added
- support for local frequency through loqusdb
- bunch of other stuff

## [1.3.0] - 2016-02-19
### Fixed
- Update query-phenomizer and add username/password

### Changed
- Update the way a case is checked for rerun-status

### Added
- Add new button to mark a case as "checked"
- Link to clinical variants _without_ 1000G annotation

## [1.2.2] - 2016-02-18
### Fixed
- avoid filtering out variants lacking ExAC and 1000G annotations

## [1.1.3] - 2015-10-01
### Fixed
- persist (clinical) filter when clicking load more
- fix #154 by robustly setting clinical filter func. terms

## [1.1.2] - 2015-09-07
### Fixed
- avoid replacing coverage report with none
- update SO terms, refactored

## [1.1.1] - 2015-08-20
### Fixed
- fetch case based on collaborator status (not owner)

## [1.1.0] - 2015-05-29
### Added
- link(s) to SNPedia based on RS-numbers
- new Jinja filter to "humanize" decimal numbers
- show gene panels in variant view
- new Jinja filter for decoding URL encoding
- add indicator to variants in list that have comments
- add variant number threshold and rank score threshold to load function
- add event methods to mongo adapter
- add tests for models
- show badge "old" if comment was written for a previous analysis

### Changed
- show cDNA change in transcript summary unless variant is exonic
- moved compounds table further up the page
- show dates for case uploads in ISO format
- moved variant comments higher up on page
- updated documentation for pages
- read in coverage report as blob in database and serve directly
- change ``OmimPhenotype`` to ``PhenotypeTerm``
- reorganize models sub-package
- move events (and comments) to separate collection
- only display prev/next links for the research list
- include variant type in breadcrumbs e.g. "Clinical variants"

### Removed
- drop dependency on moment.js

### Fixed
- show the same level of detail for all frequencies on all pages
- properly decode URL encoded symbols in amino acid/cDNA change strings
- fixed issue with wipe permissions in MongoDB
- include default gene lists in "variants" link in breadcrumbs

## [1.0.2] - 2015-05-20
### Changed
- update case fetching function

### Fixed
- handle multiple cases with same id

## [1.0.1] - 2015-04-28
### Fixed
- Fix building URL parameters in cases list Vue component

## [1.0.0] - 2015-04-12
Codename: Sara Lund

![Release 1.0](artwork/releases/release-1-0.jpg)

### Added
- Add email logging for unexpected errors
- New command line tool for deleting case

### Changed
- Much improved logging overall
- Updated documentation/usage guide
- Removed non-working IGV link

### Fixed
- Show sample display name in GT call
- Various small bug fixes
- Make it easier to hover over popups

## [0.0.2-rc1] - 2015-03-04
### Added
- add protein table for each variant
- add many more external links
- add coverage reports as PDFs

### Changed
- incorporate user feedback updates
- big refactor of load scripts

## [0.0.2-rc2] - 2015-03-04
### Changes
- add gene table with gene description
- reorganize inheritance models box

### Fixed
- avoid overwriting gene list on "research" load
- fix various bugs in external links

## [0.0.2-rc3] - 2015-03-05
### Added
- Activity log feed to variant view
- Adds protein change strings to ODM and Sanger email

### Changed
- Extract activity log component to macro

### Fixes
- Make Ensembl transcript links use archive website<|MERGE_RESOLUTION|>--- conflicted
+++ resolved
@@ -6,14 +6,9 @@
 
 ## [unreleased]
 ### Fixed
-<<<<<<< HEAD
 - Typo in PR template (#5682)
+- Highlight affected individuals/samples on `GT call` tables (#5682)
 - Refactored and simplified the LoqusDB archived observations table. -1 is no longer shown for missing observations (#5680)
-
-=======
-- Typo in PR template
-- Highlight affected individuals/samples on `GT call` tables (#5682)
->>>>>>> eec56000
 
 ## [4.104]
 ### Added
