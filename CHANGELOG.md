# Change Log
All notable changes to this project will be documented in this file.
This project adheres to [Semantic Versioning](http://semver.org/).

About changelog [here](https://keepachangelog.com/en/1.0.0/)

## [x.x.x]
### Added
- Highlight and show version number for RefSeq MANE transcripts.
- Added integration to a rerunner service for toggling reanalysis with updated pedigree information
- SpliceAI display and parsing from VEP CSQ
- Display matching tiered variants for cancer variants
- Display a loading icon (spinner) until the page loads completely
### Fixed
- Updated IGV to v2.8.5 to solve missing gene labels on some zoom levels
- Demo cancer case config file to load somatic SNVs and SVs only.
- Expand list of refseq trancripts in ClinVar submission form
- Renamed `All SNVs and INDELs` institute sidebar element to `Search SNVs and INDELs` and fixed its style.
### Changed
- Better naming for variants buttons on cancer track (somatic, germline). Also show cancer research button if available.
- Load case with missing panels in config files, but show warning.
- Changing the (Female, Male) symbols to (F/M) letters in individuals_table and case-sma.
- Print stacktrace if case load command fails
- Added sort icon and a pointer to the cursor to all tables with sortable fields
- Moved variant, gene and panel info from the basic pane to summary panel for all variants.
- Renamed `Basics` panel to `Classify` on variant page.
- Revamped `Basics` panel to a panel dedicated to classify variants
- Revamped the summary panel to be more compact.
- Added dedicated template for cancer variants
- Removed Gene models, Gene annotations and Conservation panels for cancer variants
- Reorganized the orders of panels for variant and cancer variant views
- Added dedicated variant quality panel and removed relevant panes (mappability)
- A more compact case page
- Removed OMIM genes panel
- Make genes panel, pinned variants panel, causative variants panel and ClinVar panel scrollable on case page
- Update to Scilifelab's 2020 logo
<<<<<<< HEAD
- Enforce same case _id and display_name when updating a case
- Enforce same individual ids, display names and affected status when updating a case
=======
- Update Gens URL to support Gens v2.0 format
- Refactor tests for parsing case configurations
>>>>>>> eed589b1

## [4.36]
### Added
- Parse and save splice junction tracks from case config file
- Tooltip in observations panel, explaining that case variants with no link might be old variants, not uploaded after a case rerun
### Fixed
- Warning on overwriting variants with same position was no longer shown
- Increase the height of the dropdowns to 425px
- More indices for the case table as it grows, specifically for causatives queries
- Splice junction tracks not centered over variant genes
- Total number of research variants count
- Update variants stats in case documents every time new variants are loaded
- Bug in flashing warning messages when filtering variants
### Changed
- Clearer warning messages for genes and gene/gene-panels searches in variants filters

## [4.35]
### Added
- A new index for hgnc_symbol in the hgnc_gene collection
- A Pedigree panel in STR page
- Display Tier I and II variants in case view causatives card for cancer cases
### Fixed
- Send partial file data to igv.js when visualizing sashimi plots with splice junction tracks
- Research variants filtering by gene
- Do not attempt to populate annotations for not loaded pinned/causatives
- Add max-height to all dropdowns in filters
### Changed
- Switch off non-clinical gene warnings when filtering research variants
- Don't display OMIM disease card in case view for cancer cases
- Refactored Individuals and Causative card in case view for cancer cases
- Update and style STR case report

## [4.34]
### Added
- Saved filter lock and unlock
- Filters can optionally be marked audited, logging the filter name, user and date on the case events and general report.
- Added `ClinVar hits` and `Cosmic hits` in cancer SNVs filters
- Added `ClinVar hits` to variants filter (rare disease track)
- Load cancer demo case in docker-compose files (default and demo file)
- Inclusive-language check using [woke](https://github.com/get-woke/woke) github action
- Add link to HmtVar for mitochondrial variants (if VCF is annotated with HmtNote)
- Grey background for dismissed compounds in variants list and variant page
- Pin badge for pinned compounds in variants list and variant page
- Support LoqusDB REST API queries
- Add a docker-compose-matchmaker under scout/containers/development to test matchmaker locally
- Script to investigate consequences of symbol search bug
- Added GATK to list of SV and cancer SV callers
### Fixed
- Make MitoMap link work for hg38 again
- Export Variants feature crashing when one of the variants has no primary transcripts
- Redirect to last visited variantS page when dismissing variants from variants list
- Improved matching of SVs Loqus occurrences in other cases
- Remove padding from the list inside (Matching causatives from other cases) panel
- Pass None to get_app function in CLI base since passing script_info to app factory functions was deprecated in Flask 2.0
- Fixed failing tests due to Flask update to version 2.0
- Speed up user events view
- Causative view sort out of memory error
- Use hgnc_id for gene filter query
- Typo in case controllers displaying an error every time a patient is matched against external MatchMaker nodes
- Do not crash while attempting an update for variant documents that are too big (> 16 MB)
- Old STR causatives (and other variants) may not have HGNC symbols - fix sort lambda
- Check if gene_obj has primary_transcript before trying to access it
- Warn if a gene manually searched is in a clinical panel with an outdated name when filtering variants
- ChrPos split js not needed on STR page yet
### Changed
- Remove parsing of case `genome_version`, since it's not used anywhere downstream
- Introduce deprecation warning for Loqus configs that are not dictionaries
- SV clinical filter no longer filters out sub 100 nt variants
- Count cases in LoqusDB by variant type
- Commit pulse repo badge temporarily set to weekly
- Sort ClinVar submissions objects by ascending "Last evaluated" date
- Refactored the MatchMaker integration as an extension
- Replaced some sensitive words as suggested by woke linter
- Documentation for load-configuration rewritten.
- Add styles to MatchMaker matches table
- More detailed info on the data shared in MatchMaker submission form

## [4.33.1]
### Fixed
- Include markdown for release autodeploy docs
- Use standard inheritance model in ClinVar (https://ftp.ncbi.nlm.nih.gov/pub/GTR/standard_terms/Mode_of_inheritance.txt)
- Fix issue crash with variants that have been unflagged causative not being available in other causatives
### Added
### Changed

## [4.33]
### Fixed
- Command line crashing when updating an individual not found in database
- Dashboard page crashing when filters return no data
- Cancer variants filter by chromosome
- /api/v1/genes now searches for genes in all genome builds by default
- Upgraded igv.js to version 2.8.1 (Fixed Unparsable bed record error)
### Added
- Autodeploy docs on release
- Documentation for updating case individuals tracks
- Filter cases and dashboard stats by analysis track
### Changed
- Changed from deprecated db update method
- Pre-selected fields to run queries with in dashboard page
- Do not filter by any institute when first accessing the dashboard
- Removed OMIM panel in case view for cancer cases
- Display Tier I and II variants in case view causatives panel for cancer cases
- Refactored Individuals and Causative panels in case view for cancer cases

## [4.32.1]
### Fixed
- iSort lint check only
### Changed
- Institute cases page crashing when a case has track:Null
### Added

## [4.32]
### Added
- Load and show MITOMAP associated diseases from VCF (INFO field: MitomapAssociatedDiseases, via HmtNote)
- Show variant allele frequencies for mitochondrial variants (GRCh38 cases)
- Extend "public" json API with diseases (OMIM) and phenotypes (HPO)
- HPO gene list download now has option for clinical and non-clinical genes
- Display gene splice junctions data in sashimi plots
- Update case individuals with splice junctions tracks
- Simple Docker compose for development with local build
- Make Phenomodels subpanels collapsible
- User side documentation of cytogenomics features (Gens, Chromograph, vcf2cytosure, rhocall)
- iSort GitHub Action
- Support LoqusDB REST API queries
### Fixed
- Show other causative once, even if several events point to it
- Filtering variants by mitochondrial chromosome for cases with genome build=38
- HPO gene search button triggers any warnings for clinical / non-existing genes also on first search
- Fixed a bug in variants pages caused by MT variants without alt_frequency
- Tests for CADD score parsing function
- Fixed the look of IGV settings on SNV variant page
- Cases analyzed once shown as `rerun`
- Missing case track on case re-upload
- Fixed severity rank for SO term "regulatory region ablation"
### Changed
- Refactor according to CodeFactor - mostly reuse of duplicated code
- Phenomodels language adjustment
- Open variants in a new window (from variants page)
- Open overlapping and compound variants in a new window (from variant page)
- gnomAD link points to gnomAD v.3 (build GRCh38) for mitochondrial variants.
- Display only number of affected genes for dismissed SVs in general report
- Chromosome build check when populating the variants filter chromosome selection
- Display mitochondrial and rare diseases coverage report in cases with missing 'rare' track


## [4.31.1]
### Added
### Changed
- Remove mitochondrial and coverage report from cancer cases sidebar
### Fixed
- ClinVar page when dbSNP id is None

## [4.31]
### Added
- gnomAD annotation field in admin guide
- Export also dynamic panel genes not associated to an HPO term when downloading the HPO panel
- Primary HGNC transcript info in variant export files
- Show variant quality (QUAL field from vcf) in the variant summary
- Load/update PDF gene fusion reports (clinical and research) generated with Arriba
- Support new MANE annotations from VEP (both MANE Select and MANE Plus Clinical)
- Display on case activity the event of a user resetting all dismissed variants
- Support gnomAD population frequencies for mitochondrial variants
- Anchor links in Casedata ClinVar panels to redirect after renaming individuals
### Fixed
- Replace old docs link www.clinicalgenomics.se/scout with new https://clinical-genomics.github.io/scout
- Page formatting issues whenever case and variant comments contain extremely long strings with no spaces
- Chromograph images can be one column and have scrollbar. Removed legacy code.
- Column labels for ClinVar case submission
- Page crashing looking for LoqusDB observation when variant doesn't exist
- Missing inheritance models and custom inheritance models on newly created gene panels
- Accept only numbers in managed variants filter as position and end coordinates
- SNP id format and links in Variant page, ClinVar submission form and general report
- Case groups tooltip triggered only when mouse is on the panel header
### Changed
- A more compact case groups panel
- Added landscape orientation CSS style to cancer coverage and QC demo report
- Improve user documentation to create and save new gene panels
- Removed option to use space as separator when uploading gene panels
- Separating the columns of standard and custom inheritance models in gene panels
- Improved ClinVar instructions for users using non-English Excel

## [4.30.2]
### Added
### Fixed
- Use VEP RefSeq ID if RefSeq list is empty in RefSeq transcripts overview
- Bug creating variant links for variants with no end_chrom
### Changed

## [4.30.1]
### Added
### Fixed
- Cryptography dependency fixed to use version < 3.4
### Changed

## [4.30]
### Added
- Introduced a `reset dismiss variant` verb
- Button to reset all dismissed variants for a case
- Add black border to Chromograph ideograms
- Show ClinVar annotations on variantS page
- Added integration with GENS, copy number visualization tool
- Added a VUS label to the manual classification variant tags
- Add additional information to SNV verification emails
- Tooltips documenting manual annotations from default panels
- Case groups now show bam files from all cases on align view
### Fixed
- Center initial igv view on variant start with SNV/indels
- Don't set initial igv view to negative coordinates
- Display of GQ for SV and STR
- Parsing of AD and related info for STRs
- LoqusDB field in institute settings accepts only existing Loqus instances
- Fix DECIPHER link to work after DECIPHER migrated to GRCh38
- Removed visibility window param from igv.js genes track
- Updated HPO download URL
- Patch HPO download test correctly
- Reference size on STR hover not needed (also wrong)
- Introduced genome build check (allowed values: 37, 38, "37", "38") on case load
- Improve case searching by assignee full name
- Populating the LoqusDB select in institute settings
### Changed
- Cancer variants table header (pop freq etc)
- Only admin users can modify LoqusDB instance in Institute settings
- Style of case synopsis, variants and case comments
- Switched to igv.js 2.7.5
- Do not choke if case is missing research variants when research requested
- Count cases in LoqusDB by variant type
- Introduce deprecation warning for Loqus configs that are not dictionaries
- Improve create new gene panel form validation
- Make XM- transcripts less visible if they don't overlap with transcript refseq_id in variant page
- Color of gene panels and comments panels on cases and variant pages
- Do not choke if case is missing research variants when reserch requested

## [4.29.1]
### Added
### Fixed
- Always load STR variants regardless of RankScore threshold (hotfix)
### Changed

## [4.29]
### Added
- Added a page about migrating potentially breaking changes to the documentation
- markdown_include in development requirements file
- STR variants filter
- Display source, Z-score, inheritance pattern for STR annotations from Stranger (>0.6.1) if available
- Coverage and quality report to cancer view
### Fixed
- ACMG classification page crashing when trying to visualize a classification that was removed
- Pretty print HGVS on gene variants (URL-decode VEP)
- Broken or missing link in the documentation
- Multiple gene names in ClinVar submission form
- Inheritance model select field in ClinVar submission
- IGV.js >2.7.0 has an issue with the gene track zoom levels - temp freeze at 2.7.0
- Revert CORS-anywhere and introduce a local http proxy for cloud tracks
### Changed

## [4.28]
### Added
- Chromograph integration for displaying PNGs in case-page
- Add VAF to cancer case general report, and remove some of its unused fields
- Variants filter compatible with genome browser location strings
- Support for custom public igv tracks stored on the cloud
- Add tests to increase testing coverage
- Update case variants count after deleting variants
- Update IGV.js to latest (v2.7.4)
- Bypass igv.js CORS check using `https://github.com/Rob--W/cors-anywhere`
- Documentation on default and custom IGV.js tracks (admin docs)
- Lock phenomodels so they're editable by admins only
- Small case group assessment sharing
- Tutorial and files for deploying app on containers (Kubernetes pods)
- Canonical transcript and protein change of canonical transcript in exported variants excel sheet
- Support for Font Awesome version 6
- Submit to Beacon from case page sidebar
- Hide dismissed variants in variants pages and variants export function
- Systemd service files and instruction to deploy Scout using podman
### Fixed
- Bugfix: unused `chromgraph_prefix |tojson` removed
- Freeze coloredlogs temporarily
- Marrvel link
- Don't show TP53 link for silent or synonymous changes
- OMIM gene field accepts any custom number as OMIM gene
- Fix Pytest single quote vs double quote string
- Bug in gene variants search by similar cases and no similar case is found
- Delete unused file `userpanel.py`
- Primary transcripts in variant overview and general report
- Google OAuth2 login setup in README file
- Redirect to 'missing file'-icon if configured Chromograph file is missing
- Javascript error in case page
- Fix compound matching during variant loading for hg38
- Cancer variants view containing variants dismissed with cancer-specific reasons
- Zoom to SV variant length was missing IGV contig select
- Tooltips on case page when case has no default gene panels
### Changed
- Save case variants count in case document and not in sessions
- Style of gene panels multiselect on case page
- Collapse/expand main HPO checkboxes in phenomodel preview
- Replaced GQ (Genotype quality) with VAF (Variant allele frequency) in cancer variants GT table
- Allow loading of cancer cases with no tumor_purity field
- Truncate cDNA and protein changes in case report if longer than 20 characters


## [4.27]
### Added
- Exclude one or more variant categories when running variants delete command
### Fixed
### Changed

## [4.26.1]
### Added
### Fixed
- Links with 1-letter aa codes crash on frameshift etc
### Changed

## [4.26]
### Added
- Extend the delete variants command to print analysis date, track, institute, status and research status
- Delete variants by type of analysis (wgs|wes|panel)
- Links to cBioPortal, MutanTP53, IARC TP53, OncoKB, MyCancerGenome, CIViC
### Fixed
- Deleted variants count
### Changed
- Print output of variants delete command as a tab separated table

## [4.25]
### Added
- Command line function to remove variants from one or all cases
### Fixed
- Parse SMN None calls to None rather than False

## [4.24.1]
### Fixed
- Install requirements.txt via setup file

## [4.24]
### Added
- Institute-level phenotype models with sub-panels containing HPO and OMIM terms
- Runnable Docker demo
- Docker image build and push github action
- Makefile with shortcuts to docker commands
- Parse and save synopsis, phenotype and cohort terms from config files upon case upload
### Fixed
- Update dismissed variant status when variant dismissed key is missing
- Breakpoint two IGV button now shows correct chromosome when different from bp1
- Missing font lib in Docker image causing the PDF report download page to crash
- Sentieon Manta calls lack Somaticscore - load anyway
- ClinVar submissions crashing due to pinned variants that are not loaded
- Point ExAC pLI score to new gnomad server address
- Bug uploading cases missing phenotype terms in config file
- STRs loaded but not shown on browser page
- Bug when using adapter.variant.get_causatives with case_id without causatives
- Problem with fetching "solved" from scout export cases cli
- Better serialising of datetime and bson.ObjectId
- Added `volumes` folder to .gitignore
### Changed
- Make matching causative and managed variants foldable on case page
- Remove calls to PyMongo functions marked as deprecated in backend and frontend(as of version 3.7).
- Improved `scout update individual` command
- Export dynamic phenotypes with ordered gene lists as PDF


## [4.23]
### Added
- Save custom IGV track settings
- Show a flash message with clear info about non-valid genes when gene panel creation fails
- CNV report link in cancer case side navigation
- Return to comment section after editing, deleting or submitting a comment
- Managed variants
- MT vs 14 chromosome mean coverage stats if Scout is connected to Chanjo
### Fixed
- missing `vcf_cancer_sv` and `vcf_cancer_sv_research` to manual.
- Split ClinVar multiple clnsig values (slash-separated) and strip them of underscore for annotations without accession number
- Timeout of `All SNVs and INDELs` page when no valid gene is provided in the search
- Round CADD (MIPv9)
- Missing default panel value
- Invisible other causatives lines when other causatives lack gene symbols
### Changed
- Do not freeze mkdocs-material to version 4.6.1
- Remove pre-commit dependency

## [4.22]
### Added
- Editable cases comments
- Editable variants comments
### Fixed
- Empty variant activity panel
- STRs variants popover
- Split new ClinVar multiple significance terms for a variant
- Edit the selected comment, not the latest
### Changed
- Updated RELEASE docs.
- Pinned variants card style on the case page
- Merged `scout export exons` and `scout view exons` commands


## [4.21.2]
### Added
### Fixed
- Do not pre-filter research variants by (case-default) gene panels
- Show OMIM disease tooltip reliably
### Changed

## [4.21.1]
### Added
### Fixed
- Small change to Pop Freq column in variants ang gene panels to avoid strange text shrinking on small screens
- Direct use of HPO list for Clinical HPO SNV (and cancer SNV) filtering
- PDF coverage report redirecting to login page
### Changed
- Remove the option to dismiss single variants from all variants pages
- Bulk dismiss SNVs, SVs and cancer SNVs from variants pages

## [4.21]
### Added
- Support to configure LoqusDB per institute
- Highlight causative variants in the variants list
- Add tests. Mostly regarding building internal datatypes.
- Remove leading and trailing whitespaces from panel_name and display_name when panel is created
- Mark MANE transcript in list of transcripts in "Transcript overview" on variant page
- Show default panel name in case sidebar
- Previous buttons for variants pagination
- Adds a gh action that checks that the changelog is updated
- Adds a gh action that deploys new releases automatically to pypi
- Warn users if case default panels are outdated
- Define institute-specific gene panels for filtering in institute settings
- Use institute-specific gene panels in variants filtering
- Show somatic VAF for pinned and causative variants on case page

### Fixed
- Report pages redirect to login instead of crashing when session expires
- Variants filter loading in cancer variants page
- User, Causative and Cases tables not scaling to full page
- Improved docs for an initial production setup
- Compatibility with latest version of Black
- Fixed tests for Click>7
- Clinical filter required an extra click to Filter to return variants
- Restore pagination and shrink badges in the variants page tables
- Removing a user from the command line now inactivates the case only if user is last assignee and case is active
- Bugfix, LoqusDB per institute feature crashed when institute id was empty string
- Bugfix, LoqusDB calls where missing case count
- filter removal and upload for filters deleted from another page/other user
- Visualize outdated gene panels info in a popover instead of a tooltip in case page side panel

### Changed
- Highlight color on normal STRs in the variants table from green to blue
- Display breakpoints coordinates in verification emails only for structural variants


## [4.20]
### Added
- Display number of filtered variants vs number of total variants in variants page
- Search case by HPO terms
- Dismiss variant column in the variants tables
- Black and pre-commit packages to dev requirements

### Fixed
- Bug occurring when rerun is requested twice
- Peddy info fields in the demo config file
- Added load config safety check for multiple alignment files for one individual
- Formatting of cancer variants table
- Missing Score in SV variants table

### Changed
- Updated the documentation on how to create a new software release
- Genome build-aware cytobands coordinates
- Styling update of the Matchmaker card
- Select search type in case search form


## [4.19]

### Added
- Show internal ID for case
- Add internal ID for downloaded CGH files
- Export dynamic HPO gene list from case page
- Remove users as case assignees when their account is deleted
- Keep variants filters panel expanded when filters have been used

### Fixed
- Handle the ProxyFix ModuleNotFoundError when Werkzeug installed version is >1.0
- General report formatting issues whenever case and variant comments contain extremely long strings with no spaces

### Changed
- Created an institute wrapper page that contains list of cases, causatives, SNVs & Indels, user list, shared data and institute settings
- Display case name instead of case ID on clinVar submissions
- Changed icon of sample update in clinVar submissions


## [4.18]

### Added
- Filter cancer variants on cytoband coordinates
- Show dismiss reasons in a badge with hover for clinical variants
- Show an ellipsis if 10 cases or more to display with loqusdb matches
- A new blog post for version 4.17
- Tooltip to better describe Tumor and Normal columns in cancer variants
- Filter cancer SNVs and SVs by chromosome coordinates
- Default export of `Assertion method citation` to clinVar variants submission file
- Button to export up to 500 cancer variants, filtered or not
- Rename samples of a clinVar submission file

### Fixed
- Apply default gene panel on return to cancer variantS from variant view
- Revert to certificate checking when asking for Chanjo reports
- `scout download everything` command failing while downloading HPO terms

### Changed
- Turn tumor and normal allelic fraction to decimal numbers in tumor variants page
- Moved clinVar submissions code to the institutes blueprints
- Changed name of clinVar export files to FILENAME.Variant.csv and FILENAME.CaseData.csv
- Switched Google login libraries from Flask-OAuthlib to Authlib


## [4.17.1]

### Fixed
- Load cytobands for cases with chromosome build not "37" or "38"


## [4.17]

### Added
- COSMIC badge shown in cancer variants
- Default gene-panel in non-cancer structural view in url
- Filter SNVs and SVs by cytoband coordinates
- Filter cancer SNV variants by alt allele frequency in tumor
- Correct genome build in UCSC link from structural variant page



### Fixed
- Bug in clinVar form when variant has no gene
- Bug when sharing cases with the same institute twice
- Page crashing when removing causative variant tag
- Do not default to GATK caller when no caller info is provided for cancer SNVs


## [4.16.1]

### Fixed
- Fix the fix for handling of delivery reports for rerun cases

## [4.16]

### Added
- Adds possibility to add "lims_id" to cases. Currently only stored in database, not shown anywhere
- Adds verification comment box to SVs (previously only available for small variants)
- Scrollable pedigree panel

### Fixed
- Error caused by changes in WTForm (new release 2.3.x)
- Bug in OMIM case page form, causing the page to crash when a string was provided instead of a numerical OMIM id
- Fix Alamut link to work properly on hg38
- Better handling of delivery reports for rerun cases
- Small CodeFactor style issues: matchmaker results counting, a couple of incomplete tests and safer external xml
- Fix an issue with Phenomizer introduced by CodeFactor style changes

### Changed
- Updated the version of igv.js to 2.5.4

## [4.15.1]

### Added
- Display gene names in ClinVar submissions page
- Links to Varsome in variant transcripts table

### Fixed
- Small fixes to ClinVar submission form
- Gene panel page crash when old panel has no maintainers

## [4.15]

### Added
- Clinvar CNVs IGV track
- Gene panels can have maintainers
- Keep variant actions (dismissed, manual rank, mosaic, acmg, comments) upon variant re-upload
- Keep variant actions also on full case re-upload

### Fixed
- Fix the link to Ensembl for SV variants when genome build 38.
- Arrange information in columns on variant page
- Fix so that new cosmic identifier (COSV) is also acceptable #1304
- Fixed COSMIC tag in INFO (outside of CSQ) to be parses as well with `&` splitter.
- COSMIC stub URL changed to https://cancer.sanger.ac.uk/cosmic/search?q= instead.
- Updated to a version of IGV where bigBed tracks are visualized correctly
- Clinvar submission files are named according to the content (variant_data and case_data)
- Always show causatives from other cases in case overview
- Correct disease associations for gene symbol aliases that exist as separate genes
- Re-add "custom annotations" for SV variants
- The override ClinVar P/LP add-in in the Clinical Filter failed for new CSQ strings

### Changed
- Runs all CI checks in github actions

## [4.14.1]

### Fixed
- Error when variant found in loqusdb is not loaded for other case

## [4.14]

### Added
- Use github actions to run tests
- Adds CLI command to update individual alignments path
- Update HPO terms using downloaded definitions files
- Option to use alternative flask config when running `scout serve`
- Requirement to use loqusdb >= 2.5 if integrated

### Fixed
- Do not display Pedigree panel in cancer view
- Do not rely on internet connection and services available when running CI tests
- Variant loading assumes GATK if no caller set given and GATK filter status is seen in FILTER
- Pass genome build param all the way in order to get the right gene mappings for cases with build 38
- Parse correctly variants with zero frequency values
- Continue even if there are problems to create a region vcf
- STR and cancer variant navigation back to variants pages could fail

### Changed
- Improved code that sends requests to the external APIs
- Updates ranges for user ranks to fit todays usage
- Run coveralls on github actions instead of travis
- Run pip checks on github actions instead of coveralls
- For hg38 cases, change gnomAD link to point to version 3.0 (which is hg38 based)
- Show pinned or causative STR variants a bit more human readable

## [4.13.1]

### Added
### Fixed
- Typo that caused not all clinvar conflicting interpretations to be loaded no matter what
- Parse and retrieve clinvar annotations from VEP-annotated (VEP 97+) CSQ VCF field
- Variant clinvar significance shown as `not provided` whenever is `Uncertain significance`
- Phenomizer query crashing when case has no HPO terms assigned
- Fixed a bug affecting `All SNVs and INDELs` page when variants don't have canonical transcript
- Add gene name or id in cancer variant view

### Changed
- Cancer Variant view changed "Variant:Transcript:Exon:HGVS" to "Gene:Transcript:Exon:HGVS"

## [4.13]

### Added
- ClinVar SNVs track in IGV
- Add SMA view with SMN Copy Number data
- Easier to assign OMIM diagnoses from case page
- OMIM terms and specific OMIM term page

### Fixed
- Bug when adding a new gene to a panel
- Restored missing recent delivery reports
- Fixed style and links to other reports in case side panel
- Deleting cases using display_name and institute not deleting its variants
- Fixed bug that caused coordinates filter to override other filters
- Fixed a problem with finding some INS in loqusdb
- Layout on SV page when local observations without cases are present
- Make scout compatible with the new HPO definition files from `http://compbio.charite.de/jenkins/`
- General report visualization error when SNVs display names are very long


### Changed


## [4.12.4]

### Fixed
- Layout on SV page when local observations without cases are present

## [4.12.3]

### Fixed
- Case report when causative or pinned SVs have non null allele frequencies

## [4.12.2]

### Fixed
- SV variant links now take you to the SV variant page again
- Cancer variant view has cleaner table data entries for "N/A" data
- Pinned variant case level display hotfix for cancer and str - more on this later
- Cancer variants show correct alt/ref reads mirroring alt frequency now
- Always load all clinical STR variants even if a region load is attempted - index may be missing
- Same case repetition in variant local observations

## [4.12.1]

### Fixed
- Bug in variant.gene when gene has no HGVS description


## [4.12]

### Added
- Accepts `alignment_path` in load config to pass bam/cram files
- Display all phenotypes on variant page
- Display hgvs coordinates on pinned and causatives
- Clear panel pending changes
- Adds option to setup the database with static files
- Adds cli command to download the resources from CLI that scout needs
- Adds test files for merged somatic SV and CNV; as well as merged SNV, and INDEL part of #1279
- Allows for upload of OMIM-AUTO gene panel from static files without api-key

### Fixed
- Cancer case HPO panel variants link
- Fix so that some drop downs have correct size
- First IGV button in str variants page
- Cancer case activates on SNV variants
- Cases activate when STR variants are viewed
- Always calculate code coverage
- Pinned/Classification/comments in all types of variants pages
- Null values for panel's custom_inheritance_models
- Discrepancy between the manual disease transcripts and those in database in gene-edit page
- ACMG classification not showing for some causatives
- Fix bug which caused IGV.js to use hg19 reference files for hg38 data
- Bug when multiple bam files sources with non-null values are available


### Changed
- Renamed `requests` file to `scout_requests`
- Cancer variant view shows two, instead of four, decimals for allele and normal


## [4.11.1]

### Fixed
- Institute settings page
- Link institute settings to sharing institutes choices

## [4.11.0]

### Added
- Display locus name on STR variant page
- Alternative key `GNOMADAF_popmax` for Gnomad popmax allele frequency
- Automatic suggestions on how to improve the code on Pull Requests
- Parse GERP, phastCons and phyloP annotations from vep annotated CSQ fields
- Avoid flickering comment popovers in variant list
- Parse REVEL score from vep annotated CSQ fields
- Allow users to modify general institute settings
- Optionally format code automatically on commit
- Adds command to backup vital parts `scout export database`
- Parsing and displaying cancer SV variants from Manta annotated VCF files
- Dismiss cancer snv variants with cancer-specific options
- Add IGV.js UPD, RHO and TIDDIT coverage wig tracks.


### Fixed
- Slightly darker page background
- Fixed an issued with parsed conservation values from CSQ
- Clinvar submissions accessible to all users of an institute
- Header toolbar when on Clinvar page now shows institute name correctly
- Case should not always inactivate upon update
- Show dismissed snv cancer variants as grey on the cancer variants page
- Improved style of mappability link and local observations on variant page
- Convert all the GET requests to the igv view to POST request
- Error when updating gene panels using a file containing BOM chars
- Add/replace gene radio button not working in gene panels


## [4.10.1]

### Fixed
- Fixed issue with opening research variants
- Problem with coveralls not called by Travis CI
- Handle Biomart service down in tests


## [4.10.0]

### Added
- Rank score model in causatives page
- Exportable HPO terms from phenotypes page
- AMP guideline tiers for cancer variants
- Adds scroll for the transcript tab
- Added CLI option to query cases on time since case event was added
- Shadow clinical assessments also on research variants display
- Support for CRAM alignment files
- Improved str variants view : sorting by locus, grouped by allele.
- Delivery report PDF export
- New mosaicism tag option
- Add or modify individuals' age or tissue type from case page
- Display GC and allele depth in causatives table.
- Included primary reference transcript in general report
- Included partial causative variants in general report
- Remove dependency of loqusdb by utilising the CLI

### Fixed
- Fixed update OMIM command bug due to change in the header of the genemap2 file
- Removed Mosaic Tag from Cancer variants
- Fixes issue with unaligned table headers that comes with hidden Datatables
- Layout in general report PDF export
- Fixed issue on the case statistics view. The validation bars didn't show up when all institutes were selected. Now they do.
- Fixed missing path import by importing pathlib.Path
- Handle index inconsistencies in the update index functions
- Fixed layout problems


## [4.9.0]

### Added
- Improved MatchMaker pages, including visible patient contacts email address
- New badges for the github repo
- Links to [GENEMANIA](genemania.org)
- Sort gene panel list on case view.
- More automatic tests
- Allow loading of custom annotations in VCF using the SCOUT_CUSTOM info tag.

### Fixed
- Fix error when a gene is added to an empty dynamic gene panel
- Fix crash when attempting to add genes on incorrect format to dynamic gene panel
- Manual rank variant tags could be saved in a "Select a tag"-state, a problem in the variants view.
- Same case evaluations are no longer shown as gray previous evaluations on the variants page
- Stay on research pages, even if reset, next first buttons are pressed..
- Overlapping variants will now be visible on variant page again
- Fix missing classification comments and links in evaluations page
- All prioritized cases are shown on cases page


## [4.8.3]

### Added

### Fixed
- Bug when ordering sanger
- Improved scrolling over long list of genes/transcripts


## [4.8.2]

### Added

### Fixed
- Avoid opening extra tab for coverage report
- Fixed a problem when rank model version was saved as floats and not strings
- Fixed a problem with displaying dismiss variant reasons on the general report
- Disable load and delete filter buttons if there are no saved filters
- Fix problem with missing verifications
- Remove duplicate users and merge their data and activity


## [4.8.1]

### Added

### Fixed
- Prevent login fail for users with id defined by ObjectId and not email
- Prevent the app from crashing with `AttributeError: 'NoneType' object has no attribute 'message'`


## [4.8.0]

### Added
- Updated Scout to use Bootstrap 4.3
- New looks for Scout
- Improved dashboard using Chart.js
- Ask before inactivating a case where last assigned user leaves it
- Genes can be manually added to the dynamic gene list directly on the case page
- Dynamic gene panels can optionally be used with clinical filter, instead of default gene panel
- Dynamic gene panels get link out to chanjo-report for coverage report
- Load all clinvar variants with clinvar Pathogenic, Likely Pathogenic and Conflicting pathogenic
- Show transcripts with exon numbers for structural variants
- Case sort order can now be toggled between ascending and descending.
- Variants can be marked as partial causative if phenotype is available for case.
- Show a frequency tooltip hover for SV-variants.
- Added support for LDAP login system
- Search snv and structural variants by chromosomal coordinates
- Structural variants can be marked as partial causative if phenotype is available for case.
- Show normal and pathologic limits for STRs in the STR variants view.
- Institute level persistent variant filter settings that can be retrieved and used.
- export causative variants to Excel
- Add support for ROH, WIG and chromosome PNGs in case-view

### Fixed
- Fixed missing import for variants with comments
- Instructions on how to build docs
- Keep sanger order + verification when updating/reloading variants
- Fixed and moved broken filter actions (HPO gene panel and reset filter)
- Fixed string conversion to number
- UCSC links for structural variants are now separated per breakpoint (and whole variant where applicable)
- Reintroduced missing coverage report
- Fixed a bug preventing loading samples using the command line
- Better inheritance models customization for genes in gene panels
- STR variant page back to list button now does its one job.
- Allows to setup scout without a omim api key
- Fixed error causing "favicon not found" flash messages
- Removed flask --version from base cli
- Request rerun no longer changes case status. Active or archived cases inactivate on upload.
- Fixed missing tooltip on the cancer variants page
- Fixed weird Rank cell in variants page
- Next and first buttons order swap
- Added pagination (and POST capability) to cancer variants.
- Improves loading speed for variant page
- Problem with updating variant rank when no variants
- Improved Clinvar submission form
- General report crashing when dismissed variant has no valid dismiss code
- Also show collaborative case variants on the All variants view.
- Improved phenotype search using dataTables.js on phenotypes page
- Search and delete users with `email` instead of `_id`
- Fixed css styles so that multiselect options will all fit one column


## [4.7.3]

### Added
- RankScore can be used with VCFs for vcf_cancer files

### Fixed
- Fix issue with STR view next page button not doing its one job.

### Deleted
- Removed pileup as a bam viewing option. This is replaced by IGV


## [4.7.2]

### Added
- Show earlier ACMG classification in the variant list

### Fixed
- Fixed igv search not working due to igv.js dist 2.2.17
- Fixed searches for cases with a gene with variants pinned or marked causative.
- Load variant pages faster after fixing other causatives query
- Fixed mitochondrial report bug for variants without genes

## [4.7.1]

### Added

### Fixed
- Fixed bug on genes page


## [4.7.0]

### Added
- Export genes and gene panels in build GRCh38
- Search for cases with variants pinned or marked causative in a given gene.
- Search for cases phenotypically similar to a case also from WUI.
- Case variant searches can be limited to similar cases, matching HPO-terms,
  phenogroups and cohorts.
- De-archive reruns and flag them as 'inactive' if archived
- Sort cases by analysis_date, track or status
- Display cases in the following order: prioritized, active, inactive, archived, solved
- Assign case to user when user activates it or asks for rerun
- Case becomes inactive when it has no assignees
- Fetch refseq version from entrez and use it in clinvar form
- Load and export of exons for all genes, independent on refseq
- Documentation for loading/updating exons
- Showing SV variant annotations: SV cgh frequencies, gnomad-SV, local SV frequencies
- Showing transcripts mapping score in segmental duplications
- Handle requests to Ensembl Rest API
- Handle requests to Ensembl Rest Biomart
- STR variants view now displays GT and IGV link.
- Description field for gene panels
- Export exons in build 37 and 38 using the command line

### Fixed
- Fixes of and induced by build tests
- Fixed bug affecting variant observations in other cases
- Fixed a bug that showed wrong gene coverage in general panel PDF export
- MT report only shows variants occurring in the specific individual of the excel sheet
- Disable SSL certifcate verification in requests to chanjo
- Updates how intervaltree and pymongo is used to void deprecated functions
- Increased size of IGV sample tracks
- Optimized tests


## [4.6.1]

### Added

### Fixed
- Missing 'father' and 'mother' keys when parsing single individual cases


## [4.6.0]

### Added
- Description of Scout branching model in CONTRIBUTING doc
- Causatives in alphabetical order, display ACMG classification and filter by gene.
- Added 'external' to the list of analysis type options
- Adds functionality to display "Tissue type". Passed via load config.
- Update to IGV 2.

### Fixed
- Fixed alignment visualization and vcf2cytosure availability for demo case samples
- Fixed 3 bugs affecting SV pages visualization
- Reintroduced the --version cli option
- Fixed variants query by panel (hpo panel + gene panel).
- Downloaded MT report contains excel files with individuals' display name
- Refactored code in parsing of config files.


## [4.5.1]

### Added

### Fixed
- update requirement to use PyYaml version >= 5.1
- Safer code when loading config params in cli base


## [4.5.0]

### Added
- Search for similar cases from scout view CLI
- Scout cli is now invoked from the app object and works under the app context

### Fixed
- PyYaml dependency fixed to use version >= 5.1


## [4.4.1]

### Added
- Display SV rank model version when available

### Fixed
- Fixed upload of delivery report via API


## [4.4.0]

### Added
- Displaying more info on the Causatives page and hiding those not causative at the case level
- Add a comment text field to Sanger order request form, allowing a message to be included in the email
- MatchMaker Exchange integration
- List cases with empty synopsis, missing HPO terms and phenotype groups.
- Search for cases with open research list, or a given case status (active, inactive, archived)

### Fixed
- Variant query builder split into several functions
- Fixed delivery report load bug


## [4.3.3]

### Added
- Different individual table for cancer cases

### Fixed
- Dashboard collects validated variants from verification events instead of using 'sanger' field
- Cases shared with collaborators are visible again in cases page
- Force users to select a real institute to share cases with (actionbar select fix)


## [4.3.2]

### Added
- Dashboard data can be filtered using filters available in cases page
- Causatives for each institute are displayed on a dedicated page
- SNVs and and SVs are searchable across cases by gene and rank score
- A more complete report with validated variants is downloadable from dashboard

### Fixed
- Clinsig filter is fixed so clinsig numerical values are returned
- Split multi clinsig string values in different elements of clinsig array
- Regex to search in multi clinsig string values or multi revstat string values
- It works to upload vcf files with no variants now
- Combined Pileup and IGV alignments for SVs having variant start and stop on the same chromosome


## [4.3.1]

### Added
- Show calls from all callers even if call is not available
- Instructions to install cairo and pango libs from WeasyPrint page
- Display cases with number of variants from CLI
- Only display cases with number of variants above certain treshold. (Also CLI)
- Export of verified variants by CLI or from the dashboard
- Extend case level queries with default panels, cohorts and phenotype groups.
- Slice dashboard statistics display using case level queries
- Add a view where all variants for an institute can be searched across cases, filtering on gene and rank score. Allows searching research variants for cases that have research open.

### Fixed
- Fixed code to extract variant conservation (gerp, phyloP, phastCons)
- Visualization of PDF-exported gene panels
- Reintroduced the exon/intron number in variant verification email
- Sex and affected status is correctly displayed on general report
- Force number validation in SV filter by size
- Display ensembl transcripts when no refseq exists


## [4.3.0]

### Added
- Mosaicism tag on variants
- Show and filter on SweGen frequency for SVs
- Show annotations for STR variants
- Show all transcripts in verification email
- Added mitochondrial export
- Adds alternative to search for SVs shorter that the given length
- Look for 'bcftools' in the `set` field of VCFs
- Display digenic inheritance from OMIM
- Displays what refseq transcript that is primary in hgnc

### Fixed

- Archived panels displays the correct date (not retroactive change)
- Fixed problem with waiting times in gene panel exports
- Clinvar fiter not working with human readable clinsig values

## [4.2.2]

### Fixed
- Fixed gene panel create/modify from CSV file utf-8 decoding error
- Updating genes in gene panels now supports edit comments and entry version
- Gene panel export timeout error

## [4.2.1]

### Fixed
- Re-introduced gene name(s) in verification email subject
- Better PDF rendering for excluded variants in report
- Problem to access old case when `is_default` did not exist on a panel


## [4.2.0]

### Added
- New index on variant_id for events
- Display overlapping compounds on variants view

### Fixed
- Fixed broken clinical filter


## [4.1.4]

### Added
- Download of filtered SVs

### Fixed
- Fixed broken download of filtered variants
- Fixed visualization issue in gene panel PDF export
- Fixed bug when updating gene names in variant controller


## [4.1.3]

### Fixed
- Displays all primary transcripts


## [4.1.2]

### Added
- Option add/replace when updating a panel via CSV file
- More flexible versioning of the gene panels
- Printing coverage report on the bottom of the pdf case report
- Variant verification option for SVs
- Logs uri without pwd when connecting
- Disease-causing transcripts in case report
- Thicker lines in case report
- Supports HPO search for cases, both terms or if described in synopsis
- Adds sanger information to dashboard

### Fixed
- Use db name instead of **auth** as default for authentication
- Fixes so that reports can be generated even with many variants
- Fixed sanger validation popup to show individual variants queried by user and institute.
- Fixed problem with setting up scout
- Fixes problem when exac file is not available through broad ftp
- Fetch transcripts for correct build in `adapter.hgnc_gene`

## [4.1.1]
- Fix problem with institute authentication flash message in utils
- Fix problem with comments
- Fix problem with ensembl link


## [4.1.0]

### Added
- OMIM phenotypes to case report
- Command to download all panel app gene panels `scout load panel --panel-app`
- Links to genenames.org and omim on gene page
- Popup on gene at variants page with gene information
- reset sanger status to "Not validated" for pinned variants
- highlight cases with variants to be evaluated by Sanger on the cases page
- option to point to local reference files to the genome viewer pileup.js. Documented in `docs.admin-guide.server`
- option to export single variants in `scout export variants`
- option to load a multiqc report together with a case(add line in load config)
- added a view for searching HPO terms. It is accessed from the top left corner menu
- Updates the variants view for cancer variants. Adds a small cancer specific filter for known variants
- Adds hgvs information on cancer variants page
- Adds option to update phenotype groups from CLI

### Fixed
- Improved Clinvar to submit variants from different cases. Fixed HPO terms in casedata according to feedback
- Fixed broken link to case page from Sanger modal in cases view
- Now only cases with non empty lists of causative variants are returned in `adapter.case(has_causatives=True)`
- Can handle Tumor only samples
- Long lists of HGNC symbols are now possible. This was previously difficult with manual, uploaded or by HPO search when changing filter settings due to GET request limitations. Relevant pages now use POST requests. Adds the dynamic HPO panel as a selection on the gene panel dropdown.
- Variant filter defaults to default panels also on SV and Cancer variants pages.

## [4.0.0]

### WARNING ###

This is a major version update and will require that the backend of pre releases is updated.
Run commands:

```
$scout update genes
$scout update hpo
```

- Created a Clinvar submission tool, to speed up Clinvar submission of SNVs and SVs
- Added an analysis report page (html and PDF format) containing phenotype, gene panels and variants that are relevant to solve a case.

### Fixed
- Optimized evaluated variants to speed up creation of case report
- Moved igv and pileup viewer under a common folder
- Fixed MT alignment view pileup.js
- Fixed coordinates for SVs with start chromosome different from end chromosome
- Global comments shown across cases and institutes. Case-specific variant comments are shown only for that specific case.
- Links to clinvar submitted variants at the cases level
- Adapts clinvar parsing to new format
- Fixed problem in `scout update user` when the user object had no roles
- Makes pileup.js use online genome resources when viewing alignments. Now any instance of Scout can make use of this functionality.
- Fix ensembl link for structural variants
- Works even when cases does not have `'madeline_info'`
- Parses Polyphen in correct way again
- Fix problem with parsing gnomad from VEP

### Added
- Added a PDF export function for gene panels
- Added a "Filter and export" button to export custom-filtered SNVs to CSV file
- Dismiss SVs
- Added IGV alignments viewer
- Read delivery report path from case config or CLI command
- Filter for spidex scores
- All HPO terms are now added and fetched from the correct source (https://github.com/obophenotype/human-phenotype-ontology/blob/master/hp.obo)
- New command `scout update hpo`
- New command `scout update genes` will fetch all the latest information about genes and update them
- Load **all** variants found on chromosome **MT**
- Adds choice in cases overview do show as many cases as user like

### Removed
- pileup.min.js and pileup css are imported from a remote web location now
- All source files for HPO information, this is instead fetched directly from source
- All source files for gene information, this is instead fetched directly from source

## [3.0.0]
### Fixed
- hide pedigree panel unless it exists

## [1.5.1] - 2016-07-27
### Fixed
- look for both ".bam.bai" and ".bai" extensions

## [1.4.0] - 2016-03-22
### Added
- support for local frequency through loqusdb
- bunch of other stuff

## [1.3.0] - 2016-02-19
### Fixed
- Update query-phenomizer and add username/password

### Changed
- Update the way a case is checked for rerun-status

### Added
- Add new button to mark a case as "checked"
- Link to clinical variants _without_ 1000G annotation

## [1.2.2] - 2016-02-18
### Fixed
- avoid filtering out variants lacking ExAC and 1000G annotations

## [1.1.3] - 2015-10-01
### Fixed
- persist (clinical) filter when clicking load more
- fix #154 by robustly setting clinical filter func. terms

## [1.1.2] - 2015-09-07
### Fixed
- avoid replacing coverage report with none
- update SO terms, refactored

## [1.1.1] - 2015-08-20
### Fixed
- fetch case based on collaborator status (not owner)

## [1.1.0] - 2015-05-29
### Added
- link(s) to SNPedia based on RS-numbers
- new Jinja filter to "humanize" decimal numbers
- show gene panels in variant view
- new Jinja filter for decoding URL encoding
- add indicator to variants in list that have comments
- add variant number threshold and rank score threshold to load function
- add event methods to mongo adapter
- add tests for models
- show badge "old" if comment was written for a previous analysis

### Changed
- show cDNA change in transcript summary unless variant is exonic
- moved compounds table further up the page
- show dates for case uploads in ISO format
- moved variant comments higher up on page
- updated documentation for pages
- read in coverage report as blob in database and serve directly
- change ``OmimPhenotype`` to ``PhenotypeTerm``
- reorganize models sub-package
- move events (and comments) to separate collection
- only display prev/next links for the research list
- include variant type in breadcrumbs e.g. "Clinical variants"

### Removed
- drop dependency on moment.js

### Fixed
- show the same level of detail for all frequencies on all pages
- properly decode URL encoded symbols in amino acid/cDNA change strings
- fixed issue with wipe permissions in MongoDB
- include default gene lists in "variants" link in breadcrumbs

## [1.0.2] - 2015-05-20
### Changed
- update case fetching function

### Fixed
- handle multiple cases with same id

## [1.0.1] - 2015-04-28
### Fixed
- Fix building URL parameters in cases list Vue component

## [1.0.0] - 2015-04-12
Codename: Sara Lund

![Release 1.0](artwork/releases/release-1-0.jpg)

### Added
- Add email logging for unexpected errors
- New command line tool for deleting case

### Changed
- Much improved logging overall
- Updated documentation/usage guide
- Removed non-working IGV link

### Fixed
- Show sample display name in GT call
- Various small bug fixes
- Make it easier to hover over popups

## [0.0.2-rc1] - 2015-03-04
### Added
- add protein table for each variant
- add many more external links
- add coverage reports as PDFs

### Changed
- incorporate user feedback updates
- big refactor of load scripts

## [0.0.2-rc2] - 2015-03-04
### Changes
- add gene table with gene description
- reorganize inheritance models box

### Fixed
- avoid overwriting gene list on "research" load
- fix various bugs in external links

## [0.0.2-rc3] - 2015-03-05
### Added
- Activity log feed to variant view
- Adds protein change strings to ODM and Sanger email

### Changed
- Extract activity log component to macro

### Fixes
- Make Ensembl transcript links use archive website<|MERGE_RESOLUTION|>--- conflicted
+++ resolved
@@ -34,13 +34,10 @@
 - Removed OMIM genes panel
 - Make genes panel, pinned variants panel, causative variants panel and ClinVar panel scrollable on case page
 - Update to Scilifelab's 2020 logo
-<<<<<<< HEAD
+- Update Gens URL to support Gens v2.0 format
+- Refactor tests for parsing case configurations
 - Enforce same case _id and display_name when updating a case
 - Enforce same individual ids, display names and affected status when updating a case
-=======
-- Update Gens URL to support Gens v2.0 format
-- Refactor tests for parsing case configurations
->>>>>>> eed589b1
 
 ## [4.36]
 ### Added
