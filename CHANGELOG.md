# Change Log
All notable changes to this project will be documented in this file.
This project adheres to [Semantic Versioning](http://semver.org/).

About changelog [here](https://keepachangelog.com/en/1.0.0/)


## [unreleased]
### Added
### Changed
- On genes panel page and gene panel PDF export, it's more evident which genes were newly introduced into the panel
- WTS outlier position copy button
- Update IGV.js to v3.0.9
<<<<<<< HEAD
- Prioritise caller AF if present
=======
- Managed variants VCF export more verbose on SVs
- `/api/v1/hpo-terms` returns pymongo OperationFailure errors when provided query string contains problematic characters
>>>>>>> 0f6d4f12
### Fixed
- Empty custom_images dicts in case load config do not crash
- Tracks missing alignment files are now properly skipped on generating IGV views

## [4.90.1]
### Fixed
- Parsing Matchmaker Exchange's matches dates

## [4.90]
### Added
- Link to chanjo2 MANE coverage overview on case page and panel page
- More SVI recommendation links on the ACMG page
- IGV buttons for SMN CN page
- Warnings on ACMG classifications for potentially conflicting classification pairs
- ACMG Bayesian foundation point scale after Tavtigian for variant heat profile
### Changed
- Variants query backend allows rank_score filtering
- Added script to tabulate causatives clinical filter rank
- Do not display inheritance models associated to ORPHA terms on variant page
- Moved edit and delete buttons close to gene names on gene panel page and other aesthetical fixes
- SNV VariantS page functional annotation and region annotation columns merged
- VariantS pages (not cancer) gene cells show OMIM inheritance pattern badges also without hover
- STR variantS page to show STR inheritance model without hover (fallback to OMIM for non-Stranger annotation)
- VariantS page local observation badges have counts visible also without hover
- On Matchmaker page, show number of matches together with matching attempt date
- Display all custom inheritance models, both standard and non-standard, as gathered from the gene panel information on the variant page
### Fixed
- Make BA1 fully stand-alone to Benign prediction
- Modifying Benign terms to "Moderate" has no effect under Richards. Ignored completely before, will retain unmodified significance now
- Extract all fields correctly when exporting a panel to file from gene panel page
- Custom updates to a gene in a panel
- Gene panel PDF export, including gene links
- Cancer SV, Fusion, MEI and Outlier filters are shown on the Institute Filters overview
- CaseS advanced search limit
- Visibility of Matchmaker Exchange matches on dark mode
- When creating a new gene panel from file, all gene fields are saved, including comments and manual inheritance models
- Downloading on gene names from EBI
- Links to gene panels on variant page, summary panel
- Exporting gene variants when one or more variants' genes are missing HGNC symbol

## [4.89.2]
## Fixed
- If OMIM gene panel gene symbols are not mapping to hgnc_id, allow fallback use of a unique gene alias

## [4.89.1]
### Fixed
- General case report crash when encountering STR variants without `source` tags
- Coloring and SV inheritance patterns on general case report

## [4.89]
### Added
- Button on SMN CN page to search variants within SMN1 and SMN2 genes
- Options for selectively updating OMICS variants (fraser, outrider) on a case
- Log users' activity to file by specifying `USERS_ACTIVITY_LOG_PATH` parameter in app config
- `Mean MT coverage`, `Mean chrom 14 coverage` and `Estimated mtDNA copy number` on MT coverage file from chanjo2 if available
- In ClinVar multistep form, preselect ACMG criteria according to the variant's ACMG classification, if available
- Subject id search from caseS page (supporting multiple sample types e.g.) - adding indexes to speed up caseS queries
- Advanced cases search to narrow down results using more than one search parameter
- Coverage report available for any case with samples containing d4 files, even if case has no associated gene panels
- RNA delivery reports
- Two new LRS SV callers (hificnv, severus)
### Changed
- Documentation for OMICS variants and updating a case
- Include both creation and deletion dates in gene panels pages
- Moved code to collect MT copy number stats for the MT report to the chanjo extension
- On the gene panelS page, show expanded gene panel version list in one column only
- IGV.js WTS loci default to zoom to a region around a variant instead of whole gene
- Refactored logging module
- Case general report no longer shows ORPHA inheritance models. OMIM models are shown colored.
- Chromosome alias tab files used in the igv.js browser, which now contain the alias for chromosome "M"
- Renamed "Comment on clinical significance" to "Comment on classification" in ClinVar multistep form
- Enable Gens CN button also for non-wgs cancer track cases
### Fixed
- Broken heading anchors in the documentation (`admin-guide/login-system.md` and `admin-guide/setup-scout.md` files)
- Avoid open login redirect attacks by always redirecting to cases page upon user login
- Stricter check of ID of gene panels to prevent file downloading vulnerability
- Removed link to the retired SPANR service. SPIDEX scores are still parsed and displayed if available from variant annotation.
- Omics variant view test coverage
- String pattern escape warnings
- Code creating Alamut links for variant genes without canonical_transcript set
- Variant delete button in ClinVar submissions page
- Broken search cases by case similarity
- Missing caller tag for TRGT

## [4.88.1]
### Fixed
- Patch update igv.js to 3.0.5

## [4.88]
### Added
- Added CoLoRSdb frequency to Pop Freq column on variantS page
- Hovertip to gene panel names with associated genes in SV variant view, when variant covers more than one gene
- RNA sample ID can be provided in case load config if different from sample_id
### Fixed
- Broken `scout setup database` command
- Update demo VCF header, adding missing keys found on variants
- Broken upload to Codecov step in Tests & Coverage GitHub action
- Tomte DROP column names have been updated (backwards compatibility preserved for main fields)
- WTS outlierS view to display correct individual IDs for cases with multiple individuals
- WTS outlierS not displayed on WTS outlierS view

## [4.87.1]
### Fixed
- Positioning and alignment of genes cell on variantS page

## [4.87]
### Added
- Option to configure RNA build on case load (default '38')
### Changed
- Tooltip on RNA alignments now shows RNA genome build version
- Updated igv.js to v3.0.4
### Fixed
- Style of "SNVs" and "SVs" buttons on WTS Outliers page
- Chromosome alias files for igv.js
- Genes track displayed also when RNA alignments are present without splice junctions track on igv browser
- Genes track displayed again when splice junction tracks are present

## [4.86.1]
### Fixed
- Loading and updating PanelApp panels, including PanelApp green

## [4.86]
### Added
- Display samples' name (tooltip) and affected status directly on caseS page
- Search SVs across all cases, in given genes
- `CLINVAR_API_URL` param can be specified in app settings to override the URL used to send ClinVar submissions to. Intended for testing.
- Support for loading and storing OMICS data
- Parse DROP Fraser and Outrider TSVs
- Display omics variants - wts outliers (Fraser, Outrider)
- Parse GNOMAD `gnomad_af` and `gnomad_popmax_af` keys from variants annotated with `echtvar`
- Make removed panel optionally visible to non-admin or non maintainers
- Parse CoLoRSdb frequencies annotated in the variant INFO field with the `colorsdb_af` key
- Download -omics variants using the `Filter and export button`
- Clickable COSMIC links on IGV tracks
- Possibility to un-audit previously audited filters
- Reverted table style and removed font awesome style from IGV template
- Case status tags displayed on dashboard case overview
### Changed
- Updated igv.js to v3.0.1
- Alphabetically sort IGV track available for custom selection
- Updated wokeignore to avoid unfixable warning
- Update Chart.js to v4.4.3
- Use tornado library version >= 6.4.1
- Fewer variants in the MEI demo file
- Switch to FontAwesome v.6 instead of using icons v.5 + kit with icons v.6
- Show time (hours and minutes) additionally to date on comments and activity panel
### Fixed
- Only add expected caller keys to variant (FOUND_IN or SVDB_ORIGIN)
- Splice junction merged track height offset in IGV.js
- Splice junction initiation crash with empty variant obj
- Splice junction variant routing for cases with WTS but without outlier data
- Variant links to ExAC, now pointing to gnomAD, since the ExAC browser is no longer available
- Style of HPO terms assigned to a case, now one phenotype per line
- RNA sashimi view rendering should work also if the gene track is user disabled
- Respect IGV tracks chosen by user in variant IGV settings

## [4.85]
### Added
- Load also genes which are missing Ensembl gene ID (72 in both builds), including immunoglobulins and fragile sites
### Changed
- Unfreeze werkzeug again
- Show "(Removed)" after removed panels in dropdown
- The REVEL score is collected as the maximum REVEL score from all of the variant's transcripts
- Parse GNOMAD POPMAX values only if they are numerical when loading variants
### Fixed
- Alphabetically sort "select default panels" dropdown menu options on case page
- Show gene panel removed status on case page
- Fixed visibility of the following buttons: remove assignee, remove pinned/causative, remove comment, remove case from group

## [4.84]
### Changed
- Clearer error message when a loqusdb query fails for an instance that initially connected
- Do not load chanjo-report module if not needed and more visible message when it fails loading
- Converted the HgncGene class into a Pydantic class
- Swap menu open and collapse indicator chevrons - down is now displayed-open, right hidden-closed
- Linters and actions now all use python 3.11
### Fixed
- Safer way to update variant genes and compounds that avoids saving temporary decorators into variants' database documents
- Link to HGNC gene report on gene page
- Case file load priority so that e.g. SNV get loaded before SV, or clinical before research, for consistent variant_id collisions

## [4.83]
### Added
- Edit ACMG classifications from variant page (only for classifications with criteria)
- Events for case CLI events (load case, update case, update individual)
- Support for loading and displaying local custom IGV tracks
- MANE IGV track to be used as a local track for igv.js (see scout demo config file)
- Optional separate MT VCFs, for `nf-core/raredisease`
### Changed
- Avoid passing verbs from CaseHandler - functions for case sample and individual in CaseEventHandler
- Hide mtDNA report and coverage report links on case sidebar for cases with WTS data only
- Modified OMIM-AUTO gene panel to include genes in both genome builds
- Moved chanjo code into a dedicated extension
- Optimise the function that collects "match-safe" genes for an institute by avoiding duplicated genes from different panels
- Users must actively select "show matching causatives/managed" on a case page to see matching numbers
- Upgraded python version from 3.8 to 3.11 in Docker images
### Fixed
- Fix several tests that relied on number of events after setup to be 0
- Removed unused load case function
- Artwork logo sync sketch with png and export svg
- Clearer exception handling on chanjo-report setup - fail early and visibly
- mtDNA report crashing when one or more samples from a case is not in the chanjo database
- Case page crashing on missing phenotype terms
- ACMG benign modifiers
- Speed up tests by caching python env correctly in Github action and adding two more test groups
- Agile issue templates were added globally to the CG-org. Adding custom issue templates to avoid exposing customers
- PanelApp panel not saving genes with empty `EnsembleGeneIds` list
- Speed up checking outdated gene panels
- Do not load research variants automatically when loading a case

## [4.82.2]
### Fixed
- Warning icon in case pages for individuals where `confirmed_sex` is false
- Show allele sizes form ExpansionHunter on STR variantS page again

## [4.82.1]
### Fixed
- Revert the installation of flask-ldapconn to use the version available on PyPI to be able to push new scout releases to PyPI

## [4.82]
### Added
- Tooltip for combined score in tables for compounds and overlapping variants
- Checkbox to filter variants by excluding genes listed in selected gene panels, files or provided as list
- STR variant information card with database links, replacing empty frequency panel
- Display paging and number of HPO terms available in the database on Phenotypes page
- On case page, typeahead hints when searching for a disease using substrings containing source ("OMIM:", "ORPHA:")
- Button to monitor the status of submissions on ClinVar Submissions page
- Option to filter cancer variants by number of observations in somatic and germline archived database
- Documentation for integrating chanjo2
- More up-to-date VEP CSQ dbNSFP frequency keys
- Parse PacBio TRGT (Tandem repeat genotyping tool) Short Tandem Repeat VCFs
### Changed
- In the case_report #panel-tables has a fixed width
- Updated IGV.js to 2.15.11
- Fusion variants in case report now contain same info as on fusion variantS page
- Block submission of somatic variants to ClinVar until we harmonise with their changed API
- Additional control on the format of conditions provided in ClinVar form
- Errors while loading managed variants from file are now displayed on the Managed Variants page
- Chanjo2 coverage button visible only when query will contain a list of HGNC gene IDs
- Use Python-Markdown directly instead of the unmaintained Flask-Markdown
- Use Markupsafe instead of long deprecated, now removed Flask Markup
- Prepare to unfreeze Werkzeug, but don't actually activate until chanjo can deal with the change
### Fixed
- Submit requests to Chanjo2 using HTML forms instead of JSON data
- `Research somatic variants` link name on caseS page
- Broken `Install the HTML 2 PDF renderer` step in a GitHub action
- Fix ClinVar form parsing to not include ":" in conditionType.id when condition conditionType.db is Orphanet
- Fix condition dropdown and pre-selection on ClinVar form for cases with associated ORPHA diagnoses
- Improved visibility of ClinVar form in dark mode
- End coordinates for indels in ClinVar form
- Diagnoses API search crashing with empty search string
- Variant's overlapping panels should show overlapping of variant genes against the latest version of the panel
- Case page crashing when case has both variants in a ClinVar submission and pinned not loaded variants
- Installation of git in second build stage of Dockerfile, allowing correct installation of libraries

## [4.81]
### Added
- Tag for somatic SV IGH-DUX4 detection samtools script
### Changed
- Upgraded Bootstrap version in reports from 4.3.1 to 5.1.3
### Fixed
- Buttons layout in HPO genes panel on case page
- Added back old variant rankscore index with different key order to help loading on demo instance
- Cancer case_report panel-table no longer contains inheritance information
- Case report pinned variants card now displays info text if all pinned variants are present in causatives
- Darkmode setting now applies to the comment-box accordion
- Typo in case report causing `cancer_rank_options is undefined` error

## [4.80]
### Added
- Support for .d4 files coverage using chanjo2 (Case page sidebar link) with test
- Link to chanjo2 coverage report and coverage gene overview on gene panel page
- Link to chanjo2 coverage report on Case page, HPO dynamic gene list
- Link to genes coverage overview report on Case page, HPO dynamic gene list
### Changed
- All links in disease table on diagnosis page now open in a new tab
- Dark mode settings applied to multi-selects on institute settings page
- Comments on case and variant pages can be viewed by expanding an accordion
- On case page information on pinned variants and variants submitted to ClinVar are displayed in the same table
- Demo case file paths are now stored as absolute paths
- Optimised indices to address slow queries
- On case page default panels are now found at the top of the table, and it can be sorted by this trait
### Fixed
- On variants page, search for variants in genes present only in build 38 returning no results
- Pin/unpin with API was not able to make event links
- A new field `Explanation for multiple conditions` is available in ClinVar for submitting variants with more than one associated condition
- Fusion genes with partners lacking gene HGNC id will still be fully loaded
- Fusion variantS export now contains fusion variant specific columns
- When Loqusdb observations count is one the table includes information on if observation was for the current or another case

## [4.79.1]
### Fixed
- Exporting variants without rank score causing page to crash
- Display custom annotations also on cancer variant page

## [4.79]
### Added
- Added tags for Sniffles and CNVpytor, two LRS SV callers
- Button on case page for displaying STR variants occurring in the dynamic HPO panel
- Display functional annotation relative to variant gene's MANE transcripts on variant summary, when available
- Links to ACMG structural variant pathogenicity classification guidelines
- Phenomodels checkboxes can now include orpha terms
- Add incidental finding to case tags
- Get an alert on caseS page when somebody validates variants you ordered Sanger sequencing for
### Changed
- In the diagnoses page genes associated with a disease are displayed using hgnc symbol instead of hgnc id
- Refactor view route to allow navigation directly to unique variant document id, improve permissions check
- Do not show MANE and MANE Plus Clinical transcripts annotated from VEP (saved in variants) but collect this info from the transcripts database collection
- Refactor view route to allow navigation directly to unique case id (in particular for gens)
- `Institutes to share cases with` on institute's settings page now displays institutes names and IDs
- View route with document id selects view template based on variant category
### Fixed
- Refactored code in cases blueprints and variant_events adapter (set diseases for partial causative variants) to use "disease" instead of "omim" to encompass also ORPHA terms
- Refactored code in `scout/parse/omim.py` and `scout/parse/disease_terms.py` to use "disease" instead of "phenotype" to differentiate from HPO terms
- Be more careful about checking access to variant on API access
- Show also ACMG VUS on general report (could be missing if not e.g. pinned)

## [4.78]
### Added
- Case status labels can be added, giving more finegrained details on a solved status (provisional, diagnostic, carrier, UPD, SMN, ...)
- New SO terms: `sequence_variant` and `coding_transcript_variant`
- More MEI specific annotation is shown on the variant page
- Parse and save MANE transcripts info when updating genes in build 38
- ClinVar submission can now be downloaded as a json file
- `Mane Select` and `Mane Plus Clinical` badges on Gene page, when available
- ClinVar submission can now be downloaded as a json file
- API endpoint to pin variant
- Display common/uncommon/rare on summary of mei variant page
### Changed
- In the ClinVar form, database and id of assertion criteria citation are now separate inputs
- Customise institute settings to be able to display all cases with a certain status on cases page (admin users)
- Renamed `Clinical Significance` to `Germline Classification` on multistep ClinVar form
- Changed the "x" in cases.utils.remove_form button text to red for better visibility in dark mode
- Update GitHub actions
- Default loglevel up to INFO, making logs with default start easier to read
- Add XTR region to PAR region definition
- Diagnoses can be searched on diagnoses page without waiting for load first
### Fixed
- Removed log info showing hgnc IDs used in variantS search
- Maintain Matchmaker Exchange and Beacon submission status when a case is re-uploaded
- Inheritance mode from ORPHA should not be confounded with the OMIM inheritance model
- Decipher link URL changes
- Refactored code in cases blueprints to use "disease" instead of "omim" to encompass also ORPHA terms

## [4.77]
### Added
- Orpha disease terms now include information on inheritance
- Case loading via .yaml config file accepts subject_id and phenotype_groups (if previously defined as constant default or added per institute)
- Possibility to submit variants associated with Orphanet conditions to ClinVar
- Option update path to .d4 files path for individuals of an existing case using the command line
- More constraint information is displayed per gene in addition to pLi: missense and LoF OE, CI (inluding LOEUF) and Z-score.
### Changed
- Introduce validation in the ClinVar multistep form to make sure users provide at least one variant-associated condition
- CLI scout update individual accepts subject_id
- Update ClinVar inheritance models to reflect changes in ClinVar submission API
- Handle variant-associated condition ID format in background when creating ClinVar submissions
- Replace the code that downloads Ensembl genes, transcripts and exons with the Schug web app
- Add more info to error log when transcript variant frequency parsing fails.
- GnomAD v4 constraint information replaces ExAC constraints (pLi).
### Fixed
- Text input of associated condition in ClinVar form now aligns to the left
- Alignment of contents in the case report has been updated
- Missing number of phenotypes and genes from case diagnoses
- Associate OMIM and/or ORPHA diagnoses with partial causatives
- Visualization of partial causatives' diagnoses on case page: style and links
- Revert style of pinned variants window on the case page
- Rename `Clinical significanc` to `Germline classification` in ClinVar submissions exported files
- Rename `Clinical significance citations` to `Classification citations` in ClinVar submissions exported files
- Rename `Comment on clinical significance` to `Comment on classification` in ClinVar submissions exported files
- Show matching partial causatives on variant page
- Matching causatives shown on case page consisting only of variant matching the default panels of the case - bug introduced since scout v4.72 (Oct 18, 2023)
- Missing somatic variant read depth leading to report division by zero

## [4.76]
### Added
- Orphacodes are visible in phenotype tables
- Pydantic validation of image paths provided in case load config file
- Info on the user which created a ClinVar submission, when available
- Associate .d4 files to case individuals when loading a case via config file
### Changed
- In diagnoses page the load of diseases are initiated by clicking a button
- Revel score, Revel rank score and SpliceAI values are also displayed in Causatives and Validated variants tables
- Remove unused functions and tests
- Analysis type and direct link from cases list for OGM cases
- Removed unused `case_obj` parameter from server/blueprints/variant/controllers/observations function
- Possibility to reset ClinVar submission ID
- Allow ClinVar submissions with custom API key for users registered as ClinVar submitters or when institute doesn't have a preset list of ClinVar submitters
- Ordered event verbs alphabetically and created ClinVar-related user events
- Removed the unused "no-variants" option from the load case command line
### Fixed
- All disease_terms have gene HGNC ids as integers when added to the scout database
- Disease_term identifiers are now prefixed with the name of the coding system
- Command line crashing with error when updating a user that doesn't exist
- Thaw coloredlogs - 15.0.1 restores errorhandler issue
- Thaw crypography - current base image and library version allow Docker builds
- Missing delete icons on phenomodels page
- Missing cryptography lib error while running Scout container on an ARM processor
- Round CADD values with many decimals on causatives and validated variants pages
- Dark-mode visibility of some fields on causatives and validated variants pages
- Clinvar submitters would be cleared when unprivileged users saved institute settings page
- Added a default empty string in cases search form to avoid None default value
- Page crashing when user tries to remove the same variant from a ClinVar submission in different browser tabs
- Update more GnomAD links to GnomAD v4 (v38 SNVs, MT vars, STRs)
- Empty cells for RNA fusion variants in Causatives and Verified variants page
- Submenu icons missing from collapsible actionbar
- The collapsible actionbar had some non-collapsing overly long entries
- Cancer observations for SVs not appearing in the variant details view
- Archived local observations not visible on cancer variantS page
- Empty Population Frequency column in the Cancer SV Variants view
- Capital letters in ClinVar events description shown on case page

## [4.75]
### Added
- Hovertip to gene panel names with associated genes in variant view, when variant covers more than one gene
- Tests for panel to genes
- Download of Orphadata en_product6 and en_product4 from CLI
- Parse and save `database_found` key/values for RNA fusion variants
- Added fusion_score, ffpm, split_reads, junction_reads and fusion_caller to the list of filters on RNA fusion variants page
- Renamed the function `get_mei_info` to `set_mei_info` to be consistent with the other functions
- Fixed removing None key/values from parsed variants
- Orphacodes are included in the database disease_terms
### Changed
- Allow use of projections when retrieving gene panels
- Do not save custom images as binary data into case and variant database documents
- Retrieve and display case and variant custom images using image's saved path
- Cases are activated by viewing FSHD and SMA reports
- Split multi-gene SNV variants into single genes when submitting to Matchmaker Exchange
- Alamut links also on the gene level, using transcript and HGVS: better for indels. Keep variant link for missing HGVS
- Thaw WTForms - explicitly coerce form decimal field entries when filters fetched from db
### Fixed
- Removed some extra characters from top of general report left over from FontAwsome fix
- Do not save fusion variants-specific key/values in other types of variants
- Alamut link for MT variants in build 38
- Convert RNA fusions variants `tool_hits` and `fusion_score` keys from string to numbers
- Fix genotype reference and alternative sequencing depths defaulting to -1 when values are 0
- DecimalFields were limited to two decimal places for several forms - lifting restrictions on AF, CADD etc.

## [4.74.1]
### Changed
- Parse and save into database also OMIM terms not associated to genes
### Fixed
- BioNano API FSHD report requests are GET in Access 1.8, were POST in 1.7
- Update more FontAwesome icons to avoid Pro icons
- Test if files still exist before attempting to load research variants
- Parsing of genotypes error, resulting in -1 values when alt or ref read depths are 0

## [4.74]
### Added
- SNVs and Indels, MEI and str variants genes have links to Decipher
- An `owner + case display name` index for cases database collection
- Test and fixtures for RNA fusion case page
- Load and display fusion variants from VCF files as the other variant types
- Option to update case document with path to mei variants (clinical and research)
### Changed
- Details on variant type and category for audit filters on case general report
- Enable Gens CN profile button also in somatic case view
- Fix case of analysis type check for Gens analysis button - only show for WGS
### Fixed
- loqusdb table no longer has empty row below each loqusid
- MatchMaker submission details page crashing because of change in date format returned by PatientMatcher
- Variant external links buttons style does not change color when visited
- Hide compounds with compounds follow filter for region or function would fail for variants in multiple genes
- Updated FontAwesome version to fix missing icons

## [4.73]
### Added
- Shortcut button for HPO panel MEI variants from case page
- Export managed variants from CLI
### Changed
- STRs visualization on case panel to emphasize abnormal repeat count and associated condition
- Removed cytoband column from STRs variant view on case report
- More long integers formatted with thin spaces, and copy to clipboard buttons added
### Fixed
- OMIM table is scrollable if higher than 700px on SV page
- Pinned variants validation badge is now red for false positives.
- Case display name defaulting to case ID when `family_name` or `display_name` are missing from case upload config file
- Expanded menu visible at screen sizes below 1000px now has background color
- The image in ClinVar howto-modal is now responsive
- Clicking on a case in case groups when case was already removed from group in another browser tab
- Page crashing when saving filters for mei variants
- Link visited color of images

## [4.72.4]
### Changed
- Automatic test mongod version increased to v7
### Fixed
- GnomAD now defaults to hg38 - change build 37 links accordingly

## [4.72.3]
### Fixed
- Somatic general case report small variant table can crash with unclassified variants

## [4.72.2]
### Changed
- A gunicorn maxrequests parameter for Docker server image - default to 1200
- STR export limit increased to 500, as for other variants
- Prevent long number wrapping and use thin spaces for separation, as per standards from SI, NIST, IUPAC, BIPM.
- Speed up case retrieval and lower memory use by projecting case queries
- Make relatedness check fails stand out a little more to new users
- Speed up case retrieval and lower memory use by projecting case queries
- Speed up variant pages by projecting only the necessary keys in disease collection query
### Fixed
- Huge memory use caused by cases and variants pages pulling complete disease documents from DB
- Do not include genes fetched from HPO terms when loading diseases
- Consider the renamed fields `Approved Symbol` -> `Approved Gene Symbol` and `Gene Symbols` -> `Gene/Locus And Other Related Symbols` when parsing OMIM terms from genemap2.txt file

## [4.72.1]
### Fixed
- Jinja filter that renders long integers
- Case cache when looking for causatives in other cases causing the server to hang

## [4.72]
### Added
- A GitHub action that checks for broken internal links in docs pages
- Link validation settings in mkdocs.yml file
- Load and display full RNA alignments on alignment viewer
- Genome build check when loading a case
- Extend event index to previous causative variants and always load them
### Fixed
- Documentation nav links for a few documents
- Slightly extended the BioNano Genomics Access integration docs
- Loading of SVs when VCF is missing the INFO.END field but has INFO.SVLEN field
- Escape protein sequence name (if available) in case general report to render special characters correctly
- CaseS HPO term searches for multiple terms works independent of order
- CaseS search regexp should not allow backslash
- CaseS cohort tags can contain whitespace and still match
- Remove diagnoses from cases even if OMIM term is not found in the database
- Parsing of disease-associated genes
- Removed an annoying warning while updating database's disease terms
- Displaying custom case images loaded with scout version <= 4.71
- Use pydantic version >=2 in requirements.txt file
### Changed
- Column width adjustment on caseS page
- Use Python 3.11 in tests
- Update some github actions
- Upgraded Pydantic to version 2
- Case validation fails on loading when associated files (alignments, VCFs and reports) are not present on disk
- Case validation fails on loading when custom images have format different then ["gif", "svg", "png", "jpg", "jpeg"]
- Custom images keys `case` and `str` in case config yaml file are renamed to `case_images` and `str_variants_images`
- Simplify and speed up case general report code
- Speed up case retrieval in case_matching_causatives
- Upgrade pymongo to version 4
- When updating disease terms, check that all terms are consistent with a DiseaseTerm model before dropping the old collection
- Better separation between modules loading HPO terms and diseases
- Deleted unused scout.build.phenotype module
- Stricter validation of mandatory genome build key when loading a case. Allowed values are ['37','38',37,38]
- Improved readability of variants length and coordinates on variantS pages

## [4.71]
### Added
- Added Balsamic keys for SweGen and loqusdb local archive frequecies, SNV and SV
- New filter option for Cancer variantS: local archive RD loqusdb
- Show annotated observations on SV variantS view, also for cancer somatic SVs
- Revel filter for variantS
- Show case default panel on caseS page
- CADD filter for Cancer Somatic SNV variantS - show score
- SpliceAI-lookup link (BROAD, shows SpliceAI and Pangolin) from variant page
- BioNano Access server API - check projects, samples and fetch FSHD reports
### Fixed
- Name of reference genome build for RNA for compatibility with IGV locus search change
- Howto to run the Docker image on Mac computers in `admin-guide/containers/container-deploy.md`
- Link to Weasyprint installation howto in README file
- Avoid filling up disk by creating a reduced VCF file for every variant that is visualized
- Remove legacy incorrectly formatted CODEOWNERS file
- Restrain variant_type requests to variantS views to "clinical" or "research"
- Visualization of cancer variants where cancer case has no affected individual
- ProteinPaint gene link (small StJude API change)
- Causative MEI variant link on causatives page
- Bionano access api settings commented out by default in Scout demo config file.
- Do not show FSHD button on freshly loaded cases without bionano_access individuals
- Truncate long variants' HGVS on causative/Clinically significant and pinned variants case panels
### Changed
- Remove function call that tracks users' browser version
- Include three more splice variant SO terms in clinical filter severe SO terms
- Drop old HPO term collection only after parsing and validation of new terms completes
- Move score to own column on Cancer Somatic SNV variantS page
- Refactored a few complex case operations, breaking out sub functionalities

## [4.70]
### Added
- Download a list of Gene Variants (max 500) resulting from SNVs and Indels search
- Variant PubMed link to search for gene symbol and any aliases
### Changed
- Clearer gnomAD values in Variants page
### Fixed
- CaseS page uniform column widths
- Include ClinVar variants into a scrollable div element on Case page
- `canonical_transcript` variable not initialized in get_hgvs function (server.blueprints.institutes.controllers.py)
- Catch and display any error while importing Phenopacket info
- Modified Docker files to use python:3.8-slim-bullseye to prevent gunicorn workers booting error

## [4.69]
### Added
- ClinVar submission howto available also on Case page
- Somatic score and filtering for somatic SV callers, if available
- Show caller as a tooltip on variantS list
### Fixed
- Crash when attempting to export phenotype from a case that had never had phenotypes
- Aesthetic fix to Causative and Pinned Variants on Case page
- Structural inconsistency for ClinVar Blueprint templates
- Updated igv.js to 2.15.8 to fix track default color bug
- Fixed release versions for actions.
- Freeze tornado below 6.3.0 for compatibility with livereload 2.6.3
- Force update variants count on case re-upload
- IGV locus search not working - add genome reference id
- Pin links to MEI variants should end up on MEI not SV variant view
- Load also matching MEI variants on forced region load
- Allow excluding MEI from case variant deletion
- Fixed the name of the assigned user when the internal user ID is different from the user email address
- Gene variantS should display gene function, region and full hgvs
### Changed
- FontAwesome integrity check fail (updated resource)
- Removed ClinVar API validation buttons in favour of direct API submission
- Improved layout of Institute settings page
- ClinVar API key and allowed submitters are set in the Institute settings page


## [4.68]
### Added
- Rare Disease Mobile Element Insertion variants view
### Changed
- Updated igv.js to 2.15.6
### Fixed
- Docker stage build pycairo.
- Restore SNV and SV rank models versions on Causatives and Verified pages
- Saving `REVEL_RANKSCORE` value in a field named `revel` in variants database documents

## [4.67]
### Added
- Prepare to filter local SV frequency
### Changed
- Speed up instituteS page loading by refactoring cases/institutes query
- Clinical Filter for SVs includes `splice_polypyrimidine_tract_variant` as a severe consequence
- Clinical Filter for SVs includes local variant frequency freeze ("old") for filtering, starting at 30 counts
- Speed up caseS page loading by adding status to index and refactoring totals count
- HPO file parsing is updated to reflect that HPO have changed a few downloadable file formats with their 230405 release.
### Fixed
- Page crashing when a user tries to edit a comment that was removed
- Warning instead of crashed page when attempting to retrieve a non-existent Phenopacket
- Fixed StJude ProteinPaint gene link (URL change)
- Freeze of werkzeug library to version<2.3 to avoid problems resulting from the consequential upgrade of the Flask lib
- Huge list of genes in case report for megabases-long structural variants.
- Fix displaying institutes without associated cases on institutes page
- Fix default panel selection on SVs in cancer case report

## [4.66]
### Changed
- Moved Phenomodels code under a dedicated blueprint
- Updated the instructions to load custom case report under admin guide
- Keep variants filter window collapsed except when user expands it to filter
### Added
- A summary table of pinned variants on the cancer case general report
- New openable matching causatives and managed variants lists for default gene panels only for convenience
### Fixed
- Gens structural variant page link individual id typo

## [4.65.2]
### Fixed
- Generating general case report with str variants containing comments

## [4.65.1]
### Fixed
- Visibility of `Gene(s)` badges on SV VariantS page
- Hide dismiss bar on SV page not working well
- Delivery report PDF download
- Saving Pipeline version file when loading a case
- Backport compatible import of importlib metadata for old python versions (<3.8)

## [4.65]
### Added
- Option to mark a ClinVar submission as submitted
- Docs on how to create/update the PanelApp green genes as a system admin
- `individual_id`-parameter to both Gens links
- Download a gene panel in TXT format from gene panel page
- Panel gene comments on variant page: genes in panels can have comments that describe the gene in a panel context
### Changed
- Always show each case category on caseS page, even if 0 cases in total or after current query
- Improved sorting of ClinVar submissions
- Pre-populate SV type select in ClinVar submission form, when possible
- Show comment badges in related comments tables on general report
- Updated version of several GitHub actions
- Migrate from deprecated `pkg_resources` lib to `importlib_resources`
- Dismiss bar on variantS pages is thinner.
- Dismiss bar on variantS pages can be toggled open or closed for the duration of a login session.
### Fixed
- Fixed Sanger order / Cancel order modal close buttons
- Visibility of SV type in ClinVar submission form
- Fixed a couple of creations where now was called twice, so updated_at and created_at could differ
- Deprecated Ubuntu version 18.04 in one GitHub action
- Panels that have been removed (hidden) should not be visible in views where overlapping gene panels for genes are shown
- Gene panel test pointing to the right function

## [4.64]
### Added
- Create/Update a gene panel containing all PanelApp green genes (`scout update panelapp-green -i <cust_id>`)
- Links for ACMG pathogenicity impact modification on the ACMG classification page
### Changed
- Open local observation matching cases in new windows
### Fixed
- Matching manual ranked variants are now shown also on the somatic variant page
- VarSome links to hg19/GRCh37
- Managed variants filter settings lost when navigating to additional pages
- Collect the right variant category after submitting filter form from research variantS page
- Beacon links are templated and support variants in genome build 38

## [4.63]
### Added
- Display data sharing info for ClinVar, Matchmaker Exchange and Beacon in a dedicated column on Cases page
- Test for `commands.download.omim.print_omim`
- Display dismissed variants comments on general case report
- Modify ACMG pathogenicity impact (most commonly PVS1, PS3) based on strength of evidence with lab director's professional judgement
- REViewer button on STR variant page
- Alamut institution parameter in institute settings for Alamut Visual Plus software
- Added Manual Ranks Risk Factor, Likely Risk Factor and Uncertain Risk Factor
- Display matching manual ranks from previous cases the user has access to on VariantS and Variant pages
- Link to gnomAD gene SVs v2.1 for SV variants with gnomAD frequency
- Support for nf-core/rnafusion reports
### Changed
- Display chrY for sex unknown
- Deprecate legacy scout_load() method API call.
- Message shown when variant tag is updated for a variant
- When all ACMG classifications are deleted from a variant, the current variant classification status is also reset.
- Refactored the functions that collect causative variants
- Removed `scripts/generate_test_data.py`
### Fixed
- Default IGV tracks (genes, ClinVar, ClinVar CNVs) showing even if user unselects them all
- Freeze Flask-Babel below v3.0 due to issue with a locale decorator
- Thaw Flask-Babel and fix according to v3 standard. Thank you @TkTech!
- Show matching causatives on somatic structural variant page
- Visibility of gene names and functional annotations on Causatives/Verified pages
- Panel version can be manually set to floating point numbers, when modified
- Causatives page showing also non-causative variants matching causatives in other cases
- ClinVar form submission for variants with no selected transcript and HGVS
- Validating and submitting ClinVar objects not containing both Variant and Casedata info

## [4.62.1]
### Fixed
- Case page crashing when adding a case to a group without providing a valid case name

## [4.62]
### Added
- Validate ClinVar submission objects using the ClinVar API
- Wrote tests for case and variant API endpoints
- Create ClinVar submissions from Scout using the ClinVar API
- Export Phenopacket for affected individual
- Import Phenopacket from JSON file or Phenopacket API backend server
- Use the new case name option for GENS requests
- Pre-validate refseq:HGVS items using VariantValidator in ClinVar submission form
### Fixed
- Fallback for empty alignment index for REViewer service
- Source link out for MIP 11.1 reference STR annotation
- Avoid duplicate causatives and pinned variants
- ClinVar clinical significance displays only the ACMG terms when user selects ACMG 2015 as assertion criteria
- Spacing between icon and text on Beacon and MatchMaker links on case page sidebar
- Truncate IDs and HGVS representations in ClinVar pages if longer than 25 characters
- Update ClinVar submission ID form
- Handle connection timeout when sending requests requests to external web services
- Validate any ClinVar submission regardless of its status
- Empty Phenopackets import crashes
- Stop Spinner on Phenopacket JSON download
### Changed
- Updated ClinVar submission instructions

## [4.61.1]
### Fixed
- Added `UMLS` as an option of `Condition ID type` in ClinVar Variant downloaded files
- Missing value for `Condition ID type` in ClinVar Variant downloaded files
- Possibility to open, close or delete a ClinVar submission even if it doesn't have an associated name
- Save SV type, ref and alt n. copies to exported ClinVar files
- Inner and outer start and stop SV coordinates not exported in ClinVar files
- ClinVar submissions page crashing when SV files don't contain breakpoint exact coordinates
- Align OMIM diagnoses with delete diagnosis button on case page
- In ClinVar form, reset condition list and customize help when condition ID changes

## [4.61]
### Added
- Filter case list by cases with variants in ClinVar submission
- Filter case list by cases containing RNA-seq data - gene_fusion_reports and sample-level tracks (splice junctions and RNA coverage)
- Additional case category `Ignored`, to be used for cases that don't fall in the existing 'inactive', 'archived', 'solved', 'prioritized' categories
- Display number of cases shown / total number of cases available for each category on Cases page
- Moved buttons to modify case status from sidebar to main case page
- Link to Mutalyzer Normalizer tool on variant's transcripts overview to retrieve official HVGS descriptions
- Option to manually load RNA MULTIQC report using the command `scout load report -t multiqc_rna`
- Load RNA MULTIQC automatically for a case if config file contains the `multiqc_rna` key/value
- Instructions in admin-guide on how to load case reports via the command line
- Possibility to filter RD variants by a specific genotype call
- Distinct colors for different inheritance models on RD Variant page
- Gene panels PDF export with case variants hits by variant type
- A couple of additional README badges for GitHub stats
- Upload and display of pipeline reference info and executable version yaml files as custom reports
- Testing CLI on hasta in PR template
### Changed
- Instructions on how to call dibs on scout-stage server in pull request template
- Deprecated CLI commands `scout load <delivery_report, gene_fusion_report, coverage_qc_report, cnv_report>` to replace them with command `scout load report -t <report type>`
- Refactored code to display and download custom case reports
- Do not export `Assertion method` and `Assertion method citation` to ClinVar submission files according to changes to ClinVar's submission spreadsheet templates.
- Simplified code to create and download ClinVar CSV files
- Colorize inheritance models badges by category on VariantS page
- `Safe variants matching` badge more visible on case page
### Fixed
- Non-admin users saving institute settings would clear loqusdb instance selection
- Layout of variant position, cytoband and type in SV variant summary
- Broken `Build Status - GitHub badge` on GitHub README page
- Visibility of text on grey badges in gene panels PDF exports
- Labels for dashboard search controls
- Dark mode visibility for ClinVar submission
- Whitespaces on outdated panel in extent report

## [4.60]
### Added
- Mitochondrial deletion signatures (mitosign) can be uploaded and shown with mtDNA report
- A `Type of analysis` column on Causatives and Validated variants pages
- List of "safe" gene panels available for matching causatives and managed variants in institute settings, to avoid secondary findings
- `svdb_origin` as a synonym for `FOUND_IN` to complement `set` for variants found by all callers
### Changed
- Hide removed gene panels by default in panels page
- Removed option for filtering cancer SVs by Tumor and Normal alt AF
- Hide links to coverage report from case dynamic HPO panel if cancer analysis
- Remove rerun emails and redirect users to the analysis order portal instead
- Updated clinical SVs igv.js track (dbVar) and added example of external track from `https://trackhubregistry.org/`
- Rewrote the ClinVar export module to simplify and add one variant at the time
- ClinVar submissions with phenotype conditions from: [OMIM, MedGen, Orphanet, MeSH, HP, MONDO]
### Fixed
- If trying to load a badly formatted .tsv file an error message is displayed.
- Avoid showing case as rerun when first attempt at case upload failed
- Dynamic autocomplete search not working on phenomodels page
- Callers added to variant when loading case
- Now possible to update managed variant from file without deleting it first
- Missing preselected chromosome when editing a managed variant
- Preselected variant type and subtype when editing a managed variant
- Typo in dbVar ClinVar track, hg19


## [4.59]
### Added
- Button to go directly to HPO SV filter variantS page from case
- `Scout-REViewer-Service` integration - show `REViewer` picture if available
- Link to HPO panel coverage overview on Case page
- Specify a confidence threshold (green|amber|red) when loading PanelApp panels
- Functional annotations in variants lists exports (all variants)
- Cancer/Normal VAFs and COSMIC ids in in variants lists exports (cancer variants)
### Changed
- Better visualization of regional annotation for long lists of genes in large SVs in Variants tables
- Order of cells in variants tables
- More evident links to gene coverage from Variant page
- Gene panels sorted by display name in the entire Case page
- Round CADD and GnomAD values in variants export files
### Fixed
- HPO filter button on SV variantS page
- Spacing between region|function cells in SVs lists
- Labels on gene panel Chanjo report
- Fixed ambiguous duplicated response headers when requesting a BAM file from /static
- Visited color link on gene coverage button (Variant page)

## [4.58.1]
### Fixed
- Case search with search strings that contain characters that can be escaped

## [4.58]
### Added
- Documentation on how to create/update PanelApp panels
- Add filter by local observations (archive) to structural variants filters
- Add more splicing consequences to SO term definitions
- Search for a specific gene in all gene panels
- Institute settings option to force show all variants on VariantS page for all cases of an institute
- Filter cases by validation pending status
- Link to The Clinical Knowledgebase (CKB) (https://ckb.jax.org/) in cancer variant's page
### Fixed
- Added a not-authorized `auto-login` fixture according to changes in Flask-Login 0.6.2
- Renamed `cache_timeout` param name of flask.send_file function to `max_age` (Flask 2.2 compliant)
- Replaced deprecated `app.config["JSON_SORT_KEYS"]` with app.json.sort_keys in app settings
- Bug in gene variants page (All SNVs and INDELs) when variant gene doesn't have a hgnc id that is found in the database
- Broken export of causatives table
- Query for genes in build 38 on `Search SNVs and INDELs` page
- Prevent typing special characters `^<>?!=\/` in case search form
- Search matching causatives also among research variants in other cases
- Links to variants in Verified variants page
- Broken filter institute cases by pinned gene
- Better visualization of long lists of genes in large SVs on Causative and Verified Variants page
- Reintroduced missing button to export Causative variants
- Better linking and display of matching causatives and managed variants
- Reduced code complexity in `scout/parse/variant/variant.py`
- Reduced complexity of code in `scout/build/variant/variant.py`

### Changed
- State that loqusdb observation is in current case if observations count is one and no cases are shown
- Better pagination and number of variants returned by queries in `Search SNVs and INDELs` page
- Refactored and simplified code used for collecting gene variants for `Search SNVs and INDELs` page
- Fix sidebar panel icons in Case view
- Fix panel spacing in Case view
- Removed unused database `sanger_ordered` and `case_id,category,rank_score` indexes (variant collection)
- Verified variants displayed in a dedicated page reachable from institute sidebar
- Unified stats in dashboard page
- Improved gene info for large SVs and cancer SVs
- Remove the unused `variant.str_variant` endpoint from variant views
- Easier editing of HPO gene panel on case page
- Assign phenotype panel less cramped on Case page
- Causatives and Verified variants pages to use the same template macro
- Allow hyphens in panel names
- Reduce resolution of example images
- Remove some animations in web gui which where rendered slow


## [4.57.4]
### Fixed
- Parsing of variant.FORMAT "DR" key in parse variant file

## [4.57.3]
### Fixed
- Export of STR verified variants
- Do not download as verified variants first verified and then reset to not validated
- Avoid duplicated lines in downloaded verified variants reflecting changes in variant validation status

## [4.57.2]
### Fixed
- Export of verified variants when variant gene has no transcripts
- HTTP 500 when visiting a the details page for a cancer variant that had been ranked with genmod

## [4.57.1]
### Fixed
- Updating/replacing a gene panel from file with a corrupted or malformed file

## [4.57]
### Added
- Display last 50 or 500 events for a user in a timeline
- Show dismiss count from other cases on matching variantS
- Save Beacon-related events in events collection
- Institute settings allow saving multiple loqusdb instances for one institute
- Display stats from multiple instances of loqusdb on variant page
- Display date and frequency of obs derived from count of local archive observations from MIP11 (requires fix in MIP)
### Changed
- Prior ACMG classifications view is no longer limited by pathogenicity
### Fixed
- Visibility of Sanger ordered badge on case page, light mode
- Some of the DataTables tables (Phenotypes and Diagnoses pages) got a bit dark in dark mode
- Remove all redundancies when displaying timeline events (some events are saved both as case-related and variant-related)
- Missing link in saved MatchMaker-related events
- Genes with mixed case gene symbols missing in PanelApp panels
- Alignment of elements on the Beacon submission modal window
- Locus info links from STR variantS page open in new browser tabs

## [4.56]
### Added
- Test for PanelApp panels loading
- `panel-umi` tag option when loading cancer analyses
### Changed
- Black text to make comments more visible in dark mode
- Loading PanelApp panels replaces pre-existing panels with same version
- Removed sidebar from Causatives page - navigation is available on the top bar for now
- Create ClinVar submissions from pinned variants list in case page
- Select which pinned variants will be included in ClinVar submission documents
### Fixed
- Remove a:visited css style from all buttons
- Update of HPO terms via command line
- Background color of `MIXED` and `PANEL-UMI` sequencing types on cases page
- Fixed regex error when searching for cases with query ending with `\ `
- Gene symbols on Causatives page lighter in dark mode
- SpliceAI tooltip of multigene variants

## [4.55]
### Changed
- Represent different tumor samples as vials in cases page
- Option to force-update the OMIM panel
### Fixed
- Low tumor purity badge alignment in cancer samples table on cancer case view
- VariantS comment popovers reactivate on hover
- Updating database genes in build 37
- ACMG classification summary hidden by sticky navbar
- Logo backgrounds fixed to white on welcome page
- Visited links turn purple again
- Style of link buttons and dropdown menus
- Update KUH and GMS logos
- Link color for Managed variants

## [4.54]
### Added
- Dark mode, using browser/OS media preference
- Allow marking case as solved without defining causative variants
- Admin users can create missing beacon datasets from the institute's settings page
- GenCC links on gene and variant pages
- Deprecation warnings when launching the app using a .yaml config file or loading cases using .ped files
### Changed
- Improved HTML syntax in case report template
- Modified message displayed when variant rank stats could not be calculated
- Expanded instructions on how to test on CG development server (cg-vm1)
- Added more somatic variant callers (Balsamic v9 SNV, develop SV)
### Fixed
- Remove load demo case command from docker-compose.yml
- Text elements being split across pages in PDF reports
- Made login password field of type `password` in LDAP login form
- Gene panels HTML select in institute's settings page
- Bootstrap upgraded to version 5
- Fix some Sourcery and SonarCloud suggestions
- Escape special characters in case search on institute and dashboard pages
- Broken case PDF reports when no Madeline pedigree image can be created
- Removed text-white links style that were invisible in new pages style
- Variants pagination after pressing "Filter variants" or "Clinical filter"
- Layout of buttons Matchmaker submission panel (case page)
- Removing cases from Matchmaker (simplified code and fixed functionality)
- Reintroduce check for missing alignment files purged from server

## [4.53]
### Added
### Changed
- Point Alamut API key docs link to new API version
- Parse dbSNP id from ID only if it says "rs", else use VEP CSQ fields
- Removed MarkupSafe from the dependencies
### Fixed
- Reintroduced loading of SVs for demo case 643595
- Successful parse of FOUND_IN should avoid GATK caller default
- All vulnerabilities flagged by SonarCloud

## [4.52]
### Added
- Demo cancer case gets loaded together with demo RD case in demo instance
- Parse REVEL_score alongside REVEL_rankscore from csq field and display it on SNV variant page
- Rank score results now show the ranking range
- cDNA and protein changes displayed on institute causatives pages
- Optional SESSION_TIMEOUT_MINUTES configuration in app config files
- Script to convert old OMIM case format (list of integers) to new format (list of dictionaries)
- Additional check for user logged in status before serving alignment files
- Download .cgh files from cancer samples table on cancer case page
- Number of documents and date of last update on genes page
### Changed
- Verify user before redirecting to IGV alignments and sashimi plots
- Build case IGV tracks starting from case and variant objects instead of passing all params in a form
- Unfreeze Werkzeug lib since Flask_login v.0.6 with bugfix has been released
- Sort gene panels by name (panelS and variant page)
- Removed unused `server.blueprints.alignviewers.unindexed_remote_static` endpoint
- User sessions to check files served by `server.blueprints.alignviewers.remote_static` endpoint
- Moved Beacon-related functions to a dedicated app extension
- Audit Filter now also loads filter displaying the variants for it
### Fixed
- Handle `attachment_filename` parameter renamed to `download_name` when Flask 2.2 will be released
- Removed cursor timeout param in cases find adapter function to avoid many code warnings
- Removed stream argument deprecation warning in tests
- Handle `no intervals found` warning in load_region test
- Beacon remove variants
- Protect remote_cors function in alignviewers view from Server-Side Request Forgery (SSRF)
- Check creation date of last document in gene collection to display when genes collection was updated last

## [4.51]
### Added
- Config file containing codecov settings for pull requests
- Add an IGV.js direct link button from case page
- Security policy file
- Hide/shade compound variants based on rank score on variantS from filter
- Chromograph legend documentation direct link
### Changed
- Updated deprecated Codecov GitHub action to v.2
- Simplified code of scout/adapter/mongo/variant
- Update IGV.js to v2.11.2
- Show summary number of variant gene panels on general report if more than 3
### Fixed
- Marrvel link for variants in genome build 38 (using liftover to build 37)
- Remove flags from codecov config file
- Fixed filter bug with high negative SPIDEX scores
- Renamed IARC TP53 button to to `TP53 Database`, modified also link since IARC has been moved to the US NCI: `https://tp53.isb-cgc.org/`
- Parsing new format of OMIM case info when exporting patients to Matchmaker
- Remove flask-debugtoolbar lib dependency that is using deprecated code and causes app to crash after new release of Jinja2 (3.1)
- Variant page crashing for cases with old OMIM terms structure (a list of integers instead of dictionary)
- Variant page crashing when creating MARRVEL link for cases with no genome build
- SpliceAI documentation link
- Fix deprecated `safe_str_cmp` import from `werkzeug.security` by freezing Werkzeug lib to v2.0 until Flask_login v.0.6 with bugfix is released
- List gene names densely in general report for SVs that contain more than 3 genes
- Show transcript ids on refseq genes on hg19 in IGV.js, using refgene source
- Display correct number of genes in general report for SVs that contain more than 32 genes
- Broken Google login after new major release of `lepture/authlib`
- Fix frequency and callers display on case general report

## [4.50.1]
### Fixed
- Show matching causative STR_repid for legacy str variants (pre Stranger hgnc_id)

## [4.50]
### Added
- Individual-specific OMIM terms
- OMIM disease descriptions in ClinVar submission form
- Add a toggle for melter rerun monitoring of cases
- Add a config option to show the rerun monitoring toggle
- Add a cli option to export cases with rerun monitoring enabled
- Add a link to STRipy for STR variants; shallow for ARX and HOXA13
- Hide by default variants only present in unaffected individuals in variants filters
- OMIM terms in general case report
- Individual-level info on OMIM and HPO terms in general case report
- PanelApp gene link among the external links on variant page
- Dashboard case filters fields help
- Filter cases by OMIM terms in cases and dashboard pages
### Fixed
- A malformed panel id request would crash with exception: now gives user warning flash with redirect
- Link to HPO resource file hosted on `http://purl.obolibrary.org`
- Gene search form when gene exists only in build 38
- Fixed odd redirect error and poor error message on missing column for gene panel csv upload
- Typo in parse variant transcripts function
- Modified keys name used to parse local observations (archived) frequencies to reflect change in MIP keys naming
- Better error handling for partly broken/timed out chanjo reports
- Broken javascript code when case Chromograph data is malformed
- Broader space for case synopsis in general report
- Show partial causatives on causatives and matching causatives panels
- Partial causative assignment in cases with no OMIM or HPO terms
- Partial causative OMIM select options in variant page
### Changed
- Slightly smaller and improved layout of content in case PDF report
- Relabel more cancer variant pages somatic for navigation
- Unify caseS nav links
- Removed unused `add_compounds` param from variant controllers function
- Changed default hg19 genome for IGV.js to legacy hg19_1kg_decoy to fix a few problematic loci
- Reduce code complexity (parse/ensembl.py)
- Silence certain fields in ClinVar export if prioritised ones exist (chrom-start-end if hgvs exist)
- Made phenotype non-mandatory when marking a variant as partial causative
- Only one phenotype condition type (OMIM or HPO) per variant is used in ClinVar submissions
- ClinVar submission variant condition prefers OMIM over HPO if available
- Use lighter version of gene objects in Omim MongoDB adapter, panels controllers, panels views and institute controllers
- Gene-variants table size is now adaptive
- Remove unused file upload on gene-variants page

## [4.49]
### Fixed
- Pydantic model types for genome_build, madeline_info, peddy_ped_check and peddy_sex_check, rank_model_version and sv_rank_model_version
- Replace `MatchMaker` with `Matchmaker` in all places visible by a user
- Save diagnosis labels along with OMIM terms in Matchmaker Exchange submission objects
- `libegl-mesa0_21.0.3-0ubuntu0.3~20.04.5_amd64.deb` lib not found by GitHub actions Docker build
- Remove unused `chromograph_image_files` and `chromograph_prefixes` keys saved when creating or updating an RD case
- Search managed variants by description and with ignore case
### Changed
- Introduced page margins on exported PDF reports
- Smaller gene fonts in downloaded HPO genes PDF reports
- Reintroduced gene coverage data in the PDF-exported general report of rare-disease cases
- Check for existence of case report files before creating sidebar links
- Better description of HPO and OMIM terms for patients submitted to Matchmaker Exchange
- Remove null non-mandatory key/values when updating a case
- Freeze WTForms<3 due to several form input rendering changes

## [4.48.1]
### Fixed
- General case PDF report for recent cases with no pedigree

## [4.48]
### Added
- Option to cancel a request for research variants in case page
### Changed
- Update igv.js to v2.10.5
- Updated example of a case delivery report
- Unfreeze cyvcf2
- Builder images used in Scout Dockerfiles
- Crash report email subject gives host name
- Export general case report to PDF using PDFKit instead of WeasyPrint
- Do not include coverage report in PDF case report since they might have different orientation
- Export cancer cases's "Coverage and QC report" to PDF using PDFKit instead of Weasyprint
- Updated cancer "Coverage and QC report" example
- Keep portrait orientation in PDF delivery report
- Export delivery report to PDF using PDFKit instead of Weasyprint
- PDF export of clinical and research HPO panels using PDFKit instead of Weasyprint
- Export gene panel report to PDF using PDFKit
- Removed WeasyPrint lib dependency

### Fixed
- Reintroduced missing links to Swegen and Beacon and dbSNP in RD variant page, summary section
- Demo delivery report orientation to fit new columns
- Missing delivery report in demo case
- Cast MNVs to SNV for test
- Export verified variants from all institutes when user is admin
- Cancer coverage and QC report not found for demo cancer case
- Pull request template instructions on how to deploy to test server
- PDF Delivery report not showing Swedac logo
- Fix code typos
- Disable codefactor raised by ESLint for javascript functions located on another file
- Loading spinner stuck after downloading a PDF gene panel report
- IGV browser crashing when file system with alignment files is not mounted

## [4.47]
### Added
- Added CADD, GnomAD and genotype calls to variantS export
### Changed
- Pull request template, to illustrate how to deploy pull request branches on cg-vm1 stage server
### Fixed
- Compiled Docker image contains a patched version (v4.9) of chanjo-report

## [4.46.1]
### Fixed
- Downloading of files generated within the app container (MT-report, verified variants, pedigrees, ..)

## [4.46]
### Added
- Created a Dockefile to be used to serve the dockerized app in production
- Modified the code to collect database params specified as env vars
- Created a GitHub action that pushes the Dockerfile-server image to Docker Hub (scout-server-stage) every time a PR is opened
- Created a GitHub action that pushes the Dockerfile-server image to Docker Hub (scout-server) every time a new release is created
- Reassign MatchMaker Exchange submission to another user when a Scout user is deleted
- Expose public API JSON gene panels endpoint, primarily to enable automated rerun checking for updates
- Add utils for dictionary type
- Filter institute cases using multiple HPO terms
- Vulture GitHub action to identify and remove unused variables and imports
### Changed
- Updated the python config file documentation in admin guide
- Case configuration parsing now uses Pydantic for improved typechecking and config handling
- Removed test matrices to speed up automatic testing of PRs
- Switch from Coveralls to Codecov to handle CI test coverage
- Speed-up CI tests by caching installation of libs and splitting tests into randomized groups using pytest-test-groups
- Improved LDAP login documentation
- Use lib flask-ldapconn instead of flask_ldap3_login> to handle ldap authentication
- Updated Managed variant documentation in user guide
- Fix and simplify creating and editing of gene panels
- Simplified gene variants search code
- Increased the height of the genes track in the IGV viewer
### Fixed
- Validate uploaded managed variant file lines, warning the user.
- Exporting validated variants with missing "genes" database key
- No results returned when searching for gene variants using a phenotype term
- Variants filtering by gene symbols file
- Make gene HGNC symbols field mandatory in gene variants page and run search only on form submit
- Make sure collaborator gene variants are still visible, even if HPO filter is used

## [4.45]
### Added
### Changed
- Start Scout also when loqusdbapi is not reachable
- Clearer definition of manual standard and custom inheritance models in gene panels
- Allow searching multiple chromosomes in filters
### Fixed
- Gene panel crashing on edit action

## [4.44]
### Added
### Changed
- Display Gene track beneath each sample track when displaying splice junctions in igv browser
- Check outdated gene symbols and update with aliases for both RD and cancer variantS
### Fixed
- Added query input check and fixed the Genes API endpoint to return a json formatted error when request is malformed
- Typo in ACMG BP6 tooltip

## [4.43.1]
### Added
- Added database index for OMIM disease term genes
### Changed
### Fixed
- Do not drop HPO terms collection when updating HPO terms via the command line
- Do not drop disease (OMIM) terms collection when updating diseases via the command line

## [4.43]
### Added
- Specify which collection(s) update/build indexes for
### Fixed
- Do not drop genes and transcripts collections when updating genes via the command line

## [4.42.1]
### Added
### Changed
### Fixed
- Freeze PyMongo lib to version<4.0 to keep supporting previous MongoDB versions
- Speed up gene panels creation and update by collecting only light gene info from database
- Avoid case page crash on Phenomizer queries timeout

## [4.42]
### Added
- Choose custom pinned variants to submit to MatchMaker Exchange
- Submit structural variant as genes to the MatchMaker Exchange
- Added function for maintainers and admins to remove gene panels
- Admins can restore deleted gene panels
- A development docker-compose file illustrating the scout/chanjo-report integration
- Show AD on variants view for cancer SV (tumor and normal)
- Cancer SV variants filter AD, AF (tumor and normal)
- Hiding the variants score column also from cancer SVs, as for the SNVs
### Changed
- Enforce same case _id and display_name when updating a case
- Enforce same individual ids, display names and affected status when updating a case
- Improved documentation for connecting to loqusdb instances (including loqusdbapi)
- Display and download HPO gene panels' gene symbols in italics
- A faster-built and lighter Docker image
- Reduce complexity of `panels` endpoint moving some code to the panels controllers
- Update requirements to use flask-ldap3-login>=0.9.17 instead of freezing WTForm
### Fixed
- Use of deprecated TextField after the upgrade of WTF to v3.0
- Freeze to WTForms to version < 3
- Remove the extra files (bed files and madeline.svg) introduced by mistake
- Cli command loading demo data in docker-compose when case custom images exist and is None
- Increased MongoDB connection serverSelectionTimeoutMS parameter to 30K (default value according to MongoDB documentation)
- Better differentiate old obs counts 0 vs N/A
- Broken cancer variants page when default gene panel was deleted
- Typo in tx_overview function in variant controllers file
- Fixed loqusdbapi SV search URL
- SV variants filtering using Decipher criterion
- Removing old gene panels that don't contain the `maintainer` key.

## [4.41.1]
### Fixed
- General reports crash for variant annotations with same variant on other cases

## [4.41]
### Added
- Extended the instructions for running the Scout Docker image (web app and cli).
- Enabled inclusion of custom images to STR variant view
### Fixed
- General case report sorting comments for variants with None genetic models
- Do not crash but redirect to variants page with error when a variant is not found for a case
- UCSC links coordinates for SV variants with start chromosome different than end chromosome
- Human readable variants name in case page for variants having start chromosome different from end chromosome
- Avoid always loading all transcripts when checking gene symbol: introduce gene captions
- Slow queries for evaluated variants on e.g. case page - use events instead
### Changed
- Rearrange variant page again, moving severity predictions down.
- More reactive layout width steps on variant page

## [4.40.1]
### Added
### Fixed
- Variants dismissed with inconsistent inheritance pattern can again be shown in general case report
- General report page for variants with genes=None
- General report crashing when variants have no panels
- Added other missing keys to case and variant dictionaries passed to general report
### Changed

## [4.40]
### Added
- A .cff citation file
- Phenotype search API endpoint
- Added pagination to phenotype API
- Extend case search to include internal MongoDB id
- Support for connecting to a MongoDB replica set (.py config files)
- Support for connecting to a MongoDB replica set (.yaml config files)
### Fixed
- Command to load the OMIM gene panel (`scout load panel --omim`)
- Unify style of pinned and causative variants' badges on case page
- Removed automatic spaces after punctuation in comments
- Remove the hardcoded number of total individuals from the variant's old observations panel
- Send delete requests to a connected Beacon using the DELETE method
- Layout of the SNV and SV variant page - move frequency up
### Changed
- Stop updating database indexes after loading exons via command line
- Display validation status badge also for not Sanger-sequenced variants
- Moved Frequencies, Severity and Local observations panels up in RD variants page
- Enabled Flask CORS to communicate CORS status to js apps
- Moved the code preparing the transcripts overview to the backend
- Refactored and filtered json data used in general case report
- Changed the database used in docker-compose file to use the official MongoDB v4.4 image
- Modified the Python (3.6, 3.8) and MongoDB (3.2, 4.4, 5.0) versions used in testing matrices (GitHub actions)
- Capitalize case search terms on institute and dashboard pages


## [4.39]
### Added
- COSMIC IDs collected from CSQ field named `COSMIC`
### Fixed
- Link to other causative variants on variant page
- Allow multiple COSMIC links for a cancer variant
- Fix floating text in severity box #2808
- Fixed MitoMap and HmtVar links for hg38 cases
- Do not open new browser tabs when downloading files
- Selectable IGV tracks on variant page
- Missing splice junctions button on variant page
- Refactor variantS representative gene selection, and use it also for cancer variant summary
### Changed
- Improve Javascript performance for displaying Chromograph images
- Make ClinVar classification more evident in cancer variant page

## [4.38]
### Added
- Option to hide Alamut button in the app config file
### Fixed
- Library deprecation warning fixed (insert is deprecated. Use insert_one or insert_many instead)
- Update genes command will not trigger an update of database indices any more
- Missing resources in temporary downloading directory when updating genes using the command line
- Restore previous variant ACMG classification in a scrollable div
- Loading spinner not stopping after downloading PDF case reports and variant list export
- Add extra Alamut links higher up on variant pages
- Improve UX for phenotypes in case page
- Filter and export of STR variants
- Update look of variants page navigation buttons
### Changed

## [4.37]
### Added
- Highlight and show version number for RefSeq MANE transcripts.
- Added integration to a rerunner service for toggling reanalysis with updated pedigree information
- SpliceAI display and parsing from VEP CSQ
- Display matching tiered variants for cancer variants
- Display a loading icon (spinner) until the page loads completely
- Display filter badges in cancer variants list
- Update genes from pre-downloaded file resources
- On login, OS, browser version and screen size are saved anonymously to understand how users are using Scout
- API returning institutes data for a given user: `/api/v1/institutes`
- API returning case data for a given institute: `/api/v1/institutes/<institute_id>/cases`
- Added GMS and Lund university hospital logos to login page
- Made display of Swedac logo configurable
- Support for displaying custom images in case view
- Individual-specific HPO terms
- Optional alamut_key in institute settings for Alamut Plus software
- Case report API endpoint
- Tooltip in case explaining that genes with genome build different than case genome build will not be added to dynamic HPO panel.
- Add DeepVariant as a caller
### Fixed
- Updated IGV to v2.8.5 to solve missing gene labels on some zoom levels
- Demo cancer case config file to load somatic SNVs and SVs only.
- Expand list of refseq trancripts in ClinVar submission form
- Renamed `All SNVs and INDELs` institute sidebar element to `Search SNVs and INDELs` and fixed its style.
- Add missing parameters to case load-config documentation
- Allow creating/editing gene panels and dynamic gene panels with genes present in genome build 38
- Bugfix broken Pytests
- Bulk dismissing variants error due to key conversion from string to integer
- Fix typo in index documentation
- Fixed crash in institute settings page if "collaborators" key is not set in database
- Don't stop Scout execution if LoqusDB call fails and print stacktrace to log
- Bug when case contains custom images with value `None`
- Bug introduced when fixing another bug in Scout-LoqusDB interaction
- Loading of OMIM diagnoses in Scout demo instance
- Remove the docker-compose with chanjo integration because it doesn't work yet.
- Fixed standard docker-compose with scout demo data and database
- Clinical variant assessments not present for pinned and causative variants on case page.
- MatchMaker matching one node at the time only
- Remove link from previously tiered variants badge in cancer variants page
- Typo in gene cell on cancer variants page
- Managed variants filter form
### Changed
- Better naming for variants buttons on cancer track (somatic, germline). Also show cancer research button if available.
- Load case with missing panels in config files, but show warning.
- Changing the (Female, Male) symbols to (F/M) letters in individuals_table and case-sma.
- Print stacktrace if case load command fails
- Added sort icon and a pointer to the cursor to all tables with sortable fields
- Moved variant, gene and panel info from the basic pane to summary panel for all variants.
- Renamed `Basics` panel to `Classify` on variant page.
- Revamped `Basics` panel to a panel dedicated to classify variants
- Revamped the summary panel to be more compact.
- Added dedicated template for cancer variants
- Removed Gene models, Gene annotations and Conservation panels for cancer variants
- Reorganized the orders of panels for variant and cancer variant views
- Added dedicated variant quality panel and removed relevant panes
- A more compact case page
- Removed OMIM genes panel
- Make genes panel, pinned variants panel, causative variants panel and ClinVar panel scrollable on case page
- Update to Scilifelab's 2020 logo
- Update Gens URL to support Gens v2.0 format
- Refactor tests for parsing case configurations
- Updated links to HPO downloadable resources
- Managed variants filtering defaults to all variant categories
- Changing the (Kind) drop-down according to (Category) drop-down in Managed variant add variant
- Moved Gens button to individuals table
- Check resource files availability before starting updating OMIM diagnoses
- Fix typo in `SHOW_OBSERVED_VARIANT_ARCHIVE` config param

## [4.36]
### Added
- Parse and save splice junction tracks from case config file
- Tooltip in observations panel, explaining that case variants with no link might be old variants, not uploaded after a case rerun
### Fixed
- Warning on overwriting variants with same position was no longer shown
- Increase the height of the dropdowns to 425px
- More indices for the case table as it grows, specifically for causatives queries
- Splice junction tracks not centered over variant genes
- Total number of research variants count
- Update variants stats in case documents every time new variants are loaded
- Bug in flashing warning messages when filtering variants
### Changed
- Clearer warning messages for genes and gene/gene-panels searches in variants filters

## [4.35]
### Added
- A new index for hgnc_symbol in the hgnc_gene collection
- A Pedigree panel in STR page
- Display Tier I and II variants in case view causatives card for cancer cases
### Fixed
- Send partial file data to igv.js when visualizing sashimi plots with splice junction tracks
- Research variants filtering by gene
- Do not attempt to populate annotations for not loaded pinned/causatives
- Add max-height to all dropdowns in filters
### Changed
- Switch off non-clinical gene warnings when filtering research variants
- Don't display OMIM disease card in case view for cancer cases
- Refactored Individuals and Causative card in case view for cancer cases
- Update and style STR case report

## [4.34]
### Added
- Saved filter lock and unlock
- Filters can optionally be marked audited, logging the filter name, user and date on the case events and general report.
- Added `ClinVar hits` and `Cosmic hits` in cancer SNVs filters
- Added `ClinVar hits` to variants filter (rare disease track)
- Load cancer demo case in docker-compose files (default and demo file)
- Inclusive-language check using [woke](https://github.com/get-woke/woke) github action
- Add link to HmtVar for mitochondrial variants (if VCF is annotated with HmtNote)
- Grey background for dismissed compounds in variants list and variant page
- Pin badge for pinned compounds in variants list and variant page
- Support LoqusDB REST API queries
- Add a docker-compose-matchmaker under scout/containers/development to test matchmaker locally
- Script to investigate consequences of symbol search bug
- Added GATK to list of SV and cancer SV callers
### Fixed
- Make MitoMap link work for hg38 again
- Export Variants feature crashing when one of the variants has no primary transcripts
- Redirect to last visited variantS page when dismissing variants from variants list
- Improved matching of SVs Loqus occurrences in other cases
- Remove padding from the list inside (Matching causatives from other cases) panel
- Pass None to get_app function in CLI base since passing script_info to app factory functions was deprecated in Flask 2.0
- Fixed failing tests due to Flask update to version 2.0
- Speed up user events view
- Causative view sort out of memory error
- Use hgnc_id for gene filter query
- Typo in case controllers displaying an error every time a patient is matched against external MatchMaker nodes
- Do not crash while attempting an update for variant documents that are too big (> 16 MB)
- Old STR causatives (and other variants) may not have HGNC symbols - fix sort lambda
- Check if gene_obj has primary_transcript before trying to access it
- Warn if a gene manually searched is in a clinical panel with an outdated name when filtering variants
- ChrPos split js not needed on STR page yet
### Changed
- Remove parsing of case `genome_version`, since it's not used anywhere downstream
- Introduce deprecation warning for Loqus configs that are not dictionaries
- SV clinical filter no longer filters out sub 100 nt variants
- Count cases in LoqusDB by variant type
- Commit pulse repo badge temporarily set to weekly
- Sort ClinVar submissions objects by ascending "Last evaluated" date
- Refactored the MatchMaker integration as an extension
- Replaced some sensitive words as suggested by woke linter
- Documentation for load-configuration rewritten.
- Add styles to MatchMaker matches table
- More detailed info on the data shared in MatchMaker submission form

## [4.33.1]
### Fixed
- Include markdown for release autodeploy docs
- Use standard inheritance model in ClinVar (https://ftp.ncbi.nlm.nih.gov/pub/GTR/standard_terms/Mode_of_inheritance.txt)
- Fix issue crash with variants that have been unflagged causative not being available in other causatives
### Added
### Changed

## [4.33]
### Fixed
- Command line crashing when updating an individual not found in database
- Dashboard page crashing when filters return no data
- Cancer variants filter by chromosome
- /api/v1/genes now searches for genes in all genome builds by default
- Upgraded igv.js to version 2.8.1 (Fixed Unparsable bed record error)
### Added
- Autodeploy docs on release
- Documentation for updating case individuals tracks
- Filter cases and dashboard stats by analysis track
### Changed
- Changed from deprecated db update method
- Pre-selected fields to run queries with in dashboard page
- Do not filter by any institute when first accessing the dashboard
- Removed OMIM panel in case view for cancer cases
- Display Tier I and II variants in case view causatives panel for cancer cases
- Refactored Individuals and Causative panels in case view for cancer cases

## [4.32.1]
### Fixed
- iSort lint check only
### Changed
- Institute cases page crashing when a case has track:Null
### Added

## [4.32]
### Added
- Load and show MITOMAP associated diseases from VCF (INFO field: MitomapAssociatedDiseases, via HmtNote)
- Show variant allele frequencies for mitochondrial variants (GRCh38 cases)
- Extend "public" json API with diseases (OMIM) and phenotypes (HPO)
- HPO gene list download now has option for clinical and non-clinical genes
- Display gene splice junctions data in sashimi plots
- Update case individuals with splice junctions tracks
- Simple Docker compose for development with local build
- Make Phenomodels subpanels collapsible
- User side documentation of cytogenomics features (Gens, Chromograph, vcf2cytosure, rhocall)
- iSort GitHub Action
- Support LoqusDB REST API queries
### Fixed
- Show other causative once, even if several events point to it
- Filtering variants by mitochondrial chromosome for cases with genome build=38
- HPO gene search button triggers any warnings for clinical / non-existing genes also on first search
- Fixed a bug in variants pages caused by MT variants without alt_frequency
- Tests for CADD score parsing function
- Fixed the look of IGV settings on SNV variant page
- Cases analyzed once shown as `rerun`
- Missing case track on case re-upload
- Fixed severity rank for SO term "regulatory region ablation"
### Changed
- Refactor according to CodeFactor - mostly reuse of duplicated code
- Phenomodels language adjustment
- Open variants in a new window (from variants page)
- Open overlapping and compound variants in a new window (from variant page)
- gnomAD link points to gnomAD v.3 (build GRCh38) for mitochondrial variants.
- Display only number of affected genes for dismissed SVs in general report
- Chromosome build check when populating the variants filter chromosome selection
- Display mitochondrial and rare diseases coverage report in cases with missing 'rare' track

## [4.31.1]
### Added
### Changed
- Remove mitochondrial and coverage report from cancer cases sidebar
### Fixed
- ClinVar page when dbSNP id is None

## [4.31]
### Added
- gnomAD annotation field in admin guide
- Export also dynamic panel genes not associated to an HPO term when downloading the HPO panel
- Primary HGNC transcript info in variant export files
- Show variant quality (QUAL field from vcf) in the variant summary
- Load/update PDF gene fusion reports (clinical and research) generated with Arriba
- Support new MANE annotations from VEP (both MANE Select and MANE Plus Clinical)
- Display on case activity the event of a user resetting all dismissed variants
- Support gnomAD population frequencies for mitochondrial variants
- Anchor links in Casedata ClinVar panels to redirect after renaming individuals
### Fixed
- Replace old docs link www.clinicalgenomics.se/scout with new https://clinical-genomics.github.io/scout
- Page formatting issues whenever case and variant comments contain extremely long strings with no spaces
- Chromograph images can be one column and have scrollbar. Removed legacy code.
- Column labels for ClinVar case submission
- Page crashing looking for LoqusDB observation when variant doesn't exist
- Missing inheritance models and custom inheritance models on newly created gene panels
- Accept only numbers in managed variants filter as position and end coordinates
- SNP id format and links in Variant page, ClinVar submission form and general report
- Case groups tooltip triggered only when mouse is on the panel header
### Changed
- A more compact case groups panel
- Added landscape orientation CSS style to cancer coverage and QC demo report
- Improve user documentation to create and save new gene panels
- Removed option to use space as separator when uploading gene panels
- Separating the columns of standard and custom inheritance models in gene panels
- Improved ClinVar instructions for users using non-English Excel

## [4.30.2]
### Added
### Fixed
- Use VEP RefSeq ID if RefSeq list is empty in RefSeq transcripts overview
- Bug creating variant links for variants with no end_chrom
### Changed

## [4.30.1]
### Added
### Fixed
- Cryptography dependency fixed to use version < 3.4
### Changed

## [4.30]
### Added
- Introduced a `reset dismiss variant` verb
- Button to reset all dismissed variants for a case
- Add black border to Chromograph ideograms
- Show ClinVar annotations on variantS page
- Added integration with GENS, copy number visualization tool
- Added a VUS label to the manual classification variant tags
- Add additional information to SNV verification emails
- Tooltips documenting manual annotations from default panels
- Case groups now show bam files from all cases on align view
### Fixed
- Center initial igv view on variant start with SNV/indels
- Don't set initial igv view to negative coordinates
- Display of GQ for SV and STR
- Parsing of AD and related info for STRs
- LoqusDB field in institute settings accepts only existing Loqus instances
- Fix DECIPHER link to work after DECIPHER migrated to GRCh38
- Removed visibility window param from igv.js genes track
- Updated HPO download URL
- Patch HPO download test correctly
- Reference size on STR hover not needed (also wrong)
- Introduced genome build check (allowed values: 37, 38, "37", "38") on case load
- Improve case searching by assignee full name
- Populating the LoqusDB select in institute settings
### Changed
- Cancer variants table header (pop freq etc)
- Only admin users can modify LoqusDB instance in Institute settings
- Style of case synopsis, variants and case comments
- Switched to igv.js 2.7.5
- Do not choke if case is missing research variants when research requested
- Count cases in LoqusDB by variant type
- Introduce deprecation warning for Loqus configs that are not dictionaries
- Improve create new gene panel form validation
- Make XM- transcripts less visible if they don't overlap with transcript refseq_id in variant page
- Color of gene panels and comments panels on cases and variant pages
- Do not choke if case is missing research variants when reserch requested

## [4.29.1]
### Added
### Fixed
- Always load STR variants regardless of RankScore threshold (hotfix)
### Changed

## [4.29]
### Added
- Added a page about migrating potentially breaking changes to the documentation
- markdown_include in development requirements file
- STR variants filter
- Display source, Z-score, inheritance pattern for STR annotations from Stranger (>0.6.1) if available
- Coverage and quality report to cancer view
### Fixed
- ACMG classification page crashing when trying to visualize a classification that was removed
- Pretty print HGVS on gene variants (URL-decode VEP)
- Broken or missing link in the documentation
- Multiple gene names in ClinVar submission form
- Inheritance model select field in ClinVar submission
- IGV.js >2.7.0 has an issue with the gene track zoom levels - temp freeze at 2.7.0
- Revert CORS-anywhere and introduce a local http proxy for cloud tracks
### Changed

## [4.28]
### Added
- Chromograph integration for displaying PNGs in case-page
- Add VAF to cancer case general report, and remove some of its unused fields
- Variants filter compatible with genome browser location strings
- Support for custom public igv tracks stored on the cloud
- Add tests to increase testing coverage
- Update case variants count after deleting variants
- Update IGV.js to latest (v2.7.4)
- Bypass igv.js CORS check using `https://github.com/Rob--W/cors-anywhere`
- Documentation on default and custom IGV.js tracks (admin docs)
- Lock phenomodels so they're editable by admins only
- Small case group assessment sharing
- Tutorial and files for deploying app on containers (Kubernetes pods)
- Canonical transcript and protein change of canonical transcript in exported variants excel sheet
- Support for Font Awesome version 6
- Submit to Beacon from case page sidebar
- Hide dismissed variants in variants pages and variants export function
- Systemd service files and instruction to deploy Scout using podman
### Fixed
- Bugfix: unused `chromgraph_prefix |tojson` removed
- Freeze coloredlogs temporarily
- Marrvel link
- Don't show TP53 link for silent or synonymous changes
- OMIM gene field accepts any custom number as OMIM gene
- Fix Pytest single quote vs double quote string
- Bug in gene variants search by similar cases and no similar case is found
- Delete unused file `userpanel.py`
- Primary transcripts in variant overview and general report
- Google OAuth2 login setup in README file
- Redirect to 'missing file'-icon if configured Chromograph file is missing
- Javascript error in case page
- Fix compound matching during variant loading for hg38
- Cancer variants view containing variants dismissed with cancer-specific reasons
- Zoom to SV variant length was missing IGV contig select
- Tooltips on case page when case has no default gene panels
### Changed
- Save case variants count in case document and not in sessions
- Style of gene panels multiselect on case page
- Collapse/expand main HPO checkboxes in phenomodel preview
- Replaced GQ (Genotype quality) with VAF (Variant allele frequency) in cancer variants GT table
- Allow loading of cancer cases with no tumor_purity field
- Truncate cDNA and protein changes in case report if longer than 20 characters


## [4.27]
### Added
- Exclude one or more variant categories when running variants delete command
### Fixed
### Changed

## [4.26.1]
### Added
### Fixed
- Links with 1-letter aa codes crash on frameshift etc
### Changed

## [4.26]
### Added
- Extend the delete variants command to print analysis date, track, institute, status and research status
- Delete variants by type of analysis (wgs|wes|panel)
- Links to cBioPortal, MutanTP53, IARC TP53, OncoKB, MyCancerGenome, CIViC
### Fixed
- Deleted variants count
### Changed
- Print output of variants delete command as a tab separated table

## [4.25]
### Added
- Command line function to remove variants from one or all cases
### Fixed
- Parse SMN None calls to None rather than False

## [4.24.1]
### Fixed
- Install requirements.txt via setup file

## [4.24]
### Added
- Institute-level phenotype models with sub-panels containing HPO and OMIM terms
- Runnable Docker demo
- Docker image build and push github action
- Makefile with shortcuts to docker commands
- Parse and save synopsis, phenotype and cohort terms from config files upon case upload
### Fixed
- Update dismissed variant status when variant dismissed key is missing
- Breakpoint two IGV button now shows correct chromosome when different from bp1
- Missing font lib in Docker image causing the PDF report download page to crash
- Sentieon Manta calls lack Somaticscore - load anyway
- ClinVar submissions crashing due to pinned variants that are not loaded
- Point ExAC pLI score to new gnomad server address
- Bug uploading cases missing phenotype terms in config file
- STRs loaded but not shown on browser page
- Bug when using adapter.variant.get_causatives with case_id without causatives
- Problem with fetching "solved" from scout export cases cli
- Better serialising of datetime and bson.ObjectId
- Added `volumes` folder to .gitignore
### Changed
- Make matching causative and managed variants foldable on case page
- Remove calls to PyMongo functions marked as deprecated in backend and frontend(as of version 3.7).
- Improved `scout update individual` command
- Export dynamic phenotypes with ordered gene lists as PDF


## [4.23]
### Added
- Save custom IGV track settings
- Show a flash message with clear info about non-valid genes when gene panel creation fails
- CNV report link in cancer case side navigation
- Return to comment section after editing, deleting or submitting a comment
- Managed variants
- MT vs 14 chromosome mean coverage stats if Scout is connected to Chanjo
### Fixed
- missing `vcf_cancer_sv` and `vcf_cancer_sv_research` to manual.
- Split ClinVar multiple clnsig values (slash-separated) and strip them of underscore for annotations without accession number
- Timeout of `All SNVs and INDELs` page when no valid gene is provided in the search
- Round CADD (MIPv9)
- Missing default panel value
- Invisible other causatives lines when other causatives lack gene symbols
### Changed
- Do not freeze mkdocs-material to version 4.6.1
- Remove pre-commit dependency

## [4.22]
### Added
- Editable cases comments
- Editable variants comments
### Fixed
- Empty variant activity panel
- STRs variants popover
- Split new ClinVar multiple significance terms for a variant
- Edit the selected comment, not the latest
### Changed
- Updated RELEASE docs.
- Pinned variants card style on the case page
- Merged `scout export exons` and `scout view exons` commands


## [4.21.2]
### Added
### Fixed
- Do not pre-filter research variants by (case-default) gene panels
- Show OMIM disease tooltip reliably
### Changed

## [4.21.1]
### Added
### Fixed
- Small change to Pop Freq column in variants ang gene panels to avoid strange text shrinking on small screens
- Direct use of HPO list for Clinical HPO SNV (and cancer SNV) filtering
- PDF coverage report redirecting to login page
### Changed
- Remove the option to dismiss single variants from all variants pages
- Bulk dismiss SNVs, SVs and cancer SNVs from variants pages

## [4.21]
### Added
- Support to configure LoqusDB per institute
- Highlight causative variants in the variants list
- Add tests. Mostly regarding building internal datatypes.
- Remove leading and trailing whitespaces from panel_name and display_name when panel is created
- Mark MANE transcript in list of transcripts in "Transcript overview" on variant page
- Show default panel name in case sidebar
- Previous buttons for variants pagination
- Adds a gh action that checks that the changelog is updated
- Adds a gh action that deploys new releases automatically to pypi
- Warn users if case default panels are outdated
- Define institute-specific gene panels for filtering in institute settings
- Use institute-specific gene panels in variants filtering
- Show somatic VAF for pinned and causative variants on case page

### Fixed
- Report pages redirect to login instead of crashing when session expires
- Variants filter loading in cancer variants page
- User, Causative and Cases tables not scaling to full page
- Improved docs for an initial production setup
- Compatibility with latest version of Black
- Fixed tests for Click>7
- Clinical filter required an extra click to Filter to return variants
- Restore pagination and shrink badges in the variants page tables
- Removing a user from the command line now inactivates the case only if user is last assignee and case is active
- Bugfix, LoqusDB per institute feature crashed when institute id was empty string
- Bugfix, LoqusDB calls where missing case count
- filter removal and upload for filters deleted from another page/other user
- Visualize outdated gene panels info in a popover instead of a tooltip in case page side panel

### Changed
- Highlight color on normal STRs in the variants table from green to blue
- Display breakpoints coordinates in verification emails only for structural variants


## [4.20]
### Added
- Display number of filtered variants vs number of total variants in variants page
- Search case by HPO terms
- Dismiss variant column in the variants tables
- Black and pre-commit packages to dev requirements

### Fixed
- Bug occurring when rerun is requested twice
- Peddy info fields in the demo config file
- Added load config safety check for multiple alignment files for one individual
- Formatting of cancer variants table
- Missing Score in SV variants table

### Changed
- Updated the documentation on how to create a new software release
- Genome build-aware cytobands coordinates
- Styling update of the Matchmaker card
- Select search type in case search form


## [4.19]

### Added
- Show internal ID for case
- Add internal ID for downloaded CGH files
- Export dynamic HPO gene list from case page
- Remove users as case assignees when their account is deleted
- Keep variants filters panel expanded when filters have been used

### Fixed
- Handle the ProxyFix ModuleNotFoundError when Werkzeug installed version is >1.0
- General report formatting issues whenever case and variant comments contain extremely long strings with no spaces

### Changed
- Created an institute wrapper page that contains list of cases, causatives, SNVs & Indels, user list, shared data and institute settings
- Display case name instead of case ID on clinVar submissions
- Changed icon of sample update in clinVar submissions


## [4.18]

### Added
- Filter cancer variants on cytoband coordinates
- Show dismiss reasons in a badge with hover for clinical variants
- Show an ellipsis if 10 cases or more to display with loqusdb matches
- A new blog post for version 4.17
- Tooltip to better describe Tumor and Normal columns in cancer variants
- Filter cancer SNVs and SVs by chromosome coordinates
- Default export of `Assertion method citation` to clinVar variants submission file
- Button to export up to 500 cancer variants, filtered or not
- Rename samples of a clinVar submission file

### Fixed
- Apply default gene panel on return to cancer variantS from variant view
- Revert to certificate checking when asking for Chanjo reports
- `scout download everything` command failing while downloading HPO terms

### Changed
- Turn tumor and normal allelic fraction to decimal numbers in tumor variants page
- Moved clinVar submissions code to the institutes blueprints
- Changed name of clinVar export files to FILENAME.Variant.csv and FILENAME.CaseData.csv
- Switched Google login libraries from Flask-OAuthlib to Authlib


## [4.17.1]

### Fixed
- Load cytobands for cases with chromosome build not "37" or "38"


## [4.17]

### Added
- COSMIC badge shown in cancer variants
- Default gene-panel in non-cancer structural view in url
- Filter SNVs and SVs by cytoband coordinates
- Filter cancer SNV variants by alt allele frequency in tumor
- Correct genome build in UCSC link from structural variant page



### Fixed
- Bug in clinVar form when variant has no gene
- Bug when sharing cases with the same institute twice
- Page crashing when removing causative variant tag
- Do not default to GATK caller when no caller info is provided for cancer SNVs


## [4.16.1]

### Fixed
- Fix the fix for handling of delivery reports for rerun cases

## [4.16]

### Added
- Adds possibility to add "lims_id" to cases. Currently only stored in database, not shown anywhere
- Adds verification comment box to SVs (previously only available for small variants)
- Scrollable pedigree panel

### Fixed
- Error caused by changes in WTForm (new release 2.3.x)
- Bug in OMIM case page form, causing the page to crash when a string was provided instead of a numerical OMIM id
- Fix Alamut link to work properly on hg38
- Better handling of delivery reports for rerun cases
- Small CodeFactor style issues: matchmaker results counting, a couple of incomplete tests and safer external xml
- Fix an issue with Phenomizer introduced by CodeFactor style changes

### Changed
- Updated the version of igv.js to 2.5.4

## [4.15.1]

### Added
- Display gene names in ClinVar submissions page
- Links to Varsome in variant transcripts table

### Fixed
- Small fixes to ClinVar submission form
- Gene panel page crash when old panel has no maintainers

## [4.15]

### Added
- Clinvar CNVs IGV track
- Gene panels can have maintainers
- Keep variant actions (dismissed, manual rank, mosaic, acmg, comments) upon variant re-upload
- Keep variant actions also on full case re-upload

### Fixed
- Fix the link to Ensembl for SV variants when genome build 38.
- Arrange information in columns on variant page
- Fix so that new cosmic identifier (COSV) is also acceptable #1304
- Fixed COSMIC tag in INFO (outside of CSQ) to be parses as well with `&` splitter.
- COSMIC stub URL changed to https://cancer.sanger.ac.uk/cosmic/search?q= instead.
- Updated to a version of IGV where bigBed tracks are visualized correctly
- Clinvar submission files are named according to the content (variant_data and case_data)
- Always show causatives from other cases in case overview
- Correct disease associations for gene symbol aliases that exist as separate genes
- Re-add "custom annotations" for SV variants
- The override ClinVar P/LP add-in in the Clinical Filter failed for new CSQ strings

### Changed
- Runs all CI checks in github actions

## [4.14.1]

### Fixed
- Error when variant found in loqusdb is not loaded for other case

## [4.14]

### Added
- Use github actions to run tests
- Adds CLI command to update individual alignments path
- Update HPO terms using downloaded definitions files
- Option to use alternative flask config when running `scout serve`
- Requirement to use loqusdb >= 2.5 if integrated

### Fixed
- Do not display Pedigree panel in cancer view
- Do not rely on internet connection and services available when running CI tests
- Variant loading assumes GATK if no caller set given and GATK filter status is seen in FILTER
- Pass genome build param all the way in order to get the right gene mappings for cases with build 38
- Parse correctly variants with zero frequency values
- Continue even if there are problems to create a region vcf
- STR and cancer variant navigation back to variants pages could fail

### Changed
- Improved code that sends requests to the external APIs
- Updates ranges for user ranks to fit todays usage
- Run coveralls on github actions instead of travis
- Run pip checks on github actions instead of coveralls
- For hg38 cases, change gnomAD link to point to version 3.0 (which is hg38 based)
- Show pinned or causative STR variants a bit more human readable

## [4.13.1]

### Added
### Fixed
- Typo that caused not all clinvar conflicting interpretations to be loaded no matter what
- Parse and retrieve clinvar annotations from VEP-annotated (VEP 97+) CSQ VCF field
- Variant clinvar significance shown as `not provided` whenever is `Uncertain significance`
- Phenomizer query crashing when case has no HPO terms assigned
- Fixed a bug affecting `All SNVs and INDELs` page when variants don't have canonical transcript
- Add gene name or id in cancer variant view

### Changed
- Cancer Variant view changed "Variant:Transcript:Exon:HGVS" to "Gene:Transcript:Exon:HGVS"

## [4.13]

### Added
- ClinVar SNVs track in IGV
- Add SMA view with SMN Copy Number data
- Easier to assign OMIM diagnoses from case page
- OMIM terms and specific OMIM term page

### Fixed
- Bug when adding a new gene to a panel
- Restored missing recent delivery reports
- Fixed style and links to other reports in case side panel
- Deleting cases using display_name and institute not deleting its variants
- Fixed bug that caused coordinates filter to override other filters
- Fixed a problem with finding some INS in loqusdb
- Layout on SV page when local observations without cases are present
- Make scout compatible with the new HPO definition files from `http://compbio.charite.de/jenkins/`
- General report visualization error when SNVs display names are very long


### Changed


## [4.12.4]

### Fixed
- Layout on SV page when local observations without cases are present

## [4.12.3]

### Fixed
- Case report when causative or pinned SVs have non null allele frequencies

## [4.12.2]

### Fixed
- SV variant links now take you to the SV variant page again
- Cancer variant view has cleaner table data entries for "N/A" data
- Pinned variant case level display hotfix for cancer and str - more on this later
- Cancer variants show correct alt/ref reads mirroring alt frequency now
- Always load all clinical STR variants even if a region load is attempted - index may be missing
- Same case repetition in variant local observations

## [4.12.1]

### Fixed
- Bug in variant.gene when gene has no HGVS description


## [4.12]

### Added
- Accepts `alignment_path` in load config to pass bam/cram files
- Display all phenotypes on variant page
- Display hgvs coordinates on pinned and causatives
- Clear panel pending changes
- Adds option to setup the database with static files
- Adds cli command to download the resources from CLI that scout needs
- Adds test files for merged somatic SV and CNV; as well as merged SNV, and INDEL part of #1279
- Allows for upload of OMIM-AUTO gene panel from static files without api-key

### Fixed
- Cancer case HPO panel variants link
- Fix so that some drop downs have correct size
- First IGV button in str variants page
- Cancer case activates on SNV variants
- Cases activate when STR variants are viewed
- Always calculate code coverage
- Pinned/Classification/comments in all types of variants pages
- Null values for panel's custom_inheritance_models
- Discrepancy between the manual disease transcripts and those in database in gene-edit page
- ACMG classification not showing for some causatives
- Fix bug which caused IGV.js to use hg19 reference files for hg38 data
- Bug when multiple bam files sources with non-null values are available


### Changed
- Renamed `requests` file to `scout_requests`
- Cancer variant view shows two, instead of four, decimals for allele and normal


## [4.11.1]

### Fixed
- Institute settings page
- Link institute settings to sharing institutes choices

## [4.11.0]

### Added
- Display locus name on STR variant page
- Alternative key `GNOMADAF_popmax` for Gnomad popmax allele frequency
- Automatic suggestions on how to improve the code on Pull Requests
- Parse GERP, phastCons and phyloP annotations from vep annotated CSQ fields
- Avoid flickering comment popovers in variant list
- Parse REVEL score from vep annotated CSQ fields
- Allow users to modify general institute settings
- Optionally format code automatically on commit
- Adds command to backup vital parts `scout export database`
- Parsing and displaying cancer SV variants from Manta annotated VCF files
- Dismiss cancer snv variants with cancer-specific options
- Add IGV.js UPD, RHO and TIDDIT coverage wig tracks.


### Fixed
- Slightly darker page background
- Fixed an issued with parsed conservation values from CSQ
- Clinvar submissions accessible to all users of an institute
- Header toolbar when on Clinvar page now shows institute name correctly
- Case should not always inactivate upon update
- Show dismissed snv cancer variants as grey on the cancer variants page
- Improved style of mappability link and local observations on variant page
- Convert all the GET requests to the igv view to POST request
- Error when updating gene panels using a file containing BOM chars
- Add/replace gene radio button not working in gene panels


## [4.10.1]

### Fixed
- Fixed issue with opening research variants
- Problem with coveralls not called by Travis CI
- Handle Biomart service down in tests


## [4.10.0]

### Added
- Rank score model in causatives page
- Exportable HPO terms from phenotypes page
- AMP guideline tiers for cancer variants
- Adds scroll for the transcript tab
- Added CLI option to query cases on time since case event was added
- Shadow clinical assessments also on research variants display
- Support for CRAM alignment files
- Improved str variants view : sorting by locus, grouped by allele.
- Delivery report PDF export
- New mosaicism tag option
- Add or modify individuals' age or tissue type from case page
- Display GC and allele depth in causatives table.
- Included primary reference transcript in general report
- Included partial causative variants in general report
- Remove dependency of loqusdb by utilising the CLI

### Fixed
- Fixed update OMIM command bug due to change in the header of the genemap2 file
- Removed Mosaic Tag from Cancer variants
- Fixes issue with unaligned table headers that comes with hidden Datatables
- Layout in general report PDF export
- Fixed issue on the case statistics view. The validation bars didn't show up when all institutes were selected. Now they do.
- Fixed missing path import by importing pathlib.Path
- Handle index inconsistencies in the update index functions
- Fixed layout problems


## [4.9.0]

### Added
- Improved MatchMaker pages, including visible patient contacts email address
- New badges for the github repo
- Links to [GENEMANIA](genemania.org)
- Sort gene panel list on case view.
- More automatic tests
- Allow loading of custom annotations in VCF using the SCOUT_CUSTOM info tag.

### Fixed
- Fix error when a gene is added to an empty dynamic gene panel
- Fix crash when attempting to add genes on incorrect format to dynamic gene panel
- Manual rank variant tags could be saved in a "Select a tag"-state, a problem in the variants view.
- Same case evaluations are no longer shown as gray previous evaluations on the variants page
- Stay on research pages, even if reset, next first buttons are pressed..
- Overlapping variants will now be visible on variant page again
- Fix missing classification comments and links in evaluations page
- All prioritized cases are shown on cases page


## [4.8.3]

### Added

### Fixed
- Bug when ordering sanger
- Improved scrolling over long list of genes/transcripts


## [4.8.2]

### Added

### Fixed
- Avoid opening extra tab for coverage report
- Fixed a problem when rank model version was saved as floats and not strings
- Fixed a problem with displaying dismiss variant reasons on the general report
- Disable load and delete filter buttons if there are no saved filters
- Fix problem with missing verifications
- Remove duplicate users and merge their data and activity


## [4.8.1]

### Added

### Fixed
- Prevent login fail for users with id defined by ObjectId and not email
- Prevent the app from crashing with `AttributeError: 'NoneType' object has no attribute 'message'`


## [4.8.0]

### Added
- Updated Scout to use Bootstrap 4.3
- New looks for Scout
- Improved dashboard using Chart.js
- Ask before inactivating a case where last assigned user leaves it
- Genes can be manually added to the dynamic gene list directly on the case page
- Dynamic gene panels can optionally be used with clinical filter, instead of default gene panel
- Dynamic gene panels get link out to chanjo-report for coverage report
- Load all clinvar variants with clinvar Pathogenic, Likely Pathogenic and Conflicting pathogenic
- Show transcripts with exon numbers for structural variants
- Case sort order can now be toggled between ascending and descending.
- Variants can be marked as partial causative if phenotype is available for case.
- Show a frequency tooltip hover for SV-variants.
- Added support for LDAP login system
- Search snv and structural variants by chromosomal coordinates
- Structural variants can be marked as partial causative if phenotype is available for case.
- Show normal and pathologic limits for STRs in the STR variants view.
- Institute level persistent variant filter settings that can be retrieved and used.
- export causative variants to Excel
- Add support for ROH, WIG and chromosome PNGs in case-view

### Fixed
- Fixed missing import for variants with comments
- Instructions on how to build docs
- Keep sanger order + verification when updating/reloading variants
- Fixed and moved broken filter actions (HPO gene panel and reset filter)
- Fixed string conversion to number
- UCSC links for structural variants are now separated per breakpoint (and whole variant where applicable)
- Reintroduced missing coverage report
- Fixed a bug preventing loading samples using the command line
- Better inheritance models customization for genes in gene panels
- STR variant page back to list button now does its one job.
- Allows to setup scout without a omim api key
- Fixed error causing "favicon not found" flash messages
- Removed flask --version from base cli
- Request rerun no longer changes case status. Active or archived cases inactivate on upload.
- Fixed missing tooltip on the cancer variants page
- Fixed weird Rank cell in variants page
- Next and first buttons order swap
- Added pagination (and POST capability) to cancer variants.
- Improves loading speed for variant page
- Problem with updating variant rank when no variants
- Improved Clinvar submission form
- General report crashing when dismissed variant has no valid dismiss code
- Also show collaborative case variants on the All variants view.
- Improved phenotype search using dataTables.js on phenotypes page
- Search and delete users with `email` instead of `_id`
- Fixed css styles so that multiselect options will all fit one column


## [4.7.3]

### Added
- RankScore can be used with VCFs for vcf_cancer files

### Fixed
- Fix issue with STR view next page button not doing its one job.

### Deleted
- Removed pileup as a bam viewing option. This is replaced by IGV


## [4.7.2]

### Added
- Show earlier ACMG classification in the variant list

### Fixed
- Fixed igv search not working due to igv.js dist 2.2.17
- Fixed searches for cases with a gene with variants pinned or marked causative.
- Load variant pages faster after fixing other causatives query
- Fixed mitochondrial report bug for variants without genes

## [4.7.1]

### Added

### Fixed
- Fixed bug on genes page


## [4.7.0]

### Added
- Export genes and gene panels in build GRCh38
- Search for cases with variants pinned or marked causative in a given gene.
- Search for cases phenotypically similar to a case also from WUI.
- Case variant searches can be limited to similar cases, matching HPO-terms,
  phenogroups and cohorts.
- De-archive reruns and flag them as 'inactive' if archived
- Sort cases by analysis_date, track or status
- Display cases in the following order: prioritized, active, inactive, archived, solved
- Assign case to user when user activates it or asks for rerun
- Case becomes inactive when it has no assignees
- Fetch refseq version from entrez and use it in clinvar form
- Load and export of exons for all genes, independent on refseq
- Documentation for loading/updating exons
- Showing SV variant annotations: SV cgh frequencies, gnomad-SV, local SV frequencies
- Showing transcripts mapping score in segmental duplications
- Handle requests to Ensembl Rest API
- Handle requests to Ensembl Rest Biomart
- STR variants view now displays GT and IGV link.
- Description field for gene panels
- Export exons in build 37 and 38 using the command line

### Fixed
- Fixes of and induced by build tests
- Fixed bug affecting variant observations in other cases
- Fixed a bug that showed wrong gene coverage in general panel PDF export
- MT report only shows variants occurring in the specific individual of the excel sheet
- Disable SSL certifcate verification in requests to chanjo
- Updates how intervaltree and pymongo is used to void deprecated functions
- Increased size of IGV sample tracks
- Optimized tests


## [4.6.1]

### Added

### Fixed
- Missing 'father' and 'mother' keys when parsing single individual cases


## [4.6.0]

### Added
- Description of Scout branching model in CONTRIBUTING doc
- Causatives in alphabetical order, display ACMG classification and filter by gene.
- Added 'external' to the list of analysis type options
- Adds functionality to display "Tissue type". Passed via load config.
- Update to IGV 2.

### Fixed
- Fixed alignment visualization and vcf2cytosure availability for demo case samples
- Fixed 3 bugs affecting SV pages visualization
- Reintroduced the --version cli option
- Fixed variants query by panel (hpo panel + gene panel).
- Downloaded MT report contains excel files with individuals' display name
- Refactored code in parsing of config files.


## [4.5.1]

### Added

### Fixed
- update requirement to use PyYaml version >= 5.1
- Safer code when loading config params in cli base


## [4.5.0]

### Added
- Search for similar cases from scout view CLI
- Scout cli is now invoked from the app object and works under the app context

### Fixed
- PyYaml dependency fixed to use version >= 5.1


## [4.4.1]

### Added
- Display SV rank model version when available

### Fixed
- Fixed upload of delivery report via API


## [4.4.0]

### Added
- Displaying more info on the Causatives page and hiding those not causative at the case level
- Add a comment text field to Sanger order request form, allowing a message to be included in the email
- MatchMaker Exchange integration
- List cases with empty synopsis, missing HPO terms and phenotype groups.
- Search for cases with open research list, or a given case status (active, inactive, archived)

### Fixed
- Variant query builder split into several functions
- Fixed delivery report load bug


## [4.3.3]

### Added
- Different individual table for cancer cases

### Fixed
- Dashboard collects validated variants from verification events instead of using 'sanger' field
- Cases shared with collaborators are visible again in cases page
- Force users to select a real institute to share cases with (actionbar select fix)


## [4.3.2]

### Added
- Dashboard data can be filtered using filters available in cases page
- Causatives for each institute are displayed on a dedicated page
- SNVs and and SVs are searchable across cases by gene and rank score
- A more complete report with validated variants is downloadable from dashboard

### Fixed
- Clinsig filter is fixed so clinsig numerical values are returned
- Split multi clinsig string values in different elements of clinsig array
- Regex to search in multi clinsig string values or multi revstat string values
- It works to upload vcf files with no variants now
- Combined Pileup and IGV alignments for SVs having variant start and stop on the same chromosome


## [4.3.1]

### Added
- Show calls from all callers even if call is not available
- Instructions to install cairo and pango libs from WeasyPrint page
- Display cases with number of variants from CLI
- Only display cases with number of variants above certain treshold. (Also CLI)
- Export of verified variants by CLI or from the dashboard
- Extend case level queries with default panels, cohorts and phenotype groups.
- Slice dashboard statistics display using case level queries
- Add a view where all variants for an institute can be searched across cases, filtering on gene and rank score. Allows searching research variants for cases that have research open.

### Fixed
- Fixed code to extract variant conservation (gerp, phyloP, phastCons)
- Visualization of PDF-exported gene panels
- Reintroduced the exon/intron number in variant verification email
- Sex and affected status is correctly displayed on general report
- Force number validation in SV filter by size
- Display ensembl transcripts when no refseq exists


## [4.3.0]

### Added
- Mosaicism tag on variants
- Show and filter on SweGen frequency for SVs
- Show annotations for STR variants
- Show all transcripts in verification email
- Added mitochondrial export
- Adds alternative to search for SVs shorter that the given length
- Look for 'bcftools' in the `set` field of VCFs
- Display digenic inheritance from OMIM
- Displays what refseq transcript that is primary in hgnc

### Fixed

- Archived panels displays the correct date (not retroactive change)
- Fixed problem with waiting times in gene panel exports
- Clinvar fiter not working with human readable clinsig values

## [4.2.2]

### Fixed
- Fixed gene panel create/modify from CSV file utf-8 decoding error
- Updating genes in gene panels now supports edit comments and entry version
- Gene panel export timeout error

## [4.2.1]

### Fixed
- Re-introduced gene name(s) in verification email subject
- Better PDF rendering for excluded variants in report
- Problem to access old case when `is_default` did not exist on a panel


## [4.2.0]

### Added
- New index on variant_id for events
- Display overlapping compounds on variants view

### Fixed
- Fixed broken clinical filter


## [4.1.4]

### Added
- Download of filtered SVs

### Fixed
- Fixed broken download of filtered variants
- Fixed visualization issue in gene panel PDF export
- Fixed bug when updating gene names in variant controller


## [4.1.3]

### Fixed
- Displays all primary transcripts


## [4.1.2]

### Added
- Option add/replace when updating a panel via CSV file
- More flexible versioning of the gene panels
- Printing coverage report on the bottom of the pdf case report
- Variant verification option for SVs
- Logs uri without pwd when connecting
- Disease-causing transcripts in case report
- Thicker lines in case report
- Supports HPO search for cases, both terms or if described in synopsis
- Adds sanger information to dashboard

### Fixed
- Use db name instead of **auth** as default for authentication
- Fixes so that reports can be generated even with many variants
- Fixed sanger validation popup to show individual variants queried by user and institute.
- Fixed problem with setting up scout
- Fixes problem when exac file is not available through broad ftp
- Fetch transcripts for correct build in `adapter.hgnc_gene`

## [4.1.1]
- Fix problem with institute authentication flash message in utils
- Fix problem with comments
- Fix problem with ensembl link


## [4.1.0]

### Added
- OMIM phenotypes to case report
- Command to download all panel app gene panels `scout load panel --panel-app`
- Links to genenames.org and omim on gene page
- Popup on gene at variants page with gene information
- reset sanger status to "Not validated" for pinned variants
- highlight cases with variants to be evaluated by Sanger on the cases page
- option to point to local reference files to the genome viewer pileup.js. Documented in `docs.admin-guide.server`
- option to export single variants in `scout export variants`
- option to load a multiqc report together with a case(add line in load config)
- added a view for searching HPO terms. It is accessed from the top left corner menu
- Updates the variants view for cancer variants. Adds a small cancer specific filter for known variants
- Adds hgvs information on cancer variants page
- Adds option to update phenotype groups from CLI

### Fixed
- Improved Clinvar to submit variants from different cases. Fixed HPO terms in casedata according to feedback
- Fixed broken link to case page from Sanger modal in cases view
- Now only cases with non empty lists of causative variants are returned in `adapter.case(has_causatives=True)`
- Can handle Tumor only samples
- Long lists of HGNC symbols are now possible. This was previously difficult with manual, uploaded or by HPO search when changing filter settings due to GET request limitations. Relevant pages now use POST requests. Adds the dynamic HPO panel as a selection on the gene panel dropdown.
- Variant filter defaults to default panels also on SV and Cancer variants pages.

## [4.0.0]

### WARNING ###

This is a major version update and will require that the backend of pre releases is updated.
Run commands:

```
$scout update genes
$scout update hpo
```

- Created a Clinvar submission tool, to speed up Clinvar submission of SNVs and SVs
- Added an analysis report page (html and PDF format) containing phenotype, gene panels and variants that are relevant to solve a case.

### Fixed
- Optimized evaluated variants to speed up creation of case report
- Moved igv and pileup viewer under a common folder
- Fixed MT alignment view pileup.js
- Fixed coordinates for SVs with start chromosome different from end chromosome
- Global comments shown across cases and institutes. Case-specific variant comments are shown only for that specific case.
- Links to clinvar submitted variants at the cases level
- Adapts clinvar parsing to new format
- Fixed problem in `scout update user` when the user object had no roles
- Makes pileup.js use online genome resources when viewing alignments. Now any instance of Scout can make use of this functionality.
- Fix ensembl link for structural variants
- Works even when cases does not have `'madeline_info'`
- Parses Polyphen in correct way again
- Fix problem with parsing gnomad from VEP

### Added
- Added a PDF export function for gene panels
- Added a "Filter and export" button to export custom-filtered SNVs to CSV file
- Dismiss SVs
- Added IGV alignments viewer
- Read delivery report path from case config or CLI command
- Filter for spidex scores
- All HPO terms are now added and fetched from the correct source (https://github.com/obophenotype/human-phenotype-ontology/blob/master/hp.obo)
- New command `scout update hpo`
- New command `scout update genes` will fetch all the latest information about genes and update them
- Load **all** variants found on chromosome **MT**
- Adds choice in cases overview do show as many cases as user like

### Removed
- pileup.min.js and pileup css are imported from a remote web location now
- All source files for HPO information, this is instead fetched directly from source
- All source files for gene information, this is instead fetched directly from source

## [3.0.0]
### Fixed
- hide pedigree panel unless it exists

## [1.5.1] - 2016-07-27
### Fixed
- look for both ".bam.bai" and ".bai" extensions

## [1.4.0] - 2016-03-22
### Added
- support for local frequency through loqusdb
- bunch of other stuff

## [1.3.0] - 2016-02-19
### Fixed
- Update query-phenomizer and add username/password

### Changed
- Update the way a case is checked for rerun-status

### Added
- Add new button to mark a case as "checked"
- Link to clinical variants _without_ 1000G annotation

## [1.2.2] - 2016-02-18
### Fixed
- avoid filtering out variants lacking ExAC and 1000G annotations

## [1.1.3] - 2015-10-01
### Fixed
- persist (clinical) filter when clicking load more
- fix #154 by robustly setting clinical filter func. terms

## [1.1.2] - 2015-09-07
### Fixed
- avoid replacing coverage report with none
- update SO terms, refactored

## [1.1.1] - 2015-08-20
### Fixed
- fetch case based on collaborator status (not owner)

## [1.1.0] - 2015-05-29
### Added
- link(s) to SNPedia based on RS-numbers
- new Jinja filter to "humanize" decimal numbers
- show gene panels in variant view
- new Jinja filter for decoding URL encoding
- add indicator to variants in list that have comments
- add variant number threshold and rank score threshold to load function
- add event methods to mongo adapter
- add tests for models
- show badge "old" if comment was written for a previous analysis

### Changed
- show cDNA change in transcript summary unless variant is exonic
- moved compounds table further up the page
- show dates for case uploads in ISO format
- moved variant comments higher up on page
- updated documentation for pages
- read in coverage report as blob in database and serve directly
- change ``OmimPhenotype`` to ``PhenotypeTerm``
- reorganize models sub-package
- move events (and comments) to separate collection
- only display prev/next links for the research list
- include variant type in breadcrumbs e.g. "Clinical variants"

### Removed
- drop dependency on moment.js

### Fixed
- show the same level of detail for all frequencies on all pages
- properly decode URL encoded symbols in amino acid/cDNA change strings
- fixed issue with wipe permissions in MongoDB
- include default gene lists in "variants" link in breadcrumbs

## [1.0.2] - 2015-05-20
### Changed
- update case fetching function

### Fixed
- handle multiple cases with same id

## [1.0.1] - 2015-04-28
### Fixed
- Fix building URL parameters in cases list Vue component

## [1.0.0] - 2015-04-12
Codename: Sara Lund

![Release 1.0](artwork/releases/release-1-0.jpg)

### Added
- Add email logging for unexpected errors
- New command line tool for deleting case

### Changed
- Much improved logging overall
- Updated documentation/usage guide
- Removed non-working IGV link

### Fixed
- Show sample display name in GT call
- Various small bug fixes
- Make it easier to hover over popups

## [0.0.2-rc1] - 2015-03-04
### Added
- add protein table for each variant
- add many more external links
- add coverage reports as PDFs

### Changed
- incorporate user feedback updates
- big refactor of load scripts

## [0.0.2-rc2] - 2015-03-04
### Changes
- add gene table with gene description
- reorganize inheritance models box

### Fixed
- avoid overwriting gene list on "research" load
- fix various bugs in external links

## [0.0.2-rc3] - 2015-03-05
### Added
- Activity log feed to variant view
- Adds protein change strings to ODM and Sanger email

### Changed
- Extract activity log component to macro

### Fixes
- Make Ensembl transcript links use archive website<|MERGE_RESOLUTION|>--- conflicted
+++ resolved
@@ -11,12 +11,9 @@
 - On genes panel page and gene panel PDF export, it's more evident which genes were newly introduced into the panel
 - WTS outlier position copy button
 - Update IGV.js to v3.0.9
-<<<<<<< HEAD
-- Prioritise caller AF if present
-=======
 - Managed variants VCF export more verbose on SVs
 - `/api/v1/hpo-terms` returns pymongo OperationFailure errors when provided query string contains problematic characters
->>>>>>> 0f6d4f12
+- Prioritise caller AF if present
 ### Fixed
 - Empty custom_images dicts in case load config do not crash
 - Tracks missing alignment files are now properly skipped on generating IGV views
