--- conflicted
+++ resolved
@@ -6,11 +6,8 @@
 
 ## [unreleased]
 ### Added
-<<<<<<< HEAD
+- Button on SMN CN page to search variants within SMN1 and SMN2 genes
 - Options for selectively updating OMICS variants (fraser, outrider) on a case
-=======
-- Button on SMN CN page to search variants within SMN1 and SMN2 genes
->>>>>>> 8a6b8c78
 
 ## [4.88.1]
 ### Fixed
