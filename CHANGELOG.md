# Change Log
All notable changes to this project will be documented in this file.
This project adheres to [Semantic Versioning](http://semver.org/).

About changelog [here](https://keepachangelog.com/en/1.0.0/)

## [unreleased]
### Changed
<<<<<<< HEAD
- Submit requests to Chanjo2 using HTML forms instead of JSON data
=======
- In the case_report #panel-tables has a fixed width
>>>>>>> 34c3552b

## [4.81]
### Added
- Tag for somatic SV IGH-DUX4 detection samtools script
### Changed
- Upgraded Bootstrap version in reports from 4.3.1 to 5.1.3
### Fixed
- Buttons layout in HPO genes panel on case page
- Added back old variant rankscore index with different key order to help loading on demo instance
- Cancer case_report panel-table no longer contains inheritance information
- Case report pinned variants card now displays info text if all pinned variants are present in causatives
- Darkmode setting now applies to the comment-box accordion
- Typo in case report causing `cancer_rank_options is undefined` error

## [4.80]
### Added
- Support for .d4 files coverage using chanjo2 (Case page sidebar link) with test
- Link to chanjo2 coverage report and coverage gene overview on gene panel page
- Link to chanjo2 coverage report on Case page, HPO dynamic gene list
- Link to genes coverage overview report on Case page, HPO dynamic gene list
### Changed
- All links in disease table on diagnosis page now open in a new tab
- Dark mode settings applied to multi-selects on institute settings page
- Comments on case and variant pages can be viewed by expanding an accordion
- On case page information on pinned variants and variants submitted to ClinVar are displayed in the same table
- Demo case file paths are now stored as absolute paths
- Optimised indices to address slow queries
- On case page default panels are now found at the top of the table, and it can be sorted by this trait
### Fixed
- On variants page, search for variants in genes present only in build 38 returning no results
- Pin/unpin with API was not able to make event links
- A new field `Explanation for multiple conditions` is available in ClinVar for submitting variants with more than one associated condition
- Fusion genes with partners lacking gene HGNC id will still be fully loaded
- Fusion variantS export now contains fusion variant specific columns
- When Loqusdb observations count is one the table includes information on if observation was for the current or another case

## [4.79.1]
### Fixed
- Exporting variants without rank score causing page to crash
- Display custom annotations also on cancer variant page

## [4.79]
### Added
- Added tags for Sniffles and CNVpytor, two LRS SV callers
- Button on case page for displaying STR variants occurring in the dynamic HPO panel
- Display functional annotation relative to variant gene's MANE transcripts on variant summary, when available
- Links to ACMG structural variant pathogenicity classification guidelines
- Phenomodels checkboxes can now include orpha terms
- Add incidental finding to case tags
### Changed
- In the diagnoses page genes associated with a disease are displayed using hgnc symbol instead of hgnc id
- Refactor view route to allow navigation directly to unique variant document id, improve permissions check
- Do not show MANE and MANE Plus Clinical transcripts annotated from VEP (saved in variants) but collect this info from the transcripts database collection
- Refactor view route to allow navigation directly to unique case id (in particular for gens)
- `Institutes to share cases with` on institute's settings page now displays institutes names and IDs
- View route with document id selects view template based on variant category
### Fixed
- Refactored code in cases blueprints and variant_events adapter (set diseases for partial causative variants) to use "disease" instead of "omim" to encompass also ORPHA terms
- Refactored code in `scout/parse/omim.py` and `scout/parse/disease_terms.py` to use "disease" instead of "phenotype" to differentiate from HPO terms
- Be more careful about checking access to variant on API access
- Show also ACMG VUS on general report (could be missing if not e.g. pinned)

## [4.78]
### Added
- Case status labels can be added, giving more finegrained details on a solved status (provisional, diagnostic, carrier, UPD, SMN, ...)
- New SO terms: `sequence_variant` and `coding_transcript_variant`
- More MEI specific annotation is shown on the variant page
- Parse and save MANE transcripts info when updating genes in build 38
- ClinVar submission can now be downloaded as a json file
- `Mane Select` and `Mane Plus Clinical` badges on Gene page, when available
- ClinVar submission can now be downloaded as a json file
- API endpoint to pin variant
- Display common/uncommon/rare on summary of mei variant page
### Changed
- In the ClinVar form, database and id of assertion criteria citation are now separate inputs
- Customise institute settings to be able to display all cases with a certain status on cases page (admin users)
- Renamed `Clinical Significance` to `Germline Classification` on multistep ClinVar form
- Changed the "x" in cases.utils.remove_form button text to red for better visibility in dark mode
- Update GitHub actions
- Default loglevel up to INFO, making logs with default start easier to read
- Add XTR region to PAR region definition
- Diagnoses can be searched on diagnoses page without waiting for load first
### Fixed
- Removed log info showing hgnc IDs used in variantS search
- Maintain Matchmaker Exchange and Beacon submission status when a case is re-uploaded
- Inheritance mode from ORPHA should not be confounded with the OMIM inheritance model
- Decipher link URL changes
- Refactored code in cases blueprints to use "disease" instead of "omim" to encompass also ORPHA terms

## [4.77]
### Added
- Orpha disease terms now include information on inheritance
- Case loading via .yaml config file accepts subject_id and phenotype_groups (if previously defined as constant default or added per institute)
- Possibility to submit variants associated with Orphanet conditions to ClinVar
- Option update path to .d4 files path for individuals of an existing case using the command line
- More constraint information is displayed per gene in addition to pLi: missense and LoF OE, CI (inluding LOEUF) and Z-score.
### Changed
- Introduce validation in the ClinVar multistep form to make sure users provide at least one variant-associated condition
- CLI scout update individual accepts subject_id
- Update ClinVar inheritance models to reflect changes in ClinVar submission API
- Handle variant-associated condition ID format in background when creating ClinVar submissions
- Replace the code that downloads Ensembl genes, transcripts and exons with the Schug web app
- Add more info to error log when transcript variant frequency parsing fails.
- GnomAD v4 constraint information replaces ExAC constraints (pLi).
### Fixed
- Text input of associated condition in ClinVar form now aligns to the left
- Alignment of contents in the case report has been updated
- Missing number of phenotypes and genes from case diagnoses
- Associate OMIM and/or ORPHA diagnoses with partial causatives
- Visualization of partial causatives' diagnoses on case page: style and links
- Revert style of pinned variants window on the case page
- Rename `Clinical significanc` to `Germline classification` in ClinVar submissions exported files
- Rename `Clinical significance citations` to `Classification citations` in ClinVar submissions exported files
- Rename `Comment on clinical significance` to `Comment on classification` in ClinVar submissions exported files
- Show matching partial causatives on variant page
- Matching causatives shown on case page consisting only of variant matching the default panels of the case - bug introduced since scout v4.72 (Oct 18, 2023)
- Missing somatic variant read depth leading to report division by zero

## [4.76]
### Added
- Orphacodes are visible in phenotype tables
- Pydantic validation of image paths provided in case load config file
- Info on the user which created a ClinVar submission, when available
- Associate .d4 files to case individuals when loading a case via config file
### Changed
- In diagnoses page the load of diseases are initiated by clicking a button
- Revel score, Revel rank score and SpliceAI values are also displayed in Causatives and Validated variants tables
- Remove unused functions and tests
- Analysis type and direct link from cases list for OGM cases
- Removed unused `case_obj` parameter from server/blueprints/variant/controllers/observations function
- Possibility to reset ClinVar submission ID
- Allow ClinVar submissions with custom API key for users registered as ClinVar submitters or when institute doesn't have a preset list of ClinVar submitters
- Ordered event verbs alphabetically and created ClinVar-related user events
- Removed the unused "no-variants" option from the load case command line
### Fixed
- All disease_terms have gene HGNC ids as integers when added to the scout database
- Disease_term identifiers are now prefixed with the name of the coding system
- Command line crashing with error when updating a user that doesn't exist
- Thaw coloredlogs - 15.0.1 restores errorhandler issue
- Thaw crypography - current base image and library version allow Docker builds
- Missing delete icons on phenomodels page
- Missing cryptography lib error while running Scout container on an ARM processor
- Round CADD values with many decimals on causatives and validated variants pages
- Dark-mode visibility of some fields on causatives and validated variants pages
- Clinvar submitters would be cleared when unprivileged users saved institute settings page
- Added a default empty string in cases search form to avoid None default value
- Page crashing when user tries to remove the same variant from a ClinVar submission in different browser tabs
- Update more GnomAD links to GnomAD v4 (v38 SNVs, MT vars, STRs)
- Empty cells for RNA fusion variants in Causatives and Verified variants page
- Submenu icons missing from collapsible actionbar
- The collapsible actionbar had some non-collapsing overly long entries
- Cancer observations for SVs not appearing in the variant details view
- Archived local observations not visible on cancer variantS page
- Empty Population Frequency column in the Cancer SV Variants view
- Capital letters in ClinVar events description shown on case page

## [4.75]
### Added
- Hovertip to gene panel names with associated genes in variant view, when variant covers more than one gene
- Tests for panel to genes
- Download of Orphadata en_product6 and en_product4 from CLI
- Parse and save `database_found` key/values for RNA fusion variants
- Added fusion_score, ffpm, split_reads, junction_reads and fusion_caller to the list of filters on RNA fusion variants page
- Renamed the function `get_mei_info` to `set_mei_info` to be consistent with the other functions
- Fixed removing None key/values from parsed variants
- Orphacodes are included in the database disease_terms
### Changed
- Allow use of projections when retrieving gene panels
- Do not save custom images as binary data into case and variant database documents
- Retrieve and display case and variant custom images using image's saved path
- Cases are activated by viewing FSHD and SMA reports
- Split multi-gene SNV variants into single genes when submitting to Matchmaker Exchange
- Alamut links also on the gene level, using transcript and HGVS: better for indels. Keep variant link for missing HGVS
- Thaw WTForms - explicitly coerce form decimal field entries when filters fetched from db
### Fixed
- Removed some extra characters from top of general report left over from FontAwsome fix
- Do not save fusion variants-specific key/values in other types of variants
- Alamut link for MT variants in build 38
- Convert RNA fusions variants `tool_hits` and `fusion_score` keys from string to numbers
- Fix genotype reference and alternative sequencing depths defaulting to -1 when values are 0
- DecimalFields were limited to two decimal places for several forms - lifting restrictions on AF, CADD etc.

## [4.74.1]
### Changed
- Parse and save into database also OMIM terms not associated to genes
### Fixed
- BioNano API FSHD report requests are GET in Access 1.8, were POST in 1.7
- Update more FontAwesome icons to avoid Pro icons
- Test if files still exist before attempting to load research variants
- Parsing of genotypes error, resulting in -1 values when alt or ref read depths are 0

## [4.74]
### Added
- SNVs and Indels, MEI and str variants genes have links to Decipher
- An `owner + case display name` index for cases database collection
- Test and fixtures for RNA fusion case page
- Load and display fusion variants from VCF files as the other variant types
- Option to update case document with path to mei variants (clinical and research)
### Changed
- Details on variant type and category for audit filters on case general report
- Enable Gens CN profile button also in somatic case view
- Fix case of analysis type check for Gens analysis button - only show for WGS
### Fixed
- loqusdb table no longer has empty row below each loqusid
- MatchMaker submission details page crashing because of change in date format returned by PatientMatcher
- Variant external links buttons style does not change color when visited
- Hide compounds with compounds follow filter for region or function would fail for variants in multiple genes
- Updated FontAwesome version to fix missing icons

## [4.73]
### Added
- Shortcut button for HPO panel MEI variants from case page
- Export managed variants from CLI
### Changed
- STRs visualization on case panel to emphasize abnormal repeat count and associated condition
- Removed cytoband column from STRs variant view on case report
- More long integers formatted with thin spaces, and copy to clipboard buttons added
### Fixed
- OMIM table is scrollable if higher than 700px on SV page
- Pinned variants validation badge is now red for false positives.
- Case display name defaulting to case ID when `family_name` or `display_name` are missing from case upload config file
- Expanded menu visible at screen sizes below 1000px now has background color
- The image in ClinVar howto-modal is now responsive
- Clicking on a case in case groups when case was already removed from group in another browser tab
- Page crashing when saving filters for mei variants
- Link visited color of images

## [4.72.4]
### Changed
- Automatic test mongod version increased to v7
### Fixed
- GnomAD now defaults to hg38 - change build 37 links accordingly

## [4.72.3]
### Fixed
- Somatic general case report small variant table can crash with unclassified variants

## [4.72.2]
### Changed
- A gunicorn maxrequests parameter for Docker server image - default to 1200
- STR export limit increased to 500, as for other variants
- Prevent long number wrapping and use thin spaces for separation, as per standards from SI, NIST, IUPAC, BIPM.
- Speed up case retrieval and lower memory use by projecting case queries
- Make relatedness check fails stand out a little more to new users
- Speed up case retrieval and lower memory use by projecting case queries
- Speed up variant pages by projecting only the necessary keys in disease collection query
### Fixed
- Huge memory use caused by cases and variants pages pulling complete disease documents from DB
- Do not include genes fetched from HPO terms when loading diseases
- Consider the renamed fields `Approved Symbol` -> `Approved Gene Symbol` and `Gene Symbols` -> `Gene/Locus And Other Related Symbols` when parsing OMIM terms from genemap2.txt file

## [4.72.1]
### Fixed
- Jinja filter that renders long integers
- Case cache when looking for causatives in other cases causing the server to hang

## [4.72]
### Added
- A GitHub action that checks for broken internal links in docs pages
- Link validation settings in mkdocs.yml file
- Load and display full RNA alignments on alignment viewer
- Genome build check when loading a case
- Extend event index to previous causative variants and always load them
### Fixed
- Documentation nav links for a few documents
- Slightly extended the BioNano Genomics Access integration docs
- Loading of SVs when VCF is missing the INFO.END field but has INFO.SVLEN field
- Escape protein sequence name (if available) in case general report to render special characters correctly
- CaseS HPO term searches for multiple terms works independent of order
- CaseS search regexp should not allow backslash
- CaseS cohort tags can contain whitespace and still match
- Remove diagnoses from cases even if OMIM term is not found in the database
- Parsing of disease-associated genes
- Removed an annoying warning while updating database's disease terms
- Displaying custom case images loaded with scout version <= 4.71
- Use pydantic version >=2 in requirements.txt file
### Changed
- Column width adjustment on caseS page
- Use Python 3.11 in tests
- Update some github actions
- Upgraded Pydantic to version 2
- Case validation fails on loading when associated files (alignments, VCFs and reports) are not present on disk
- Case validation fails on loading when custom images have format different then ["gif", "svg", "png", "jpg", "jpeg"]
- Custom images keys `case` and `str` in case config yaml file are renamed to `case_images` and `str_variants_images`
- Simplify and speed up case general report code
- Speed up case retrieval in case_matching_causatives
- Upgrade pymongo to version 4
- When updating disease terms, check that all terms are consistent with a DiseaseTerm model before dropping the old collection
- Better separation between modules loading HPO terms and diseases
- Deleted unused scout.build.phenotype module
- Stricter validation of mandatory genome build key when loading a case. Allowed values are ['37','38',37,38]
- Improved readability of variants length and coordinates on variantS pages

## [4.71]
### Added
- Added Balsamic keys for SweGen and loqusdb local archive frequecies, SNV and SV
- New filter option for Cancer variantS: local archive RD loqusdb
- Show annotated observations on SV variantS view, also for cancer somatic SVs
- Revel filter for variantS
- Show case default panel on caseS page
- CADD filter for Cancer Somatic SNV variantS - show score
- SpliceAI-lookup link (BROAD, shows SpliceAI and Pangolin) from variant page
- BioNano Access server API - check projects, samples and fetch FSHD reports
### Fixed
- Name of reference genome build for RNA for compatibility with IGV locus search change
- Howto to run the Docker image on Mac computers in `admin-guide/containers/container-deploy.md`
- Link to Weasyprint installation howto in README file
- Avoid filling up disk by creating a reduced VCF file for every variant that is visualized
- Remove legacy incorrectly formatted CODEOWNERS file
- Restrain variant_type requests to variantS views to "clinical" or "research"
- Visualization of cancer variants where cancer case has no affected individual
- ProteinPaint gene link (small StJude API change)
- Causative MEI variant link on causatives page
- Bionano access api settings commented out by default in Scout demo config file.
- Do not show FSHD button on freshly loaded cases without bionano_access individuals
- Truncate long variants' HGVS on causative/Clinically significant and pinned variants case panels
### Changed
- Remove function call that tracks users' browser version
- Include three more splice variant SO terms in clinical filter severe SO terms
- Drop old HPO term collection only after parsing and validation of new terms completes
- Move score to own column on Cancer Somatic SNV variantS page
- Refactored a few complex case operations, breaking out sub functionalities

## [4.70]
### Added
- Download a list of Gene Variants (max 500) resulting from SNVs and Indels search
- Variant PubMed link to search for gene symbol and any aliases
### Changed
- Clearer gnomAD values in Variants page
### Fixed
- CaseS page uniform column widths
- Include ClinVar variants into a scrollable div element on Case page
- `canonical_transcript` variable not initialized in get_hgvs function (server.blueprints.institutes.controllers.py)
- Catch and display any error while importing Phenopacket info
- Modified Docker files to use python:3.8-slim-bullseye to prevent gunicorn workers booting error

## [4.69]
### Added
- ClinVar submission howto available also on Case page
- Somatic score and filtering for somatic SV callers, if available
- Show caller as a tooltip on variantS list
### Fixed
- Crash when attempting to export phenotype from a case that had never had phenotypes
- Aesthetic fix to Causative and Pinned Variants on Case page
- Structural inconsistency for ClinVar Blueprint templates
- Updated igv.js to 2.15.8 to fix track default color bug
- Fixed release versions for actions.
- Freeze tornado below 6.3.0 for compatibility with livereload 2.6.3
- Force update variants count on case re-upload
- IGV locus search not working - add genome reference id
- Pin links to MEI variants should end up on MEI not SV variant view
- Load also matching MEI variants on forced region load
- Allow excluding MEI from case variant deletion
- Fixed the name of the assigned user when the internal user ID is different from the user email address
- Gene variantS should display gene function, region and full hgvs
### Changed
- FontAwesome integrity check fail (updated resource)
- Removed ClinVar API validation buttons in favour of direct API submission
- Improved layout of Institute settings page
- ClinVar API key and allowed submitters are set in the Institute settings page


## [4.68]
### Added
- Rare Disease Mobile Element Insertion variants view
### Changed
- Updated igv.js to 2.15.6
### Fixed
- Docker stage build pycairo.
- Restore SNV and SV rank models versions on Causatives and Verified pages
- Saving `REVEL_RANKSCORE` value in a field named `revel` in variants database documents

## [4.67]
### Added
- Prepare to filter local SV frequency
### Changed
- Speed up instituteS page loading by refactoring cases/institutes query
- Clinical Filter for SVs includes `splice_polypyrimidine_tract_variant` as a severe consequence
- Clinical Filter for SVs includes local variant frequency freeze ("old") for filtering, starting at 30 counts
- Speed up caseS page loading by adding status to index and refactoring totals count
- HPO file parsing is updated to reflect that HPO have changed a few downloadable file formats with their 230405 release.
### Fixed
- Page crashing when a user tries to edit a comment that was removed
- Warning instead of crashed page when attempting to retrieve a non-existent Phenopacket
- Fixed StJude ProteinPaint gene link (URL change)
- Freeze of werkzeug library to version<2.3 to avoid problems resulting from the consequential upgrade of the Flask lib
- Huge list of genes in case report for megabases-long structural variants.
- Fix displaying institutes without associated cases on institutes page
- Fix default panel selection on SVs in cancer case report

## [4.66]
### Changed
- Moved Phenomodels code under a dedicated blueprint
- Updated the instructions to load custom case report under admin guide
- Keep variants filter window collapsed except when user expands it to filter
### Added
- A summary table of pinned variants on the cancer case general report
- New openable matching causatives and managed variants lists for default gene panels only for convenience
### Fixed
- Gens structural variant page link individual id typo

## [4.65.2]
### Fixed
- Generating general case report with str variants containing comments

## [4.65.1]
### Fixed
- Visibility of `Gene(s)` badges on SV VariantS page
- Hide dismiss bar on SV page not working well
- Delivery report PDF download
- Saving Pipeline version file when loading a case
- Backport compatible import of importlib metadata for old python versions (<3.8)

## [4.65]
### Added
- Option to mark a ClinVar submission as submitted
- Docs on how to create/update the PanelApp green genes as a system admin
- `individual_id`-parameter to both Gens links
- Download a gene panel in TXT format from gene panel page
- Panel gene comments on variant page: genes in panels can have comments that describe the gene in a panel context
### Changed
- Always show each case category on caseS page, even if 0 cases in total or after current query
- Improved sorting of ClinVar submissions
- Pre-populate SV type select in ClinVar submission form, when possible
- Show comment badges in related comments tables on general report
- Updated version of several GitHub actions
- Migrate from deprecated `pkg_resources` lib to `importlib_resources`
- Dismiss bar on variantS pages is thinner.
- Dismiss bar on variantS pages can be toggled open or closed for the duration of a login session.
### Fixed
- Fixed Sanger order / Cancel order modal close buttons
- Visibility of SV type in ClinVar submission form
- Fixed a couple of creations where now was called twice, so updated_at and created_at could differ
- Deprecated Ubuntu version 18.04 in one GitHub action
- Panels that have been removed (hidden) should not be visible in views where overlapping gene panels for genes are shown
- Gene panel test pointing to the right function

## [4.64]
### Added
- Create/Update a gene panel containing all PanelApp green genes (`scout update panelapp-green -i <cust_id>`)
- Links for ACMG pathogenicity impact modification on the ACMG classification page
### Changed
- Open local observation matching cases in new windows
### Fixed
- Matching manual ranked variants are now shown also on the somatic variant page
- VarSome links to hg19/GRCh37
- Managed variants filter settings lost when navigating to additional pages
- Collect the right variant category after submitting filter form from research variantS page
- Beacon links are templated and support variants in genome build 38

## [4.63]
### Added
- Display data sharing info for ClinVar, Matchmaker Exchange and Beacon in a dedicated column on Cases page
- Test for `commands.download.omim.print_omim`
- Display dismissed variants comments on general case report
- Modify ACMG pathogenicity impact (most commonly PVS1, PS3) based on strength of evidence with lab director's professional judgement
- REViewer button on STR variant page
- Alamut institution parameter in institute settings for Alamut Visual Plus software
- Added Manual Ranks Risk Factor, Likely Risk Factor and Uncertain Risk Factor
- Display matching manual ranks from previous cases the user has access to on VariantS and Variant pages
- Link to gnomAD gene SVs v2.1 for SV variants with gnomAD frequency
- Support for nf-core/rnafusion reports
### Changed
- Display chrY for sex unknown
- Deprecate legacy scout_load() method API call.
- Message shown when variant tag is updated for a variant
- When all ACMG classifications are deleted from a variant, the current variant classification status is also reset.
- Refactored the functions that collect causative variants
- Removed `scripts/generate_test_data.py`
### Fixed
- Default IGV tracks (genes, ClinVar, ClinVar CNVs) showing even if user unselects them all
- Freeze Flask-Babel below v3.0 due to issue with a locale decorator
- Thaw Flask-Babel and fix according to v3 standard. Thank you @TkTech!
- Show matching causatives on somatic structural variant page
- Visibility of gene names and functional annotations on Causatives/Verified pages
- Panel version can be manually set to floating point numbers, when modified
- Causatives page showing also non-causative variants matching causatives in other cases
- ClinVar form submission for variants with no selected transcript and HGVS
- Validating and submitting ClinVar objects not containing both Variant and Casedata info

## [4.62.1]
### Fixed
- Case page crashing when adding a case to a group without providing a valid case name

## [4.62]
### Added
- Validate ClinVar submission objects using the ClinVar API
- Wrote tests for case and variant API endpoints
- Create ClinVar submissions from Scout using the ClinVar API
- Export Phenopacket for affected individual
- Import Phenopacket from JSON file or Phenopacket API backend server
- Use the new case name option for GENS requests
- Pre-validate refseq:HGVS items using VariantValidator in ClinVar submission form
### Fixed
- Fallback for empty alignment index for REViewer service
- Source link out for MIP 11.1 reference STR annotation
- Avoid duplicate causatives and pinned variants
- ClinVar clinical significance displays only the ACMG terms when user selects ACMG 2015 as assertion criteria
- Spacing between icon and text on Beacon and MatchMaker links on case page sidebar
- Truncate IDs and HGVS representations in ClinVar pages if longer than 25 characters
- Update ClinVar submission ID form
- Handle connection timeout when sending requests requests to external web services
- Validate any ClinVar submission regardless of its status
- Empty Phenopackets import crashes
- Stop Spinner on Phenopacket JSON download
### Changed
- Updated ClinVar submission instructions

## [4.61.1]
### Fixed
- Added `UMLS` as an option of `Condition ID type` in ClinVar Variant downloaded files
- Missing value for `Condition ID type` in ClinVar Variant downloaded files
- Possibility to open, close or delete a ClinVar submission even if it doesn't have an associated name
- Save SV type, ref and alt n. copies to exported ClinVar files
- Inner and outer start and stop SV coordinates not exported in ClinVar files
- ClinVar submissions page crashing when SV files don't contain breakpoint exact coordinates
- Align OMIM diagnoses with delete diagnosis button on case page
- In ClinVar form, reset condition list and customize help when condition ID changes

## [4.61]
### Added
- Filter case list by cases with variants in ClinVar submission
- Filter case list by cases containing RNA-seq data - gene_fusion_reports and sample-level tracks (splice junctions and RNA coverage)
- Additional case category `Ignored`, to be used for cases that don't fall in the existing 'inactive', 'archived', 'solved', 'prioritized' categories
- Display number of cases shown / total number of cases available for each category on Cases page
- Moved buttons to modify case status from sidebar to main case page
- Link to Mutalyzer Normalizer tool on variant's transcripts overview to retrieve official HVGS descriptions
- Option to manually load RNA MULTIQC report using the command `scout load report -t multiqc_rna`
- Load RNA MULTIQC automatically for a case if config file contains the `multiqc_rna` key/value
- Instructions in admin-guide on how to load case reports via the command line
- Possibility to filter RD variants by a specific genotype call
- Distinct colors for different inheritance models on RD Variant page
- Gene panels PDF export with case variants hits by variant type
- A couple of additional README badges for GitHub stats
- Upload and display of pipeline reference info and executable version yaml files as custom reports
- Testing CLI on hasta in PR template
### Changed
- Instructions on how to call dibs on scout-stage server in pull request template
- Deprecated CLI commands `scout load <delivery_report, gene_fusion_report, coverage_qc_report, cnv_report>` to replace them with command `scout load report -t <report type>`
- Refactored code to display and download custom case reports
- Do not export `Assertion method` and `Assertion method citation` to ClinVar submission files according to changes to ClinVar's submission spreadsheet templates.
- Simplified code to create and download ClinVar CSV files
- Colorize inheritance models badges by category on VariantS page
- `Safe variants matching` badge more visible on case page
### Fixed
- Non-admin users saving institute settings would clear loqusdb instance selection
- Layout of variant position, cytoband and type in SV variant summary
- Broken `Build Status - GitHub badge` on GitHub README page
- Visibility of text on grey badges in gene panels PDF exports
- Labels for dashboard search controls
- Dark mode visibility for ClinVar submission
- Whitespaces on outdated panel in extent report

## [4.60]
### Added
- Mitochondrial deletion signatures (mitosign) can be uploaded and shown with mtDNA report
- A `Type of analysis` column on Causatives and Validated variants pages
- List of "safe" gene panels available for matching causatives and managed variants in institute settings, to avoid secondary findings
- `svdb_origin` as a synonym for `FOUND_IN` to complement `set` for variants found by all callers
### Changed
- Hide removed gene panels by default in panels page
- Removed option for filtering cancer SVs by Tumor and Normal alt AF
- Hide links to coverage report from case dynamic HPO panel if cancer analysis
- Remove rerun emails and redirect users to the analysis order portal instead
- Updated clinical SVs igv.js track (dbVar) and added example of external track from `https://trackhubregistry.org/`
- Rewrote the ClinVar export module to simplify and add one variant at the time
- ClinVar submissions with phenotype conditions from: [OMIM, MedGen, Orphanet, MeSH, HP, MONDO]
### Fixed
- If trying to load a badly formatted .tsv file an error message is displayed.
- Avoid showing case as rerun when first attempt at case upload failed
- Dynamic autocomplete search not working on phenomodels page
- Callers added to variant when loading case
- Now possible to update managed variant from file without deleting it first
- Missing preselected chromosome when editing a managed variant
- Preselected variant type and subtype when editing a managed variant
- Typo in dbVar ClinVar track, hg19


## [4.59]
### Added
- Button to go directly to HPO SV filter variantS page from case
- `Scout-REViewer-Service` integration - show `REViewer` picture if available
- Link to HPO panel coverage overview on Case page
- Specify a confidence threshold (green|amber|red) when loading PanelApp panels
- Functional annotations in variants lists exports (all variants)
- Cancer/Normal VAFs and COSMIC ids in in variants lists exports (cancer variants)
### Changed
- Better visualization of regional annotation for long lists of genes in large SVs in Variants tables
- Order of cells in variants tables
- More evident links to gene coverage from Variant page
- Gene panels sorted by display name in the entire Case page
- Round CADD and GnomAD values in variants export files
### Fixed
- HPO filter button on SV variantS page
- Spacing between region|function cells in SVs lists
- Labels on gene panel Chanjo report
- Fixed ambiguous duplicated response headers when requesting a BAM file from /static
- Visited color link on gene coverage button (Variant page)

## [4.58.1]
### Fixed
- Case search with search strings that contain characters that can be escaped

## [4.58]
### Added
- Documentation on how to create/update PanelApp panels
- Add filter by local observations (archive) to structural variants filters
- Add more splicing consequences to SO term definitions
- Search for a specific gene in all gene panels
- Institute settings option to force show all variants on VariantS page for all cases of an institute
- Filter cases by validation pending status
- Link to The Clinical Knowledgebase (CKB) (https://ckb.jax.org/) in cancer variant's page
### Fixed
- Added a not-authorized `auto-login` fixture according to changes in Flask-Login 0.6.2
- Renamed `cache_timeout` param name of flask.send_file function to `max_age` (Flask 2.2 compliant)
- Replaced deprecated `app.config["JSON_SORT_KEYS"]` with app.json.sort_keys in app settings
- Bug in gene variants page (All SNVs and INDELs) when variant gene doesn't have a hgnc id that is found in the database
- Broken export of causatives table
- Query for genes in build 38 on `Search SNVs and INDELs` page
- Prevent typing special characters `^<>?!=\/` in case search form
- Search matching causatives also among research variants in other cases
- Links to variants in Verified variants page
- Broken filter institute cases by pinned gene
- Better visualization of long lists of genes in large SVs on Causative and Verified Variants page
- Reintroduced missing button to export Causative variants
- Better linking and display of matching causatives and managed variants
- Reduced code complexity in `scout/parse/variant/variant.py`
- Reduced complexity of code in `scout/build/variant/variant.py`

### Changed
- State that loqusdb observation is in current case if observations count is one and no cases are shown
- Better pagination and number of variants returned by queries in `Search SNVs and INDELs` page
- Refactored and simplified code used for collecting gene variants for `Search SNVs and INDELs` page
- Fix sidebar panel icons in Case view
- Fix panel spacing in Case view
- Removed unused database `sanger_ordered` and `case_id,category,rank_score` indexes (variant collection)
- Verified variants displayed in a dedicated page reachable from institute sidebar
- Unified stats in dashboard page
- Improved gene info for large SVs and cancer SVs
- Remove the unused `variant.str_variant` endpoint from variant views
- Easier editing of HPO gene panel on case page
- Assign phenotype panel less cramped on Case page
- Causatives and Verified variants pages to use the same template macro
- Allow hyphens in panel names
- Reduce resolution of example images
- Remove some animations in web gui which where rendered slow


## [4.57.4]
### Fixed
- Parsing of variant.FORMAT "DR" key in parse variant file

## [4.57.3]
### Fixed
- Export of STR verified variants
- Do not download as verified variants first verified and then reset to not validated
- Avoid duplicated lines in downloaded verified variants reflecting changes in variant validation status

## [4.57.2]
### Fixed
- Export of verified variants when variant gene has no transcripts
- HTTP 500 when visiting a the details page for a cancer variant that had been ranked with genmod

## [4.57.1]
### Fixed
- Updating/replacing a gene panel from file with a corrupted or malformed file

## [4.57]
### Added
- Display last 50 or 500 events for a user in a timeline
- Show dismiss count from other cases on matching variantS
- Save Beacon-related events in events collection
- Institute settings allow saving multiple loqusdb instances for one institute
- Display stats from multiple instances of loqusdb on variant page
- Display date and frequency of obs derived from count of local archive observations from MIP11 (requires fix in MIP)
### Changed
- Prior ACMG classifications view is no longer limited by pathogenicity
### Fixed
- Visibility of Sanger ordered badge on case page, light mode
- Some of the DataTables tables (Phenotypes and Diagnoses pages) got a bit dark in dark mode
- Remove all redundancies when displaying timeline events (some events are saved both as case-related and variant-related)
- Missing link in saved MatchMaker-related events
- Genes with mixed case gene symbols missing in PanelApp panels
- Alignment of elements on the Beacon submission modal window
- Locus info links from STR variantS page open in new browser tabs

## [4.56]
### Added
- Test for PanelApp panels loading
- `panel-umi` tag option when loading cancer analyses
### Changed
- Black text to make comments more visible in dark mode
- Loading PanelApp panels replaces pre-existing panels with same version
- Removed sidebar from Causatives page - navigation is available on the top bar for now
- Create ClinVar submissions from pinned variants list in case page
- Select which pinned variants will be included in ClinVar submission documents
### Fixed
- Remove a:visited css style from all buttons
- Update of HPO terms via command line
- Background color of `MIXED` and `PANEL-UMI` sequencing types on cases page
- Fixed regex error when searching for cases with query ending with `\ `
- Gene symbols on Causatives page lighter in dark mode
- SpliceAI tooltip of multigene variants

## [4.55]
### Changed
- Represent different tumor samples as vials in cases page
- Option to force-update the OMIM panel
### Fixed
- Low tumor purity badge alignment in cancer samples table on cancer case view
- VariantS comment popovers reactivate on hover
- Updating database genes in build 37
- ACMG classification summary hidden by sticky navbar
- Logo backgrounds fixed to white on welcome page
- Visited links turn purple again
- Style of link buttons and dropdown menus
- Update KUH and GMS logos
- Link color for Managed variants

## [4.54]
### Added
- Dark mode, using browser/OS media preference
- Allow marking case as solved without defining causative variants
- Admin users can create missing beacon datasets from the institute's settings page
- GenCC links on gene and variant pages
- Deprecation warnings when launching the app using a .yaml config file or loading cases using .ped files
### Changed
- Improved HTML syntax in case report template
- Modified message displayed when variant rank stats could not be calculated
- Expanded instructions on how to test on CG development server (cg-vm1)
- Added more somatic variant callers (Balsamic v9 SNV, develop SV)
### Fixed
- Remove load demo case command from docker-compose.yml
- Text elements being split across pages in PDF reports
- Made login password field of type `password` in LDAP login form
- Gene panels HTML select in institute's settings page
- Bootstrap upgraded to version 5
- Fix some Sourcery and SonarCloud suggestions
- Escape special characters in case search on institute and dashboard pages
- Broken case PDF reports when no Madeline pedigree image can be created
- Removed text-white links style that were invisible in new pages style
- Variants pagination after pressing "Filter variants" or "Clinical filter"
- Layout of buttons Matchmaker submission panel (case page)
- Removing cases from Matchmaker (simplified code and fixed functionality)
- Reintroduce check for missing alignment files purged from server

## [4.53]
### Added
### Changed
- Point Alamut API key docs link to new API version
- Parse dbSNP id from ID only if it says "rs", else use VEP CSQ fields
- Removed MarkupSafe from the dependencies
### Fixed
- Reintroduced loading of SVs for demo case 643595
- Successful parse of FOUND_IN should avoid GATK caller default
- All vulnerabilities flagged by SonarCloud

## [4.52]
### Added
- Demo cancer case gets loaded together with demo RD case in demo instance
- Parse REVEL_score alongside REVEL_rankscore from csq field and display it on SNV variant page
- Rank score results now show the ranking range
- cDNA and protein changes displayed on institute causatives pages
- Optional SESSION_TIMEOUT_MINUTES configuration in app config files
- Script to convert old OMIM case format (list of integers) to new format (list of dictionaries)
- Additional check for user logged in status before serving alignment files
- Download .cgh files from cancer samples table on cancer case page
- Number of documents and date of last update on genes page
### Changed
- Verify user before redirecting to IGV alignments and sashimi plots
- Build case IGV tracks starting from case and variant objects instead of passing all params in a form
- Unfreeze Werkzeug lib since Flask_login v.0.6 with bugfix has been released
- Sort gene panels by name (panelS and variant page)
- Removed unused `server.blueprints.alignviewers.unindexed_remote_static` endpoint
- User sessions to check files served by `server.blueprints.alignviewers.remote_static` endpoint
- Moved Beacon-related functions to a dedicated app extension
- Audit Filter now also loads filter displaying the variants for it
### Fixed
- Handle `attachment_filename` parameter renamed to `download_name` when Flask 2.2 will be released
- Removed cursor timeout param in cases find adapter function to avoid many code warnings
- Removed stream argument deprecation warning in tests
- Handle `no intervals found` warning in load_region test
- Beacon remove variants
- Protect remote_cors function in alignviewers view from Server-Side Request Forgery (SSRF)
- Check creation date of last document in gene collection to display when genes collection was updated last

## [4.51]
### Added
- Config file containing codecov settings for pull requests
- Add an IGV.js direct link button from case page
- Security policy file
- Hide/shade compound variants based on rank score on variantS from filter
- Chromograph legend documentation direct link
### Changed
- Updated deprecated Codecov GitHub action to v.2
- Simplified code of scout/adapter/mongo/variant
- Update IGV.js to v2.11.2
- Show summary number of variant gene panels on general report if more than 3
### Fixed
- Marrvel link for variants in genome build 38 (using liftover to build 37)
- Remove flags from codecov config file
- Fixed filter bug with high negative SPIDEX scores
- Renamed IARC TP53 button to to `TP53 Database`, modified also link since IARC has been moved to the US NCI: `https://tp53.isb-cgc.org/`
- Parsing new format of OMIM case info when exporting patients to Matchmaker
- Remove flask-debugtoolbar lib dependency that is using deprecated code and causes app to crash after new release of Jinja2 (3.1)
- Variant page crashing for cases with old OMIM terms structure (a list of integers instead of dictionary)
- Variant page crashing when creating MARRVEL link for cases with no genome build
- SpliceAI documentation link
- Fix deprecated `safe_str_cmp` import from `werkzeug.security` by freezing Werkzeug lib to v2.0 until Flask_login v.0.6 with bugfix is released
- List gene names densely in general report for SVs that contain more than 3 genes
- Show transcript ids on refseq genes on hg19 in IGV.js, using refgene source
- Display correct number of genes in general report for SVs that contain more than 32 genes
- Broken Google login after new major release of `lepture/authlib`
- Fix frequency and callers display on case general report

## [4.50.1]
### Fixed
- Show matching causative STR_repid for legacy str variants (pre Stranger hgnc_id)

## [4.50]
### Added
- Individual-specific OMIM terms
- OMIM disease descriptions in ClinVar submission form
- Add a toggle for melter rerun monitoring of cases
- Add a config option to show the rerun monitoring toggle
- Add a cli option to export cases with rerun monitoring enabled
- Add a link to STRipy for STR variants; shallow for ARX and HOXA13
- Hide by default variants only present in unaffected individuals in variants filters
- OMIM terms in general case report
- Individual-level info on OMIM and HPO terms in general case report
- PanelApp gene link among the external links on variant page
- Dashboard case filters fields help
- Filter cases by OMIM terms in cases and dashboard pages
### Fixed
- A malformed panel id request would crash with exception: now gives user warning flash with redirect
- Link to HPO resource file hosted on `http://purl.obolibrary.org`
- Gene search form when gene exists only in build 38
- Fixed odd redirect error and poor error message on missing column for gene panel csv upload
- Typo in parse variant transcripts function
- Modified keys name used to parse local observations (archived) frequencies to reflect change in MIP keys naming
- Better error handling for partly broken/timed out chanjo reports
- Broken javascript code when case Chromograph data is malformed
- Broader space for case synopsis in general report
- Show partial causatives on causatives and matching causatives panels
- Partial causative assignment in cases with no OMIM or HPO terms
- Partial causative OMIM select options in variant page
### Changed
- Slightly smaller and improved layout of content in case PDF report
- Relabel more cancer variant pages somatic for navigation
- Unify caseS nav links
- Removed unused `add_compounds` param from variant controllers function
- Changed default hg19 genome for IGV.js to legacy hg19_1kg_decoy to fix a few problematic loci
- Reduce code complexity (parse/ensembl.py)
- Silence certain fields in ClinVar export if prioritised ones exist (chrom-start-end if hgvs exist)
- Made phenotype non-mandatory when marking a variant as partial causative
- Only one phenotype condition type (OMIM or HPO) per variant is used in ClinVar submissions
- ClinVar submission variant condition prefers OMIM over HPO if available
- Use lighter version of gene objects in Omim MongoDB adapter, panels controllers, panels views and institute controllers
- Gene-variants table size is now adaptive
- Remove unused file upload on gene-variants page

## [4.49]
### Fixed
- Pydantic model types for genome_build, madeline_info, peddy_ped_check and peddy_sex_check, rank_model_version and sv_rank_model_version
- Replace `MatchMaker` with `Matchmaker` in all places visible by a user
- Save diagnosis labels along with OMIM terms in Matchmaker Exchange submission objects
- `libegl-mesa0_21.0.3-0ubuntu0.3~20.04.5_amd64.deb` lib not found by GitHub actions Docker build
- Remove unused `chromograph_image_files` and `chromograph_prefixes` keys saved when creating or updating an RD case
- Search managed variants by description and with ignore case
### Changed
- Introduced page margins on exported PDF reports
- Smaller gene fonts in downloaded HPO genes PDF reports
- Reintroduced gene coverage data in the PDF-exported general report of rare-disease cases
- Check for existence of case report files before creating sidebar links
- Better description of HPO and OMIM terms for patients submitted to Matchmaker Exchange
- Remove null non-mandatory key/values when updating a case
- Freeze WTForms<3 due to several form input rendering changes

## [4.48.1]
### Fixed
- General case PDF report for recent cases with no pedigree

## [4.48]
### Added
- Option to cancel a request for research variants in case page
### Changed
- Update igv.js to v2.10.5
- Updated example of a case delivery report
- Unfreeze cyvcf2
- Builder images used in Scout Dockerfiles
- Crash report email subject gives host name
- Export general case report to PDF using PDFKit instead of WeasyPrint
- Do not include coverage report in PDF case report since they might have different orientation
- Export cancer cases's "Coverage and QC report" to PDF using PDFKit instead of Weasyprint
- Updated cancer "Coverage and QC report" example
- Keep portrait orientation in PDF delivery report
- Export delivery report to PDF using PDFKit instead of Weasyprint
- PDF export of clinical and research HPO panels using PDFKit instead of Weasyprint
- Export gene panel report to PDF using PDFKit
- Removed WeasyPrint lib dependency

### Fixed
- Reintroduced missing links to Swegen and Beacon and dbSNP in RD variant page, summary section
- Demo delivery report orientation to fit new columns
- Missing delivery report in demo case
- Cast MNVs to SNV for test
- Export verified variants from all institutes when user is admin
- Cancer coverage and QC report not found for demo cancer case
- Pull request template instructions on how to deploy to test server
- PDF Delivery report not showing Swedac logo
- Fix code typos
- Disable codefactor raised by ESLint for javascript functions located on another file
- Loading spinner stuck after downloading a PDF gene panel report
- IGV browser crashing when file system with alignment files is not mounted

## [4.47]
### Added
- Added CADD, GnomAD and genotype calls to variantS export
### Changed
- Pull request template, to illustrate how to deploy pull request branches on cg-vm1 stage server
### Fixed
- Compiled Docker image contains a patched version (v4.9) of chanjo-report

## [4.46.1]
### Fixed
- Downloading of files generated within the app container (MT-report, verified variants, pedigrees, ..)

## [4.46]
### Added
- Created a Dockefile to be used to serve the dockerized app in production
- Modified the code to collect database params specified as env vars
- Created a GitHub action that pushes the Dockerfile-server image to Docker Hub (scout-server-stage) every time a PR is opened
- Created a GitHub action that pushes the Dockerfile-server image to Docker Hub (scout-server) every time a new release is created
- Reassign MatchMaker Exchange submission to another user when a Scout user is deleted
- Expose public API JSON gene panels endpoint, primarily to enable automated rerun checking for updates
- Add utils for dictionary type
- Filter institute cases using multiple HPO terms
- Vulture GitHub action to identify and remove unused variables and imports
### Changed
- Updated the python config file documentation in admin guide
- Case configuration parsing now uses Pydantic for improved typechecking and config handling
- Removed test matrices to speed up automatic testing of PRs
- Switch from Coveralls to Codecov to handle CI test coverage
- Speed-up CI tests by caching installation of libs and splitting tests into randomized groups using pytest-test-groups
- Improved LDAP login documentation
- Use lib flask-ldapconn instead of flask_ldap3_login> to handle ldap authentication
- Updated Managed variant documentation in user guide
- Fix and simplify creating and editing of gene panels
- Simplified gene variants search code
- Increased the height of the genes track in the IGV viewer
### Fixed
- Validate uploaded managed variant file lines, warning the user.
- Exporting validated variants with missing "genes" database key
- No results returned when searching for gene variants using a phenotype term
- Variants filtering by gene symbols file
- Make gene HGNC symbols field mandatory in gene variants page and run search only on form submit
- Make sure collaborator gene variants are still visible, even if HPO filter is used

## [4.45]
### Added
### Changed
- Start Scout also when loqusdbapi is not reachable
- Clearer definition of manual standard and custom inheritance models in gene panels
- Allow searching multiple chromosomes in filters
### Fixed
- Gene panel crashing on edit action

## [4.44]
### Added
### Changed
- Display Gene track beneath each sample track when displaying splice junctions in igv browser
- Check outdated gene symbols and update with aliases for both RD and cancer variantS
### Fixed
- Added query input check and fixed the Genes API endpoint to return a json formatted error when request is malformed
- Typo in ACMG BP6 tooltip

## [4.43.1]
### Added
- Added database index for OMIM disease term genes
### Changed
### Fixed
- Do not drop HPO terms collection when updating HPO terms via the command line
- Do not drop disease (OMIM) terms collection when updating diseases via the command line

## [4.43]
### Added
- Specify which collection(s) update/build indexes for
### Fixed
- Do not drop genes and transcripts collections when updating genes via the command line

## [4.42.1]
### Added
### Changed
### Fixed
- Freeze PyMongo lib to version<4.0 to keep supporting previous MongoDB versions
- Speed up gene panels creation and update by collecting only light gene info from database
- Avoid case page crash on Phenomizer queries timeout

## [4.42]
### Added
- Choose custom pinned variants to submit to MatchMaker Exchange
- Submit structural variant as genes to the MatchMaker Exchange
- Added function for maintainers and admins to remove gene panels
- Admins can restore deleted gene panels
- A development docker-compose file illustrating the scout/chanjo-report integration
- Show AD on variants view for cancer SV (tumor and normal)
- Cancer SV variants filter AD, AF (tumor and normal)
- Hiding the variants score column also from cancer SVs, as for the SNVs
### Changed
- Enforce same case _id and display_name when updating a case
- Enforce same individual ids, display names and affected status when updating a case
- Improved documentation for connecting to loqusdb instances (including loqusdbapi)
- Display and download HPO gene panels' gene symbols in italics
- A faster-built and lighter Docker image
- Reduce complexity of `panels` endpoint moving some code to the panels controllers
- Update requirements to use flask-ldap3-login>=0.9.17 instead of freezing WTForm
### Fixed
- Use of deprecated TextField after the upgrade of WTF to v3.0
- Freeze to WTForms to version < 3
- Remove the extra files (bed files and madeline.svg) introduced by mistake
- Cli command loading demo data in docker-compose when case custom images exist and is None
- Increased MongoDB connection serverSelectionTimeoutMS parameter to 30K (default value according to MongoDB documentation)
- Better differentiate old obs counts 0 vs N/A
- Broken cancer variants page when default gene panel was deleted
- Typo in tx_overview function in variant controllers file
- Fixed loqusdbapi SV search URL
- SV variants filtering using Decipher criterion
- Removing old gene panels that don't contain the `maintainer` key.

## [4.41.1]
### Fixed
- General reports crash for variant annotations with same variant on other cases

## [4.41]
### Added
- Extended the instructions for running the Scout Docker image (web app and cli).
- Enabled inclusion of custom images to STR variant view
### Fixed
- General case report sorting comments for variants with None genetic models
- Do not crash but redirect to variants page with error when a variant is not found for a case
- UCSC links coordinates for SV variants with start chromosome different than end chromosome
- Human readable variants name in case page for variants having start chromosome different from end chromosome
- Avoid always loading all transcripts when checking gene symbol: introduce gene captions
- Slow queries for evaluated variants on e.g. case page - use events instead
### Changed
- Rearrange variant page again, moving severity predictions down.
- More reactive layout width steps on variant page

## [4.40.1]
### Added
### Fixed
- Variants dismissed with inconsistent inheritance pattern can again be shown in general case report
- General report page for variants with genes=None
- General report crashing when variants have no panels
- Added other missing keys to case and variant dictionaries passed to general report
### Changed

## [4.40]
### Added
- A .cff citation file
- Phenotype search API endpoint
- Added pagination to phenotype API
- Extend case search to include internal MongoDB id
- Support for connecting to a MongoDB replica set (.py config files)
- Support for connecting to a MongoDB replica set (.yaml config files)
### Fixed
- Command to load the OMIM gene panel (`scout load panel --omim`)
- Unify style of pinned and causative variants' badges on case page
- Removed automatic spaces after punctuation in comments
- Remove the hardcoded number of total individuals from the variant's old observations panel
- Send delete requests to a connected Beacon using the DELETE method
- Layout of the SNV and SV variant page - move frequency up
### Changed
- Stop updating database indexes after loading exons via command line
- Display validation status badge also for not Sanger-sequenced variants
- Moved Frequencies, Severity and Local observations panels up in RD variants page
- Enabled Flask CORS to communicate CORS status to js apps
- Moved the code preparing the transcripts overview to the backend
- Refactored and filtered json data used in general case report
- Changed the database used in docker-compose file to use the official MongoDB v4.4 image
- Modified the Python (3.6, 3.8) and MongoDB (3.2, 4.4, 5.0) versions used in testing matrices (GitHub actions)
- Capitalize case search terms on institute and dashboard pages


## [4.39]
### Added
- COSMIC IDs collected from CSQ field named `COSMIC`
### Fixed
- Link to other causative variants on variant page
- Allow multiple COSMIC links for a cancer variant
- Fix floating text in severity box #2808
- Fixed MitoMap and HmtVar links for hg38 cases
- Do not open new browser tabs when downloading files
- Selectable IGV tracks on variant page
- Missing splice junctions button on variant page
- Refactor variantS representative gene selection, and use it also for cancer variant summary
### Changed
- Improve Javascript performance for displaying Chromograph images
- Make ClinVar classification more evident in cancer variant page

## [4.38]
### Added
- Option to hide Alamut button in the app config file
### Fixed
- Library deprecation warning fixed (insert is deprecated. Use insert_one or insert_many instead)
- Update genes command will not trigger an update of database indices any more
- Missing resources in temporary downloading directory when updating genes using the command line
- Restore previous variant ACMG classification in a scrollable div
- Loading spinner not stopping after downloading PDF case reports and variant list export
- Add extra Alamut links higher up on variant pages
- Improve UX for phenotypes in case page
- Filter and export of STR variants
- Update look of variants page navigation buttons
### Changed

## [4.37]
### Added
- Highlight and show version number for RefSeq MANE transcripts.
- Added integration to a rerunner service for toggling reanalysis with updated pedigree information
- SpliceAI display and parsing from VEP CSQ
- Display matching tiered variants for cancer variants
- Display a loading icon (spinner) until the page loads completely
- Display filter badges in cancer variants list
- Update genes from pre-downloaded file resources
- On login, OS, browser version and screen size are saved anonymously to understand how users are using Scout
- API returning institutes data for a given user: `/api/v1/institutes`
- API returning case data for a given institute: `/api/v1/institutes/<institute_id>/cases`
- Added GMS and Lund university hospital logos to login page
- Made display of Swedac logo configurable
- Support for displaying custom images in case view
- Individual-specific HPO terms
- Optional alamut_key in institute settings for Alamut Plus software
- Case report API endpoint
- Tooltip in case explaining that genes with genome build different than case genome build will not be added to dynamic HPO panel.
- Add DeepVariant as a caller
### Fixed
- Updated IGV to v2.8.5 to solve missing gene labels on some zoom levels
- Demo cancer case config file to load somatic SNVs and SVs only.
- Expand list of refseq trancripts in ClinVar submission form
- Renamed `All SNVs and INDELs` institute sidebar element to `Search SNVs and INDELs` and fixed its style.
- Add missing parameters to case load-config documentation
- Allow creating/editing gene panels and dynamic gene panels with genes present in genome build 38
- Bugfix broken Pytests
- Bulk dismissing variants error due to key conversion from string to integer
- Fix typo in index documentation
- Fixed crash in institute settings page if "collaborators" key is not set in database
- Don't stop Scout execution if LoqusDB call fails and print stacktrace to log
- Bug when case contains custom images with value `None`
- Bug introduced when fixing another bug in Scout-LoqusDB interaction
- Loading of OMIM diagnoses in Scout demo instance
- Remove the docker-compose with chanjo integration because it doesn't work yet.
- Fixed standard docker-compose with scout demo data and database
- Clinical variant assessments not present for pinned and causative variants on case page.
- MatchMaker matching one node at the time only
- Remove link from previously tiered variants badge in cancer variants page
- Typo in gene cell on cancer variants page
- Managed variants filter form
### Changed
- Better naming for variants buttons on cancer track (somatic, germline). Also show cancer research button if available.
- Load case with missing panels in config files, but show warning.
- Changing the (Female, Male) symbols to (F/M) letters in individuals_table and case-sma.
- Print stacktrace if case load command fails
- Added sort icon and a pointer to the cursor to all tables with sortable fields
- Moved variant, gene and panel info from the basic pane to summary panel for all variants.
- Renamed `Basics` panel to `Classify` on variant page.
- Revamped `Basics` panel to a panel dedicated to classify variants
- Revamped the summary panel to be more compact.
- Added dedicated template for cancer variants
- Removed Gene models, Gene annotations and Conservation panels for cancer variants
- Reorganized the orders of panels for variant and cancer variant views
- Added dedicated variant quality panel and removed relevant panes
- A more compact case page
- Removed OMIM genes panel
- Make genes panel, pinned variants panel, causative variants panel and ClinVar panel scrollable on case page
- Update to Scilifelab's 2020 logo
- Update Gens URL to support Gens v2.0 format
- Refactor tests for parsing case configurations
- Updated links to HPO downloadable resources
- Managed variants filtering defaults to all variant categories
- Changing the (Kind) drop-down according to (Category) drop-down in Managed variant add variant
- Moved Gens button to individuals table
- Check resource files availability before starting updating OMIM diagnoses
- Fix typo in `SHOW_OBSERVED_VARIANT_ARCHIVE` config param

## [4.36]
### Added
- Parse and save splice junction tracks from case config file
- Tooltip in observations panel, explaining that case variants with no link might be old variants, not uploaded after a case rerun
### Fixed
- Warning on overwriting variants with same position was no longer shown
- Increase the height of the dropdowns to 425px
- More indices for the case table as it grows, specifically for causatives queries
- Splice junction tracks not centered over variant genes
- Total number of research variants count
- Update variants stats in case documents every time new variants are loaded
- Bug in flashing warning messages when filtering variants
### Changed
- Clearer warning messages for genes and gene/gene-panels searches in variants filters

## [4.35]
### Added
- A new index for hgnc_symbol in the hgnc_gene collection
- A Pedigree panel in STR page
- Display Tier I and II variants in case view causatives card for cancer cases
### Fixed
- Send partial file data to igv.js when visualizing sashimi plots with splice junction tracks
- Research variants filtering by gene
- Do not attempt to populate annotations for not loaded pinned/causatives
- Add max-height to all dropdowns in filters
### Changed
- Switch off non-clinical gene warnings when filtering research variants
- Don't display OMIM disease card in case view for cancer cases
- Refactored Individuals and Causative card in case view for cancer cases
- Update and style STR case report

## [4.34]
### Added
- Saved filter lock and unlock
- Filters can optionally be marked audited, logging the filter name, user and date on the case events and general report.
- Added `ClinVar hits` and `Cosmic hits` in cancer SNVs filters
- Added `ClinVar hits` to variants filter (rare disease track)
- Load cancer demo case in docker-compose files (default and demo file)
- Inclusive-language check using [woke](https://github.com/get-woke/woke) github action
- Add link to HmtVar for mitochondrial variants (if VCF is annotated with HmtNote)
- Grey background for dismissed compounds in variants list and variant page
- Pin badge for pinned compounds in variants list and variant page
- Support LoqusDB REST API queries
- Add a docker-compose-matchmaker under scout/containers/development to test matchmaker locally
- Script to investigate consequences of symbol search bug
- Added GATK to list of SV and cancer SV callers
### Fixed
- Make MitoMap link work for hg38 again
- Export Variants feature crashing when one of the variants has no primary transcripts
- Redirect to last visited variantS page when dismissing variants from variants list
- Improved matching of SVs Loqus occurrences in other cases
- Remove padding from the list inside (Matching causatives from other cases) panel
- Pass None to get_app function in CLI base since passing script_info to app factory functions was deprecated in Flask 2.0
- Fixed failing tests due to Flask update to version 2.0
- Speed up user events view
- Causative view sort out of memory error
- Use hgnc_id for gene filter query
- Typo in case controllers displaying an error every time a patient is matched against external MatchMaker nodes
- Do not crash while attempting an update for variant documents that are too big (> 16 MB)
- Old STR causatives (and other variants) may not have HGNC symbols - fix sort lambda
- Check if gene_obj has primary_transcript before trying to access it
- Warn if a gene manually searched is in a clinical panel with an outdated name when filtering variants
- ChrPos split js not needed on STR page yet
### Changed
- Remove parsing of case `genome_version`, since it's not used anywhere downstream
- Introduce deprecation warning for Loqus configs that are not dictionaries
- SV clinical filter no longer filters out sub 100 nt variants
- Count cases in LoqusDB by variant type
- Commit pulse repo badge temporarily set to weekly
- Sort ClinVar submissions objects by ascending "Last evaluated" date
- Refactored the MatchMaker integration as an extension
- Replaced some sensitive words as suggested by woke linter
- Documentation for load-configuration rewritten.
- Add styles to MatchMaker matches table
- More detailed info on the data shared in MatchMaker submission form

## [4.33.1]
### Fixed
- Include markdown for release autodeploy docs
- Use standard inheritance model in ClinVar (https://ftp.ncbi.nlm.nih.gov/pub/GTR/standard_terms/Mode_of_inheritance.txt)
- Fix issue crash with variants that have been unflagged causative not being available in other causatives
### Added
### Changed

## [4.33]
### Fixed
- Command line crashing when updating an individual not found in database
- Dashboard page crashing when filters return no data
- Cancer variants filter by chromosome
- /api/v1/genes now searches for genes in all genome builds by default
- Upgraded igv.js to version 2.8.1 (Fixed Unparsable bed record error)
### Added
- Autodeploy docs on release
- Documentation for updating case individuals tracks
- Filter cases and dashboard stats by analysis track
### Changed
- Changed from deprecated db update method
- Pre-selected fields to run queries with in dashboard page
- Do not filter by any institute when first accessing the dashboard
- Removed OMIM panel in case view for cancer cases
- Display Tier I and II variants in case view causatives panel for cancer cases
- Refactored Individuals and Causative panels in case view for cancer cases

## [4.32.1]
### Fixed
- iSort lint check only
### Changed
- Institute cases page crashing when a case has track:Null
### Added

## [4.32]
### Added
- Load and show MITOMAP associated diseases from VCF (INFO field: MitomapAssociatedDiseases, via HmtNote)
- Show variant allele frequencies for mitochondrial variants (GRCh38 cases)
- Extend "public" json API with diseases (OMIM) and phenotypes (HPO)
- HPO gene list download now has option for clinical and non-clinical genes
- Display gene splice junctions data in sashimi plots
- Update case individuals with splice junctions tracks
- Simple Docker compose for development with local build
- Make Phenomodels subpanels collapsible
- User side documentation of cytogenomics features (Gens, Chromograph, vcf2cytosure, rhocall)
- iSort GitHub Action
- Support LoqusDB REST API queries
### Fixed
- Show other causative once, even if several events point to it
- Filtering variants by mitochondrial chromosome for cases with genome build=38
- HPO gene search button triggers any warnings for clinical / non-existing genes also on first search
- Fixed a bug in variants pages caused by MT variants without alt_frequency
- Tests for CADD score parsing function
- Fixed the look of IGV settings on SNV variant page
- Cases analyzed once shown as `rerun`
- Missing case track on case re-upload
- Fixed severity rank for SO term "regulatory region ablation"
### Changed
- Refactor according to CodeFactor - mostly reuse of duplicated code
- Phenomodels language adjustment
- Open variants in a new window (from variants page)
- Open overlapping and compound variants in a new window (from variant page)
- gnomAD link points to gnomAD v.3 (build GRCh38) for mitochondrial variants.
- Display only number of affected genes for dismissed SVs in general report
- Chromosome build check when populating the variants filter chromosome selection
- Display mitochondrial and rare diseases coverage report in cases with missing 'rare' track

## [4.31.1]
### Added
### Changed
- Remove mitochondrial and coverage report from cancer cases sidebar
### Fixed
- ClinVar page when dbSNP id is None

## [4.31]
### Added
- gnomAD annotation field in admin guide
- Export also dynamic panel genes not associated to an HPO term when downloading the HPO panel
- Primary HGNC transcript info in variant export files
- Show variant quality (QUAL field from vcf) in the variant summary
- Load/update PDF gene fusion reports (clinical and research) generated with Arriba
- Support new MANE annotations from VEP (both MANE Select and MANE Plus Clinical)
- Display on case activity the event of a user resetting all dismissed variants
- Support gnomAD population frequencies for mitochondrial variants
- Anchor links in Casedata ClinVar panels to redirect after renaming individuals
### Fixed
- Replace old docs link www.clinicalgenomics.se/scout with new https://clinical-genomics.github.io/scout
- Page formatting issues whenever case and variant comments contain extremely long strings with no spaces
- Chromograph images can be one column and have scrollbar. Removed legacy code.
- Column labels for ClinVar case submission
- Page crashing looking for LoqusDB observation when variant doesn't exist
- Missing inheritance models and custom inheritance models on newly created gene panels
- Accept only numbers in managed variants filter as position and end coordinates
- SNP id format and links in Variant page, ClinVar submission form and general report
- Case groups tooltip triggered only when mouse is on the panel header
### Changed
- A more compact case groups panel
- Added landscape orientation CSS style to cancer coverage and QC demo report
- Improve user documentation to create and save new gene panels
- Removed option to use space as separator when uploading gene panels
- Separating the columns of standard and custom inheritance models in gene panels
- Improved ClinVar instructions for users using non-English Excel

## [4.30.2]
### Added
### Fixed
- Use VEP RefSeq ID if RefSeq list is empty in RefSeq transcripts overview
- Bug creating variant links for variants with no end_chrom
### Changed

## [4.30.1]
### Added
### Fixed
- Cryptography dependency fixed to use version < 3.4
### Changed

## [4.30]
### Added
- Introduced a `reset dismiss variant` verb
- Button to reset all dismissed variants for a case
- Add black border to Chromograph ideograms
- Show ClinVar annotations on variantS page
- Added integration with GENS, copy number visualization tool
- Added a VUS label to the manual classification variant tags
- Add additional information to SNV verification emails
- Tooltips documenting manual annotations from default panels
- Case groups now show bam files from all cases on align view
### Fixed
- Center initial igv view on variant start with SNV/indels
- Don't set initial igv view to negative coordinates
- Display of GQ for SV and STR
- Parsing of AD and related info for STRs
- LoqusDB field in institute settings accepts only existing Loqus instances
- Fix DECIPHER link to work after DECIPHER migrated to GRCh38
- Removed visibility window param from igv.js genes track
- Updated HPO download URL
- Patch HPO download test correctly
- Reference size on STR hover not needed (also wrong)
- Introduced genome build check (allowed values: 37, 38, "37", "38") on case load
- Improve case searching by assignee full name
- Populating the LoqusDB select in institute settings
### Changed
- Cancer variants table header (pop freq etc)
- Only admin users can modify LoqusDB instance in Institute settings
- Style of case synopsis, variants and case comments
- Switched to igv.js 2.7.5
- Do not choke if case is missing research variants when research requested
- Count cases in LoqusDB by variant type
- Introduce deprecation warning for Loqus configs that are not dictionaries
- Improve create new gene panel form validation
- Make XM- transcripts less visible if they don't overlap with transcript refseq_id in variant page
- Color of gene panels and comments panels on cases and variant pages
- Do not choke if case is missing research variants when reserch requested

## [4.29.1]
### Added
### Fixed
- Always load STR variants regardless of RankScore threshold (hotfix)
### Changed

## [4.29]
### Added
- Added a page about migrating potentially breaking changes to the documentation
- markdown_include in development requirements file
- STR variants filter
- Display source, Z-score, inheritance pattern for STR annotations from Stranger (>0.6.1) if available
- Coverage and quality report to cancer view
### Fixed
- ACMG classification page crashing when trying to visualize a classification that was removed
- Pretty print HGVS on gene variants (URL-decode VEP)
- Broken or missing link in the documentation
- Multiple gene names in ClinVar submission form
- Inheritance model select field in ClinVar submission
- IGV.js >2.7.0 has an issue with the gene track zoom levels - temp freeze at 2.7.0
- Revert CORS-anywhere and introduce a local http proxy for cloud tracks
### Changed

## [4.28]
### Added
- Chromograph integration for displaying PNGs in case-page
- Add VAF to cancer case general report, and remove some of its unused fields
- Variants filter compatible with genome browser location strings
- Support for custom public igv tracks stored on the cloud
- Add tests to increase testing coverage
- Update case variants count after deleting variants
- Update IGV.js to latest (v2.7.4)
- Bypass igv.js CORS check using `https://github.com/Rob--W/cors-anywhere`
- Documentation on default and custom IGV.js tracks (admin docs)
- Lock phenomodels so they're editable by admins only
- Small case group assessment sharing
- Tutorial and files for deploying app on containers (Kubernetes pods)
- Canonical transcript and protein change of canonical transcript in exported variants excel sheet
- Support for Font Awesome version 6
- Submit to Beacon from case page sidebar
- Hide dismissed variants in variants pages and variants export function
- Systemd service files and instruction to deploy Scout using podman
### Fixed
- Bugfix: unused `chromgraph_prefix |tojson` removed
- Freeze coloredlogs temporarily
- Marrvel link
- Don't show TP53 link for silent or synonymous changes
- OMIM gene field accepts any custom number as OMIM gene
- Fix Pytest single quote vs double quote string
- Bug in gene variants search by similar cases and no similar case is found
- Delete unused file `userpanel.py`
- Primary transcripts in variant overview and general report
- Google OAuth2 login setup in README file
- Redirect to 'missing file'-icon if configured Chromograph file is missing
- Javascript error in case page
- Fix compound matching during variant loading for hg38
- Cancer variants view containing variants dismissed with cancer-specific reasons
- Zoom to SV variant length was missing IGV contig select
- Tooltips on case page when case has no default gene panels
### Changed
- Save case variants count in case document and not in sessions
- Style of gene panels multiselect on case page
- Collapse/expand main HPO checkboxes in phenomodel preview
- Replaced GQ (Genotype quality) with VAF (Variant allele frequency) in cancer variants GT table
- Allow loading of cancer cases with no tumor_purity field
- Truncate cDNA and protein changes in case report if longer than 20 characters


## [4.27]
### Added
- Exclude one or more variant categories when running variants delete command
### Fixed
### Changed

## [4.26.1]
### Added
### Fixed
- Links with 1-letter aa codes crash on frameshift etc
### Changed

## [4.26]
### Added
- Extend the delete variants command to print analysis date, track, institute, status and research status
- Delete variants by type of analysis (wgs|wes|panel)
- Links to cBioPortal, MutanTP53, IARC TP53, OncoKB, MyCancerGenome, CIViC
### Fixed
- Deleted variants count
### Changed
- Print output of variants delete command as a tab separated table

## [4.25]
### Added
- Command line function to remove variants from one or all cases
### Fixed
- Parse SMN None calls to None rather than False

## [4.24.1]
### Fixed
- Install requirements.txt via setup file

## [4.24]
### Added
- Institute-level phenotype models with sub-panels containing HPO and OMIM terms
- Runnable Docker demo
- Docker image build and push github action
- Makefile with shortcuts to docker commands
- Parse and save synopsis, phenotype and cohort terms from config files upon case upload
### Fixed
- Update dismissed variant status when variant dismissed key is missing
- Breakpoint two IGV button now shows correct chromosome when different from bp1
- Missing font lib in Docker image causing the PDF report download page to crash
- Sentieon Manta calls lack Somaticscore - load anyway
- ClinVar submissions crashing due to pinned variants that are not loaded
- Point ExAC pLI score to new gnomad server address
- Bug uploading cases missing phenotype terms in config file
- STRs loaded but not shown on browser page
- Bug when using adapter.variant.get_causatives with case_id without causatives
- Problem with fetching "solved" from scout export cases cli
- Better serialising of datetime and bson.ObjectId
- Added `volumes` folder to .gitignore
### Changed
- Make matching causative and managed variants foldable on case page
- Remove calls to PyMongo functions marked as deprecated in backend and frontend(as of version 3.7).
- Improved `scout update individual` command
- Export dynamic phenotypes with ordered gene lists as PDF


## [4.23]
### Added
- Save custom IGV track settings
- Show a flash message with clear info about non-valid genes when gene panel creation fails
- CNV report link in cancer case side navigation
- Return to comment section after editing, deleting or submitting a comment
- Managed variants
- MT vs 14 chromosome mean coverage stats if Scout is connected to Chanjo
### Fixed
- missing `vcf_cancer_sv` and `vcf_cancer_sv_research` to manual.
- Split ClinVar multiple clnsig values (slash-separated) and strip them of underscore for annotations without accession number
- Timeout of `All SNVs and INDELs` page when no valid gene is provided in the search
- Round CADD (MIPv9)
- Missing default panel value
- Invisible other causatives lines when other causatives lack gene symbols
### Changed
- Do not freeze mkdocs-material to version 4.6.1
- Remove pre-commit dependency

## [4.22]
### Added
- Editable cases comments
- Editable variants comments
### Fixed
- Empty variant activity panel
- STRs variants popover
- Split new ClinVar multiple significance terms for a variant
- Edit the selected comment, not the latest
### Changed
- Updated RELEASE docs.
- Pinned variants card style on the case page
- Merged `scout export exons` and `scout view exons` commands


## [4.21.2]
### Added
### Fixed
- Do not pre-filter research variants by (case-default) gene panels
- Show OMIM disease tooltip reliably
### Changed

## [4.21.1]
### Added
### Fixed
- Small change to Pop Freq column in variants ang gene panels to avoid strange text shrinking on small screens
- Direct use of HPO list for Clinical HPO SNV (and cancer SNV) filtering
- PDF coverage report redirecting to login page
### Changed
- Remove the option to dismiss single variants from all variants pages
- Bulk dismiss SNVs, SVs and cancer SNVs from variants pages

## [4.21]
### Added
- Support to configure LoqusDB per institute
- Highlight causative variants in the variants list
- Add tests. Mostly regarding building internal datatypes.
- Remove leading and trailing whitespaces from panel_name and display_name when panel is created
- Mark MANE transcript in list of transcripts in "Transcript overview" on variant page
- Show default panel name in case sidebar
- Previous buttons for variants pagination
- Adds a gh action that checks that the changelog is updated
- Adds a gh action that deploys new releases automatically to pypi
- Warn users if case default panels are outdated
- Define institute-specific gene panels for filtering in institute settings
- Use institute-specific gene panels in variants filtering
- Show somatic VAF for pinned and causative variants on case page

### Fixed
- Report pages redirect to login instead of crashing when session expires
- Variants filter loading in cancer variants page
- User, Causative and Cases tables not scaling to full page
- Improved docs for an initial production setup
- Compatibility with latest version of Black
- Fixed tests for Click>7
- Clinical filter required an extra click to Filter to return variants
- Restore pagination and shrink badges in the variants page tables
- Removing a user from the command line now inactivates the case only if user is last assignee and case is active
- Bugfix, LoqusDB per institute feature crashed when institute id was empty string
- Bugfix, LoqusDB calls where missing case count
- filter removal and upload for filters deleted from another page/other user
- Visualize outdated gene panels info in a popover instead of a tooltip in case page side panel

### Changed
- Highlight color on normal STRs in the variants table from green to blue
- Display breakpoints coordinates in verification emails only for structural variants


## [4.20]
### Added
- Display number of filtered variants vs number of total variants in variants page
- Search case by HPO terms
- Dismiss variant column in the variants tables
- Black and pre-commit packages to dev requirements

### Fixed
- Bug occurring when rerun is requested twice
- Peddy info fields in the demo config file
- Added load config safety check for multiple alignment files for one individual
- Formatting of cancer variants table
- Missing Score in SV variants table

### Changed
- Updated the documentation on how to create a new software release
- Genome build-aware cytobands coordinates
- Styling update of the Matchmaker card
- Select search type in case search form


## [4.19]

### Added
- Show internal ID for case
- Add internal ID for downloaded CGH files
- Export dynamic HPO gene list from case page
- Remove users as case assignees when their account is deleted
- Keep variants filters panel expanded when filters have been used

### Fixed
- Handle the ProxyFix ModuleNotFoundError when Werkzeug installed version is >1.0
- General report formatting issues whenever case and variant comments contain extremely long strings with no spaces

### Changed
- Created an institute wrapper page that contains list of cases, causatives, SNVs & Indels, user list, shared data and institute settings
- Display case name instead of case ID on clinVar submissions
- Changed icon of sample update in clinVar submissions


## [4.18]

### Added
- Filter cancer variants on cytoband coordinates
- Show dismiss reasons in a badge with hover for clinical variants
- Show an ellipsis if 10 cases or more to display with loqusdb matches
- A new blog post for version 4.17
- Tooltip to better describe Tumor and Normal columns in cancer variants
- Filter cancer SNVs and SVs by chromosome coordinates
- Default export of `Assertion method citation` to clinVar variants submission file
- Button to export up to 500 cancer variants, filtered or not
- Rename samples of a clinVar submission file

### Fixed
- Apply default gene panel on return to cancer variantS from variant view
- Revert to certificate checking when asking for Chanjo reports
- `scout download everything` command failing while downloading HPO terms

### Changed
- Turn tumor and normal allelic fraction to decimal numbers in tumor variants page
- Moved clinVar submissions code to the institutes blueprints
- Changed name of clinVar export files to FILENAME.Variant.csv and FILENAME.CaseData.csv
- Switched Google login libraries from Flask-OAuthlib to Authlib


## [4.17.1]

### Fixed
- Load cytobands for cases with chromosome build not "37" or "38"


## [4.17]

### Added
- COSMIC badge shown in cancer variants
- Default gene-panel in non-cancer structural view in url
- Filter SNVs and SVs by cytoband coordinates
- Filter cancer SNV variants by alt allele frequency in tumor
- Correct genome build in UCSC link from structural variant page



### Fixed
- Bug in clinVar form when variant has no gene
- Bug when sharing cases with the same institute twice
- Page crashing when removing causative variant tag
- Do not default to GATK caller when no caller info is provided for cancer SNVs


## [4.16.1]

### Fixed
- Fix the fix for handling of delivery reports for rerun cases

## [4.16]

### Added
- Adds possibility to add "lims_id" to cases. Currently only stored in database, not shown anywhere
- Adds verification comment box to SVs (previously only available for small variants)
- Scrollable pedigree panel

### Fixed
- Error caused by changes in WTForm (new release 2.3.x)
- Bug in OMIM case page form, causing the page to crash when a string was provided instead of a numerical OMIM id
- Fix Alamut link to work properly on hg38
- Better handling of delivery reports for rerun cases
- Small CodeFactor style issues: matchmaker results counting, a couple of incomplete tests and safer external xml
- Fix an issue with Phenomizer introduced by CodeFactor style changes

### Changed
- Updated the version of igv.js to 2.5.4

## [4.15.1]

### Added
- Display gene names in ClinVar submissions page
- Links to Varsome in variant transcripts table

### Fixed
- Small fixes to ClinVar submission form
- Gene panel page crash when old panel has no maintainers

## [4.15]

### Added
- Clinvar CNVs IGV track
- Gene panels can have maintainers
- Keep variant actions (dismissed, manual rank, mosaic, acmg, comments) upon variant re-upload
- Keep variant actions also on full case re-upload

### Fixed
- Fix the link to Ensembl for SV variants when genome build 38.
- Arrange information in columns on variant page
- Fix so that new cosmic identifier (COSV) is also acceptable #1304
- Fixed COSMIC tag in INFO (outside of CSQ) to be parses as well with `&` splitter.
- COSMIC stub URL changed to https://cancer.sanger.ac.uk/cosmic/search?q= instead.
- Updated to a version of IGV where bigBed tracks are visualized correctly
- Clinvar submission files are named according to the content (variant_data and case_data)
- Always show causatives from other cases in case overview
- Correct disease associations for gene symbol aliases that exist as separate genes
- Re-add "custom annotations" for SV variants
- The override ClinVar P/LP add-in in the Clinical Filter failed for new CSQ strings

### Changed
- Runs all CI checks in github actions

## [4.14.1]

### Fixed
- Error when variant found in loqusdb is not loaded for other case

## [4.14]

### Added
- Use github actions to run tests
- Adds CLI command to update individual alignments path
- Update HPO terms using downloaded definitions files
- Option to use alternative flask config when running `scout serve`
- Requirement to use loqusdb >= 2.5 if integrated

### Fixed
- Do not display Pedigree panel in cancer view
- Do not rely on internet connection and services available when running CI tests
- Variant loading assumes GATK if no caller set given and GATK filter status is seen in FILTER
- Pass genome build param all the way in order to get the right gene mappings for cases with build 38
- Parse correctly variants with zero frequency values
- Continue even if there are problems to create a region vcf
- STR and cancer variant navigation back to variants pages could fail

### Changed
- Improved code that sends requests to the external APIs
- Updates ranges for user ranks to fit todays usage
- Run coveralls on github actions instead of travis
- Run pip checks on github actions instead of coveralls
- For hg38 cases, change gnomAD link to point to version 3.0 (which is hg38 based)
- Show pinned or causative STR variants a bit more human readable

## [4.13.1]

### Added
### Fixed
- Typo that caused not all clinvar conflicting interpretations to be loaded no matter what
- Parse and retrieve clinvar annotations from VEP-annotated (VEP 97+) CSQ VCF field
- Variant clinvar significance shown as `not provided` whenever is `Uncertain significance`
- Phenomizer query crashing when case has no HPO terms assigned
- Fixed a bug affecting `All SNVs and INDELs` page when variants don't have canonical transcript
- Add gene name or id in cancer variant view

### Changed
- Cancer Variant view changed "Variant:Transcript:Exon:HGVS" to "Gene:Transcript:Exon:HGVS"

## [4.13]

### Added
- ClinVar SNVs track in IGV
- Add SMA view with SMN Copy Number data
- Easier to assign OMIM diagnoses from case page
- OMIM terms and specific OMIM term page

### Fixed
- Bug when adding a new gene to a panel
- Restored missing recent delivery reports
- Fixed style and links to other reports in case side panel
- Deleting cases using display_name and institute not deleting its variants
- Fixed bug that caused coordinates filter to override other filters
- Fixed a problem with finding some INS in loqusdb
- Layout on SV page when local observations without cases are present
- Make scout compatible with the new HPO definition files from `http://compbio.charite.de/jenkins/`
- General report visualization error when SNVs display names are very long


### Changed


## [4.12.4]

### Fixed
- Layout on SV page when local observations without cases are present

## [4.12.3]

### Fixed
- Case report when causative or pinned SVs have non null allele frequencies

## [4.12.2]

### Fixed
- SV variant links now take you to the SV variant page again
- Cancer variant view has cleaner table data entries for "N/A" data
- Pinned variant case level display hotfix for cancer and str - more on this later
- Cancer variants show correct alt/ref reads mirroring alt frequency now
- Always load all clinical STR variants even if a region load is attempted - index may be missing
- Same case repetition in variant local observations

## [4.12.1]

### Fixed
- Bug in variant.gene when gene has no HGVS description


## [4.12]

### Added
- Accepts `alignment_path` in load config to pass bam/cram files
- Display all phenotypes on variant page
- Display hgvs coordinates on pinned and causatives
- Clear panel pending changes
- Adds option to setup the database with static files
- Adds cli command to download the resources from CLI that scout needs
- Adds test files for merged somatic SV and CNV; as well as merged SNV, and INDEL part of #1279
- Allows for upload of OMIM-AUTO gene panel from static files without api-key

### Fixed
- Cancer case HPO panel variants link
- Fix so that some drop downs have correct size
- First IGV button in str variants page
- Cancer case activates on SNV variants
- Cases activate when STR variants are viewed
- Always calculate code coverage
- Pinned/Classification/comments in all types of variants pages
- Null values for panel's custom_inheritance_models
- Discrepancy between the manual disease transcripts and those in database in gene-edit page
- ACMG classification not showing for some causatives
- Fix bug which caused IGV.js to use hg19 reference files for hg38 data
- Bug when multiple bam files sources with non-null values are available


### Changed
- Renamed `requests` file to `scout_requests`
- Cancer variant view shows two, instead of four, decimals for allele and normal


## [4.11.1]

### Fixed
- Institute settings page
- Link institute settings to sharing institutes choices

## [4.11.0]

### Added
- Display locus name on STR variant page
- Alternative key `GNOMADAF_popmax` for Gnomad popmax allele frequency
- Automatic suggestions on how to improve the code on Pull Requests
- Parse GERP, phastCons and phyloP annotations from vep annotated CSQ fields
- Avoid flickering comment popovers in variant list
- Parse REVEL score from vep annotated CSQ fields
- Allow users to modify general institute settings
- Optionally format code automatically on commit
- Adds command to backup vital parts `scout export database`
- Parsing and displaying cancer SV variants from Manta annotated VCF files
- Dismiss cancer snv variants with cancer-specific options
- Add IGV.js UPD, RHO and TIDDIT coverage wig tracks.


### Fixed
- Slightly darker page background
- Fixed an issued with parsed conservation values from CSQ
- Clinvar submissions accessible to all users of an institute
- Header toolbar when on Clinvar page now shows institute name correctly
- Case should not always inactivate upon update
- Show dismissed snv cancer variants as grey on the cancer variants page
- Improved style of mappability link and local observations on variant page
- Convert all the GET requests to the igv view to POST request
- Error when updating gene panels using a file containing BOM chars
- Add/replace gene radio button not working in gene panels


## [4.10.1]

### Fixed
- Fixed issue with opening research variants
- Problem with coveralls not called by Travis CI
- Handle Biomart service down in tests


## [4.10.0]

### Added
- Rank score model in causatives page
- Exportable HPO terms from phenotypes page
- AMP guideline tiers for cancer variants
- Adds scroll for the transcript tab
- Added CLI option to query cases on time since case event was added
- Shadow clinical assessments also on research variants display
- Support for CRAM alignment files
- Improved str variants view : sorting by locus, grouped by allele.
- Delivery report PDF export
- New mosaicism tag option
- Add or modify individuals' age or tissue type from case page
- Display GC and allele depth in causatives table.
- Included primary reference transcript in general report
- Included partial causative variants in general report
- Remove dependency of loqusdb by utilising the CLI

### Fixed
- Fixed update OMIM command bug due to change in the header of the genemap2 file
- Removed Mosaic Tag from Cancer variants
- Fixes issue with unaligned table headers that comes with hidden Datatables
- Layout in general report PDF export
- Fixed issue on the case statistics view. The validation bars didn't show up when all institutes were selected. Now they do.
- Fixed missing path import by importing pathlib.Path
- Handle index inconsistencies in the update index functions
- Fixed layout problems


## [4.9.0]

### Added
- Improved MatchMaker pages, including visible patient contacts email address
- New badges for the github repo
- Links to [GENEMANIA](genemania.org)
- Sort gene panel list on case view.
- More automatic tests
- Allow loading of custom annotations in VCF using the SCOUT_CUSTOM info tag.

### Fixed
- Fix error when a gene is added to an empty dynamic gene panel
- Fix crash when attempting to add genes on incorrect format to dynamic gene panel
- Manual rank variant tags could be saved in a "Select a tag"-state, a problem in the variants view.
- Same case evaluations are no longer shown as gray previous evaluations on the variants page
- Stay on research pages, even if reset, next first buttons are pressed..
- Overlapping variants will now be visible on variant page again
- Fix missing classification comments and links in evaluations page
- All prioritized cases are shown on cases page


## [4.8.3]

### Added

### Fixed
- Bug when ordering sanger
- Improved scrolling over long list of genes/transcripts


## [4.8.2]

### Added

### Fixed
- Avoid opening extra tab for coverage report
- Fixed a problem when rank model version was saved as floats and not strings
- Fixed a problem with displaying dismiss variant reasons on the general report
- Disable load and delete filter buttons if there are no saved filters
- Fix problem with missing verifications
- Remove duplicate users and merge their data and activity


## [4.8.1]

### Added

### Fixed
- Prevent login fail for users with id defined by ObjectId and not email
- Prevent the app from crashing with `AttributeError: 'NoneType' object has no attribute 'message'`


## [4.8.0]

### Added
- Updated Scout to use Bootstrap 4.3
- New looks for Scout
- Improved dashboard using Chart.js
- Ask before inactivating a case where last assigned user leaves it
- Genes can be manually added to the dynamic gene list directly on the case page
- Dynamic gene panels can optionally be used with clinical filter, instead of default gene panel
- Dynamic gene panels get link out to chanjo-report for coverage report
- Load all clinvar variants with clinvar Pathogenic, Likely Pathogenic and Conflicting pathogenic
- Show transcripts with exon numbers for structural variants
- Case sort order can now be toggled between ascending and descending.
- Variants can be marked as partial causative if phenotype is available for case.
- Show a frequency tooltip hover for SV-variants.
- Added support for LDAP login system
- Search snv and structural variants by chromosomal coordinates
- Structural variants can be marked as partial causative if phenotype is available for case.
- Show normal and pathologic limits for STRs in the STR variants view.
- Institute level persistent variant filter settings that can be retrieved and used.
- export causative variants to Excel
- Add support for ROH, WIG and chromosome PNGs in case-view

### Fixed
- Fixed missing import for variants with comments
- Instructions on how to build docs
- Keep sanger order + verification when updating/reloading variants
- Fixed and moved broken filter actions (HPO gene panel and reset filter)
- Fixed string conversion to number
- UCSC links for structural variants are now separated per breakpoint (and whole variant where applicable)
- Reintroduced missing coverage report
- Fixed a bug preventing loading samples using the command line
- Better inheritance models customization for genes in gene panels
- STR variant page back to list button now does its one job.
- Allows to setup scout without a omim api key
- Fixed error causing "favicon not found" flash messages
- Removed flask --version from base cli
- Request rerun no longer changes case status. Active or archived cases inactivate on upload.
- Fixed missing tooltip on the cancer variants page
- Fixed weird Rank cell in variants page
- Next and first buttons order swap
- Added pagination (and POST capability) to cancer variants.
- Improves loading speed for variant page
- Problem with updating variant rank when no variants
- Improved Clinvar submission form
- General report crashing when dismissed variant has no valid dismiss code
- Also show collaborative case variants on the All variants view.
- Improved phenotype search using dataTables.js on phenotypes page
- Search and delete users with `email` instead of `_id`
- Fixed css styles so that multiselect options will all fit one column


## [4.7.3]

### Added
- RankScore can be used with VCFs for vcf_cancer files

### Fixed
- Fix issue with STR view next page button not doing its one job.

### Deleted
- Removed pileup as a bam viewing option. This is replaced by IGV


## [4.7.2]

### Added
- Show earlier ACMG classification in the variant list

### Fixed
- Fixed igv search not working due to igv.js dist 2.2.17
- Fixed searches for cases with a gene with variants pinned or marked causative.
- Load variant pages faster after fixing other causatives query
- Fixed mitochondrial report bug for variants without genes

## [4.7.1]

### Added

### Fixed
- Fixed bug on genes page


## [4.7.0]

### Added
- Export genes and gene panels in build GRCh38
- Search for cases with variants pinned or marked causative in a given gene.
- Search for cases phenotypically similar to a case also from WUI.
- Case variant searches can be limited to similar cases, matching HPO-terms,
  phenogroups and cohorts.
- De-archive reruns and flag them as 'inactive' if archived
- Sort cases by analysis_date, track or status
- Display cases in the following order: prioritized, active, inactive, archived, solved
- Assign case to user when user activates it or asks for rerun
- Case becomes inactive when it has no assignees
- Fetch refseq version from entrez and use it in clinvar form
- Load and export of exons for all genes, independent on refseq
- Documentation for loading/updating exons
- Showing SV variant annotations: SV cgh frequencies, gnomad-SV, local SV frequencies
- Showing transcripts mapping score in segmental duplications
- Handle requests to Ensembl Rest API
- Handle requests to Ensembl Rest Biomart
- STR variants view now displays GT and IGV link.
- Description field for gene panels
- Export exons in build 37 and 38 using the command line

### Fixed
- Fixes of and induced by build tests
- Fixed bug affecting variant observations in other cases
- Fixed a bug that showed wrong gene coverage in general panel PDF export
- MT report only shows variants occurring in the specific individual of the excel sheet
- Disable SSL certifcate verification in requests to chanjo
- Updates how intervaltree and pymongo is used to void deprecated functions
- Increased size of IGV sample tracks
- Optimized tests


## [4.6.1]

### Added

### Fixed
- Missing 'father' and 'mother' keys when parsing single individual cases


## [4.6.0]

### Added
- Description of Scout branching model in CONTRIBUTING doc
- Causatives in alphabetical order, display ACMG classification and filter by gene.
- Added 'external' to the list of analysis type options
- Adds functionality to display "Tissue type". Passed via load config.
- Update to IGV 2.

### Fixed
- Fixed alignment visualization and vcf2cytosure availability for demo case samples
- Fixed 3 bugs affecting SV pages visualization
- Reintroduced the --version cli option
- Fixed variants query by panel (hpo panel + gene panel).
- Downloaded MT report contains excel files with individuals' display name
- Refactored code in parsing of config files.


## [4.5.1]

### Added

### Fixed
- update requirement to use PyYaml version >= 5.1
- Safer code when loading config params in cli base


## [4.5.0]

### Added
- Search for similar cases from scout view CLI
- Scout cli is now invoked from the app object and works under the app context

### Fixed
- PyYaml dependency fixed to use version >= 5.1


## [4.4.1]

### Added
- Display SV rank model version when available

### Fixed
- Fixed upload of delivery report via API


## [4.4.0]

### Added
- Displaying more info on the Causatives page and hiding those not causative at the case level
- Add a comment text field to Sanger order request form, allowing a message to be included in the email
- MatchMaker Exchange integration
- List cases with empty synopsis, missing HPO terms and phenotype groups.
- Search for cases with open research list, or a given case status (active, inactive, archived)

### Fixed
- Variant query builder split into several functions
- Fixed delivery report load bug


## [4.3.3]

### Added
- Different individual table for cancer cases

### Fixed
- Dashboard collects validated variants from verification events instead of using 'sanger' field
- Cases shared with collaborators are visible again in cases page
- Force users to select a real institute to share cases with (actionbar select fix)


## [4.3.2]

### Added
- Dashboard data can be filtered using filters available in cases page
- Causatives for each institute are displayed on a dedicated page
- SNVs and and SVs are searchable across cases by gene and rank score
- A more complete report with validated variants is downloadable from dashboard

### Fixed
- Clinsig filter is fixed so clinsig numerical values are returned
- Split multi clinsig string values in different elements of clinsig array
- Regex to search in multi clinsig string values or multi revstat string values
- It works to upload vcf files with no variants now
- Combined Pileup and IGV alignments for SVs having variant start and stop on the same chromosome


## [4.3.1]

### Added
- Show calls from all callers even if call is not available
- Instructions to install cairo and pango libs from WeasyPrint page
- Display cases with number of variants from CLI
- Only display cases with number of variants above certain treshold. (Also CLI)
- Export of verified variants by CLI or from the dashboard
- Extend case level queries with default panels, cohorts and phenotype groups.
- Slice dashboard statistics display using case level queries
- Add a view where all variants for an institute can be searched across cases, filtering on gene and rank score. Allows searching research variants for cases that have research open.

### Fixed
- Fixed code to extract variant conservation (gerp, phyloP, phastCons)
- Visualization of PDF-exported gene panels
- Reintroduced the exon/intron number in variant verification email
- Sex and affected status is correctly displayed on general report
- Force number validation in SV filter by size
- Display ensembl transcripts when no refseq exists


## [4.3.0]

### Added
- Mosaicism tag on variants
- Show and filter on SweGen frequency for SVs
- Show annotations for STR variants
- Show all transcripts in verification email
- Added mitochondrial export
- Adds alternative to search for SVs shorter that the given length
- Look for 'bcftools' in the `set` field of VCFs
- Display digenic inheritance from OMIM
- Displays what refseq transcript that is primary in hgnc

### Fixed

- Archived panels displays the correct date (not retroactive change)
- Fixed problem with waiting times in gene panel exports
- Clinvar fiter not working with human readable clinsig values

## [4.2.2]

### Fixed
- Fixed gene panel create/modify from CSV file utf-8 decoding error
- Updating genes in gene panels now supports edit comments and entry version
- Gene panel export timeout error

## [4.2.1]

### Fixed
- Re-introduced gene name(s) in verification email subject
- Better PDF rendering for excluded variants in report
- Problem to access old case when `is_default` did not exist on a panel


## [4.2.0]

### Added
- New index on variant_id for events
- Display overlapping compounds on variants view

### Fixed
- Fixed broken clinical filter


## [4.1.4]

### Added
- Download of filtered SVs

### Fixed
- Fixed broken download of filtered variants
- Fixed visualization issue in gene panel PDF export
- Fixed bug when updating gene names in variant controller


## [4.1.3]

### Fixed
- Displays all primary transcripts


## [4.1.2]

### Added
- Option add/replace when updating a panel via CSV file
- More flexible versioning of the gene panels
- Printing coverage report on the bottom of the pdf case report
- Variant verification option for SVs
- Logs uri without pwd when connecting
- Disease-causing transcripts in case report
- Thicker lines in case report
- Supports HPO search for cases, both terms or if described in synopsis
- Adds sanger information to dashboard

### Fixed
- Use db name instead of **auth** as default for authentication
- Fixes so that reports can be generated even with many variants
- Fixed sanger validation popup to show individual variants queried by user and institute.
- Fixed problem with setting up scout
- Fixes problem when exac file is not available through broad ftp
- Fetch transcripts for correct build in `adapter.hgnc_gene`

## [4.1.1]
- Fix problem with institute authentication flash message in utils
- Fix problem with comments
- Fix problem with ensembl link


## [4.1.0]

### Added
- OMIM phenotypes to case report
- Command to download all panel app gene panels `scout load panel --panel-app`
- Links to genenames.org and omim on gene page
- Popup on gene at variants page with gene information
- reset sanger status to "Not validated" for pinned variants
- highlight cases with variants to be evaluated by Sanger on the cases page
- option to point to local reference files to the genome viewer pileup.js. Documented in `docs.admin-guide.server`
- option to export single variants in `scout export variants`
- option to load a multiqc report together with a case(add line in load config)
- added a view for searching HPO terms. It is accessed from the top left corner menu
- Updates the variants view for cancer variants. Adds a small cancer specific filter for known variants
- Adds hgvs information on cancer variants page
- Adds option to update phenotype groups from CLI

### Fixed
- Improved Clinvar to submit variants from different cases. Fixed HPO terms in casedata according to feedback
- Fixed broken link to case page from Sanger modal in cases view
- Now only cases with non empty lists of causative variants are returned in `adapter.case(has_causatives=True)`
- Can handle Tumor only samples
- Long lists of HGNC symbols are now possible. This was previously difficult with manual, uploaded or by HPO search when changing filter settings due to GET request limitations. Relevant pages now use POST requests. Adds the dynamic HPO panel as a selection on the gene panel dropdown.
- Variant filter defaults to default panels also on SV and Cancer variants pages.

## [4.0.0]

### WARNING ###

This is a major version update and will require that the backend of pre releases is updated.
Run commands:

```
$scout update genes
$scout update hpo
```

- Created a Clinvar submission tool, to speed up Clinvar submission of SNVs and SVs
- Added an analysis report page (html and PDF format) containing phenotype, gene panels and variants that are relevant to solve a case.

### Fixed
- Optimized evaluated variants to speed up creation of case report
- Moved igv and pileup viewer under a common folder
- Fixed MT alignment view pileup.js
- Fixed coordinates for SVs with start chromosome different from end chromosome
- Global comments shown across cases and institutes. Case-specific variant comments are shown only for that specific case.
- Links to clinvar submitted variants at the cases level
- Adapts clinvar parsing to new format
- Fixed problem in `scout update user` when the user object had no roles
- Makes pileup.js use online genome resources when viewing alignments. Now any instance of Scout can make use of this functionality.
- Fix ensembl link for structural variants
- Works even when cases does not have `'madeline_info'`
- Parses Polyphen in correct way again
- Fix problem with parsing gnomad from VEP

### Added
- Added a PDF export function for gene panels
- Added a "Filter and export" button to export custom-filtered SNVs to CSV file
- Dismiss SVs
- Added IGV alignments viewer
- Read delivery report path from case config or CLI command
- Filter for spidex scores
- All HPO terms are now added and fetched from the correct source (https://github.com/obophenotype/human-phenotype-ontology/blob/master/hp.obo)
- New command `scout update hpo`
- New command `scout update genes` will fetch all the latest information about genes and update them
- Load **all** variants found on chromosome **MT**
- Adds choice in cases overview do show as many cases as user like

### Removed
- pileup.min.js and pileup css are imported from a remote web location now
- All source files for HPO information, this is instead fetched directly from source
- All source files for gene information, this is instead fetched directly from source

## [3.0.0]
### Fixed
- hide pedigree panel unless it exists

## [1.5.1] - 2016-07-27
### Fixed
- look for both ".bam.bai" and ".bai" extensions

## [1.4.0] - 2016-03-22
### Added
- support for local frequency through loqusdb
- bunch of other stuff

## [1.3.0] - 2016-02-19
### Fixed
- Update query-phenomizer and add username/password

### Changed
- Update the way a case is checked for rerun-status

### Added
- Add new button to mark a case as "checked"
- Link to clinical variants _without_ 1000G annotation

## [1.2.2] - 2016-02-18
### Fixed
- avoid filtering out variants lacking ExAC and 1000G annotations

## [1.1.3] - 2015-10-01
### Fixed
- persist (clinical) filter when clicking load more
- fix #154 by robustly setting clinical filter func. terms

## [1.1.2] - 2015-09-07
### Fixed
- avoid replacing coverage report with none
- update SO terms, refactored

## [1.1.1] - 2015-08-20
### Fixed
- fetch case based on collaborator status (not owner)

## [1.1.0] - 2015-05-29
### Added
- link(s) to SNPedia based on RS-numbers
- new Jinja filter to "humanize" decimal numbers
- show gene panels in variant view
- new Jinja filter for decoding URL encoding
- add indicator to variants in list that have comments
- add variant number threshold and rank score threshold to load function
- add event methods to mongo adapter
- add tests for models
- show badge "old" if comment was written for a previous analysis

### Changed
- show cDNA change in transcript summary unless variant is exonic
- moved compounds table further up the page
- show dates for case uploads in ISO format
- moved variant comments higher up on page
- updated documentation for pages
- read in coverage report as blob in database and serve directly
- change ``OmimPhenotype`` to ``PhenotypeTerm``
- reorganize models sub-package
- move events (and comments) to separate collection
- only display prev/next links for the research list
- include variant type in breadcrumbs e.g. "Clinical variants"

### Removed
- drop dependency on moment.js

### Fixed
- show the same level of detail for all frequencies on all pages
- properly decode URL encoded symbols in amino acid/cDNA change strings
- fixed issue with wipe permissions in MongoDB
- include default gene lists in "variants" link in breadcrumbs

## [1.0.2] - 2015-05-20
### Changed
- update case fetching function

### Fixed
- handle multiple cases with same id

## [1.0.1] - 2015-04-28
### Fixed
- Fix building URL parameters in cases list Vue component

## [1.0.0] - 2015-04-12
Codename: Sara Lund

![Release 1.0](artwork/releases/release-1-0.jpg)

### Added
- Add email logging for unexpected errors
- New command line tool for deleting case

### Changed
- Much improved logging overall
- Updated documentation/usage guide
- Removed non-working IGV link

### Fixed
- Show sample display name in GT call
- Various small bug fixes
- Make it easier to hover over popups

## [0.0.2-rc1] - 2015-03-04
### Added
- add protein table for each variant
- add many more external links
- add coverage reports as PDFs

### Changed
- incorporate user feedback updates
- big refactor of load scripts

## [0.0.2-rc2] - 2015-03-04
### Changes
- add gene table with gene description
- reorganize inheritance models box

### Fixed
- avoid overwriting gene list on "research" load
- fix various bugs in external links

## [0.0.2-rc3] - 2015-03-05
### Added
- Activity log feed to variant view
- Adds protein change strings to ODM and Sanger email

### Changed
- Extract activity log component to macro

### Fixes
- Make Ensembl transcript links use archive website<|MERGE_RESOLUTION|>--- conflicted
+++ resolved
@@ -6,11 +6,8 @@
 
 ## [unreleased]
 ### Changed
-<<<<<<< HEAD
+- In the case_report #panel-tables has a fixed width
 - Submit requests to Chanjo2 using HTML forms instead of JSON data
-=======
-- In the case_report #panel-tables has a fixed width
->>>>>>> 34c3552b
 
 ## [4.81]
 ### Added
