--- conflicted
+++ resolved
@@ -25,11 +25,8 @@
 - Phenomodels language adjustment
 - Open variants in a new window (from variants page)
 - Open overlapping and compound variants in a new window (from variant page)
-<<<<<<< HEAD
+- gnomAD link points to gnomAD v.3 (build GRCh38) for mitochondrial variants.
 - Refactored the MatchMaker integration as an extension
-=======
-- gnomAD link points to gnomAD v.3 (build GRCh38) for mitochondrial variants.
->>>>>>> 3c700b78
 
 ## [4.31.1]
 ### Added
