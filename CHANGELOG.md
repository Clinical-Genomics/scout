--- conflicted
+++ resolved
@@ -12,11 +12,8 @@
 - Version of Scout used when the case was loaded is displayed on case page and general report now
 ### Changed
 - Display STR variant filter status on corresponding variantS page
-<<<<<<< HEAD
+- Discontinue ClinVar submissions via CSV files and support only submission via API: removed buttons for downloading ClinVar submission objects as CSV files.
 - Button to directly remove accepted submissions from ClinVar
-=======
-- Discontinue ClinVar submissions via CSV files and support only submission via API: removed buttons for downloading ClinVar submission objects as CSV files.
->>>>>>> d90022ed
 ### Fixed
 - Release docs to include instructions for upgrading dependencies
 - Truncated long HGVS descriptions on cancer SNV and SNVs pages
