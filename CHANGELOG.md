--- conflicted
+++ resolved
@@ -4,16 +4,14 @@
 
 About changelog [here](https://keepachangelog.com/en/1.0.0/)
 
-<<<<<<< HEAD
 ## [unreleased]
 ### Added
 - A summary table of pinned variants on the cancer case general report
 
-=======
+
 ## [4.65.2]
 ### Fixed
 - Generating general case report with str variants containing comments
->>>>>>> 11a685ef
 
 ## [4.65.1]
 ### Fixed
