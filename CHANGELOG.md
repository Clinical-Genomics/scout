--- conflicted
+++ resolved
@@ -7,11 +7,8 @@
 
 ## [unreleased]
 ### Added
-<<<<<<< HEAD
+- Documentation on how to create/update PanelApp panels
 - Add filter by local observations (archive) to structural variants filters
-=======
-- Documentation on how to create/update PanelApp panels
->>>>>>> 8225663d
 
 ## [4.57.4]
 ### Fixed
