--- conflicted
+++ resolved
@@ -5,14 +5,11 @@
 About changelog [here](https://keepachangelog.com/en/1.0.0/)
 
 ## [unreleased]
-<<<<<<< HEAD
 ### Added
 - Option update path to .d4 files path for individuals of an existing case using the commands line
 - Case status labels can be added, giving more finegrained details on a solved status (provisional, diagnostic, carrier, UPD, SMN, ...)
-=======
 ### Fixed
 - Missing number of phenotypes and genes from case diagnoses
->>>>>>> 4f786c5a
 
 ## [4.76]
 ### Added
