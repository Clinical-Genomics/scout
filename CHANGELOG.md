# Change Log
All notable changes to this project will be documented in this file.
This project adheres to [Semantic Versioning](http://semver.org/).

About changelog [here](https://keepachangelog.com/en/1.0.0/)

## []
### Added
<<<<<<< HEAD
- Individual-specific OMIM terms
- OMIM disease descriptions in ClinVar submission form
=======
- Specify which collection(s) update/build indexes for
### Changed
### Fixed
- Do not drop genes and transcripts collections when updating genes via the command line

## [4.42.1]
### Added
>>>>>>> 8dd76b7d
### Changed
### Fixed
- Freeze PyMongo lib to version<4.0 to keep supporting previous MongoDB versions
- Speed up gene panels creation and update by collecting only light gene info from database
- Avoid case page crash on Phenomizer queries timeout

## [4.42]
### Added
- Choose custom pinned variants to submit to MatchMaker Exchange
- Submit structural variant as genes to the MatchMaker Exchange
- Added function for maintainers and admins to remove gene panels
- Admins can restore deleted gene panels
- A development docker-compose file illustrating the scout/chanjo-report integration
- Show AD on variants view for cancer SV (tumor and normal)
- Cancer SV variants filter AD, AF (tumor and normal)
- Hiding the variants score column also from cancer SVs, as for the SNVs
- A development docker-compose file illustrating the scout/chanjo-report integration
### Changed
- Enforce same case _id and display_name when updating a case
- Enforce same individual ids, display names and affected status when updating a case
- Improved documentation for connecting to loqusdb instances (including loqusdbapi)
- Display and download HPO gene panels' gene symbols in italics
- A faster-built and lighter Docker image
- Reduce complexity of `panels` endpoint moving some code to the panels controllers
- Update requirements to use flask-ldap3-login>=0.9.17 instead of freezing WTForm
### Fixed
- Use of deprecated TextField after the upgrade of WTF to v3.0
- Freeze to WTForms to version < 3
- Remove the extra files (bed files and madeline.svg) introduced by mistake
- Cli command loading demo data in docker-compose when case custom images exist and is None
- Increased MongoDB connection serverSelectionTimeoutMS parameter to 30K (default value according to MongoDB documentation)
- Better differentiate old obs counts 0 vs N/A
- Broken cancer variants page when default gene panel was deleted
- Typo in tx_overview function in variant controllers file
- Fixed loqusdbapi SV search URL
- SV variants filtering using Decipher criterion
- Removing old gene panels that don't contain the `maintainer` key.

## [4.41.1]
### Fixed
- General reports crash for variant annotations with same variant on other cases

## [4.41]
### Added
- Extended the instructions for running the Scout Docker image (web app and cli).
- Enabled inclusion of custom images to STR variant view
### Fixed
- General case report sorting comments for variants with None genetic models
- Do not crash but redirect to variants page with error when a variant is not found for a case
- UCSC links coordinates for SV variants with start chromosome different than end chromosome
- Human readable variants name in case page for variants having start chromosome different from end chromosome
- Avoid always loading all transcripts when checking gene symbol: introduce gene captions
- Slow queries for evaluated variants on e.g. case page - use events instead
### Changed
- Rearrange variant page again, moving severity predictions down.
- More reactive layout width steps on variant page

## [4.40.1]
### Added
### Fixed
- Variants dismissed with inconsistent inheritance pattern can again be shown in general case report
- General report page for variants with genes=None
- General report crashing when variants have no panels
- Added other missing keys to case and variant dictionaries passed to general report
### Changed

## [4.40]
### Added
- A .cff citation file
- Phenotype search API endpoint
- Added pagination to phenotype API
- Extend case search to include internal MongoDB id
- Support for connecting to a MongoDB replica set (.py config files)
- Support for connecting to a MongoDB replica set (.yaml config files)
### Fixed
- Command to load the OMIM gene panel (`scout load panel --omim`)
- Unify style of pinned and causative variants' badges on case page
- Removed automatic spaces after punctuation in comments
- Remove the hardcoded number of total individuals from the variant's old observations panel
- Send delete requests to a connected Beacon using the DELETE method
- Layout of the SNV and SV variant page - move frequency up
### Changed
- Stop updating database indexes after loading exons via command line
- Display validation status badge also for not Sanger-sequenced variants
- Moved Frequencies, Severity and Local observations panels up in RD variants page
- Enabled Flask CORS to communicate CORS status to js apps
- Moved the code preparing the transcripts overview to the backend
- Refactored and filtered json data used in general case report
- Changed the database used in docker-compose file to use the official MongoDB v4.4 image
- Modified the Python (3.6, 3.8) and MongoDB (3.2, 4.4, 5.0) versions used in testing matrices (GitHub actions)
- Capitalize case search terms on institute and dashboard pages


## [4.39]
### Added
- COSMIC IDs collected from CSQ field named `COSMIC`
### Fixed
- Link to other causative variants on variant page
- Allow multiple COSMIC links for a cancer variant
- Fix floating text in severity box #2808
- Fixed MitoMap and HmtVar links for hg38 cases
- Do not open new browser tabs when downloading files
- Selectable IGV tracks on variant page
- Missing splice junctions button on variant page
- Refactor variantS representative gene selection, and use it also for cancer variant summary
### Changed
- Improve Javascript performance for displaying Chromograph images
- Make ClinVar classification more evident in cancer variant page

## [4.38]
### Added
- Option to hide Alamut button in the app config file
### Fixed
- Library deprecation warning fixed (insert is deprecated. Use insert_one or insert_many instead)
- Update genes command will not trigger an update of database indices any more
- Missing resources in temporary downloading directory when updating genes using the command line
- Restore previous variant ACMG classification in a scrollable div
- Loading spinner not stopping after downloading PDF case reports and variant list export
- Add extra Alamut links higher up on variant pages
- Improve UX for phenotypes in case page
- Filter and export of STR variants
- Update look of variants page navigation buttons
### Changed

## [4.37]
### Added
- Highlight and show version number for RefSeq MANE transcripts.
- Added integration to a rerunner service for toggling reanalysis with updated pedigree information
- SpliceAI display and parsing from VEP CSQ
- Display matching tiered variants for cancer variants
- Display a loading icon (spinner) until the page loads completely
- Display filter badges in cancer variants list
- Update genes from pre-downloaded file resources
- On login, OS, browser version and screen size are saved anonymously to understand how users are using Scout
- API returning institutes data for a given user: `/api/v1/institutes`
- API returning case data for a given institute: `/api/v1/institutes/<institute_id>/cases`
- Added GMS and Lund university hospital logos to login page
- Made display of Swedac logo configurable
- Support for displaying custom images in case view
- Individual-specific HPO terms
- Optional alamut_key in institute settings for Alamut Plus software
- Case report API endpoint
- Tooltip in case explaining that genes with genome build different than case genome build will not be added to dynamic HPO panel.
- Add DeepVariant as a caller
### Fixed
- Updated IGV to v2.8.5 to solve missing gene labels on some zoom levels
- Demo cancer case config file to load somatic SNVs and SVs only.
- Expand list of refseq trancripts in ClinVar submission form
- Renamed `All SNVs and INDELs` institute sidebar element to `Search SNVs and INDELs` and fixed its style.
- Add missing parameters to case load-config documentation
- Allow creating/editing gene panels and dynamic gene panels with genes present in genome build 38
- Bugfix broken Pytests
- Bulk dismissing variants error due to key conversion from string to integer
- Fix typo in index documentation
- Fixed crash in institute settings page if "collaborators" key is not set in database
- Don't stop Scout execution if LoqusDB call fails and print stacktrace to log
- Bug when case contains custom images with value `None`
- Bug introduced when fixing another bug in Scout-LoqusDB interaction
- Loading of OMIM diagnoses in Scout demo instance
- Remove the docker-compose with chanjo integration because it doesn't work yet.
- Fixed standard docker-compose with scout demo data and database
- Clinical variant assessments not present for pinned and causative variants on case page.
- MatchMaker matching one node at the time only
- Remove link from previously tiered variants badge in cancer variants page
- Typo in gene cell on cancer variants page
- Managed variants filter form
### Changed
- Better naming for variants buttons on cancer track (somatic, germline). Also show cancer research button if available.
- Load case with missing panels in config files, but show warning.
- Changing the (Female, Male) symbols to (F/M) letters in individuals_table and case-sma.
- Print stacktrace if case load command fails
- Added sort icon and a pointer to the cursor to all tables with sortable fields
- Moved variant, gene and panel info from the basic pane to summary panel for all variants.
- Renamed `Basics` panel to `Classify` on variant page.
- Revamped `Basics` panel to a panel dedicated to classify variants
- Revamped the summary panel to be more compact.
- Added dedicated template for cancer variants
- Removed Gene models, Gene annotations and Conservation panels for cancer variants
- Reorganized the orders of panels for variant and cancer variant views
- Added dedicated variant quality panel and removed relevant panes
- A more compact case page
- Removed OMIM genes panel
- Make genes panel, pinned variants panel, causative variants panel and ClinVar panel scrollable on case page
- Update to Scilifelab's 2020 logo
- Update Gens URL to support Gens v2.0 format
- Refactor tests for parsing case configurations
- Updated links to HPO downloadable resources
- Managed variants filtering defaults to all variant categories
- Changing the (Kind) drop-down according to (Category) drop-down in Managed variant add variant
- Moved Gens button to individuals table
- Check resource files availability before starting updating OMIM diagnoses
- Fix typo in `SHOW_OBSERVED_VARIANT_ARCHIVE` config param

## [4.36]
### Added
- Parse and save splice junction tracks from case config file
- Tooltip in observations panel, explaining that case variants with no link might be old variants, not uploaded after a case rerun
### Fixed
- Warning on overwriting variants with same position was no longer shown
- Increase the height of the dropdowns to 425px
- More indices for the case table as it grows, specifically for causatives queries
- Splice junction tracks not centered over variant genes
- Total number of research variants count
- Update variants stats in case documents every time new variants are loaded
- Bug in flashing warning messages when filtering variants
### Changed
- Clearer warning messages for genes and gene/gene-panels searches in variants filters

## [4.35]
### Added
- A new index for hgnc_symbol in the hgnc_gene collection
- A Pedigree panel in STR page
- Display Tier I and II variants in case view causatives card for cancer cases
### Fixed
- Send partial file data to igv.js when visualizing sashimi plots with splice junction tracks
- Research variants filtering by gene
- Do not attempt to populate annotations for not loaded pinned/causatives
- Add max-height to all dropdowns in filters
### Changed
- Switch off non-clinical gene warnings when filtering research variants
- Don't display OMIM disease card in case view for cancer cases
- Refactored Individuals and Causative card in case view for cancer cases
- Update and style STR case report

## [4.34]
### Added
- Saved filter lock and unlock
- Filters can optionally be marked audited, logging the filter name, user and date on the case events and general report.
- Added `ClinVar hits` and `Cosmic hits` in cancer SNVs filters
- Added `ClinVar hits` to variants filter (rare disease track)
- Load cancer demo case in docker-compose files (default and demo file)
- Inclusive-language check using [woke](https://github.com/get-woke/woke) github action
- Add link to HmtVar for mitochondrial variants (if VCF is annotated with HmtNote)
- Grey background for dismissed compounds in variants list and variant page
- Pin badge for pinned compounds in variants list and variant page
- Support LoqusDB REST API queries
- Add a docker-compose-matchmaker under scout/containers/development to test matchmaker locally
- Script to investigate consequences of symbol search bug
- Added GATK to list of SV and cancer SV callers
### Fixed
- Make MitoMap link work for hg38 again
- Export Variants feature crashing when one of the variants has no primary transcripts
- Redirect to last visited variantS page when dismissing variants from variants list
- Improved matching of SVs Loqus occurrences in other cases
- Remove padding from the list inside (Matching causatives from other cases) panel
- Pass None to get_app function in CLI base since passing script_info to app factory functions was deprecated in Flask 2.0
- Fixed failing tests due to Flask update to version 2.0
- Speed up user events view
- Causative view sort out of memory error
- Use hgnc_id for gene filter query
- Typo in case controllers displaying an error every time a patient is matched against external MatchMaker nodes
- Do not crash while attempting an update for variant documents that are too big (> 16 MB)
- Old STR causatives (and other variants) may not have HGNC symbols - fix sort lambda
- Check if gene_obj has primary_transcript before trying to access it
- Warn if a gene manually searched is in a clinical panel with an outdated name when filtering variants
- ChrPos split js not needed on STR page yet
### Changed
- Remove parsing of case `genome_version`, since it's not used anywhere downstream
- Introduce deprecation warning for Loqus configs that are not dictionaries
- SV clinical filter no longer filters out sub 100 nt variants
- Count cases in LoqusDB by variant type
- Commit pulse repo badge temporarily set to weekly
- Sort ClinVar submissions objects by ascending "Last evaluated" date
- Refactored the MatchMaker integration as an extension
- Replaced some sensitive words as suggested by woke linter
- Documentation for load-configuration rewritten.
- Add styles to MatchMaker matches table
- More detailed info on the data shared in MatchMaker submission form

## [4.33.1]
### Fixed
- Include markdown for release autodeploy docs
- Use standard inheritance model in ClinVar (https://ftp.ncbi.nlm.nih.gov/pub/GTR/standard_terms/Mode_of_inheritance.txt)
- Fix issue crash with variants that have been unflagged causative not being available in other causatives
### Added
### Changed

## [4.33]
### Fixed
- Command line crashing when updating an individual not found in database
- Dashboard page crashing when filters return no data
- Cancer variants filter by chromosome
- /api/v1/genes now searches for genes in all genome builds by default
- Upgraded igv.js to version 2.8.1 (Fixed Unparsable bed record error)
### Added
- Autodeploy docs on release
- Documentation for updating case individuals tracks
- Filter cases and dashboard stats by analysis track
### Changed
- Changed from deprecated db update method
- Pre-selected fields to run queries with in dashboard page
- Do not filter by any institute when first accessing the dashboard
- Removed OMIM panel in case view for cancer cases
- Display Tier I and II variants in case view causatives panel for cancer cases
- Refactored Individuals and Causative panels in case view for cancer cases

## [4.32.1]
### Fixed
- iSort lint check only
### Changed
- Institute cases page crashing when a case has track:Null
### Added

## [4.32]
### Added
- Load and show MITOMAP associated diseases from VCF (INFO field: MitomapAssociatedDiseases, via HmtNote)
- Show variant allele frequencies for mitochondrial variants (GRCh38 cases)
- Extend "public" json API with diseases (OMIM) and phenotypes (HPO)
- HPO gene list download now has option for clinical and non-clinical genes
- Display gene splice junctions data in sashimi plots
- Update case individuals with splice junctions tracks
- Simple Docker compose for development with local build
- Make Phenomodels subpanels collapsible
- User side documentation of cytogenomics features (Gens, Chromograph, vcf2cytosure, rhocall)
- iSort GitHub Action
- Support LoqusDB REST API queries
### Fixed
- Show other causative once, even if several events point to it
- Filtering variants by mitochondrial chromosome for cases with genome build=38
- HPO gene search button triggers any warnings for clinical / non-existing genes also on first search
- Fixed a bug in variants pages caused by MT variants without alt_frequency
- Tests for CADD score parsing function
- Fixed the look of IGV settings on SNV variant page
- Cases analyzed once shown as `rerun`
- Missing case track on case re-upload
- Fixed severity rank for SO term "regulatory region ablation"
### Changed
- Refactor according to CodeFactor - mostly reuse of duplicated code
- Phenomodels language adjustment
- Open variants in a new window (from variants page)
- Open overlapping and compound variants in a new window (from variant page)
- gnomAD link points to gnomAD v.3 (build GRCh38) for mitochondrial variants.
- Display only number of affected genes for dismissed SVs in general report
- Chromosome build check when populating the variants filter chromosome selection
- Display mitochondrial and rare diseases coverage report in cases with missing 'rare' track

## [4.31.1]
### Added
### Changed
- Remove mitochondrial and coverage report from cancer cases sidebar
### Fixed
- ClinVar page when dbSNP id is None

## [4.31]
### Added
- gnomAD annotation field in admin guide
- Export also dynamic panel genes not associated to an HPO term when downloading the HPO panel
- Primary HGNC transcript info in variant export files
- Show variant quality (QUAL field from vcf) in the variant summary
- Load/update PDF gene fusion reports (clinical and research) generated with Arriba
- Support new MANE annotations from VEP (both MANE Select and MANE Plus Clinical)
- Display on case activity the event of a user resetting all dismissed variants
- Support gnomAD population frequencies for mitochondrial variants
- Anchor links in Casedata ClinVar panels to redirect after renaming individuals
### Fixed
- Replace old docs link www.clinicalgenomics.se/scout with new https://clinical-genomics.github.io/scout
- Page formatting issues whenever case and variant comments contain extremely long strings with no spaces
- Chromograph images can be one column and have scrollbar. Removed legacy code.
- Column labels for ClinVar case submission
- Page crashing looking for LoqusDB observation when variant doesn't exist
- Missing inheritance models and custom inheritance models on newly created gene panels
- Accept only numbers in managed variants filter as position and end coordinates
- SNP id format and links in Variant page, ClinVar submission form and general report
- Case groups tooltip triggered only when mouse is on the panel header
### Changed
- A more compact case groups panel
- Added landscape orientation CSS style to cancer coverage and QC demo report
- Improve user documentation to create and save new gene panels
- Removed option to use space as separator when uploading gene panels
- Separating the columns of standard and custom inheritance models in gene panels
- Improved ClinVar instructions for users using non-English Excel

## [4.30.2]
### Added
### Fixed
- Use VEP RefSeq ID if RefSeq list is empty in RefSeq transcripts overview
- Bug creating variant links for variants with no end_chrom
### Changed

## [4.30.1]
### Added
### Fixed
- Cryptography dependency fixed to use version < 3.4
### Changed

## [4.30]
### Added
- Introduced a `reset dismiss variant` verb
- Button to reset all dismissed variants for a case
- Add black border to Chromograph ideograms
- Show ClinVar annotations on variantS page
- Added integration with GENS, copy number visualization tool
- Added a VUS label to the manual classification variant tags
- Add additional information to SNV verification emails
- Tooltips documenting manual annotations from default panels
- Case groups now show bam files from all cases on align view
### Fixed
- Center initial igv view on variant start with SNV/indels
- Don't set initial igv view to negative coordinates
- Display of GQ for SV and STR
- Parsing of AD and related info for STRs
- LoqusDB field in institute settings accepts only existing Loqus instances
- Fix DECIPHER link to work after DECIPHER migrated to GRCh38
- Removed visibility window param from igv.js genes track
- Updated HPO download URL
- Patch HPO download test correctly
- Reference size on STR hover not needed (also wrong)
- Introduced genome build check (allowed values: 37, 38, "37", "38") on case load
- Improve case searching by assignee full name
- Populating the LoqusDB select in institute settings
### Changed
- Cancer variants table header (pop freq etc)
- Only admin users can modify LoqusDB instance in Institute settings
- Style of case synopsis, variants and case comments
- Switched to igv.js 2.7.5
- Do not choke if case is missing research variants when research requested
- Count cases in LoqusDB by variant type
- Introduce deprecation warning for Loqus configs that are not dictionaries
- Improve create new gene panel form validation
- Make XM- transcripts less visible if they don't overlap with transcript refseq_id in variant page
- Color of gene panels and comments panels on cases and variant pages
- Do not choke if case is missing research variants when reserch requested

## [4.29.1]
### Added
### Fixed
- Always load STR variants regardless of RankScore threshold (hotfix)
### Changed

## [4.29]
### Added
- Added a page about migrating potentially breaking changes to the documentation
- markdown_include in development requirements file
- STR variants filter
- Display source, Z-score, inheritance pattern for STR annotations from Stranger (>0.6.1) if available
- Coverage and quality report to cancer view
### Fixed
- ACMG classification page crashing when trying to visualize a classification that was removed
- Pretty print HGVS on gene variants (URL-decode VEP)
- Broken or missing link in the documentation
- Multiple gene names in ClinVar submission form
- Inheritance model select field in ClinVar submission
- IGV.js >2.7.0 has an issue with the gene track zoom levels - temp freeze at 2.7.0
- Revert CORS-anywhere and introduce a local http proxy for cloud tracks
### Changed

## [4.28]
### Added
- Chromograph integration for displaying PNGs in case-page
- Add VAF to cancer case general report, and remove some of its unused fields
- Variants filter compatible with genome browser location strings
- Support for custom public igv tracks stored on the cloud
- Add tests to increase testing coverage
- Update case variants count after deleting variants
- Update IGV.js to latest (v2.7.4)
- Bypass igv.js CORS check using `https://github.com/Rob--W/cors-anywhere`
- Documentation on default and custom IGV.js tracks (admin docs)
- Lock phenomodels so they're editable by admins only
- Small case group assessment sharing
- Tutorial and files for deploying app on containers (Kubernetes pods)
- Canonical transcript and protein change of canonical transcript in exported variants excel sheet
- Support for Font Awesome version 6
- Submit to Beacon from case page sidebar
- Hide dismissed variants in variants pages and variants export function
- Systemd service files and instruction to deploy Scout using podman
### Fixed
- Bugfix: unused `chromgraph_prefix |tojson` removed
- Freeze coloredlogs temporarily
- Marrvel link
- Don't show TP53 link for silent or synonymous changes
- OMIM gene field accepts any custom number as OMIM gene
- Fix Pytest single quote vs double quote string
- Bug in gene variants search by similar cases and no similar case is found
- Delete unused file `userpanel.py`
- Primary transcripts in variant overview and general report
- Google OAuth2 login setup in README file
- Redirect to 'missing file'-icon if configured Chromograph file is missing
- Javascript error in case page
- Fix compound matching during variant loading for hg38
- Cancer variants view containing variants dismissed with cancer-specific reasons
- Zoom to SV variant length was missing IGV contig select
- Tooltips on case page when case has no default gene panels
### Changed
- Save case variants count in case document and not in sessions
- Style of gene panels multiselect on case page
- Collapse/expand main HPO checkboxes in phenomodel preview
- Replaced GQ (Genotype quality) with VAF (Variant allele frequency) in cancer variants GT table
- Allow loading of cancer cases with no tumor_purity field
- Truncate cDNA and protein changes in case report if longer than 20 characters


## [4.27]
### Added
- Exclude one or more variant categories when running variants delete command
### Fixed
### Changed

## [4.26.1]
### Added
### Fixed
- Links with 1-letter aa codes crash on frameshift etc
### Changed

## [4.26]
### Added
- Extend the delete variants command to print analysis date, track, institute, status and research status
- Delete variants by type of analysis (wgs|wes|panel)
- Links to cBioPortal, MutanTP53, IARC TP53, OncoKB, MyCancerGenome, CIViC
### Fixed
- Deleted variants count
### Changed
- Print output of variants delete command as a tab separated table

## [4.25]
### Added
- Command line function to remove variants from one or all cases
### Fixed
- Parse SMN None calls to None rather than False

## [4.24.1]
### Fixed
- Install requirements.txt via setup file

## [4.24]
### Added
- Institute-level phenotype models with sub-panels containing HPO and OMIM terms
- Runnable Docker demo
- Docker image build and push github action
- Makefile with shortcuts to docker commands
- Parse and save synopsis, phenotype and cohort terms from config files upon case upload
### Fixed
- Update dismissed variant status when variant dismissed key is missing
- Breakpoint two IGV button now shows correct chromosome when different from bp1
- Missing font lib in Docker image causing the PDF report download page to crash
- Sentieon Manta calls lack Somaticscore - load anyway
- ClinVar submissions crashing due to pinned variants that are not loaded
- Point ExAC pLI score to new gnomad server address
- Bug uploading cases missing phenotype terms in config file
- STRs loaded but not shown on browser page
- Bug when using adapter.variant.get_causatives with case_id without causatives
- Problem with fetching "solved" from scout export cases cli
- Better serialising of datetime and bson.ObjectId
- Added `volumes` folder to .gitignore
### Changed
- Make matching causative and managed variants foldable on case page
- Remove calls to PyMongo functions marked as deprecated in backend and frontend(as of version 3.7).
- Improved `scout update individual` command
- Export dynamic phenotypes with ordered gene lists as PDF


## [4.23]
### Added
- Save custom IGV track settings
- Show a flash message with clear info about non-valid genes when gene panel creation fails
- CNV report link in cancer case side navigation
- Return to comment section after editing, deleting or submitting a comment
- Managed variants
- MT vs 14 chromosome mean coverage stats if Scout is connected to Chanjo
### Fixed
- missing `vcf_cancer_sv` and `vcf_cancer_sv_research` to manual.
- Split ClinVar multiple clnsig values (slash-separated) and strip them of underscore for annotations without accession number
- Timeout of `All SNVs and INDELs` page when no valid gene is provided in the search
- Round CADD (MIPv9)
- Missing default panel value
- Invisible other causatives lines when other causatives lack gene symbols
### Changed
- Do not freeze mkdocs-material to version 4.6.1
- Remove pre-commit dependency

## [4.22]
### Added
- Editable cases comments
- Editable variants comments
### Fixed
- Empty variant activity panel
- STRs variants popover
- Split new ClinVar multiple significance terms for a variant
- Edit the selected comment, not the latest
### Changed
- Updated RELEASE docs.
- Pinned variants card style on the case page
- Merged `scout export exons` and `scout view exons` commands


## [4.21.2]
### Added
### Fixed
- Do not pre-filter research variants by (case-default) gene panels
- Show OMIM disease tooltip reliably
### Changed

## [4.21.1]
### Added
### Fixed
- Small change to Pop Freq column in variants ang gene panels to avoid strange text shrinking on small screens
- Direct use of HPO list for Clinical HPO SNV (and cancer SNV) filtering
- PDF coverage report redirecting to login page
### Changed
- Remove the option to dismiss single variants from all variants pages
- Bulk dismiss SNVs, SVs and cancer SNVs from variants pages

## [4.21]
### Added
- Support to configure LoqusDB per institute
- Highlight causative variants in the variants list
- Add tests. Mostly regarding building internal datatypes.
- Remove leading and trailing whitespaces from panel_name and display_name when panel is created
- Mark MANE transcript in list of transcripts in "Transcript overview" on variant page
- Show default panel name in case sidebar
- Previous buttons for variants pagination
- Adds a gh action that checks that the changelog is updated
- Adds a gh action that deploys new releases automatically to pypi
- Warn users if case default panels are outdated
- Define institute-specific gene panels for filtering in institute settings
- Use institute-specific gene panels in variants filtering
- Show somatic VAF for pinned and causative variants on case page

### Fixed
- Report pages redirect to login instead of crashing when session expires
- Variants filter loading in cancer variants page
- User, Causative and Cases tables not scaling to full page
- Improved docs for an initial production setup
- Compatibility with latest version of Black
- Fixed tests for Click>7
- Clinical filter required an extra click to Filter to return variants
- Restore pagination and shrink badges in the variants page tables
- Removing a user from the command line now inactivates the case only if user is last assignee and case is active
- Bugfix, LoqusDB per institute feature crashed when institute id was empty string
- Bugfix, LoqusDB calls where missing case count
- filter removal and upload for filters deleted from another page/other user
- Visualize outdated gene panels info in a popover instead of a tooltip in case page side panel

### Changed
- Highlight color on normal STRs in the variants table from green to blue
- Display breakpoints coordinates in verification emails only for structural variants


## [4.20]
### Added
- Display number of filtered variants vs number of total variants in variants page
- Search case by HPO terms
- Dismiss variant column in the variants tables
- Black and pre-commit packages to dev requirements

### Fixed
- Bug occurring when rerun is requested twice
- Peddy info fields in the demo config file
- Added load config safety check for multiple alignment files for one individual
- Formatting of cancer variants table
- Missing Score in SV variants table

### Changed
- Updated the documentation on how to create a new software release
- Genome build-aware cytobands coordinates
- Styling update of the Matchmaker card
- Select search type in case search form


## [4.19]

### Added
- Show internal ID for case
- Add internal ID for downloaded CGH files
- Export dynamic HPO gene list from case page
- Remove users as case assignees when their account is deleted
- Keep variants filters panel expanded when filters have been used

### Fixed
- Handle the ProxyFix ModuleNotFoundError when Werkzeug installed version is >1.0
- General report formatting issues whenever case and variant comments contain extremely long strings with no spaces

### Changed
- Created an institute wrapper page that contains list of cases, causatives, SNVs & Indels, user list, shared data and institute settings
- Display case name instead of case ID on clinVar submissions
- Changed icon of sample update in clinVar submissions


## [4.18]

### Added
- Filter cancer variants on cytoband coordinates
- Show dismiss reasons in a badge with hover for clinical variants
- Show an ellipsis if 10 cases or more to display with loqusdb matches
- A new blog post for version 4.17
- Tooltip to better describe Tumor and Normal columns in cancer variants
- Filter cancer SNVs and SVs by chromosome coordinates
- Default export of `Assertion method citation` to clinVar variants submission file
- Button to export up to 500 cancer variants, filtered or not
- Rename samples of a clinVar submission file

### Fixed
- Apply default gene panel on return to cancer variantS from variant view
- Revert to certificate checking when asking for Chanjo reports
- `scout download everything` command failing while downloading HPO terms

### Changed
- Turn tumor and normal allelic fraction to decimal numbers in tumor variants page
- Moved clinVar submissions code to the institutes blueprints
- Changed name of clinVar export files to FILENAME.Variant.csv and FILENAME.CaseData.csv
- Switched Google login libraries from Flask-OAuthlib to Authlib


## [4.17.1]

### Fixed
- Load cytobands for cases with chromosome build not "37" or "38"


## [4.17]

### Added
- COSMIC badge shown in cancer variants
- Default gene-panel in non-cancer structural view in url
- Filter SNVs and SVs by cytoband coordinates
- Filter cancer SNV variants by alt allele frequency in tumor
- Correct genome build in UCSC link from structural variant page



### Fixed
- Bug in clinVar form when variant has no gene
- Bug when sharing cases with the same institute twice
- Page crashing when removing causative variant tag
- Do not default to GATK caller when no caller info is provided for cancer SNVs


## [4.16.1]

### Fixed
- Fix the fix for handling of delivery reports for rerun cases

## [4.16]

### Added
- Adds possibility to add "lims_id" to cases. Currently only stored in database, not shown anywhere
- Adds verification comment box to SVs (previously only available for small variants)
- Scrollable pedigree panel

### Fixed
- Error caused by changes in WTForm (new release 2.3.x)
- Bug in OMIM case page form, causing the page to crash when a string was provided instead of a numerical OMIM id
- Fix Alamut link to work properly on hg38
- Better handling of delivery reports for rerun cases
- Small CodeFactor style issues: matchmaker results counting, a couple of incomplete tests and safer external xml
- Fix an issue with Phenomizer introduced by CodeFactor style changes

### Changed
- Updated the version of igv.js to 2.5.4

## [4.15.1]

### Added
- Display gene names in ClinVar submissions page
- Links to Varsome in variant transcripts table

### Fixed
- Small fixes to ClinVar submission form
- Gene panel page crash when old panel has no maintainers

## [4.15]

### Added
- Clinvar CNVs IGV track
- Gene panels can have maintainers
- Keep variant actions (dismissed, manual rank, mosaic, acmg, comments) upon variant re-upload
- Keep variant actions also on full case re-upload

### Fixed
- Fix the link to Ensembl for SV variants when genome build 38.
- Arrange information in columns on variant page
- Fix so that new cosmic identifier (COSV) is also acceptable #1304
- Fixed COSMIC tag in INFO (outside of CSQ) to be parses as well with `&` splitter.
- COSMIC stub URL changed to https://cancer.sanger.ac.uk/cosmic/search?q= instead.
- Updated to a version of IGV where bigBed tracks are visualized correctly
- Clinvar submission files are named according to the content (variant_data and case_data)
- Always show causatives from other cases in case overview
- Correct disease associations for gene symbol aliases that exist as separate genes
- Re-add "custom annotations" for SV variants
- The override ClinVar P/LP add-in in the Clinical Filter failed for new CSQ strings

### Changed
- Runs all CI checks in github actions

## [4.14.1]

### Fixed
- Error when variant found in loqusdb is not loaded for other case

## [4.14]

### Added
- Use github actions to run tests
- Adds CLI command to update individual alignments path
- Update HPO terms using downloaded definitions files
- Option to use alternative flask config when running `scout serve`
- Requirement to use loqusdb >= 2.5 if integrated

### Fixed
- Do not display Pedigree panel in cancer view
- Do not rely on internet connection and services available when running CI tests
- Variant loading assumes GATK if no caller set given and GATK filter status is seen in FILTER
- Pass genome build param all the way in order to get the right gene mappings for cases with build 38
- Parse correctly variants with zero frequency values
- Continue even if there are problems to create a region vcf
- STR and cancer variant navigation back to variants pages could fail

### Changed
- Improved code that sends requests to the external APIs
- Updates ranges for user ranks to fit todays usage
- Run coveralls on github actions instead of travis
- Run pip checks on github actions instead of coveralls
- For hg38 cases, change gnomAD link to point to version 3.0 (which is hg38 based)
- Show pinned or causative STR variants a bit more human readable

## [4.13.1]

### Added
### Fixed
- Typo that caused not all clinvar conflicting interpretations to be loaded no matter what
- Parse and retrieve clinvar annotations from VEP-annotated (VEP 97+) CSQ VCF field
- Variant clinvar significance shown as `not provided` whenever is `Uncertain significance`
- Phenomizer query crashing when case has no HPO terms assigned
- Fixed a bug affecting `All SNVs and INDELs` page when variants don't have canonical transcript
- Add gene name or id in cancer variant view

### Changed
- Cancer Variant view changed "Variant:Transcript:Exon:HGVS" to "Gene:Transcript:Exon:HGVS"

## [4.13]

### Added
- ClinVar SNVs track in IGV
- Add SMA view with SMN Copy Number data
- Easier to assign OMIM diagnoses from case page
- OMIM terms and specific OMIM term page

### Fixed
- Bug when adding a new gene to a panel
- Restored missing recent delivery reports
- Fixed style and links to other reports in case side panel
- Deleting cases using display_name and institute not deleting its variants
- Fixed bug that caused coordinates filter to override other filters
- Fixed a problem with finding some INS in loqusdb
- Layout on SV page when local observations without cases are present
- Make scout compatible with the new HPO definition files from `http://compbio.charite.de/jenkins/`
- General report visualization error when SNVs display names are very long


### Changed


## [4.12.4]

### Fixed
- Layout on SV page when local observations without cases are present

## [4.12.3]

### Fixed
- Case report when causative or pinned SVs have non null allele frequencies

## [4.12.2]

### Fixed
- SV variant links now take you to the SV variant page again
- Cancer variant view has cleaner table data entries for "N/A" data
- Pinned variant case level display hotfix for cancer and str - more on this later
- Cancer variants show correct alt/ref reads mirroring alt frequency now
- Always load all clinical STR variants even if a region load is attempted - index may be missing
- Same case repetition in variant local observations

## [4.12.1]

### Fixed
- Bug in variant.gene when gene has no HGVS description


## [4.12]

### Added
- Accepts `alignment_path` in load config to pass bam/cram files
- Display all phenotypes on variant page
- Display hgvs coordinates on pinned and causatives
- Clear panel pending changes
- Adds option to setup the database with static files
- Adds cli command to download the resources from CLI that scout needs
- Adds test files for merged somatic SV and CNV; as well as merged SNV, and INDEL part of #1279
- Allows for upload of OMIM-AUTO gene panel from static files without api-key

### Fixed
- Cancer case HPO panel variants link
- Fix so that some drop downs have correct size
- First IGV button in str variants page
- Cancer case activates on SNV variants
- Cases activate when STR variants are viewed
- Always calculate code coverage
- Pinned/Classification/comments in all types of variants pages
- Null values for panel's custom_inheritance_models
- Discrepancy between the manual disease transcripts and those in database in gene-edit page
- ACMG classification not showing for some causatives
- Fix bug which caused IGV.js to use hg19 reference files for hg38 data
- Bug when multiple bam files sources with non-null values are available


### Changed
- Renamed `requests` file to `scout_requests`
- Cancer variant view shows two, instead of four, decimals for allele and normal


## [4.11.1]

### Fixed
- Institute settings page
- Link institute settings to sharing institutes choices

## [4.11.0]

### Added
- Display locus name on STR variant page
- Alternative key `GNOMADAF_popmax` for Gnomad popmax allele frequency
- Automatic suggestions on how to improve the code on Pull Requests
- Parse GERP, phastCons and phyloP annotations from vep annotated CSQ fields
- Avoid flickering comment popovers in variant list
- Parse REVEL score from vep annotated CSQ fields
- Allow users to modify general institute settings
- Optionally format code automatically on commit
- Adds command to backup vital parts `scout export database`
- Parsing and displaying cancer SV variants from Manta annotated VCF files
- Dismiss cancer snv variants with cancer-specific options
- Add IGV.js UPD, RHO and TIDDIT coverage wig tracks.


### Fixed
- Slightly darker page background
- Fixed an issued with parsed conservation values from CSQ
- Clinvar submissions accessible to all users of an institute
- Header toolbar when on Clinvar page now shows institute name correctly
- Case should not always inactivate upon update
- Show dismissed snv cancer variants as grey on the cancer variants page
- Improved style of mappability link and local observations on variant page
- Convert all the GET requests to the igv view to POST request
- Error when updating gene panels using a file containing BOM chars
- Add/replace gene radio button not working in gene panels


## [4.10.1]

### Fixed
- Fixed issue with opening research variants
- Problem with coveralls not called by Travis CI
- Handle Biomart service down in tests


## [4.10.0]

### Added
- Rank score model in causatives page
- Exportable HPO terms from phenotypes page
- AMP guideline tiers for cancer variants
- Adds scroll for the transcript tab
- Added CLI option to query cases on time since case event was added
- Shadow clinical assessments also on research variants display
- Support for CRAM alignment files
- Improved str variants view : sorting by locus, grouped by allele.
- Delivery report PDF export
- New mosaicism tag option
- Add or modify individuals' age or tissue type from case page
- Display GC and allele depth in causatives table.
- Included primary reference transcript in general report
- Included partial causative variants in general report
- Remove dependency of loqusdb by utilising the CLI

### Fixed
- Fixed update OMIM command bug due to change in the header of the genemap2 file
- Removed Mosaic Tag from Cancer variants
- Fixes issue with unaligned table headers that comes with hidden Datatables
- Layout in general report PDF export
- Fixed issue on the case statistics view. The validation bars didn't show up when all institutes were selected. Now they do.
- Fixed missing path import by importing pathlib.Path
- Handle index inconsistencies in the update index functions
- Fixed layout problems


## [4.9.0]

### Added
- Improved MatchMaker pages, including visible patient contacts email address
- New badges for the github repo
- Links to [GENEMANIA](genemania.org)
- Sort gene panel list on case view.
- More automatic tests
- Allow loading of custom annotations in VCF using the SCOUT_CUSTOM info tag.

### Fixed
- Fix error when a gene is added to an empty dynamic gene panel
- Fix crash when attempting to add genes on incorrect format to dynamic gene panel
- Manual rank variant tags could be saved in a "Select a tag"-state, a problem in the variants view.
- Same case evaluations are no longer shown as gray previous evaluations on the variants page
- Stay on research pages, even if reset, next first buttons are pressed..
- Overlapping variants will now be visible on variant page again
- Fix missing classification comments and links in evaluations page
- All prioritized cases are shown on cases page


## [4.8.3]

### Added

### Fixed
- Bug when ordering sanger
- Improved scrolling over long list of genes/transcripts


## [4.8.2]

### Added

### Fixed
- Avoid opening extra tab for coverage report
- Fixed a problem when rank model version was saved as floats and not strings
- Fixed a problem with displaying dismiss variant reasons on the general report
- Disable load and delete filter buttons if there are no saved filters
- Fix problem with missing verifications
- Remove duplicate users and merge their data and activity


## [4.8.1]

### Added

### Fixed
- Prevent login fail for users with id defined by ObjectId and not email
- Prevent the app from crashing with `AttributeError: 'NoneType' object has no attribute 'message'`


## [4.8.0]

### Added
- Updated Scout to use Bootstrap 4.3
- New looks for Scout
- Improved dashboard using Chart.js
- Ask before inactivating a case where last assigned user leaves it
- Genes can be manually added to the dynamic gene list directly on the case page
- Dynamic gene panels can optionally be used with clinical filter, instead of default gene panel
- Dynamic gene panels get link out to chanjo-report for coverage report
- Load all clinvar variants with clinvar Pathogenic, Likely Pathogenic and Conflicting pathogenic
- Show transcripts with exon numbers for structural variants
- Case sort order can now be toggled between ascending and descending.
- Variants can be marked as partial causative if phenotype is available for case.
- Show a frequency tooltip hover for SV-variants.
- Added support for LDAP login system
- Search snv and structural variants by chromosomal coordinates
- Structural variants can be marked as partial causative if phenotype is available for case.
- Show normal and pathologic limits for STRs in the STR variants view.
- Institute level persistent variant filter settings that can be retrieved and used.
- export causative variants to Excel
- Add support for ROH, WIG and chromosome PNGs in case-view

### Fixed
- Fixed missing import for variants with comments
- Instructions on how to build docs
- Keep sanger order + verification when updating/reloading variants
- Fixed and moved broken filter actions (HPO gene panel and reset filter)
- Fixed string conversion to number
- UCSC links for structural variants are now separated per breakpoint (and whole variant where applicable)
- Reintroduced missing coverage report
- Fixed a bug preventing loading samples using the command line
- Better inheritance models customization for genes in gene panels
- STR variant page back to list button now does its one job.
- Allows to setup scout without a omim api key
- Fixed error causing "favicon not found" flash messages
- Removed flask --version from base cli
- Request rerun no longer changes case status. Active or archived cases inactivate on upload.
- Fixed missing tooltip on the cancer variants page
- Fixed weird Rank cell in variants page
- Next and first buttons order swap
- Added pagination (and POST capability) to cancer variants.
- Improves loading speed for variant page
- Problem with updating variant rank when no variants
- Improved Clinvar submission form
- General report crashing when dismissed variant has no valid dismiss code
- Also show collaborative case variants on the All variants view.
- Improved phenotype search using dataTables.js on phenotypes page
- Search and delete users with `email` instead of `_id`
- Fixed css styles so that multiselect options will all fit one column


## [4.7.3]

### Added
- RankScore can be used with VCFs for vcf_cancer files

### Fixed
- Fix issue with STR view next page button not doing its one job.

### Deleted
- Removed pileup as a bam viewing option. This is replaced by IGV


## [4.7.2]

### Added
- Show earlier ACMG classification in the variant list

### Fixed
- Fixed igv search not working due to igv.js dist 2.2.17
- Fixed searches for cases with a gene with variants pinned or marked causative.
- Load variant pages faster after fixing other causatives query
- Fixed mitochondrial report bug for variants without genes

## [4.7.1]

### Added

### Fixed
- Fixed bug on genes page


## [4.7.0]

### Added
- Export genes and gene panels in build GRCh38
- Search for cases with variants pinned or marked causative in a given gene.
- Search for cases phenotypically similar to a case also from WUI.
- Case variant searches can be limited to similar cases, matching HPO-terms,
  phenogroups and cohorts.
- De-archive reruns and flag them as 'inactive' if archived
- Sort cases by analysis_date, track or status
- Display cases in the following order: prioritized, active, inactive, archived, solved
- Assign case to user when user activates it or asks for rerun
- Case becomes inactive when it has no assignees
- Fetch refseq version from entrez and use it in clinvar form
- Load and export of exons for all genes, independent on refseq
- Documentation for loading/updating exons
- Showing SV variant annotations: SV cgh frequencies, gnomad-SV, local SV frequencies
- Showing transcripts mapping score in segmental duplications
- Handle requests to Ensembl Rest API
- Handle requests to Ensembl Rest Biomart
- STR variants view now displays GT and IGV link.
- Description field for gene panels
- Export exons in build 37 and 38 using the command line

### Fixed
- Fixes of and induced by build tests
- Fixed bug affecting variant observations in other cases
- Fixed a bug that showed wrong gene coverage in general panel PDF export
- MT report only shows variants occurring in the specific individual of the excel sheet
- Disable SSL certifcate verification in requests to chanjo
- Updates how intervaltree and pymongo is used to void deprecated functions
- Increased size of IGV sample tracks
- Optimized tests


## [4.6.1]

### Added

### Fixed
- Missing 'father' and 'mother' keys when parsing single individual cases


## [4.6.0]

### Added
- Description of Scout branching model in CONTRIBUTING doc
- Causatives in alphabetical order, display ACMG classification and filter by gene.
- Added 'external' to the list of analysis type options
- Adds functionality to display "Tissue type". Passed via load config.
- Update to IGV 2.

### Fixed
- Fixed alignment visualization and vcf2cytosure availability for demo case samples
- Fixed 3 bugs affecting SV pages visualization
- Reintroduced the --version cli option
- Fixed variants query by panel (hpo panel + gene panel).
- Downloaded MT report contains excel files with individuals' display name
- Refactored code in parsing of config files.


## [4.5.1]

### Added

### Fixed
- update requirement to use PyYaml version >= 5.1
- Safer code when loading config params in cli base


## [4.5.0]

### Added
- Search for similar cases from scout view CLI
- Scout cli is now invoked from the app object and works under the app context

### Fixed
- PyYaml dependency fixed to use version >= 5.1


## [4.4.1]

### Added
- Display SV rank model version when available

### Fixed
- Fixed upload of delivery report via API


## [4.4.0]

### Added
- Displaying more info on the Causatives page and hiding those not causative at the case level
- Add a comment text field to Sanger order request form, allowing a message to be included in the email
- MatchMaker Exchange integration
- List cases with empty synopsis, missing HPO terms and phenotype groups.
- Search for cases with open research list, or a given case status (active, inactive, archived)

### Fixed
- Variant query builder split into several functions
- Fixed delivery report load bug


## [4.3.3]

### Added
- Different individual table for cancer cases

### Fixed
- Dashboard collects validated variants from verification events instead of using 'sanger' field
- Cases shared with collaborators are visible again in cases page
- Force users to select a real institute to share cases with (actionbar select fix)


## [4.3.2]

### Added
- Dashboard data can be filtered using filters available in cases page
- Causatives for each institute are displayed on a dedicated page
- SNVs and and SVs are searchable across cases by gene and rank score
- A more complete report with validated variants is downloadable from dashboard

### Fixed
- Clinsig filter is fixed so clinsig numerical values are returned
- Split multi clinsig string values in different elements of clinsig array
- Regex to search in multi clinsig string values or multi revstat string values
- It works to upload vcf files with no variants now
- Combined Pileup and IGV alignments for SVs having variant start and stop on the same chromosome


## [4.3.1]

### Added
- Show calls from all callers even if call is not available
- Instructions to install cairo and pango libs from WeasyPrint page
- Display cases with number of variants from CLI
- Only display cases with number of variants above certain treshold. (Also CLI)
- Export of verified variants by CLI or from the dashboard
- Extend case level queries with default panels, cohorts and phenotype groups.
- Slice dashboard statistics display using case level queries
- Add a view where all variants for an institute can be searched across cases, filtering on gene and rank score. Allows searching research variants for cases that have research open.

### Fixed
- Fixed code to extract variant conservation (gerp, phyloP, phastCons)
- Visualization of PDF-exported gene panels
- Reintroduced the exon/intron number in variant verification email
- Sex and affected status is correctly displayed on general report
- Force number validation in SV filter by size
- Display ensembl transcripts when no refseq exists


## [4.3.0]

### Added
- Mosaicism tag on variants
- Show and filter on SweGen frequency for SVs
- Show annotations for STR variants
- Show all transcripts in verification email
- Added mitochondrial export
- Adds alternative to search for SVs shorter that the given length
- Look for 'bcftools' in the `set` field of VCFs
- Display digenic inheritance from OMIM
- Displays what refseq transcript that is primary in hgnc

### Fixed

- Archived panels displays the correct date (not retroactive change)
- Fixed problem with waiting times in gene panel exports
- Clinvar fiter not working with human readable clinsig values

## [4.2.2]

### Fixed
- Fixed gene panel create/modify from CSV file utf-8 decoding error
- Updating genes in gene panels now supports edit comments and entry version
- Gene panel export timeout error

## [4.2.1]

### Fixed
- Re-introduced gene name(s) in verification email subject
- Better PDF rendering for excluded variants in report
- Problem to access old case when `is_default` did not exist on a panel


## [4.2.0]

### Added
- New index on variant_id for events
- Display overlapping compounds on variants view

### Fixed
- Fixed broken clinical filter


## [4.1.4]

### Added
- Download of filtered SVs

### Fixed
- Fixed broken download of filtered variants
- Fixed visualization issue in gene panel PDF export
- Fixed bug when updating gene names in variant controller


## [4.1.3]

### Fixed
- Displays all primary transcripts


## [4.1.2]

### Added
- Option add/replace when updating a panel via CSV file
- More flexible versioning of the gene panels
- Printing coverage report on the bottom of the pdf case report
- Variant verification option for SVs
- Logs uri without pwd when connecting
- Disease-causing transcripts in case report
- Thicker lines in case report
- Supports HPO search for cases, both terms or if described in synopsis
- Adds sanger information to dashboard

### Fixed
- Use db name instead of **auth** as default for authentication
- Fixes so that reports can be generated even with many variants
- Fixed sanger validation popup to show individual variants queried by user and institute.
- Fixed problem with setting up scout
- Fixes problem when exac file is not available through broad ftp
- Fetch transcripts for correct build in `adapter.hgnc_gene`

## [4.1.1]
- Fix problem with institute authentication flash message in utils
- Fix problem with comments
- Fix problem with ensembl link


## [4.1.0]

### Added
- OMIM phenotypes to case report
- Command to download all panel app gene panels `scout load panel --panel-app`
- Links to genenames.org and omim on gene page
- Popup on gene at variants page with gene information
- reset sanger status to "Not validated" for pinned variants
- highlight cases with variants to be evaluated by Sanger on the cases page
- option to point to local reference files to the genome viewer pileup.js. Documented in `docs.admin-guide.server`
- option to export single variants in `scout export variants`
- option to load a multiqc report together with a case(add line in load config)
- added a view for searching HPO terms. It is accessed from the top left corner menu
- Updates the variants view for cancer variants. Adds a small cancer specific filter for known variants
- Adds hgvs information on cancer variants page
- Adds option to update phenotype groups from CLI

### Fixed
- Improved Clinvar to submit variants from different cases. Fixed HPO terms in casedata according to feedback
- Fixed broken link to case page from Sanger modal in cases view
- Now only cases with non empty lists of causative variants are returned in `adapter.case(has_causatives=True)`
- Can handle Tumor only samples
- Long lists of HGNC symbols are now possible. This was previously difficult with manual, uploaded or by HPO search when changing filter settings due to GET request limitations. Relevant pages now use POST requests. Adds the dynamic HPO panel as a selection on the gene panel dropdown.
- Variant filter defaults to default panels also on SV and Cancer variants pages.

## [4.0.0]

### WARNING ###

This is a major version update and will require that the backend of pre releases is updated.
Run commands:

```
$scout update genes
$scout update hpo
```

- Created a Clinvar submission tool, to speed up Clinvar submission of SNVs and SVs
- Added an analysis report page (html and PDF format) containing phenotype, gene panels and variants that are relevant to solve a case.

### Fixed
- Optimized evaluated variants to speed up creation of case report
- Moved igv and pileup viewer under a common folder
- Fixed MT alignment view pileup.js
- Fixed coordinates for SVs with start chromosome different from end chromosome
- Global comments shown across cases and institutes. Case-specific variant comments are shown only for that specific case.
- Links to clinvar submitted variants at the cases level
- Adapts clinvar parsing to new format
- Fixed problem in `scout update user` when the user object had no roles
- Makes pileup.js use online genome resources when viewing alignments. Now any instance of Scout can make use of this functionality.
- Fix ensembl link for structural variants
- Works even when cases does not have `'madeline_info'`
- Parses Polyphen in correct way again
- Fix problem with parsing gnomad from VEP

### Added
- Added a PDF export function for gene panels
- Added a "Filter and export" button to export custom-filtered SNVs to CSV file
- Dismiss SVs
- Added IGV alignments viewer
- Read delivery report path from case config or CLI command
- Filter for spidex scores
- All HPO terms are now added and fetched from the correct source (https://github.com/obophenotype/human-phenotype-ontology/blob/master/hp.obo)
- New command `scout update hpo`
- New command `scout update genes` will fetch all the latest information about genes and update them
- Load **all** variants found on chromosome **MT**
- Adds choice in cases overview do show as many cases as user like

### Removed
- pileup.min.js and pileup css are imported from a remote web location now
- All source files for HPO information, this is instead fetched directly from source
- All source files for gene information, this is instead fetched directly from source

## [3.0.0]
### Fixed
- hide pedigree panel unless it exists

## [1.5.1] - 2016-07-27
### Fixed
- look for both ".bam.bai" and ".bai" extensions

## [1.4.0] - 2016-03-22
### Added
- support for local frequency through loqusdb
- bunch of other stuff

## [1.3.0] - 2016-02-19
### Fixed
- Update query-phenomizer and add username/password

### Changed
- Update the way a case is checked for rerun-status

### Added
- Add new button to mark a case as "checked"
- Link to clinical variants _without_ 1000G annotation

## [1.2.2] - 2016-02-18
### Fixed
- avoid filtering out variants lacking ExAC and 1000G annotations

## [1.1.3] - 2015-10-01
### Fixed
- persist (clinical) filter when clicking load more
- fix #154 by robustly setting clinical filter func. terms

## [1.1.2] - 2015-09-07
### Fixed
- avoid replacing coverage report with none
- update SO terms, refactored

## [1.1.1] - 2015-08-20
### Fixed
- fetch case based on collaborator status (not owner)

## [1.1.0] - 2015-05-29
### Added
- link(s) to SNPedia based on RS-numbers
- new Jinja filter to "humanize" decimal numbers
- show gene panels in variant view
- new Jinja filter for decoding URL encoding
- add indicator to variants in list that have comments
- add variant number threshold and rank score threshold to load function
- add event methods to mongo adapter
- add tests for models
- show badge "old" if comment was written for a previous analysis

### Changed
- show cDNA change in transcript summary unless variant is exonic
- moved compounds table further up the page
- show dates for case uploads in ISO format
- moved variant comments higher up on page
- updated documentation for pages
- read in coverage report as blob in database and serve directly
- change ``OmimPhenotype`` to ``PhenotypeTerm``
- reorganize models sub-package
- move events (and comments) to separate collection
- only display prev/next links for the research list
- include variant type in breadcrumbs e.g. "Clinical variants"

### Removed
- drop dependency on moment.js

### Fixed
- show the same level of detail for all frequencies on all pages
- properly decode URL encoded symbols in amino acid/cDNA change strings
- fixed issue with wipe permissions in MongoDB
- include default gene lists in "variants" link in breadcrumbs

## [1.0.2] - 2015-05-20
### Changed
- update case fetching function

### Fixed
- handle multiple cases with same id

## [1.0.1] - 2015-04-28
### Fixed
- Fix building URL parameters in cases list Vue component

## [1.0.0] - 2015-04-12
Codename: Sara Lund

![Release 1.0](artwork/releases/release-1-0.jpg)

### Added
- Add email logging for unexpected errors
- New command line tool for deleting case

### Changed
- Much improved logging overall
- Updated documentation/usage guide
- Removed non-working IGV link

### Fixed
- Show sample display name in GT call
- Various small bug fixes
- Make it easier to hover over popups

## [0.0.2-rc1] - 2015-03-04
### Added
- add protein table for each variant
- add many more external links
- add coverage reports as PDFs

### Changed
- incorporate user feedback updates
- big refactor of load scripts

## [0.0.2-rc2] - 2015-03-04
### Changes
- add gene table with gene description
- reorganize inheritance models box

### Fixed
- avoid overwriting gene list on "research" load
- fix various bugs in external links

## [0.0.2-rc3] - 2015-03-05
### Added
- Activity log feed to variant view
- Adds protein change strings to ODM and Sanger email

### Changed
- Extract activity log component to macro

### Fixes
- Make Ensembl transcript links use archive website<|MERGE_RESOLUTION|>--- conflicted
+++ resolved
@@ -6,18 +6,15 @@
 
 ## []
 ### Added
-<<<<<<< HEAD
+- Specify which collection(s) update/build indexes for
 - Individual-specific OMIM terms
 - OMIM disease descriptions in ClinVar submission form
-=======
-- Specify which collection(s) update/build indexes for
 ### Changed
 ### Fixed
 - Do not drop genes and transcripts collections when updating genes via the command line
 
 ## [4.42.1]
 ### Added
->>>>>>> 8dd76b7d
 ### Changed
 ### Fixed
 - Freeze PyMongo lib to version<4.0 to keep supporting previous MongoDB versions
