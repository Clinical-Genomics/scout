# Change Log
All notable changes to this project will be documented in this file.
This project adheres to [Semantic Versioning](http://semver.org/).

About changelog [here](https://keepachangelog.com/en/1.0.0/)

## [x.x.x]
### Added
- Highlight and show version number for RefSeq MANE transcripts.
- Added integration to a rerunner service for toggling reanalysis with updated pedigree information
- SpliceAI display and parsing from VEP CSQ
- Display matching tiered variants for cancer variants
- Display a loading icon (spinner) until the page loads completely
### Fixed
- Updated IGV to v2.8.5 to solve missing gene labels on some zoom levels
- Demo cancer case config file to load somatic SNVs and SVs only.
- Expand list of refseq trancripts in ClinVar submission form
- Renamed `All SNVs and INDELs` institute sidebar element to `Search SNVs and INDELs` and fixed its style.
- Loading of OMIM diagnoses in Scout demo instance
### Changed
- Better naming for variants buttons on cancer track (somatic, germline). Also show cancer research button if available.
- Load case with missing panels in config files, but show warning.
- Changing the (Female, Male) symbols to (F/M) letters in individuals_table and case-sma.
- Print stacktrace if case load command fails
- Added sort icon and a pointer to the cursor to all tables with sortable fields
- Moved variant, gene and panel info from the basic pane to summary panel for all variants.
- Renamed `Basics` panel to `Classify` on variant page.
- Revamped `Basics` panel to a panel dedicated to classify variants
- Revamped the summary panel to be more compact.
- Added dedicated template for cancer variants
- Removed Gene models, Gene annotations and Conservation panels for cancer variants
- Reorganized the orders of panels for variant and cancer variant views
- Added dedicated variant quality panel and removed relevant panes (mappability)
- A more compact case page
- Removed OMIM genes panel
- Make genes panel, pinned variants panel, causative variants panel and ClinVar panel scrollable on case page
- Update to Scilifelab's 2020 logo
<<<<<<< HEAD
- Introduce resource file check before starting updating OMIM diagnoses

=======
- Update Gens URL to support Gens v2.0 format
- Refactor tests for parsing case configurations
>>>>>>> eed589b1

## [4.36]
### Added
- Parse and save splice junction tracks from case config file
- Tooltip in observations panel, explaining that case variants with no link might be old variants, not uploaded after a case rerun
### Fixed
- Warning on overwriting variants with same position was no longer shown
- Increase the height of the dropdowns to 425px
- More indices for the case table as it grows, specifically for causatives queries
- Splice junction tracks not centered over variant genes
- Total number of research variants count
- Update variants stats in case documents every time new variants are loaded
- Bug in flashing warning messages when filtering variants
### Changed
- Clearer warning messages for genes and gene/gene-panels searches in variants filters

## [4.35]
### Added
- A new index for hgnc_symbol in the hgnc_gene collection
- A Pedigree panel in STR page
- Display Tier I and II variants in case view causatives card for cancer cases
### Fixed
- Send partial file data to igv.js when visualizing sashimi plots with splice junction tracks
- Research variants filtering by gene
- Do not attempt to populate annotations for not loaded pinned/causatives
- Add max-height to all dropdowns in filters
### Changed
- Switch off non-clinical gene warnings when filtering research variants
- Don't display OMIM disease card in case view for cancer cases
- Refactored Individuals and Causative card in case view for cancer cases
- Update and style STR case report

## [4.34]
### Added
- Saved filter lock and unlock
- Filters can optionally be marked audited, logging the filter name, user and date on the case events and general report.
- Added `ClinVar hits` and `Cosmic hits` in cancer SNVs filters
- Added `ClinVar hits` to variants filter (rare disease track)
- Load cancer demo case in docker-compose files (default and demo file)
- Inclusive-language check using [woke](https://github.com/get-woke/woke) github action
- Add link to HmtVar for mitochondrial variants (if VCF is annotated with HmtNote)
- Grey background for dismissed compounds in variants list and variant page
- Pin badge for pinned compounds in variants list and variant page
- Support LoqusDB REST API queries
- Add a docker-compose-matchmaker under scout/containers/development to test matchmaker locally
- Script to investigate consequences of symbol search bug
- Added GATK to list of SV and cancer SV callers
### Fixed
- Make MitoMap link work for hg38 again
- Export Variants feature crashing when one of the variants has no primary transcripts
- Redirect to last visited variantS page when dismissing variants from variants list
- Improved matching of SVs Loqus occurrences in other cases
- Remove padding from the list inside (Matching causatives from other cases) panel
- Pass None to get_app function in CLI base since passing script_info to app factory functions was deprecated in Flask 2.0
- Fixed failing tests due to Flask update to version 2.0
- Speed up user events view
- Causative view sort out of memory error
- Use hgnc_id for gene filter query
- Typo in case controllers displaying an error every time a patient is matched against external MatchMaker nodes
- Do not crash while attempting an update for variant documents that are too big (> 16 MB)
- Old STR causatives (and other variants) may not have HGNC symbols - fix sort lambda
- Check if gene_obj has primary_transcript before trying to access it
- Warn if a gene manually searched is in a clinical panel with an outdated name when filtering variants
- ChrPos split js not needed on STR page yet
### Changed
- Remove parsing of case `genome_version`, since it's not used anywhere downstream
- Introduce deprecation warning for Loqus configs that are not dictionaries
- SV clinical filter no longer filters out sub 100 nt variants
- Count cases in LoqusDB by variant type
- Commit pulse repo badge temporarily set to weekly
- Sort ClinVar submissions objects by ascending "Last evaluated" date
- Refactored the MatchMaker integration as an extension
- Replaced some sensitive words as suggested by woke linter
- Documentation for load-configuration rewritten.
- Add styles to MatchMaker matches table
- More detailed info on the data shared in MatchMaker submission form

## [4.33.1]
### Fixed
- Include markdown for release autodeploy docs
- Use standard inheritance model in ClinVar (https://ftp.ncbi.nlm.nih.gov/pub/GTR/standard_terms/Mode_of_inheritance.txt)
- Fix issue crash with variants that have been unflagged causative not being available in other causatives
### Added
### Changed

## [4.33]
### Fixed
- Command line crashing when updating an individual not found in database
- Dashboard page crashing when filters return no data
- Cancer variants filter by chromosome
- /api/v1/genes now searches for genes in all genome builds by default
- Upgraded igv.js to version 2.8.1 (Fixed Unparsable bed record error)
### Added
- Autodeploy docs on release
- Documentation for updating case individuals tracks
- Filter cases and dashboard stats by analysis track
### Changed
- Changed from deprecated db update method
- Pre-selected fields to run queries with in dashboard page
- Do not filter by any institute when first accessing the dashboard
- Removed OMIM panel in case view for cancer cases
- Display Tier I and II variants in case view causatives panel for cancer cases
- Refactored Individuals and Causative panels in case view for cancer cases

## [4.32.1]
### Fixed
- iSort lint check only
### Changed
- Institute cases page crashing when a case has track:Null
### Added

## [4.32]
### Added
- Load and show MITOMAP associated diseases from VCF (INFO field: MitomapAssociatedDiseases, via HmtNote)
- Show variant allele frequencies for mitochondrial variants (GRCh38 cases)
- Extend "public" json API with diseases (OMIM) and phenotypes (HPO)
- HPO gene list download now has option for clinical and non-clinical genes
- Display gene splice junctions data in sashimi plots
- Update case individuals with splice junctions tracks
- Simple Docker compose for development with local build
- Make Phenomodels subpanels collapsible
- User side documentation of cytogenomics features (Gens, Chromograph, vcf2cytosure, rhocall)
- iSort GitHub Action
- Support LoqusDB REST API queries
### Fixed
- Show other causative once, even if several events point to it
- Filtering variants by mitochondrial chromosome for cases with genome build=38
- HPO gene search button triggers any warnings for clinical / non-existing genes also on first search
- Fixed a bug in variants pages caused by MT variants without alt_frequency
- Tests for CADD score parsing function
- Fixed the look of IGV settings on SNV variant page
- Cases analyzed once shown as `rerun`
- Missing case track on case re-upload
- Fixed severity rank for SO term "regulatory region ablation"
### Changed
- Refactor according to CodeFactor - mostly reuse of duplicated code
- Phenomodels language adjustment
- Open variants in a new window (from variants page)
- Open overlapping and compound variants in a new window (from variant page)
- gnomAD link points to gnomAD v.3 (build GRCh38) for mitochondrial variants.
- Display only number of affected genes for dismissed SVs in general report
- Chromosome build check when populating the variants filter chromosome selection
- Display mitochondrial and rare diseases coverage report in cases with missing 'rare' track


## [4.31.1]
### Added
### Changed
- Remove mitochondrial and coverage report from cancer cases sidebar
### Fixed
- ClinVar page when dbSNP id is None

## [4.31]
### Added
- gnomAD annotation field in admin guide
- Export also dynamic panel genes not associated to an HPO term when downloading the HPO panel
- Primary HGNC transcript info in variant export files
- Show variant quality (QUAL field from vcf) in the variant summary
- Load/update PDF gene fusion reports (clinical and research) generated with Arriba
- Support new MANE annotations from VEP (both MANE Select and MANE Plus Clinical)
- Display on case activity the event of a user resetting all dismissed variants
- Support gnomAD population frequencies for mitochondrial variants
- Anchor links in Casedata ClinVar panels to redirect after renaming individuals
### Fixed
- Replace old docs link www.clinicalgenomics.se/scout with new https://clinical-genomics.github.io/scout
- Page formatting issues whenever case and variant comments contain extremely long strings with no spaces
- Chromograph images can be one column and have scrollbar. Removed legacy code.
- Column labels for ClinVar case submission
- Page crashing looking for LoqusDB observation when variant doesn't exist
- Missing inheritance models and custom inheritance models on newly created gene panels
- Accept only numbers in managed variants filter as position and end coordinates
- SNP id format and links in Variant page, ClinVar submission form and general report
- Case groups tooltip triggered only when mouse is on the panel header
### Changed
- A more compact case groups panel
- Added landscape orientation CSS style to cancer coverage and QC demo report
- Improve user documentation to create and save new gene panels
- Removed option to use space as separator when uploading gene panels
- Separating the columns of standard and custom inheritance models in gene panels
- Improved ClinVar instructions for users using non-English Excel

## [4.30.2]
### Added
### Fixed
- Use VEP RefSeq ID if RefSeq list is empty in RefSeq transcripts overview
- Bug creating variant links for variants with no end_chrom
### Changed

## [4.30.1]
### Added
### Fixed
- Cryptography dependency fixed to use version < 3.4
### Changed

## [4.30]
### Added
- Introduced a `reset dismiss variant` verb
- Button to reset all dismissed variants for a case
- Add black border to Chromograph ideograms
- Show ClinVar annotations on variantS page
- Added integration with GENS, copy number visualization tool
- Added a VUS label to the manual classification variant tags
- Add additional information to SNV verification emails
- Tooltips documenting manual annotations from default panels
- Case groups now show bam files from all cases on align view
### Fixed
- Center initial igv view on variant start with SNV/indels
- Don't set initial igv view to negative coordinates
- Display of GQ for SV and STR
- Parsing of AD and related info for STRs
- LoqusDB field in institute settings accepts only existing Loqus instances
- Fix DECIPHER link to work after DECIPHER migrated to GRCh38
- Removed visibility window param from igv.js genes track
- Updated HPO download URL
- Patch HPO download test correctly
- Reference size on STR hover not needed (also wrong)
- Introduced genome build check (allowed values: 37, 38, "37", "38") on case load
- Improve case searching by assignee full name
- Populating the LoqusDB select in institute settings
### Changed
- Cancer variants table header (pop freq etc)
- Only admin users can modify LoqusDB instance in Institute settings
- Style of case synopsis, variants and case comments
- Switched to igv.js 2.7.5
- Do not choke if case is missing research variants when research requested
- Count cases in LoqusDB by variant type
- Introduce deprecation warning for Loqus configs that are not dictionaries
- Improve create new gene panel form validation
- Make XM- transcripts less visible if they don't overlap with transcript refseq_id in variant page
- Color of gene panels and comments panels on cases and variant pages
- Do not choke if case is missing research variants when reserch requested

## [4.29.1]
### Added
### Fixed
- Always load STR variants regardless of RankScore threshold (hotfix)
### Changed

## [4.29]
### Added
- Added a page about migrating potentially breaking changes to the documentation
- markdown_include in development requirements file
- STR variants filter
- Display source, Z-score, inheritance pattern for STR annotations from Stranger (>0.6.1) if available
- Coverage and quality report to cancer view
### Fixed
- ACMG classification page crashing when trying to visualize a classification that was removed
- Pretty print HGVS on gene variants (URL-decode VEP)
- Broken or missing link in the documentation
- Multiple gene names in ClinVar submission form
- Inheritance model select field in ClinVar submission
- IGV.js >2.7.0 has an issue with the gene track zoom levels - temp freeze at 2.7.0
- Revert CORS-anywhere and introduce a local http proxy for cloud tracks
### Changed

## [4.28]
### Added
- Chromograph integration for displaying PNGs in case-page
- Add VAF to cancer case general report, and remove some of its unused fields
- Variants filter compatible with genome browser location strings
- Support for custom public igv tracks stored on the cloud
- Add tests to increase testing coverage
- Update case variants count after deleting variants
- Update IGV.js to latest (v2.7.4)
- Bypass igv.js CORS check using `https://github.com/Rob--W/cors-anywhere`
- Documentation on default and custom IGV.js tracks (admin docs)
- Lock phenomodels so they're editable by admins only
- Small case group assessment sharing
- Tutorial and files for deploying app on containers (Kubernetes pods)
- Canonical transcript and protein change of canonical transcript in exported variants excel sheet
- Support for Font Awesome version 6
- Submit to Beacon from case page sidebar
- Hide dismissed variants in variants pages and variants export function
- Systemd service files and instruction to deploy Scout using podman
### Fixed
- Bugfix: unused `chromgraph_prefix |tojson` removed
- Freeze coloredlogs temporarily
- Marrvel link
- Don't show TP53 link for silent or synonymous changes
- OMIM gene field accepts any custom number as OMIM gene
- Fix Pytest single quote vs double quote string
- Bug in gene variants search by similar cases and no similar case is found
- Delete unused file `userpanel.py`
- Primary transcripts in variant overview and general report
- Google OAuth2 login setup in README file
- Redirect to 'missing file'-icon if configured Chromograph file is missing
- Javascript error in case page
- Fix compound matching during variant loading for hg38
- Cancer variants view containing variants dismissed with cancer-specific reasons
- Zoom to SV variant length was missing IGV contig select
- Tooltips on case page when case has no default gene panels
### Changed
- Save case variants count in case document and not in sessions
- Style of gene panels multiselect on case page
- Collapse/expand main HPO checkboxes in phenomodel preview
- Replaced GQ (Genotype quality) with VAF (Variant allele frequency) in cancer variants GT table
- Allow loading of cancer cases with no tumor_purity field
- Truncate cDNA and protein changes in case report if longer than 20 characters


## [4.27]
### Added
- Exclude one or more variant categories when running variants delete command
### Fixed
### Changed

## [4.26.1]
### Added
### Fixed
- Links with 1-letter aa codes crash on frameshift etc
### Changed

## [4.26]
### Added
- Extend the delete variants command to print analysis date, track, institute, status and research status
- Delete variants by type of analysis (wgs|wes|panel)
- Links to cBioPortal, MutanTP53, IARC TP53, OncoKB, MyCancerGenome, CIViC
### Fixed
- Deleted variants count
### Changed
- Print output of variants delete command as a tab separated table

## [4.25]
### Added
- Command line function to remove variants from one or all cases
### Fixed
- Parse SMN None calls to None rather than False

## [4.24.1]
### Fixed
- Install requirements.txt via setup file

## [4.24]
### Added
- Institute-level phenotype models with sub-panels containing HPO and OMIM terms
- Runnable Docker demo
- Docker image build and push github action
- Makefile with shortcuts to docker commands
- Parse and save synopsis, phenotype and cohort terms from config files upon case upload
### Fixed
- Update dismissed variant status when variant dismissed key is missing
- Breakpoint two IGV button now shows correct chromosome when different from bp1
- Missing font lib in Docker image causing the PDF report download page to crash
- Sentieon Manta calls lack Somaticscore - load anyway
- ClinVar submissions crashing due to pinned variants that are not loaded
- Point ExAC pLI score to new gnomad server address
- Bug uploading cases missing phenotype terms in config file
- STRs loaded but not shown on browser page
- Bug when using adapter.variant.get_causatives with case_id without causatives
- Problem with fetching "solved" from scout export cases cli
- Better serialising of datetime and bson.ObjectId
- Added `volumes` folder to .gitignore
### Changed
- Make matching causative and managed variants foldable on case page
- Remove calls to PyMongo functions marked as deprecated in backend and frontend(as of version 3.7).
- Improved `scout update individual` command
- Export dynamic phenotypes with ordered gene lists as PDF


## [4.23]
### Added
- Save custom IGV track settings
- Show a flash message with clear info about non-valid genes when gene panel creation fails
- CNV report link in cancer case side navigation
- Return to comment section after editing, deleting or submitting a comment
- Managed variants
- MT vs 14 chromosome mean coverage stats if Scout is connected to Chanjo
### Fixed
- missing `vcf_cancer_sv` and `vcf_cancer_sv_research` to manual.
- Split ClinVar multiple clnsig values (slash-separated) and strip them of underscore for annotations without accession number
- Timeout of `All SNVs and INDELs` page when no valid gene is provided in the search
- Round CADD (MIPv9)
- Missing default panel value
- Invisible other causatives lines when other causatives lack gene symbols
### Changed
- Do not freeze mkdocs-material to version 4.6.1
- Remove pre-commit dependency

## [4.22]
### Added
- Editable cases comments
- Editable variants comments
### Fixed
- Empty variant activity panel
- STRs variants popover
- Split new ClinVar multiple significance terms for a variant
- Edit the selected comment, not the latest
### Changed
- Updated RELEASE docs.
- Pinned variants card style on the case page
- Merged `scout export exons` and `scout view exons` commands


## [4.21.2]
### Added
### Fixed
- Do not pre-filter research variants by (case-default) gene panels
- Show OMIM disease tooltip reliably
### Changed

## [4.21.1]
### Added
### Fixed
- Small change to Pop Freq column in variants ang gene panels to avoid strange text shrinking on small screens
- Direct use of HPO list for Clinical HPO SNV (and cancer SNV) filtering
- PDF coverage report redirecting to login page
### Changed
- Remove the option to dismiss single variants from all variants pages
- Bulk dismiss SNVs, SVs and cancer SNVs from variants pages

## [4.21]
### Added
- Support to configure LoqusDB per institute
- Highlight causative variants in the variants list
- Add tests. Mostly regarding building internal datatypes.
- Remove leading and trailing whitespaces from panel_name and display_name when panel is created
- Mark MANE transcript in list of transcripts in "Transcript overview" on variant page
- Show default panel name in case sidebar
- Previous buttons for variants pagination
- Adds a gh action that checks that the changelog is updated
- Adds a gh action that deploys new releases automatically to pypi
- Warn users if case default panels are outdated
- Define institute-specific gene panels for filtering in institute settings
- Use institute-specific gene panels in variants filtering
- Show somatic VAF for pinned and causative variants on case page

### Fixed
- Report pages redirect to login instead of crashing when session expires
- Variants filter loading in cancer variants page
- User, Causative and Cases tables not scaling to full page
- Improved docs for an initial production setup
- Compatibility with latest version of Black
- Fixed tests for Click>7
- Clinical filter required an extra click to Filter to return variants
- Restore pagination and shrink badges in the variants page tables
- Removing a user from the command line now inactivates the case only if user is last assignee and case is active
- Bugfix, LoqusDB per institute feature crashed when institute id was empty string
- Bugfix, LoqusDB calls where missing case count
- filter removal and upload for filters deleted from another page/other user
- Visualize outdated gene panels info in a popover instead of a tooltip in case page side panel

### Changed
- Highlight color on normal STRs in the variants table from green to blue
- Display breakpoints coordinates in verification emails only for structural variants


## [4.20]
### Added
- Display number of filtered variants vs number of total variants in variants page
- Search case by HPO terms
- Dismiss variant column in the variants tables
- Black and pre-commit packages to dev requirements

### Fixed
- Bug occurring when rerun is requested twice
- Peddy info fields in the demo config file
- Added load config safety check for multiple alignment files for one individual
- Formatting of cancer variants table
- Missing Score in SV variants table

### Changed
- Updated the documentation on how to create a new software release
- Genome build-aware cytobands coordinates
- Styling update of the Matchmaker card
- Select search type in case search form


## [4.19]

### Added
- Show internal ID for case
- Add internal ID for downloaded CGH files
- Export dynamic HPO gene list from case page
- Remove users as case assignees when their account is deleted
- Keep variants filters panel expanded when filters have been used

### Fixed
- Handle the ProxyFix ModuleNotFoundError when Werkzeug installed version is >1.0
- General report formatting issues whenever case and variant comments contain extremely long strings with no spaces

### Changed
- Created an institute wrapper page that contains list of cases, causatives, SNVs & Indels, user list, shared data and institute settings
- Display case name instead of case ID on clinVar submissions
- Changed icon of sample update in clinVar submissions


## [4.18]

### Added
- Filter cancer variants on cytoband coordinates
- Show dismiss reasons in a badge with hover for clinical variants
- Show an ellipsis if 10 cases or more to display with loqusdb matches
- A new blog post for version 4.17
- Tooltip to better describe Tumor and Normal columns in cancer variants
- Filter cancer SNVs and SVs by chromosome coordinates
- Default export of `Assertion method citation` to clinVar variants submission file
- Button to export up to 500 cancer variants, filtered or not
- Rename samples of a clinVar submission file

### Fixed
- Apply default gene panel on return to cancer variantS from variant view
- Revert to certificate checking when asking for Chanjo reports
- `scout download everything` command failing while downloading HPO terms

### Changed
- Turn tumor and normal allelic fraction to decimal numbers in tumor variants page
- Moved clinVar submissions code to the institutes blueprints
- Changed name of clinVar export files to FILENAME.Variant.csv and FILENAME.CaseData.csv
- Switched Google login libraries from Flask-OAuthlib to Authlib


## [4.17.1]

### Fixed
- Load cytobands for cases with chromosome build not "37" or "38"


## [4.17]

### Added
- COSMIC badge shown in cancer variants
- Default gene-panel in non-cancer structural view in url
- Filter SNVs and SVs by cytoband coordinates
- Filter cancer SNV variants by alt allele frequency in tumor
- Correct genome build in UCSC link from structural variant page



### Fixed
- Bug in clinVar form when variant has no gene
- Bug when sharing cases with the same institute twice
- Page crashing when removing causative variant tag
- Do not default to GATK caller when no caller info is provided for cancer SNVs


## [4.16.1]

### Fixed
- Fix the fix for handling of delivery reports for rerun cases

## [4.16]

### Added
- Adds possibility to add "lims_id" to cases. Currently only stored in database, not shown anywhere
- Adds verification comment box to SVs (previously only available for small variants)
- Scrollable pedigree panel

### Fixed
- Error caused by changes in WTForm (new release 2.3.x)
- Bug in OMIM case page form, causing the page to crash when a string was provided instead of a numerical OMIM id
- Fix Alamut link to work properly on hg38
- Better handling of delivery reports for rerun cases
- Small CodeFactor style issues: matchmaker results counting, a couple of incomplete tests and safer external xml
- Fix an issue with Phenomizer introduced by CodeFactor style changes

### Changed
- Updated the version of igv.js to 2.5.4

## [4.15.1]

### Added
- Display gene names in ClinVar submissions page
- Links to Varsome in variant transcripts table

### Fixed
- Small fixes to ClinVar submission form
- Gene panel page crash when old panel has no maintainers

## [4.15]

### Added
- Clinvar CNVs IGV track
- Gene panels can have maintainers
- Keep variant actions (dismissed, manual rank, mosaic, acmg, comments) upon variant re-upload
- Keep variant actions also on full case re-upload

### Fixed
- Fix the link to Ensembl for SV variants when genome build 38.
- Arrange information in columns on variant page
- Fix so that new cosmic identifier (COSV) is also acceptable #1304
- Fixed COSMIC tag in INFO (outside of CSQ) to be parses as well with `&` splitter.
- COSMIC stub URL changed to https://cancer.sanger.ac.uk/cosmic/search?q= instead.
- Updated to a version of IGV where bigBed tracks are visualized correctly
- Clinvar submission files are named according to the content (variant_data and case_data)
- Always show causatives from other cases in case overview
- Correct disease associations for gene symbol aliases that exist as separate genes
- Re-add "custom annotations" for SV variants
- The override ClinVar P/LP add-in in the Clinical Filter failed for new CSQ strings

### Changed
- Runs all CI checks in github actions

## [4.14.1]

### Fixed
- Error when variant found in loqusdb is not loaded for other case

## [4.14]

### Added
- Use github actions to run tests
- Adds CLI command to update individual alignments path
- Update HPO terms using downloaded definitions files
- Option to use alternative flask config when running `scout serve`
- Requirement to use loqusdb >= 2.5 if integrated

### Fixed
- Do not display Pedigree panel in cancer view
- Do not rely on internet connection and services available when running CI tests
- Variant loading assumes GATK if no caller set given and GATK filter status is seen in FILTER
- Pass genome build param all the way in order to get the right gene mappings for cases with build 38
- Parse correctly variants with zero frequency values
- Continue even if there are problems to create a region vcf
- STR and cancer variant navigation back to variants pages could fail

### Changed
- Improved code that sends requests to the external APIs
- Updates ranges for user ranks to fit todays usage
- Run coveralls on github actions instead of travis
- Run pip checks on github actions instead of coveralls
- For hg38 cases, change gnomAD link to point to version 3.0 (which is hg38 based)
- Show pinned or causative STR variants a bit more human readable

## [4.13.1]

### Added
### Fixed
- Typo that caused not all clinvar conflicting interpretations to be loaded no matter what
- Parse and retrieve clinvar annotations from VEP-annotated (VEP 97+) CSQ VCF field
- Variant clinvar significance shown as `not provided` whenever is `Uncertain significance`
- Phenomizer query crashing when case has no HPO terms assigned
- Fixed a bug affecting `All SNVs and INDELs` page when variants don't have canonical transcript
- Add gene name or id in cancer variant view

### Changed
- Cancer Variant view changed "Variant:Transcript:Exon:HGVS" to "Gene:Transcript:Exon:HGVS"

## [4.13]

### Added
- ClinVar SNVs track in IGV
- Add SMA view with SMN Copy Number data
- Easier to assign OMIM diagnoses from case page
- OMIM terms and specific OMIM term page

### Fixed
- Bug when adding a new gene to a panel
- Restored missing recent delivery reports
- Fixed style and links to other reports in case side panel
- Deleting cases using display_name and institute not deleting its variants
- Fixed bug that caused coordinates filter to override other filters
- Fixed a problem with finding some INS in loqusdb
- Layout on SV page when local observations without cases are present
- Make scout compatible with the new HPO definition files from `http://compbio.charite.de/jenkins/`
- General report visualization error when SNVs display names are very long


### Changed


## [4.12.4]

### Fixed
- Layout on SV page when local observations without cases are present

## [4.12.3]

### Fixed
- Case report when causative or pinned SVs have non null allele frequencies

## [4.12.2]

### Fixed
- SV variant links now take you to the SV variant page again
- Cancer variant view has cleaner table data entries for "N/A" data
- Pinned variant case level display hotfix for cancer and str - more on this later
- Cancer variants show correct alt/ref reads mirroring alt frequency now
- Always load all clinical STR variants even if a region load is attempted - index may be missing
- Same case repetition in variant local observations

## [4.12.1]

### Fixed
- Bug in variant.gene when gene has no HGVS description


## [4.12]

### Added
- Accepts `alignment_path` in load config to pass bam/cram files
- Display all phenotypes on variant page
- Display hgvs coordinates on pinned and causatives
- Clear panel pending changes
- Adds option to setup the database with static files
- Adds cli command to download the resources from CLI that scout needs
- Adds test files for merged somatic SV and CNV; as well as merged SNV, and INDEL part of #1279
- Allows for upload of OMIM-AUTO gene panel from static files without api-key

### Fixed
- Cancer case HPO panel variants link
- Fix so that some drop downs have correct size
- First IGV button in str variants page
- Cancer case activates on SNV variants
- Cases activate when STR variants are viewed
- Always calculate code coverage
- Pinned/Classification/comments in all types of variants pages
- Null values for panel's custom_inheritance_models
- Discrepancy between the manual disease transcripts and those in database in gene-edit page
- ACMG classification not showing for some causatives
- Fix bug which caused IGV.js to use hg19 reference files for hg38 data
- Bug when multiple bam files sources with non-null values are available


### Changed
- Renamed `requests` file to `scout_requests`
- Cancer variant view shows two, instead of four, decimals for allele and normal


## [4.11.1]

### Fixed
- Institute settings page
- Link institute settings to sharing institutes choices

## [4.11.0]

### Added
- Display locus name on STR variant page
- Alternative key `GNOMADAF_popmax` for Gnomad popmax allele frequency
- Automatic suggestions on how to improve the code on Pull Requests
- Parse GERP, phastCons and phyloP annotations from vep annotated CSQ fields
- Avoid flickering comment popovers in variant list
- Parse REVEL score from vep annotated CSQ fields
- Allow users to modify general institute settings
- Optionally format code automatically on commit
- Adds command to backup vital parts `scout export database`
- Parsing and displaying cancer SV variants from Manta annotated VCF files
- Dismiss cancer snv variants with cancer-specific options
- Add IGV.js UPD, RHO and TIDDIT coverage wig tracks.


### Fixed
- Slightly darker page background
- Fixed an issued with parsed conservation values from CSQ
- Clinvar submissions accessible to all users of an institute
- Header toolbar when on Clinvar page now shows institute name correctly
- Case should not always inactivate upon update
- Show dismissed snv cancer variants as grey on the cancer variants page
- Improved style of mappability link and local observations on variant page
- Convert all the GET requests to the igv view to POST request
- Error when updating gene panels using a file containing BOM chars
- Add/replace gene radio button not working in gene panels


## [4.10.1]

### Fixed
- Fixed issue with opening research variants
- Problem with coveralls not called by Travis CI
- Handle Biomart service down in tests


## [4.10.0]

### Added
- Rank score model in causatives page
- Exportable HPO terms from phenotypes page
- AMP guideline tiers for cancer variants
- Adds scroll for the transcript tab
- Added CLI option to query cases on time since case event was added
- Shadow clinical assessments also on research variants display
- Support for CRAM alignment files
- Improved str variants view : sorting by locus, grouped by allele.
- Delivery report PDF export
- New mosaicism tag option
- Add or modify individuals' age or tissue type from case page
- Display GC and allele depth in causatives table.
- Included primary reference transcript in general report
- Included partial causative variants in general report
- Remove dependency of loqusdb by utilising the CLI

### Fixed
- Fixed update OMIM command bug due to change in the header of the genemap2 file
- Removed Mosaic Tag from Cancer variants
- Fixes issue with unaligned table headers that comes with hidden Datatables
- Layout in general report PDF export
- Fixed issue on the case statistics view. The validation bars didn't show up when all institutes were selected. Now they do.
- Fixed missing path import by importing pathlib.Path
- Handle index inconsistencies in the update index functions
- Fixed layout problems


## [4.9.0]

### Added
- Improved MatchMaker pages, including visible patient contacts email address
- New badges for the github repo
- Links to [GENEMANIA](genemania.org)
- Sort gene panel list on case view.
- More automatic tests
- Allow loading of custom annotations in VCF using the SCOUT_CUSTOM info tag.

### Fixed
- Fix error when a gene is added to an empty dynamic gene panel
- Fix crash when attempting to add genes on incorrect format to dynamic gene panel
- Manual rank variant tags could be saved in a "Select a tag"-state, a problem in the variants view.
- Same case evaluations are no longer shown as gray previous evaluations on the variants page
- Stay on research pages, even if reset, next first buttons are pressed..
- Overlapping variants will now be visible on variant page again
- Fix missing classification comments and links in evaluations page
- All prioritized cases are shown on cases page


## [4.8.3]

### Added

### Fixed
- Bug when ordering sanger
- Improved scrolling over long list of genes/transcripts


## [4.8.2]

### Added

### Fixed
- Avoid opening extra tab for coverage report
- Fixed a problem when rank model version was saved as floats and not strings
- Fixed a problem with displaying dismiss variant reasons on the general report
- Disable load and delete filter buttons if there are no saved filters
- Fix problem with missing verifications
- Remove duplicate users and merge their data and activity


## [4.8.1]

### Added

### Fixed
- Prevent login fail for users with id defined by ObjectId and not email
- Prevent the app from crashing with `AttributeError: 'NoneType' object has no attribute 'message'`


## [4.8.0]

### Added
- Updated Scout to use Bootstrap 4.3
- New looks for Scout
- Improved dashboard using Chart.js
- Ask before inactivating a case where last assigned user leaves it
- Genes can be manually added to the dynamic gene list directly on the case page
- Dynamic gene panels can optionally be used with clinical filter, instead of default gene panel
- Dynamic gene panels get link out to chanjo-report for coverage report
- Load all clinvar variants with clinvar Pathogenic, Likely Pathogenic and Conflicting pathogenic
- Show transcripts with exon numbers for structural variants
- Case sort order can now be toggled between ascending and descending.
- Variants can be marked as partial causative if phenotype is available for case.
- Show a frequency tooltip hover for SV-variants.
- Added support for LDAP login system
- Search snv and structural variants by chromosomal coordinates
- Structural variants can be marked as partial causative if phenotype is available for case.
- Show normal and pathologic limits for STRs in the STR variants view.
- Institute level persistent variant filter settings that can be retrieved and used.
- export causative variants to Excel
- Add support for ROH, WIG and chromosome PNGs in case-view

### Fixed
- Fixed missing import for variants with comments
- Instructions on how to build docs
- Keep sanger order + verification when updating/reloading variants
- Fixed and moved broken filter actions (HPO gene panel and reset filter)
- Fixed string conversion to number
- UCSC links for structural variants are now separated per breakpoint (and whole variant where applicable)
- Reintroduced missing coverage report
- Fixed a bug preventing loading samples using the command line
- Better inheritance models customization for genes in gene panels
- STR variant page back to list button now does its one job.
- Allows to setup scout without a omim api key
- Fixed error causing "favicon not found" flash messages
- Removed flask --version from base cli
- Request rerun no longer changes case status. Active or archived cases inactivate on upload.
- Fixed missing tooltip on the cancer variants page
- Fixed weird Rank cell in variants page
- Next and first buttons order swap
- Added pagination (and POST capability) to cancer variants.
- Improves loading speed for variant page
- Problem with updating variant rank when no variants
- Improved Clinvar submission form
- General report crashing when dismissed variant has no valid dismiss code
- Also show collaborative case variants on the All variants view.
- Improved phenotype search using dataTables.js on phenotypes page
- Search and delete users with `email` instead of `_id`
- Fixed css styles so that multiselect options will all fit one column


## [4.7.3]

### Added
- RankScore can be used with VCFs for vcf_cancer files

### Fixed
- Fix issue with STR view next page button not doing its one job.

### Deleted
- Removed pileup as a bam viewing option. This is replaced by IGV


## [4.7.2]

### Added
- Show earlier ACMG classification in the variant list

### Fixed
- Fixed igv search not working due to igv.js dist 2.2.17
- Fixed searches for cases with a gene with variants pinned or marked causative.
- Load variant pages faster after fixing other causatives query
- Fixed mitochondrial report bug for variants without genes

## [4.7.1]

### Added

### Fixed
- Fixed bug on genes page


## [4.7.0]

### Added
- Export genes and gene panels in build GRCh38
- Search for cases with variants pinned or marked causative in a given gene.
- Search for cases phenotypically similar to a case also from WUI.
- Case variant searches can be limited to similar cases, matching HPO-terms,
  phenogroups and cohorts.
- De-archive reruns and flag them as 'inactive' if archived
- Sort cases by analysis_date, track or status
- Display cases in the following order: prioritized, active, inactive, archived, solved
- Assign case to user when user activates it or asks for rerun
- Case becomes inactive when it has no assignees
- Fetch refseq version from entrez and use it in clinvar form
- Load and export of exons for all genes, independent on refseq
- Documentation for loading/updating exons
- Showing SV variant annotations: SV cgh frequencies, gnomad-SV, local SV frequencies
- Showing transcripts mapping score in segmental duplications
- Handle requests to Ensembl Rest API
- Handle requests to Ensembl Rest Biomart
- STR variants view now displays GT and IGV link.
- Description field for gene panels
- Export exons in build 37 and 38 using the command line

### Fixed
- Fixes of and induced by build tests
- Fixed bug affecting variant observations in other cases
- Fixed a bug that showed wrong gene coverage in general panel PDF export
- MT report only shows variants occurring in the specific individual of the excel sheet
- Disable SSL certifcate verification in requests to chanjo
- Updates how intervaltree and pymongo is used to void deprecated functions
- Increased size of IGV sample tracks
- Optimized tests


## [4.6.1]

### Added

### Fixed
- Missing 'father' and 'mother' keys when parsing single individual cases


## [4.6.0]

### Added
- Description of Scout branching model in CONTRIBUTING doc
- Causatives in alphabetical order, display ACMG classification and filter by gene.
- Added 'external' to the list of analysis type options
- Adds functionality to display "Tissue type". Passed via load config.
- Update to IGV 2.

### Fixed
- Fixed alignment visualization and vcf2cytosure availability for demo case samples
- Fixed 3 bugs affecting SV pages visualization
- Reintroduced the --version cli option
- Fixed variants query by panel (hpo panel + gene panel).
- Downloaded MT report contains excel files with individuals' display name
- Refactored code in parsing of config files.


## [4.5.1]

### Added

### Fixed
- update requirement to use PyYaml version >= 5.1
- Safer code when loading config params in cli base


## [4.5.0]

### Added
- Search for similar cases from scout view CLI
- Scout cli is now invoked from the app object and works under the app context

### Fixed
- PyYaml dependency fixed to use version >= 5.1


## [4.4.1]

### Added
- Display SV rank model version when available

### Fixed
- Fixed upload of delivery report via API


## [4.4.0]

### Added
- Displaying more info on the Causatives page and hiding those not causative at the case level
- Add a comment text field to Sanger order request form, allowing a message to be included in the email
- MatchMaker Exchange integration
- List cases with empty synopsis, missing HPO terms and phenotype groups.
- Search for cases with open research list, or a given case status (active, inactive, archived)

### Fixed
- Variant query builder split into several functions
- Fixed delivery report load bug


## [4.3.3]

### Added
- Different individual table for cancer cases

### Fixed
- Dashboard collects validated variants from verification events instead of using 'sanger' field
- Cases shared with collaborators are visible again in cases page
- Force users to select a real institute to share cases with (actionbar select fix)


## [4.3.2]

### Added
- Dashboard data can be filtered using filters available in cases page
- Causatives for each institute are displayed on a dedicated page
- SNVs and and SVs are searchable across cases by gene and rank score
- A more complete report with validated variants is downloadable from dashboard

### Fixed
- Clinsig filter is fixed so clinsig numerical values are returned
- Split multi clinsig string values in different elements of clinsig array
- Regex to search in multi clinsig string values or multi revstat string values
- It works to upload vcf files with no variants now
- Combined Pileup and IGV alignments for SVs having variant start and stop on the same chromosome


## [4.3.1]

### Added
- Show calls from all callers even if call is not available
- Instructions to install cairo and pango libs from WeasyPrint page
- Display cases with number of variants from CLI
- Only display cases with number of variants above certain treshold. (Also CLI)
- Export of verified variants by CLI or from the dashboard
- Extend case level queries with default panels, cohorts and phenotype groups.
- Slice dashboard statistics display using case level queries
- Add a view where all variants for an institute can be searched across cases, filtering on gene and rank score. Allows searching research variants for cases that have research open.

### Fixed
- Fixed code to extract variant conservation (gerp, phyloP, phastCons)
- Visualization of PDF-exported gene panels
- Reintroduced the exon/intron number in variant verification email
- Sex and affected status is correctly displayed on general report
- Force number validation in SV filter by size
- Display ensembl transcripts when no refseq exists


## [4.3.0]

### Added
- Mosaicism tag on variants
- Show and filter on SweGen frequency for SVs
- Show annotations for STR variants
- Show all transcripts in verification email
- Added mitochondrial export
- Adds alternative to search for SVs shorter that the given length
- Look for 'bcftools' in the `set` field of VCFs
- Display digenic inheritance from OMIM
- Displays what refseq transcript that is primary in hgnc

### Fixed

- Archived panels displays the correct date (not retroactive change)
- Fixed problem with waiting times in gene panel exports
- Clinvar fiter not working with human readable clinsig values

## [4.2.2]

### Fixed
- Fixed gene panel create/modify from CSV file utf-8 decoding error
- Updating genes in gene panels now supports edit comments and entry version
- Gene panel export timeout error

## [4.2.1]

### Fixed
- Re-introduced gene name(s) in verification email subject
- Better PDF rendering for excluded variants in report
- Problem to access old case when `is_default` did not exist on a panel


## [4.2.0]

### Added
- New index on variant_id for events
- Display overlapping compounds on variants view

### Fixed
- Fixed broken clinical filter


## [4.1.4]

### Added
- Download of filtered SVs

### Fixed
- Fixed broken download of filtered variants
- Fixed visualization issue in gene panel PDF export
- Fixed bug when updating gene names in variant controller


## [4.1.3]

### Fixed
- Displays all primary transcripts


## [4.1.2]

### Added
- Option add/replace when updating a panel via CSV file
- More flexible versioning of the gene panels
- Printing coverage report on the bottom of the pdf case report
- Variant verification option for SVs
- Logs uri without pwd when connecting
- Disease-causing transcripts in case report
- Thicker lines in case report
- Supports HPO search for cases, both terms or if described in synopsis
- Adds sanger information to dashboard

### Fixed
- Use db name instead of **auth** as default for authentication
- Fixes so that reports can be generated even with many variants
- Fixed sanger validation popup to show individual variants queried by user and institute.
- Fixed problem with setting up scout
- Fixes problem when exac file is not available through broad ftp
- Fetch transcripts for correct build in `adapter.hgnc_gene`

## [4.1.1]
- Fix problem with institute authentication flash message in utils
- Fix problem with comments
- Fix problem with ensembl link


## [4.1.0]

### Added
- OMIM phenotypes to case report
- Command to download all panel app gene panels `scout load panel --panel-app`
- Links to genenames.org and omim on gene page
- Popup on gene at variants page with gene information
- reset sanger status to "Not validated" for pinned variants
- highlight cases with variants to be evaluated by Sanger on the cases page
- option to point to local reference files to the genome viewer pileup.js. Documented in `docs.admin-guide.server`
- option to export single variants in `scout export variants`
- option to load a multiqc report together with a case(add line in load config)
- added a view for searching HPO terms. It is accessed from the top left corner menu
- Updates the variants view for cancer variants. Adds a small cancer specific filter for known variants
- Adds hgvs information on cancer variants page
- Adds option to update phenotype groups from CLI

### Fixed
- Improved Clinvar to submit variants from different cases. Fixed HPO terms in casedata according to feedback
- Fixed broken link to case page from Sanger modal in cases view
- Now only cases with non empty lists of causative variants are returned in `adapter.case(has_causatives=True)`
- Can handle Tumor only samples
- Long lists of HGNC symbols are now possible. This was previously difficult with manual, uploaded or by HPO search when changing filter settings due to GET request limitations. Relevant pages now use POST requests. Adds the dynamic HPO panel as a selection on the gene panel dropdown.
- Variant filter defaults to default panels also on SV and Cancer variants pages.

## [4.0.0]

### WARNING ###

This is a major version update and will require that the backend of pre releases is updated.
Run commands:

```
$scout update genes
$scout update hpo
```

- Created a Clinvar submission tool, to speed up Clinvar submission of SNVs and SVs
- Added an analysis report page (html and PDF format) containing phenotype, gene panels and variants that are relevant to solve a case.

### Fixed
- Optimized evaluated variants to speed up creation of case report
- Moved igv and pileup viewer under a common folder
- Fixed MT alignment view pileup.js
- Fixed coordinates for SVs with start chromosome different from end chromosome
- Global comments shown across cases and institutes. Case-specific variant comments are shown only for that specific case.
- Links to clinvar submitted variants at the cases level
- Adapts clinvar parsing to new format
- Fixed problem in `scout update user` when the user object had no roles
- Makes pileup.js use online genome resources when viewing alignments. Now any instance of Scout can make use of this functionality.
- Fix ensembl link for structural variants
- Works even when cases does not have `'madeline_info'`
- Parses Polyphen in correct way again
- Fix problem with parsing gnomad from VEP

### Added
- Added a PDF export function for gene panels
- Added a "Filter and export" button to export custom-filtered SNVs to CSV file
- Dismiss SVs
- Added IGV alignments viewer
- Read delivery report path from case config or CLI command
- Filter for spidex scores
- All HPO terms are now added and fetched from the correct source (https://github.com/obophenotype/human-phenotype-ontology/blob/master/hp.obo)
- New command `scout update hpo`
- New command `scout update genes` will fetch all the latest information about genes and update them
- Load **all** variants found on chromosome **MT**
- Adds choice in cases overview do show as many cases as user like

### Removed
- pileup.min.js and pileup css are imported from a remote web location now
- All source files for HPO information, this is instead fetched directly from source
- All source files for gene information, this is instead fetched directly from source

## [3.0.0]
### Fixed
- hide pedigree panel unless it exists

## [1.5.1] - 2016-07-27
### Fixed
- look for both ".bam.bai" and ".bai" extensions

## [1.4.0] - 2016-03-22
### Added
- support for local frequency through loqusdb
- bunch of other stuff

## [1.3.0] - 2016-02-19
### Fixed
- Update query-phenomizer and add username/password

### Changed
- Update the way a case is checked for rerun-status

### Added
- Add new button to mark a case as "checked"
- Link to clinical variants _without_ 1000G annotation

## [1.2.2] - 2016-02-18
### Fixed
- avoid filtering out variants lacking ExAC and 1000G annotations

## [1.1.3] - 2015-10-01
### Fixed
- persist (clinical) filter when clicking load more
- fix #154 by robustly setting clinical filter func. terms

## [1.1.2] - 2015-09-07
### Fixed
- avoid replacing coverage report with none
- update SO terms, refactored

## [1.1.1] - 2015-08-20
### Fixed
- fetch case based on collaborator status (not owner)

## [1.1.0] - 2015-05-29
### Added
- link(s) to SNPedia based on RS-numbers
- new Jinja filter to "humanize" decimal numbers
- show gene panels in variant view
- new Jinja filter for decoding URL encoding
- add indicator to variants in list that have comments
- add variant number threshold and rank score threshold to load function
- add event methods to mongo adapter
- add tests for models
- show badge "old" if comment was written for a previous analysis

### Changed
- show cDNA change in transcript summary unless variant is exonic
- moved compounds table further up the page
- show dates for case uploads in ISO format
- moved variant comments higher up on page
- updated documentation for pages
- read in coverage report as blob in database and serve directly
- change ``OmimPhenotype`` to ``PhenotypeTerm``
- reorganize models sub-package
- move events (and comments) to separate collection
- only display prev/next links for the research list
- include variant type in breadcrumbs e.g. "Clinical variants"

### Removed
- drop dependency on moment.js

### Fixed
- show the same level of detail for all frequencies on all pages
- properly decode URL encoded symbols in amino acid/cDNA change strings
- fixed issue with wipe permissions in MongoDB
- include default gene lists in "variants" link in breadcrumbs

## [1.0.2] - 2015-05-20
### Changed
- update case fetching function

### Fixed
- handle multiple cases with same id

## [1.0.1] - 2015-04-28
### Fixed
- Fix building URL parameters in cases list Vue component

## [1.0.0] - 2015-04-12
Codename: Sara Lund

![Release 1.0](artwork/releases/release-1-0.jpg)

### Added
- Add email logging for unexpected errors
- New command line tool for deleting case

### Changed
- Much improved logging overall
- Updated documentation/usage guide
- Removed non-working IGV link

### Fixed
- Show sample display name in GT call
- Various small bug fixes
- Make it easier to hover over popups

## [0.0.2-rc1] - 2015-03-04
### Added
- add protein table for each variant
- add many more external links
- add coverage reports as PDFs

### Changed
- incorporate user feedback updates
- big refactor of load scripts

## [0.0.2-rc2] - 2015-03-04
### Changes
- add gene table with gene description
- reorganize inheritance models box

### Fixed
- avoid overwriting gene list on "research" load
- fix various bugs in external links

## [0.0.2-rc3] - 2015-03-05
### Added
- Activity log feed to variant view
- Adds protein change strings to ODM and Sanger email

### Changed
- Extract activity log component to macro

### Fixes
- Make Ensembl transcript links use archive website<|MERGE_RESOLUTION|>--- conflicted
+++ resolved
@@ -35,13 +35,9 @@
 - Removed OMIM genes panel
 - Make genes panel, pinned variants panel, causative variants panel and ClinVar panel scrollable on case page
 - Update to Scilifelab's 2020 logo
-<<<<<<< HEAD
-- Introduce resource file check before starting updating OMIM diagnoses
-
-=======
 - Update Gens URL to support Gens v2.0 format
 - Refactor tests for parsing case configurations
->>>>>>> eed589b1
+- Introduce resource file check before starting updating OMIM diagnoses
 
 ## [4.36]
 ### Added
