--- conflicted
+++ resolved
@@ -12,13 +12,9 @@
 - VariantS comment popovers reactivate on hover
 - Updating database genes in build 37
 - ACMG classification summary hidden by sticky navbar
-<<<<<<< HEAD
-- Bug in gene variants page (All SNVs and INDELs) when variant gene doesn't have a hgnc_id that is found in the database
-=======
 - Logo backgrounds fixed to white on welcome page
 - Update KUH logo
-
->>>>>>> 33d8239b
+- Bug in gene variants page (All SNVs and INDELs) when variant gene doesn't have a hgnc_id that is found in the database
 
 ## [4.54]
 ### Added
