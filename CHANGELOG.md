# Change Log
All notable changes to this project will be documented in this file.
This project adheres to [Semantic Versioning](http://semver.org/).

About changelog [here](https://keepachangelog.com/en/1.0.0/)

## [x.x.x]
### Added
- Introduced a `reset dismiss variant` verb
- Button to reset all dismissed variants for a case
### Fixed
<<<<<<< HEAD
- Fix DECIPHER link to work after DECIPHER migrated to GRCh38
=======
- Center initial igv view on variant start with SNV/indels 
>>>>>>> 943cbb69
### Changed


## [4.29]
### Added
- Added a page about migrating potentially breaking changes to the documentation
- markdown_include in development requirements file
- STR variants filter
- Display source, Z-score, inheritance pattern for STR annotations from Stranger (>0.6.1) if available
- Coverage and quality report to cancer view
### Fixed
- ACMG classification page crashing when trying to visualize a classification that was removed
- Pretty print HGVS on gene variants (URL-decode VEP)
- Broken or missing link in the documentation
- Multiple gene names in ClinVar submission form
- Inheritance model select field in ClinVar submission
- IGV.js >2.7.0 has an issue with the gene track zoom levels - temp freeze at 2.7.0
- Revert CORS-anywhere and introduce a local http proxy for cloud tracks
### Changed

## [4.28]
### Added
- Chromograph integration for displaying PNGs in case-page
- Add VAF to cancer case general report, and remove some of its unused fields
- Variants filter compatible with genome browser location strings
- Support for custom public igv tracks stored on the cloud
- Add tests to increase testing coverage
- Update case variants count after deleting variants
- Update IGV.js to latest (v2.7.4)
- Bypass igv.js CORS check using `https://github.com/Rob--W/cors-anywhere`
- Documentation on default and custom IGV.js tracks (admin docs)
- Lock phenomodels so they're editable by admins only
- Small case group assessment sharing
- Tutorial and files for deploying app on containers (Kubernetes pods)
- Canonical transcript and protein change of canonical transcript in exported variants excel sheet
- Support for Font Awesome version 6
- Submit to Beacon from case page sidebar
- Hide dismissed variants in variants pages and variants export function
- Systemd service files and instruction to deploy Scout using podman
### Fixed
- Bugfix: unused `chromgraph_prefix |tojson` removed
- Freeze coloredlogs temporarily
- Marrvel link
- Don't show TP53 link for silent or synonymous changes
- OMIM gene field accepts any custom number as OMIM gene
- Fix Pytest single quote vs double quote string
- Bug in gene variants search by similar cases and no similar case is found
- Delete unused file `userpanel.py`
- Primary transcripts in variant overview and general report
- Google OAuth2 login setup in README file
- Redirect to 'missing file'-icon if configured Chromograph file is missing
- Javascript error in case page
- Fix compound matching during variant loading for hg38
- Cancer variants view containing variants dismissed with cancer-specific reasons
- Zoom to SV variant length was missing IGV contig select
- Tooltips on case page when case has no default gene panels
### Changed
- Save case variants count in case document and not in sessions
- Style of gene panels multiselect on case page
- Collapse/expand main HPO checkboxes in phenomodel preview
- Replaced GQ (Genotype quality) with VAF (Variant allele frequency) in cancer variants GT table
- Allow loading of cancer cases with no tumor_purity field
- Truncate cDNA and protein changes in case report if longer than 20 characters


## [4.27]
### Added
- Exclude one or more variant categories when running variants delete command
### Fixed
### Changed

## [4.26.1]
### Added
### Fixed
- Links with 1-letter aa codes crash on frameshift etc
### Changed

## [4.26]
### Added
- Extend the delete variants command to print analysis date, track, institute, status and research status
- Delete variants by type of analysis (wgs|wes|panel)
- Links to cBioPortal, MutanTP53, IARC TP53, OncoKB, MyCancerGenome, CIViC
### Fixed
- Deleted variants count
### Changed
- Print output of variants delete command as a tab separated table

## [4.25]
### Added
- Command line function to remove variants from one or all cases
### Fixed
- Parse SMN None calls to None rather than False

## [4.24.1]
### Fixed
- Install requirements.txt via setup file

## [4.24]
### Added
- Institute-level phenotype models with sub-panels containing HPO and OMIM terms
- Runnable Docker demo
- Docker image build and push github action
- Makefile with shortcuts to docker commands
- Parse and save synopsis, phenotype and cohort terms from config files upon case upload
### Fixed
- Update dismissed variant status when variant dismissed key is missing
- Breakpoint two IGV button now shows correct chromosome when different from bp1
- Missing font lib in Docker image causing the PDF report download page to crash
- Sentieon Manta calls lack Somaticscore - load anyway
- ClinVar submissions crashing due to pinned variants that are not loaded
- Point ExAC pLI score to new gnomad server address
- Bug uploading cases missing phenotype terms in config file
- STRs loaded but not shown on browser page
- Bug when using adapter.variant.get_causatives with case_id without causatives
- Problem with fetching "solved" from scout export cases cli
- Better serialising of datetime and bson.ObjectId
- Added `volumes` folder to .gitignore
### Changed
- Make matching causative and managed variants foldable on case page
- Remove calls to PyMongo functions marked as deprecated in backend and frontend(as of version 3.7).
- Improved `scout update individual` command
- Export dynamic phenotypes with ordered gene lists as PDF


## [4.23]
### Added
- Save custom IGV track settings
- Show a flash message with clear info about non-valid genes when gene panel creation fails
- CNV report link in cancer case side navigation
- Return to comment section after editing, deleting or submitting a comment
- Managed variants
- MT vs 14 chromosome mean coverage stats if Scout is connected to Chanjo
### Fixed
- missing `vcf_cancer_sv` and `vcf_cancer_sv_research` to manual.
- Split ClinVar multiple clnsig values (slash-separated) and strip them of underscore for annotations without accession number
- Timeout of `All SNVs and INDELs` page when no valid gene is provided in the search
- Round CADD (MIPv9)
- Missing default panel value
- Invisible other causatives lines when other causatives lack gene symbols
### Changed
- Do not freeze mkdocs-material to version 4.6.1
- Remove pre-commit dependency

## [4.22]
### Added
- Editable cases comments
- Editable variants comments
### Fixed
- Empty variant activity panel
- STRs variants popover
- Split new ClinVar multiple significance terms for a variant
- Edit the selected comment, not the latest
### Changed
- Updated RELEASE docs.
- Pinned variants card style on the case page
- Merged `scout export exons` and `scout view exons` commands


## [4.21.2]
### Added
### Fixed
- Do not pre-filter research variants by (case-default) gene panels
- Show OMIM disease tooltip reliably
### Changed

## [4.21.1]
### Added
### Fixed
- Small change to Pop Freq column in variants ang gene panels to avoid strange text shrinking on small screens
- Direct use of HPO list for Clinical HPO SNV (and cancer SNV) filtering
- PDF coverage report redirecting to login page
### Changed
- Remove the option to dismiss single variants from all variants pages
- Bulk dismiss SNVs, SVs and cancer SNVs from variants pages

## [4.21]
### Added
- Support to configure LoqusDB per institute
- Highlight causative variants in the variants list
- Add tests. Mostly regarding building internal datatypes.
- Remove leading and trailing whitespaces from panel_name and display_name when panel is created
- Mark MANE transcript in list of transcripts in "Transcript overview" on variant page
- Show default panel name in case sidebar
- Previous buttons for variants pagination
- Adds a gh action that checks that the changelog is updated
- Adds a gh action that deploys new releases automatically to pypi
- Warn users if case default panels are outdated
- Define institute-specific gene panels for filtering in institute settings
- Use institute-specific gene panels in variants filtering
- Show somatic VAF for pinned and causative variants on case page

### Fixed
- Report pages redirect to login instead of crashing when session expires
- Variants filter loading in cancer variants page
- User, Causative and Cases tables not scaling to full page
- Improved docs for an initial production setup
- Compatibility with latest version of Black
- Fixed tests for Click>7
- Clinical filter required an extra click to Filter to return variants
- Restore pagination and shrink badges in the variants page tables
- Removing a user from the command line now inactivates the case only if user is last assignee and case is active
- Bugfix, LoqusDB per institute feature crashed when institute id was empty string
- Bugfix, LoqusDB calls where missing case count
- filter removal and upload for filters deleted from another page/other user
- Visualize outdated gene panels info in a popover instead of a tooltip in case page side panel

### Changed
- Highlight color on normal STRs in the variants table from green to blue
- Display breakpoints coordinates in verification emails only for structural variants


## [4.20]
### Added
- Display number of filtered variants vs number of total variants in variants page
- Search case by HPO terms
- Dismiss variant column in the variants tables
- Black and pre-commit packages to dev requirements

### Fixed
- Bug occurring when rerun is requested twice
- Peddy info fields in the demo config file
- Added load config safety check for multiple alignment files for one individual
- Formatting of cancer variants table
- Missing Score in SV variants table

### Changed
- Updated the documentation on how to create a new software release
- Genome build-aware cytobands coordinates
- Styling update of the Matchmaker card
- Select search type in case search form


## [4.19]

### Added
- Show internal ID for case
- Add internal ID for downloaded CGH files
- Export dynamic HPO gene list from case page
- Remove users as case assignees when their account is deleted
- Keep variants filters panel expanded when filters have been used

### Fixed
- Handle the ProxyFix ModuleNotFoundError when Werkzeug installed version is >1.0
- General report formatting issues whenever case and variant comments contain extremely long strings with no spaces

### Changed
- Created an institute wrapper page that contains list of cases, causatives, SNVs & Indels, user list, shared data and institute settings
- Display case name instead of case ID on clinVar submissions
- Changed icon of sample update in clinVar submissions


## [4.18]

### Added
- Filter cancer variants on cytoband coordinates
- Show dismiss reasons in a badge with hover for clinical variants
- Show an ellipsis if 10 cases or more to display with loqusdb matches
- A new blog post for version 4.17
- Tooltip to better describe Tumor and Normal columns in cancer variants
- Filter cancer SNVs and SVs by chromosome coordinates
- Default export of `Assertion method citation` to clinVar variants submission file
- Button to export up to 500 cancer variants, filtered or not
- Rename samples of a clinVar submission file

### Fixed
- Apply default gene panel on return to cancer variantS from variant view
- Revert to certificate checking when asking for Chanjo reports
- `scout download everything` command failing while downloading HPO terms

### Changed
- Turn tumor and normal allelic fraction to decimal numbers in tumor variants page
- Moved clinVar submissions code to the institutes blueprints
- Changed name of clinVar export files to FILENAME.Variant.csv and FILENAME.CaseData.csv
- Switched Google login libraries from Flask-OAuthlib to Authlib


## [4.17.1]

### Fixed
- Load cytobands for cases with chromosome build not "37" or "38"


## [4.17]

### Added
- COSMIC badge shown in cancer variants
- Default gene-panel in non-cancer structural view in url
- Filter SNVs and SVs by cytoband coordinates
- Filter cancer SNV variants by alt allele frequency in tumor
- Correct genome build in UCSC link from structural variant page



### Fixed
- Bug in clinVar form when variant has no gene
- Bug when sharing cases with the same institute twice
- Page crashing when removing causative variant tag
- Do not default to GATK caller when no caller info is provided for cancer SNVs


## [4.16.1]

### Fixed
- Fix the fix for handling of delivery reports for rerun cases

## [4.16]

### Added
- Adds possibility to add "lims_id" to cases. Currently only stored in database, not shown anywhere
- Adds verification comment box to SVs (previously only available for small variants)
- Scrollable pedigree panel

### Fixed
- Error caused by changes in WTForm (new release 2.3.x)
- Bug in OMIM case page form, causing the page to crash when a string was provided instead of a numerical OMIM id
- Fix Alamut link to work properly on hg38
- Better handling of delivery reports for rerun cases
- Small CodeFactor style issues: matchmaker results counting, a couple of incomplete tests and safer external xml
- Fix an issue with Phenomizer introduced by CodeFactor style changes

### Changed
- Updated the version of igv.js to 2.5.4

## [4.15.1]

### Added
- Display gene names in ClinVar submissions page
- Links to Varsome in variant transcripts table

### Fixed
- Small fixes to ClinVar submission form
- Gene panel page crash when old panel has no maintainers

## [4.15]

### Added
- Clinvar CNVs IGV track
- Gene panels can have maintainers
- Keep variant actions (dismissed, manual rank, mosaic, acmg, comments) upon variant re-upload
- Keep variant actions also on full case re-upload

### Fixed
- Fix the link to Ensembl for SV variants when genome build 38.
- Arrange information in columns on variant page
- Fix so that new cosmic identifier (COSV) is also acceptable #1304
- Fixed COSMIC tag in INFO (outside of CSQ) to be parses as well with `&` splitter.
- COSMIC stub URL changed to https://cancer.sanger.ac.uk/cosmic/search?q= instead.
- Updated to a version of IGV where bigBed tracks are visualized correctly
- Clinvar submission files are named according to the content (variant_data and case_data)
- Always show causatives from other cases in case overview
- Correct disease associations for gene symbol aliases that exist as separate genes
- Re-add "custom annotations" for SV variants
- The override ClinVar P/LP add-in in the Clinical Filter failed for new CSQ strings

### Changed
- Runs all CI checks in github actions

## [4.14.1]

### Fixed
- Error when variant found in loqusdb is not loaded for other case

## [4.14]

### Added
- Use github actions to run tests
- Adds CLI command to update individual alignments path
- Update HPO terms using downloaded definitions files
- Option to use alternative flask config when running `scout serve`
- Requirement to use loqusdb >= 2.5 if integrated

### Fixed
- Do not display Pedigree panel in cancer view
- Do not rely on internet connection and services available when running CI tests
- Variant loading assumes GATK if no caller set given and GATK filter status is seen in FILTER
- Pass genome build param all the way in order to get the right gene mappings for cases with build 38
- Parse correctly variants with zero frequency values
- Continue even if there are problems to create a region vcf
- STR and cancer variant navigation back to variants pages could fail

### Changed
- Improved code that sends requests to the external APIs
- Updates ranges for user ranks to fit todays usage
- Run coveralls on github actions instead of travis
- Run pip checks on github actions instead of coveralls
- For hg38 cases, change gnomAD link to point to version 3.0 (which is hg38 based)
- Show pinned or causative STR variants a bit more human readable

## [4.13.1]

### Added
### Fixed
- Typo that caused not all clinvar conflicting interpretations to be loaded no matter what
- Parse and retrieve clinvar annotations from VEP-annotated (VEP 97+) CSQ VCF field
- Variant clinvar significance shown as `not provided` whenever is `Uncertain significance`
- Phenomizer query crashing when case has no HPO terms assigned
- Fixed a bug affecting `All SNVs and INDELs` page when variants don't have canonical transcript
- Add gene name or id in cancer variant view

### Changed
- Cancer Variant view changed "Variant:Transcript:Exon:HGVS" to "Gene:Transcript:Exon:HGVS"

## [4.13]

### Added
- ClinVar SNVs track in IGV
- Add SMA view with SMN Copy Number data
- Easier to assign OMIM diagnoses from case page
- OMIM terms and specific OMIM term page

### Fixed
- Bug when adding a new gene to a panel
- Restored missing recent delivery reports
- Fixed style and links to other reports in case side panel
- Deleting cases using display_name and institute not deleting its variants
- Fixed bug that caused coordinates filter to override other filters
- Fixed a problem with finding some INS in loqusdb
- Layout on SV page when local observations without cases are present
- Make scout compatible with the new HPO definition files from `http://compbio.charite.de/jenkins/`
- General report visualization error when SNVs display names are very long


### Changed


## [4.12.4]

### Fixed
- Layout on SV page when local observations without cases are present

## [4.12.3]

### Fixed
- Case report when causative or pinned SVs have non null allele frequencies

## [4.12.2]

### Fixed
- SV variant links now take you to the SV variant page again
- Cancer variant view has cleaner table data entries for "N/A" data
- Pinned variant case level display hotfix for cancer and str - more on this later
- Cancer variants show correct alt/ref reads mirroring alt frequency now
- Always load all clinical STR variants even if a region load is attempted - index may be missing
- Same case repetition in variant local observations

## [4.12.1]

### Fixed
- Bug in variant.gene when gene has no HGVS description


## [4.12]

### Added
- Accepts `alignment_path` in load config to pass bam/cram files
- Display all phenotypes on variant page
- Display hgvs coordinates on pinned and causatives
- Clear panel pending changes
- Adds option to setup the database with static files
- Adds cli command to download the resources from CLI that scout needs
- Adds dummy files for merged somatic SV and CNV; as well as merged SNV, and INDEL part of #1279
- Allows for upload of OMIM-AUTO gene panel from static files without api-key

### Fixed
- Cancer case HPO panel variants link
- Fix so that some drop downs have correct size
- First IGV button in str variants page
- Cancer case activates on SNV variants
- Cases activate when STR variants are viewed
- Always calculate code coverage
- Pinned/Classification/comments in all types of variants pages
- Null values for panel's custom_inheritance_models
- Discrepancy between the manual disease transcripts and those in database in gene-edit page
- ACMG classification not showing for some causatives
- Fix bug which caused IGV.js to use hg19 reference files for hg38 data
- Bug when multiple bam files sources with non-null values are available


### Changed
- Renamed `requests` file to `scout_requests`
- Cancer variant view shows two, instead of four, decimals for allele and normal


## [4.11.1]

### Fixed
- Institute settings page
- Link institute settings to sharing institutes choices

## [4.11.0]

### Added
- Display locus name on STR variant page
- Alternative key `GNOMADAF_popmax` for Gnomad popmax allele frequency
- Automatic suggestions on how to improve the code on Pull Requests
- Parse GERP, phastCons and phyloP annotations from vep annotated CSQ fields
- Avoid flickering comment popovers in variant list
- Parse REVEL score from vep annotated CSQ fields
- Allow users to modify general institute settings
- Optionally format code automatically on commit
- Adds command to backup vital parts `scout export database`
- Parsing and displaying cancer SV variants from Manta annotated VCF files
- Dismiss cancer snv variants with cancer-specific options
- Add IGV.js UPD, RHO and TIDDIT coverage wig tracks.


### Fixed
- Slightly darker page background
- Fixed an issued with parsed conservation values from CSQ
- Clinvar submissions accessible to all users of an institute
- Header toolbar when on Clinvar page now shows institute name correctly
- Case should not always inactivate upon update
- Show dismissed snv cancer variants as grey on the cancer variants page
- Improved style of mappability link and local observations on variant page
- Convert all the GET requests to the igv view to POST request
- Error when updating gene panels using a file containing BOM chars
- Add/replace gene radio button not working in gene panels


## [4.10.1]

### Fixed
- Fixed issue with opening research variants
- Problem with coveralls not called by Travis CI
- Handle Biomart service down in tests


## [4.10.0]

### Added
- Rank score model in causatives page
- Exportable HPO terms from phenotypes page
- AMP guideline tiers for cancer variants
- Adds scroll for the transcript tab
- Added CLI option to query cases on time since case event was added
- Shadow clinical assessments also on research variants display
- Support for CRAM alignment files
- Improved str variants view : sorting by locus, grouped by allele.
- Delivery report PDF export
- New mosaicism tag option
- Add or modify individuals' age or tissue type from case page
- Display GC and allele depth in causatives table.
- Included primary reference transcript in general report
- Included partial causative variants in general report
- Remove dependency of loqusdb by utilising the CLI

### Fixed
- Fixed update OMIM command bug due to change in the header of the genemap2 file
- Removed Mosaic Tag from Cancer variants
- Fixes issue with unaligned table headers that comes with hidden Datatables
- Layout in general report PDF export
- Fixed issue on the case statistics view. The validation bars didn't show up when all institutes were selected. Now they do.
- Fixed missing path import by importing pathlib.Path
- Handle index inconsistencies in the update index functions
- Fixed layout problems


## [4.9.0]

### Added
- Improved MatchMaker pages, including visible patient contacts email address
- New badges for the github repo
- Links to [GENEMANIA](genemania.org)
- Sort gene panel list on case view.
- More automatic tests
- Allow loading of custom annotations in VCF using the SCOUT_CUSTOM info tag.

### Fixed
- Fix error when a gene is added to an empty dynamic gene panel
- Fix crash when attempting to add genes on incorrect format to dynamic gene panel
- Manual rank variant tags could be saved in a "Select a tag"-state, a problem in the variants view.
- Same case evaluations are no longer shown as gray previous evaluations on the variants page
- Stay on research pages, even if reset, next first buttons are pressed..
- Overlapping variants will now be visible on variant page again
- Fix missing classification comments and links in evaluations page
- All prioritized cases are shown on cases page


## [4.8.3]

### Added

### Fixed
- Bug when ordering sanger
- Improved scrolling over long list of genes/transcripts


## [4.8.2]

### Added

### Fixed
- Avoid opening extra tab for coverage report
- Fixed a problem when rank model version was saved as floats and not strings
- Fixed a problem with displaying dismiss variant reasons on the general report
- Disable load and delete filter buttons if there are no saved filters
- Fix problem with missing verifications
- Remove duplicate users and merge their data and activity


## [4.8.1]

### Added

### Fixed
- Prevent login fail for users with id defined by ObjectId and not email
- Prevent the app from crashing with `AttributeError: 'NoneType' object has no attribute 'message'`


## [4.8.0]

### Added
- Updated Scout to use Bootstrap 4.3
- New looks for Scout
- Improved dashboard using Chart.js
- Ask before inactivating a case where last assigned user leaves it
- Genes can be manually added to the dynamic gene list directly on the case page
- Dynamic gene panels can optionally be used with clinical filter, instead of default gene panel
- Dynamic gene panels get link out to chanjo-report for coverage report
- Load all clinvar variants with clinvar Pathogenic, Likely Pathogenic and Conflicting pathogenic
- Show transcripts with exon numbers for structural variants
- Case sort order can now be toggled between ascending and descending.
- Variants can be marked as partial causative if phenotype is available for case.
- Show a frequency tooltip hover for SV-variants.
- Added support for LDAP login system
- Search snv and structural variants by chromosomal coordinates
- Structural variants can be marked as partial causative if phenotype is available for case.
- Show normal and pathologic limits for STRs in the STR variants view.
- Institute level persistent variant filter settings that can be retrieved and used.
- export causative variants to Excel
- Add support for ROH, WIG and chromosome PNGs in case-view

### Fixed
- Fixed missing import for variants with comments
- Instructions on how to build docs
- Keep sanger order + verification when updating/reloading variants
- Fixed and moved broken filter actions (HPO gene panel and reset filter)
- Fixed string conversion to number
- UCSC links for structural variants are now separated per breakpoint (and whole variant where applicable)
- Reintroduced missing coverage report
- Fixed a bug preventing loading samples using the command line
- Better inheritance models customization for genes in gene panels
- STR variant page back to list button now does its one job.
- Allows to setup scout without a omim api key
- Fixed error causing "favicon not found" flash messages
- Removed flask --version from base cli
- Request rerun no longer changes case status. Active or archived cases inactivate on upload.
- Fixed missing tooltip on the cancer variants page
- Fixed weird Rank cell in variants page
- Next and first buttons order swap
- Added pagination (and POST capability) to cancer variants.
- Improves loading speed for variant page
- Problem with updating variant rank when no variants
- Improved Clinvar submission form
- General report crashing when dismissed variant has no valid dismiss code
- Also show collaborative case variants on the All variants view.
- Improved phenotype search using dataTables.js on phenotypes page
- Search and delete users with `email` instead of `_id`
- Fixed css styles so that multiselect options will all fit one column


## [4.7.3]

### Added
- RankScore can be used with VCFs for vcf_cancer files

### Fixed
- Fix issue with STR view next page button not doing its one job.

### Deleted
- Removed pileup as a bam viewing option. This is replaced by IGV


## [4.7.2]

### Added
- Show earlier ACMG classification in the variant list

### Fixed
- Fixed igv search not working due to igv.js dist 2.2.17
- Fixed searches for cases with a gene with variants pinned or marked causative.
- Load variant pages faster after fixing other causatives query
- Fixed mitochondrial report bug for variants without genes

## [4.7.1]

### Added

### Fixed
- Fixed bug on genes page


## [4.7.0]

### Added
- Export genes and gene panels in build GRCh38
- Search for cases with variants pinned or marked causative in a given gene.
- Search for cases phenotypically similar to a case also from WUI.
- Case variant searches can be limited to similar cases, matching HPO-terms,
  phenogroups and cohorts.
- De-archive reruns and flag them as 'inactive' if archived
- Sort cases by analysis_date, track or status
- Display cases in the following order: prioritized, active, inactive, archived, solved
- Assign case to user when user activates it or asks for rerun
- Case becomes inactive when it has no assignees
- Fetch refseq version from entrez and use it in clinvar form
- Load and export of exons for all genes, independent on refseq
- Documentation for loading/updating exons
- Showing SV variant annotations: SV cgh frequencies, gnomad-SV, local SV frequencies
- Showing transcripts mapping score in segmental duplications
- Handle requests to Ensembl Rest API
- Handle requests to Ensembl Rest Biomart
- STR variants view now displays GT and IGV link.
- Description field for gene panels
- Export exons in build 37 and 38 using the command line

### Fixed
- Fixes of and induced by build tests
- Fixed bug affecting variant observations in other cases
- Fixed a bug that showed wrong gene coverage in general panel PDF export
- MT report only shows variants occurring in the specific individual of the excel sheet
- Disable SSL certifcate verification in requests to chanjo
- Updates how intervaltree and pymongo is used to void deprecated functions
- Increased size of IGV sample tracks
- Optimized tests


## [4.6.1]

### Added

### Fixed
- Missing 'father' and 'mother' keys when parsing single individual cases


## [4.6.0]

### Added
- Description of Scout branching model in CONTRIBUTING doc
- Causatives in alphabetical order, display ACMG classification and filter by gene.
- Added 'external' to the list of analysis type options
- Adds functionality to display "Tissue type". Passed via load config.
- Update to IGV 2.

### Fixed
- Fixed alignment visualization and vcf2cytosure availability for demo case samples
- Fixed 3 bugs affecting SV pages visualization
- Reintroduced the --version cli option
- Fixed variants query by panel (hpo panel + gene panel).
- Downloaded MT report contains excel files with individuals' display name
- Refactored code in parsing of config files.


## [4.5.1]

### Added

### Fixed
- update requirement to use PyYaml version >= 5.1
- Safer code when loading config params in cli base


## [4.5.0]

### Added
- Search for similar cases from scout view CLI
- Scout cli is now invoked from the app object and works under the app context

### Fixed
- PyYaml dependency fixed to use version >= 5.1


## [4.4.1]

### Added
- Display SV rank model version when available

### Fixed
- Fixed upload of delivery report via API


## [4.4.0]

### Added
- Displaying more info on the Causatives page and hiding those not causative at the case level
- Add a comment text field to Sanger order request form, allowing a message to be included in the email
- MatchMaker Exchange integration
- List cases with empty synopsis, missing HPO terms and phenotype groups.
- Search for cases with open research list, or a given case status (active, inactive, archived)

### Fixed
- Variant query builder split into several functions
- Fixed delivery report load bug


## [4.3.3]

### Added
- Different individual table for cancer cases

### Fixed
- Dashboard collects validated variants from verification events instead of using 'sanger' field
- Cases shared with collaborators are visible again in cases page
- Force users to select a real institute to share cases with (actionbar select fix)


## [4.3.2]

### Added
- Dashboard data can be filtered using filters available in cases page
- Causatives for each institute are displayed on a dedicated page
- SNVs and and SVs are searchable across cases by gene and rank score
- A more complete report with validated variants is downloadable from dashboard

### Fixed
- Clinsig filter is fixed so clinsig numerical values are returned
- Split multi clinsig string values in different elements of clinsig array
- Regex to search in multi clinsig string values or multi revstat string values
- It works to upload vcf files with no variants now
- Combined Pileup and IGV alignments for SVs having variant start and stop on the same chromosome


## [4.3.1]

### Added
- Show calls from all callers even if call is not available
- Instructions to install cairo and pango libs from WeasyPrint page
- Display cases with number of variants from CLI
- Only display cases with number of variants above certain treshold. (Also CLI)
- Export of verified variants by CLI or from the dashboard
- Extend case level queries with default panels, cohorts and phenotype groups.
- Slice dashboard statistics display using case level queries
- Add a view where all variants for an institute can be searched across cases, filtering on gene and rank score. Allows searching research variants for cases that have research open.

### Fixed
- Fixed code to extract variant conservation (gerp, phyloP, phastCons)
- Visualization of PDF-exported gene panels
- Reintroduced the exon/intron number in variant verification email
- Sex and affected status is correctly displayed on general report
- Force number validation in SV filter by size
- Display ensembl transcripts when no refseq exists


## [4.3.0]

### Added
- Mosaicism tag on variants
- Show and filter on SweGen frequency for SVs
- Show annotations for STR variants
- Show all transcripts in verification email
- Added mitochondrial export
- Adds alternative to search for SVs shorter that the given length
- Look for 'bcftools' in the `set` field of VCFs
- Display digenic inheritance from OMIM
- Displays what refseq transcript that is primary in hgnc

### Fixed

- Archived panels displays the correct date (not retroactive change)
- Fixed problem with waiting times in gene panel exports
- Clinvar fiter not working with human readable clinsig values

## [4.2.2]

### Fixed
- Fixed gene panel create/modify from CSV file utf-8 decoding error
- Updating genes in gene panels now supports edit comments and entry version
- Gene panel export timeout error

## [4.2.1]

### Fixed
- Re-introduced gene name(s) in verification email subject
- Better PDF rendering for excluded variants in report
- Problem to access old case when `is_default` did not exist on a panel


## [4.2.0]

### Added
- New index on variant_id for events
- Display overlapping compounds on variants view

### Fixed
- Fixed broken clinical filter


## [4.1.4]

### Added
- Download of filtered SVs

### Fixed
- Fixed broken download of filtered variants
- Fixed visualization issue in gene panel PDF export
- Fixed bug when updating gene names in variant controller


## [4.1.3]

### Fixed
- Displays all primary transcripts


## [4.1.2]

### Added
- Option add/replace when updating a panel via CSV file
- More flexible versioning of the gene panels
- Printing coverage report on the bottom of the pdf case report
- Variant verification option for SVs
- Logs uri without pwd when connecting
- Disease-causing transcripts in case report
- Thicker lines in case report
- Supports HPO search for cases, both terms or if described in synopsis
- Adds sanger information to dashboard

### Fixed
- Use db name instead of **auth** as default for authentication
- Fixes so that reports can be generated even with many variants
- Fixed sanger validation popup to show individual variants queried by user and institute.
- Fixed problem with setting up scout
- Fixes problem when exac file is not available through broad ftp
- Fetch transcripts for correct build in `adapter.hgnc_gene`

## [4.1.1]
- Fix problem with institute authentication flash message in utils
- Fix problem with comments
- Fix problem with ensembl link


## [4.1.0]

### Added
- OMIM phenotypes to case report
- Command to download all panel app gene panels `scout load panel --panel-app`
- Links to genenames.org and omim on gene page
- Popup on gene at variants page with gene information
- reset sanger status to "Not validated" for pinned variants
- highlight cases with variants to be evaluated by Sanger on the cases page
- option to point to local reference files to the genome viewer pileup.js. Documented in `docs.admin-guide.server`
- option to export single variants in `scout export variants`
- option to load a multiqc report together with a case(add line in load config)
- added a view for searching HPO terms. It is accessed from the top left corner menu
- Updates the variants view for cancer variants. Adds a small cancer specific filter for known variants
- Adds hgvs information on cancer variants page
- Adds option to update phenotype groups from CLI

### Fixed
- Improved Clinvar to submit variants from different cases. Fixed HPO terms in casedata according to feedback
- Fixed broken link to case page from Sanger modal in cases view
- Now only cases with non empty lists of causative variants are returned in `adapter.case(has_causatives=True)`
- Can handle Tumor only samples
- Long lists of HGNC symbols are now possible. This was previously difficult with manual, uploaded or by HPO search when changing filter settings due to GET request limitations. Relevant pages now use POST requests. Adds the dynamic HPO panel as a selection on the gene panel dropdown.
- Variant filter defaults to default panels also on SV and Cancer variants pages.

## [4.0.0]

### WARNING ###

This is a major version update and will require that the backend of pre releases is updated.
Run commands:

```
$scout update genes
$scout update hpo
```

- Created a Clinvar submission tool, to speed up Clinvar submission of SNVs and SVs
- Added an analysis report page (html and PDF format) containing phenotype, gene panels and variants that are relevant to solve a case.

### Fixed
- Optimized evaluated variants to speed up creation of case report
- Moved igv and pileup viewer under a common folder
- Fixed MT alignment view pileup.js
- Fixed coordinates for SVs with start chromosome different from end chromosome
- Global comments shown across cases and institutes. Case-specific variant comments are shown only for that specific case.
- Links to clinvar submitted variants at the cases level
- Adapts clinvar parsing to new format
- Fixed problem in `scout update user` when the user object had no roles
- Makes pileup.js use online genome resources when viewing alignments. Now any instance of Scout can make use of this functionality.
- Fix ensembl link for structural variants
- Works even when cases does not have `'madeline_info'`
- Parses Polyphen in correct way again
- Fix problem with parsing gnomad from VEP

### Added
- Added a PDF export function for gene panels
- Added a "Filter and export" button to export custom-filtered SNVs to CSV file
- Dismiss SVs
- Added IGV alignments viewer
- Read delivery report path from case config or CLI command
- Filter for spidex scores
- All HPO terms are now added and fetched from the correct source (https://github.com/obophenotype/human-phenotype-ontology/blob/master/hp.obo)
- New command `scout update hpo`
- New command `scout update genes` will fetch all the latest information about genes and update them
- Load **all** variants found on chromosome **MT**
- Adds choice in cases overview do show as many cases as user like

### Removed
- pileup.min.js and pileup css are imported from a remote web location now
- All source files for HPO information, this is instead fetched directly from source
- All source files for gene information, this is instead fetched directly from source

## [3.0.0]
### Fixed
- hide pedigree panel unless it exists

## [1.5.1] - 2016-07-27
### Fixed
- look for both ".bam.bai" and ".bai" extensions

## [1.4.0] - 2016-03-22
### Added
- support for local frequency through loqusdb
- bunch of other stuff

## [1.3.0] - 2016-02-19
### Fixed
- Update query-phenomizer and add username/password

### Changed
- Update the way a case is checked for rerun-status

### Added
- Add new button to mark a case as "checked"
- Link to clinical variants _without_ 1000G annotation

## [1.2.2] - 2016-02-18
### Fixed
- avoid filtering out variants lacking ExAC and 1000G annotations

## [1.1.3] - 2015-10-01
### Fixed
- persist (clinical) filter when clicking load more
- fix #154 by robustly setting clinical filter func. terms

## [1.1.2] - 2015-09-07
### Fixed
- avoid replacing coverage report with none
- update SO terms, refactored

## [1.1.1] - 2015-08-20
### Fixed
- fetch case based on collaborator status (not owner)

## [1.1.0] - 2015-05-29
### Added
- link(s) to SNPedia based on RS-numbers
- new Jinja filter to "humanize" decimal numbers
- show gene panels in variant view
- new Jinja filter for decoding URL encoding
- add indicator to variants in list that have comments
- add variant number threshold and rank score threshold to load function
- add event methods to mongo adapter
- add tests for models
- show badge "old" if comment was written for a previous analysis

### Changed
- show cDNA change in transcript summary unless variant is exonic
- moved compounds table further up the page
- show dates for case uploads in ISO format
- moved variant comments higher up on page
- updated documentation for pages
- read in coverage report as blob in database and serve directly
- change ``OmimPhenotype`` to ``PhenotypeTerm``
- reorganize models sub-package
- move events (and comments) to separate collection
- only display prev/next links for the research list
- include variant type in breadcrumbs e.g. "Clinical variants"

### Removed
- drop dependency on moment.js

### Fixed
- show the same level of detail for all frequencies on all pages
- properly decode URL encoded symbols in amino acid/cDNA change strings
- fixed issue with wipe permissions in MongoDB
- include default gene lists in "variants" link in breadcrumbs

## [1.0.2] - 2015-05-20
### Changed
- update case fetching function

### Fixed
- handle multiple cases with same id

## [1.0.1] - 2015-04-28
### Fixed
- Fix building URL parameters in cases list Vue component

## [1.0.0] - 2015-04-12
Codename: Sara Lund

![Release 1.0](artwork/releases/release-1-0.jpg)

### Added
- Add email logging for unexpected errors
- New command line tool for deleting case

### Changed
- Much improved logging overall
- Updated documentation/usage guide
- Removed non-working IGV link

### Fixed
- Show sample display name in GT call
- Various small bug fixes
- Make it easier to hover over popups

## [0.0.2-rc1] - 2015-03-04
### Added
- add protein table for each variant
- add many more external links
- add coverage reports as PDFs

### Changed
- incorporate user feedback updates
- big refactor of load scripts

## [0.0.2-rc2] - 2015-03-04
### Changes
- add gene table with gene description
- reorganize inheritance models box

### Fixed
- avoid overwriting gene list on "research" load
- fix various bugs in external links

## [0.0.2-rc3] - 2015-03-05
### Added
- Activity log feed to variant view
- Adds protein change strings to ODM and Sanger email

### Changed
- Extract activity log component to macro

### Fixes
- Make Ensembl transcript links use archive website<|MERGE_RESOLUTION|>--- conflicted
+++ resolved
@@ -9,11 +9,8 @@
 - Introduced a `reset dismiss variant` verb
 - Button to reset all dismissed variants for a case
 ### Fixed
-<<<<<<< HEAD
+- Center initial igv view on variant start with SNV/indels 
 - Fix DECIPHER link to work after DECIPHER migrated to GRCh38
-=======
-- Center initial igv view on variant start with SNV/indels 
->>>>>>> 943cbb69
 ### Changed
 
 
