# Change Log
All notable changes to this project will be documented in this file.
This project adheres to [Semantic Versioning](http://semver.org/).

About changelog [here](https://keepachangelog.com/en/1.0.0/)

## [x.x.x]
### Added
- Chromograph integration for displaying PNGs in case-page
- Add VAF to cancer case general report, and remove some of its unused fields
- Variants filter compatible with genome browser location strings
- Support for custom public igv tracks stored on the cloud
- Add tests to increase testing coverage
- Update case variants count after deleting variants
- Update IGV.js to latest (v2.7.4)
- Bypass igv.js CORS check using `https://github.com/Rob--W/cors-anywhere`
- Documentation on default and custom IGV.js tracks (admin docs)
- Lock phenomodels so they're editable by admins only
- Small case group assessment sharing
- Tutorial and files for deploying app on containers (Kubernetes pods)
<<<<<<< HEAD
- Hide dismissed variants in variants pages and variants export function
=======
- Canonical transcript and protein change of canonical transcript in exported variants excel sheet
>>>>>>> cb6e3b58
### Fixed
- Bugfix: unused `chromgraph_prefix |tojson` removed
- Freeze coloredlogs temporarily
- Marrvel link
- Don't show TP53 link for silent changes
- OMIM gene field accepts any custom number as OMIM gene
- Fix Pytest single quote vs double quote string
- Bug in gene variants search when providing similar case display name
- Delete unused file `userpanel.py`
- Primary transcripts in variant overview and general report
- Google OAuth2 login setup in README file
- Redirect to 'missing file'-icon if configured file is missing
- Javascript error in case page
- Fix compound matching during variant loading for hg38
### Changed
- Save case variants count in case document and not in sessions
- Style of gene panels multiselect on case page
- Collapse/expand main HPO checkboxes in phenomodel preview

## [4.27]
### Added
- Exclude one or more variant categories when running variants delete command
### Fixed
### Changed

## [4.26.1]
### Added
### Fixed
- Links with 1-letter aa codes crash on frameshift etc
### Changed

## [4.26]
### Added
- Extend the delete variants command to print analysis date, track, institute, status and research status
- Delete variants by type of analysis (wgs|wes|panel)
- Links to cBioPortal, MutanTP53, IARC TP53, OncoKB, MyCancerGenome, CIViC
### Fixed
- Deleted variants count
### Changed
- Print output of variants delete command as a tab separated table

## [4.25]
### Added
- Command line function to remove variants from one or all cases
### Fixed
- Parse SMN None calls to None rather than False

## [4.24.1]
### Fixed
- Install requirements.txt via setup file

## [4.24]
### Added
- Institute-level phenotype models with sub-panels containing HPO and OMIM terms
- Runnable Docker demo
- Docker image build and push github action
- Makefile with shortcuts to docker commands
- Parse and save synopsis, phenotype and cohort terms from config files upon case upload
### Fixed
- Update dismissed variant status when variant dismissed key is missing
- Breakpoint two IGV button now shows correct chromosome when different from bp1
- Missing font lib in Docker image causing the PDF report download page to crash
- Sentieon Manta calls lack Somaticscore - load anyway
- ClinVar submissions crashing due to pinned variants that are not loaded
- Point ExAC pLI score to new gnomad server address
- Bug uploading cases missing phenotype terms in config file
- STRs loaded but not shown on browser page
- Bug when using adapter.variant.get_causatives with case_id without causatives
- Problem with fetching "solved" from scout export cases cli
- Better serialising of datetime and bson.ObjectId
- Added `volumes` folder to .gitignore
### Changed
- Make matching causative and managed variants foldable on case page
- Remove calls to PyMongo functions marked as deprecated in backend and frontend(as of version 3.7).
- Improved `scout update individual` command
- Export dynamic phenotypes with ordered gene lists as PDF

## [4.23]
### Added
- Save custom IGV track settings
- Show a flash message with clear info about non-valid genes when gene panel creation fails
- CNV report link in cancer case side navigation
- Return to comment section after editing, deleting or submitting a comment
- Managed variants
- MT vs 14 chromosome mean coverage stats if Scout is connected to Chanjo
### Fixed
- missing `vcf_cancer_sv` and `vcf_cancer_sv_research` to manual.
- Split ClinVar multiple clnsig values (slash-separated) and strip them of underscore for annotations without accession number
- Timeout of `All SNVs and INDELs` page when no valid gene is provided in the search
- Round CADD (MIPv9)
- Missing default panel value
- Invisible other causatives lines when other causatives lack gene symbols
### Changed
- Do not freeze mkdocs-material to version 4.6.1
- Remove pre-commit dependency

## [4.22]
### Added
- Editable cases comments
- Editable variants comments
### Fixed
- Empty variant activity panel
- STRs variants popover
- Split new ClinVar multiple significance terms for a variant
- Edit the selected comment, not the latest
### Changed
- Updated RELEASE docs.
- Pinned variants card style on the case page
- Merged `scout export exons` and `scout view exons` commands


## [4.21.2]
### Added
### Fixed
- Do not pre-filter research variants by (case-default) gene panels
- Show OMIM disease tooltip reliably
### Changed

## [4.21.1]
### Added
### Fixed
- Small change to Pop Freq column in variants ang gene panels to avoid strange text shrinking on small screens
- Direct use of HPO list for Clinical HPO SNV (and cancer SNV) filtering
- PDF coverage report redirecting to login page
### Changed
- Remove the option to dismiss single variants from all variants pages
- Bulk dismiss SNVs, SVs and cancer SNVs from variants pages

## [4.21]
### Added
- Support to configure LoqusDB per institute
- Highlight causative variants in the variants list
- Add tests. Mostly regarding building internal datatypes.
- Remove leading and trailing whitespaces from panel_name and display_name when panel is created
- Mark MANE transcript in list of transcripts in "Transcript overview" on variant page
- Show default panel name in case sidebar
- Previous buttons for variants pagination
- Adds a gh action that checks that the changelog is updated
- Adds a gh action that deploys new releases automatically to pypi
- Warn users if case default panels are outdated
- Define institute-specific gene panels for filtering in institute settings
- Use institute-specific gene panels in variants filtering
- Show somatic VAF for pinned and causative variants on case page

### Fixed
- Report pages redirect to login instead of crashing when session expires
- Variants filter loading in cancer variants page
- User, Causative and Cases tables not scaling to full page
- Improved docs for an initial production setup
- Compatibility with latest version of Black
- Fixed tests for Click>7
- Clinical filter required an extra click to Filter to return variants
- Restore pagination and shrink badges in the variants page tables
- Removing a user from the command line now inactivates the case only if user is last assignee and case is active
- Bugfix, LoqusDB per institute feature crashed when institute id was empty string
- Bugfix, LoqusDB calls where missing case count
- filter removal and upload for filters deleted from another page/other user
- Visualize outdated gene panels info in a popover instead of a tooltip in case page side panel

### Changed
- Highlight color on normal STRs in the variants table from green to blue
- Display breakpoints coordinates in verification emails only for structural variants


## [4.20]
### Added
- Display number of filtered variants vs number of total variants in variants page
- Search case by HPO terms
- Dismiss variant column in the variants tables
- Black and pre-commit packages to dev requirements

### Fixed
- Bug occurring when rerun is requested twice
- Peddy info fields in the demo config file
- Added load config safety check for multiple alignment files for one individual
- Formatting of cancer variants table
- Missing Score in SV variants table

### Changed
- Updated the documentation on how to create a new software release
- Genome build-aware cytobands coordinates
- Styling update of the Matchmaker card
- Select search type in case search form


## [4.19]

### Added
- Show internal ID for case
- Add internal ID for downloaded CGH files
- Export dynamic HPO gene list from case page
- Remove users as case assignees when their account is deleted
- Keep variants filters panel expanded when filters have been used

### Fixed
- Handle the ProxyFix ModuleNotFoundError when Werkzeug installed version is >1.0
- General report formatting issues whenever case and variant comments contain extremely long strings with no spaces

### Changed
- Created an institute wrapper page that contains list of cases, causatives, SNVs & Indels, user list, shared data and institute settings
- Display case name instead of case ID on clinVar submissions
- Changed icon of sample update in clinVar submissions


## [4.18]

### Added
- Filter cancer variants on cytoband coordinates
- Show dismiss reasons in a badge with hover for clinical variants
- Show an ellipsis if 10 cases or more to display with loqusdb matches
- A new blog post for version 4.17
- Tooltip to better describe Tumor and Normal columns in cancer variants
- Filter cancer SNVs and SVs by chromosome coordinates
- Default export of `Assertion method citation` to clinVar variants submission file
- Button to export up to 500 cancer variants, filtered or not
- Rename samples of a clinVar submission file

### Fixed
- Apply default gene panel on return to cancer variantS from variant view
- Revert to certificate checking when asking for Chanjo reports
- `scout download everything` command failing while downloading HPO terms

### Changed
- Turn tumor and normal allelic fraction to decimal numbers in tumor variants page
- Moved clinVar submissions code to the institutes blueprints
- Changed name of clinVar export files to FILENAME.Variant.csv and FILENAME.CaseData.csv
- Switched Google login libraries from Flask-OAuthlib to Authlib


## [4.17.1]

### Fixed
- Load cytobands for cases with chromosome build not "37" or "38"


## [4.17]

### Added
- COSMIC badge shown in cancer variants
- Default gene-panel in non-cancer structural view in url
- Filter SNVs and SVs by cytoband coordinates
- Filter cancer SNV variants by alt allele frequency in tumor
- Correct genome build in UCSC link from structural variant page



### Fixed
- Bug in clinVar form when variant has no gene
- Bug when sharing cases with the same institute twice
- Page crashing when removing causative variant tag
- Do not default to GATK caller when no caller info is provided for cancer SNVs


## [4.16.1]

### Fixed
- Fix the fix for handling of delivery reports for rerun cases

## [4.16]

### Added
- Adds possibility to add "lims_id" to cases. Currently only stored in database, not shown anywhere
- Adds verification comment box to SVs (previously only available for small variants)
- Scrollable pedigree panel

### Fixed
- Error caused by changes in WTForm (new release 2.3.x)
- Bug in OMIM case page form, causing the page to crash when a string was provided instead of a numerical OMIM id
- Fix Alamut link to work properly on hg38
- Better handling of delivery reports for rerun cases
- Small CodeFactor style issues: matchmaker results counting, a couple of incomplete tests and safer external xml
- Fix an issue with Phenomizer introduced by CodeFactor style changes

### Changed
- Updated the version of igv.js to 2.5.4

## [4.15.1]

### Added
- Display gene names in ClinVar submissions page
- Links to Varsome in variant transcripts table

### Fixed
- Small fixes to ClinVar submission form
- Gene panel page crash when old panel has no maintainers

## [4.15]

### Added
- Clinvar CNVs IGV track
- Gene panels can have maintainers
- Keep variant actions (dismissed, manual rank, mosaic, acmg, comments) upon variant re-upload
- Keep variant actions also on full case re-upload

### Fixed
- Fix the link to Ensembl for SV variants when genome build 38.
- Arrange information in columns on variant page
- Fix so that new cosmic identifier (COSV) is also acceptable #1304
- Fixed COSMIC tag in INFO (outside of CSQ) to be parses as well with `&` splitter.
- COSMIC stub URL changed to https://cancer.sanger.ac.uk/cosmic/search?q= instead.
- Updated to a version of IGV where bigBed tracks are visualized correctly
- Clinvar submission files are named according to the content (variant_data and case_data)
- Always show causatives from other cases in case overview
- Correct disease associations for gene symbol aliases that exist as separate genes
- Re-add "custom annotations" for SV variants
- The override ClinVar P/LP add-in in the Clinical Filter failed for new CSQ strings

### Changed
- Runs all CI checks in github actions

## [4.14.1]

### Fixed
- Error when variant found in loqusdb is not loaded for other case

## [4.14]

### Added
- Use github actions to run tests
- Adds CLI command to update individual alignments path
- Update HPO terms using downloaded definitions files
- Option to use alternative flask config when running `scout serve`
- Requirement to use loqusdb >= 2.5 if integrated

### Fixed
- Do not display Pedigree panel in cancer view
- Do not rely on internet connection and services available when running CI tests
- Variant loading assumes GATK if no caller set given and GATK filter status is seen in FILTER
- Pass genome build param all the way in order to get the right gene mappings for cases with build 38
- Parse correctly variants with zero frequency values
- Continue even if there are problems to create a region vcf
- STR and cancer variant navigation back to variants pages could fail

### Changed
- Improved code that sends requests to the external APIs
- Updates ranges for user ranks to fit todays usage
- Run coveralls on github actions instead of travis
- Run pip checks on github actions instead of coveralls
- For hg38 cases, change gnomAD link to point to version 3.0 (which is hg38 based)
- Show pinned or causative STR variants a bit more human readable

## [4.13.1]

### Added
### Fixed
- Typo that caused not all clinvar conflicting interpretations to be loaded no matter what
- Parse and retrieve clinvar annotations from VEP-annotated (VEP 97+) CSQ VCF field
- Variant clinvar significance shown as `not provided` whenever is `Uncertain significance`
- Phenomizer query crashing when case has no HPO terms assigned
- Fixed a bug affecting `All SNVs and INDELs` page when variants don't have canonical transcript
- Add gene name or id in cancer variant view

### Changed
- Cancer Variant view changed "Variant:Transcript:Exon:HGVS" to "Gene:Transcript:Exon:HGVS"

## [4.13]

### Added
- ClinVar SNVs track in IGV
- Add SMA view with SMN Copy Number data
- Easier to assign OMIM diagnoses from case page
- OMIM terms and specific OMIM term page

### Fixed
- Bug when adding a new gene to a panel
- Restored missing recent delivery reports
- Fixed style and links to other reports in case side panel
- Deleting cases using display_name and institute not deleting its variants
- Fixed bug that caused coordinates filter to override other filters
- Fixed a problem with finding some INS in loqusdb
- Layout on SV page when local observations without cases are present
- Make scout compatible with the new HPO definition files from `http://compbio.charite.de/jenkins/`
- General report visualization error when SNVs display names are very long


### Changed


## [4.12.4]

### Fixed
- Layout on SV page when local observations without cases are present

## [4.12.3]

### Fixed
- Case report when causative or pinned SVs have non null allele frequencies

## [4.12.2]

### Fixed
- SV variant links now take you to the SV variant page again
- Cancer variant view has cleaner table data entries for "N/A" data
- Pinned variant case level display hotfix for cancer and str - more on this later
- Cancer variants show correct alt/ref reads mirroring alt frequency now
- Always load all clinical STR variants even if a region load is attempted - index may be missing
- Same case repetition in variant local observations

## [4.12.1]

### Fixed
- Bug in variant.gene when gene has no HGVS description


## [4.12]

### Added
- Accepts `alignment_path` in load config to pass bam/cram files
- Display all phenotypes on variant page
- Display hgvs coordinates on pinned and causatives
- Clear panel pending changes
- Adds option to setup the database with static files
- Adds cli command to download the resources from CLI that scout needs
- Adds dummy files for merged somatic SV and CNV; as well as merged SNV, and INDEL part of #1279
- Allows for upload of OMIM-AUTO gene panel from static files without api-key

### Fixed
- Cancer case HPO panel variants link
- Fix so that some drop downs have correct size
- First IGV button in str variants page
- Cancer case activates on SNV variants
- Cases activate when STR variants are viewed
- Always calculate code coverage
- Pinned/Classification/comments in all types of variants pages
- Null values for panel's custom_inheritance_models
- Discrepancy between the manual disease transcripts and those in database in gene-edit page
- ACMG classification not showing for some causatives
- Fix bug which caused IGV.js to use hg19 reference files for hg38 data
- Bug when multiple bam files sources with non-null values are available


### Changed
- Renamed `requests` file to `scout_requests`
- Cancer variant view shows two, instead of four, decimals for allele and normal


## [4.11.1]

### Fixed
- Institute settings page
- Link institute settings to sharing institutes choices

## [4.11.0]

### Added
- Display locus name on STR variant page
- Alternative key `GNOMADAF_popmax` for Gnomad popmax allele frequency
- Automatic suggestions on how to improve the code on Pull Requests
- Parse GERP, phastCons and phyloP annotations from vep annotated CSQ fields
- Avoid flickering comment popovers in variant list
- Parse REVEL score from vep annotated CSQ fields
- Allow users to modify general institute settings
- Optionally format code automatically on commit
- Adds command to backup vital parts `scout export database`
- Parsing and displaying cancer SV variants from Manta annotated VCF files
- Dismiss cancer snv variants with cancer-specific options
- Add IGV.js UPD, RHO and TIDDIT coverage wig tracks.


### Fixed
- Slightly darker page background
- Fixed an issued with parsed conservation values from CSQ
- Clinvar submissions accessible to all users of an institute
- Header toolbar when on Clinvar page now shows institute name correctly
- Case should not always inactivate upon update
- Show dismissed snv cancer variants as grey on the cancer variants page
- Improved style of mappability link and local observations on variant page
- Convert all the GET requests to the igv view to POST request
- Error when updating gene panels using a file containing BOM chars
- Add/replace gene radio button not working in gene panels


## [4.10.1]

### Fixed
- Fixed issue with opening research variants
- Problem with coveralls not called by Travis CI
- Handle Biomart service down in tests


## [4.10.0]

### Added
- Rank score model in causatives page
- Exportable HPO terms from phenotypes page
- AMP guideline tiers for cancer variants
- Adds scroll for the transcript tab
- Added CLI option to query cases on time since case event was added
- Shadow clinical assessments also on research variants display
- Support for CRAM alignment files
- Improved str variants view : sorting by locus, grouped by allele.
- Delivery report PDF export
- New mosaicism tag option
- Add or modify individuals' age or tissue type from case page
- Display GC and allele depth in causatives table.
- Included primary reference transcript in general report
- Included partial causative variants in general report
- Remove dependency of loqusdb by utilising the CLI

### Fixed
- Fixed update OMIM command bug due to change in the header of the genemap2 file
- Removed Mosaic Tag from Cancer variants
- Fixes issue with unaligned table headers that comes with hidden Datatables
- Layout in general report PDF export
- Fixed issue on the case statistics view. The validation bars didn't show up when all institutes were selected. Now they do.
- Fixed missing path import by importing pathlib.Path
- Handle index inconsistencies in the update index functions
- Fixed layout problems


## [4.9.0]

### Added
- Improved MatchMaker pages, including visible patient contacts email address
- New badges for the github repo
- Links to [GENEMANIA](genemania.org)
- Sort gene panel list on case view.
- More automatic tests
- Allow loading of custom annotations in VCF using the SCOUT_CUSTOM info tag.

### Fixed
- Fix error when a gene is added to an empty dynamic gene panel
- Fix crash when attempting to add genes on incorrect format to dynamic gene panel
- Manual rank variant tags could be saved in a "Select a tag"-state, a problem in the variants view.
- Same case evaluations are no longer shown as gray previous evaluations on the variants page
- Stay on research pages, even if reset, next first buttons are pressed..
- Overlapping variants will now be visible on variant page again
- Fix missing classification comments and links in evaluations page
- All prioritized cases are shown on cases page


## [4.8.3]

### Added

### Fixed
- Bug when ordering sanger
- Improved scrolling over long list of genes/transcripts


## [4.8.2]

### Added

### Fixed
- Avoid opening extra tab for coverage report
- Fixed a problem when rank model version was saved as floats and not strings
- Fixed a problem with displaying dismiss variant reasons on the general report
- Disable load and delete filter buttons if there are no saved filters
- Fix problem with missing verifications
- Remove duplicate users and merge their data and activity


## [4.8.1]

### Added

### Fixed
- Prevent login fail for users with id defined by ObjectId and not email
- Prevent the app from crashing with `AttributeError: 'NoneType' object has no attribute 'message'`


## [4.8.0]

### Added
- Updated Scout to use Bootstrap 4.3
- New looks for Scout
- Improved dashboard using Chart.js
- Ask before inactivating a case where last assigned user leaves it
- Genes can be manually added to the dynamic gene list directly on the case page
- Dynamic gene panels can optionally be used with clinical filter, instead of default gene panel
- Dynamic gene panels get link out to chanjo-report for coverage report
- Load all clinvar variants with clinvar Pathogenic, Likely Pathogenic and Conflicting pathogenic
- Show transcripts with exon numbers for structural variants
- Case sort order can now be toggled between ascending and descending.
- Variants can be marked as partial causative if phenotype is available for case.
- Show a frequency tooltip hover for SV-variants.
- Added support for LDAP login system
- Search snv and structural variants by chromosomal coordinates
- Structural variants can be marked as partial causative if phenotype is available for case.
- Show normal and pathologic limits for STRs in the STR variants view.
- Institute level persistent variant filter settings that can be retrieved and used.
- export causative variants to Excel
- Add support for ROH, WIG and chromosome PNGs in case-view

### Fixed
- Fixed missing import for variants with comments
- Instructions on how to build docs
- Keep sanger order + verification when updating/reloading variants
- Fixed and moved broken filter actions (HPO gene panel and reset filter)
- Fixed string conversion to number
- UCSC links for structural variants are now separated per breakpoint (and whole variant where applicable)
- Reintroduced missing coverage report
- Fixed a bug preventing loading samples using the command line
- Better inheritance models customization for genes in gene panels
- STR variant page back to list button now does its one job.
- Allows to setup scout without a omim api key
- Fixed error causing "favicon not found" flash messages
- Removed flask --version from base cli
- Request rerun no longer changes case status. Active or archived cases inactivate on upload.
- Fixed missing tooltip on the cancer variants page
- Fixed weird Rank cell in variants page
- Next and first buttons order swap
- Added pagination (and POST capability) to cancer variants.
- Improves loading speed for variant page
- Problem with updating variant rank when no variants
- Improved Clinvar submission form
- General report crashing when dismissed variant has no valid dismiss code
- Also show collaborative case variants on the All variants view.
- Improved phenotype search using dataTables.js on phenotypes page
- Search and delete users with `email` instead of `_id`
- Fixed css styles so that multiselect options will all fit one column


## [4.7.3]

### Added
- RankScore can be used with VCFs for vcf_cancer files

### Fixed
- Fix issue with STR view next page button not doing its one job.

### Deleted
- Removed pileup as a bam viewing option. This is replaced by IGV


## [4.7.2]

### Added
- Show earlier ACMG classification in the variant list

### Fixed
- Fixed igv search not working due to igv.js dist 2.2.17
- Fixed searches for cases with a gene with variants pinned or marked causative.
- Load variant pages faster after fixing other causatives query
- Fixed mitochondrial report bug for variants without genes

## [4.7.1]

### Added

### Fixed
- Fixed bug on genes page


## [4.7.0]

### Added
- Export genes and gene panels in build GRCh38
- Search for cases with variants pinned or marked causative in a given gene.
- Search for cases phenotypically similar to a case also from WUI.
- Case variant searches can be limited to similar cases, matching HPO-terms,
  phenogroups and cohorts.
- De-archive reruns and flag them as 'inactive' if archived
- Sort cases by analysis_date, track or status
- Display cases in the following order: prioritized, active, inactive, archived, solved
- Assign case to user when user activates it or asks for rerun
- Case becomes inactive when it has no assignees
- Fetch refseq version from entrez and use it in clinvar form
- Load and export of exons for all genes, independent on refseq
- Documentation for loading/updating exons
- Showing SV variant annotations: SV cgh frequencies, gnomad-SV, local SV frequencies
- Showing transcripts mapping score in segmental duplications
- Handle requests to Ensembl Rest API
- Handle requests to Ensembl Rest Biomart
- STR variants view now displays GT and IGV link.
- Description field for gene panels
- Export exons in build 37 and 38 using the command line

### Fixed
- Fixes of and induced by build tests
- Fixed bug affecting variant observations in other cases
- Fixed a bug that showed wrong gene coverage in general panel PDF export
- MT report only shows variants occurring in the specific individual of the excel sheet
- Disable SSL certifcate verification in requests to chanjo
- Updates how intervaltree and pymongo is used to void deprecated functions
- Increased size of IGV sample tracks
- Optimized tests


## [4.6.1]

### Added

### Fixed
- Missing 'father' and 'mother' keys when parsing single individual cases


## [4.6.0]

### Added
- Description of Scout branching model in CONTRIBUTING doc
- Causatives in alphabetical order, display ACMG classification and filter by gene.
- Added 'external' to the list of analysis type options
- Adds functionality to display "Tissue type". Passed via load config.
- Update to IGV 2.

### Fixed
- Fixed alignment visualization and vcf2cytosure availability for demo case samples
- Fixed 3 bugs affecting SV pages visualization
- Reintroduced the --version cli option
- Fixed variants query by panel (hpo panel + gene panel).
- Downloaded MT report contains excel files with individuals' display name
- Refactored code in parsing of config files.


## [4.5.1]

### Added

### Fixed
- update requirement to use PyYaml version >= 5.1
- Safer code when loading config params in cli base


## [4.5.0]

### Added
- Search for similar cases from scout view CLI
- Scout cli is now invoked from the app object and works under the app context

### Fixed
- PyYaml dependency fixed to use version >= 5.1


## [4.4.1]

### Added
- Display SV rank model version when available

### Fixed
- Fixed upload of delivery report via API


## [4.4.0]

### Added
- Displaying more info on the Causatives page and hiding those not causative at the case level
- Add a comment text field to Sanger order request form, allowing a message to be included in the email
- MatchMaker Exchange integration
- List cases with empty synopsis, missing HPO terms and phenotype groups.
- Search for cases with open research list, or a given case status (active, inactive, archived)

### Fixed
- Variant query builder split into several functions
- Fixed delivery report load bug


## [4.3.3]

### Added
- Different individual table for cancer cases

### Fixed
- Dashboard collects validated variants from verification events instead of using 'sanger' field
- Cases shared with collaborators are visible again in cases page
- Force users to select a real institute to share cases with (actionbar select fix)


## [4.3.2]

### Added
- Dashboard data can be filtered using filters available in cases page
- Causatives for each institute are displayed on a dedicated page
- SNVs and and SVs are searchable across cases by gene and rank score
- A more complete report with validated variants is downloadable from dashboard

### Fixed
- Clinsig filter is fixed so clinsig numerical values are returned
- Split multi clinsig string values in different elements of clinsig array
- Regex to search in multi clinsig string values or multi revstat string values
- It works to upload vcf files with no variants now
- Combined Pileup and IGV alignments for SVs having variant start and stop on the same chromosome


## [4.3.1]

### Added
- Show calls from all callers even if call is not available
- Instructions to install cairo and pango libs from WeasyPrint page
- Display cases with number of variants from CLI
- Only display cases with number of variants above certain treshold. (Also CLI)
- Export of verified variants by CLI or from the dashboard
- Extend case level queries with default panels, cohorts and phenotype groups.
- Slice dashboard statistics display using case level queries
- Add a view where all variants for an institute can be searched across cases, filtering on gene and rank score. Allows searching research variants for cases that have research open.

### Fixed
- Fixed code to extract variant conservation (gerp, phyloP, phastCons)
- Visualization of PDF-exported gene panels
- Reintroduced the exon/intron number in variant verification email
- Sex and affected status is correctly displayed on general report
- Force number validation in SV filter by size
- Display ensembl transcripts when no refseq exists


## [4.3.0]

### Added
- Mosaicism tag on variants
- Show and filter on SweGen frequency for SVs
- Show annotations for STR variants
- Show all transcripts in verification email
- Added mitochondrial export
- Adds alternative to search for SVs shorter that the given length
- Look for 'bcftools' in the `set` field of VCFs
- Display digenic inheritance from OMIM
- Displays what refseq transcript that is primary in hgnc

### Fixed

- Archived panels displays the correct date (not retroactive change)
- Fixed problem with waiting times in gene panel exports
- Clinvar fiter not working with human readable clinsig values

## [4.2.2]

### Fixed
- Fixed gene panel create/modify from CSV file utf-8 decoding error
- Updating genes in gene panels now supports edit comments and entry version
- Gene panel export timeout error

## [4.2.1]

### Fixed
- Re-introduced gene name(s) in verification email subject
- Better PDF rendering for excluded variants in report
- Problem to access old case when `is_default` did not exist on a panel


## [4.2.0]

### Added
- New index on variant_id for events
- Display overlapping compounds on variants view

### Fixed
- Fixed broken clinical filter


## [4.1.4]

### Added
- Download of filtered SVs

### Fixed
- Fixed broken download of filtered variants
- Fixed visualization issue in gene panel PDF export
- Fixed bug when updating gene names in variant controller


## [4.1.3]

### Fixed
- Displays all primary transcripts


## [4.1.2]

### Added
- Option add/replace when updating a panel via CSV file
- More flexible versioning of the gene panels
- Printing coverage report on the bottom of the pdf case report
- Variant verification option for SVs
- Logs uri without pwd when connecting
- Disease-causing transcripts in case report
- Thicker lines in case report
- Supports HPO search for cases, both terms or if described in synopsis
- Adds sanger information to dashboard

### Fixed
- Use db name instead of **auth** as default for authentication
- Fixes so that reports can be generated even with many variants
- Fixed sanger validation popup to show individual variants queried by user and institute.
- Fixed problem with setting up scout
- Fixes problem when exac file is not available through broad ftp
- Fetch transcripts for correct build in `adapter.hgnc_gene`

## [4.1.1]
- Fix problem with institute authentication flash message in utils
- Fix problem with comments
- Fix problem with ensembl link


## [4.1.0]

### Added
- OMIM phenotypes to case report
- Command to download all panel app gene panels `scout load panel --panel-app`
- Links to genenames.org and omim on gene page
- Popup on gene at variants page with gene information
- reset sanger status to "Not validated" for pinned variants
- highlight cases with variants to be evaluated by Sanger on the cases page
- option to point to local reference files to the genome viewer pileup.js. Documented in `docs.admin-guide.server`
- option to export single variants in `scout export variants`
- option to load a multiqc report together with a case(add line in load config)
- added a view for searching HPO terms. It is accessed from the top left corner menu
- Updates the variants view for cancer variants. Adds a small cancer specific filter for known variants
- Adds hgvs information on cancer variants page
- Adds option to update phenotype groups from CLI

### Fixed
- Improved Clinvar to submit variants from different cases. Fixed HPO terms in casedata according to feedback
- Fixed broken link to case page from Sanger modal in cases view
- Now only cases with non empty lists of causative variants are returned in `adapter.case(has_causatives=True)`
- Can handle Tumor only samples
- Long lists of HGNC symbols are now possible. This was previously difficult with manual, uploaded or by HPO search when changing filter settings due to GET request limitations. Relevant pages now use POST requests. Adds the dynamic HPO panel as a selection on the gene panel dropdown.
- Variant filter defaults to default panels also on SV and Cancer variants pages.

## [4.0.0]

### WARNING ###

This is a major version update and will require that the backend of pre releases is updated.
Run commands:

```
$scout update genes
$scout update hpo
```

- Created a Clinvar submission tool, to speed up Clinvar submission of SNVs and SVs
- Added an analysis report page (html and PDF format) containing phenotype, gene panels and variants that are relevant to solve a case.

### Fixed
- Optimized evaluated variants to speed up creation of case report
- Moved igv and pileup viewer under a common folder
- Fixed MT alignment view pileup.js
- Fixed coordinates for SVs with start chromosome different from end chromosome
- Global comments shown across cases and institutes. Case-specific variant comments are shown only for that specific case.
- Links to clinvar submitted variants at the cases level
- Adapts clinvar parsing to new format
- Fixed problem in `scout update user` when the user object had no roles
- Makes pileup.js use online genome resources when viewing alignments. Now any instance of Scout can make use of this functionality.
- Fix ensembl link for structural variants
- Works even when cases does not have `'madeline_info'`
- Parses Polyphen in correct way again
- Fix problem with parsing gnomad from VEP

### Added
- Added a PDF export function for gene panels
- Added a "Filter and export" button to export custom-filtered SNVs to CSV file
- Dismiss SVs
- Added IGV alignments viewer
- Read delivery report path from case config or CLI command
- Filter for spidex scores
- All HPO terms are now added and fetched from the correct source (https://github.com/obophenotype/human-phenotype-ontology/blob/master/hp.obo)
- New command `scout update hpo`
- New command `scout update genes` will fetch all the latest information about genes and update them
- Load **all** variants found on chromosome **MT**
- Adds choice in cases overview do show as many cases as user like

### Removed
- pileup.min.js and pileup css are imported from a remote web location now
- All source files for HPO information, this is instead fetched directly from source
- All source files for gene information, this is instead fetched directly from source

## [3.0.0]
### Fixed
- hide pedigree panel unless it exists

## [1.5.1] - 2016-07-27
### Fixed
- look for both ".bam.bai" and ".bai" extensions

## [1.4.0] - 2016-03-22
### Added
- support for local frequency through loqusdb
- bunch of other stuff

## [1.3.0] - 2016-02-19
### Fixed
- Update query-phenomizer and add username/password

### Changed
- Update the way a case is checked for rerun-status

### Added
- Add new button to mark a case as "checked"
- Link to clinical variants _without_ 1000G annotation

## [1.2.2] - 2016-02-18
### Fixed
- avoid filtering out variants lacking ExAC and 1000G annotations

## [1.1.3] - 2015-10-01
### Fixed
- persist (clinical) filter when clicking load more
- fix #154 by robustly setting clinical filter func. terms

## [1.1.2] - 2015-09-07
### Fixed
- avoid replacing coverage report with none
- update SO terms, refactored

## [1.1.1] - 2015-08-20
### Fixed
- fetch case based on collaborator status (not owner)

## [1.1.0] - 2015-05-29
### Added
- link(s) to SNPedia based on RS-numbers
- new Jinja filter to "humanize" decimal numbers
- show gene panels in variant view
- new Jinja filter for decoding URL encoding
- add indicator to variants in list that have comments
- add variant number threshold and rank score threshold to load function
- add event methods to mongo adapter
- add tests for models
- show badge "old" if comment was written for a previous analysis

### Changed
- show cDNA change in transcript summary unless variant is exonic
- moved compounds table further up the page
- show dates for case uploads in ISO format
- moved variant comments higher up on page
- updated documentation for pages
- read in coverage report as blob in database and serve directly
- change ``OmimPhenotype`` to ``PhenotypeTerm``
- reorganize models sub-package
- move events (and comments) to separate collection
- only display prev/next links for the research list
- include variant type in breadcrumbs e.g. "Clinical variants"

### Removed
- drop dependency on moment.js

### Fixed
- show the same level of detail for all frequencies on all pages
- properly decode URL encoded symbols in amino acid/cDNA change strings
- fixed issue with wipe permissions in MongoDB
- include default gene lists in "variants" link in breadcrumbs

## [1.0.2] - 2015-05-20
### Changed
- update case fetching function

### Fixed
- handle multiple cases with same id

## [1.0.1] - 2015-04-28
### Fixed
- Fix building URL parameters in cases list Vue component

## [1.0.0] - 2015-04-12
Codename: Sara Lund

![Release 1.0](artwork/releases/release-1-0.jpg)

### Added
- Add email logging for unexpected errors
- New command line tool for deleting case

### Changed
- Much improved logging overall
- Updated documentation/usage guide
- Removed non-working IGV link

### Fixed
- Show sample display name in GT call
- Various small bug fixes
- Make it easier to hover over popups

## [0.0.2-rc1] - 2015-03-04
### Added
- add protein table for each variant
- add many more external links
- add coverage reports as PDFs

### Changed
- incorporate user feedback updates
- big refactor of load scripts

## [0.0.2-rc2] - 2015-03-04
### Changes
- add gene table with gene description
- reorganize inheritance models box

### Fixed
- avoid overwriting gene list on "research" load
- fix various bugs in external links

## [0.0.2-rc3] - 2015-03-05
### Added
- Activity log feed to variant view
- Adds protein change strings to ODM and Sanger email

### Changed
- Extract activity log component to macro

### Fixes
- Make Ensembl transcript links use archive website<|MERGE_RESOLUTION|>--- conflicted
+++ resolved
@@ -18,11 +18,8 @@
 - Lock phenomodels so they're editable by admins only
 - Small case group assessment sharing
 - Tutorial and files for deploying app on containers (Kubernetes pods)
-<<<<<<< HEAD
+- Canonical transcript and protein change of canonical transcript in exported variants excel sheet
 - Hide dismissed variants in variants pages and variants export function
-=======
-- Canonical transcript and protein change of canonical transcript in exported variants excel sheet
->>>>>>> cb6e3b58
 ### Fixed
 - Bugfix: unused `chromgraph_prefix |tojson` removed
 - Freeze coloredlogs temporarily
