# Change Log
All notable changes to this project will be documented in this file.
This project adheres to [Semantic Versioning](http://semver.org/).

About changelog [here](https://keepachangelog.com/en/1.0.0/)

## [unreleased]
### Added
- Support for variants annotated with an unmodified ClinVar VCF (#5691)
- Parse and display copy number on SV page, genotype table (#5692)
- Bootstrap-based pagination on variantS pages (#5697)
- More transcript insights on variant summary for SV variants hitting max 5 genes (#5706)
- Button to export ACMG classifications to PDF (#5715)
- CLINSIG table on SV variant page (#5718)
### Changed
- Better access to ALT allele for SVs (#5693)
- Remove unused `variant_count` parameter from several functions involved with variant queries (#5700)
- Consolidated and simplified case handling tests (#5708)
- Authorize access to IGV.js track files at endpoint, instead of by session cookie. Allows huge case groups and many open IGV.js sessions. (#5712)
- On the variant page, the corresponding button opens the ACMG and CCV classification tools in a new tab (#5723)
- Fix CLI parameter typo --rank-treshold with backward-compatible alias and deprecation warning (#5720)
<<<<<<< HEAD
- Refactored and simplified SV, cancer SV and MEI variants views (#5701)
=======
- Safer redirect to previous page for all views and controllers still using `redirect(request.referrer)`(#5721)
>>>>>>> 010386c4
### Fixed
- Typo in PR template (#5682)
- Highlight affected individuals/samples on `GT call` tables (#5682)
- Refactored and simplified the LoqusDB archived observations table. -1 is no longer shown for missing observations (#5680)
- Fix a parsing issue with VEP annotations done with `--check_existing` where the `CSQ` key `CLIN_SIG` would be prioritised over `CLINVAR` (#5691)
- Display variant rank score 0 (#5698)
- Show only IGV link to breakpoint1 for SVs of sub-category INS (#5693)
- Allow updating case owner on `scout load case -u` (#5681)
- Missing query results on STR variantS page (#5713)
- Links to variants with missing rank scores from Causatives and Verified pages (#5715)

## [4.104]
### Added
- Parsing variant's`local_obs_cancer_somatic_panel_old` and `local_obs_cancer_somatic_panel_old_freq`from `Cancer_Somatic_Panel_Obs` and `Cancer_Somatic_Panel_Frq` INFO keys respectively (#5594)
- Filter cancer variants by archived number of cancer somatic panel observations (#5598)
- Export Managed Variants: CLI now supports `--category` to filter by one or more categories (snv, sv, cancer_snv, cancer_sv). Defaults to all. (#5608)
- New form to create/edit users on the general users page (visible to admin users only) (#5610 and #5613)
- Scout-Reviewer-Service endpoint to visualise PacBio trgt called expansions (#5611)
- Updated the documentation with instructions on how, as an admin, to add/edit/remove users from the main users page (#5625)
- Button to remove users from the main users page (visible to admins only) (#5612)
- New `"P-value`, `abs log₂FC` and `abs ΔΨ` WTS filters options (#5639)
- ESCAT tiers for cancer SNVs (#5660)
### Changed
- Avoid `utcnow()` deprecated code by installing Flask-Login from its main branch (#5592)
- Compute chanjo2 coverage on exons only when at least case individual has analysis_type=panel (#5601)
- Display conservation scores for PHAST, GERP and phyloP alongside "Conserved" or "NotConserved" (#5593)
- Exporting managed variants from the command line with the `--collaborator` option will return variants from the specified institute plus those not assigned to any institute (#5607)
- Safer redirect to previous page for variants views (#5599)
- Make whole caseS row clickable link for case page (#5620)
- Make whole variantS row clickable link for variant page (#5618)
- Refined the filtering logic for Clinical WTS variants. The clinical filter now selects variants with either `padjust` < 0.05 or (`p_adjust_gene` < 0.1 and abs(`delta_psi`) > 0.1), for OUTRIDER expression variants and FRASER splicing variants respectively (#5630)
- Removing git installers when building Docker images (#5644)
- Refactored the parsing of the app config file so there exists only one centralized loader for both cli and web app (#5638)
- Restrict gene-overlapping variants (DNA and WTS outliers) search to variants found in affected individuals (#5623, #5659)
- Update command: `scout export variants` now `scout export causatives` (backward-compatible) (#5654)
- Show estimated VAF% also for panel and WES SNVs, much as for MT variants (#5658)
### Fixed
- Treat -1 values as None values when parsing archived LoqusDB frequencies - works retroactively on variantS page, not on variant page yet (#5591)
- Links to SNVs and SVs from SMN CN page (#5600)
- Consistent panel display on variants pages for unselected "All" panels (#5600)
- Bump tj-actions-branch-names GitHub action to v9 (#5605)
- Missing variant key `tool_hits` causing fusion variants page to crash (#5614)
- Add/fix conflicts between ClinGen-CGC-VICC classification criteria to fix discrepancies to Horak et al (#5629)
- Fix display of gene symbols for TRGT loci on variantS page (#5634)
- Parse and store also SpliceAI, CADD scores where all scores are 0. (#5637)
- Git missing from docker bookworm slim image (#5642)
- Matching cancer_snv managed variants failure (#5647)
- Parsing of database name when provided on a .yaml config file (#5663)
- Export causatives command crashing on variants that have been removed (#5665)
- Don't follow row link for checkboxes or other input elements (#5668)
- Parse error on REViewer.trgt case load entries (#5672)
- Fix SpliceAI 0.0 score display (#5675)

## [4.103.3]
### Changed
- Sort institute multiselect alphabetically by display name on 'Search SNVs & SVs' page (#5584)
- Always display STRs sorted by ascending gene symbol (#5580)
### Fixed
- App filter `format_variant_canonical_transcripts` (used on `Search SNVs and SVs` page) crashing when a gene has no canonical transcript (#5582)
- STRs not displaying a repeat locus (#5587)

## [4.103.2]
### Changed
- Display number of available/displayed variants on variantS pages without having to expand search filters (#5571) with collapsing chevron (#5572)
- Update to IGV.js v3.4.1 (#5573)
- Allow autoscaling on IGV tracks, but group alignment scale (#5574)
### Fixed
- Fixed panel filename sanitization in download panel function (#5577)

## [4.103.1]
### Fixed
- Rounding of SV VQ with undefined value (#5568)

## [4.103]
### Added
- Add cancer SNVs to Oncogenicity ClinVar submissions (downloadable json document) (#5449)
- Fold changes values alongside Log2 fold changes values (l2fc) on WTS outliers page (#5536)
- REVEL and SpliceAI scores are now displayed as multi-colored, labeled badges on the variant and report pages (#5537, #5538)
- Filter results in `Search SNVs & SVs` page by one or more institutes (#5539)
- New exome CNV caller GATK CNV (#5557)
- Automatic ClinVar oncogenicity submissions via ClinVar API (#5510)
- Parse and show normalized rank scores (`RankScoreNormalized`) on SNVs (RD & cancer) and SVs (RD) pages (#5554)
- Add MuTect2 SNV caller (used in nf-core/raredisease MT calling) (#5558)
- Option to remove any role assigned to a user, not only the admin role (#5523)
### Changed
- Improved test that checks code collecting other categories of variants overlapping a variant (#5521)
- Enable insertion/deletion size display on IGV.js alignment tracks (#5547)
- LRS STR variant read support (TRGT SD) stored and displayed on variant as ref/alt depth (#5552)
- On `Search SNVs and SVs` page, display multiple HGVS descriptors when variant has more than one gene (#5513)
- Deprecated the `--remove-admin` flag in the update user command line (#5523)
### Fixed
- Instance badge class and config option documentation (#5500)
- Fix incorrect reference to non-existent pymongo.synchronous (#5517)
- More clearly dim cases for empty queries (#5507)
- Case search form enforces numeric input for number of results returned (`Limit` field) (#5519)
- Parsing of canonical transcript in variants genes when variant is outside the coding sequence (#5515)
- Download of a ClinVar submission's json file when observation data is no longer present in the database (#5520)
- Removed extra warnings for missing file types on case loading (#5525)
- Matchmaker Exchange submissions page crashing when one or more cases have no synopsis(#5534)
- Loading PathologicStruc from Stranger annotated TRGT STR files (#5542)
- Badge color for missing REVEL and SpliceAI scores (#5546)
- Truncate long STR RepeatUnit names, from loci missing formal RU just showing ref allele (#5551)
- Do not reorder Sanger sequencing for variants when case is re-uploaded. Just assign Sanger status = ordered to them. (#5504)
- Do not create new variant-associated events, when re-uploading a case. New variant inherits key/values from old evaluated variants (#5507)
- Increased bottom margin in ClinVar submission option on institute's sidebar (#5561)
- `Search SNVs & SVs` for cases which have been removed (#5563)
- SpliceAI label color when variant hits multiple genes (#5565)

## [4.102]
### Added
- ClinVar data with link to ClinVar for variants present on the general case report (#5478)
- Customise Scout instance color and name, by adding INSTANCE_NAME and INSTANCE_COLOR parameters in the app config file (#5479)
- Display local archived frequencies on general case report (#5492)
### Changed
- Refactored and simplified code that fetches case's genome build (#5443)
- On caseS page, dim cases only included from the always display cases with status option (#5464)
- Reuse the variant frequencies table from variant page on case reports (#5478)
- Loading of outliers files (Fraser and Outrider) do not raise error when path to these files is missing or wrong, just a warning (#5486)
- Updated libraries on uv lock file (#5495)
### Fixed
- Fix long STR variant pinned display on case page (#5455)
- Variant page crashing when Loqusdb instance is chosen on institute settings but is not found at the given URL (#5447)
- Show assignees in case list when user ID is different from email (#5460)
- When removing a germline variant from a ClinVar submission, make sure to remove also its associated observations from the database (#5463)
- Chanjo2 genes full coverage check when variant has no genes (#5468)
- Full Flask user logout blocked by session clear (#5470)
- SV page UCSC link for breakpoints did not detect genome build 38 (#5489)
- HPO term deep link URL updated to a working one (#5488)
- Add `str_trid` as a sorting criterion when selecting STRs. This fixes the sort order problem of STRs from cases with genome build 38 (#5491)
- Always use GitHub original for igv.js genomes.json config - it is intended as official backup URL already (#5496)
- Update igv.js to v3.3.0 (#5496)
- Introduced a function that checks redirect URLs to avoid redirection to external sites (#5458)
- Loading of missing outliers files should also not raise error if key exists but is unset (#5497)
- Do not add null references to HPO-associated genes when parsing errors occur (#5472)
- Possibility to change user immediately after logging out from Google Oauth or Keycloak (#5493)
- Trust hgnc_id for unique aliases for HPO-associated genes (#5498)

## [4.101]
### Changed
- Institutes are now sorted by ID on gene panels page (#5436)
- Simplified visualization of previous ACMG and CCV classifications for a variant on variantS page (#5439 & #5440)
- On ClinVar multistep submission form, skip fetching transcript versions for build 38 transcripts which are not MANE Select or MANE Plus Clinical (#5426)
### Fixed
- Malformatted table cell for analysis date on caseS page (#5438)
- Remove "Add to ClinVar submission" button for pinned MEI variants as submission is not supported at the moment (#5442)
- Clinical variant files could once again be read in arbitrary order on load (#5452)
- Fix test_sanger_validation test to be run with a mock app instantiated (#5453)

## [4.100.2]
### Fixed
- Keyerror 'ensembl_transcript_id' when loading transcripts from a pre-downloaded Ensembl transcripts file (#5435)

## [4.100.1]
### Fixed
- Removed an extra `x` from compounds functional annotation cells (#5432)

## [4.100]
### Added
- Button with link to cancerhotspots.org on variant page for cancer cases (#5359)
- Link to ClinGen ACMG CSPEC Criteria Specification Registry from ACMG classification page (#5364)
- Documentation on how to export data from the scout database using the command line (#5373)
- Filter cancer SNVs by ClinVar oncogenicity. OBS: since annotations are still sparse in ClinVar, relying solely on them could be too restrictive (#5367)
- Include eventual gene-matching WTS outliers on variantS page (Overlap column) and variant page (Gene overlapping non-SNVs table) (#5371)
- Minor Allele Frequency (HiFiCNV) IGV.js track for Nallo cases (#5401)
- A page showing all cases submitted to the Matchmaker Exchange, accessible from the institute's sidebar (#5378)
- Variants' loader progress bar (#5411)
### Changed
- Allow matching compounded subcategories from SV callers e.g. DUP:INV (#5360)
- Adjust the link to the chanjo2 gene coverage report to reflect the type of analyses used for the samples (#5368)
- Gene panels open in new tabs from case panels and display case name on the top of the page (#5369)
- When uploading research variants, use rank threshold defined in case settings, if available, otherwise use the default threshold of 8 (#5370)
- Display genome build version on case general report (#5381)
- On pull request template, fixed instructions on how to deploy a branch to the development server (#5382)
- On case general report, when a variant is classified (ACMG or CCV), tagged, commented and also dismissed, will only be displayed among the dismissed variants (#5377)
- If case is re-runned/re-uploaded with the `--keep-actions` tag, remember also previously assigned diseases, HPO terms, phenotype groups and HPO panels (#5365)
- Case load config alias and updated track label for TIDDIT coverage tracks to accommodate HiFiCNV dito (#5401)
- On variants page, compounds popup table, truncate the display name of compound variants with display name that exceeds 20 characters (#5404)
- Update dataTables js (#5407)
- Load variants command prints more clearly which categories of variants are being loaded (#5409)
- Tooltips instead of popovers (no click needed) for matching indicators on variantS page (#5419)
- Call chanjo2 coverage completeness indicator via API after window loading completes (#5366)
- On ClinVar multistep submission form, silence warnings coming from missing HGVS version using Entrez Eutils (#5424)
### Fixed
- Style of Alamut button on variant page (#5358)
- Scope of overlapping functions (#5385)
- Tests involving the variants controllers, which failed when not run in a specific order (#5391)
- Option to return to the previous step in each of the steps of the ClinVar submission form (#5393)
- chanjo2 MT report for cases in build 38 (#5397)
- Fixed some variantS view tests accessing database out of app context (#5415)
- Display of matching manual rank on the SV variant page (#5419)
- Broken `scout setup database` command (#5422)
- Collecting submission data for cases which have been removed (#5421)
- Speed up query for gene overlapping variants (#5413)
- Removing submission data for cases which have been removed (#5430)

## [4.99]
### Added
- De novo assembly alignment file load and display (#5284)
- Paraphase bam-let alignment file load and display (#5284)
- Parsing and showing ClinVar somatic oncogenicity anontations, when available (#5304)
- Gene overlapping variants (superset of compounds) for SVs (#5332)
- Gene overlapping variants for MEIs (#5332)
- Gene overlapping variants for cancer (and cancer_sv) (#5332)
- Tests for the Google login functionality (#5335)
- Support for login using Keycloak (#5337)
- Documentation on Keycloak login system integration (#5342)
- Integrity check for genes/transcripts/exons files downloaded from Ensembl (#5353)
- Options for custom ID/display name for PanelApp Green updates (#5355)
### Changed
- Allow ACMG criteria strength modification to Very strong/Stand-alone (#5297)
- Mocked the Ensembl liftover service in igv tracks tests (#5319)
- Refactored the login function into smaller functions, handling respectively: user consent, LDAP login, Google login, database login and user validation (#5331)
- Allow loading of mixed analysis type cases where some individuals are fully WTS and do not appear in DNA VCFs (#5327)
- Documentation available in dark mode, and expanded installation instructions (#5343)
### Fixed
- Re-enable display of case and individual specific tracks (pre-computed coverage, UPD, zygosity) (#5300)
- Disable 2-color mode in IGV.js by default, since it obscures variant proportion of reads. Can be manually enabled (#5311)
- Institute settings reset (#5309)
- Updated color scheme for variant assessment badges that were hard to see in light mode, notably Risk Factor (#5318)
- Avoid page timeout by skipping HGVS validations in ClinVar multistep submission for non-MANE transcripts from variants in build 38 (#5302)
- Sashimi view page displaying an error message when Ensembl REST API (LiftOver) is not available (#5322)
- Refactored the liftover functionality to avoid using the old Ensembl REST API (#5326)
- Downloading of Ensembl resources by fixing the URL to the schug server, pointing to the production instance instead of the staging one (#5348)
- Missing MT genes from the IGV track (#5339)
- Paraphase and de novo assembly tracks could mismatch alignment sample labels - refactor to case specific tracks (#5357)

## [4.98]
### Added
- Documentation on how to delete variants for one or more cases
- Document the option to collect green genes from any panel when updating the PanelApp green genes panel
- On the institute's filters page, display also any soft filters applied to institute's variants
### Fixed
- Case page patch for research cases without WTS outliers

## [4.97]
### Added
- Software version and link to the relative release on GitHub on the top left dropdown menu
- Option to sort WTS outliers by p_value, Δψ, ψ value, zscore or l2fc
- Display pLI score and LOEUF on rare diseases and cancer SNV pages
- Preselect MANE SELECT transcripts in the multi-step ClinVar variant add to submission process
- Allow updating case with WTS Fraser and Outrider research files
- Load research WTS outliers using the `scout load variants --outliers-research` command
- Chanjo2 gene coverage completeness indicator and report from variant page, summary card
- Enhanced SNV and SV filtering for cancer and rare disease cases, now supporting size thresholds (≥ or < a specified base pair length)
- Option to exclude ClinVar significance status in SNVs filters form
- Made HRD a config parameter and display it for cancer cases.
- Preset institute-level soft filters for variants (filtering based on "filters" values on variant documents). Settings editable by admins on the institute's settings page. Allows e.g. hiding tumor `in_normal` and `germline_risk` filter status variants.
- Load pedigree and sex check from Somalier, provided by e.g. the Nallo pipeline
- Expand the command line to remove more types of variants. Now supports: `cancer`, `cancer_sv`, `fusion`, `mei`, `outlier`, `snv`, `str`, and `sv`.
- New `prioritise_clinvar` checkbox on rare diseases cases, SNVs page, used by clinical filter or for expanding the search to always return variants that match the selected ClinVar conditions
- ClinVar CLNSIG Exclude option on cancer variantS filters
### Changed
- Do not show overlapping gene panels badge on variants from cases runned without gene panels
- Set case as research case if it contains any type of research variants
- Update igv.js to 3.2.0
- IGV DNA alignment track defaults to group by tag:HP and color by methylation (useful for LRS), and show soft-clips
- Update gnomAD constraint to v4.1
- HG38 genes track in igv.js browser, to correctly display gene names
- Refactored code for prioritizing the order of variant loading
- Modified the web pages body style to adapt content to smaller screens
- Refactored filters to filter variants by ClinVar significance, CLINSIG Confident and ClinVar hits at the same time
- Improved tooltips for ClinVar filter in SNVs filter form
- `showSoftClips` parameter in igv.js is set to false by default for WES and PANEL samples
- Updated dependencies in uv.lock file
### Fixed
- Don't save any "-1", "." or "0" frequency values for SNVs - same as for SVs
- Downloading and parsing of genes from Ensembl (including MT-TP)
- Don't parse SV frequencies for SNVs even if the name matches. Also accept "." as missing value for SV frequencies.
- HPO search on WTS Outliers page
- Stop using dynamic gene panel (HPO generated list) for clinical filter when the last gene is removed from the dynamic gene panel
- Return only variants with ClinVar annotation when `ClinVar hits` checkbox is checked on variants search form
- Legacy variant filter option `clinsig_confident_always_returned` on saved filters is remapped as `prioritised_clivar` and `clinvar_trusted_revstat`
- Variants queries excluding ClinVar tags without `prioritise_clinvar` checkbox checked
- Pedigree QC Somalier loading demo ancestry file and operator priority

## [4.96]
### Added
- Support case status assignment upon loading (by providing case status in the case config file)
- Severity predictions on general case report for SNVs and cancer SNVs
- Variant functional annotation on general case report for SNVs and cancer SNVs
- Version of Scout used when the case was loaded is displayed on case page and general report
### Removed
- Discontinue ClinVar submissions via CSV files and support only submission via API: removed buttons for downloading ClinVar submission objects as CSV files
### Changed
- Display STR variant filter status on corresponding variantS page
- Warning and reference to Biesecker et al when using PP1/BS4 and PP4 together in ACMG classifications
- Warning to not use PP4 criterion together with PS2/PM6 in ACMG classifications with reference to the SVI Recommendation for _de novo_ Criteria (PS2 & PM6)
- Button to directly remove accepted submissions from ClinVar
- Upgraded libs in uv.lock file
### Fixed
- Release docs to include instructions for upgrading dependencies
- Truncated long HGVS descriptions on cancer SNV and SNVs pages
- Avoid recurrent error by removing variant ranking settings in unranked demo case
- Actually re-raise exception after load aborts and has rolled back variant insertion

## [4.95]
### Added
- CCV score / temperature on case reports
- ACMG SNV classification form also accessible from SV variant page
- Simplify updating of the PanelApp Green panel from all source types in the command line interactive session
### Changed
- Clearer link to `Richards 2015` on ACMG classification section on SVs and cancer SVs variants pages
- Parse HGNC Ids directly from PanelApp when updating/downloading PanelApp panels
- Skip variant genotype matching check and just return True when matching causative is found in a case with only one individual/sample
- Reduced number of research MEI variants present in the demo case from 17K to 145 to speed up automatic tests
### Fixed
- ACMG temperature on case general report should respect term modifiers
- Missing inheritance, constraint info for genes with symbols matching other genes previous aliases with some lower case letters
- Loading of all PanelApp panels from command line
- Saving gene inheritance models when loading/updating specific/all PanelApp panels (doesn't apply to the `PanelApp Green Genes panel`)
- Save also complete penetrance status (in addition to incomplete) if available when loading specific/all PanelApp panels (does not apply to the `PanelApp Green Genes panel`)
- Variants and managed variants query by coordinates, which was returning all variants in the chromosome if start position was 0
- Compound loading matches also "chr"-containing compound variant names

## [4.94.1]
### Fixed
- Temporary directory generation for MT reports and pedigree file for case general report

## [4.94]
### Added
- Max-level provenance and Software Bill Of Materials (SBOM) to the Docker images pushed to Docker Hub
- ACMG VUS Bayesian score / temperature on case reports
- Button to filter and download case individuals/samples from institute's caseS page
### Changed
- On variant page, RefSeq transcripts panel, truncate very long protein change descriptions
- Build system changed to uv/hatchling, remove setuptools, version file, add project toml and associated files
- On variantS pages, display chromosome directly on start and end chromosome if different
- On cancer variantS pages, display allele counts and frequency the same way for SNVs and SVs (refactor macro)
- Stricter coordinate check in BND variants queries (affecting search results on SV variants page)
### Fixed
- UCSC hg38 links are updated
- Variants page tooltip errors
- Cancer variantS page had poor visibility of VAF and chromosome coordinate on causatives (green background)

## [4.93.1]
### Fixed
- Updated PyPi build GitHub action to explicitly include setuptools (for Python 3.12 distro)

## [4.93]
### Added
- ClinGen-CGC-VICC oncogenicity classification for cancer SNVs
- A warning to not to post sensitive or personal info when opening an issue
### Changed
- "Show more/less" button to toggle showing 50 (instead of 10) observed cases in LoqusDB observation panel
- Show customer id on share and revoke sharing case collapsible sidebar dialog
- Switch to python v.3.12 in Dockerfiles and automatic tests
### Fixed
- Limit the size of custom images displayed on case and variant pages and add a link to display them in full size in a new tab
- Classified variants not showing on case report when collaborator adds classification
- On variantS page, when a variant has more than one gene, then the gene panel badge reflect the panels each gene is actually in
- Updating genes on a gene panel using a file
- Link out to Horak 2020 from CCV classify page opens in new tab

## [4.92]
### Added
- PanelApp link on gene page and on gene panels description
- Add more filters to the delete variants command (institute ID and text file with list of case IDs)
### Changed
- Use the `clinicalgenomics/python3.11-venv:1.0` image everywhere in the Dockerfiles
### Fixed
- list/List typing issue on PanelApp extension module

## [4.91.2]
### Fixed
- Stranger TRGT parsing of `.` in `FORMAT.MC`
- Parse ClinVar low-penetrance info and display it alongside Pathogenic and likely pathogenic on SNVs pages
- Gene panel indexes to reflect the indexes used in production database
- Panel version check while editing the genes of a panel
- Display unknown filter tags as "danger" marked badges
- Open WTS variantS SNVs and SVs in new tabs
- PanelApp panels update documentation to reflect the latest changes in the command line
- Display panel IDs alongside panel display names on gene panels page
- Just one `Hide removed panels` checkbox for all panels on gene panels page
- Variant filters redecoration from multiple classifications crash on general case report

## [4.91.1]
### Fixed
- Update IGV.js to v3.1.0
- Columns/headings on SV variantS shifted

## [4.91]
### Added
- Variant link to Franklin in database buttons (different depending on rare or cancer track)
- MANE badges on list of variant's Genes/Transcripts/Proteins table, this way also SVs will display MANE annotations
- Export variant type and callers-related info fields when exporting variants from variantS pages
- Cases advanced search on the dashboard page
- Possibility to use only signed off panels when building the PanelApp GREEN panel
### Changed
- On genes panel page and gene panel PDF export, it's more evident which genes were newly introduced into the panel
- WTS outlier position copy button on WTS outliers page
- Update IGV.js to v3.0.9
- Managed variants VCF export more verbose on SVs
- `/api/v1/hpo-terms` returns pymongo OperationFailure errors when provided query string contains problematic characters
- When parsing variants, prioritise caller AF if set in FORMAT over recalculation from AD
- Expand the submissions information section on the ClinVar submissions page to fully display long text entries
- Jarvik et al for PP1 added to ACMG modification guidelines
- Display institute `_id` + display name on dashboard filters
- ClinVar category 8 has changed to "Conflicting classifications of pathogenicity" instead of "interpretations"
- Simplify always loading ClinVar `CLNSIG` P, LP and conflicting annotations slightly
- Increased visibility of variant callers's "Pass" or "Filtered" on the following pages: SNV variants (cancer cases), SV variants (both RD and cancer cases)
- Names on IGV buttons, including an overview level IGV MT button
- Cases query no longer accepts strings for the `name_query` parameter, only ImmutableMultiDict (form data)
- Refactor the loading of PanelApp panels to use the maintained API - Customised PanelApp GREEN panels
- Better layout for Consequence cell on cancer SNVs page
- Merged `Qual` and `Callers` cell on cancer SNVs page
### Fixed
- Empty custom_images dicts in case load config do not crash
- Tracks missing alignment files are skipped on generating IGV views
- ClinVar form to accept MedGen phenotypes
- Cancer SV variantS page spinner on variant export
- STRs variants export (do not allow null estimated variant size and repeat locus ID)
- STRs variants page when one or more variants have SweGen mean frequency but lack Short Tandem Repeat motif count
- ClinVar submission enquiry status for all submissions after the latest
- CLI scout update type hint error when running commands using Python 3.9
- Missing alignment files but present index files could crash the function creating alignment tracks for IGV display
- Fix missing "Repeat locus" info on STRs export

## [4.90.1]
### Fixed
- Parsing Matchmaker Exchange's matches dates

## [4.90]
### Added
- Link to chanjo2 MANE coverage overview on case page and panel page
- More SVI recommendation links on the ACMG page
- IGV buttons for SMN CN page
- Warnings on ACMG classifications for potentially conflicting classification pairs
- ACMG Bayesian foundation point scale after Tavtigian for variant heat profile
### Changed
- Variants query backend allows rank_score filtering
- Added script to tabulate causatives clinical filter rank
- Do not display inheritance models associated to ORPHA terms on variant page
- Moved edit and delete buttons close to gene names on gene panel page and other aesthetical fixes
- SNV VariantS page functional annotation and region annotation columns merged
- VariantS pages (not cancer) gene cells show OMIM inheritance pattern badges also without hover
- STR variantS page to show STR inheritance model without hover (fallback to OMIM for non-Stranger annotation)
- VariantS page local observation badges have counts visible also without hover
- On Matchmaker page, show number of matches together with matching attempt date
- Display all custom inheritance models, both standard and non-standard, as gathered from the gene panel information on the variant page
- Moved PanelApp-related code to distinct modules/extension
### Fixed
- Make BA1 fully stand-alone to Benign prediction
- Modifying Benign terms to "Moderate" has no effect under Richards. Ignored completely before, will retain unmodified significance now
- Extract all fields correctly when exporting a panel to file from gene panel page
- Custom updates to a gene in a panel
- Gene panel PDF export, including gene links
- Cancer SV, Fusion, MEI and Outlier filters are shown on the Institute Filters overview
- CaseS advanced search limit
- Visibility of Matchmaker Exchange matches on dark mode
- When creating a new gene panel from file, all gene fields are saved, including comments and manual inheritance models
- Downloading on gene names from EBI
- Links to gene panels on variant page, summary panel
- Exporting gene variants when one or more variants' genes are missing HGNC symbol

## [4.89.2]
## Fixed
- If OMIM gene panel gene symbols are not mapping to hgnc_id, allow fallback use of a unique gene alias

## [4.89.1]
### Fixed
- General case report crash when encountering STR variants without `source` tags
- Coloring and SV inheritance patterns on general case report

## [4.89]
### Added
- Button on SMN CN page to search variants within SMN1 and SMN2 genes
- Options for selectively updating OMICS variants (fraser, outrider) on a case
- Log users' activity to file by specifying `USERS_ACTIVITY_LOG_PATH` parameter in app config
- `Mean MT coverage`, `Mean chrom 14 coverage` and `Estimated mtDNA copy number` on MT coverage file from chanjo2 if available
- In ClinVar multistep form, preselect ACMG criteria according to the variant's ACMG classification, if available
- Subject id search from caseS page (supporting multiple sample types e.g.) - adding indexes to speed up caseS queries
- Advanced cases search to narrow down results using more than one search parameter
- Coverage report available for any case with samples containing d4 files, even if case has no associated gene panels
- RNA delivery reports
- Two new LRS SV callers (hificnv, severus)
### Changed
- Documentation for OMICS variants and updating a case
- Include both creation and deletion dates in gene panels pages
- Moved code to collect MT copy number stats for the MT report to the chanjo extension
- On the gene panelS page, show expanded gene panel version list in one column only
- IGV.js WTS loci default to zoom to a region around a variant instead of whole gene
- Refactored logging module
- Case general report no longer shows ORPHA inheritance models. OMIM models are shown colored.
- Chromosome alias tab files used in the igv.js browser, which now contain the alias for chromosome "M"
- Renamed "Comment on clinical significance" to "Comment on classification" in ClinVar multistep form
- Enable Gens CN button also for non-wgs cancer track cases
### Fixed
- Broken heading anchors in the documentation (`admin-guide/login-system.md` and `admin-guide/setup-scout.md` files)
- Avoid open login redirect attacks by always redirecting to cases page upon user login
- Stricter check of ID of gene panels to prevent file downloading vulnerability
- Removed link to the retired SPANR service. SPIDEX scores are still parsed and displayed if available from variant annotation.
- Omics variant view test coverage
- String pattern escape warnings
- Code creating Alamut links for variant genes without canonical_transcript set
- Variant delete button in ClinVar submissions page
- Broken search cases by case similarity
- Missing caller tag for TRGT

## [4.88.1]
### Fixed
- Patch update igv.js to 3.0.5

## [4.88]
### Added
- Added CoLoRSdb frequency to Pop Freq column on variantS page
- Hovertip to gene panel names with associated genes in SV variant view, when variant covers more than one gene
- RNA sample ID can be provided in case load config if different from sample_id
### Fixed
- Broken `scout setup database` command
- Update demo VCF header, adding missing keys found on variants
- Broken upload to Codecov step in Tests & Coverage GitHub action
- Tomte DROP column names have been updated (backwards compatibility preserved for main fields)
- WTS outlierS view to display correct individual IDs for cases with multiple individuals
- WTS outlierS not displayed on WTS outlierS view

## [4.87.1]
### Fixed
- Positioning and alignment of genes cell on variantS page

## [4.87]
### Added
- Option to configure RNA build on case load (default '38')
### Changed
- Tooltip on RNA alignments now shows RNA genome build version
- Updated igv.js to v3.0.4
### Fixed
- Style of "SNVs" and "SVs" buttons on WTS Outliers page
- Chromosome alias files for igv.js
- Genes track displayed also when RNA alignments are present without splice junctions track on igv browser
- Genes track displayed again when splice junction tracks are present

## [4.86.1]
### Fixed
- Loading and updating PanelApp panels, including PanelApp green

## [4.86]
### Added
- Display samples' name (tooltip) and affected status directly on caseS page
- Search SVs across all cases, in given genes
- `CLINVAR_API_URL` param can be specified in app settings to override the URL used to send ClinVar submissions to. Intended for testing.
- Support for loading and storing OMICS data
- Parse DROP Fraser and Outrider TSVs
- Display omics variants - wts outliers (Fraser, Outrider)
- Parse GNOMAD `gnomad_af` and `gnomad_popmax_af` keys from variants annotated with `echtvar`
- Make removed panel optionally visible to non-admin or non maintainers
- Parse CoLoRSdb frequencies annotated in the variant INFO field with the `colorsdb_af` key
- Download -omics variants using the `Filter and export button`
- Clickable COSMIC links on IGV tracks
- Possibility to un-audit previously audited filters
- Reverted table style and removed font awesome style from IGV template
- Case status tags displayed on dashboard case overview
### Changed
- Updated igv.js to v3.0.1
- Alphabetically sort IGV track available for custom selection
- Updated wokeignore to avoid unfixable warning
- Update Chart.js to v4.4.3
- Use tornado library version >= 6.4.1
- Fewer variants in the MEI demo file
- Switch to FontAwesome v.6 instead of using icons v.5 + kit with icons v.6
- Show time (hours and minutes) additionally to date on comments and activity panel
### Fixed
- Only add expected caller keys to variant (FOUND_IN or SVDB_ORIGIN)
- Splice junction merged track height offset in IGV.js
- Splice junction initiation crash with empty variant obj
- Splice junction variant routing for cases with WTS but without outlier data
- Variant links to ExAC, now pointing to gnomAD, since the ExAC browser is no longer available
- Style of HPO terms assigned to a case, now one phenotype per line
- RNA sashimi view rendering should work also if the gene track is user disabled
- Respect IGV tracks chosen by user in variant IGV settings

## [4.85]
### Added
- Load also genes which are missing Ensembl gene ID (72 in both builds), including immunoglobulins and fragile sites
### Changed
- Unfreeze werkzeug again
- Show "(Removed)" after removed panels in dropdown
- The REVEL score is collected as the maximum REVEL score from all of the variant's transcripts
- Parse GNOMAD POPMAX values only if they are numerical when loading variants
### Fixed
- Alphabetically sort "select default panels" dropdown menu options on case page
- Show gene panel removed status on case page
- Fixed visibility of the following buttons: remove assignee, remove pinned/causative, remove comment, remove case from group

## [4.84]
### Changed
- Clearer error message when a loqusdb query fails for an instance that initially connected
- Do not load chanjo-report module if not needed and more visible message when it fails loading
- Converted the HgncGene class into a Pydantic class
- Swap menu open and collapse indicator chevrons - down is now displayed-open, right hidden-closed
- Linters and actions now all use python 3.11
### Fixed
- Safer way to update variant genes and compounds that avoids saving temporary decorators into variants' database documents
- Link to HGNC gene report on gene page
- Case file load priority so that e.g. SNV get loaded before SV, or clinical before research, for consistent variant_id collisions

## [4.83]
### Added
- Edit ACMG classifications from variant page (only for classifications with criteria)
- Events for case CLI events (load case, update case, update individual)
- Support for loading and displaying local custom IGV tracks
- MANE IGV track to be used as a local track for igv.js (see scout demo config file)
- Optional separate MT VCFs, for `nf-core/raredisease`
### Changed
- Avoid passing verbs from CaseHandler - functions for case sample and individual in CaseEventHandler
- Hide mtDNA report and coverage report links on case sidebar for cases with WTS data only
- Modified OMIM-AUTO gene panel to include genes in both genome builds
- Moved chanjo code into a dedicated extension
- Optimise the function that collects "match-safe" genes for an institute by avoiding duplicated genes from different panels
- Users must actively select "show matching causatives/managed" on a case page to see matching numbers
- Upgraded python version from 3.8 to 3.11 in Docker images
### Fixed
- Fix several tests that relied on number of events after setup to be 0
- Removed unused load case function
- Artwork logo sync sketch with png and export svg
- Clearer exception handling on chanjo-report setup - fail early and visibly
- mtDNA report crashing when one or more samples from a case is not in the chanjo database
- Case page crashing on missing phenotype terms
- ACMG benign modifiers
- Speed up tests by caching python env correctly in Github action and adding two more test groups
- Agile issue templates were added globally to the CG-org. Adding custom issue templates to avoid exposing customers
- PanelApp panel not saving genes with empty `EnsembleGeneIds` list
- Speed up checking outdated gene panels
- Do not load research variants automatically when loading a case

## [4.82.2]
### Fixed
- Warning icon in case pages for individuals where `confirmed_sex` is false
- Show allele sizes form ExpansionHunter on STR variantS page again

## [4.82.1]
### Fixed
- Revert the installation of flask-ldapconn to use the version available on PyPI to be able to push new scout releases to PyPI

## [4.82]
### Added
- Tooltip for combined score in tables for compounds and overlapping variants
- Checkbox to filter variants by excluding genes listed in selected gene panels, files or provided as list
- STR variant information card with database links, replacing empty frequency panel
- Display paging and number of HPO terms available in the database on Phenotypes page
- On case page, typeahead hints when searching for a disease using substrings containing source ("OMIM:", "ORPHA:")
- Button to monitor the status of submissions on ClinVar Submissions page
- Option to filter cancer variants by number of observations in somatic and germline archived database
- Documentation for integrating chanjo2
- More up-to-date VEP CSQ dbNSFP frequency keys
- Parse PacBio TRGT (Tandem repeat genotyping tool) Short Tandem Repeat VCFs
### Changed
- In the case_report #panel-tables has a fixed width
- Updated IGV.js to 2.15.11
- Fusion variants in case report now contain same info as on fusion variantS page
- Block submission of somatic variants to ClinVar until we harmonise with their changed API
- Additional control on the format of conditions provided in ClinVar form
- Errors while loading managed variants from file are now displayed on the Managed Variants page
- Chanjo2 coverage button visible only when query will contain a list of HGNC gene IDs
- Use Python-Markdown directly instead of the unmaintained Flask-Markdown
- Use Markupsafe instead of long deprecated, now removed Flask Markup
- Prepare to unfreeze Werkzeug, but don't actually activate until chanjo can deal with the change
### Fixed
- Submit requests to Chanjo2 using HTML forms instead of JSON data
- `Research somatic variants` link name on caseS page
- Broken `Install the HTML 2 PDF renderer` step in a GitHub action
- Fix ClinVar form parsing to not include ":" in conditionType.id when condition conditionType.db is Orphanet
- Fix condition dropdown and pre-selection on ClinVar form for cases with associated ORPHA diagnoses
- Improved visibility of ClinVar form in dark mode
- End coordinates for indels in ClinVar form
- Diagnoses API search crashing with empty search string
- Variant's overlapping panels should show overlapping of variant genes against the latest version of the panel
- Case page crashing when case has both variants in a ClinVar submission and pinned not loaded variants
- Installation of git in second build stage of Dockerfile, allowing correct installation of libraries

## [4.81]
### Added
- Tag for somatic SV IGH-DUX4 detection samtools script
### Changed
- Upgraded Bootstrap version in reports from 4.3.1 to 5.1.3
### Fixed
- Buttons layout in HPO genes panel on case page
- Added back old variant rankscore index with different key order to help loading on demo instance
- Cancer case_report panel-table no longer contains inheritance information
- Case report pinned variants card now displays info text if all pinned variants are present in causatives
- Darkmode setting now applies to the comment-box accordion
- Typo in case report causing `cancer_rank_options is undefined` error

## [4.80]
### Added
- Support for .d4 files coverage using chanjo2 (Case page sidebar link) with test
- Link to chanjo2 coverage report and coverage gene overview on gene panel page
- Link to chanjo2 coverage report on Case page, HPO dynamic gene list
- Link to genes coverage overview report on Case page, HPO dynamic gene list
### Changed
- All links in disease table on diagnosis page now open in a new tab
- Dark mode settings applied to multi-selects on institute settings page
- Comments on case and variant pages can be viewed by expanding an accordion
- On case page information on pinned variants and variants submitted to ClinVar are displayed in the same table
- Demo case file paths are now stored as absolute paths
- Optimised indices to address slow queries
- On case page default panels are now found at the top of the table, and it can be sorted by this trait
### Fixed
- On variants page, search for variants in genes present only in build 38 returning no results
- Pin/unpin with API was not able to make event links
- A new field `Explanation for multiple conditions` is available in ClinVar for submitting variants with more than one associated condition
- Fusion genes with partners lacking gene HGNC id will still be fully loaded
- Fusion variantS export now contains fusion variant specific columns
- When Loqusdb observations count is one the table includes information on if observation was for the current or another case

## [4.79.1]
### Fixed
- Exporting variants without rank score causing page to crash
- Display custom annotations also on cancer variant page

## [4.79]
### Added
- Added tags for Sniffles and CNVpytor, two LRS SV callers
- Button on case page for displaying STR variants occurring in the dynamic HPO panel
- Display functional annotation relative to variant gene's MANE transcripts on variant summary, when available
- Links to ACMG structural variant pathogenicity classification guidelines
- Phenomodels checkboxes can now include orpha terms
- Add incidental finding to case tags
- Get an alert on caseS page when somebody validates variants you ordered Sanger sequencing for
### Changed
- In the diagnoses page genes associated with a disease are displayed using hgnc symbol instead of hgnc id
- Refactor view route to allow navigation directly to unique variant document id, improve permissions check
- Do not show MANE and MANE Plus Clinical transcripts annotated from VEP (saved in variants) but collect this info from the transcripts database collection
- Refactor view route to allow navigation directly to unique case id (in particular for gens)
- `Institutes to share cases with` on institute's settings page now displays institutes names and IDs
- View route with document id selects view template based on variant category
### Fixed
- Refactored code in cases blueprints and variant_events adapter (set diseases for partial causative variants) to use "disease" instead of "omim" to encompass also ORPHA terms
- Refactored code in `scout/parse/omim.py` and `scout/parse/disease_terms.py` to use "disease" instead of "phenotype" to differentiate from HPO terms
- Be more careful about checking access to variant on API access
- Show also ACMG VUS on general report (could be missing if not e.g. pinned)

## [4.78]
### Added
- Case status labels can be added, giving more finegrained details on a solved status (provisional, diagnostic, carrier, UPD, SMN, ...)
- New SO terms: `sequence_variant` and `coding_transcript_variant`
- More MEI specific annotation is shown on the variant page
- Parse and save MANE transcripts info when updating genes in build 38
- ClinVar submission can now be downloaded as a json file
- `Mane Select` and `Mane Plus Clinical` badges on Gene page, when available
- ClinVar submission can now be downloaded as a json file
- API endpoint to pin variant
- Display common/uncommon/rare on summary of mei variant page
### Changed
- In the ClinVar form, database and id of assertion criteria citation are now separate inputs
- Customise institute settings to be able to display all cases with a certain status on cases page (admin users)
- Renamed `Clinical Significance` to `Germline Classification` on multistep ClinVar form
- Changed the "x" in cases.utils.remove_form button text to red for better visibility in dark mode
- Update GitHub actions
- Default loglevel up to INFO, making logs with default start easier to read
- Add XTR region to PAR region definition
- Diagnoses can be searched on diagnoses page without waiting for load first
### Fixed
- Removed log info showing hgnc IDs used in variantS search
- Maintain Matchmaker Exchange and Beacon submission status when a case is re-uploaded
- Inheritance mode from ORPHA should not be confounded with the OMIM inheritance model
- Decipher link URL changes
- Refactored code in cases blueprints to use "disease" instead of "omim" to encompass also ORPHA terms

## [4.77]
### Added
- Orpha disease terms now include information on inheritance
- Case loading via .yaml config file accepts subject_id and phenotype_groups (if previously defined as constant default or added per institute)
- Possibility to submit variants associated with Orphanet conditions to ClinVar
- Option update path to .d4 files path for individuals of an existing case using the command line
- More constraint information is displayed per gene in addition to pLi: missense and LoF OE, CI (inluding LOEUF) and Z-score.
### Changed
- Introduce validation in the ClinVar multistep form to make sure users provide at least one variant-associated condition
- CLI scout update individual accepts subject_id
- Update ClinVar inheritance models to reflect changes in ClinVar submission API
- Handle variant-associated condition ID format in background when creating ClinVar submissions
- Replace the code that downloads Ensembl genes, transcripts and exons with the Schug web app
- Add more info to error log when transcript variant frequency parsing fails.
- GnomAD v4 constraint information replaces ExAC constraints (pLi).
### Fixed
- Text input of associated condition in ClinVar form now aligns to the left
- Alignment of contents in the case report has been updated
- Missing number of phenotypes and genes from case diagnoses
- Associate OMIM and/or ORPHA diagnoses with partial causatives
- Visualization of partial causatives' diagnoses on case page: style and links
- Revert style of pinned variants window on the case page
- Rename `Clinical significanc` to `Germline classification` in ClinVar submissions exported files
- Rename `Clinical significance citations` to `Classification citations` in ClinVar submissions exported files
- Rename `Comment on clinical significance` to `Comment on classification` in ClinVar submissions exported files
- Show matching partial causatives on variant page
- Matching causatives shown on case page consisting only of variant matching the default panels of the case - bug introduced since scout v4.72 (Oct 18, 2023)
- Missing somatic variant read depth leading to report division by zero

## [4.76]
### Added
- Orphacodes are visible in phenotype tables
- Pydantic validation of image paths provided in case load config file
- Info on the user which created a ClinVar submission, when available
- Associate .d4 files to case individuals when loading a case via config file
### Changed
- In diagnoses page the load of diseases are initiated by clicking a button
- Revel score, Revel rank score and SpliceAI values are also displayed in Causatives and Validated variants tables
- Remove unused functions and tests
- Analysis type and direct link from cases list for OGM cases
- Removed unused `case_obj` parameter from server/blueprints/variant/controllers/observations function
- Possibility to reset ClinVar submission ID
- Allow ClinVar submissions with custom API key for users registered as ClinVar submitters or when institute doesn't have a preset list of ClinVar submitters
- Ordered event verbs alphabetically and created ClinVar-related user events
- Removed the unused "no-variants" option from the load case command line
### Fixed
- All disease_terms have gene HGNC ids as integers when added to the scout database
- Disease_term identifiers are now prefixed with the name of the coding system
- Command line crashing with error when updating a user that doesn't exist
- Thaw coloredlogs - 15.0.1 restores errorhandler issue
- Thaw crypography - current base image and library version allow Docker builds
- Missing delete icons on phenomodels page
- Missing cryptography lib error while running Scout container on an ARM processor
- Round CADD values with many decimals on causatives and validated variants pages
- Dark-mode visibility of some fields on causatives and validated variants pages
- Clinvar submitters would be cleared when unprivileged users saved institute settings page
- Added a default empty string in cases search form to avoid None default value
- Page crashing when user tries to remove the same variant from a ClinVar submission in different browser tabs
- Update more GnomAD links to GnomAD v4 (v38 SNVs, MT vars, STRs)
- Empty cells for RNA fusion variants in Causatives and Verified variants page
- Submenu icons missing from collapsible actionbar
- The collapsible actionbar had some non-collapsing overly long entries
- Cancer observations for SVs not appearing in the variant details view
- Archived local observations not visible on cancer variantS page
- Empty Population Frequency column in the Cancer SV Variants view
- Capital letters in ClinVar events description shown on case page

## [4.75]
### Added
- Hovertip to gene panel names with associated genes in variant view, when variant covers more than one gene
- Tests for panel to genes
- Download of Orphadata en_product6 and en_product4 from CLI
- Parse and save `database_found` key/values for RNA fusion variants
- Added fusion_score, ffpm, split_reads, junction_reads and fusion_caller to the list of filters on RNA fusion variants page
- Renamed the function `get_mei_info` to `set_mei_info` to be consistent with the other functions
- Fixed removing None key/values from parsed variants
- Orphacodes are included in the database disease_terms
### Changed
- Allow use of projections when retrieving gene panels
- Do not save custom images as binary data into case and variant database documents
- Retrieve and display case and variant custom images using image's saved path
- Cases are activated by viewing FSHD and SMA reports
- Split multi-gene SNV variants into single genes when submitting to Matchmaker Exchange
- Alamut links also on the gene level, using transcript and HGVS: better for indels. Keep variant link for missing HGVS
- Thaw WTForms - explicitly coerce form decimal field entries when filters fetched from db
### Fixed
- Removed some extra characters from top of general report left over from FontAwsome fix
- Do not save fusion variants-specific key/values in other types of variants
- Alamut link for MT variants in build 38
- Convert RNA fusions variants `tool_hits` and `fusion_score` keys from string to numbers
- Fix genotype reference and alternative sequencing depths defaulting to -1 when values are 0
- DecimalFields were limited to two decimal places for several forms - lifting restrictions on AF, CADD etc.

## [4.74.1]
### Changed
- Parse and save into database also OMIM terms not associated to genes
### Fixed
- BioNano API FSHD report requests are GET in Access 1.8, were POST in 1.7
- Update more FontAwesome icons to avoid Pro icons
- Test if files still exist before attempting to load research variants
- Parsing of genotypes error, resulting in -1 values when alt or ref read depths are 0

## [4.74]
### Added
- SNVs and Indels, MEI and str variants genes have links to Decipher
- An `owner + case display name` index for cases database collection
- Test and fixtures for RNA fusion case page
- Load and display fusion variants from VCF files as the other variant types
- Option to update case document with path to mei variants (clinical and research)
### Changed
- Details on variant type and category for audit filters on case general report
- Enable Gens CN profile button also in somatic case view
- Fix case of analysis type check for Gens analysis button - only show for WGS
### Fixed
- loqusdb table no longer has empty row below each loqusid
- MatchMaker submission details page crashing because of change in date format returned by PatientMatcher
- Variant external links buttons style does not change color when visited
- Hide compounds with compounds follow filter for region or function would fail for variants in multiple genes
- Updated FontAwesome version to fix missing icons

## [4.73]
### Added
- Shortcut button for HPO panel MEI variants from case page
- Export managed variants from CLI
### Changed
- STRs visualization on case panel to emphasize abnormal repeat count and associated condition
- Removed cytoband column from STRs variant view on case report
- More long integers formatted with thin spaces, and copy to clipboard buttons added
### Fixed
- OMIM table is scrollable if higher than 700px on SV page
- Pinned variants validation badge is now red for false positives.
- Case display name defaulting to case ID when `family_name` or `display_name` are missing from case upload config file
- Expanded menu visible at screen sizes below 1000px now has background color
- The image in ClinVar howto-modal is now responsive
- Clicking on a case in case groups when case was already removed from group in another browser tab
- Page crashing when saving filters for mei variants
- Link visited color of images

## [4.72.4]
### Changed
- Automatic test mongod version increased to v7
### Fixed
- GnomAD now defaults to hg38 - change build 37 links accordingly

## [4.72.3]
### Fixed
- Somatic general case report small variant table can crash with unclassified variants

## [4.72.2]
### Changed
- A gunicorn maxrequests parameter for Docker server image - default to 1200
- STR export limit increased to 500, as for other variants
- Prevent long number wrapping and use thin spaces for separation, as per standards from SI, NIST, IUPAC, BIPM.
- Speed up case retrieval and lower memory use by projecting case queries
- Make relatedness check fails stand out a little more to new users
- Speed up case retrieval and lower memory use by projecting case queries
- Speed up variant pages by projecting only the necessary keys in disease collection query
### Fixed
- Huge memory use caused by cases and variants pages pulling complete disease documents from DB
- Do not include genes fetched from HPO terms when loading diseases
- Consider the renamed fields `Approved Symbol` -> `Approved Gene Symbol` and `Gene Symbols` -> `Gene/Locus And Other Related Symbols` when parsing OMIM terms from genemap2.txt file

## [4.72.1]
### Fixed
- Jinja filter that renders long integers
- Case cache when looking for causatives in other cases causing the server to hang

## [4.72]
### Added
- A GitHub action that checks for broken internal links in docs pages
- Link validation settings in mkdocs.yml file
- Load and display full RNA alignments on alignment viewer
- Genome build check when loading a case
- Extend event index to previous causative variants and always load them
### Fixed
- Documentation nav links for a few documents
- Slightly extended the BioNano Genomics Access integration docs
- Loading of SVs when VCF is missing the INFO.END field but has INFO.SVLEN field
- Escape protein sequence name (if available) in case general report to render special characters correctly
- CaseS HPO term searches for multiple terms works independent of order
- CaseS search regexp should not allow backslash
- CaseS cohort tags can contain whitespace and still match
- Remove diagnoses from cases even if OMIM term is not found in the database
- Parsing of disease-associated genes
- Removed an annoying warning while updating database's disease terms
- Displaying custom case images loaded with scout version <= 4.71
- Use pydantic version >=2 in requirements.txt file
### Changed
- Column width adjustment on caseS page
- Use Python 3.11 in tests
- Update some github actions
- Upgraded Pydantic to version 2
- Case validation fails on loading when associated files (alignments, VCFs and reports) are not present on disk
- Case validation fails on loading when custom images have format different then ["gif", "svg", "png", "jpg", "jpeg"]
- Custom images keys `case` and `str` in case config yaml file are renamed to `case_images` and `str_variants_images`
- Simplify and speed up case general report code
- Speed up case retrieval in case_matching_causatives
- Upgrade pymongo to version 4
- When updating disease terms, check that all terms are consistent with a DiseaseTerm model before dropping the old collection
- Better separation between modules loading HPO terms and diseases
- Deleted unused scout.build.phenotype module
- Stricter validation of mandatory genome build key when loading a case. Allowed values are ['37','38',37,38]
- Improved readability of variants length and coordinates on variantS pages

## [4.71]
### Added
- Added Balsamic keys for SweGen and loqusdb local archive frequecies, SNV and SV
- New filter option for Cancer variantS: local archive RD loqusdb
- Show annotated observations on SV variantS view, also for cancer somatic SVs
- Revel filter for variantS
- Show case default panel on caseS page
- CADD filter for Cancer Somatic SNV variantS - show score
- SpliceAI-lookup link (BROAD, shows SpliceAI and Pangolin) from variant page
- BioNano Access server API - check projects, samples and fetch FSHD reports
### Fixed
- Name of reference genome build for RNA for compatibility with IGV locus search change
- Howto to run the Docker image on Mac computers in `admin-guide/containers/container-deploy.md`
- Link to Weasyprint installation howto in README file
- Avoid filling up disk by creating a reduced VCF file for every variant that is visualized
- Remove legacy incorrectly formatted CODEOWNERS file
- Restrain variant_type requests to variantS views to "clinical" or "research"
- Visualization of cancer variants where cancer case has no affected individual
- ProteinPaint gene link (small StJude API change)
- Causative MEI variant link on causatives page
- Bionano access api settings commented out by default in Scout demo config file.
- Do not show FSHD button on freshly loaded cases without bionano_access individuals
- Truncate long variants' HGVS on causative/Clinically significant and pinned variants case panels
### Changed
- Remove function call that tracks users' browser version
- Include three more splice variant SO terms in clinical filter severe SO terms
- Drop old HPO term collection only after parsing and validation of new terms completes
- Move score to own column on Cancer Somatic SNV variantS page
- Refactored a few complex case operations, breaking out sub functionalities

## [4.70]
### Added
- Download a list of Gene Variants (max 500) resulting from SNVs and Indels search
- Variant PubMed link to search for gene symbol and any aliases
### Changed
- Clearer gnomAD values in Variants page
### Fixed
- CaseS page uniform column widths
- Include ClinVar variants into a scrollable div element on Case page
- `canonical_transcript` variable not initialized in get_hgvs function (server.blueprints.institutes.controllers.py)
- Catch and display any error while importing Phenopacket info
- Modified Docker files to use python:3.8-slim-bullseye to prevent gunicorn workers booting error

## [4.69]
### Added
- ClinVar submission howto available also on Case page
- Somatic score and filtering for somatic SV callers, if available
- Show caller as a tooltip on variantS list
### Fixed
- Crash when attempting to export phenotype from a case that had never had phenotypes
- Aesthetic fix to Causative and Pinned Variants on Case page
- Structural inconsistency for ClinVar Blueprint templates
- Updated igv.js to 2.15.8 to fix track default color bug
- Fixed release versions for actions.
- Freeze tornado below 6.3.0 for compatibility with livereload 2.6.3
- Force update variants count on case re-upload
- IGV locus search not working - add genome reference id
- Pin links to MEI variants should end up on MEI not SV variant view
- Load also matching MEI variants on forced region load
- Allow excluding MEI from case variant deletion
- Fixed the name of the assigned user when the internal user ID is different from the user email address
- Gene variantS should display gene function, region and full hgvs
### Changed
- FontAwesome integrity check fail (updated resource)
- Removed ClinVar API validation buttons in favour of direct API submission
- Improved layout of Institute settings page
- ClinVar API key and allowed submitters are set in the Institute settings page


## [4.68]
### Added
- Rare Disease Mobile Element Insertion variants view
### Changed
- Updated igv.js to 2.15.6
### Fixed
- Docker stage build pycairo.
- Restore SNV and SV rank models versions on Causatives and Verified pages
- Saving `REVEL_RANKSCORE` value in a field named `revel` in variants database documents

## [4.67]
### Added
- Prepare to filter local SV frequency
### Changed
- Speed up instituteS page loading by refactoring cases/institutes query
- Clinical Filter for SVs includes `splice_polypyrimidine_tract_variant` as a severe consequence
- Clinical Filter for SVs includes local variant frequency freeze ("old") for filtering, starting at 30 counts
- Speed up caseS page loading by adding status to index and refactoring totals count
- HPO file parsing is updated to reflect that HPO have changed a few downloadable file formats with their 230405 release.
### Fixed
- Page crashing when a user tries to edit a comment that was removed
- Warning instead of crashed page when attempting to retrieve a non-existent Phenopacket
- Fixed StJude ProteinPaint gene link (URL change)
- Freeze of werkzeug library to version<2.3 to avoid problems resulting from the consequential upgrade of the Flask lib
- Huge list of genes in case report for megabases-long structural variants.
- Fix displaying institutes without associated cases on institutes page
- Fix default panel selection on SVs in cancer case report

## [4.66]
### Changed
- Moved Phenomodels code under a dedicated blueprint
- Updated the instructions to load custom case report under admin guide
- Keep variants filter window collapsed except when user expands it to filter
### Added
- A summary table of pinned variants on the cancer case general report
- New openable matching causatives and managed variants lists for default gene panels only for convenience
### Fixed
- Gens structural variant page link individual id typo

## [4.65.2]
### Fixed
- Generating general case report with str variants containing comments

## [4.65.1]
### Fixed
- Visibility of `Gene(s)` badges on SV VariantS page
- Hide dismiss bar on SV page not working well
- Delivery report PDF download
- Saving Pipeline version file when loading a case
- Backport compatible import of importlib metadata for old python versions (<3.8)

## [4.65]
### Added
- Option to mark a ClinVar submission as submitted
- Docs on how to create/update the PanelApp green genes as a system admin
- `individual_id`-parameter to both Gens links
- Download a gene panel in TXT format from gene panel page
- Panel gene comments on variant page: genes in panels can have comments that describe the gene in a panel context
### Changed
- Always show each case category on caseS page, even if 0 cases in total or after current query
- Improved sorting of ClinVar submissions
- Pre-populate SV type select in ClinVar submission form, when possible
- Show comment badges in related comments tables on general report
- Updated version of several GitHub actions
- Migrate from deprecated `pkg_resources` lib to `importlib_resources`
- Dismiss bar on variantS pages is thinner.
- Dismiss bar on variantS pages can be toggled open or closed for the duration of a login session.
### Fixed
- Fixed Sanger order / Cancel order modal close buttons
- Visibility of SV type in ClinVar submission form
- Fixed a couple of creations where now was called twice, so updated_at and created_at could differ
- Deprecated Ubuntu version 18.04 in one GitHub action
- Panels that have been removed (hidden) should not be visible in views where overlapping gene panels for genes are shown
- Gene panel test pointing to the right function

## [4.64]
### Added
- Create/Update a gene panel containing all PanelApp green genes (`scout update panelapp-green -i <cust_id>`)
- Links for ACMG pathogenicity impact modification on the ACMG classification page
### Changed
- Open local observation matching cases in new windows
### Fixed
- Matching manual ranked variants are now shown also on the somatic variant page
- VarSome links to hg19/GRCh37
- Managed variants filter settings lost when navigating to additional pages
- Collect the right variant category after submitting filter form from research variantS page
- Beacon links are templated and support variants in genome build 38

## [4.63]
### Added
- Display data sharing info for ClinVar, Matchmaker Exchange and Beacon in a dedicated column on Cases page
- Test for `commands.download.omim.print_omim`
- Display dismissed variants comments on general case report
- Modify ACMG pathogenicity impact (most commonly PVS1, PS3) based on strength of evidence with lab director's professional judgement
- REViewer button on STR variant page
- Alamut institution parameter in institute settings for Alamut Visual Plus software
- Added Manual Ranks Risk Factor, Likely Risk Factor and Uncertain Risk Factor
- Display matching manual ranks from previous cases the user has access to on VariantS and Variant pages
- Link to gnomAD gene SVs v2.1 for SV variants with gnomAD frequency
- Support for nf-core/rnafusion reports
### Changed
- Display chrY for sex unknown
- Deprecate legacy scout_load() method API call.
- Message shown when variant tag is updated for a variant
- When all ACMG classifications are deleted from a variant, the current variant classification status is also reset.
- Refactored the functions that collect causative variants
- Removed `scripts/generate_test_data.py`
### Fixed
- Default IGV tracks (genes, ClinVar, ClinVar CNVs) showing even if user unselects them all
- Freeze Flask-Babel below v3.0 due to issue with a locale decorator
- Thaw Flask-Babel and fix according to v3 standard. Thank you @TkTech!
- Show matching causatives on somatic structural variant page
- Visibility of gene names and functional annotations on Causatives/Verified pages
- Panel version can be manually set to floating point numbers, when modified
- Causatives page showing also non-causative variants matching causatives in other cases
- ClinVar form submission for variants with no selected transcript and HGVS
- Validating and submitting ClinVar objects not containing both Variant and Casedata info

## [4.62.1]
### Fixed
- Case page crashing when adding a case to a group without providing a valid case name

## [4.62]
### Added
- Validate ClinVar submission objects using the ClinVar API
- Wrote tests for case and variant API endpoints
- Create ClinVar submissions from Scout using the ClinVar API
- Export Phenopacket for affected individual
- Import Phenopacket from JSON file or Phenopacket API backend server
- Use the new case name option for GENS requests
- Pre-validate refseq:HGVS items using VariantValidator in ClinVar submission form
### Fixed
- Fallback for empty alignment index for REViewer service
- Source link out for MIP 11.1 reference STR annotation
- Avoid duplicate causatives and pinned variants
- ClinVar clinical significance displays only the ACMG terms when user selects ACMG 2015 as assertion criteria
- Spacing between icon and text on Beacon and MatchMaker links on case page sidebar
- Truncate IDs and HGVS representations in ClinVar pages if longer than 25 characters
- Update ClinVar submission ID form
- Handle connection timeout when sending requests requests to external web services
- Validate any ClinVar submission regardless of its status
- Empty Phenopackets import crashes
- Stop Spinner on Phenopacket JSON download
### Changed
- Updated ClinVar submission instructions

## [4.61.1]
### Fixed
- Added `UMLS` as an option of `Condition ID type` in ClinVar Variant downloaded files
- Missing value for `Condition ID type` in ClinVar Variant downloaded files
- Possibility to open, close or delete a ClinVar submission even if it doesn't have an associated name
- Save SV type, ref and alt n. copies to exported ClinVar files
- Inner and outer start and stop SV coordinates not exported in ClinVar files
- ClinVar submissions page crashing when SV files don't contain breakpoint exact coordinates
- Align OMIM diagnoses with delete diagnosis button on case page
- In ClinVar form, reset condition list and customize help when condition ID changes

## [4.61]
### Added
- Filter case list by cases with variants in ClinVar submission
- Filter case list by cases containing RNA-seq data - gene_fusion_reports and sample-level tracks (splice junctions and RNA coverage)
- Additional case category `Ignored`, to be used for cases that don't fall in the existing 'inactive', 'archived', 'solved', 'prioritized' categories
- Display number of cases shown / total number of cases available for each category on Cases page
- Moved buttons to modify case status from sidebar to main case page
- Link to Mutalyzer Normalizer tool on variant's transcripts overview to retrieve official HVGS descriptions
- Option to manually load RNA MULTIQC report using the command `scout load report -t multiqc_rna`
- Load RNA MULTIQC automatically for a case if config file contains the `multiqc_rna` key/value
- Instructions in admin-guide on how to load case reports via the command line
- Possibility to filter RD variants by a specific genotype call
- Distinct colors for different inheritance models on RD Variant page
- Gene panels PDF export with case variants hits by variant type
- A couple of additional README badges for GitHub stats
- Upload and display of pipeline reference info and executable version yaml files as custom reports
- Testing CLI on hasta in PR template
### Changed
- Instructions on how to call dibs on scout-stage server in pull request template
- Deprecated CLI commands `scout load <delivery_report, gene_fusion_report, coverage_qc_report, cnv_report>` to replace them with command `scout load report -t <report type>`
- Refactored code to display and download custom case reports
- Do not export `Assertion method` and `Assertion method citation` to ClinVar submission files according to changes to ClinVar's submission spreadsheet templates.
- Simplified code to create and download ClinVar CSV files
- Colorize inheritance models badges by category on VariantS page
- `Safe variants matching` badge more visible on case page
### Fixed
- Non-admin users saving institute settings would clear loqusdb instance selection
- Layout of variant position, cytoband and type in SV variant summary
- Broken `Build Status - GitHub badge` on GitHub README page
- Visibility of text on grey badges in gene panels PDF exports
- Labels for dashboard search controls
- Dark mode visibility for ClinVar submission
- Whitespaces on outdated panel in extent report

## [4.60]
### Added
- Mitochondrial deletion signatures (mitosign) can be uploaded and shown with mtDNA report
- A `Type of analysis` column on Causatives and Validated variants pages
- List of "safe" gene panels available for matching causatives and managed variants in institute settings, to avoid secondary findings
- `svdb_origin` as a synonym for `FOUND_IN` to complement `set` for variants found by all callers
### Changed
- Hide removed gene panels by default in panels page
- Removed option for filtering cancer SVs by Tumor and Normal alt AF
- Hide links to coverage report from case dynamic HPO panel if cancer analysis
- Remove rerun emails and redirect users to the analysis order portal instead
- Updated clinical SVs igv.js track (dbVar) and added example of external track from `https://trackhubregistry.org/`
- Rewrote the ClinVar export module to simplify and add one variant at the time
- ClinVar submissions with phenotype conditions from: [OMIM, MedGen, Orphanet, MeSH, HP, MONDO]
### Fixed
- If trying to load a badly formatted .tsv file an error message is displayed.
- Avoid showing case as rerun when first attempt at case upload failed
- Dynamic autocomplete search not working on phenomodels page
- Callers added to variant when loading case
- Now possible to update managed variant from file without deleting it first
- Missing preselected chromosome when editing a managed variant
- Preselected variant type and subtype when editing a managed variant
- Typo in dbVar ClinVar track, hg19


## [4.59]
### Added
- Button to go directly to HPO SV filter variantS page from case
- `Scout-REViewer-Service` integration - show `REViewer` picture if available
- Link to HPO panel coverage overview on Case page
- Specify a confidence threshold (green|amber|red) when loading PanelApp panels
- Functional annotations in variants lists exports (all variants)
- Cancer/Normal VAFs and COSMIC ids in in variants lists exports (cancer variants)
### Changed
- Better visualization of regional annotation for long lists of genes in large SVs in Variants tables
- Order of cells in variants tables
- More evident links to gene coverage from Variant page
- Gene panels sorted by display name in the entire Case page
- Round CADD and GnomAD values in variants export files
### Fixed
- HPO filter button on SV variantS page
- Spacing between region|function cells in SVs lists
- Labels on gene panel Chanjo report
- Fixed ambiguous duplicated response headers when requesting a BAM file from /static
- Visited color link on gene coverage button (Variant page)

## [4.58.1]
### Fixed
- Case search with search strings that contain characters that can be escaped

## [4.58]
### Added
- Documentation on how to create/update PanelApp panels
- Add filter by local observations (archive) to structural variants filters
- Add more splicing consequences to SO term definitions
- Search for a specific gene in all gene panels
- Institute settings option to force show all variants on VariantS page for all cases of an institute
- Filter cases by validation pending status
- Link to The Clinical Knowledgebase (CKB) (https://ckb.jax.org/) in cancer variant's page
### Fixed
- Added a not-authorized `auto-login` fixture according to changes in Flask-Login 0.6.2
- Renamed `cache_timeout` param name of flask.send_file function to `max_age` (Flask 2.2 compliant)
- Replaced deprecated `app.config["JSON_SORT_KEYS"]` with app.json.sort_keys in app settings
- Bug in gene variants page (All SNVs and INDELs) when variant gene doesn't have a hgnc id that is found in the database
- Broken export of causatives table
- Query for genes in build 38 on `Search SNVs and INDELs` page
- Prevent typing special characters `^<>?!=\/` in case search form
- Search matching causatives also among research variants in other cases
- Links to variants in Verified variants page
- Broken filter institute cases by pinned gene
- Better visualization of long lists of genes in large SVs on Causative and Verified Variants page
- Reintroduced missing button to export Causative variants
- Better linking and display of matching causatives and managed variants
- Reduced code complexity in `scout/parse/variant/variant.py`
- Reduced complexity of code in `scout/build/variant/variant.py`

### Changed
- State that loqusdb observation is in current case if observations count is one and no cases are shown
- Better pagination and number of variants returned by queries in `Search SNVs and INDELs` page
- Refactored and simplified code used for collecting gene variants for `Search SNVs and INDELs` page
- Fix sidebar panel icons in Case view
- Fix panel spacing in Case view
- Removed unused database `sanger_ordered` and `case_id,category,rank_score` indexes (variant collection)
- Verified variants displayed in a dedicated page reachable from institute sidebar
- Unified stats in dashboard page
- Improved gene info for large SVs and cancer SVs
- Remove the unused `variant.str_variant` endpoint from variant views
- Easier editing of HPO gene panel on case page
- Assign phenotype panel less cramped on Case page
- Causatives and Verified variants pages to use the same template macro
- Allow hyphens in panel names
- Reduce resolution of example images
- Remove some animations in web gui which where rendered slow


## [4.57.4]
### Fixed
- Parsing of variant.FORMAT "DR" key in parse variant file

## [4.57.3]
### Fixed
- Export of STR verified variants
- Do not download as verified variants first verified and then reset to not validated
- Avoid duplicated lines in downloaded verified variants reflecting changes in variant validation status

## [4.57.2]
### Fixed
- Export of verified variants when variant gene has no transcripts
- HTTP 500 when visiting a the details page for a cancer variant that had been ranked with genmod

## [4.57.1]
### Fixed
- Updating/replacing a gene panel from file with a corrupted or malformed file

## [4.57]
### Added
- Display last 50 or 500 events for a user in a timeline
- Show dismiss count from other cases on matching variantS
- Save Beacon-related events in events collection
- Institute settings allow saving multiple loqusdb instances for one institute
- Display stats from multiple instances of loqusdb on variant page
- Display date and frequency of obs derived from count of local archive observations from MIP11 (requires fix in MIP)
### Changed
- Prior ACMG classifications view is no longer limited by pathogenicity
### Fixed
- Visibility of Sanger ordered badge on case page, light mode
- Some of the DataTables tables (Phenotypes and Diagnoses pages) got a bit dark in dark mode
- Remove all redundancies when displaying timeline events (some events are saved both as case-related and variant-related)
- Missing link in saved MatchMaker-related events
- Genes with mixed case gene symbols missing in PanelApp panels
- Alignment of elements on the Beacon submission modal window
- Locus info links from STR variantS page open in new browser tabs

## [4.56]
### Added
- Test for PanelApp panels loading
- `panel-umi` tag option when loading cancer analyses
### Changed
- Black text to make comments more visible in dark mode
- Loading PanelApp panels replaces pre-existing panels with same version
- Removed sidebar from Causatives page - navigation is available on the top bar for now
- Create ClinVar submissions from pinned variants list in case page
- Select which pinned variants will be included in ClinVar submission documents
### Fixed
- Remove a:visited css style from all buttons
- Update of HPO terms via command line
- Background color of `MIXED` and `PANEL-UMI` sequencing types on cases page
- Fixed regex error when searching for cases with query ending with `\ `
- Gene symbols on Causatives page lighter in dark mode
- SpliceAI tooltip of multigene variants

## [4.55]
### Changed
- Represent different tumor samples as vials in cases page
- Option to force-update the OMIM panel
### Fixed
- Low tumor purity badge alignment in cancer samples table on cancer case view
- VariantS comment popovers reactivate on hover
- Updating database genes in build 37
- ACMG classification summary hidden by sticky navbar
- Logo backgrounds fixed to white on welcome page
- Visited links turn purple again
- Style of link buttons and dropdown menus
- Update KUH and GMS logos
- Link color for Managed variants

## [4.54]
### Added
- Dark mode, using browser/OS media preference
- Allow marking case as solved without defining causative variants
- Admin users can create missing beacon datasets from the institute's settings page
- GenCC links on gene and variant pages
- Deprecation warnings when launching the app using a .yaml config file or loading cases using .ped files
### Changed
- Improved HTML syntax in case report template
- Modified message displayed when variant rank stats could not be calculated
- Expanded instructions on how to test on CG development server (cg-vm1)
- Added more somatic variant callers (Balsamic v9 SNV, develop SV)
### Fixed
- Remove load demo case command from docker-compose.yml
- Text elements being split across pages in PDF reports
- Made login password field of type `password` in LDAP login form
- Gene panels HTML select in institute's settings page
- Bootstrap upgraded to version 5
- Fix some Sourcery and SonarCloud suggestions
- Escape special characters in case search on institute and dashboard pages
- Broken case PDF reports when no Madeline pedigree image can be created
- Removed text-white links style that were invisible in new pages style
- Variants pagination after pressing "Filter variants" or "Clinical filter"
- Layout of buttons Matchmaker submission panel (case page)
- Removing cases from Matchmaker (simplified code and fixed functionality)
- Reintroduce check for missing alignment files purged from server

## [4.53]
### Added
### Changed
- Point Alamut API key docs link to new API version
- Parse dbSNP id from ID only if it says "rs", else use VEP CSQ fields
- Removed MarkupSafe from the dependencies
### Fixed
- Reintroduced loading of SVs for demo case 643595
- Successful parse of FOUND_IN should avoid GATK caller default
- All vulnerabilities flagged by SonarCloud

## [4.52]
### Added
- Demo cancer case gets loaded together with demo RD case in demo instance
- Parse REVEL_score alongside REVEL_rankscore from csq field and display it on SNV variant page
- Rank score results now show the ranking range
- cDNA and protein changes displayed on institute causatives pages
- Optional SESSION_TIMEOUT_MINUTES configuration in app config files
- Script to convert old OMIM case format (list of integers) to new format (list of dictionaries)
- Additional check for user logged in status before serving alignment files
- Download .cgh files from cancer samples table on cancer case page
- Number of documents and date of last update on genes page
### Changed
- Verify user before redirecting to IGV alignments and sashimi plots
- Build case IGV tracks starting from case and variant objects instead of passing all params in a form
- Unfreeze Werkzeug lib since Flask_login v.0.6 with bugfix has been released
- Sort gene panels by name (panelS and variant page)
- Removed unused `server.blueprints.alignviewers.unindexed_remote_static` endpoint
- User sessions to check files served by `server.blueprints.alignviewers.remote_static` endpoint
- Moved Beacon-related functions to a dedicated app extension
- Audit Filter now also loads filter displaying the variants for it
### Fixed
- Handle `attachment_filename` parameter renamed to `download_name` when Flask 2.2 will be released
- Removed cursor timeout param in cases find adapter function to avoid many code warnings
- Removed stream argument deprecation warning in tests
- Handle `no intervals found` warning in load_region test
- Beacon remove variants
- Protect remote_cors function in alignviewers view from Server-Side Request Forgery (SSRF)
- Check creation date of last document in gene collection to display when genes collection was updated last

## [4.51]
### Added
- Config file containing codecov settings for pull requests
- Add an IGV.js direct link button from case page
- Security policy file
- Hide/shade compound variants based on rank score on variantS from filter
- Chromograph legend documentation direct link
### Changed
- Updated deprecated Codecov GitHub action to v.2
- Simplified code of scout/adapter/mongo/variant
- Update IGV.js to v2.11.2
- Show summary number of variant gene panels on general report if more than 3
### Fixed
- Marrvel link for variants in genome build 38 (using liftover to build 37)
- Remove flags from codecov config file
- Fixed filter bug with high negative SPIDEX scores
- Renamed IARC TP53 button to to `TP53 Database`, modified also link since IARC has been moved to the US NCI: `https://tp53.isb-cgc.org/`
- Parsing new format of OMIM case info when exporting patients to Matchmaker
- Remove flask-debugtoolbar lib dependency that is using deprecated code and causes app to crash after new release of Jinja2 (3.1)
- Variant page crashing for cases with old OMIM terms structure (a list of integers instead of dictionary)
- Variant page crashing when creating MARRVEL link for cases with no genome build
- SpliceAI documentation link
- Fix deprecated `safe_str_cmp` import from `werkzeug.security` by freezing Werkzeug lib to v2.0 until Flask_login v.0.6 with bugfix is released
- List gene names densely in general report for SVs that contain more than 3 genes
- Show transcript ids on refseq genes on hg19 in IGV.js, using refgene source
- Display correct number of genes in general report for SVs that contain more than 32 genes
- Broken Google login after new major release of `lepture/authlib`
- Fix frequency and callers display on case general report

## [4.50.1]
### Fixed
- Show matching causative STR_repid for legacy str variants (pre Stranger hgnc_id)

## [4.50]
### Added
- Individual-specific OMIM terms
- OMIM disease descriptions in ClinVar submission form
- Add a toggle for melter rerun monitoring of cases
- Add a config option to show the rerun monitoring toggle
- Add a cli option to export cases with rerun monitoring enabled
- Add a link to STRipy for STR variants; shallow for ARX and HOXA13
- Hide by default variants only present in unaffected individuals in variants filters
- OMIM terms in general case report
- Individual-level info on OMIM and HPO terms in general case report
- PanelApp gene link among the external links on variant page
- Dashboard case filters fields help
- Filter cases by OMIM terms in cases and dashboard pages
### Fixed
- A malformed panel id request would crash with exception: now gives user warning flash with redirect
- Link to HPO resource file hosted on `http://purl.obolibrary.org`
- Gene search form when gene exists only in build 38
- Fixed odd redirect error and poor error message on missing column for gene panel csv upload
- Typo in parse variant transcripts function
- Modified keys name used to parse local observations (archived) frequencies to reflect change in MIP keys naming
- Better error handling for partly broken/timed out chanjo reports
- Broken javascript code when case Chromograph data is malformed
- Broader space for case synopsis in general report
- Show partial causatives on causatives and matching causatives panels
- Partial causative assignment in cases with no OMIM or HPO terms
- Partial causative OMIM select options in variant page
### Changed
- Slightly smaller and improved layout of content in case PDF report
- Relabel more cancer variant pages somatic for navigation
- Unify caseS nav links
- Removed unused `add_compounds` param from variant controllers function
- Changed default hg19 genome for IGV.js to legacy hg19_1kg_decoy to fix a few problematic loci
- Reduce code complexity (parse/ensembl.py)
- Silence certain fields in ClinVar export if prioritised ones exist (chrom-start-end if hgvs exist)
- Made phenotype non-mandatory when marking a variant as partial causative
- Only one phenotype condition type (OMIM or HPO) per variant is used in ClinVar submissions
- ClinVar submission variant condition prefers OMIM over HPO if available
- Use lighter version of gene objects in Omim MongoDB adapter, panels controllers, panels views and institute controllers
- Gene-variants table size is now adaptive
- Remove unused file upload on gene-variants page

## [4.49]
### Fixed
- Pydantic model types for genome_build, madeline_info, peddy_ped_check and peddy_sex_check, rank_model_version and sv_rank_model_version
- Replace `MatchMaker` with `Matchmaker` in all places visible by a user
- Save diagnosis labels along with OMIM terms in Matchmaker Exchange submission objects
- `libegl-mesa0_21.0.3-0ubuntu0.3~20.04.5_amd64.deb` lib not found by GitHub actions Docker build
- Remove unused `chromograph_image_files` and `chromograph_prefixes` keys saved when creating or updating an RD case
- Search managed variants by description and with ignore case
### Changed
- Introduced page margins on exported PDF reports
- Smaller gene fonts in downloaded HPO genes PDF reports
- Reintroduced gene coverage data in the PDF-exported general report of rare-disease cases
- Check for existence of case report files before creating sidebar links
- Better description of HPO and OMIM terms for patients submitted to Matchmaker Exchange
- Remove null non-mandatory key/values when updating a case
- Freeze WTForms<3 due to several form input rendering changes

## [4.48.1]
### Fixed
- General case PDF report for recent cases with no pedigree

## [4.48]
### Added
- Option to cancel a request for research variants in case page
### Changed
- Update igv.js to v2.10.5
- Updated example of a case delivery report
- Unfreeze cyvcf2
- Builder images used in Scout Dockerfiles
- Crash report email subject gives host name
- Export general case report to PDF using PDFKit instead of WeasyPrint
- Do not include coverage report in PDF case report since they might have different orientation
- Export cancer cases's "Coverage and QC report" to PDF using PDFKit instead of Weasyprint
- Updated cancer "Coverage and QC report" example
- Keep portrait orientation in PDF delivery report
- Export delivery report to PDF using PDFKit instead of Weasyprint
- PDF export of clinical and research HPO panels using PDFKit instead of Weasyprint
- Export gene panel report to PDF using PDFKit
- Removed WeasyPrint lib dependency

### Fixed
- Reintroduced missing links to Swegen and Beacon and dbSNP in RD variant page, summary section
- Demo delivery report orientation to fit new columns
- Missing delivery report in demo case
- Cast MNVs to SNV for test
- Export verified variants from all institutes when user is admin
- Cancer coverage and QC report not found for demo cancer case
- Pull request template instructions on how to deploy to test server
- PDF Delivery report not showing Swedac logo
- Fix code typos
- Disable codefactor raised by ESLint for javascript functions located on another file
- Loading spinner stuck after downloading a PDF gene panel report
- IGV browser crashing when file system with alignment files is not mounted

## [4.47]
### Added
- Added CADD, GnomAD and genotype calls to variantS export
### Changed
- Pull request template, to illustrate how to deploy pull request branches on cg-vm1 stage server
### Fixed
- Compiled Docker image contains a patched version (v4.9) of chanjo-report

## [4.46.1]
### Fixed
- Downloading of files generated within the app container (MT-report, verified variants, pedigrees, ..)

## [4.46]
### Added
- Created a Dockefile to be used to serve the dockerized app in production
- Modified the code to collect database params specified as env vars
- Created a GitHub action that pushes the Dockerfile-server image to Docker Hub (scout-server-stage) every time a PR is opened
- Created a GitHub action that pushes the Dockerfile-server image to Docker Hub (scout-server) every time a new release is created
- Reassign MatchMaker Exchange submission to another user when a Scout user is deleted
- Expose public API JSON gene panels endpoint, primarily to enable automated rerun checking for updates
- Add utils for dictionary type
- Filter institute cases using multiple HPO terms
- Vulture GitHub action to identify and remove unused variables and imports
### Changed
- Updated the python config file documentation in admin guide
- Case configuration parsing now uses Pydantic for improved typechecking and config handling
- Removed test matrices to speed up automatic testing of PRs
- Switch from Coveralls to Codecov to handle CI test coverage
- Speed-up CI tests by caching installation of libs and splitting tests into randomized groups using pytest-test-groups
- Improved LDAP login documentation
- Use lib flask-ldapconn instead of flask_ldap3_login> to handle ldap authentication
- Updated Managed variant documentation in user guide
- Fix and simplify creating and editing of gene panels
- Simplified gene variants search code
- Increased the height of the genes track in the IGV viewer
### Fixed
- Validate uploaded managed variant file lines, warning the user.
- Exporting validated variants with missing "genes" database key
- No results returned when searching for gene variants using a phenotype term
- Variants filtering by gene symbols file
- Make gene HGNC symbols field mandatory in gene variants page and run search only on form submit
- Make sure collaborator gene variants are still visible, even if HPO filter is used

## [4.45]
### Added
### Changed
- Start Scout also when loqusdbapi is not reachable
- Clearer definition of manual standard and custom inheritance models in gene panels
- Allow searching multiple chromosomes in filters
### Fixed
- Gene panel crashing on edit action

## [4.44]
### Added
### Changed
- Display Gene track beneath each sample track when displaying splice junctions in igv browser
- Check outdated gene symbols and update with aliases for both RD and cancer variantS
### Fixed
- Added query input check and fixed the Genes API endpoint to return a json formatted error when request is malformed
- Typo in ACMG BP6 tooltip

## [4.43.1]
### Added
- Added database index for OMIM disease term genes
### Changed
### Fixed
- Do not drop HPO terms collection when updating HPO terms via the command line
- Do not drop disease (OMIM) terms collection when updating diseases via the command line

## [4.43]
### Added
- Specify which collection(s) update/build indexes for
### Fixed
- Do not drop genes and transcripts collections when updating genes via the command line

## [4.42.1]
### Added
### Changed
### Fixed
- Freeze PyMongo lib to version<4.0 to keep supporting previous MongoDB versions
- Speed up gene panels creation and update by collecting only light gene info from database
- Avoid case page crash on Phenomizer queries timeout

## [4.42]
### Added
- Choose custom pinned variants to submit to MatchMaker Exchange
- Submit structural variant as genes to the MatchMaker Exchange
- Added function for maintainers and admins to remove gene panels
- Admins can restore deleted gene panels
- A development docker-compose file illustrating the scout/chanjo-report integration
- Show AD on variants view for cancer SV (tumor and normal)
- Cancer SV variants filter AD, AF (tumor and normal)
- Hiding the variants score column also from cancer SVs, as for the SNVs
### Changed
- Enforce same case _id and display_name when updating a case
- Enforce same individual ids, display names and affected status when updating a case
- Improved documentation for connecting to loqusdb instances (including loqusdbapi)
- Display and download HPO gene panels' gene symbols in italics
- A faster-built and lighter Docker image
- Reduce complexity of `panels` endpoint moving some code to the panels controllers
- Update requirements to use flask-ldap3-login>=0.9.17 instead of freezing WTForm
### Fixed
- Use of deprecated TextField after the upgrade of WTF to v3.0
- Freeze to WTForms to version < 3
- Remove the extra files (bed files and madeline.svg) introduced by mistake
- Cli command loading demo data in docker-compose when case custom images exist and is None
- Increased MongoDB connection serverSelectionTimeoutMS parameter to 30K (default value according to MongoDB documentation)
- Better differentiate old obs counts 0 vs N/A
- Broken cancer variants page when default gene panel was deleted
- Typo in tx_overview function in variant controllers file
- Fixed loqusdbapi SV search URL
- SV variants filtering using Decipher criterion
- Removing old gene panels that don't contain the `maintainer` key.

## [4.41.1]
### Fixed
- General reports crash for variant annotations with same variant on other cases

## [4.41]
### Added
- Extended the instructions for running the Scout Docker image (web app and cli).
- Enabled inclusion of custom images to STR variant view
### Fixed
- General case report sorting comments for variants with None genetic models
- Do not crash but redirect to variants page with error when a variant is not found for a case
- UCSC links coordinates for SV variants with start chromosome different than end chromosome
- Human readable variants name in case page for variants having start chromosome different from end chromosome
- Avoid always loading all transcripts when checking gene symbol: introduce gene captions
- Slow queries for evaluated variants on e.g. case page - use events instead
### Changed
- Rearrange variant page again, moving severity predictions down.
- More reactive layout width steps on variant page

## [4.40.1]
### Added
### Fixed
- Variants dismissed with inconsistent inheritance pattern can again be shown in general case report
- General report page for variants with genes=None
- General report crashing when variants have no panels
- Added other missing keys to case and variant dictionaries passed to general report
### Changed

## [4.40]
### Added
- A .cff citation file
- Phenotype search API endpoint
- Added pagination to phenotype API
- Extend case search to include internal MongoDB id
- Support for connecting to a MongoDB replica set (.py config files)
- Support for connecting to a MongoDB replica set (.yaml config files)
### Fixed
- Command to load the OMIM gene panel (`scout load panel --omim`)
- Unify style of pinned and causative variants' badges on case page
- Removed automatic spaces after punctuation in comments
- Remove the hardcoded number of total individuals from the variant's old observations panel
- Send delete requests to a connected Beacon using the DELETE method
- Layout of the SNV and SV variant page - move frequency up
### Changed
- Stop updating database indexes after loading exons via command line
- Display validation status badge also for not Sanger-sequenced variants
- Moved Frequencies, Severity and Local observations panels up in RD variants page
- Enabled Flask CORS to communicate CORS status to js apps
- Moved the code preparing the transcripts overview to the backend
- Refactored and filtered json data used in general case report
- Changed the database used in docker-compose file to use the official MongoDB v4.4 image
- Modified the Python (3.6, 3.8) and MongoDB (3.2, 4.4, 5.0) versions used in testing matrices (GitHub actions)
- Capitalize case search terms on institute and dashboard pages


## [4.39]
### Added
- COSMIC IDs collected from CSQ field named `COSMIC`
### Fixed
- Link to other causative variants on variant page
- Allow multiple COSMIC links for a cancer variant
- Fix floating text in severity box #2808
- Fixed MitoMap and HmtVar links for hg38 cases
- Do not open new browser tabs when downloading files
- Selectable IGV tracks on variant page
- Missing splice junctions button on variant page
- Refactor variantS representative gene selection, and use it also for cancer variant summary
### Changed
- Improve Javascript performance for displaying Chromograph images
- Make ClinVar classification more evident in cancer variant page

## [4.38]
### Added
- Option to hide Alamut button in the app config file
### Fixed
- Library deprecation warning fixed (insert is deprecated. Use insert_one or insert_many instead)
- Update genes command will not trigger an update of database indices any more
- Missing resources in temporary downloading directory when updating genes using the command line
- Restore previous variant ACMG classification in a scrollable div
- Loading spinner not stopping after downloading PDF case reports and variant list export
- Add extra Alamut links higher up on variant pages
- Improve UX for phenotypes in case page
- Filter and export of STR variants
- Update look of variants page navigation buttons
### Changed

## [4.37]
### Added
- Highlight and show version number for RefSeq MANE transcripts.
- Added integration to a rerunner service for toggling reanalysis with updated pedigree information
- SpliceAI display and parsing from VEP CSQ
- Display matching tiered variants for cancer variants
- Display a loading icon (spinner) until the page loads completely
- Display filter badges in cancer variants list
- Update genes from pre-downloaded file resources
- On login, OS, browser version and screen size are saved anonymously to understand how users are using Scout
- API returning institutes data for a given user: `/api/v1/institutes`
- API returning case data for a given institute: `/api/v1/institutes/<institute_id>/cases`
- Added GMS and Lund university hospital logos to login page
- Made display of Swedac logo configurable
- Support for displaying custom images in case view
- Individual-specific HPO terms
- Optional alamut_key in institute settings for Alamut Plus software
- Case report API endpoint
- Tooltip in case explaining that genes with genome build different than case genome build will not be added to dynamic HPO panel.
- Add DeepVariant as a caller
### Fixed
- Updated IGV to v2.8.5 to solve missing gene labels on some zoom levels
- Demo cancer case config file to load somatic SNVs and SVs only.
- Expand list of refseq trancripts in ClinVar submission form
- Renamed `All SNVs and INDELs` institute sidebar element to `Search SNVs and INDELs` and fixed its style.
- Add missing parameters to case load-config documentation
- Allow creating/editing gene panels and dynamic gene panels with genes present in genome build 38
- Bugfix broken Pytests
- Bulk dismissing variants error due to key conversion from string to integer
- Fix typo in index documentation
- Fixed crash in institute settings page if "collaborators" key is not set in database
- Don't stop Scout execution if LoqusDB call fails and print stacktrace to log
- Bug when case contains custom images with value `None`
- Bug introduced when fixing another bug in Scout-LoqusDB interaction
- Loading of OMIM diagnoses in Scout demo instance
- Remove the docker-compose with chanjo integration because it doesn't work yet.
- Fixed standard docker-compose with scout demo data and database
- Clinical variant assessments not present for pinned and causative variants on case page.
- MatchMaker matching one node at the time only
- Remove link from previously tiered variants badge in cancer variants page
- Typo in gene cell on cancer variants page
- Managed variants filter form
### Changed
- Better naming for variants buttons on cancer track (somatic, germline). Also show cancer research button if available.
- Load case with missing panels in config files, but show warning.
- Changing the (Female, Male) symbols to (F/M) letters in individuals_table and case-sma.
- Print stacktrace if case load command fails
- Added sort icon and a pointer to the cursor to all tables with sortable fields
- Moved variant, gene and panel info from the basic pane to summary panel for all variants.
- Renamed `Basics` panel to `Classify` on variant page.
- Revamped `Basics` panel to a panel dedicated to classify variants
- Revamped the summary panel to be more compact.
- Added dedicated template for cancer variants
- Removed Gene models, Gene annotations and Conservation panels for cancer variants
- Reorganized the orders of panels for variant and cancer variant views
- Added dedicated variant quality panel and removed relevant panes
- A more compact case page
- Removed OMIM genes panel
- Make genes panel, pinned variants panel, causative variants panel and ClinVar panel scrollable on case page
- Update to Scilifelab's 2020 logo
- Update Gens URL to support Gens v2.0 format
- Refactor tests for parsing case configurations
- Updated links to HPO downloadable resources
- Managed variants filtering defaults to all variant categories
- Changing the (Kind) drop-down according to (Category) drop-down in Managed variant add variant
- Moved Gens button to individuals table
- Check resource files availability before starting updating OMIM diagnoses
- Fix typo in `SHOW_OBSERVED_VARIANT_ARCHIVE` config param

## [4.36]
### Added
- Parse and save splice junction tracks from case config file
- Tooltip in observations panel, explaining that case variants with no link might be old variants, not uploaded after a case rerun
### Fixed
- Warning on overwriting variants with same position was no longer shown
- Increase the height of the dropdowns to 425px
- More indices for the case table as it grows, specifically for causatives queries
- Splice junction tracks not centered over variant genes
- Total number of research variants count
- Update variants stats in case documents every time new variants are loaded
- Bug in flashing warning messages when filtering variants
### Changed
- Clearer warning messages for genes and gene/gene-panels searches in variants filters

## [4.35]
### Added
- A new index for hgnc_symbol in the hgnc_gene collection
- A Pedigree panel in STR page
- Display Tier I and II variants in case view causatives card for cancer cases
### Fixed
- Send partial file data to igv.js when visualizing sashimi plots with splice junction tracks
- Research variants filtering by gene
- Do not attempt to populate annotations for not loaded pinned/causatives
- Add max-height to all dropdowns in filters
### Changed
- Switch off non-clinical gene warnings when filtering research variants
- Don't display OMIM disease card in case view for cancer cases
- Refactored Individuals and Causative card in case view for cancer cases
- Update and style STR case report

## [4.34]
### Added
- Saved filter lock and unlock
- Filters can optionally be marked audited, logging the filter name, user and date on the case events and general report.
- Added `ClinVar hits` and `Cosmic hits` in cancer SNVs filters
- Added `ClinVar hits` to variants filter (rare disease track)
- Load cancer demo case in docker-compose files (default and demo file)
- Inclusive-language check using [woke](https://github.com/get-woke/woke) github action
- Add link to HmtVar for mitochondrial variants (if VCF is annotated with HmtNote)
- Grey background for dismissed compounds in variants list and variant page
- Pin badge for pinned compounds in variants list and variant page
- Support LoqusDB REST API queries
- Add a docker-compose-matchmaker under scout/containers/development to test matchmaker locally
- Script to investigate consequences of symbol search bug
- Added GATK to list of SV and cancer SV callers
### Fixed
- Make MitoMap link work for hg38 again
- Export Variants feature crashing when one of the variants has no primary transcripts
- Redirect to last visited variantS page when dismissing variants from variants list
- Improved matching of SVs Loqus occurrences in other cases
- Remove padding from the list inside (Matching causatives from other cases) panel
- Pass None to get_app function in CLI base since passing script_info to app factory functions was deprecated in Flask 2.0
- Fixed failing tests due to Flask update to version 2.0
- Speed up user events view
- Causative view sort out of memory error
- Use hgnc_id for gene filter query
- Typo in case controllers displaying an error every time a patient is matched against external MatchMaker nodes
- Do not crash while attempting an update for variant documents that are too big (> 16 MB)
- Old STR causatives (and other variants) may not have HGNC symbols - fix sort lambda
- Check if gene_obj has primary_transcript before trying to access it
- Warn if a gene manually searched is in a clinical panel with an outdated name when filtering variants
- ChrPos split js not needed on STR page yet
### Changed
- Remove parsing of case `genome_version`, since it's not used anywhere downstream
- Introduce deprecation warning for Loqus configs that are not dictionaries
- SV clinical filter no longer filters out sub 100 nt variants
- Count cases in LoqusDB by variant type
- Commit pulse repo badge temporarily set to weekly
- Sort ClinVar submissions objects by ascending "Last evaluated" date
- Refactored the MatchMaker integration as an extension
- Replaced some sensitive words as suggested by woke linter
- Documentation for load-configuration rewritten.
- Add styles to MatchMaker matches table
- More detailed info on the data shared in MatchMaker submission form

## [4.33.1]
### Fixed
- Include markdown for release autodeploy docs
- Use standard inheritance model in ClinVar (https://ftp.ncbi.nlm.nih.gov/pub/GTR/standard_terms/Mode_of_inheritance.txt)
- Fix issue crash with variants that have been unflagged causative not being available in other causatives
### Added
### Changed

## [4.33]
### Fixed
- Command line crashing when updating an individual not found in database
- Dashboard page crashing when filters return no data
- Cancer variants filter by chromosome
- /api/v1/genes now searches for genes in all genome builds by default
- Upgraded igv.js to version 2.8.1 (Fixed Unparsable bed record error)
### Added
- Autodeploy docs on release
- Documentation for updating case individuals tracks
- Filter cases and dashboard stats by analysis track
### Changed
- Changed from deprecated db update method
- Pre-selected fields to run queries with in dashboard page
- Do not filter by any institute when first accessing the dashboard
- Removed OMIM panel in case view for cancer cases
- Display Tier I and II variants in case view causatives panel for cancer cases
- Refactored Individuals and Causative panels in case view for cancer cases

## [4.32.1]
### Fixed
- iSort lint check only
### Changed
- Institute cases page crashing when a case has track:Null
### Added

## [4.32]
### Added
- Load and show MITOMAP associated diseases from VCF (INFO field: MitomapAssociatedDiseases, via HmtNote)
- Show variant allele frequencies for mitochondrial variants (GRCh38 cases)
- Extend "public" json API with diseases (OMIM) and phenotypes (HPO)
- HPO gene list download now has option for clinical and non-clinical genes
- Display gene splice junctions data in sashimi plots
- Update case individuals with splice junctions tracks
- Simple Docker compose for development with local build
- Make Phenomodels subpanels collapsible
- User side documentation of cytogenomics features (Gens, Chromograph, vcf2cytosure, rhocall)
- iSort GitHub Action
- Support LoqusDB REST API queries
### Fixed
- Show other causative once, even if several events point to it
- Filtering variants by mitochondrial chromosome for cases with genome build=38
- HPO gene search button triggers any warnings for clinical / non-existing genes also on first search
- Fixed a bug in variants pages caused by MT variants without alt_frequency
- Tests for CADD score parsing function
- Fixed the look of IGV settings on SNV variant page
- Cases analyzed once shown as `rerun`
- Missing case track on case re-upload
- Fixed severity rank for SO term "regulatory region ablation"
### Changed
- Refactor according to CodeFactor - mostly reuse of duplicated code
- Phenomodels language adjustment
- Open variants in a new window (from variants page)
- Open overlapping and compound variants in a new window (from variant page)
- gnomAD link points to gnomAD v.3 (build GRCh38) for mitochondrial variants.
- Display only number of affected genes for dismissed SVs in general report
- Chromosome build check when populating the variants filter chromosome selection
- Display mitochondrial and rare diseases coverage report in cases with missing 'rare' track

## [4.31.1]
### Added
### Changed
- Remove mitochondrial and coverage report from cancer cases sidebar
### Fixed
- ClinVar page when dbSNP id is None

## [4.31]
### Added
- gnomAD annotation field in admin guide
- Export also dynamic panel genes not associated to an HPO term when downloading the HPO panel
- Primary HGNC transcript info in variant export files
- Show variant quality (QUAL field from vcf) in the variant summary
- Load/update PDF gene fusion reports (clinical and research) generated with Arriba
- Support new MANE annotations from VEP (both MANE Select and MANE Plus Clinical)
- Display on case activity the event of a user resetting all dismissed variants
- Support gnomAD population frequencies for mitochondrial variants
- Anchor links in Casedata ClinVar panels to redirect after renaming individuals
### Fixed
- Replace old docs link www.clinicalgenomics.se/scout with new https://clinical-genomics.github.io/scout
- Page formatting issues whenever case and variant comments contain extremely long strings with no spaces
- Chromograph images can be one column and have scrollbar. Removed legacy code.
- Column labels for ClinVar case submission
- Page crashing looking for LoqusDB observation when variant doesn't exist
- Missing inheritance models and custom inheritance models on newly created gene panels
- Accept only numbers in managed variants filter as position and end coordinates
- SNP id format and links in Variant page, ClinVar submission form and general report
- Case groups tooltip triggered only when mouse is on the panel header
- Loadable filters displayed in alphabetical order on variants page
### Changed
- A more compact case groups panel
- Added landscape orientation CSS style to cancer coverage and QC demo report
- Improve user documentation to create and save new gene panels
- Removed option to use space as separator when uploading gene panels
- Separating the columns of standard and custom inheritance models in gene panels
- Improved ClinVar instructions for users using non-English Excel

## [4.30.2]
### Added
### Fixed
- Use VEP RefSeq ID if RefSeq list is empty in RefSeq transcripts overview
- Bug creating variant links for variants with no end_chrom
### Changed

## [4.30.1]
### Added
### Fixed
- Cryptography dependency fixed to use version < 3.4
### Changed

## [4.30]
### Added
- Introduced a `reset dismiss variant` verb
- Button to reset all dismissed variants for a case
- Add black border to Chromograph ideograms
- Show ClinVar annotations on variantS page
- Added integration with GENS, copy number visualization tool
- Added a VUS label to the manual classification variant tags
- Add additional information to SNV verification emails
- Tooltips documenting manual annotations from default panels
- Case groups now show bam files from all cases on align view
### Fixed
- Center initial igv view on variant start with SNV/indels
- Don't set initial igv view to negative coordinates
- Display of GQ for SV and STR
- Parsing of AD and related info for STRs
- LoqusDB field in institute settings accepts only existing Loqus instances
- Fix DECIPHER link to work after DECIPHER migrated to GRCh38
- Removed visibility window param from igv.js genes track
- Updated HPO download URL
- Patch HPO download test correctly
- Reference size on STR hover not needed (also wrong)
- Introduced genome build check (allowed values: 37, 38, "37", "38") on case load
- Improve case searching by assignee full name
- Populating the LoqusDB select in institute settings
### Changed
- Cancer variants table header (pop freq etc)
- Only admin users can modify LoqusDB instance in Institute settings
- Style of case synopsis, variants and case comments
- Switched to igv.js 2.7.5
- Do not choke if case is missing research variants when research requested
- Count cases in LoqusDB by variant type
- Introduce deprecation warning for Loqus configs that are not dictionaries
- Improve create new gene panel form validation
- Make XM- transcripts less visible if they don't overlap with transcript refseq_id in variant page
- Color of gene panels and comments panels on cases and variant pages
- Do not choke if case is missing research variants when reserch requested

## [4.29.1]
### Added
### Fixed
- Always load STR variants regardless of RankScore threshold (hotfix)
### Changed

## [4.29]
### Added
- Added a page about migrating potentially breaking changes to the documentation
- markdown_include in development requirements file
- STR variants filter
- Display source, Z-score, inheritance pattern for STR annotations from Stranger (>0.6.1) if available
- Coverage and quality report to cancer view
### Fixed
- ACMG classification page crashing when trying to visualize a classification that was removed
- Pretty print HGVS on gene variants (URL-decode VEP)
- Broken or missing link in the documentation
- Multiple gene names in ClinVar submission form
- Inheritance model select field in ClinVar submission
- IGV.js >2.7.0 has an issue with the gene track zoom levels - temp freeze at 2.7.0
- Revert CORS-anywhere and introduce a local http proxy for cloud tracks
### Changed

## [4.28]
### Added
- Chromograph integration for displaying PNGs in case-page
- Add VAF to cancer case general report, and remove some of its unused fields
- Variants filter compatible with genome browser location strings
- Support for custom public igv tracks stored on the cloud
- Add tests to increase testing coverage
- Update case variants count after deleting variants
- Update IGV.js to latest (v2.7.4)
- Bypass igv.js CORS check using `https://github.com/Rob--W/cors-anywhere`
- Documentation on default and custom IGV.js tracks (admin docs)
- Lock phenomodels so they're editable by admins only
- Small case group assessment sharing
- Tutorial and files for deploying app on containers (Kubernetes pods)
- Canonical transcript and protein change of canonical transcript in exported variants excel sheet
- Support for Font Awesome version 6
- Submit to Beacon from case page sidebar
- Hide dismissed variants in variants pages and variants export function
- Systemd service files and instruction to deploy Scout using podman
### Fixed
- Bugfix: unused `chromgraph_prefix |tojson` removed
- Freeze coloredlogs temporarily
- Marrvel link
- Don't show TP53 link for silent or synonymous changes
- OMIM gene field accepts any custom number as OMIM gene
- Fix Pytest single quote vs double quote string
- Bug in gene variants search by similar cases and no similar case is found
- Delete unused file `userpanel.py`
- Primary transcripts in variant overview and general report
- Google OAuth2 login setup in README file
- Redirect to 'missing file'-icon if configured Chromograph file is missing
- Javascript error in case page
- Fix compound matching during variant loading for hg38
- Cancer variants view containing variants dismissed with cancer-specific reasons
- Zoom to SV variant length was missing IGV contig select
- Tooltips on case page when case has no default gene panels
### Changed
- Save case variants count in case document and not in sessions
- Style of gene panels multiselect on case page
- Collapse/expand main HPO checkboxes in phenomodel preview
- Replaced GQ (Genotype quality) with VAF (Variant allele frequency) in cancer variants GT table
- Allow loading of cancer cases with no tumor_purity field
- Truncate cDNA and protein changes in case report if longer than 20 characters


## [4.27]
### Added
- Exclude one or more variant categories when running variants delete command
### Fixed
### Changed

## [4.26.1]
### Added
### Fixed
- Links with 1-letter aa codes crash on frameshift etc
### Changed

## [4.26]
### Added
- Extend the delete variants command to print analysis date, track, institute, status and research status
- Delete variants by type of analysis (wgs|wes|panel)
- Links to cBioPortal, MutanTP53, IARC TP53, OncoKB, MyCancerGenome, CIViC
### Fixed
- Deleted variants count
### Changed
- Print output of variants delete command as a tab separated table

## [4.25]
### Added
- Command line function to remove variants from one or all cases
### Fixed
- Parse SMN None calls to None rather than False

## [4.24.1]
### Fixed
- Install requirements.txt via setup file

## [4.24]
### Added
- Institute-level phenotype models with sub-panels containing HPO and OMIM terms
- Runnable Docker demo
- Docker image build and push github action
- Makefile with shortcuts to docker commands
- Parse and save synopsis, phenotype and cohort terms from config files upon case upload
### Fixed
- Update dismissed variant status when variant dismissed key is missing
- Breakpoint two IGV button now shows correct chromosome when different from bp1
- Missing font lib in Docker image causing the PDF report download page to crash
- Sentieon Manta calls lack Somaticscore - load anyway
- ClinVar submissions crashing due to pinned variants that are not loaded
- Point ExAC pLI score to new gnomad server address
- Bug uploading cases missing phenotype terms in config file
- STRs loaded but not shown on browser page
- Bug when using adapter.variant.get_causatives with case_id without causatives
- Problem with fetching "solved" from scout export cases cli
- Better serialising of datetime and bson.ObjectId
- Added `volumes` folder to .gitignore
### Changed
- Make matching causative and managed variants foldable on case page
- Remove calls to PyMongo functions marked as deprecated in backend and frontend(as of version 3.7).
- Improved `scout update individual` command
- Export dynamic phenotypes with ordered gene lists as PDF


## [4.23]
### Added
- Save custom IGV track settings
- Show a flash message with clear info about non-valid genes when gene panel creation fails
- CNV report link in cancer case side navigation
- Return to comment section after editing, deleting or submitting a comment
- Managed variants
- MT vs 14 chromosome mean coverage stats if Scout is connected to Chanjo
### Fixed
- missing `vcf_cancer_sv` and `vcf_cancer_sv_research` to manual.
- Split ClinVar multiple clnsig values (slash-separated) and strip them of underscore for annotations without accession number
- Timeout of `All SNVs and INDELs` page when no valid gene is provided in the search
- Round CADD (MIPv9)
- Missing default panel value
- Invisible other causatives lines when other causatives lack gene symbols
### Changed
- Do not freeze mkdocs-material to version 4.6.1
- Remove pre-commit dependency

## [4.22]
### Added
- Editable cases comments
- Editable variants comments
### Fixed
- Empty variant activity panel
- STRs variants popover
- Split new ClinVar multiple significance terms for a variant
- Edit the selected comment, not the latest
### Changed
- Updated RELEASE docs.
- Pinned variants card style on the case page
- Merged `scout export exons` and `scout view exons` commands


## [4.21.2]
### Added
### Fixed
- Do not pre-filter research variants by (case-default) gene panels
- Show OMIM disease tooltip reliably
### Changed

## [4.21.1]
### Added
### Fixed
- Small change to Pop Freq column in variants ang gene panels to avoid strange text shrinking on small screens
- Direct use of HPO list for Clinical HPO SNV (and cancer SNV) filtering
- PDF coverage report redirecting to login page
### Changed
- Remove the option to dismiss single variants from all variants pages
- Bulk dismiss SNVs, SVs and cancer SNVs from variants pages

## [4.21]
### Added
- Support to configure LoqusDB per institute
- Highlight causative variants in the variants list
- Add tests. Mostly regarding building internal datatypes.
- Remove leading and trailing whitespaces from panel_name and display_name when panel is created
- Mark MANE transcript in list of transcripts in "Transcript overview" on variant page
- Show default panel name in case sidebar
- Previous buttons for variants pagination
- Adds a gh action that checks that the changelog is updated
- Adds a gh action that deploys new releases automatically to pypi
- Warn users if case default panels are outdated
- Define institute-specific gene panels for filtering in institute settings
- Use institute-specific gene panels in variants filtering
- Show somatic VAF for pinned and causative variants on case page

### Fixed
- Report pages redirect to login instead of crashing when session expires
- Variants filter loading in cancer variants page
- User, Causative and Cases tables not scaling to full page
- Improved docs for an initial production setup
- Compatibility with latest version of Black
- Fixed tests for Click>7
- Clinical filter required an extra click to Filter to return variants
- Restore pagination and shrink badges in the variants page tables
- Removing a user from the command line now inactivates the case only if user is last assignee and case is active
- Bugfix, LoqusDB per institute feature crashed when institute id was empty string
- Bugfix, LoqusDB calls where missing case count
- filter removal and upload for filters deleted from another page/other user
- Visualize outdated gene panels info in a popover instead of a tooltip in case page side panel

### Changed
- Highlight color on normal STRs in the variants table from green to blue
- Display breakpoints coordinates in verification emails only for structural variants


## [4.20]
### Added
- Display number of filtered variants vs number of total variants in variants page
- Search case by HPO terms
- Dismiss variant column in the variants tables
- Black and pre-commit packages to dev requirements

### Fixed
- Bug occurring when rerun is requested twice
- Peddy info fields in the demo config file
- Added load config safety check for multiple alignment files for one individual
- Formatting of cancer variants table
- Missing Score in SV variants table

### Changed
- Updated the documentation on how to create a new software release
- Genome build-aware cytobands coordinates
- Styling update of the Matchmaker card
- Select search type in case search form


## [4.19]

### Added
- Show internal ID for case
- Add internal ID for downloaded CGH files
- Export dynamic HPO gene list from case page
- Remove users as case assignees when their account is deleted
- Keep variants filters panel expanded when filters have been used

### Fixed
- Handle the ProxyFix ModuleNotFoundError when Werkzeug installed version is >1.0
- General report formatting issues whenever case and variant comments contain extremely long strings with no spaces

### Changed
- Created an institute wrapper page that contains list of cases, causatives, SNVs & Indels, user list, shared data and institute settings
- Display case name instead of case ID on clinVar submissions
- Changed icon of sample update in clinVar submissions


## [4.18]

### Added
- Filter cancer variants on cytoband coordinates
- Show dismiss reasons in a badge with hover for clinical variants
- Show an ellipsis if 10 cases or more to display with loqusdb matches
- A new blog post for version 4.17
- Tooltip to better describe Tumor and Normal columns in cancer variants
- Filter cancer SNVs and SVs by chromosome coordinates
- Default export of `Assertion method citation` to clinVar variants submission file
- Button to export up to 500 cancer variants, filtered or not
- Rename samples of a clinVar submission file

### Fixed
- Apply default gene panel on return to cancer variantS from variant view
- Revert to certificate checking when asking for Chanjo reports
- `scout download everything` command failing while downloading HPO terms

### Changed
- Turn tumor and normal allelic fraction to decimal numbers in tumor variants page
- Moved clinVar submissions code to the institutes blueprints
- Changed name of clinVar export files to FILENAME.Variant.csv and FILENAME.CaseData.csv
- Switched Google login libraries from Flask-OAuthlib to Authlib


## [4.17.1]

### Fixed
- Load cytobands for cases with chromosome build not "37" or "38"


## [4.17]

### Added
- COSMIC badge shown in cancer variants
- Default gene-panel in non-cancer structural view in url
- Filter SNVs and SVs by cytoband coordinates
- Filter cancer SNV variants by alt allele frequency in tumor
- Correct genome build in UCSC link from structural variant page



### Fixed
- Bug in clinVar form when variant has no gene
- Bug when sharing cases with the same institute twice
- Page crashing when removing causative variant tag
- Do not default to GATK caller when no caller info is provided for cancer SNVs


## [4.16.1]

### Fixed
- Fix the fix for handling of delivery reports for rerun cases

## [4.16]

### Added
- Adds possibility to add "lims_id" to cases. Currently only stored in database, not shown anywhere
- Adds verification comment box to SVs (previously only available for small variants)
- Scrollable pedigree panel

### Fixed
- Error caused by changes in WTForm (new release 2.3.x)
- Bug in OMIM case page form, causing the page to crash when a string was provided instead of a numerical OMIM id
- Fix Alamut link to work properly on hg38
- Better handling of delivery reports for rerun cases
- Small CodeFactor style issues: matchmaker results counting, a couple of incomplete tests and safer external xml
- Fix an issue with Phenomizer introduced by CodeFactor style changes

### Changed
- Updated the version of igv.js to 2.5.4

## [4.15.1]

### Added
- Display gene names in ClinVar submissions page
- Links to Varsome in variant transcripts table

### Fixed
- Small fixes to ClinVar submission form
- Gene panel page crash when old panel has no maintainers

## [4.15]

### Added
- Clinvar CNVs IGV track
- Gene panels can have maintainers
- Keep variant actions (dismissed, manual rank, mosaic, acmg, comments) upon variant re-upload
- Keep variant actions also on full case re-upload

### Fixed
- Fix the link to Ensembl for SV variants when genome build 38.
- Arrange information in columns on variant page
- Fix so that new cosmic identifier (COSV) is also acceptable #1304
- Fixed COSMIC tag in INFO (outside of CSQ) to be parses as well with `&` splitter.
- COSMIC stub URL changed to https://cancer.sanger.ac.uk/cosmic/search?q= instead.
- Updated to a version of IGV where bigBed tracks are visualized correctly
- Clinvar submission files are named according to the content (variant_data and case_data)
- Always show causatives from other cases in case overview
- Correct disease associations for gene symbol aliases that exist as separate genes
- Re-add "custom annotations" for SV variants
- The override ClinVar P/LP add-in in the Clinical Filter failed for new CSQ strings

### Changed
- Runs all CI checks in github actions

## [4.14.1]

### Fixed
- Error when variant found in loqusdb is not loaded for other case

## [4.14]

### Added
- Use github actions to run tests
- Adds CLI command to update individual alignments path
- Update HPO terms using downloaded definitions files
- Option to use alternative flask config when running `scout serve`
- Requirement to use loqusdb >= 2.5 if integrated

### Fixed
- Do not display Pedigree panel in cancer view
- Do not rely on internet connection and services available when running CI tests
- Variant loading assumes GATK if no caller set given and GATK filter status is seen in FILTER
- Pass genome build param all the way in order to get the right gene mappings for cases with build 38
- Parse correctly variants with zero frequency values
- Continue even if there are problems to create a region vcf
- STR and cancer variant navigation back to variants pages could fail

### Changed
- Improved code that sends requests to the external APIs
- Updates ranges for user ranks to fit todays usage
- Run coveralls on github actions instead of travis
- Run pip checks on github actions instead of coveralls
- For hg38 cases, change gnomAD link to point to version 3.0 (which is hg38 based)
- Show pinned or causative STR variants a bit more human readable

## [4.13.1]

### Added
### Fixed
- Typo that caused not all clinvar conflicting interpretations to be loaded no matter what
- Parse and retrieve clinvar annotations from VEP-annotated (VEP 97+) CSQ VCF field
- Variant clinvar significance shown as `not provided` whenever is `Uncertain significance`
- Phenomizer query crashing when case has no HPO terms assigned
- Fixed a bug affecting `All SNVs and INDELs` page when variants don't have canonical transcript
- Add gene name or id in cancer variant view

### Changed
- Cancer Variant view changed "Variant:Transcript:Exon:HGVS" to "Gene:Transcript:Exon:HGVS"

## [4.13]

### Added
- ClinVar SNVs track in IGV
- Add SMA view with SMN Copy Number data
- Easier to assign OMIM diagnoses from case page
- OMIM terms and specific OMIM term page

### Fixed
- Bug when adding a new gene to a panel
- Restored missing recent delivery reports
- Fixed style and links to other reports in case side panel
- Deleting cases using display_name and institute not deleting its variants
- Fixed bug that caused coordinates filter to override other filters
- Fixed a problem with finding some INS in loqusdb
- Layout on SV page when local observations without cases are present
- Make scout compatible with the new HPO definition files from `http://compbio.charite.de/jenkins/`
- General report visualization error when SNVs display names are very long


### Changed


## [4.12.4]

### Fixed
- Layout on SV page when local observations without cases are present

## [4.12.3]

### Fixed
- Case report when causative or pinned SVs have non null allele frequencies

## [4.12.2]

### Fixed
- SV variant links now take you to the SV variant page again
- Cancer variant view has cleaner table data entries for "N/A" data
- Pinned variant case level display hotfix for cancer and str - more on this later
- Cancer variants show correct alt/ref reads mirroring alt frequency now
- Always load all clinical STR variants even if a region load is attempted - index may be missing
- Same case repetition in variant local observations

## [4.12.1]

### Fixed
- Bug in variant.gene when gene has no HGVS description


## [4.12]

### Added
- Accepts `alignment_path` in load config to pass bam/cram files
- Display all phenotypes on variant page
- Display hgvs coordinates on pinned and causatives
- Clear panel pending changes
- Adds option to setup the database with static files
- Adds cli command to download the resources from CLI that scout needs
- Adds test files for merged somatic SV and CNV; as well as merged SNV, and INDEL part of #1279
- Allows for upload of OMIM-AUTO gene panel from static files without api-key

### Fixed
- Cancer case HPO panel variants link
- Fix so that some drop downs have correct size
- First IGV button in str variants page
- Cancer case activates on SNV variants
- Cases activate when STR variants are viewed
- Always calculate code coverage
- Pinned/Classification/comments in all types of variants pages
- Null values for panel's custom_inheritance_models
- Discrepancy between the manual disease transcripts and those in database in gene-edit page
- ACMG classification not showing for some causatives
- Fix bug which caused IGV.js to use hg19 reference files for hg38 data
- Bug when multiple bam files sources with non-null values are available


### Changed
- Renamed `requests` file to `scout_requests`
- Cancer variant view shows two, instead of four, decimals for allele and normal


## [4.11.1]

### Fixed
- Institute settings page
- Link institute settings to sharing institutes choices

## [4.11.0]

### Added
- Display locus name on STR variant page
- Alternative key `GNOMADAF_popmax` for Gnomad popmax allele frequency
- Automatic suggestions on how to improve the code on Pull Requests
- Parse GERP, phastCons and phyloP annotations from vep annotated CSQ fields
- Avoid flickering comment popovers in variant list
- Parse REVEL score from vep annotated CSQ fields
- Allow users to modify general institute settings
- Optionally format code automatically on commit
- Adds command to backup vital parts `scout export database`
- Parsing and displaying cancer SV variants from Manta annotated VCF files
- Dismiss cancer snv variants with cancer-specific options
- Add IGV.js UPD, RHO and TIDDIT coverage wig tracks.


### Fixed
- Slightly darker page background
- Fixed an issued with parsed conservation values from CSQ
- Clinvar submissions accessible to all users of an institute
- Header toolbar when on Clinvar page now shows institute name correctly
- Case should not always inactivate upon update
- Show dismissed snv cancer variants as grey on the cancer variants page
- Improved style of mappability link and local observations on variant page
- Convert all the GET requests to the igv view to POST request
- Error when updating gene panels using a file containing BOM chars
- Add/replace gene radio button not working in gene panels


## [4.10.1]

### Fixed
- Fixed issue with opening research variants
- Problem with coveralls not called by Travis CI
- Handle Biomart service down in tests


## [4.10.0]

### Added
- Rank score model in causatives page
- Exportable HPO terms from phenotypes page
- AMP guideline tiers for cancer variants
- Adds scroll for the transcript tab
- Added CLI option to query cases on time since case event was added
- Shadow clinical assessments also on research variants display
- Support for CRAM alignment files
- Improved str variants view : sorting by locus, grouped by allele.
- Delivery report PDF export
- New mosaicism tag option
- Add or modify individuals' age or tissue type from case page
- Display GC and allele depth in causatives table.
- Included primary reference transcript in general report
- Included partial causative variants in general report
- Remove dependency of loqusdb by utilising the CLI

### Fixed
- Fixed update OMIM command bug due to change in the header of the genemap2 file
- Removed Mosaic Tag from Cancer variants
- Fixes issue with unaligned table headers that comes with hidden Datatables
- Layout in general report PDF export
- Fixed issue on the case statistics view. The validation bars didn't show up when all institutes were selected. Now they do.
- Fixed missing path import by importing pathlib.Path
- Handle index inconsistencies in the update index functions
- Fixed layout problems


## [4.9.0]

### Added
- Improved MatchMaker pages, including visible patient contacts email address
- New badges for the github repo
- Links to [GENEMANIA](genemania.org)
- Sort gene panel list on case view.
- More automatic tests
- Allow loading of custom annotations in VCF using the SCOUT_CUSTOM info tag.

### Fixed
- Fix error when a gene is added to an empty dynamic gene panel
- Fix crash when attempting to add genes on incorrect format to dynamic gene panel
- Manual rank variant tags could be saved in a "Select a tag"-state, a problem in the variants view.
- Same case evaluations are no longer shown as gray previous evaluations on the variants page
- Stay on research pages, even if reset, next first buttons are pressed..
- Overlapping variants will now be visible on variant page again
- Fix missing classification comments and links in evaluations page
- All prioritized cases are shown on cases page


## [4.8.3]

### Added

### Fixed
- Bug when ordering sanger
- Improved scrolling over long list of genes/transcripts


## [4.8.2]

### Added

### Fixed
- Avoid opening extra tab for coverage report
- Fixed a problem when rank model version was saved as floats and not strings
- Fixed a problem with displaying dismiss variant reasons on the general report
- Disable load and delete filter buttons if there are no saved filters
- Fix problem with missing verifications
- Remove duplicate users and merge their data and activity


## [4.8.1]

### Added

### Fixed
- Prevent login fail for users with id defined by ObjectId and not email
- Prevent the app from crashing with `AttributeError: 'NoneType' object has no attribute 'message'`


## [4.8.0]

### Added
- Updated Scout to use Bootstrap 4.3
- New looks for Scout
- Improved dashboard using Chart.js
- Ask before inactivating a case where last assigned user leaves it
- Genes can be manually added to the dynamic gene list directly on the case page
- Dynamic gene panels can optionally be used with clinical filter, instead of default gene panel
- Dynamic gene panels get link out to chanjo-report for coverage report
- Load all clinvar variants with clinvar Pathogenic, Likely Pathogenic and Conflicting pathogenic
- Show transcripts with exon numbers for structural variants
- Case sort order can now be toggled between ascending and descending.
- Variants can be marked as partial causative if phenotype is available for case.
- Show a frequency tooltip hover for SV-variants.
- Added support for LDAP login system
- Search snv and structural variants by chromosomal coordinates
- Structural variants can be marked as partial causative if phenotype is available for case.
- Show normal and pathologic limits for STRs in the STR variants view.
- Institute level persistent variant filter settings that can be retrieved and used.
- export causative variants to Excel
- Add support for ROH, WIG and chromosome PNGs in case-view

### Fixed
- Fixed missing import for variants with comments
- Instructions on how to build docs
- Keep sanger order + verification when updating/reloading variants
- Fixed and moved broken filter actions (HPO gene panel and reset filter)
- Fixed string conversion to number
- UCSC links for structural variants are now separated per breakpoint (and whole variant where applicable)
- Reintroduced missing coverage report
- Fixed a bug preventing loading samples using the command line
- Better inheritance models customization for genes in gene panels
- STR variant page back to list button now does its one job.
- Allows to setup scout without a omim api key
- Fixed error causing "favicon not found" flash messages
- Removed flask --version from base cli
- Request rerun no longer changes case status. Active or archived cases inactivate on upload.
- Fixed missing tooltip on the cancer variants page
- Fixed weird Rank cell in variants page
- Next and first buttons order swap
- Added pagination (and POST capability) to cancer variants.
- Improves loading speed for variant page
- Problem with updating variant rank when no variants
- Improved Clinvar submission form
- General report crashing when dismissed variant has no valid dismiss code
- Also show collaborative case variants on the All variants view.
- Improved phenotype search using dataTables.js on phenotypes page
- Search and delete users with `email` instead of `_id`
- Fixed css styles so that multiselect options will all fit one column


## [4.7.3]

### Added
- RankScore can be used with VCFs for vcf_cancer files

### Fixed
- Fix issue with STR view next page button not doing its one job.

### Deleted
- Removed pileup as a bam viewing option. This is replaced by IGV


## [4.7.2]

### Added
- Show earlier ACMG classification in the variant list

### Fixed
- Fixed igv search not working due to igv.js dist 2.2.17
- Fixed searches for cases with a gene with variants pinned or marked causative.
- Load variant pages faster after fixing other causatives query
- Fixed mitochondrial report bug for variants without genes

## [4.7.1]

### Added

### Fixed
- Fixed bug on genes page


## [4.7.0]

### Added
- Export genes and gene panels in build GRCh38
- Search for cases with variants pinned or marked causative in a given gene.
- Search for cases phenotypically similar to a case also from WUI.
- Case variant searches can be limited to similar cases, matching HPO-terms,
  phenogroups and cohorts.
- De-archive reruns and flag them as 'inactive' if archived
- Sort cases by analysis_date, track or status
- Display cases in the following order: prioritized, active, inactive, archived, solved
- Assign case to user when user activates it or asks for rerun
- Case becomes inactive when it has no assignees
- Fetch refseq version from entrez and use it in clinvar form
- Load and export of exons for all genes, independent on refseq
- Documentation for loading/updating exons
- Showing SV variant annotations: SV cgh frequencies, gnomad-SV, local SV frequencies
- Showing transcripts mapping score in segmental duplications
- Handle requests to Ensembl Rest API
- Handle requests to Ensembl Rest Biomart
- STR variants view now displays GT and IGV link.
- Description field for gene panels
- Export exons in build 37 and 38 using the command line

### Fixed
- Fixes of and induced by build tests
- Fixed bug affecting variant observations in other cases
- Fixed a bug that showed wrong gene coverage in general panel PDF export
- MT report only shows variants occurring in the specific individual of the excel sheet
- Disable SSL certifcate verification in requests to chanjo
- Updates how intervaltree and pymongo is used to void deprecated functions
- Increased size of IGV sample tracks
- Optimized tests


## [4.6.1]

### Added

### Fixed
- Missing 'father' and 'mother' keys when parsing single individual cases


## [4.6.0]

### Added
- Description of Scout branching model in CONTRIBUTING doc
- Causatives in alphabetical order, display ACMG classification and filter by gene.
- Added 'external' to the list of analysis type options
- Adds functionality to display "Tissue type". Passed via load config.
- Update to IGV 2.

### Fixed
- Fixed alignment visualization and vcf2cytosure availability for demo case samples
- Fixed 3 bugs affecting SV pages visualization
- Reintroduced the --version cli option
- Fixed variants query by panel (hpo panel + gene panel).
- Downloaded MT report contains excel files with individuals' display name
- Refactored code in parsing of config files.


## [4.5.1]

### Added

### Fixed
- update requirement to use PyYaml version >= 5.1
- Safer code when loading config params in cli base


## [4.5.0]

### Added
- Search for similar cases from scout view CLI
- Scout cli is now invoked from the app object and works under the app context

### Fixed
- PyYaml dependency fixed to use version >= 5.1


## [4.4.1]

### Added
- Display SV rank model version when available

### Fixed
- Fixed upload of delivery report via API


## [4.4.0]

### Added
- Displaying more info on the Causatives page and hiding those not causative at the case level
- Add a comment text field to Sanger order request form, allowing a message to be included in the email
- MatchMaker Exchange integration
- List cases with empty synopsis, missing HPO terms and phenotype groups.
- Search for cases with open research list, or a given case status (active, inactive, archived)

### Fixed
- Variant query builder split into several functions
- Fixed delivery report load bug


## [4.3.3]

### Added
- Different individual table for cancer cases

### Fixed
- Dashboard collects validated variants from verification events instead of using 'sanger' field
- Cases shared with collaborators are visible again in cases page
- Force users to select a real institute to share cases with (actionbar select fix)


## [4.3.2]

### Added
- Dashboard data can be filtered using filters available in cases page
- Causatives for each institute are displayed on a dedicated page
- SNVs and and SVs are searchable across cases by gene and rank score
- A more complete report with validated variants is downloadable from dashboard

### Fixed
- Clinsig filter is fixed so clinsig numerical values are returned
- Split multi clinsig string values in different elements of clinsig array
- Regex to search in multi clinsig string values or multi revstat string values
- It works to upload vcf files with no variants now
- Combined Pileup and IGV alignments for SVs having variant start and stop on the same chromosome


## [4.3.1]

### Added
- Show calls from all callers even if call is not available
- Instructions to install cairo and pango libs from WeasyPrint page
- Display cases with number of variants from CLI
- Only display cases with number of variants above certain treshold. (Also CLI)
- Export of verified variants by CLI or from the dashboard
- Extend case level queries with default panels, cohorts and phenotype groups.
- Slice dashboard statistics display using case level queries
- Add a view where all variants for an institute can be searched across cases, filtering on gene and rank score. Allows searching research variants for cases that have research open.

### Fixed
- Fixed code to extract variant conservation (gerp, phyloP, phastCons)
- Visualization of PDF-exported gene panels
- Reintroduced the exon/intron number in variant verification email
- Sex and affected status is correctly displayed on general report
- Force number validation in SV filter by size
- Display ensembl transcripts when no refseq exists


## [4.3.0]

### Added
- Mosaicism tag on variants
- Show and filter on SweGen frequency for SVs
- Show annotations for STR variants
- Show all transcripts in verification email
- Added mitochondrial export
- Adds alternative to search for SVs shorter that the given length
- Look for 'bcftools' in the `set` field of VCFs
- Display digenic inheritance from OMIM
- Displays what refseq transcript that is primary in hgnc

### Fixed

- Archived panels displays the correct date (not retroactive change)
- Fixed problem with waiting times in gene panel exports
- Clinvar fiter not working with human readable clinsig values

## [4.2.2]

### Fixed
- Fixed gene panel create/modify from CSV file utf-8 decoding error
- Updating genes in gene panels now supports edit comments and entry version
- Gene panel export timeout error

## [4.2.1]

### Fixed
- Re-introduced gene name(s) in verification email subject
- Better PDF rendering for excluded variants in report
- Problem to access old case when `is_default` did not exist on a panel


## [4.2.0]

### Added
- New index on variant_id for events
- Display overlapping compounds on variants view

### Fixed
- Fixed broken clinical filter


## [4.1.4]

### Added
- Download of filtered SVs

### Fixed
- Fixed broken download of filtered variants
- Fixed visualization issue in gene panel PDF export
- Fixed bug when updating gene names in variant controller


## [4.1.3]

### Fixed
- Displays all primary transcripts


## [4.1.2]

### Added
- Option add/replace when updating a panel via CSV file
- More flexible versioning of the gene panels
- Printing coverage report on the bottom of the pdf case report
- Variant verification option for SVs
- Logs uri without pwd when connecting
- Disease-causing transcripts in case report
- Thicker lines in case report
- Supports HPO search for cases, both terms or if described in synopsis
- Adds sanger information to dashboard

### Fixed
- Use db name instead of **auth** as default for authentication
- Fixes so that reports can be generated even with many variants
- Fixed sanger validation popup to show individual variants queried by user and institute.
- Fixed problem with setting up scout
- Fixes problem when exac file is not available through broad ftp
- Fetch transcripts for correct build in `adapter.hgnc_gene`

## [4.1.1]
- Fix problem with institute authentication flash message in utils
- Fix problem with comments
- Fix problem with ensembl link


## [4.1.0]

### Added
- OMIM phenotypes to case report
- Command to download all panel app gene panels `scout load panel --panel-app`
- Links to genenames.org and omim on gene page
- Popup on gene at variants page with gene information
- reset sanger status to "Not validated" for pinned variants
- highlight cases with variants to be evaluated by Sanger on the cases page
- option to point to local reference files to the genome viewer pileup.js. Documented in `docs.admin-guide.server`
- option to export single variants in `scout export variants`
- option to load a multiqc report together with a case(add line in load config)
- added a view for searching HPO terms. It is accessed from the top left corner menu
- Updates the variants view for cancer variants. Adds a small cancer specific filter for known variants
- Adds hgvs information on cancer variants page
- Adds option to update phenotype groups from CLI

### Fixed
- Improved Clinvar to submit variants from different cases. Fixed HPO terms in casedata according to feedback
- Fixed broken link to case page from Sanger modal in cases view
- Now only cases with non empty lists of causative variants are returned in `adapter.case(has_causatives=True)`
- Can handle Tumor only samples
- Long lists of HGNC symbols are now possible. This was previously difficult with manual, uploaded or by HPO search when changing filter settings due to GET request limitations. Relevant pages now use POST requests. Adds the dynamic HPO panel as a selection on the gene panel dropdown.
- Variant filter defaults to default panels also on SV and Cancer variants pages.

## [4.0.0]

### WARNING ###

This is a major version update and will require that the backend of pre releases is updated.
Run commands:

```
$scout update genes
$scout update hpo
```

- Created a Clinvar submission tool, to speed up Clinvar submission of SNVs and SVs
- Added an analysis report page (html and PDF format) containing phenotype, gene panels and variants that are relevant to solve a case.

### Fixed
- Optimized evaluated variants to speed up creation of case report
- Moved igv and pileup viewer under a common folder
- Fixed MT alignment view pileup.js
- Fixed coordinates for SVs with start chromosome different from end chromosome
- Global comments shown across cases and institutes. Case-specific variant comments are shown only for that specific case.
- Links to clinvar submitted variants at the cases level
- Adapts clinvar parsing to new format
- Fixed problem in `scout update user` when the user object had no roles
- Makes pileup.js use online genome resources when viewing alignments. Now any instance of Scout can make use of this functionality.
- Fix ensembl link for structural variants
- Works even when cases does not have `'madeline_info'`
- Parses Polyphen in correct way again
- Fix problem with parsing gnomad from VEP

### Added
- Added a PDF export function for gene panels
- Added a "Filter and export" button to export custom-filtered SNVs to CSV file
- Dismiss SVs
- Added IGV alignments viewer
- Read delivery report path from case config or CLI command
- Filter for spidex scores
- All HPO terms are now added and fetched from the correct source (https://github.com/obophenotype/human-phenotype-ontology/blob/master/hp.obo)
- New command `scout update hpo`
- New command `scout update genes` will fetch all the latest information about genes and update them
- Load **all** variants found on chromosome **MT**
- Adds choice in cases overview do show as many cases as user like

### Removed
- pileup.min.js and pileup css are imported from a remote web location now
- All source files for HPO information, this is instead fetched directly from source
- All source files for gene information, this is instead fetched directly from source

## [3.0.0]
### Fixed
- hide pedigree panel unless it exists

## [1.5.1] - 2016-07-27
### Fixed
- look for both ".bam.bai" and ".bai" extensions

## [1.4.0] - 2016-03-22
### Added
- support for local frequency through loqusdb
- bunch of other stuff

## [1.3.0] - 2016-02-19
### Fixed
- Update query-phenomizer and add username/password

### Changed
- Update the way a case is checked for rerun-status

### Added
- Add new button to mark a case as "checked"
- Link to clinical variants _without_ 1000G annotation

## [1.2.2] - 2016-02-18
### Fixed
- avoid filtering out variants lacking ExAC and 1000G annotations

## [1.1.3] - 2015-10-01
### Fixed
- persist (clinical) filter when clicking load more
- fix #154 by robustly setting clinical filter func. terms

## [1.1.2] - 2015-09-07
### Fixed
- avoid replacing coverage report with none
- update SO terms, refactored

## [1.1.1] - 2015-08-20
### Fixed
- fetch case based on collaborator status (not owner)

## [1.1.0] - 2015-05-29
### Added
- link(s) to SNPedia based on RS-numbers
- new Jinja filter to "humanize" decimal numbers
- show gene panels in variant view
- new Jinja filter for decoding URL encoding
- add indicator to variants in list that have comments
- add variant number threshold and rank score threshold to load function
- add event methods to mongo adapter
- add tests for models
- show badge "old" if comment was written for a previous analysis

### Changed
- show cDNA change in transcript summary unless variant is exonic
- moved compounds table further up the page
- show dates for case uploads in ISO format
- moved variant comments higher up on page
- updated documentation for pages
- read in coverage report as blob in database and serve directly
- change ``OmimPhenotype`` to ``PhenotypeTerm``
- reorganize models sub-package
- move events (and comments) to separate collection
- only display prev/next links for the research list
- include variant type in breadcrumbs e.g. "Clinical variants"

### Removed
- drop dependency on moment.js

### Fixed
- show the same level of detail for all frequencies on all pages
- properly decode URL encoded symbols in amino acid/cDNA change strings
- fixed issue with wipe permissions in MongoDB
- include default gene lists in "variants" link in breadcrumbs

## [1.0.2] - 2015-05-20
### Changed
- update case fetching function

### Fixed
- handle multiple cases with same id

## [1.0.1] - 2015-04-28
### Fixed
- Fix building URL parameters in cases list Vue component

## [1.0.0] - 2015-04-12
Codename: Sara Lund

![Release 1.0](artwork/releases/release-1-0.jpg)

### Added
- Add email logging for unexpected errors
- New command line tool for deleting case

### Changed
- Much improved logging overall
- Updated documentation/usage guide
- Removed non-working IGV link

### Fixed
- Show sample display name in GT call
- Various small bug fixes
- Make it easier to hover over popups

## [0.0.2-rc1] - 2015-03-04
### Added
- add protein table for each variant
- add many more external links
- add coverage reports as PDFs

### Changed
- incorporate user feedback updates
- big refactor of load scripts

## [0.0.2-rc2] - 2015-03-04
### Changes
- add gene table with gene description
- reorganize inheritance models box

### Fixed
- avoid overwriting gene list on "research" load
- fix various bugs in external links

## [0.0.2-rc3] - 2015-03-05
### Added
- Activity log feed to variant view
- Adds protein change strings to ODM and Sanger email

### Changed
- Extract activity log component to macro

### Fixes
- Make Ensembl transcript links use archive website<|MERGE_RESOLUTION|>--- conflicted
+++ resolved
@@ -19,11 +19,8 @@
 - Authorize access to IGV.js track files at endpoint, instead of by session cookie. Allows huge case groups and many open IGV.js sessions. (#5712)
 - On the variant page, the corresponding button opens the ACMG and CCV classification tools in a new tab (#5723)
 - Fix CLI parameter typo --rank-treshold with backward-compatible alias and deprecation warning (#5720)
-<<<<<<< HEAD
+- Safer redirect to previous page for all views and controllers still using `redirect(request.referrer)`(#5721)
 - Refactored and simplified SV, cancer SV and MEI variants views (#5701)
-=======
-- Safer redirect to previous page for all views and controllers still using `redirect(request.referrer)`(#5721)
->>>>>>> 010386c4
 ### Fixed
 - Typo in PR template (#5682)
 - Highlight affected individuals/samples on `GT call` tables (#5682)
