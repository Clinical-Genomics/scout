# Change Log
All notable changes to this project will be documented in this file.
This project adheres to [Semantic Versioning](http://semver.org/).

About changelog [here](https://keepachangelog.com/en/1.0.0/)

## []
<<<<<<< HEAD
### Added
- Institute settings allow saving multiple loqusdb instances for one institute
- Display stats from multiple instances of loqusdb on variant page
=======
>>>>>>> 26cd5681
### Changed
- Represent different tumor samples as vials in cases page
### Fixed
- Low tumor purity badge alignment in cancer samples table on cancer case view
- VariantS comment popovers reactivate on hover
- Updating database genes in build 37
<<<<<<< HEAD
=======
- ACMG classification summary hidden by sticky navbar
>>>>>>> 26cd5681


## [4.54]
### Added
- Dark mode, using browser/OS media preference
- Allow marking case as solved without defining causative variants
- Admin users can create missing beacon datasets from the institute's settings page
- GenCC links on gene and variant pages
- Deprecation warnings when launching the app using a .yaml config file or loading cases using .ped files
### Changed
- Improved HTML syntax in case report template
- Modified message displayed when variant rank stats could not be calculated
- Expanded instructions on how to test on CG development server (cg-vm1)
- Added more somatic variant callers (Balsamic v9 SNV, develop SV)
### Fixed
- Remove load demo case command from docker-compose.yml
- Text elements being split across pages in PDF reports
- Made login password field of type `password` in LDAP login form
- Gene panels HTML select in institute's settings page
- Bootstrap upgraded to version 5
- Fix some Sourcery and SonarCloud suggestions
- Escape special characters in case search on institute and dashboard pages
- Broken case PDF reports when no Madeline pedigree image can be created
- Removed text-white links style that were invisible in new pages style
- Variants pagination after pressing "Filter variants" or "Clinical filter"
- Layout of buttons Matchmaker submission panel (case page)
- Removing cases from Matchmaker (simplified code and fixed functionality)
- Reintroduce check for missing alignment files purged from server

## [4.53]
### Added
### Changed
- Point Alamut API key docs link to new API version
- Parse dbSNP id from ID only if it says "rs", else use VEP CSQ fields
- Removed MarkupSafe from the dependencies
### Fixed
- Reintroduced loading of SVs for demo case 643595
- Successful parse of FOUND_IN should avoid GATK caller default
- All vulnerabilities flagged by SonarCloud

## [4.52]
### Added
- Demo cancer case gets loaded together with demo RD case in demo instance
- Parse REVEL_score alongside REVEL_rankscore from csq field and display it on SNV variant page
- Rank score results now show the ranking range
- cDNA and protein changes displayed on institute causatives pages
- Optional SESSION_TIMEOUT_MINUTES configuration in app config files
- Script to convert old OMIM case format (list of integers) to new format (list of dictionaries)
- Additional check for user logged in status before serving alignment files
- Download .cgh files from cancer samples table on cancer case page
- Number of documents and date of last update on genes page
### Changed
- Verify user before redirecting to IGV alignments and sashimi plots
- Build case IGV tracks starting from case and variant objects instead of passing all params in a form
- Unfreeze Werkzeug lib since Flask_login v.0.6 with bugfix has been released
- Sort gene panels by name (panelS and variant page)
- Removed unused `server.blueprints.alignviewers.unindexed_remote_static` endpoint
- User sessions to check files served by `server.blueprints.alignviewers.remote_static` endpoint
- Moved Beacon-related functions to a dedicated app extension
- Audit Filter now also loads filter displaying the variants for it
### Fixed
- Handle `attachment_filename` parameter renamed to `download_name` when Flask 2.2 will be released
- Removed cursor timeout param in cases find adapter function to avoid many code warnings
- Removed stream argument deprecation warning in tests
- Handle `no intervals found` warning in load_region test
- Beacon remove variants
- Protect remote_cors function in alignviewers view from Server-Side Request Forgery (SSRF)
- Check creation date of last document in gene collection to display when genes collection was updated last

## [4.51]
### Added
- Config file containing codecov settings for pull requests
- Add an IGV.js direct link button from case page
- Security policy file
- Hide/shade compound variants based on rank score on variantS from filter
- Chromograph legend documentation direct link
### Changed
- Updated deprecated Codecov GitHub action to v.2
- Simplified code of scout/adapter/mongo/variant
- Update IGV.js to v2.11.2
- Show summary number of variant gene panels on general report if more than 3
### Fixed
- Marrvel link for variants in genome build 38 (using liftover to build 37)
- Remove flags from codecov config file
- Fixed filter bug with high negative SPIDEX scores
- Renamed IARC TP53 button to to `TP53 Database`, modified also link since IARC has been moved to the US NCI: `https://tp53.isb-cgc.org/`
- Parsing new format of OMIM case info when exporting patients to Matchmaker
- Remove flask-debugtoolbar lib dependency that is using deprecated code and causes app to crash after new release of Jinja2 (3.1)
- Variant page crashing for cases with old OMIM terms structure (a list of integers instead of dictionary)
- Variant page crashing when creating MARRVEL link for cases with no genome build
- SpliceAI documentation link
- Fix deprecated `safe_str_cmp` import from `werkzeug.security` by freezing Werkzeug lib to v2.0 until Flask_login v.0.6 with bugfix is released
- List gene names densely in general report for SVs that contain more than 3 genes
- Show transcript ids on refseq genes on hg19 in IGV.js, using refgene source
- Display correct number of genes in general report for SVs that contain more than 32 genes
- Broken Google login after new major release of `lepture/authlib`
- Fix frequency and callers display on case general report

## [4.50.1]
### Fixed
- Show matching causative STR_repid for legacy str variants (pre Stranger hgnc_id)

## [4.50]
### Added
- Individual-specific OMIM terms
- OMIM disease descriptions in ClinVar submission form
- Add a toggle for melter rerun monitoring of cases
- Add a config option to show the rerun monitoring toggle
- Add a cli option to export cases with rerun monitoring enabled
- Add a link to STRipy for STR variants; shallow for ARX and HOXA13
- Hide by default variants only present in unaffected individuals in variants filters
- OMIM terms in general case report
- Individual-level info on OMIM and HPO terms in general case report
- PanelApp gene link among the external links on variant page
- Dashboard case filters fields help
- Filter cases by OMIM terms in cases and dashboard pages
### Fixed
- A malformed panel id request would crash with exception: now gives user warning flash with redirect
- Link to HPO resource file hosted on `http://purl.obolibrary.org`
- Gene search form when gene exists only in build 38
- Fixed odd redirect error and poor error message on missing column for gene panel csv upload
- Typo in parse variant transcripts function
- Modified keys name used to parse local observations (archived) frequencies to reflect change in MIP keys naming
- Better error handling for partly broken/timed out chanjo reports
- Broken javascript code when case Chromograph data is malformed
- Broader space for case synopsis in general report
- Show partial causatives on causatives and matching causatives panels
- Partial causative assignment in cases with no OMIM or HPO terms
- Partial causative OMIM select options in variant page
### Changed
- Slightly smaller and improved layout of content in case PDF report
- Relabel more cancer variant pages somatic for navigation
- Unify caseS nav links
- Removed unused `add_compounds` param from variant controllers function
- Changed default hg19 genome for IGV.js to legacy hg19_1kg_decoy to fix a few problematic loci
- Reduce code complexity (parse/ensembl.py)
- Silence certain fields in ClinVar export if prioritised ones exist (chrom-start-end if hgvs exist)
- Made phenotype non-mandatory when marking a variant as partial causative
- Only one phenotype condition type (OMIM or HPO) per variant is used in ClinVar submissions
- ClinVar submission variant condition prefers OMIM over HPO if available
- Use lighter version of gene objects in Omim MongoDB adapter, panels controllers, panels views and institute controllers
- Gene-variants table size is now adaptive
- Remove unused file upload on gene-variants page

## [4.49]
### Fixed
- Pydantic model types for genome_build, madeline_info, peddy_ped_check and peddy_sex_check, rank_model_version and sv_rank_model_version
- Replace `MatchMaker` with `Matchmaker` in all places visible by a user
- Save diagnosis labels along with OMIM terms in Matchmaker Exchange submission objects
- `libegl-mesa0_21.0.3-0ubuntu0.3~20.04.5_amd64.deb` lib not found by GitHub actions Docker build
- Remove unused `chromograph_image_files` and `chromograph_prefixes` keys saved when creating or updating an RD case
- Search managed variants by description and with ignore case
### Changed
- Introduced page margins on exported PDF reports
- Smaller gene fonts in downloaded HPO genes PDF reports
- Reintroduced gene coverage data in the PDF-exported general report of rare-disease cases
- Check for existence of case report files before creating sidebar links
- Better description of HPO and OMIM terms for patients submitted to Matchmaker Exchange
- Remove null non-mandatory key/values when updating a case
- Freeze WTForms<3 due to several form input rendering changes

## [4.48.1]
### Fixed
- General case PDF report for recent cases with no pedigree

## [4.48]
### Added
- Option to cancel a request for research variants in case page
### Changed
- Update igv.js to v2.10.5
- Updated example of a case delivery report
- Unfreeze cyvcf2
- Builder images used in Scout Dockerfiles
- Crash report email subject gives host name
- Export general case report to PDF using PDFKit instead of WeasyPrint
- Do not include coverage report in PDF case report since they might have different orientation
- Export cancer cases's "Coverage and QC report" to PDF using PDFKit instead of Weasyprint
- Updated cancer "Coverage and QC report" example
- Keep portrait orientation in PDF delivery report
- Export delivery report to PDF using PDFKit instead of Weasyprint
- PDF export of clinical and research HPO panels using PDFKit instead of Weasyprint
- Export gene panel report to PDF using PDFKit
- Removed WeasyPrint lib dependency

### Fixed
- Reintroduced missing links to Swegen and Beacon and dbSNP in RD variant page, summary section
- Demo delivery report orientation to fit new columns
- Missing delivery report in demo case
- Cast MNVs to SNV for test
- Export verified variants from all institutes when user is admin
- Cancer coverage and QC report not found for demo cancer case
- Pull request template instructions on how to deploy to test server
- PDF Delivery report not showing Swedac logo
- Fix code typos
- Disable codefactor raised by ESLint for javascript functions located on another file
- Loading spinner stuck after downloading a PDF gene panel report
- IGV browser crashing when file system with alignment files is not mounted

## [4.47]
### Added
- Added CADD, GnomAD and genotype calls to variantS export
### Changed
- Pull request template, to illustrate how to deploy pull request branches on cg-vm1 stage server
### Fixed
- Compiled Docker image contains a patched version (v4.9) of chanjo-report

## [4.46.1]
### Fixed
- Downloading of files generated within the app container (MT-report, verified variants, pedigrees, ..)

## [4.46]
### Added
- Created a Dockefile to be used to serve the dockerized app in production
- Modified the code to collect database params specified as env vars
- Created a GitHub action that pushes the Dockerfile-server image to Docker Hub (scout-server-stage) every time a PR is opened
- Created a GitHub action that pushes the Dockerfile-server image to Docker Hub (scout-server) every time a new release is created
- Reassign MatchMaker Exchange submission to another user when a Scout user is deleted
- Expose public API JSON gene panels endpoint, primarily to enable automated rerun checking for updates
- Add utils for dictionary type
- Filter institute cases using multiple HPO terms
- Vulture GitHub action to identify and remove unused variables and imports
### Changed
- Updated the python config file documentation in admin guide
- Case configuration parsing now uses Pydantic for improved typechecking and config handling
- Removed test matrices to speed up automatic testing of PRs
- Switch from Coveralls to Codecov to handle CI test coverage
- Speed-up CI tests by caching installation of libs and splitting tests into randomized groups using pytest-test-groups
- Improved LDAP login documentation
- Use lib flask-ldapconn instead of flask_ldap3_login> to handle ldap authentication
- Updated Managed variant documentation in user guide
- Fix and simplify creating and editing of gene panels
- Simplified gene variants search code
- Increased the height of the genes track in the IGV viewer
### Fixed
- Validate uploaded managed variant file lines, warning the user.
- Exporting validated variants with missing "genes" database key
- No results returned when searching for gene variants using a phenotype term
- Variants filtering by gene symbols file
- Make gene HGNC symbols field mandatory in gene variants page and run search only on form submit
- Make sure collaborator gene variants are still visible, even if HPO filter is used

## [4.45]
### Added
### Changed
- Start Scout also when loqusdbapi is not reachable
- Clearer definition of manual standard and custom inheritance models in gene panels
- Allow searching multiple chromosomes in filters
### Fixed
- Gene panel crashing on edit action

## [4.44]
### Added
### Changed
- Display Gene track beneath each sample track when displaying splice junctions in igv browser
- Check outdated gene symbols and update with aliases for both RD and cancer variantS
### Fixed
- Added query input check and fixed the Genes API endpoint to return a json formatted error when request is malformed
- Typo in ACMG BP6 tooltip

## [4.43.1]
### Added
- Added database index for OMIM disease term genes
### Changed
### Fixed
- Do not drop HPO terms collection when updating HPO terms via the command line
- Do not drop disease (OMIM) terms collection when updating diseases via the command line

## [4.43]
### Added
- Specify which collection(s) update/build indexes for
### Fixed
- Do not drop genes and transcripts collections when updating genes via the command line

## [4.42.1]
### Added
### Changed
### Fixed
- Freeze PyMongo lib to version<4.0 to keep supporting previous MongoDB versions
- Speed up gene panels creation and update by collecting only light gene info from database
- Avoid case page crash on Phenomizer queries timeout

## [4.42]
### Added
- Choose custom pinned variants to submit to MatchMaker Exchange
- Submit structural variant as genes to the MatchMaker Exchange
- Added function for maintainers and admins to remove gene panels
- Admins can restore deleted gene panels
- A development docker-compose file illustrating the scout/chanjo-report integration
- Show AD on variants view for cancer SV (tumor and normal)
- Cancer SV variants filter AD, AF (tumor and normal)
- Hiding the variants score column also from cancer SVs, as for the SNVs
### Changed
- Enforce same case _id and display_name when updating a case
- Enforce same individual ids, display names and affected status when updating a case
- Improved documentation for connecting to loqusdb instances (including loqusdbapi)
- Display and download HPO gene panels' gene symbols in italics
- A faster-built and lighter Docker image
- Reduce complexity of `panels` endpoint moving some code to the panels controllers
- Update requirements to use flask-ldap3-login>=0.9.17 instead of freezing WTForm
### Fixed
- Use of deprecated TextField after the upgrade of WTF to v3.0
- Freeze to WTForms to version < 3
- Remove the extra files (bed files and madeline.svg) introduced by mistake
- Cli command loading demo data in docker-compose when case custom images exist and is None
- Increased MongoDB connection serverSelectionTimeoutMS parameter to 30K (default value according to MongoDB documentation)
- Better differentiate old obs counts 0 vs N/A
- Broken cancer variants page when default gene panel was deleted
- Typo in tx_overview function in variant controllers file
- Fixed loqusdbapi SV search URL
- SV variants filtering using Decipher criterion
- Removing old gene panels that don't contain the `maintainer` key.

## [4.41.1]
### Fixed
- General reports crash for variant annotations with same variant on other cases

## [4.41]
### Added
- Extended the instructions for running the Scout Docker image (web app and cli).
- Enabled inclusion of custom images to STR variant view
### Fixed
- General case report sorting comments for variants with None genetic models
- Do not crash but redirect to variants page with error when a variant is not found for a case
- UCSC links coordinates for SV variants with start chromosome different than end chromosome
- Human readable variants name in case page for variants having start chromosome different from end chromosome
- Avoid always loading all transcripts when checking gene symbol: introduce gene captions
- Slow queries for evaluated variants on e.g. case page - use events instead
### Changed
- Rearrange variant page again, moving severity predictions down.
- More reactive layout width steps on variant page

## [4.40.1]
### Added
### Fixed
- Variants dismissed with inconsistent inheritance pattern can again be shown in general case report
- General report page for variants with genes=None
- General report crashing when variants have no panels
- Added other missing keys to case and variant dictionaries passed to general report
### Changed

## [4.40]
### Added
- A .cff citation file
- Phenotype search API endpoint
- Added pagination to phenotype API
- Extend case search to include internal MongoDB id
- Support for connecting to a MongoDB replica set (.py config files)
- Support for connecting to a MongoDB replica set (.yaml config files)
### Fixed
- Command to load the OMIM gene panel (`scout load panel --omim`)
- Unify style of pinned and causative variants' badges on case page
- Removed automatic spaces after punctuation in comments
- Remove the hardcoded number of total individuals from the variant's old observations panel
- Send delete requests to a connected Beacon using the DELETE method
- Layout of the SNV and SV variant page - move frequency up
### Changed
- Stop updating database indexes after loading exons via command line
- Display validation status badge also for not Sanger-sequenced variants
- Moved Frequencies, Severity and Local observations panels up in RD variants page
- Enabled Flask CORS to communicate CORS status to js apps
- Moved the code preparing the transcripts overview to the backend
- Refactored and filtered json data used in general case report
- Changed the database used in docker-compose file to use the official MongoDB v4.4 image
- Modified the Python (3.6, 3.8) and MongoDB (3.2, 4.4, 5.0) versions used in testing matrices (GitHub actions)
- Capitalize case search terms on institute and dashboard pages


## [4.39]
### Added
- COSMIC IDs collected from CSQ field named `COSMIC`
### Fixed
- Link to other causative variants on variant page
- Allow multiple COSMIC links for a cancer variant
- Fix floating text in severity box #2808
- Fixed MitoMap and HmtVar links for hg38 cases
- Do not open new browser tabs when downloading files
- Selectable IGV tracks on variant page
- Missing splice junctions button on variant page
- Refactor variantS representative gene selection, and use it also for cancer variant summary
### Changed
- Improve Javascript performance for displaying Chromograph images
- Make ClinVar classification more evident in cancer variant page

## [4.38]
### Added
- Option to hide Alamut button in the app config file
### Fixed
- Library deprecation warning fixed (insert is deprecated. Use insert_one or insert_many instead)
- Update genes command will not trigger an update of database indices any more
- Missing resources in temporary downloading directory when updating genes using the command line
- Restore previous variant ACMG classification in a scrollable div
- Loading spinner not stopping after downloading PDF case reports and variant list export
- Add extra Alamut links higher up on variant pages
- Improve UX for phenotypes in case page
- Filter and export of STR variants
- Update look of variants page navigation buttons
### Changed

## [4.37]
### Added
- Highlight and show version number for RefSeq MANE transcripts.
- Added integration to a rerunner service for toggling reanalysis with updated pedigree information
- SpliceAI display and parsing from VEP CSQ
- Display matching tiered variants for cancer variants
- Display a loading icon (spinner) until the page loads completely
- Display filter badges in cancer variants list
- Update genes from pre-downloaded file resources
- On login, OS, browser version and screen size are saved anonymously to understand how users are using Scout
- API returning institutes data for a given user: `/api/v1/institutes`
- API returning case data for a given institute: `/api/v1/institutes/<institute_id>/cases`
- Added GMS and Lund university hospital logos to login page
- Made display of Swedac logo configurable
- Support for displaying custom images in case view
- Individual-specific HPO terms
- Optional alamut_key in institute settings for Alamut Plus software
- Case report API endpoint
- Tooltip in case explaining that genes with genome build different than case genome build will not be added to dynamic HPO panel.
- Add DeepVariant as a caller
### Fixed
- Updated IGV to v2.8.5 to solve missing gene labels on some zoom levels
- Demo cancer case config file to load somatic SNVs and SVs only.
- Expand list of refseq trancripts in ClinVar submission form
- Renamed `All SNVs and INDELs` institute sidebar element to `Search SNVs and INDELs` and fixed its style.
- Add missing parameters to case load-config documentation
- Allow creating/editing gene panels and dynamic gene panels with genes present in genome build 38
- Bugfix broken Pytests
- Bulk dismissing variants error due to key conversion from string to integer
- Fix typo in index documentation
- Fixed crash in institute settings page if "collaborators" key is not set in database
- Don't stop Scout execution if LoqusDB call fails and print stacktrace to log
- Bug when case contains custom images with value `None`
- Bug introduced when fixing another bug in Scout-LoqusDB interaction
- Loading of OMIM diagnoses in Scout demo instance
- Remove the docker-compose with chanjo integration because it doesn't work yet.
- Fixed standard docker-compose with scout demo data and database
- Clinical variant assessments not present for pinned and causative variants on case page.
- MatchMaker matching one node at the time only
- Remove link from previously tiered variants badge in cancer variants page
- Typo in gene cell on cancer variants page
- Managed variants filter form
### Changed
- Better naming for variants buttons on cancer track (somatic, germline). Also show cancer research button if available.
- Load case with missing panels in config files, but show warning.
- Changing the (Female, Male) symbols to (F/M) letters in individuals_table and case-sma.
- Print stacktrace if case load command fails
- Added sort icon and a pointer to the cursor to all tables with sortable fields
- Moved variant, gene and panel info from the basic pane to summary panel for all variants.
- Renamed `Basics` panel to `Classify` on variant page.
- Revamped `Basics` panel to a panel dedicated to classify variants
- Revamped the summary panel to be more compact.
- Added dedicated template for cancer variants
- Removed Gene models, Gene annotations and Conservation panels for cancer variants
- Reorganized the orders of panels for variant and cancer variant views
- Added dedicated variant quality panel and removed relevant panes
- A more compact case page
- Removed OMIM genes panel
- Make genes panel, pinned variants panel, causative variants panel and ClinVar panel scrollable on case page
- Update to Scilifelab's 2020 logo
- Update Gens URL to support Gens v2.0 format
- Refactor tests for parsing case configurations
- Updated links to HPO downloadable resources
- Managed variants filtering defaults to all variant categories
- Changing the (Kind) drop-down according to (Category) drop-down in Managed variant add variant
- Moved Gens button to individuals table
- Check resource files availability before starting updating OMIM diagnoses
- Fix typo in `SHOW_OBSERVED_VARIANT_ARCHIVE` config param

## [4.36]
### Added
- Parse and save splice junction tracks from case config file
- Tooltip in observations panel, explaining that case variants with no link might be old variants, not uploaded after a case rerun
### Fixed
- Warning on overwriting variants with same position was no longer shown
- Increase the height of the dropdowns to 425px
- More indices for the case table as it grows, specifically for causatives queries
- Splice junction tracks not centered over variant genes
- Total number of research variants count
- Update variants stats in case documents every time new variants are loaded
- Bug in flashing warning messages when filtering variants
### Changed
- Clearer warning messages for genes and gene/gene-panels searches in variants filters

## [4.35]
### Added
- A new index for hgnc_symbol in the hgnc_gene collection
- A Pedigree panel in STR page
- Display Tier I and II variants in case view causatives card for cancer cases
### Fixed
- Send partial file data to igv.js when visualizing sashimi plots with splice junction tracks
- Research variants filtering by gene
- Do not attempt to populate annotations for not loaded pinned/causatives
- Add max-height to all dropdowns in filters
### Changed
- Switch off non-clinical gene warnings when filtering research variants
- Don't display OMIM disease card in case view for cancer cases
- Refactored Individuals and Causative card in case view for cancer cases
- Update and style STR case report

## [4.34]
### Added
- Saved filter lock and unlock
- Filters can optionally be marked audited, logging the filter name, user and date on the case events and general report.
- Added `ClinVar hits` and `Cosmic hits` in cancer SNVs filters
- Added `ClinVar hits` to variants filter (rare disease track)
- Load cancer demo case in docker-compose files (default and demo file)
- Inclusive-language check using [woke](https://github.com/get-woke/woke) github action
- Add link to HmtVar for mitochondrial variants (if VCF is annotated with HmtNote)
- Grey background for dismissed compounds in variants list and variant page
- Pin badge for pinned compounds in variants list and variant page
- Support LoqusDB REST API queries
- Add a docker-compose-matchmaker under scout/containers/development to test matchmaker locally
- Script to investigate consequences of symbol search bug
- Added GATK to list of SV and cancer SV callers
### Fixed
- Make MitoMap link work for hg38 again
- Export Variants feature crashing when one of the variants has no primary transcripts
- Redirect to last visited variantS page when dismissing variants from variants list
- Improved matching of SVs Loqus occurrences in other cases
- Remove padding from the list inside (Matching causatives from other cases) panel
- Pass None to get_app function in CLI base since passing script_info to app factory functions was deprecated in Flask 2.0
- Fixed failing tests due to Flask update to version 2.0
- Speed up user events view
- Causative view sort out of memory error
- Use hgnc_id for gene filter query
- Typo in case controllers displaying an error every time a patient is matched against external MatchMaker nodes
- Do not crash while attempting an update for variant documents that are too big (> 16 MB)
- Old STR causatives (and other variants) may not have HGNC symbols - fix sort lambda
- Check if gene_obj has primary_transcript before trying to access it
- Warn if a gene manually searched is in a clinical panel with an outdated name when filtering variants
- ChrPos split js not needed on STR page yet
### Changed
- Remove parsing of case `genome_version`, since it's not used anywhere downstream
- Introduce deprecation warning for Loqus configs that are not dictionaries
- SV clinical filter no longer filters out sub 100 nt variants
- Count cases in LoqusDB by variant type
- Commit pulse repo badge temporarily set to weekly
- Sort ClinVar submissions objects by ascending "Last evaluated" date
- Refactored the MatchMaker integration as an extension
- Replaced some sensitive words as suggested by woke linter
- Documentation for load-configuration rewritten.
- Add styles to MatchMaker matches table
- More detailed info on the data shared in MatchMaker submission form

## [4.33.1]
### Fixed
- Include markdown for release autodeploy docs
- Use standard inheritance model in ClinVar (https://ftp.ncbi.nlm.nih.gov/pub/GTR/standard_terms/Mode_of_inheritance.txt)
- Fix issue crash with variants that have been unflagged causative not being available in other causatives
### Added
### Changed

## [4.33]
### Fixed
- Command line crashing when updating an individual not found in database
- Dashboard page crashing when filters return no data
- Cancer variants filter by chromosome
- /api/v1/genes now searches for genes in all genome builds by default
- Upgraded igv.js to version 2.8.1 (Fixed Unparsable bed record error)
### Added
- Autodeploy docs on release
- Documentation for updating case individuals tracks
- Filter cases and dashboard stats by analysis track
### Changed
- Changed from deprecated db update method
- Pre-selected fields to run queries with in dashboard page
- Do not filter by any institute when first accessing the dashboard
- Removed OMIM panel in case view for cancer cases
- Display Tier I and II variants in case view causatives panel for cancer cases
- Refactored Individuals and Causative panels in case view for cancer cases

## [4.32.1]
### Fixed
- iSort lint check only
### Changed
- Institute cases page crashing when a case has track:Null
### Added

## [4.32]
### Added
- Load and show MITOMAP associated diseases from VCF (INFO field: MitomapAssociatedDiseases, via HmtNote)
- Show variant allele frequencies for mitochondrial variants (GRCh38 cases)
- Extend "public" json API with diseases (OMIM) and phenotypes (HPO)
- HPO gene list download now has option for clinical and non-clinical genes
- Display gene splice junctions data in sashimi plots
- Update case individuals with splice junctions tracks
- Simple Docker compose for development with local build
- Make Phenomodels subpanels collapsible
- User side documentation of cytogenomics features (Gens, Chromograph, vcf2cytosure, rhocall)
- iSort GitHub Action
- Support LoqusDB REST API queries
### Fixed
- Show other causative once, even if several events point to it
- Filtering variants by mitochondrial chromosome for cases with genome build=38
- HPO gene search button triggers any warnings for clinical / non-existing genes also on first search
- Fixed a bug in variants pages caused by MT variants without alt_frequency
- Tests for CADD score parsing function
- Fixed the look of IGV settings on SNV variant page
- Cases analyzed once shown as `rerun`
- Missing case track on case re-upload
- Fixed severity rank for SO term "regulatory region ablation"
### Changed
- Refactor according to CodeFactor - mostly reuse of duplicated code
- Phenomodels language adjustment
- Open variants in a new window (from variants page)
- Open overlapping and compound variants in a new window (from variant page)
- gnomAD link points to gnomAD v.3 (build GRCh38) for mitochondrial variants.
- Display only number of affected genes for dismissed SVs in general report
- Chromosome build check when populating the variants filter chromosome selection
- Display mitochondrial and rare diseases coverage report in cases with missing 'rare' track

## [4.31.1]
### Added
### Changed
- Remove mitochondrial and coverage report from cancer cases sidebar
### Fixed
- ClinVar page when dbSNP id is None

## [4.31]
### Added
- gnomAD annotation field in admin guide
- Export also dynamic panel genes not associated to an HPO term when downloading the HPO panel
- Primary HGNC transcript info in variant export files
- Show variant quality (QUAL field from vcf) in the variant summary
- Load/update PDF gene fusion reports (clinical and research) generated with Arriba
- Support new MANE annotations from VEP (both MANE Select and MANE Plus Clinical)
- Display on case activity the event of a user resetting all dismissed variants
- Support gnomAD population frequencies for mitochondrial variants
- Anchor links in Casedata ClinVar panels to redirect after renaming individuals
### Fixed
- Replace old docs link www.clinicalgenomics.se/scout with new https://clinical-genomics.github.io/scout
- Page formatting issues whenever case and variant comments contain extremely long strings with no spaces
- Chromograph images can be one column and have scrollbar. Removed legacy code.
- Column labels for ClinVar case submission
- Page crashing looking for LoqusDB observation when variant doesn't exist
- Missing inheritance models and custom inheritance models on newly created gene panels
- Accept only numbers in managed variants filter as position and end coordinates
- SNP id format and links in Variant page, ClinVar submission form and general report
- Case groups tooltip triggered only when mouse is on the panel header
### Changed
- A more compact case groups panel
- Added landscape orientation CSS style to cancer coverage and QC demo report
- Improve user documentation to create and save new gene panels
- Removed option to use space as separator when uploading gene panels
- Separating the columns of standard and custom inheritance models in gene panels
- Improved ClinVar instructions for users using non-English Excel

## [4.30.2]
### Added
### Fixed
- Use VEP RefSeq ID if RefSeq list is empty in RefSeq transcripts overview
- Bug creating variant links for variants with no end_chrom
### Changed

## [4.30.1]
### Added
### Fixed
- Cryptography dependency fixed to use version < 3.4
### Changed

## [4.30]
### Added
- Introduced a `reset dismiss variant` verb
- Button to reset all dismissed variants for a case
- Add black border to Chromograph ideograms
- Show ClinVar annotations on variantS page
- Added integration with GENS, copy number visualization tool
- Added a VUS label to the manual classification variant tags
- Add additional information to SNV verification emails
- Tooltips documenting manual annotations from default panels
- Case groups now show bam files from all cases on align view
### Fixed
- Center initial igv view on variant start with SNV/indels
- Don't set initial igv view to negative coordinates
- Display of GQ for SV and STR
- Parsing of AD and related info for STRs
- LoqusDB field in institute settings accepts only existing Loqus instances
- Fix DECIPHER link to work after DECIPHER migrated to GRCh38
- Removed visibility window param from igv.js genes track
- Updated HPO download URL
- Patch HPO download test correctly
- Reference size on STR hover not needed (also wrong)
- Introduced genome build check (allowed values: 37, 38, "37", "38") on case load
- Improve case searching by assignee full name
- Populating the LoqusDB select in institute settings
### Changed
- Cancer variants table header (pop freq etc)
- Only admin users can modify LoqusDB instance in Institute settings
- Style of case synopsis, variants and case comments
- Switched to igv.js 2.7.5
- Do not choke if case is missing research variants when research requested
- Count cases in LoqusDB by variant type
- Introduce deprecation warning for Loqus configs that are not dictionaries
- Improve create new gene panel form validation
- Make XM- transcripts less visible if they don't overlap with transcript refseq_id in variant page
- Color of gene panels and comments panels on cases and variant pages
- Do not choke if case is missing research variants when reserch requested

## [4.29.1]
### Added
### Fixed
- Always load STR variants regardless of RankScore threshold (hotfix)
### Changed

## [4.29]
### Added
- Added a page about migrating potentially breaking changes to the documentation
- markdown_include in development requirements file
- STR variants filter
- Display source, Z-score, inheritance pattern for STR annotations from Stranger (>0.6.1) if available
- Coverage and quality report to cancer view
### Fixed
- ACMG classification page crashing when trying to visualize a classification that was removed
- Pretty print HGVS on gene variants (URL-decode VEP)
- Broken or missing link in the documentation
- Multiple gene names in ClinVar submission form
- Inheritance model select field in ClinVar submission
- IGV.js >2.7.0 has an issue with the gene track zoom levels - temp freeze at 2.7.0
- Revert CORS-anywhere and introduce a local http proxy for cloud tracks
### Changed

## [4.28]
### Added
- Chromograph integration for displaying PNGs in case-page
- Add VAF to cancer case general report, and remove some of its unused fields
- Variants filter compatible with genome browser location strings
- Support for custom public igv tracks stored on the cloud
- Add tests to increase testing coverage
- Update case variants count after deleting variants
- Update IGV.js to latest (v2.7.4)
- Bypass igv.js CORS check using `https://github.com/Rob--W/cors-anywhere`
- Documentation on default and custom IGV.js tracks (admin docs)
- Lock phenomodels so they're editable by admins only
- Small case group assessment sharing
- Tutorial and files for deploying app on containers (Kubernetes pods)
- Canonical transcript and protein change of canonical transcript in exported variants excel sheet
- Support for Font Awesome version 6
- Submit to Beacon from case page sidebar
- Hide dismissed variants in variants pages and variants export function
- Systemd service files and instruction to deploy Scout using podman
### Fixed
- Bugfix: unused `chromgraph_prefix |tojson` removed
- Freeze coloredlogs temporarily
- Marrvel link
- Don't show TP53 link for silent or synonymous changes
- OMIM gene field accepts any custom number as OMIM gene
- Fix Pytest single quote vs double quote string
- Bug in gene variants search by similar cases and no similar case is found
- Delete unused file `userpanel.py`
- Primary transcripts in variant overview and general report
- Google OAuth2 login setup in README file
- Redirect to 'missing file'-icon if configured Chromograph file is missing
- Javascript error in case page
- Fix compound matching during variant loading for hg38
- Cancer variants view containing variants dismissed with cancer-specific reasons
- Zoom to SV variant length was missing IGV contig select
- Tooltips on case page when case has no default gene panels
### Changed
- Save case variants count in case document and not in sessions
- Style of gene panels multiselect on case page
- Collapse/expand main HPO checkboxes in phenomodel preview
- Replaced GQ (Genotype quality) with VAF (Variant allele frequency) in cancer variants GT table
- Allow loading of cancer cases with no tumor_purity field
- Truncate cDNA and protein changes in case report if longer than 20 characters


## [4.27]
### Added
- Exclude one or more variant categories when running variants delete command
### Fixed
### Changed

## [4.26.1]
### Added
### Fixed
- Links with 1-letter aa codes crash on frameshift etc
### Changed

## [4.26]
### Added
- Extend the delete variants command to print analysis date, track, institute, status and research status
- Delete variants by type of analysis (wgs|wes|panel)
- Links to cBioPortal, MutanTP53, IARC TP53, OncoKB, MyCancerGenome, CIViC
### Fixed
- Deleted variants count
### Changed
- Print output of variants delete command as a tab separated table

## [4.25]
### Added
- Command line function to remove variants from one or all cases
### Fixed
- Parse SMN None calls to None rather than False

## [4.24.1]
### Fixed
- Install requirements.txt via setup file

## [4.24]
### Added
- Institute-level phenotype models with sub-panels containing HPO and OMIM terms
- Runnable Docker demo
- Docker image build and push github action
- Makefile with shortcuts to docker commands
- Parse and save synopsis, phenotype and cohort terms from config files upon case upload
### Fixed
- Update dismissed variant status when variant dismissed key is missing
- Breakpoint two IGV button now shows correct chromosome when different from bp1
- Missing font lib in Docker image causing the PDF report download page to crash
- Sentieon Manta calls lack Somaticscore - load anyway
- ClinVar submissions crashing due to pinned variants that are not loaded
- Point ExAC pLI score to new gnomad server address
- Bug uploading cases missing phenotype terms in config file
- STRs loaded but not shown on browser page
- Bug when using adapter.variant.get_causatives with case_id without causatives
- Problem with fetching "solved" from scout export cases cli
- Better serialising of datetime and bson.ObjectId
- Added `volumes` folder to .gitignore
### Changed
- Make matching causative and managed variants foldable on case page
- Remove calls to PyMongo functions marked as deprecated in backend and frontend(as of version 3.7).
- Improved `scout update individual` command
- Export dynamic phenotypes with ordered gene lists as PDF


## [4.23]
### Added
- Save custom IGV track settings
- Show a flash message with clear info about non-valid genes when gene panel creation fails
- CNV report link in cancer case side navigation
- Return to comment section after editing, deleting or submitting a comment
- Managed variants
- MT vs 14 chromosome mean coverage stats if Scout is connected to Chanjo
### Fixed
- missing `vcf_cancer_sv` and `vcf_cancer_sv_research` to manual.
- Split ClinVar multiple clnsig values (slash-separated) and strip them of underscore for annotations without accession number
- Timeout of `All SNVs and INDELs` page when no valid gene is provided in the search
- Round CADD (MIPv9)
- Missing default panel value
- Invisible other causatives lines when other causatives lack gene symbols
### Changed
- Do not freeze mkdocs-material to version 4.6.1
- Remove pre-commit dependency

## [4.22]
### Added
- Editable cases comments
- Editable variants comments
### Fixed
- Empty variant activity panel
- STRs variants popover
- Split new ClinVar multiple significance terms for a variant
- Edit the selected comment, not the latest
### Changed
- Updated RELEASE docs.
- Pinned variants card style on the case page
- Merged `scout export exons` and `scout view exons` commands


## [4.21.2]
### Added
### Fixed
- Do not pre-filter research variants by (case-default) gene panels
- Show OMIM disease tooltip reliably
### Changed

## [4.21.1]
### Added
### Fixed
- Small change to Pop Freq column in variants ang gene panels to avoid strange text shrinking on small screens
- Direct use of HPO list for Clinical HPO SNV (and cancer SNV) filtering
- PDF coverage report redirecting to login page
### Changed
- Remove the option to dismiss single variants from all variants pages
- Bulk dismiss SNVs, SVs and cancer SNVs from variants pages

## [4.21]
### Added
- Support to configure LoqusDB per institute
- Highlight causative variants in the variants list
- Add tests. Mostly regarding building internal datatypes.
- Remove leading and trailing whitespaces from panel_name and display_name when panel is created
- Mark MANE transcript in list of transcripts in "Transcript overview" on variant page
- Show default panel name in case sidebar
- Previous buttons for variants pagination
- Adds a gh action that checks that the changelog is updated
- Adds a gh action that deploys new releases automatically to pypi
- Warn users if case default panels are outdated
- Define institute-specific gene panels for filtering in institute settings
- Use institute-specific gene panels in variants filtering
- Show somatic VAF for pinned and causative variants on case page

### Fixed
- Report pages redirect to login instead of crashing when session expires
- Variants filter loading in cancer variants page
- User, Causative and Cases tables not scaling to full page
- Improved docs for an initial production setup
- Compatibility with latest version of Black
- Fixed tests for Click>7
- Clinical filter required an extra click to Filter to return variants
- Restore pagination and shrink badges in the variants page tables
- Removing a user from the command line now inactivates the case only if user is last assignee and case is active
- Bugfix, LoqusDB per institute feature crashed when institute id was empty string
- Bugfix, LoqusDB calls where missing case count
- filter removal and upload for filters deleted from another page/other user
- Visualize outdated gene panels info in a popover instead of a tooltip in case page side panel

### Changed
- Highlight color on normal STRs in the variants table from green to blue
- Display breakpoints coordinates in verification emails only for structural variants


## [4.20]
### Added
- Display number of filtered variants vs number of total variants in variants page
- Search case by HPO terms
- Dismiss variant column in the variants tables
- Black and pre-commit packages to dev requirements

### Fixed
- Bug occurring when rerun is requested twice
- Peddy info fields in the demo config file
- Added load config safety check for multiple alignment files for one individual
- Formatting of cancer variants table
- Missing Score in SV variants table

### Changed
- Updated the documentation on how to create a new software release
- Genome build-aware cytobands coordinates
- Styling update of the Matchmaker card
- Select search type in case search form


## [4.19]

### Added
- Show internal ID for case
- Add internal ID for downloaded CGH files
- Export dynamic HPO gene list from case page
- Remove users as case assignees when their account is deleted
- Keep variants filters panel expanded when filters have been used

### Fixed
- Handle the ProxyFix ModuleNotFoundError when Werkzeug installed version is >1.0
- General report formatting issues whenever case and variant comments contain extremely long strings with no spaces

### Changed
- Created an institute wrapper page that contains list of cases, causatives, SNVs & Indels, user list, shared data and institute settings
- Display case name instead of case ID on clinVar submissions
- Changed icon of sample update in clinVar submissions


## [4.18]

### Added
- Filter cancer variants on cytoband coordinates
- Show dismiss reasons in a badge with hover for clinical variants
- Show an ellipsis if 10 cases or more to display with loqusdb matches
- A new blog post for version 4.17
- Tooltip to better describe Tumor and Normal columns in cancer variants
- Filter cancer SNVs and SVs by chromosome coordinates
- Default export of `Assertion method citation` to clinVar variants submission file
- Button to export up to 500 cancer variants, filtered or not
- Rename samples of a clinVar submission file

### Fixed
- Apply default gene panel on return to cancer variantS from variant view
- Revert to certificate checking when asking for Chanjo reports
- `scout download everything` command failing while downloading HPO terms

### Changed
- Turn tumor and normal allelic fraction to decimal numbers in tumor variants page
- Moved clinVar submissions code to the institutes blueprints
- Changed name of clinVar export files to FILENAME.Variant.csv and FILENAME.CaseData.csv
- Switched Google login libraries from Flask-OAuthlib to Authlib


## [4.17.1]

### Fixed
- Load cytobands for cases with chromosome build not "37" or "38"


## [4.17]

### Added
- COSMIC badge shown in cancer variants
- Default gene-panel in non-cancer structural view in url
- Filter SNVs and SVs by cytoband coordinates
- Filter cancer SNV variants by alt allele frequency in tumor
- Correct genome build in UCSC link from structural variant page



### Fixed
- Bug in clinVar form when variant has no gene
- Bug when sharing cases with the same institute twice
- Page crashing when removing causative variant tag
- Do not default to GATK caller when no caller info is provided for cancer SNVs


## [4.16.1]

### Fixed
- Fix the fix for handling of delivery reports for rerun cases

## [4.16]

### Added
- Adds possibility to add "lims_id" to cases. Currently only stored in database, not shown anywhere
- Adds verification comment box to SVs (previously only available for small variants)
- Scrollable pedigree panel

### Fixed
- Error caused by changes in WTForm (new release 2.3.x)
- Bug in OMIM case page form, causing the page to crash when a string was provided instead of a numerical OMIM id
- Fix Alamut link to work properly on hg38
- Better handling of delivery reports for rerun cases
- Small CodeFactor style issues: matchmaker results counting, a couple of incomplete tests and safer external xml
- Fix an issue with Phenomizer introduced by CodeFactor style changes

### Changed
- Updated the version of igv.js to 2.5.4

## [4.15.1]

### Added
- Display gene names in ClinVar submissions page
- Links to Varsome in variant transcripts table

### Fixed
- Small fixes to ClinVar submission form
- Gene panel page crash when old panel has no maintainers

## [4.15]

### Added
- Clinvar CNVs IGV track
- Gene panels can have maintainers
- Keep variant actions (dismissed, manual rank, mosaic, acmg, comments) upon variant re-upload
- Keep variant actions also on full case re-upload

### Fixed
- Fix the link to Ensembl for SV variants when genome build 38.
- Arrange information in columns on variant page
- Fix so that new cosmic identifier (COSV) is also acceptable #1304
- Fixed COSMIC tag in INFO (outside of CSQ) to be parses as well with `&` splitter.
- COSMIC stub URL changed to https://cancer.sanger.ac.uk/cosmic/search?q= instead.
- Updated to a version of IGV where bigBed tracks are visualized correctly
- Clinvar submission files are named according to the content (variant_data and case_data)
- Always show causatives from other cases in case overview
- Correct disease associations for gene symbol aliases that exist as separate genes
- Re-add "custom annotations" for SV variants
- The override ClinVar P/LP add-in in the Clinical Filter failed for new CSQ strings

### Changed
- Runs all CI checks in github actions

## [4.14.1]

### Fixed
- Error when variant found in loqusdb is not loaded for other case

## [4.14]

### Added
- Use github actions to run tests
- Adds CLI command to update individual alignments path
- Update HPO terms using downloaded definitions files
- Option to use alternative flask config when running `scout serve`
- Requirement to use loqusdb >= 2.5 if integrated

### Fixed
- Do not display Pedigree panel in cancer view
- Do not rely on internet connection and services available when running CI tests
- Variant loading assumes GATK if no caller set given and GATK filter status is seen in FILTER
- Pass genome build param all the way in order to get the right gene mappings for cases with build 38
- Parse correctly variants with zero frequency values
- Continue even if there are problems to create a region vcf
- STR and cancer variant navigation back to variants pages could fail

### Changed
- Improved code that sends requests to the external APIs
- Updates ranges for user ranks to fit todays usage
- Run coveralls on github actions instead of travis
- Run pip checks on github actions instead of coveralls
- For hg38 cases, change gnomAD link to point to version 3.0 (which is hg38 based)
- Show pinned or causative STR variants a bit more human readable

## [4.13.1]

### Added
### Fixed
- Typo that caused not all clinvar conflicting interpretations to be loaded no matter what
- Parse and retrieve clinvar annotations from VEP-annotated (VEP 97+) CSQ VCF field
- Variant clinvar significance shown as `not provided` whenever is `Uncertain significance`
- Phenomizer query crashing when case has no HPO terms assigned
- Fixed a bug affecting `All SNVs and INDELs` page when variants don't have canonical transcript
- Add gene name or id in cancer variant view

### Changed
- Cancer Variant view changed "Variant:Transcript:Exon:HGVS" to "Gene:Transcript:Exon:HGVS"

## [4.13]

### Added
- ClinVar SNVs track in IGV
- Add SMA view with SMN Copy Number data
- Easier to assign OMIM diagnoses from case page
- OMIM terms and specific OMIM term page

### Fixed
- Bug when adding a new gene to a panel
- Restored missing recent delivery reports
- Fixed style and links to other reports in case side panel
- Deleting cases using display_name and institute not deleting its variants
- Fixed bug that caused coordinates filter to override other filters
- Fixed a problem with finding some INS in loqusdb
- Layout on SV page when local observations without cases are present
- Make scout compatible with the new HPO definition files from `http://compbio.charite.de/jenkins/`
- General report visualization error when SNVs display names are very long


### Changed


## [4.12.4]

### Fixed
- Layout on SV page when local observations without cases are present

## [4.12.3]

### Fixed
- Case report when causative or pinned SVs have non null allele frequencies

## [4.12.2]

### Fixed
- SV variant links now take you to the SV variant page again
- Cancer variant view has cleaner table data entries for "N/A" data
- Pinned variant case level display hotfix for cancer and str - more on this later
- Cancer variants show correct alt/ref reads mirroring alt frequency now
- Always load all clinical STR variants even if a region load is attempted - index may be missing
- Same case repetition in variant local observations

## [4.12.1]

### Fixed
- Bug in variant.gene when gene has no HGVS description


## [4.12]

### Added
- Accepts `alignment_path` in load config to pass bam/cram files
- Display all phenotypes on variant page
- Display hgvs coordinates on pinned and causatives
- Clear panel pending changes
- Adds option to setup the database with static files
- Adds cli command to download the resources from CLI that scout needs
- Adds test files for merged somatic SV and CNV; as well as merged SNV, and INDEL part of #1279
- Allows for upload of OMIM-AUTO gene panel from static files without api-key

### Fixed
- Cancer case HPO panel variants link
- Fix so that some drop downs have correct size
- First IGV button in str variants page
- Cancer case activates on SNV variants
- Cases activate when STR variants are viewed
- Always calculate code coverage
- Pinned/Classification/comments in all types of variants pages
- Null values for panel's custom_inheritance_models
- Discrepancy between the manual disease transcripts and those in database in gene-edit page
- ACMG classification not showing for some causatives
- Fix bug which caused IGV.js to use hg19 reference files for hg38 data
- Bug when multiple bam files sources with non-null values are available


### Changed
- Renamed `requests` file to `scout_requests`
- Cancer variant view shows two, instead of four, decimals for allele and normal


## [4.11.1]

### Fixed
- Institute settings page
- Link institute settings to sharing institutes choices

## [4.11.0]

### Added
- Display locus name on STR variant page
- Alternative key `GNOMADAF_popmax` for Gnomad popmax allele frequency
- Automatic suggestions on how to improve the code on Pull Requests
- Parse GERP, phastCons and phyloP annotations from vep annotated CSQ fields
- Avoid flickering comment popovers in variant list
- Parse REVEL score from vep annotated CSQ fields
- Allow users to modify general institute settings
- Optionally format code automatically on commit
- Adds command to backup vital parts `scout export database`
- Parsing and displaying cancer SV variants from Manta annotated VCF files
- Dismiss cancer snv variants with cancer-specific options
- Add IGV.js UPD, RHO and TIDDIT coverage wig tracks.


### Fixed
- Slightly darker page background
- Fixed an issued with parsed conservation values from CSQ
- Clinvar submissions accessible to all users of an institute
- Header toolbar when on Clinvar page now shows institute name correctly
- Case should not always inactivate upon update
- Show dismissed snv cancer variants as grey on the cancer variants page
- Improved style of mappability link and local observations on variant page
- Convert all the GET requests to the igv view to POST request
- Error when updating gene panels using a file containing BOM chars
- Add/replace gene radio button not working in gene panels


## [4.10.1]

### Fixed
- Fixed issue with opening research variants
- Problem with coveralls not called by Travis CI
- Handle Biomart service down in tests


## [4.10.0]

### Added
- Rank score model in causatives page
- Exportable HPO terms from phenotypes page
- AMP guideline tiers for cancer variants
- Adds scroll for the transcript tab
- Added CLI option to query cases on time since case event was added
- Shadow clinical assessments also on research variants display
- Support for CRAM alignment files
- Improved str variants view : sorting by locus, grouped by allele.
- Delivery report PDF export
- New mosaicism tag option
- Add or modify individuals' age or tissue type from case page
- Display GC and allele depth in causatives table.
- Included primary reference transcript in general report
- Included partial causative variants in general report
- Remove dependency of loqusdb by utilising the CLI

### Fixed
- Fixed update OMIM command bug due to change in the header of the genemap2 file
- Removed Mosaic Tag from Cancer variants
- Fixes issue with unaligned table headers that comes with hidden Datatables
- Layout in general report PDF export
- Fixed issue on the case statistics view. The validation bars didn't show up when all institutes were selected. Now they do.
- Fixed missing path import by importing pathlib.Path
- Handle index inconsistencies in the update index functions
- Fixed layout problems


## [4.9.0]

### Added
- Improved MatchMaker pages, including visible patient contacts email address
- New badges for the github repo
- Links to [GENEMANIA](genemania.org)
- Sort gene panel list on case view.
- More automatic tests
- Allow loading of custom annotations in VCF using the SCOUT_CUSTOM info tag.

### Fixed
- Fix error when a gene is added to an empty dynamic gene panel
- Fix crash when attempting to add genes on incorrect format to dynamic gene panel
- Manual rank variant tags could be saved in a "Select a tag"-state, a problem in the variants view.
- Same case evaluations are no longer shown as gray previous evaluations on the variants page
- Stay on research pages, even if reset, next first buttons are pressed..
- Overlapping variants will now be visible on variant page again
- Fix missing classification comments and links in evaluations page
- All prioritized cases are shown on cases page


## [4.8.3]

### Added

### Fixed
- Bug when ordering sanger
- Improved scrolling over long list of genes/transcripts


## [4.8.2]

### Added

### Fixed
- Avoid opening extra tab for coverage report
- Fixed a problem when rank model version was saved as floats and not strings
- Fixed a problem with displaying dismiss variant reasons on the general report
- Disable load and delete filter buttons if there are no saved filters
- Fix problem with missing verifications
- Remove duplicate users and merge their data and activity


## [4.8.1]

### Added

### Fixed
- Prevent login fail for users with id defined by ObjectId and not email
- Prevent the app from crashing with `AttributeError: 'NoneType' object has no attribute 'message'`


## [4.8.0]

### Added
- Updated Scout to use Bootstrap 4.3
- New looks for Scout
- Improved dashboard using Chart.js
- Ask before inactivating a case where last assigned user leaves it
- Genes can be manually added to the dynamic gene list directly on the case page
- Dynamic gene panels can optionally be used with clinical filter, instead of default gene panel
- Dynamic gene panels get link out to chanjo-report for coverage report
- Load all clinvar variants with clinvar Pathogenic, Likely Pathogenic and Conflicting pathogenic
- Show transcripts with exon numbers for structural variants
- Case sort order can now be toggled between ascending and descending.
- Variants can be marked as partial causative if phenotype is available for case.
- Show a frequency tooltip hover for SV-variants.
- Added support for LDAP login system
- Search snv and structural variants by chromosomal coordinates
- Structural variants can be marked as partial causative if phenotype is available for case.
- Show normal and pathologic limits for STRs in the STR variants view.
- Institute level persistent variant filter settings that can be retrieved and used.
- export causative variants to Excel
- Add support for ROH, WIG and chromosome PNGs in case-view

### Fixed
- Fixed missing import for variants with comments
- Instructions on how to build docs
- Keep sanger order + verification when updating/reloading variants
- Fixed and moved broken filter actions (HPO gene panel and reset filter)
- Fixed string conversion to number
- UCSC links for structural variants are now separated per breakpoint (and whole variant where applicable)
- Reintroduced missing coverage report
- Fixed a bug preventing loading samples using the command line
- Better inheritance models customization for genes in gene panels
- STR variant page back to list button now does its one job.
- Allows to setup scout without a omim api key
- Fixed error causing "favicon not found" flash messages
- Removed flask --version from base cli
- Request rerun no longer changes case status. Active or archived cases inactivate on upload.
- Fixed missing tooltip on the cancer variants page
- Fixed weird Rank cell in variants page
- Next and first buttons order swap
- Added pagination (and POST capability) to cancer variants.
- Improves loading speed for variant page
- Problem with updating variant rank when no variants
- Improved Clinvar submission form
- General report crashing when dismissed variant has no valid dismiss code
- Also show collaborative case variants on the All variants view.
- Improved phenotype search using dataTables.js on phenotypes page
- Search and delete users with `email` instead of `_id`
- Fixed css styles so that multiselect options will all fit one column


## [4.7.3]

### Added
- RankScore can be used with VCFs for vcf_cancer files

### Fixed
- Fix issue with STR view next page button not doing its one job.

### Deleted
- Removed pileup as a bam viewing option. This is replaced by IGV


## [4.7.2]

### Added
- Show earlier ACMG classification in the variant list

### Fixed
- Fixed igv search not working due to igv.js dist 2.2.17
- Fixed searches for cases with a gene with variants pinned or marked causative.
- Load variant pages faster after fixing other causatives query
- Fixed mitochondrial report bug for variants without genes

## [4.7.1]

### Added

### Fixed
- Fixed bug on genes page


## [4.7.0]

### Added
- Export genes and gene panels in build GRCh38
- Search for cases with variants pinned or marked causative in a given gene.
- Search for cases phenotypically similar to a case also from WUI.
- Case variant searches can be limited to similar cases, matching HPO-terms,
  phenogroups and cohorts.
- De-archive reruns and flag them as 'inactive' if archived
- Sort cases by analysis_date, track or status
- Display cases in the following order: prioritized, active, inactive, archived, solved
- Assign case to user when user activates it or asks for rerun
- Case becomes inactive when it has no assignees
- Fetch refseq version from entrez and use it in clinvar form
- Load and export of exons for all genes, independent on refseq
- Documentation for loading/updating exons
- Showing SV variant annotations: SV cgh frequencies, gnomad-SV, local SV frequencies
- Showing transcripts mapping score in segmental duplications
- Handle requests to Ensembl Rest API
- Handle requests to Ensembl Rest Biomart
- STR variants view now displays GT and IGV link.
- Description field for gene panels
- Export exons in build 37 and 38 using the command line

### Fixed
- Fixes of and induced by build tests
- Fixed bug affecting variant observations in other cases
- Fixed a bug that showed wrong gene coverage in general panel PDF export
- MT report only shows variants occurring in the specific individual of the excel sheet
- Disable SSL certifcate verification in requests to chanjo
- Updates how intervaltree and pymongo is used to void deprecated functions
- Increased size of IGV sample tracks
- Optimized tests


## [4.6.1]

### Added

### Fixed
- Missing 'father' and 'mother' keys when parsing single individual cases


## [4.6.0]

### Added
- Description of Scout branching model in CONTRIBUTING doc
- Causatives in alphabetical order, display ACMG classification and filter by gene.
- Added 'external' to the list of analysis type options
- Adds functionality to display "Tissue type". Passed via load config.
- Update to IGV 2.

### Fixed
- Fixed alignment visualization and vcf2cytosure availability for demo case samples
- Fixed 3 bugs affecting SV pages visualization
- Reintroduced the --version cli option
- Fixed variants query by panel (hpo panel + gene panel).
- Downloaded MT report contains excel files with individuals' display name
- Refactored code in parsing of config files.


## [4.5.1]

### Added

### Fixed
- update requirement to use PyYaml version >= 5.1
- Safer code when loading config params in cli base


## [4.5.0]

### Added
- Search for similar cases from scout view CLI
- Scout cli is now invoked from the app object and works under the app context

### Fixed
- PyYaml dependency fixed to use version >= 5.1


## [4.4.1]

### Added
- Display SV rank model version when available

### Fixed
- Fixed upload of delivery report via API


## [4.4.0]

### Added
- Displaying more info on the Causatives page and hiding those not causative at the case level
- Add a comment text field to Sanger order request form, allowing a message to be included in the email
- MatchMaker Exchange integration
- List cases with empty synopsis, missing HPO terms and phenotype groups.
- Search for cases with open research list, or a given case status (active, inactive, archived)

### Fixed
- Variant query builder split into several functions
- Fixed delivery report load bug


## [4.3.3]

### Added
- Different individual table for cancer cases

### Fixed
- Dashboard collects validated variants from verification events instead of using 'sanger' field
- Cases shared with collaborators are visible again in cases page
- Force users to select a real institute to share cases with (actionbar select fix)


## [4.3.2]

### Added
- Dashboard data can be filtered using filters available in cases page
- Causatives for each institute are displayed on a dedicated page
- SNVs and and SVs are searchable across cases by gene and rank score
- A more complete report with validated variants is downloadable from dashboard

### Fixed
- Clinsig filter is fixed so clinsig numerical values are returned
- Split multi clinsig string values in different elements of clinsig array
- Regex to search in multi clinsig string values or multi revstat string values
- It works to upload vcf files with no variants now
- Combined Pileup and IGV alignments for SVs having variant start and stop on the same chromosome


## [4.3.1]

### Added
- Show calls from all callers even if call is not available
- Instructions to install cairo and pango libs from WeasyPrint page
- Display cases with number of variants from CLI
- Only display cases with number of variants above certain treshold. (Also CLI)
- Export of verified variants by CLI or from the dashboard
- Extend case level queries with default panels, cohorts and phenotype groups.
- Slice dashboard statistics display using case level queries
- Add a view where all variants for an institute can be searched across cases, filtering on gene and rank score. Allows searching research variants for cases that have research open.

### Fixed
- Fixed code to extract variant conservation (gerp, phyloP, phastCons)
- Visualization of PDF-exported gene panels
- Reintroduced the exon/intron number in variant verification email
- Sex and affected status is correctly displayed on general report
- Force number validation in SV filter by size
- Display ensembl transcripts when no refseq exists


## [4.3.0]

### Added
- Mosaicism tag on variants
- Show and filter on SweGen frequency for SVs
- Show annotations for STR variants
- Show all transcripts in verification email
- Added mitochondrial export
- Adds alternative to search for SVs shorter that the given length
- Look for 'bcftools' in the `set` field of VCFs
- Display digenic inheritance from OMIM
- Displays what refseq transcript that is primary in hgnc

### Fixed

- Archived panels displays the correct date (not retroactive change)
- Fixed problem with waiting times in gene panel exports
- Clinvar fiter not working with human readable clinsig values

## [4.2.2]

### Fixed
- Fixed gene panel create/modify from CSV file utf-8 decoding error
- Updating genes in gene panels now supports edit comments and entry version
- Gene panel export timeout error

## [4.2.1]

### Fixed
- Re-introduced gene name(s) in verification email subject
- Better PDF rendering for excluded variants in report
- Problem to access old case when `is_default` did not exist on a panel


## [4.2.0]

### Added
- New index on variant_id for events
- Display overlapping compounds on variants view

### Fixed
- Fixed broken clinical filter


## [4.1.4]

### Added
- Download of filtered SVs

### Fixed
- Fixed broken download of filtered variants
- Fixed visualization issue in gene panel PDF export
- Fixed bug when updating gene names in variant controller


## [4.1.3]

### Fixed
- Displays all primary transcripts


## [4.1.2]

### Added
- Option add/replace when updating a panel via CSV file
- More flexible versioning of the gene panels
- Printing coverage report on the bottom of the pdf case report
- Variant verification option for SVs
- Logs uri without pwd when connecting
- Disease-causing transcripts in case report
- Thicker lines in case report
- Supports HPO search for cases, both terms or if described in synopsis
- Adds sanger information to dashboard

### Fixed
- Use db name instead of **auth** as default for authentication
- Fixes so that reports can be generated even with many variants
- Fixed sanger validation popup to show individual variants queried by user and institute.
- Fixed problem with setting up scout
- Fixes problem when exac file is not available through broad ftp
- Fetch transcripts for correct build in `adapter.hgnc_gene`

## [4.1.1]
- Fix problem with institute authentication flash message in utils
- Fix problem with comments
- Fix problem with ensembl link


## [4.1.0]

### Added
- OMIM phenotypes to case report
- Command to download all panel app gene panels `scout load panel --panel-app`
- Links to genenames.org and omim on gene page
- Popup on gene at variants page with gene information
- reset sanger status to "Not validated" for pinned variants
- highlight cases with variants to be evaluated by Sanger on the cases page
- option to point to local reference files to the genome viewer pileup.js. Documented in `docs.admin-guide.server`
- option to export single variants in `scout export variants`
- option to load a multiqc report together with a case(add line in load config)
- added a view for searching HPO terms. It is accessed from the top left corner menu
- Updates the variants view for cancer variants. Adds a small cancer specific filter for known variants
- Adds hgvs information on cancer variants page
- Adds option to update phenotype groups from CLI

### Fixed
- Improved Clinvar to submit variants from different cases. Fixed HPO terms in casedata according to feedback
- Fixed broken link to case page from Sanger modal in cases view
- Now only cases with non empty lists of causative variants are returned in `adapter.case(has_causatives=True)`
- Can handle Tumor only samples
- Long lists of HGNC symbols are now possible. This was previously difficult with manual, uploaded or by HPO search when changing filter settings due to GET request limitations. Relevant pages now use POST requests. Adds the dynamic HPO panel as a selection on the gene panel dropdown.
- Variant filter defaults to default panels also on SV and Cancer variants pages.

## [4.0.0]

### WARNING ###

This is a major version update and will require that the backend of pre releases is updated.
Run commands:

```
$scout update genes
$scout update hpo
```

- Created a Clinvar submission tool, to speed up Clinvar submission of SNVs and SVs
- Added an analysis report page (html and PDF format) containing phenotype, gene panels and variants that are relevant to solve a case.

### Fixed
- Optimized evaluated variants to speed up creation of case report
- Moved igv and pileup viewer under a common folder
- Fixed MT alignment view pileup.js
- Fixed coordinates for SVs with start chromosome different from end chromosome
- Global comments shown across cases and institutes. Case-specific variant comments are shown only for that specific case.
- Links to clinvar submitted variants at the cases level
- Adapts clinvar parsing to new format
- Fixed problem in `scout update user` when the user object had no roles
- Makes pileup.js use online genome resources when viewing alignments. Now any instance of Scout can make use of this functionality.
- Fix ensembl link for structural variants
- Works even when cases does not have `'madeline_info'`
- Parses Polyphen in correct way again
- Fix problem with parsing gnomad from VEP

### Added
- Added a PDF export function for gene panels
- Added a "Filter and export" button to export custom-filtered SNVs to CSV file
- Dismiss SVs
- Added IGV alignments viewer
- Read delivery report path from case config or CLI command
- Filter for spidex scores
- All HPO terms are now added and fetched from the correct source (https://github.com/obophenotype/human-phenotype-ontology/blob/master/hp.obo)
- New command `scout update hpo`
- New command `scout update genes` will fetch all the latest information about genes and update them
- Load **all** variants found on chromosome **MT**
- Adds choice in cases overview do show as many cases as user like

### Removed
- pileup.min.js and pileup css are imported from a remote web location now
- All source files for HPO information, this is instead fetched directly from source
- All source files for gene information, this is instead fetched directly from source

## [3.0.0]
### Fixed
- hide pedigree panel unless it exists

## [1.5.1] - 2016-07-27
### Fixed
- look for both ".bam.bai" and ".bai" extensions

## [1.4.0] - 2016-03-22
### Added
- support for local frequency through loqusdb
- bunch of other stuff

## [1.3.0] - 2016-02-19
### Fixed
- Update query-phenomizer and add username/password

### Changed
- Update the way a case is checked for rerun-status

### Added
- Add new button to mark a case as "checked"
- Link to clinical variants _without_ 1000G annotation

## [1.2.2] - 2016-02-18
### Fixed
- avoid filtering out variants lacking ExAC and 1000G annotations

## [1.1.3] - 2015-10-01
### Fixed
- persist (clinical) filter when clicking load more
- fix #154 by robustly setting clinical filter func. terms

## [1.1.2] - 2015-09-07
### Fixed
- avoid replacing coverage report with none
- update SO terms, refactored

## [1.1.1] - 2015-08-20
### Fixed
- fetch case based on collaborator status (not owner)

## [1.1.0] - 2015-05-29
### Added
- link(s) to SNPedia based on RS-numbers
- new Jinja filter to "humanize" decimal numbers
- show gene panels in variant view
- new Jinja filter for decoding URL encoding
- add indicator to variants in list that have comments
- add variant number threshold and rank score threshold to load function
- add event methods to mongo adapter
- add tests for models
- show badge "old" if comment was written for a previous analysis

### Changed
- show cDNA change in transcript summary unless variant is exonic
- moved compounds table further up the page
- show dates for case uploads in ISO format
- moved variant comments higher up on page
- updated documentation for pages
- read in coverage report as blob in database and serve directly
- change ``OmimPhenotype`` to ``PhenotypeTerm``
- reorganize models sub-package
- move events (and comments) to separate collection
- only display prev/next links for the research list
- include variant type in breadcrumbs e.g. "Clinical variants"

### Removed
- drop dependency on moment.js

### Fixed
- show the same level of detail for all frequencies on all pages
- properly decode URL encoded symbols in amino acid/cDNA change strings
- fixed issue with wipe permissions in MongoDB
- include default gene lists in "variants" link in breadcrumbs

## [1.0.2] - 2015-05-20
### Changed
- update case fetching function

### Fixed
- handle multiple cases with same id

## [1.0.1] - 2015-04-28
### Fixed
- Fix building URL parameters in cases list Vue component

## [1.0.0] - 2015-04-12
Codename: Sara Lund

![Release 1.0](artwork/releases/release-1-0.jpg)

### Added
- Add email logging for unexpected errors
- New command line tool for deleting case

### Changed
- Much improved logging overall
- Updated documentation/usage guide
- Removed non-working IGV link

### Fixed
- Show sample display name in GT call
- Various small bug fixes
- Make it easier to hover over popups

## [0.0.2-rc1] - 2015-03-04
### Added
- add protein table for each variant
- add many more external links
- add coverage reports as PDFs

### Changed
- incorporate user feedback updates
- big refactor of load scripts

## [0.0.2-rc2] - 2015-03-04
### Changes
- add gene table with gene description
- reorganize inheritance models box

### Fixed
- avoid overwriting gene list on "research" load
- fix various bugs in external links

## [0.0.2-rc3] - 2015-03-05
### Added
- Activity log feed to variant view
- Adds protein change strings to ODM and Sanger email

### Changed
- Extract activity log component to macro

### Fixes
- Make Ensembl transcript links use archive website<|MERGE_RESOLUTION|>--- conflicted
+++ resolved
@@ -5,23 +5,16 @@
 About changelog [here](https://keepachangelog.com/en/1.0.0/)
 
 ## []
-<<<<<<< HEAD
 ### Added
 - Institute settings allow saving multiple loqusdb instances for one institute
 - Display stats from multiple instances of loqusdb on variant page
-=======
->>>>>>> 26cd5681
 ### Changed
 - Represent different tumor samples as vials in cases page
 ### Fixed
 - Low tumor purity badge alignment in cancer samples table on cancer case view
 - VariantS comment popovers reactivate on hover
 - Updating database genes in build 37
-<<<<<<< HEAD
-=======
 - ACMG classification summary hidden by sticky navbar
->>>>>>> 26cd5681
-
 
 ## [4.54]
 ### Added
