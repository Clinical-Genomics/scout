--- conflicted
+++ resolved
@@ -7,12 +7,9 @@
 ## []
 ### Added
 - Dark mode, using browser/OS media preference
-<<<<<<< HEAD
+- Allow marking case as solved without defining causative variants
 - Institute settings allow saving multiple loqusdb instances for one institute
 - Display stats from multiple instances of loqusdb on variant page
-=======
-- Allow marking case as solved without defining causative variants
->>>>>>> addbf730
 ### Changed
 - Improved HTML syntax in case report template
 - Modified message displayed when variant rank stats could not be calculated
