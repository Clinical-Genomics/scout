--- conflicted
+++ resolved
@@ -14,11 +14,8 @@
 ### Changed
 - Improved test that checks code collecting other categories of variants overlapping a variant (#5521)
 - Enable insertion/deletion size display on IGV.js alignment tracks (#5547)
-<<<<<<< HEAD
+- LRS STR variant read support (TRGT SD) stored and displayed on variant as ref/alt depth (#5552)
 - On `Search SNVs and SVs` page, display multiple HGVS descriptors when variant has more than one gene (#5513)
-=======
-- LRS STR variant read support (TRGT SD) stored and displayed on variant as ref/alt depth (#5552)
->>>>>>> 0b6933a8
 ### Fixed
 - Instance badge class and config option documentation (#5500)
 - Fix incorrect reference to non-existent pymongo.synchronous (#5517)
