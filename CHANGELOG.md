--- conflicted
+++ resolved
@@ -17,13 +17,10 @@
 - Pin badge for pinned compounds in variants list and variant page
 - Support LoqusDB REST API queries
 - Add a docker-compose-matchmaker under scout/containers/development to test matchmaker locally
-<<<<<<< HEAD
 - Added comands for loading variant evalutaion terms into database and viewing loaded terms
 - Added support for variant evaluation terms specific to a given type of analysis or institute
 - Display custom evaluation terms in institute settings
-=======
 - Script to investigate consequences of symbol search bug
->>>>>>> 011ed15a
 ### Fixed
 - Make MitoMap link work for hg38 again
 - Export Variants feature crashing when one of the variants has no primary transcripts
@@ -49,11 +46,8 @@
 - Replaced some sensitive words as suggested by woke linter
 - Documentation for load-configuration rewritten.
 - Add styles to MatchMaker matches table
-<<<<<<< HEAD
 - Manual rank and dismiss variant terms are read from database
-=======
 - More detailed info on the data shared in MatchMaker submission form
->>>>>>> 011ed15a
 
 ## [4.33.1]
 ### Fixed
