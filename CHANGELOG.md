--- conflicted
+++ resolved
@@ -8,24 +8,16 @@
 ### Added
 - Software version and link to the relative release on GitHub on the top left dropdown menu
 - Option to sort WTS outliers by p_value, Δψ, ψ value, zscore or l2fc
-<<<<<<< HEAD
 - Display pLI score and LOEUF on rare diseases and cancer SNV pages
-### Changed
-- Do not show overlapping gene panels badge on variants from cases runned without gene panels
-- Set case as research case if it contains any type of research variants
-- Refactored code for prioritizing the order of variant loading
-=======
-- Display pLI score on rare diseases and cancer SNV pages
 ### Changed
 - Do not show overlapping gene panels badge on variants from cases runned without gene panels
 - Set case as research case if it contains any type of research variants
 - Update igv.js to 3.1.4
 - IGV DNA alignment track defaults to group by tag:HP and color by methylation (useful for LRS), and show soft-clips
->>>>>>> 316639fd
+- Refactored code for prioritizing the order of variant loading
 ### Fixed
 - Don't save any "-1", "." or "0" frequency values for SNVs - same as for SVs
 - Downloading and parsing of genes from Ensembl (including MT-TP)
-
 
 ## [4.96]
 ### Added
