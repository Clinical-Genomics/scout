# Change Log
All notable changes to this project will be documented in this file.
This project adheres to [Semantic Versioning](http://semver.org/).

About changelog [here](https://keepachangelog.com/en/1.0.0/)

## [x.x.x]

### Added
- Use github actions to run tests
- Adds CLI command to update individual alignments path
- Update HPO terms using downloaded definitions files
- Option to use alternative flask config when running `scout serve`

### Fixed
- Do not display Pedigree panel in cancer view
- Do not rely on internet connection and services available when running CI tests
- Variant loading assumes GATK if no caller set given and GATK filter status is seen in FILTER
- Pass genome build param all the way in order to get the right gene mappings for cases with build 38
- Parse correctly variants with zero frequency values

### Changed
- Improved code that sends requests to the external APIs
- Updates ranges for user ranks to fit todays usage
- Run coveralls on github actions instead of travis
<<<<<<< HEAD
- For hg38 cases, change gnomAD link to point to version 3.0 (which is hg38 based)
=======
- Run pip checks on github actions instead of coveralls
>>>>>>> b022e34f


## [4.13.1]

### Added
### Fixed
- Typo that caused not all clinvar conflicting interpretations to be loaded no matter what
- Parse and retrieve clinvar annotations from VEP-annotated (VEP 97+) CSQ VCF field
- Variant clinvar significance shown as `not provided` whenever is `Uncertain significance`
- Phenomizer query crashing when case has no HPO terms assigned
- Fixed a bug affecting `All SNVs and INDELs` page when variants don't have canonical transcript
- Add gene name or id in cancer variant view

### Changed
- Cancer Variant view changed "Variant:Transcript:Exon:HGVS" to "Gene:Transcript:Exon:HGVS"

## [4.13]

### Added
- ClinVar SNVs track in IGV
- Add SMA view with SMN Copy Number data
- Easier to assign OMIM diagnoses from case page
- OMIM terms and specific OMIM term page

### Fixed
- Bug when adding a new gene to a panel
- Restored missing recent delivery reports
- Fixed style and links to other reports in case side panel
- Deleting cases using display_name and institute not deleting its variants
- Fixed bug that caused coordinates filter to override other filters
- Fixed a problem with finding some INS in loqusdb
- Layout on SV page when local observations without cases are present
- Make scout compatible with the new HPO definition files from `http://compbio.charite.de/jenkins/`
- General report visualization error when SNVs display names are very long


### Changed


## [4.12.4]

### Fixed
- Layout on SV page when local observations without cases are present

## [4.12.3]

### Fixed
- Case report when causative or pinned SVs have non null allele frequencies

## [4.12.2]

### Fixed
- SV variant links now take you to the SV variant page again
- Cancer variant view has cleaner table data entries for "N/A" data
- Pinned variant case level display hotfix for cancer and str - more on this later
- Cancer variants show correct alt/ref reads mirroring alt frequency now
- Always load all clinical STR variants even if a region load is attempted - index may be missing
- Same case repetition in variant local observations

## [4.12.1]

### Fixed
- Bug in variant.gene when gene has no HGVS description


## [4.12]

### Added
- Accepts `alignment_path` in load config to pass bam/cram files
- Display all phenotypes on variant page
- Display hgvs coordinates on pinned and causatives
- Clear panel pending changes
- Adds option to setup the database with static files
- Adds cli command to download the resources from CLI that scout needs
- Adds dummy files for merged somatic SV and CNV; as well as merged SNV, and INDEL part of #1279
- Allows for upload of OMIM-AUTO gene panel from static files without api-key

### Fixed
- Cancer case HPO panel variants link
- Fix so that some drop downs have correct size
- First IGV button in str variants page
- Cancer case activates on SNV variants
- Cases activate when STR variants are viewed
- Always calculate code coverage
- Pinned/Classification/comments in all types of variants pages
- Null values for panel's custom_inheritance_models
- Discrepancy between the manual disease transcripts and those in database in gene-edit page
- ACMG classification not showing for some causatives
- Fix bug which caused IGV.js to use hg19 reference files for hg38 data
- Bug when multiple bam files sources with non-null values are available


### Changed
- Renamed `requests` file to `scout_requests`
- Cancer variant view shows two, instead of four, decimals for allele and normal


## [4.11.1]

### Fixed
- Institute settings page
- Link institute settings to sharing institutes choices

## [4.11.0]

### Added
- Display locus name on STR variant page
- Alternative key `GNOMADAF_popmax` for Gnomad popmax allele frequency
- Automatic suggestions on how to improve the code on Pull Requests
- Parse GERP, phastCons and phyloP annotations from vep annotated CSQ fields
- Avoid flickering comment popovers in variant list
- Parse REVEL score from vep annotated CSQ fields
- Allow users to modify general institute settings
- Optionally format code automatically on commit
- Adds command to backup vital parts `scout export database`
- Parsing and displaying cancer SV variants from Manta annotated VCF files
- Dismiss cancer snv variants with cancer-specific options
- Add IGV.js UPD, RHO and TIDDIT coverage wig tracks.


### Fixed
- Slightly darker page background
- Fixed an issued with parsed conservation values from CSQ
- Clinvar submissions accessible to all users of an institute
- Header toolbar when on Clinvar page now shows institute name correctly
- Case should not always inactivate upon update
- Show dismissed snv cancer variants as grey on the cancer variants page
- Improved style of mappability link and local observations on variant page
- Convert all the GET requests to the igv view to POST request
- Error when updating gene panels using a file containing BOM chars
- Add/replace gene radio button not working in gene panels


## [4.10.1]

### Fixed
- Fixed issue with opening research variants
- Problem with coveralls not called by Travis CI
- Handle Biomart service down in tests


## [4.10.0]

### Added
- Rank score model in causatives page
- Exportable HPO terms from phenotypes page
- AMP guideline tiers for cancer variants
- Adds scroll for the transcript tab
- Added CLI option to query cases on time since case event was added
- Shadow clinical assessments also on research variants display
- Support for CRAM alignment files
- Improved str variants view : sorting by locus, grouped by allele.
- Delivery report PDF export
- New mosaicism tag option
- Add or modify individuals' age or tissue type from case page
- Display GC and allele depth in causatives table.
- Included primary reference transcript in general report
- Included partial causative variants in general report
- Remove dependency of loqusdb by utilising the CLI

### Fixed
- Fixed update OMIM command bug due to change in the header of the genemap2 file
- Removed Mosaic Tag from Cancer variants
- Fixes issue with unaligned table headers that comes with hidden Datatables
- Layout in general report PDF export
- Fixed issue on the case statistics view. The validation bars didn't show up when all institutes were selected. Now they do.
- Fixed missing path import by importing pathlib.Path
- Handle index inconsistencies in the update index functions
- Fixed layout problems


## [4.9.0]

### Added
- Improved MatchMaker pages, including visible patient contacts email address
- New badges for the github repo
- Links to [GENEMANIA](genemania.org)
- Sort gene panel list on case view.
- More automatic tests
- Allow loading of custom annotations in VCF using the SCOUT_CUSTOM info tag.

### Fixed
- Fix error when a gene is added to an empty dynamic gene panel
- Fix crash when attempting to add genes on incorrect format to dynamic gene panel
- Manual rank variant tags could be saved in a "Select a tag"-state, a problem in the variants view.
- Same case evaluations are no longer shown as gray previous evaluations on the variants page
- Stay on research pages, even if reset, next first buttons are pressed..
- Overlapping variants will now be visible on variant page again
- Fix missing classification comments and links in evaluations page
- All prioritized cases are shown on cases page


## [4.8.3]

### Added

### Fixed
- Bug when ordering sanger
- Improved scrolling over long list of genes/transcripts


## [4.8.2]

### Added

### Fixed
- Avoid opening extra tab for coverage report
- Fixed a problem when rank model version was saved as floats and not strings
- Fixed a problem with displaying dismiss variant reasons on the general report
- Disable load and delete filter buttons if there are no saved filters
- Fix problem with missing verifications
- Remove duplicate users and merge their data and activity


## [4.8.1]

### Added

### Fixed
- Prevent login fail for users with id defined by ObjectId and not email
- Prevent the app from crashing with `AttributeError: 'NoneType' object has no attribute 'message'`


## [4.8.0]

### Added
- Updated Scout to use Bootstrap 4.3
- New looks for Scout
- Improved dashboard using Chart.js
- Ask before inactivating a case where last assigned user leaves it
- Genes can be manually added to the dynamic gene list directly on the case page
- Dynamic gene panels can optionally be used with clinical filter, instead of default gene panel
- Dynamic gene panels get link out to chanjo-report for coverage report
- Load all clinvar variants with clinvar Pathogenic, Likely Pathogenic and Conflicting pathogenic
- Show transcripts with exon numbers for structural variants
- Case sort order can now be toggled between ascending and descending.
- Variants can be marked as partial causative if phenotype is available for case.
- Show a frequency tooltip hover for SV-variants.
- Added support for LDAP login system
- Search snv and structural variants by chromosomal coordinates
- Structural variants can be marked as partial causative if phenotype is available for case.
- Show normal and pathologic limits for STRs in the STR variants view.
- Institute level persistent variant filter settings that can be retrieved and used.
- export causative variants to Excel
- Add support for ROH, WIG and chromosome PNGs in case-view

### Fixed
- Fixed missing import for variants with comments
- Instructions on how to build docs
- Keep sanger order + verification when updating/reloading variants
- Fixed and moved broken filter actions (HPO gene panel and reset filter)
- Fixed string conversion to number
- UCSC links for structural variants are now separated per breakpoint (and whole variant where applicable)
- Reintroduced missing coverage report
- Fixed a bug preventing loading samples using the command line
- Better inheritance models customization for genes in gene panels
- STR variant page back to list button now does its one job.
- Allows to setup scout without a omim api key
- Fixed error causing "favicon not found" flash messages
- Removed flask --version from base cli
- Request rerun no longer changes case status. Active or archived cases inactivate on upload.
- Fixed missing tooltip on the cancer variants page
- Fixed weird Rank cell in variants page
- Next and first buttons order swap
- Added pagination (and POST capability) to cancer variants.
- Improves loading speed for variant page
- Problem with updating variant rank when no variants
- Improved Clinvar submission form
- General report crashing when dismissed variant has no valid dismiss code
- Also show collaborative case variants on the All variants view.
- Improved phenotype search using dataTables.js on phenotypes page
- Search and delete users with `email` instead of `_id`
- Fixed css styles so that multiselect options will all fit one column


## [4.7.3]

### Added
- RankScore can be used with VCFs for vcf_cancer files

### Fixed
- Fix issue with STR view next page button not doing its one job.

### Deleted
- Removed pileup as a bam viewing option. This is replaced by IGV


## [4.7.2]

### Added
- Show earlier ACMG classification in the variant list

### Fixed
- Fixed igv search not working due to igv.js dist 2.2.17
- Fixed searches for cases with a gene with variants pinned or marked causative.
- Load variant pages faster after fixing other causatives query
- Fixed mitochondrial report bug for variants without genes

## [4.7.1]

### Added

### Fixed
- Fixed bug on genes page


## [4.7.0]

### Added
- Export genes and gene panels in build GRCh38
- Search for cases with variants pinned or marked causative in a given gene.
- Search for cases phenotypically similar to a case also from WUI.
- Case variant searches can be limited to similar cases, matching HPO-terms,
  phenogroups and cohorts.
- De-archive reruns and flag them as 'inactive' if archived
- Sort cases by analysis_date, track or status
- Display cases in the following order: prioritized, active, inactive, archived, solved
- Assign case to user when user activates it or asks for rerun
- Case becomes inactive when it has no assignees
- Fetch refseq version from entrez and use it in clinvar form
- Load and export of exons for all genes, independent on refseq
- Documentation for loading/updating exons
- Showing SV variant annotations: SV cgh frequencies, gnomad-SV, local SV frequencies
- Showing transcripts mapping score in segmental duplications
- Handle requests to Ensembl Rest API
- Handle requests to Ensembl Rest Biomart
- STR variants view now displays GT and IGV link.
- Description field for gene panels
- Export exons in build 37 and 38 using the command line

### Fixed
- Fixes of and induced by build tests
- Fixed bug affecting variant observations in other cases
- Fixed a bug that showed wrong gene coverage in general panel PDF export
- MT report only shows variants occurring in the specific individual of the excel sheet
- Disable SSL certifcate verification in requests to chanjo
- Updates how intervaltree and pymongo is used to void deprecated functions
- Increased size of IGV sample tracks
- Optimized tests


## [4.6.1]

### Added

### Fixed
- Missing 'father' and 'mother' keys when parsing single individual cases


## [4.6.0]

### Added
- Description of Scout branching model in CONTRIBUTING doc
- Causatives in alphabetical order, display ACMG classification and filter by gene.
- Added 'external' to the list of analysis type options
- Adds functionality to display "Tissue type". Passed via load config.
- Update to IGV 2.

### Fixed
- Fixed alignment visualization and vcf2cytosure availability for demo case samples
- Fixed 3 bugs affecting SV pages visualization
- Reintroduced the --version cli option
- Fixed variants query by panel (hpo panel + gene panel).
- Downloaded MT report contains excel files with individuals' display name
- Refactored code in parsing of config files.


## [4.5.1]

### Added

### Fixed
- update requirement to use PyYaml version >= 5.1
- Safer code when loading config params in cli base


## [4.5.0]

### Added
- Search for similar cases from scout view CLI
- Scout cli is now invoked from the app object and works under the app context

### Fixed
- PyYaml dependency fixed to use version >= 5.1


## [4.4.1]

### Added
- Display SV rank model version when available

### Fixed
- Fixed upload of delivery report via API


## [4.4.0]

### Added
- Displaying more info on the Causatives page and hiding those not causative at the case level
- Add a comment text field to Sanger order request form, allowing a message to be included in the email
- MatchMaker Exchange integration
- List cases with empty synopsis, missing HPO terms and phenotype groups.
- Search for cases with open research list, or a given case status (active, inactive, archived)

### Fixed
- Variant query builder split into several functions
- Fixed delivery report load bug


## [4.3.3]

### Added
- Different individual table for cancer cases

### Fixed
- Dashboard collects validated variants from verification events instead of using 'sanger' field
- Cases shared with collaborators are visible again in cases page
- Force users to select a real institute to share cases with (actionbar select fix)


## [4.3.2]

### Added
- Dashboard data can be filtered using filters available in cases page
- Causatives for each institute are displayed on a dedicated page
- SNVs and and SVs are searchable across cases by gene and rank score
- A more complete report with validated variants is downloadable from dashboard

### Fixed
- Clinsig filter is fixed so clinsig numerical values are returned
- Split multi clinsig string values in different elements of clinsig array
- Regex to search in multi clinsig string values or multi revstat string values
- It works to upload vcf files with no variants now
- Combined Pileup and IGV alignments for SVs having variant start and stop on the same chromosome


## [4.3.1]

### Added
- Show calls from all callers even if call is not available
- Instructions to install cairo and pango libs from WeasyPrint page
- Display cases with number of variants from CLI
- Only display cases with number of variants above certain treshold. (Also CLI)
- Export of verified variants by CLI or from the dashboard
- Extend case level queries with default panels, cohorts and phenotype groups.
- Slice dashboard statistics display using case level queries
- Add a view where all variants for an institute can be searched across cases, filtering on gene and rank score. Allows searching research variants for cases that have research open.

### Fixed
- Fixed code to extract variant conservation (gerp, phyloP, phastCons)
- Visualization of PDF-exported gene panels
- Reintroduced the exon/intron number in variant verification email
- Sex and affected status is correctly displayed on general report
- Force number validation in SV filter by size
- Display ensembl transcripts when no refseq exists


## [4.3.0]

### Added
- Mosaicism tag on variants
- Show and filter on SweGen frequency for SVs
- Show annotations for STR variants
- Show all transcripts in verification email
- Added mitochondrial export
- Adds alternative to search for SVs shorter that the given length
- Look for 'bcftools' in the `set` field of VCFs
- Display digenic inheritance from OMIM
- Displays what refseq transcript that is primary in hgnc

### Fixed

- Archived panels displays the correct date (not retroactive change)
- Fixed problem with waiting times in gene panel exports
- Clinvar fiter not working with human readable clinsig values

## [4.2.2]

### Fixed
- Fixed gene panel create/modify from CSV file utf-8 decoding error
- Updating genes in gene panels now supports edit comments and entry version
- Gene panel export timeout error

## [4.2.1]

### Fixed
- Re-introduced gene name(s) in verification email subject
- Better PDF rendering for excluded variants in report
- Problem to access old case when `is_default` did not exist on a panel


## [4.2.0]

### Added
- New index on variant_id for events
- Display overlapping compounds on variants view

### Fixed
- Fixed broken clinical filter


## [4.1.4]

### Added
- Download of filtered SVs

### Fixed
- Fixed broken download of filtered variants
- Fixed visualization issue in gene panel PDF export
- Fixed bug when updating gene names in variant controller


## [4.1.3]

### Fixed
- Displays all primary transcripts


## [4.1.2]

### Added
- Option add/replace when updating a panel via CSV file
- More flexible versioning of the gene panels
- Printing coverage report on the bottom of the pdf case report
- Variant verification option for SVs
- Logs uri without pwd when connecting
- Disease-causing transcripts in case report
- Thicker lines in case report
- Supports HPO search for cases, both terms or if described in synopsis
- Adds sanger information to dashboard

### Fixed
- Use db name instead of **auth** as default for authentication
- Fixes so that reports can be generated even with many variants
- Fixed sanger validation popup to show individual variants queried by user and institute.
- Fixed problem with setting up scout
- Fixes problem when exac file is not available through broad ftp
- Fetch transcripts for correct build in `adapter.hgnc_gene`

## [4.1.1]
- Fix problem with institute authentication flash message in utils
- Fix problem with comments
- Fix problem with ensembl link


## [4.1.0]

### Added
- OMIM phenotypes to case report
- Command to download all panel app gene panels `scout load panel --panel-app`
- Links to genenames.org and omim on gene page
- Popup on gene at variants page with gene information
- reset sanger status to "Not validated" for pinned variants
- highlight cases with variants to be evaluated by Sanger on the cases page
- option to point to local reference files to the genome viewer pileup.js. Documented in `docs.admin-guide.server`
- option to export single variants in `scout export variants`
- option to load a multiqc report together with a case(add line in load config)
- added a view for searching HPO terms. It is accessed from the top left corner menu
- Updates the variants view for cancer variants. Adds a small cancer specific filter for known variants
- Adds hgvs information on cancer variants page
- Adds option to update phenotype groups from CLI

### Fixed
- Improved Clinvar to submit variants from different cases. Fixed HPO terms in casedata according to feedback
- Fixed broken link to case page from Sanger modal in cases view
- Now only cases with non empty lists of causative variants are returned in `adapter.case(has_causatives=True)`
- Can handle Tumor only samples
- Long lists of HGNC symbols are now possible. This was previously difficult with manual, uploaded or by HPO search when changing filter settings due to GET request limitations. Relevant pages now use POST requests. Adds the dynamic HPO panel as a selection on the gene panel dropdown.
- Variant filter defaults to default panels also on SV and Cancer variants pages.

## [4.0.0]

### WARNING ###

This is a major version update and will require that the backend of pre releases is updated.
Run commands:

```
$scout update genes
$scout update hpo
```

- Created a Clinvar submission tool, to speed up Clinvar submission of SNVs and SVs
- Added an analysis report page (html and PDF format) containing phenotype, gene panels and variants that are relevant to solve a case.

### Fixed
- Optimized evaluated variants to speed up creation of case report
- Moved igv and pileup viewer under a common folder
- Fixed MT alignment view pileup.js
- Fixed coordinates for SVs with start chromosome different from end chromosome
- Global comments shown across cases and institutes. Case-specific variant comments are shown only for that specific case.
- Links to clinvar submitted variants at the cases level
- Adapts clinvar parsing to new format
- Fixed problem in `scout update user` when the user object had no roles
- Makes pileup.js use online genome resources when viewing alignments. Now any instance of Scout can make use of this functionality.
- Fix ensembl link for structural variants
- Works even when cases does not have `'madeline_info'`
- Parses Polyphen in correct way again
- Fix problem with parsing gnomad from VEP

### Added
- Added a PDF export function for gene panels
- Added a "Filter and export" button to export custom-filtered SNVs to CSV file
- Dismiss SVs
- Added IGV alignments viewer
- Read delivery report path from case config or CLI command
- Filter for spidex scores
- All HPO terms are now added and fetched from the correct source (https://github.com/obophenotype/human-phenotype-ontology/blob/master/hp.obo)
- New command `scout update hpo`
- New command `scout update genes` will fetch all the latest information about genes and update them
- Load **all** variants found on chromosome **MT**
- Adds choice in cases overview do show as many cases as user like

### Removed
- pileup.min.js and pileup css are imported from a remote web location now
- All source files for HPO information, this is instead fetched directly from source
- All source files for gene information, this is instead fetched directly from source

## [3.0.0]
### Fixed
- hide pedigree panel unless it exists

## [1.5.1] - 2016-07-27
### Fixed
- look for both ".bam.bai" and ".bai" extensions

## [1.4.0] - 2016-03-22
### Added
- support for local frequency through loqusdb
- bunch of other stuff

## [1.3.0] - 2016-02-19
### Fixed
- Update query-phenomizer and add username/password

### Changed
- Update the way a case is checked for rerun-status

### Added
- Add new button to mark a case as "checked"
- Link to clinical variants _without_ 1000G annotation

## [1.2.2] - 2016-02-18
### Fixed
- avoid filtering out variants lacking ExAC and 1000G annotations

## [1.1.3] - 2015-10-01
### Fixed
- persist (clinical) filter when clicking load more
- fix #154 by robustly setting clinical filter func. terms

## [1.1.2] - 2015-09-07
### Fixed
- avoid replacing coverage report with none
- update SO terms, refactored

## [1.1.1] - 2015-08-20
### Fixed
- fetch case based on collaborator status (not owner)

## [1.1.0] - 2015-05-29
### Added
- link(s) to SNPedia based on RS-numbers
- new Jinja filter to "humanize" decimal numbers
- show gene panels in variant view
- new Jinja filter for decoding URL encoding
- add indicator to variants in list that have comments
- add variant number threshold and rank score threshold to load function
- add event methods to mongo adapter
- add tests for models
- show badge "old" if comment was written for a previous analysis

### Changed
- show cDNA change in transcript summary unless variant is exonic
- moved compounds table further up the page
- show dates for case uploads in ISO format
- moved variant comments higher up on page
- updated documentation for pages
- read in coverage report as blob in database and serve directly
- change ``OmimPhenotype`` to ``PhenotypeTerm``
- reorganize models sub-package
- move events (and comments) to separate collection
- only display prev/next links for the research list
- include variant type in breadcrumbs e.g. "Clinical variants"

### Removed
- drop dependency on moment.js

### Fixed
- show the same level of detail for all frequencies on all pages
- properly decode URL encoded symbols in amino acid/cDNA change strings
- fixed issue with wipe permissions in MongoDB
- include default gene lists in "variants" link in breadcrumbs

## [1.0.2] - 2015-05-20
### Changed
- update case fetching function

### Fixed
- handle multiple cases with same id

## [1.0.1] - 2015-04-28
### Fixed
- Fix building URL parameters in cases list Vue component

## [1.0.0] - 2015-04-12
Codename: Sara Lund

![Release 1.0](artwork/releases/release-1-0.jpg)

### Added
- Add email logging for unexpected errors
- New command line tool for deleting case

### Changed
- Much improved logging overall
- Updated documentation/usage guide
- Removed non-working IGV link

### Fixed
- Show sample display name in GT call
- Various small bug fixes
- Make it easier to hover over popups

## [0.0.2-rc1] - 2015-03-04
### Added
- add protein table for each variant
- add many more external links
- add coverage reports as PDFs

### Changed
- incorporate user feedback updates
- big refactor of load scripts

## [0.0.2-rc2] - 2015-03-04
### Changes
- add gene table with gene description
- reorganize inheritance models box

### Fixed
- avoid overwriting gene list on "research" load
- fix various bugs in external links

## [0.0.2-rc3] - 2015-03-05
### Added
- Activity log feed to variant view
- Adds protein change strings to ODM and Sanger email

### Changed
- Extract activity log component to macro

### Fixes
- Make Ensembl transcript links use archive website<|MERGE_RESOLUTION|>--- conflicted
+++ resolved
@@ -23,12 +23,8 @@
 - Improved code that sends requests to the external APIs
 - Updates ranges for user ranks to fit todays usage
 - Run coveralls on github actions instead of travis
-<<<<<<< HEAD
+- Run pip checks on github actions instead of coveralls
 - For hg38 cases, change gnomAD link to point to version 3.0 (which is hg38 based)
-=======
-- Run pip checks on github actions instead of coveralls
->>>>>>> b022e34f
-
 
 ## [4.13.1]
 
