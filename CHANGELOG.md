# Change Log
All notable changes to this project will be documented in this file.
This project adheres to [Semantic Versioning](http://semver.org/).

About changelog [here](https://keepachangelog.com/en/1.0.0/)

## [unreleased]
### Changed
- Refactored and simplified code that fetches case's genome build (#5443)
### Fixed
- Fix long STR variant pinned display on case page (#5455)
- Variant page crashing when Loqusdb instance is chosen on institute settings but is not found at the given URL (#5447)
<<<<<<< HEAD
- Introduced a function that checks redirect URLs to avoid redirection to external sites (#5458)
=======
- Show assignees in case list when user ID is different from email (#5460)
>>>>>>> bb154ea4

## [4.101]
### Changed
- Institutes are now sorted by ID on gene panels page (#5436)
- Simplified visualization of previous ACMG and CCV classifications for a variant on variantS page (#5439 & #5440)
- On ClinVar multistep submission form, skip fetching transcript versions for build 38 transcripts which are not MANE Select or MANE Plus Clinical (#5426)
### Fixed
- Malformatted table cell for analysis date on caseS page (#5438)
- Remove "Add to ClinVar submission" button for pinned MEI variants as submission is not supported at the moment (#5442)
- Clinical variant files could once again be read in arbitrary order on load (#5452)
- Fix test_sanger_validation test to be run with a mock app instantiated (#5453)

## [4.100.2]
### Fixed
- Keyerror 'ensembl_transcript_id' when loading transcripts from a pre-downloaded Ensembl transcripts file (#5435)

## [4.100.1]
### Fixed
- Removed an extra `x` from compounds functional annotation cells (#5432)

## [4.100]
### Added
- Button with link to cancerhotspots.org on variant page for cancer cases (#5359)
- Link to ClinGen ACMG CSPEC Criteria Specification Registry from ACMG classification page (#5364)
- Documentation on how to export data from the scout database using the command line (#5373)
- Filter cancer SNVs by ClinVar oncogenicity. OBS: since annotations are still sparse in ClinVar, relying solely on them could be too restrictive (#5367)
- Include eventual gene-matching WTS outliers on variantS page (Overlap column) and variant page (Gene overlapping non-SNVs table) (#5371)
- Minor Allele Frequency (HiFiCNV) IGV.js track for Nallo cases (#5401)
- A page showing all cases submitted to the Matchmaker Exchange, accessible from the institute's sidebar (#5378)
- Variants' loader progress bar (#5411)
### Changed
- Allow matching compounded subcategories from SV callers e.g. DUP:INV (#5360)
- Adjust the link to the chanjo2 gene coverage report to reflect the type of analyses used for the samples (#5368)
- Gene panels open in new tabs from case panels and display case name on the top of the page (#5369)
- When uploading research variants, use rank threshold defined in case settings, if available, otherwise use the default threshold of 8 (#5370)
- Display genome build version on case general report (#5381)
- On pull request template, fixed instructions on how to deploy a branch to the development server (#5382)
- On case general report, when a variant is classified (ACMG or CCV), tagged, commented and also dismissed, will only be displayed among the dismissed variants (#5377)
- If case is re-runned/re-uploaded with the `--keep-actions` tag, remember also previously assigned diseases, HPO terms, phenotype groups and HPO panels (#5365)
- Case load config alias and updated track label for TIDDIT coverage tracks to accommodate HiFiCNV dito (#5401)
- On variants page, compounds popup table, truncate the display name of compound variants with display name that exceeds 20 characters (#5404)
- Update dataTables js (#5407)
- Load variants command prints more clearly which categories of variants are being loaded (#5409)
- Tooltips instead of popovers (no click needed) for matching indicators on variantS page (#5419)
- Call chanjo2 coverage completeness indicator via API after window loading completes (#5366)
- On ClinVar multistep submission form, silence warnings coming from missing HGVS version using Entrez Eutils (#5424)
### Fixed
- Style of Alamut button on variant page (#5358)
- Scope of overlapping functions (#5385)
- Tests involving the variants controllers, which failed when not run in a specific order (#5391)
- Option to return to the previous step in each of the steps of the ClinVar submission form (#5393)
- chanjo2 MT report for cases in build 38 (#5397)
- Fixed some variantS view tests accessing database out of app context (#5415)
- Display of matching manual rank on the SV variant page (#5419)
- Broken `scout setup database` command (#5422)
- Collecting submission data for cases which have been removed (#5421)
- Speed up query for gene overlapping variants (#5413)
- Removing submission data for cases which have been removed (#5430)

## [4.99]
### Added
- De novo assembly alignment file load and display (#5284)
- Paraphase bam-let alignment file load and display (#5284)
- Parsing and showing ClinVar somatic oncogenicity anontations, when available (#5304)
- Gene overlapping variants (superset of compounds) for SVs (#5332)
- Gene overlapping variants for MEIs (#5332)
- Gene overlapping variants for cancer (and cancer_sv) (#5332)
- Tests for the Google login functionality (#5335)
- Support for login using Keycloak (#5337)
- Documentation on Keycloak login system integration (#5342)
- Integrity check for genes/transcripts/exons files downloaded from Ensembl (#5353)
- Options for custom ID/display name for PanelApp Green updates (#5355)
### Changed
- Allow ACMG criteria strength modification to Very strong/Stand-alone (#5297)
- Mocked the Ensembl liftover service in igv tracks tests (#5319)
- Refactored the login function into smaller functions, handling respectively: user consent, LDAP login, Google login, database login and user validation (#5331)
- Allow loading of mixed analysis type cases where some individuals are fully WTS and do not appear in DNA VCFs (#5327)
- Documentation available in dark mode, and expanded installation instructions (#5343)
### Fixed
- Re-enable display of case and individual specific tracks (pre-computed coverage, UPD, zygosity) (#5300)
- Disable 2-color mode in IGV.js by default, since it obscures variant proportion of reads. Can be manually enabled (#5311)
- Institute settings reset (#5309)
- Updated color scheme for variant assessment badges that were hard to see in light mode, notably Risk Factor (#5318)
- Avoid page timeout by skipping HGVS validations in ClinVar multistep submission for non-MANE transcripts from variants in build 38 (#5302)
- Sashimi view page displaying an error message when Ensembl REST API (LiftOver) is not available (#5322)
- Refactored the liftover functionality to avoid using the old Ensembl REST API (#5326)
- Downloading of Ensembl resources by fixing the URL to the schug server, pointing to the production instance instead of the staging one (#5348)
- Missing MT genes from the IGV track (#5339)
- Paraphase and de novo assembly tracks could mismatch alignment sample labels - refactor to case specific tracks (#5357)

## [4.98]
### Added
- Documentation on how to delete variants for one or more cases
- Document the option to collect green genes from any panel when updating the PanelApp green genes panel
- On the institute's filters page, display also any soft filters applied to institute's variants
### Fixed
- Case page patch for research cases without WTS outliers

## [4.97]
### Added
- Software version and link to the relative release on GitHub on the top left dropdown menu
- Option to sort WTS outliers by p_value, Δψ, ψ value, zscore or l2fc
- Display pLI score and LOEUF on rare diseases and cancer SNV pages
- Preselect MANE SELECT transcripts in the multi-step ClinVar variant add to submission process
- Allow updating case with WTS Fraser and Outrider research files
- Load research WTS outliers using the `scout load variants --outliers-research` command
- Chanjo2 gene coverage completeness indicator and report from variant page, summary card
- Enhanced SNV and SV filtering for cancer and rare disease cases, now supporting size thresholds (≥ or < a specified base pair length)
- Option to exclude ClinVar significance status in SNVs filters form
- Made HRD a config parameter and display it for cancer cases.
- Preset institute-level soft filters for variants (filtering based on "filters" values on variant documents). Settings editable by admins on the institute's settings page. Allows e.g. hiding tumor `in_normal` and `germline_risk` filter status variants.
- Load pedigree and sex check from Somalier, provided by e.g. the Nallo pipeline
- Expand the command line to remove more types of variants. Now supports: `cancer`, `cancer_sv`, `fusion`, `mei`, `outlier`, `snv`, `str`, and `sv`.
- New `prioritise_clinvar` checkbox on rare diseases cases, SNVs page, used by clinical filter or for expanding the search to always return variants that match the selected ClinVar conditions
- ClinVar CLNSIG Exclude option on cancer variantS filters
### Changed
- Do not show overlapping gene panels badge on variants from cases runned without gene panels
- Set case as research case if it contains any type of research variants
- Update igv.js to 3.2.0
- IGV DNA alignment track defaults to group by tag:HP and color by methylation (useful for LRS), and show soft-clips
- Update gnomAD constraint to v4.1
- HG38 genes track in igv.js browser, to correctly display gene names
- Refactored code for prioritizing the order of variant loading
- Modified the web pages body style to adapt content to smaller screens
- Refactored filters to filter variants by ClinVar significance, CLINSIG Confident and ClinVar hits at the same time
- Improved tooltips for ClinVar filter in SNVs filter form
- `showSoftClips` parameter in igv.js is set to false by default for WES and PANEL samples
- Updated dependencies in uv.lock file
### Fixed
- Don't save any "-1", "." or "0" frequency values for SNVs - same as for SVs
- Downloading and parsing of genes from Ensembl (including MT-TP)
- Don't parse SV frequencies for SNVs even if the name matches. Also accept "." as missing value for SV frequencies.
- HPO search on WTS Outliers page
- Stop using dynamic gene panel (HPO generated list) for clinical filter when the last gene is removed from the dynamic gene panel
- Return only variants with ClinVar annotation when `ClinVar hits` checkbox is checked on variants search form
- Legacy variant filter option `clinsig_confident_always_returned` on saved filters is remapped as `prioritised_clivar` and `clinvar_trusted_revstat`
- Variants queries excluding ClinVar tags without `prioritise_clinvar` checkbox checked
- Pedigree QC Somalier loading demo ancestry file and operator priority

## [4.96]
### Added
- Support case status assignment upon loading (by providing case status in the case config file)
- Severity predictions on general case report for SNVs and cancer SNVs
- Variant functional annotation on general case report for SNVs and cancer SNVs
- Version of Scout used when the case was loaded is displayed on case page and general report
### Removed
- Discontinue ClinVar submissions via CSV files and support only submission via API: removed buttons for downloading ClinVar submission objects as CSV files
### Changed
- Display STR variant filter status on corresponding variantS page
- Warning and reference to Biesecker et al when using PP1/BS4 and PP4 together in ACMG classifications
- Warning to not use PP4 criterion together with PS2/PM6 in ACMG classifications with reference to the SVI Recommendation for _de novo_ Criteria (PS2 & PM6)
- Button to directly remove accepted submissions from ClinVar
- Upgraded libs in uv.lock file
### Fixed
- Release docs to include instructions for upgrading dependencies
- Truncated long HGVS descriptions on cancer SNV and SNVs pages
- Avoid recurrent error by removing variant ranking settings in unranked demo case
- Actually re-raise exception after load aborts and has rolled back variant insertion

## [4.95]
### Added
- CCV score / temperature on case reports
- ACMG SNV classification form also accessible from SV variant page
- Simplify updating of the PanelApp Green panel from all source types in the command line interactive session
### Changed
- Clearer link to `Richards 2015` on ACMG classification section on SVs and cancer SVs variants pages
- Parse HGNC Ids directly from PanelApp when updating/downloading PanelApp panels
- Skip variant genotype matching check and just return True when matching causative is found in a case with only one individual/sample
- Reduced number of research MEI variants present in the demo case from 17K to 145 to speed up automatic tests
### Fixed
- ACMG temperature on case general report should respect term modifiers
- Missing inheritance, constraint info for genes with symbols matching other genes previous aliases with some lower case letters
- Loading of all PanelApp panels from command line
- Saving gene inheritance models when loading/updating specific/all PanelApp panels (doesn't apply to the `PanelApp Green Genes panel`)
- Save also complete penetrance status (in addition to incomplete) if available when loading specific/all PanelApp panels (does not apply to the `PanelApp Green Genes panel`)
- Variants and managed variants query by coordinates, which was returning all variants in the chromosome if start position was 0
- Compound loading matches also "chr"-containing compound variant names

## [4.94.1]
### Fixed
- Temporary directory generation for MT reports and pedigree file for case general report

## [4.94]
### Added
- Max-level provenance and Software Bill Of Materials (SBOM) to the Docker images pushed to Docker Hub
- ACMG VUS Bayesian score / temperature on case reports
- Button to filter and download case individuals/samples from institute's caseS page
### Changed
- On variant page, RefSeq transcripts panel, truncate very long protein change descriptions
- Build system changed to uv/hatchling, remove setuptools, version file, add project toml and associated files
- On variantS pages, display chromosome directly on start and end chromosome if different
- On cancer variantS pages, display allele counts and frequency the same way for SNVs and SVs (refactor macro)
- Stricter coordinate check in BND variants queries (affecting search results on SV variants page)
### Fixed
- UCSC hg38 links are updated
- Variants page tooltip errors
- Cancer variantS page had poor visibility of VAF and chromosome coordinate on causatives (green background)

## [4.93.1]
### Fixed
- Updated PyPi build GitHub action to explicitly include setuptools (for Python 3.12 distro)

## [4.93]
### Added
- ClinGen-CGC-VICC oncogenicity classification for cancer SNVs
- A warning to not to post sensitive or personal info when opening an issue
### Changed
- "Show more/less" button to toggle showing 50 (instead of 10) observed cases in LoqusDB observation panel
- Show customer id on share and revoke sharing case collapsible sidebar dialog
- Switch to python v.3.12 in Dockerfiles and automatic tests
### Fixed
- Limit the size of custom images displayed on case and variant pages and add a link to display them in full size in a new tab
- Classified variants not showing on case report when collaborator adds classification
- On variantS page, when a variant has more than one gene, then the gene panel badge reflect the panels each gene is actually in
- Updating genes on a gene panel using a file
- Link out to Horak 2020 from CCV classify page opens in new tab

## [4.92]
### Added
- PanelApp link on gene page and on gene panels description
- Add more filters to the delete variants command (institute ID and text file with list of case IDs)
### Changed
- Use the `clinicalgenomics/python3.11-venv:1.0` image everywhere in the Dockerfiles
### Fixed
- list/List typing issue on PanelApp extension module

## [4.91.2]
### Fixed
- Stranger TRGT parsing of `.` in `FORMAT.MC`
- Parse ClinVar low-penetrance info and display it alongside Pathogenic and likely pathogenic on SNVs pages
- Gene panel indexes to reflect the indexes used in production database
- Panel version check while editing the genes of a panel
- Display unknown filter tags as "danger" marked badges
- Open WTS variantS SNVs and SVs in new tabs
- PanelApp panels update documentation to reflect the latest changes in the command line
- Display panel IDs alongside panel display names on gene panels page
- Just one `Hide removed panels` checkbox for all panels on gene panels page
- Variant filters redecoration from multiple classifications crash on general case report

## [4.91.1]
### Fixed
- Update IGV.js to v3.1.0
- Columns/headings on SV variantS shifted

## [4.91]
### Added
- Variant link to Franklin in database buttons (different depending on rare or cancer track)
- MANE badges on list of variant's Genes/Transcripts/Proteins table, this way also SVs will display MANE annotations
- Export variant type and callers-related info fields when exporting variants from variantS pages
- Cases advanced search on the dashboard page
- Possibility to use only signed off panels when building the PanelApp GREEN panel
### Changed
- On genes panel page and gene panel PDF export, it's more evident which genes were newly introduced into the panel
- WTS outlier position copy button on WTS outliers page
- Update IGV.js to v3.0.9
- Managed variants VCF export more verbose on SVs
- `/api/v1/hpo-terms` returns pymongo OperationFailure errors when provided query string contains problematic characters
- When parsing variants, prioritise caller AF if set in FORMAT over recalculation from AD
- Expand the submissions information section on the ClinVar submissions page to fully display long text entries
- Jarvik et al for PP1 added to ACMG modification guidelines
- Display institute `_id` + display name on dashboard filters
- ClinVar category 8 has changed to "Conflicting classifications of pathogenicity" instead of "interpretations"
- Simplify always loading ClinVar `CLNSIG` P, LP and conflicting annotations slightly
- Increased visibility of variant callers's "Pass" or "Filtered" on the following pages: SNV variants (cancer cases), SV variants (both RD and cancer cases)
- Names on IGV buttons, including an overview level IGV MT button
- Cases query no longer accepts strings for the `name_query` parameter, only ImmutableMultiDict (form data)
- Refactor the loading of PanelApp panels to use the maintained API - Customised PanelApp GREEN panels
- Better layout for Consequence cell on cancer SNVs page
- Merged `Qual` and `Callers` cell on cancer SNVs page
### Fixed
- Empty custom_images dicts in case load config do not crash
- Tracks missing alignment files are skipped on generating IGV views
- ClinVar form to accept MedGen phenotypes
- Cancer SV variantS page spinner on variant export
- STRs variants export (do not allow null estimated variant size and repeat locus ID)
- STRs variants page when one or more variants have SweGen mean frequency but lack Short Tandem Repeat motif count
- ClinVar submission enquiry status for all submissions after the latest
- CLI scout update type hint error when running commands using Python 3.9
- Missing alignment files but present index files could crash the function creating alignment tracks for IGV display
- Fix missing "Repeat locus" info on STRs export

## [4.90.1]
### Fixed
- Parsing Matchmaker Exchange's matches dates

## [4.90]
### Added
- Link to chanjo2 MANE coverage overview on case page and panel page
- More SVI recommendation links on the ACMG page
- IGV buttons for SMN CN page
- Warnings on ACMG classifications for potentially conflicting classification pairs
- ACMG Bayesian foundation point scale after Tavtigian for variant heat profile
### Changed
- Variants query backend allows rank_score filtering
- Added script to tabulate causatives clinical filter rank
- Do not display inheritance models associated to ORPHA terms on variant page
- Moved edit and delete buttons close to gene names on gene panel page and other aesthetical fixes
- SNV VariantS page functional annotation and region annotation columns merged
- VariantS pages (not cancer) gene cells show OMIM inheritance pattern badges also without hover
- STR variantS page to show STR inheritance model without hover (fallback to OMIM for non-Stranger annotation)
- VariantS page local observation badges have counts visible also without hover
- On Matchmaker page, show number of matches together with matching attempt date
- Display all custom inheritance models, both standard and non-standard, as gathered from the gene panel information on the variant page
- Moved PanelApp-related code to distinct modules/extension
### Fixed
- Make BA1 fully stand-alone to Benign prediction
- Modifying Benign terms to "Moderate" has no effect under Richards. Ignored completely before, will retain unmodified significance now
- Extract all fields correctly when exporting a panel to file from gene panel page
- Custom updates to a gene in a panel
- Gene panel PDF export, including gene links
- Cancer SV, Fusion, MEI and Outlier filters are shown on the Institute Filters overview
- CaseS advanced search limit
- Visibility of Matchmaker Exchange matches on dark mode
- When creating a new gene panel from file, all gene fields are saved, including comments and manual inheritance models
- Downloading on gene names from EBI
- Links to gene panels on variant page, summary panel
- Exporting gene variants when one or more variants' genes are missing HGNC symbol

## [4.89.2]
## Fixed
- If OMIM gene panel gene symbols are not mapping to hgnc_id, allow fallback use of a unique gene alias

## [4.89.1]
### Fixed
- General case report crash when encountering STR variants without `source` tags
- Coloring and SV inheritance patterns on general case report

## [4.89]
### Added
- Button on SMN CN page to search variants within SMN1 and SMN2 genes
- Options for selectively updating OMICS variants (fraser, outrider) on a case
- Log users' activity to file by specifying `USERS_ACTIVITY_LOG_PATH` parameter in app config
- `Mean MT coverage`, `Mean chrom 14 coverage` and `Estimated mtDNA copy number` on MT coverage file from chanjo2 if available
- In ClinVar multistep form, preselect ACMG criteria according to the variant's ACMG classification, if available
- Subject id search from caseS page (supporting multiple sample types e.g.) - adding indexes to speed up caseS queries
- Advanced cases search to narrow down results using more than one search parameter
- Coverage report available for any case with samples containing d4 files, even if case has no associated gene panels
- RNA delivery reports
- Two new LRS SV callers (hificnv, severus)
### Changed
- Documentation for OMICS variants and updating a case
- Include both creation and deletion dates in gene panels pages
- Moved code to collect MT copy number stats for the MT report to the chanjo extension
- On the gene panelS page, show expanded gene panel version list in one column only
- IGV.js WTS loci default to zoom to a region around a variant instead of whole gene
- Refactored logging module
- Case general report no longer shows ORPHA inheritance models. OMIM models are shown colored.
- Chromosome alias tab files used in the igv.js browser, which now contain the alias for chromosome "M"
- Renamed "Comment on clinical significance" to "Comment on classification" in ClinVar multistep form
- Enable Gens CN button also for non-wgs cancer track cases
### Fixed
- Broken heading anchors in the documentation (`admin-guide/login-system.md` and `admin-guide/setup-scout.md` files)
- Avoid open login redirect attacks by always redirecting to cases page upon user login
- Stricter check of ID of gene panels to prevent file downloading vulnerability
- Removed link to the retired SPANR service. SPIDEX scores are still parsed and displayed if available from variant annotation.
- Omics variant view test coverage
- String pattern escape warnings
- Code creating Alamut links for variant genes without canonical_transcript set
- Variant delete button in ClinVar submissions page
- Broken search cases by case similarity
- Missing caller tag for TRGT

## [4.88.1]
### Fixed
- Patch update igv.js to 3.0.5

## [4.88]
### Added
- Added CoLoRSdb frequency to Pop Freq column on variantS page
- Hovertip to gene panel names with associated genes in SV variant view, when variant covers more than one gene
- RNA sample ID can be provided in case load config if different from sample_id
### Fixed
- Broken `scout setup database` command
- Update demo VCF header, adding missing keys found on variants
- Broken upload to Codecov step in Tests & Coverage GitHub action
- Tomte DROP column names have been updated (backwards compatibility preserved for main fields)
- WTS outlierS view to display correct individual IDs for cases with multiple individuals
- WTS outlierS not displayed on WTS outlierS view

## [4.87.1]
### Fixed
- Positioning and alignment of genes cell on variantS page

## [4.87]
### Added
- Option to configure RNA build on case load (default '38')
### Changed
- Tooltip on RNA alignments now shows RNA genome build version
- Updated igv.js to v3.0.4
### Fixed
- Style of "SNVs" and "SVs" buttons on WTS Outliers page
- Chromosome alias files for igv.js
- Genes track displayed also when RNA alignments are present without splice junctions track on igv browser
- Genes track displayed again when splice junction tracks are present

## [4.86.1]
### Fixed
- Loading and updating PanelApp panels, including PanelApp green

## [4.86]
### Added
- Display samples' name (tooltip) and affected status directly on caseS page
- Search SVs across all cases, in given genes
- `CLINVAR_API_URL` param can be specified in app settings to override the URL used to send ClinVar submissions to. Intended for testing.
- Support for loading and storing OMICS data
- Parse DROP Fraser and Outrider TSVs
- Display omics variants - wts outliers (Fraser, Outrider)
- Parse GNOMAD `gnomad_af` and `gnomad_popmax_af` keys from variants annotated with `echtvar`
- Make removed panel optionally visible to non-admin or non maintainers
- Parse CoLoRSdb frequencies annotated in the variant INFO field with the `colorsdb_af` key
- Download -omics variants using the `Filter and export button`
- Clickable COSMIC links on IGV tracks
- Possibility to un-audit previously audited filters
- Reverted table style and removed font awesome style from IGV template
- Case status tags displayed on dashboard case overview
### Changed
- Updated igv.js to v3.0.1
- Alphabetically sort IGV track available for custom selection
- Updated wokeignore to avoid unfixable warning
- Update Chart.js to v4.4.3
- Use tornado library version >= 6.4.1
- Fewer variants in the MEI demo file
- Switch to FontAwesome v.6 instead of using icons v.5 + kit with icons v.6
- Show time (hours and minutes) additionally to date on comments and activity panel
### Fixed
- Only add expected caller keys to variant (FOUND_IN or SVDB_ORIGIN)
- Splice junction merged track height offset in IGV.js
- Splice junction initiation crash with empty variant obj
- Splice junction variant routing for cases with WTS but without outlier data
- Variant links to ExAC, now pointing to gnomAD, since the ExAC browser is no longer available
- Style of HPO terms assigned to a case, now one phenotype per line
- RNA sashimi view rendering should work also if the gene track is user disabled
- Respect IGV tracks chosen by user in variant IGV settings

## [4.85]
### Added
- Load also genes which are missing Ensembl gene ID (72 in both builds), including immunoglobulins and fragile sites
### Changed
- Unfreeze werkzeug again
- Show "(Removed)" after removed panels in dropdown
- The REVEL score is collected as the maximum REVEL score from all of the variant's transcripts
- Parse GNOMAD POPMAX values only if they are numerical when loading variants
### Fixed
- Alphabetically sort "select default panels" dropdown menu options on case page
- Show gene panel removed status on case page
- Fixed visibility of the following buttons: remove assignee, remove pinned/causative, remove comment, remove case from group

## [4.84]
### Changed
- Clearer error message when a loqusdb query fails for an instance that initially connected
- Do not load chanjo-report module if not needed and more visible message when it fails loading
- Converted the HgncGene class into a Pydantic class
- Swap menu open and collapse indicator chevrons - down is now displayed-open, right hidden-closed
- Linters and actions now all use python 3.11
### Fixed
- Safer way to update variant genes and compounds that avoids saving temporary decorators into variants' database documents
- Link to HGNC gene report on gene page
- Case file load priority so that e.g. SNV get loaded before SV, or clinical before research, for consistent variant_id collisions

## [4.83]
### Added
- Edit ACMG classifications from variant page (only for classifications with criteria)
- Events for case CLI events (load case, update case, update individual)
- Support for loading and displaying local custom IGV tracks
- MANE IGV track to be used as a local track for igv.js (see scout demo config file)
- Optional separate MT VCFs, for `nf-core/raredisease`
### Changed
- Avoid passing verbs from CaseHandler - functions for case sample and individual in CaseEventHandler
- Hide mtDNA report and coverage report links on case sidebar for cases with WTS data only
- Modified OMIM-AUTO gene panel to include genes in both genome builds
- Moved chanjo code into a dedicated extension
- Optimise the function that collects "match-safe" genes for an institute by avoiding duplicated genes from different panels
- Users must actively select "show matching causatives/managed" on a case page to see matching numbers
- Upgraded python version from 3.8 to 3.11 in Docker images
### Fixed
- Fix several tests that relied on number of events after setup to be 0
- Removed unused load case function
- Artwork logo sync sketch with png and export svg
- Clearer exception handling on chanjo-report setup - fail early and visibly
- mtDNA report crashing when one or more samples from a case is not in the chanjo database
- Case page crashing on missing phenotype terms
- ACMG benign modifiers
- Speed up tests by caching python env correctly in Github action and adding two more test groups
- Agile issue templates were added globally to the CG-org. Adding custom issue templates to avoid exposing customers
- PanelApp panel not saving genes with empty `EnsembleGeneIds` list
- Speed up checking outdated gene panels
- Do not load research variants automatically when loading a case

## [4.82.2]
### Fixed
- Warning icon in case pages for individuals where `confirmed_sex` is false
- Show allele sizes form ExpansionHunter on STR variantS page again

## [4.82.1]
### Fixed
- Revert the installation of flask-ldapconn to use the version available on PyPI to be able to push new scout releases to PyPI

## [4.82]
### Added
- Tooltip for combined score in tables for compounds and overlapping variants
- Checkbox to filter variants by excluding genes listed in selected gene panels, files or provided as list
- STR variant information card with database links, replacing empty frequency panel
- Display paging and number of HPO terms available in the database on Phenotypes page
- On case page, typeahead hints when searching for a disease using substrings containing source ("OMIM:", "ORPHA:")
- Button to monitor the status of submissions on ClinVar Submissions page
- Option to filter cancer variants by number of observations in somatic and germline archived database
- Documentation for integrating chanjo2
- More up-to-date VEP CSQ dbNSFP frequency keys
- Parse PacBio TRGT (Tandem repeat genotyping tool) Short Tandem Repeat VCFs
### Changed
- In the case_report #panel-tables has a fixed width
- Updated IGV.js to 2.15.11
- Fusion variants in case report now contain same info as on fusion variantS page
- Block submission of somatic variants to ClinVar until we harmonise with their changed API
- Additional control on the format of conditions provided in ClinVar form
- Errors while loading managed variants from file are now displayed on the Managed Variants page
- Chanjo2 coverage button visible only when query will contain a list of HGNC gene IDs
- Use Python-Markdown directly instead of the unmaintained Flask-Markdown
- Use Markupsafe instead of long deprecated, now removed Flask Markup
- Prepare to unfreeze Werkzeug, but don't actually activate until chanjo can deal with the change
### Fixed
- Submit requests to Chanjo2 using HTML forms instead of JSON data
- `Research somatic variants` link name on caseS page
- Broken `Install the HTML 2 PDF renderer` step in a GitHub action
- Fix ClinVar form parsing to not include ":" in conditionType.id when condition conditionType.db is Orphanet
- Fix condition dropdown and pre-selection on ClinVar form for cases with associated ORPHA diagnoses
- Improved visibility of ClinVar form in dark mode
- End coordinates for indels in ClinVar form
- Diagnoses API search crashing with empty search string
- Variant's overlapping panels should show overlapping of variant genes against the latest version of the panel
- Case page crashing when case has both variants in a ClinVar submission and pinned not loaded variants
- Installation of git in second build stage of Dockerfile, allowing correct installation of libraries

## [4.81]
### Added
- Tag for somatic SV IGH-DUX4 detection samtools script
### Changed
- Upgraded Bootstrap version in reports from 4.3.1 to 5.1.3
### Fixed
- Buttons layout in HPO genes panel on case page
- Added back old variant rankscore index with different key order to help loading on demo instance
- Cancer case_report panel-table no longer contains inheritance information
- Case report pinned variants card now displays info text if all pinned variants are present in causatives
- Darkmode setting now applies to the comment-box accordion
- Typo in case report causing `cancer_rank_options is undefined` error

## [4.80]
### Added
- Support for .d4 files coverage using chanjo2 (Case page sidebar link) with test
- Link to chanjo2 coverage report and coverage gene overview on gene panel page
- Link to chanjo2 coverage report on Case page, HPO dynamic gene list
- Link to genes coverage overview report on Case page, HPO dynamic gene list
### Changed
- All links in disease table on diagnosis page now open in a new tab
- Dark mode settings applied to multi-selects on institute settings page
- Comments on case and variant pages can be viewed by expanding an accordion
- On case page information on pinned variants and variants submitted to ClinVar are displayed in the same table
- Demo case file paths are now stored as absolute paths
- Optimised indices to address slow queries
- On case page default panels are now found at the top of the table, and it can be sorted by this trait
### Fixed
- On variants page, search for variants in genes present only in build 38 returning no results
- Pin/unpin with API was not able to make event links
- A new field `Explanation for multiple conditions` is available in ClinVar for submitting variants with more than one associated condition
- Fusion genes with partners lacking gene HGNC id will still be fully loaded
- Fusion variantS export now contains fusion variant specific columns
- When Loqusdb observations count is one the table includes information on if observation was for the current or another case

## [4.79.1]
### Fixed
- Exporting variants without rank score causing page to crash
- Display custom annotations also on cancer variant page

## [4.79]
### Added
- Added tags for Sniffles and CNVpytor, two LRS SV callers
- Button on case page for displaying STR variants occurring in the dynamic HPO panel
- Display functional annotation relative to variant gene's MANE transcripts on variant summary, when available
- Links to ACMG structural variant pathogenicity classification guidelines
- Phenomodels checkboxes can now include orpha terms
- Add incidental finding to case tags
- Get an alert on caseS page when somebody validates variants you ordered Sanger sequencing for
### Changed
- In the diagnoses page genes associated with a disease are displayed using hgnc symbol instead of hgnc id
- Refactor view route to allow navigation directly to unique variant document id, improve permissions check
- Do not show MANE and MANE Plus Clinical transcripts annotated from VEP (saved in variants) but collect this info from the transcripts database collection
- Refactor view route to allow navigation directly to unique case id (in particular for gens)
- `Institutes to share cases with` on institute's settings page now displays institutes names and IDs
- View route with document id selects view template based on variant category
### Fixed
- Refactored code in cases blueprints and variant_events adapter (set diseases for partial causative variants) to use "disease" instead of "omim" to encompass also ORPHA terms
- Refactored code in `scout/parse/omim.py` and `scout/parse/disease_terms.py` to use "disease" instead of "phenotype" to differentiate from HPO terms
- Be more careful about checking access to variant on API access
- Show also ACMG VUS on general report (could be missing if not e.g. pinned)

## [4.78]
### Added
- Case status labels can be added, giving more finegrained details on a solved status (provisional, diagnostic, carrier, UPD, SMN, ...)
- New SO terms: `sequence_variant` and `coding_transcript_variant`
- More MEI specific annotation is shown on the variant page
- Parse and save MANE transcripts info when updating genes in build 38
- ClinVar submission can now be downloaded as a json file
- `Mane Select` and `Mane Plus Clinical` badges on Gene page, when available
- ClinVar submission can now be downloaded as a json file
- API endpoint to pin variant
- Display common/uncommon/rare on summary of mei variant page
### Changed
- In the ClinVar form, database and id of assertion criteria citation are now separate inputs
- Customise institute settings to be able to display all cases with a certain status on cases page (admin users)
- Renamed `Clinical Significance` to `Germline Classification` on multistep ClinVar form
- Changed the "x" in cases.utils.remove_form button text to red for better visibility in dark mode
- Update GitHub actions
- Default loglevel up to INFO, making logs with default start easier to read
- Add XTR region to PAR region definition
- Diagnoses can be searched on diagnoses page without waiting for load first
### Fixed
- Removed log info showing hgnc IDs used in variantS search
- Maintain Matchmaker Exchange and Beacon submission status when a case is re-uploaded
- Inheritance mode from ORPHA should not be confounded with the OMIM inheritance model
- Decipher link URL changes
- Refactored code in cases blueprints to use "disease" instead of "omim" to encompass also ORPHA terms

## [4.77]
### Added
- Orpha disease terms now include information on inheritance
- Case loading via .yaml config file accepts subject_id and phenotype_groups (if previously defined as constant default or added per institute)
- Possibility to submit variants associated with Orphanet conditions to ClinVar
- Option update path to .d4 files path for individuals of an existing case using the command line
- More constraint information is displayed per gene in addition to pLi: missense and LoF OE, CI (inluding LOEUF) and Z-score.
### Changed
- Introduce validation in the ClinVar multistep form to make sure users provide at least one variant-associated condition
- CLI scout update individual accepts subject_id
- Update ClinVar inheritance models to reflect changes in ClinVar submission API
- Handle variant-associated condition ID format in background when creating ClinVar submissions
- Replace the code that downloads Ensembl genes, transcripts and exons with the Schug web app
- Add more info to error log when transcript variant frequency parsing fails.
- GnomAD v4 constraint information replaces ExAC constraints (pLi).
### Fixed
- Text input of associated condition in ClinVar form now aligns to the left
- Alignment of contents in the case report has been updated
- Missing number of phenotypes and genes from case diagnoses
- Associate OMIM and/or ORPHA diagnoses with partial causatives
- Visualization of partial causatives' diagnoses on case page: style and links
- Revert style of pinned variants window on the case page
- Rename `Clinical significanc` to `Germline classification` in ClinVar submissions exported files
- Rename `Clinical significance citations` to `Classification citations` in ClinVar submissions exported files
- Rename `Comment on clinical significance` to `Comment on classification` in ClinVar submissions exported files
- Show matching partial causatives on variant page
- Matching causatives shown on case page consisting only of variant matching the default panels of the case - bug introduced since scout v4.72 (Oct 18, 2023)
- Missing somatic variant read depth leading to report division by zero

## [4.76]
### Added
- Orphacodes are visible in phenotype tables
- Pydantic validation of image paths provided in case load config file
- Info on the user which created a ClinVar submission, when available
- Associate .d4 files to case individuals when loading a case via config file
### Changed
- In diagnoses page the load of diseases are initiated by clicking a button
- Revel score, Revel rank score and SpliceAI values are also displayed in Causatives and Validated variants tables
- Remove unused functions and tests
- Analysis type and direct link from cases list for OGM cases
- Removed unused `case_obj` parameter from server/blueprints/variant/controllers/observations function
- Possibility to reset ClinVar submission ID
- Allow ClinVar submissions with custom API key for users registered as ClinVar submitters or when institute doesn't have a preset list of ClinVar submitters
- Ordered event verbs alphabetically and created ClinVar-related user events
- Removed the unused "no-variants" option from the load case command line
### Fixed
- All disease_terms have gene HGNC ids as integers when added to the scout database
- Disease_term identifiers are now prefixed with the name of the coding system
- Command line crashing with error when updating a user that doesn't exist
- Thaw coloredlogs - 15.0.1 restores errorhandler issue
- Thaw crypography - current base image and library version allow Docker builds
- Missing delete icons on phenomodels page
- Missing cryptography lib error while running Scout container on an ARM processor
- Round CADD values with many decimals on causatives and validated variants pages
- Dark-mode visibility of some fields on causatives and validated variants pages
- Clinvar submitters would be cleared when unprivileged users saved institute settings page
- Added a default empty string in cases search form to avoid None default value
- Page crashing when user tries to remove the same variant from a ClinVar submission in different browser tabs
- Update more GnomAD links to GnomAD v4 (v38 SNVs, MT vars, STRs)
- Empty cells for RNA fusion variants in Causatives and Verified variants page
- Submenu icons missing from collapsible actionbar
- The collapsible actionbar had some non-collapsing overly long entries
- Cancer observations for SVs not appearing in the variant details view
- Archived local observations not visible on cancer variantS page
- Empty Population Frequency column in the Cancer SV Variants view
- Capital letters in ClinVar events description shown on case page

## [4.75]
### Added
- Hovertip to gene panel names with associated genes in variant view, when variant covers more than one gene
- Tests for panel to genes
- Download of Orphadata en_product6 and en_product4 from CLI
- Parse and save `database_found` key/values for RNA fusion variants
- Added fusion_score, ffpm, split_reads, junction_reads and fusion_caller to the list of filters on RNA fusion variants page
- Renamed the function `get_mei_info` to `set_mei_info` to be consistent with the other functions
- Fixed removing None key/values from parsed variants
- Orphacodes are included in the database disease_terms
### Changed
- Allow use of projections when retrieving gene panels
- Do not save custom images as binary data into case and variant database documents
- Retrieve and display case and variant custom images using image's saved path
- Cases are activated by viewing FSHD and SMA reports
- Split multi-gene SNV variants into single genes when submitting to Matchmaker Exchange
- Alamut links also on the gene level, using transcript and HGVS: better for indels. Keep variant link for missing HGVS
- Thaw WTForms - explicitly coerce form decimal field entries when filters fetched from db
### Fixed
- Removed some extra characters from top of general report left over from FontAwsome fix
- Do not save fusion variants-specific key/values in other types of variants
- Alamut link for MT variants in build 38
- Convert RNA fusions variants `tool_hits` and `fusion_score` keys from string to numbers
- Fix genotype reference and alternative sequencing depths defaulting to -1 when values are 0
- DecimalFields were limited to two decimal places for several forms - lifting restrictions on AF, CADD etc.

## [4.74.1]
### Changed
- Parse and save into database also OMIM terms not associated to genes
### Fixed
- BioNano API FSHD report requests are GET in Access 1.8, were POST in 1.7
- Update more FontAwesome icons to avoid Pro icons
- Test if files still exist before attempting to load research variants
- Parsing of genotypes error, resulting in -1 values when alt or ref read depths are 0

## [4.74]
### Added
- SNVs and Indels, MEI and str variants genes have links to Decipher
- An `owner + case display name` index for cases database collection
- Test and fixtures for RNA fusion case page
- Load and display fusion variants from VCF files as the other variant types
- Option to update case document with path to mei variants (clinical and research)
### Changed
- Details on variant type and category for audit filters on case general report
- Enable Gens CN profile button also in somatic case view
- Fix case of analysis type check for Gens analysis button - only show for WGS
### Fixed
- loqusdb table no longer has empty row below each loqusid
- MatchMaker submission details page crashing because of change in date format returned by PatientMatcher
- Variant external links buttons style does not change color when visited
- Hide compounds with compounds follow filter for region or function would fail for variants in multiple genes
- Updated FontAwesome version to fix missing icons

## [4.73]
### Added
- Shortcut button for HPO panel MEI variants from case page
- Export managed variants from CLI
### Changed
- STRs visualization on case panel to emphasize abnormal repeat count and associated condition
- Removed cytoband column from STRs variant view on case report
- More long integers formatted with thin spaces, and copy to clipboard buttons added
### Fixed
- OMIM table is scrollable if higher than 700px on SV page
- Pinned variants validation badge is now red for false positives.
- Case display name defaulting to case ID when `family_name` or `display_name` are missing from case upload config file
- Expanded menu visible at screen sizes below 1000px now has background color
- The image in ClinVar howto-modal is now responsive
- Clicking on a case in case groups when case was already removed from group in another browser tab
- Page crashing when saving filters for mei variants
- Link visited color of images

## [4.72.4]
### Changed
- Automatic test mongod version increased to v7
### Fixed
- GnomAD now defaults to hg38 - change build 37 links accordingly

## [4.72.3]
### Fixed
- Somatic general case report small variant table can crash with unclassified variants

## [4.72.2]
### Changed
- A gunicorn maxrequests parameter for Docker server image - default to 1200
- STR export limit increased to 500, as for other variants
- Prevent long number wrapping and use thin spaces for separation, as per standards from SI, NIST, IUPAC, BIPM.
- Speed up case retrieval and lower memory use by projecting case queries
- Make relatedness check fails stand out a little more to new users
- Speed up case retrieval and lower memory use by projecting case queries
- Speed up variant pages by projecting only the necessary keys in disease collection query
### Fixed
- Huge memory use caused by cases and variants pages pulling complete disease documents from DB
- Do not include genes fetched from HPO terms when loading diseases
- Consider the renamed fields `Approved Symbol` -> `Approved Gene Symbol` and `Gene Symbols` -> `Gene/Locus And Other Related Symbols` when parsing OMIM terms from genemap2.txt file

## [4.72.1]
### Fixed
- Jinja filter that renders long integers
- Case cache when looking for causatives in other cases causing the server to hang

## [4.72]
### Added
- A GitHub action that checks for broken internal links in docs pages
- Link validation settings in mkdocs.yml file
- Load and display full RNA alignments on alignment viewer
- Genome build check when loading a case
- Extend event index to previous causative variants and always load them
### Fixed
- Documentation nav links for a few documents
- Slightly extended the BioNano Genomics Access integration docs
- Loading of SVs when VCF is missing the INFO.END field but has INFO.SVLEN field
- Escape protein sequence name (if available) in case general report to render special characters correctly
- CaseS HPO term searches for multiple terms works independent of order
- CaseS search regexp should not allow backslash
- CaseS cohort tags can contain whitespace and still match
- Remove diagnoses from cases even if OMIM term is not found in the database
- Parsing of disease-associated genes
- Removed an annoying warning while updating database's disease terms
- Displaying custom case images loaded with scout version <= 4.71
- Use pydantic version >=2 in requirements.txt file
### Changed
- Column width adjustment on caseS page
- Use Python 3.11 in tests
- Update some github actions
- Upgraded Pydantic to version 2
- Case validation fails on loading when associated files (alignments, VCFs and reports) are not present on disk
- Case validation fails on loading when custom images have format different then ["gif", "svg", "png", "jpg", "jpeg"]
- Custom images keys `case` and `str` in case config yaml file are renamed to `case_images` and `str_variants_images`
- Simplify and speed up case general report code
- Speed up case retrieval in case_matching_causatives
- Upgrade pymongo to version 4
- When updating disease terms, check that all terms are consistent with a DiseaseTerm model before dropping the old collection
- Better separation between modules loading HPO terms and diseases
- Deleted unused scout.build.phenotype module
- Stricter validation of mandatory genome build key when loading a case. Allowed values are ['37','38',37,38]
- Improved readability of variants length and coordinates on variantS pages

## [4.71]
### Added
- Added Balsamic keys for SweGen and loqusdb local archive frequecies, SNV and SV
- New filter option for Cancer variantS: local archive RD loqusdb
- Show annotated observations on SV variantS view, also for cancer somatic SVs
- Revel filter for variantS
- Show case default panel on caseS page
- CADD filter for Cancer Somatic SNV variantS - show score
- SpliceAI-lookup link (BROAD, shows SpliceAI and Pangolin) from variant page
- BioNano Access server API - check projects, samples and fetch FSHD reports
### Fixed
- Name of reference genome build for RNA for compatibility with IGV locus search change
- Howto to run the Docker image on Mac computers in `admin-guide/containers/container-deploy.md`
- Link to Weasyprint installation howto in README file
- Avoid filling up disk by creating a reduced VCF file for every variant that is visualized
- Remove legacy incorrectly formatted CODEOWNERS file
- Restrain variant_type requests to variantS views to "clinical" or "research"
- Visualization of cancer variants where cancer case has no affected individual
- ProteinPaint gene link (small StJude API change)
- Causative MEI variant link on causatives page
- Bionano access api settings commented out by default in Scout demo config file.
- Do not show FSHD button on freshly loaded cases without bionano_access individuals
- Truncate long variants' HGVS on causative/Clinically significant and pinned variants case panels
### Changed
- Remove function call that tracks users' browser version
- Include three more splice variant SO terms in clinical filter severe SO terms
- Drop old HPO term collection only after parsing and validation of new terms completes
- Move score to own column on Cancer Somatic SNV variantS page
- Refactored a few complex case operations, breaking out sub functionalities

## [4.70]
### Added
- Download a list of Gene Variants (max 500) resulting from SNVs and Indels search
- Variant PubMed link to search for gene symbol and any aliases
### Changed
- Clearer gnomAD values in Variants page
### Fixed
- CaseS page uniform column widths
- Include ClinVar variants into a scrollable div element on Case page
- `canonical_transcript` variable not initialized in get_hgvs function (server.blueprints.institutes.controllers.py)
- Catch and display any error while importing Phenopacket info
- Modified Docker files to use python:3.8-slim-bullseye to prevent gunicorn workers booting error

## [4.69]
### Added
- ClinVar submission howto available also on Case page
- Somatic score and filtering for somatic SV callers, if available
- Show caller as a tooltip on variantS list
### Fixed
- Crash when attempting to export phenotype from a case that had never had phenotypes
- Aesthetic fix to Causative and Pinned Variants on Case page
- Structural inconsistency for ClinVar Blueprint templates
- Updated igv.js to 2.15.8 to fix track default color bug
- Fixed release versions for actions.
- Freeze tornado below 6.3.0 for compatibility with livereload 2.6.3
- Force update variants count on case re-upload
- IGV locus search not working - add genome reference id
- Pin links to MEI variants should end up on MEI not SV variant view
- Load also matching MEI variants on forced region load
- Allow excluding MEI from case variant deletion
- Fixed the name of the assigned user when the internal user ID is different from the user email address
- Gene variantS should display gene function, region and full hgvs
### Changed
- FontAwesome integrity check fail (updated resource)
- Removed ClinVar API validation buttons in favour of direct API submission
- Improved layout of Institute settings page
- ClinVar API key and allowed submitters are set in the Institute settings page


## [4.68]
### Added
- Rare Disease Mobile Element Insertion variants view
### Changed
- Updated igv.js to 2.15.6
### Fixed
- Docker stage build pycairo.
- Restore SNV and SV rank models versions on Causatives and Verified pages
- Saving `REVEL_RANKSCORE` value in a field named `revel` in variants database documents

## [4.67]
### Added
- Prepare to filter local SV frequency
### Changed
- Speed up instituteS page loading by refactoring cases/institutes query
- Clinical Filter for SVs includes `splice_polypyrimidine_tract_variant` as a severe consequence
- Clinical Filter for SVs includes local variant frequency freeze ("old") for filtering, starting at 30 counts
- Speed up caseS page loading by adding status to index and refactoring totals count
- HPO file parsing is updated to reflect that HPO have changed a few downloadable file formats with their 230405 release.
### Fixed
- Page crashing when a user tries to edit a comment that was removed
- Warning instead of crashed page when attempting to retrieve a non-existent Phenopacket
- Fixed StJude ProteinPaint gene link (URL change)
- Freeze of werkzeug library to version<2.3 to avoid problems resulting from the consequential upgrade of the Flask lib
- Huge list of genes in case report for megabases-long structural variants.
- Fix displaying institutes without associated cases on institutes page
- Fix default panel selection on SVs in cancer case report

## [4.66]
### Changed
- Moved Phenomodels code under a dedicated blueprint
- Updated the instructions to load custom case report under admin guide
- Keep variants filter window collapsed except when user expands it to filter
### Added
- A summary table of pinned variants on the cancer case general report
- New openable matching causatives and managed variants lists for default gene panels only for convenience
### Fixed
- Gens structural variant page link individual id typo

## [4.65.2]
### Fixed
- Generating general case report with str variants containing comments

## [4.65.1]
### Fixed
- Visibility of `Gene(s)` badges on SV VariantS page
- Hide dismiss bar on SV page not working well
- Delivery report PDF download
- Saving Pipeline version file when loading a case
- Backport compatible import of importlib metadata for old python versions (<3.8)

## [4.65]
### Added
- Option to mark a ClinVar submission as submitted
- Docs on how to create/update the PanelApp green genes as a system admin
- `individual_id`-parameter to both Gens links
- Download a gene panel in TXT format from gene panel page
- Panel gene comments on variant page: genes in panels can have comments that describe the gene in a panel context
### Changed
- Always show each case category on caseS page, even if 0 cases in total or after current query
- Improved sorting of ClinVar submissions
- Pre-populate SV type select in ClinVar submission form, when possible
- Show comment badges in related comments tables on general report
- Updated version of several GitHub actions
- Migrate from deprecated `pkg_resources` lib to `importlib_resources`
- Dismiss bar on variantS pages is thinner.
- Dismiss bar on variantS pages can be toggled open or closed for the duration of a login session.
### Fixed
- Fixed Sanger order / Cancel order modal close buttons
- Visibility of SV type in ClinVar submission form
- Fixed a couple of creations where now was called twice, so updated_at and created_at could differ
- Deprecated Ubuntu version 18.04 in one GitHub action
- Panels that have been removed (hidden) should not be visible in views where overlapping gene panels for genes are shown
- Gene panel test pointing to the right function

## [4.64]
### Added
- Create/Update a gene panel containing all PanelApp green genes (`scout update panelapp-green -i <cust_id>`)
- Links for ACMG pathogenicity impact modification on the ACMG classification page
### Changed
- Open local observation matching cases in new windows
### Fixed
- Matching manual ranked variants are now shown also on the somatic variant page
- VarSome links to hg19/GRCh37
- Managed variants filter settings lost when navigating to additional pages
- Collect the right variant category after submitting filter form from research variantS page
- Beacon links are templated and support variants in genome build 38

## [4.63]
### Added
- Display data sharing info for ClinVar, Matchmaker Exchange and Beacon in a dedicated column on Cases page
- Test for `commands.download.omim.print_omim`
- Display dismissed variants comments on general case report
- Modify ACMG pathogenicity impact (most commonly PVS1, PS3) based on strength of evidence with lab director's professional judgement
- REViewer button on STR variant page
- Alamut institution parameter in institute settings for Alamut Visual Plus software
- Added Manual Ranks Risk Factor, Likely Risk Factor and Uncertain Risk Factor
- Display matching manual ranks from previous cases the user has access to on VariantS and Variant pages
- Link to gnomAD gene SVs v2.1 for SV variants with gnomAD frequency
- Support for nf-core/rnafusion reports
### Changed
- Display chrY for sex unknown
- Deprecate legacy scout_load() method API call.
- Message shown when variant tag is updated for a variant
- When all ACMG classifications are deleted from a variant, the current variant classification status is also reset.
- Refactored the functions that collect causative variants
- Removed `scripts/generate_test_data.py`
### Fixed
- Default IGV tracks (genes, ClinVar, ClinVar CNVs) showing even if user unselects them all
- Freeze Flask-Babel below v3.0 due to issue with a locale decorator
- Thaw Flask-Babel and fix according to v3 standard. Thank you @TkTech!
- Show matching causatives on somatic structural variant page
- Visibility of gene names and functional annotations on Causatives/Verified pages
- Panel version can be manually set to floating point numbers, when modified
- Causatives page showing also non-causative variants matching causatives in other cases
- ClinVar form submission for variants with no selected transcript and HGVS
- Validating and submitting ClinVar objects not containing both Variant and Casedata info

## [4.62.1]
### Fixed
- Case page crashing when adding a case to a group without providing a valid case name

## [4.62]
### Added
- Validate ClinVar submission objects using the ClinVar API
- Wrote tests for case and variant API endpoints
- Create ClinVar submissions from Scout using the ClinVar API
- Export Phenopacket for affected individual
- Import Phenopacket from JSON file or Phenopacket API backend server
- Use the new case name option for GENS requests
- Pre-validate refseq:HGVS items using VariantValidator in ClinVar submission form
### Fixed
- Fallback for empty alignment index for REViewer service
- Source link out for MIP 11.1 reference STR annotation
- Avoid duplicate causatives and pinned variants
- ClinVar clinical significance displays only the ACMG terms when user selects ACMG 2015 as assertion criteria
- Spacing between icon and text on Beacon and MatchMaker links on case page sidebar
- Truncate IDs and HGVS representations in ClinVar pages if longer than 25 characters
- Update ClinVar submission ID form
- Handle connection timeout when sending requests requests to external web services
- Validate any ClinVar submission regardless of its status
- Empty Phenopackets import crashes
- Stop Spinner on Phenopacket JSON download
### Changed
- Updated ClinVar submission instructions

## [4.61.1]
### Fixed
- Added `UMLS` as an option of `Condition ID type` in ClinVar Variant downloaded files
- Missing value for `Condition ID type` in ClinVar Variant downloaded files
- Possibility to open, close or delete a ClinVar submission even if it doesn't have an associated name
- Save SV type, ref and alt n. copies to exported ClinVar files
- Inner and outer start and stop SV coordinates not exported in ClinVar files
- ClinVar submissions page crashing when SV files don't contain breakpoint exact coordinates
- Align OMIM diagnoses with delete diagnosis button on case page
- In ClinVar form, reset condition list and customize help when condition ID changes

## [4.61]
### Added
- Filter case list by cases with variants in ClinVar submission
- Filter case list by cases containing RNA-seq data - gene_fusion_reports and sample-level tracks (splice junctions and RNA coverage)
- Additional case category `Ignored`, to be used for cases that don't fall in the existing 'inactive', 'archived', 'solved', 'prioritized' categories
- Display number of cases shown / total number of cases available for each category on Cases page
- Moved buttons to modify case status from sidebar to main case page
- Link to Mutalyzer Normalizer tool on variant's transcripts overview to retrieve official HVGS descriptions
- Option to manually load RNA MULTIQC report using the command `scout load report -t multiqc_rna`
- Load RNA MULTIQC automatically for a case if config file contains the `multiqc_rna` key/value
- Instructions in admin-guide on how to load case reports via the command line
- Possibility to filter RD variants by a specific genotype call
- Distinct colors for different inheritance models on RD Variant page
- Gene panels PDF export with case variants hits by variant type
- A couple of additional README badges for GitHub stats
- Upload and display of pipeline reference info and executable version yaml files as custom reports
- Testing CLI on hasta in PR template
### Changed
- Instructions on how to call dibs on scout-stage server in pull request template
- Deprecated CLI commands `scout load <delivery_report, gene_fusion_report, coverage_qc_report, cnv_report>` to replace them with command `scout load report -t <report type>`
- Refactored code to display and download custom case reports
- Do not export `Assertion method` and `Assertion method citation` to ClinVar submission files according to changes to ClinVar's submission spreadsheet templates.
- Simplified code to create and download ClinVar CSV files
- Colorize inheritance models badges by category on VariantS page
- `Safe variants matching` badge more visible on case page
### Fixed
- Non-admin users saving institute settings would clear loqusdb instance selection
- Layout of variant position, cytoband and type in SV variant summary
- Broken `Build Status - GitHub badge` on GitHub README page
- Visibility of text on grey badges in gene panels PDF exports
- Labels for dashboard search controls
- Dark mode visibility for ClinVar submission
- Whitespaces on outdated panel in extent report

## [4.60]
### Added
- Mitochondrial deletion signatures (mitosign) can be uploaded and shown with mtDNA report
- A `Type of analysis` column on Causatives and Validated variants pages
- List of "safe" gene panels available for matching causatives and managed variants in institute settings, to avoid secondary findings
- `svdb_origin` as a synonym for `FOUND_IN` to complement `set` for variants found by all callers
### Changed
- Hide removed gene panels by default in panels page
- Removed option for filtering cancer SVs by Tumor and Normal alt AF
- Hide links to coverage report from case dynamic HPO panel if cancer analysis
- Remove rerun emails and redirect users to the analysis order portal instead
- Updated clinical SVs igv.js track (dbVar) and added example of external track from `https://trackhubregistry.org/`
- Rewrote the ClinVar export module to simplify and add one variant at the time
- ClinVar submissions with phenotype conditions from: [OMIM, MedGen, Orphanet, MeSH, HP, MONDO]
### Fixed
- If trying to load a badly formatted .tsv file an error message is displayed.
- Avoid showing case as rerun when first attempt at case upload failed
- Dynamic autocomplete search not working on phenomodels page
- Callers added to variant when loading case
- Now possible to update managed variant from file without deleting it first
- Missing preselected chromosome when editing a managed variant
- Preselected variant type and subtype when editing a managed variant
- Typo in dbVar ClinVar track, hg19


## [4.59]
### Added
- Button to go directly to HPO SV filter variantS page from case
- `Scout-REViewer-Service` integration - show `REViewer` picture if available
- Link to HPO panel coverage overview on Case page
- Specify a confidence threshold (green|amber|red) when loading PanelApp panels
- Functional annotations in variants lists exports (all variants)
- Cancer/Normal VAFs and COSMIC ids in in variants lists exports (cancer variants)
### Changed
- Better visualization of regional annotation for long lists of genes in large SVs in Variants tables
- Order of cells in variants tables
- More evident links to gene coverage from Variant page
- Gene panels sorted by display name in the entire Case page
- Round CADD and GnomAD values in variants export files
### Fixed
- HPO filter button on SV variantS page
- Spacing between region|function cells in SVs lists
- Labels on gene panel Chanjo report
- Fixed ambiguous duplicated response headers when requesting a BAM file from /static
- Visited color link on gene coverage button (Variant page)

## [4.58.1]
### Fixed
- Case search with search strings that contain characters that can be escaped

## [4.58]
### Added
- Documentation on how to create/update PanelApp panels
- Add filter by local observations (archive) to structural variants filters
- Add more splicing consequences to SO term definitions
- Search for a specific gene in all gene panels
- Institute settings option to force show all variants on VariantS page for all cases of an institute
- Filter cases by validation pending status
- Link to The Clinical Knowledgebase (CKB) (https://ckb.jax.org/) in cancer variant's page
### Fixed
- Added a not-authorized `auto-login` fixture according to changes in Flask-Login 0.6.2
- Renamed `cache_timeout` param name of flask.send_file function to `max_age` (Flask 2.2 compliant)
- Replaced deprecated `app.config["JSON_SORT_KEYS"]` with app.json.sort_keys in app settings
- Bug in gene variants page (All SNVs and INDELs) when variant gene doesn't have a hgnc id that is found in the database
- Broken export of causatives table
- Query for genes in build 38 on `Search SNVs and INDELs` page
- Prevent typing special characters `^<>?!=\/` in case search form
- Search matching causatives also among research variants in other cases
- Links to variants in Verified variants page
- Broken filter institute cases by pinned gene
- Better visualization of long lists of genes in large SVs on Causative and Verified Variants page
- Reintroduced missing button to export Causative variants
- Better linking and display of matching causatives and managed variants
- Reduced code complexity in `scout/parse/variant/variant.py`
- Reduced complexity of code in `scout/build/variant/variant.py`

### Changed
- State that loqusdb observation is in current case if observations count is one and no cases are shown
- Better pagination and number of variants returned by queries in `Search SNVs and INDELs` page
- Refactored and simplified code used for collecting gene variants for `Search SNVs and INDELs` page
- Fix sidebar panel icons in Case view
- Fix panel spacing in Case view
- Removed unused database `sanger_ordered` and `case_id,category,rank_score` indexes (variant collection)
- Verified variants displayed in a dedicated page reachable from institute sidebar
- Unified stats in dashboard page
- Improved gene info for large SVs and cancer SVs
- Remove the unused `variant.str_variant` endpoint from variant views
- Easier editing of HPO gene panel on case page
- Assign phenotype panel less cramped on Case page
- Causatives and Verified variants pages to use the same template macro
- Allow hyphens in panel names
- Reduce resolution of example images
- Remove some animations in web gui which where rendered slow


## [4.57.4]
### Fixed
- Parsing of variant.FORMAT "DR" key in parse variant file

## [4.57.3]
### Fixed
- Export of STR verified variants
- Do not download as verified variants first verified and then reset to not validated
- Avoid duplicated lines in downloaded verified variants reflecting changes in variant validation status

## [4.57.2]
### Fixed
- Export of verified variants when variant gene has no transcripts
- HTTP 500 when visiting a the details page for a cancer variant that had been ranked with genmod

## [4.57.1]
### Fixed
- Updating/replacing a gene panel from file with a corrupted or malformed file

## [4.57]
### Added
- Display last 50 or 500 events for a user in a timeline
- Show dismiss count from other cases on matching variantS
- Save Beacon-related events in events collection
- Institute settings allow saving multiple loqusdb instances for one institute
- Display stats from multiple instances of loqusdb on variant page
- Display date and frequency of obs derived from count of local archive observations from MIP11 (requires fix in MIP)
### Changed
- Prior ACMG classifications view is no longer limited by pathogenicity
### Fixed
- Visibility of Sanger ordered badge on case page, light mode
- Some of the DataTables tables (Phenotypes and Diagnoses pages) got a bit dark in dark mode
- Remove all redundancies when displaying timeline events (some events are saved both as case-related and variant-related)
- Missing link in saved MatchMaker-related events
- Genes with mixed case gene symbols missing in PanelApp panels
- Alignment of elements on the Beacon submission modal window
- Locus info links from STR variantS page open in new browser tabs

## [4.56]
### Added
- Test for PanelApp panels loading
- `panel-umi` tag option when loading cancer analyses
### Changed
- Black text to make comments more visible in dark mode
- Loading PanelApp panels replaces pre-existing panels with same version
- Removed sidebar from Causatives page - navigation is available on the top bar for now
- Create ClinVar submissions from pinned variants list in case page
- Select which pinned variants will be included in ClinVar submission documents
### Fixed
- Remove a:visited css style from all buttons
- Update of HPO terms via command line
- Background color of `MIXED` and `PANEL-UMI` sequencing types on cases page
- Fixed regex error when searching for cases with query ending with `\ `
- Gene symbols on Causatives page lighter in dark mode
- SpliceAI tooltip of multigene variants

## [4.55]
### Changed
- Represent different tumor samples as vials in cases page
- Option to force-update the OMIM panel
### Fixed
- Low tumor purity badge alignment in cancer samples table on cancer case view
- VariantS comment popovers reactivate on hover
- Updating database genes in build 37
- ACMG classification summary hidden by sticky navbar
- Logo backgrounds fixed to white on welcome page
- Visited links turn purple again
- Style of link buttons and dropdown menus
- Update KUH and GMS logos
- Link color for Managed variants

## [4.54]
### Added
- Dark mode, using browser/OS media preference
- Allow marking case as solved without defining causative variants
- Admin users can create missing beacon datasets from the institute's settings page
- GenCC links on gene and variant pages
- Deprecation warnings when launching the app using a .yaml config file or loading cases using .ped files
### Changed
- Improved HTML syntax in case report template
- Modified message displayed when variant rank stats could not be calculated
- Expanded instructions on how to test on CG development server (cg-vm1)
- Added more somatic variant callers (Balsamic v9 SNV, develop SV)
### Fixed
- Remove load demo case command from docker-compose.yml
- Text elements being split across pages in PDF reports
- Made login password field of type `password` in LDAP login form
- Gene panels HTML select in institute's settings page
- Bootstrap upgraded to version 5
- Fix some Sourcery and SonarCloud suggestions
- Escape special characters in case search on institute and dashboard pages
- Broken case PDF reports when no Madeline pedigree image can be created
- Removed text-white links style that were invisible in new pages style
- Variants pagination after pressing "Filter variants" or "Clinical filter"
- Layout of buttons Matchmaker submission panel (case page)
- Removing cases from Matchmaker (simplified code and fixed functionality)
- Reintroduce check for missing alignment files purged from server

## [4.53]
### Added
### Changed
- Point Alamut API key docs link to new API version
- Parse dbSNP id from ID only if it says "rs", else use VEP CSQ fields
- Removed MarkupSafe from the dependencies
### Fixed
- Reintroduced loading of SVs for demo case 643595
- Successful parse of FOUND_IN should avoid GATK caller default
- All vulnerabilities flagged by SonarCloud

## [4.52]
### Added
- Demo cancer case gets loaded together with demo RD case in demo instance
- Parse REVEL_score alongside REVEL_rankscore from csq field and display it on SNV variant page
- Rank score results now show the ranking range
- cDNA and protein changes displayed on institute causatives pages
- Optional SESSION_TIMEOUT_MINUTES configuration in app config files
- Script to convert old OMIM case format (list of integers) to new format (list of dictionaries)
- Additional check for user logged in status before serving alignment files
- Download .cgh files from cancer samples table on cancer case page
- Number of documents and date of last update on genes page
### Changed
- Verify user before redirecting to IGV alignments and sashimi plots
- Build case IGV tracks starting from case and variant objects instead of passing all params in a form
- Unfreeze Werkzeug lib since Flask_login v.0.6 with bugfix has been released
- Sort gene panels by name (panelS and variant page)
- Removed unused `server.blueprints.alignviewers.unindexed_remote_static` endpoint
- User sessions to check files served by `server.blueprints.alignviewers.remote_static` endpoint
- Moved Beacon-related functions to a dedicated app extension
- Audit Filter now also loads filter displaying the variants for it
### Fixed
- Handle `attachment_filename` parameter renamed to `download_name` when Flask 2.2 will be released
- Removed cursor timeout param in cases find adapter function to avoid many code warnings
- Removed stream argument deprecation warning in tests
- Handle `no intervals found` warning in load_region test
- Beacon remove variants
- Protect remote_cors function in alignviewers view from Server-Side Request Forgery (SSRF)
- Check creation date of last document in gene collection to display when genes collection was updated last

## [4.51]
### Added
- Config file containing codecov settings for pull requests
- Add an IGV.js direct link button from case page
- Security policy file
- Hide/shade compound variants based on rank score on variantS from filter
- Chromograph legend documentation direct link
### Changed
- Updated deprecated Codecov GitHub action to v.2
- Simplified code of scout/adapter/mongo/variant
- Update IGV.js to v2.11.2
- Show summary number of variant gene panels on general report if more than 3
### Fixed
- Marrvel link for variants in genome build 38 (using liftover to build 37)
- Remove flags from codecov config file
- Fixed filter bug with high negative SPIDEX scores
- Renamed IARC TP53 button to to `TP53 Database`, modified also link since IARC has been moved to the US NCI: `https://tp53.isb-cgc.org/`
- Parsing new format of OMIM case info when exporting patients to Matchmaker
- Remove flask-debugtoolbar lib dependency that is using deprecated code and causes app to crash after new release of Jinja2 (3.1)
- Variant page crashing for cases with old OMIM terms structure (a list of integers instead of dictionary)
- Variant page crashing when creating MARRVEL link for cases with no genome build
- SpliceAI documentation link
- Fix deprecated `safe_str_cmp` import from `werkzeug.security` by freezing Werkzeug lib to v2.0 until Flask_login v.0.6 with bugfix is released
- List gene names densely in general report for SVs that contain more than 3 genes
- Show transcript ids on refseq genes on hg19 in IGV.js, using refgene source
- Display correct number of genes in general report for SVs that contain more than 32 genes
- Broken Google login after new major release of `lepture/authlib`
- Fix frequency and callers display on case general report

## [4.50.1]
### Fixed
- Show matching causative STR_repid for legacy str variants (pre Stranger hgnc_id)

## [4.50]
### Added
- Individual-specific OMIM terms
- OMIM disease descriptions in ClinVar submission form
- Add a toggle for melter rerun monitoring of cases
- Add a config option to show the rerun monitoring toggle
- Add a cli option to export cases with rerun monitoring enabled
- Add a link to STRipy for STR variants; shallow for ARX and HOXA13
- Hide by default variants only present in unaffected individuals in variants filters
- OMIM terms in general case report
- Individual-level info on OMIM and HPO terms in general case report
- PanelApp gene link among the external links on variant page
- Dashboard case filters fields help
- Filter cases by OMIM terms in cases and dashboard pages
### Fixed
- A malformed panel id request would crash with exception: now gives user warning flash with redirect
- Link to HPO resource file hosted on `http://purl.obolibrary.org`
- Gene search form when gene exists only in build 38
- Fixed odd redirect error and poor error message on missing column for gene panel csv upload
- Typo in parse variant transcripts function
- Modified keys name used to parse local observations (archived) frequencies to reflect change in MIP keys naming
- Better error handling for partly broken/timed out chanjo reports
- Broken javascript code when case Chromograph data is malformed
- Broader space for case synopsis in general report
- Show partial causatives on causatives and matching causatives panels
- Partial causative assignment in cases with no OMIM or HPO terms
- Partial causative OMIM select options in variant page
### Changed
- Slightly smaller and improved layout of content in case PDF report
- Relabel more cancer variant pages somatic for navigation
- Unify caseS nav links
- Removed unused `add_compounds` param from variant controllers function
- Changed default hg19 genome for IGV.js to legacy hg19_1kg_decoy to fix a few problematic loci
- Reduce code complexity (parse/ensembl.py)
- Silence certain fields in ClinVar export if prioritised ones exist (chrom-start-end if hgvs exist)
- Made phenotype non-mandatory when marking a variant as partial causative
- Only one phenotype condition type (OMIM or HPO) per variant is used in ClinVar submissions
- ClinVar submission variant condition prefers OMIM over HPO if available
- Use lighter version of gene objects in Omim MongoDB adapter, panels controllers, panels views and institute controllers
- Gene-variants table size is now adaptive
- Remove unused file upload on gene-variants page

## [4.49]
### Fixed
- Pydantic model types for genome_build, madeline_info, peddy_ped_check and peddy_sex_check, rank_model_version and sv_rank_model_version
- Replace `MatchMaker` with `Matchmaker` in all places visible by a user
- Save diagnosis labels along with OMIM terms in Matchmaker Exchange submission objects
- `libegl-mesa0_21.0.3-0ubuntu0.3~20.04.5_amd64.deb` lib not found by GitHub actions Docker build
- Remove unused `chromograph_image_files` and `chromograph_prefixes` keys saved when creating or updating an RD case
- Search managed variants by description and with ignore case
### Changed
- Introduced page margins on exported PDF reports
- Smaller gene fonts in downloaded HPO genes PDF reports
- Reintroduced gene coverage data in the PDF-exported general report of rare-disease cases
- Check for existence of case report files before creating sidebar links
- Better description of HPO and OMIM terms for patients submitted to Matchmaker Exchange
- Remove null non-mandatory key/values when updating a case
- Freeze WTForms<3 due to several form input rendering changes

## [4.48.1]
### Fixed
- General case PDF report for recent cases with no pedigree

## [4.48]
### Added
- Option to cancel a request for research variants in case page
### Changed
- Update igv.js to v2.10.5
- Updated example of a case delivery report
- Unfreeze cyvcf2
- Builder images used in Scout Dockerfiles
- Crash report email subject gives host name
- Export general case report to PDF using PDFKit instead of WeasyPrint
- Do not include coverage report in PDF case report since they might have different orientation
- Export cancer cases's "Coverage and QC report" to PDF using PDFKit instead of Weasyprint
- Updated cancer "Coverage and QC report" example
- Keep portrait orientation in PDF delivery report
- Export delivery report to PDF using PDFKit instead of Weasyprint
- PDF export of clinical and research HPO panels using PDFKit instead of Weasyprint
- Export gene panel report to PDF using PDFKit
- Removed WeasyPrint lib dependency

### Fixed
- Reintroduced missing links to Swegen and Beacon and dbSNP in RD variant page, summary section
- Demo delivery report orientation to fit new columns
- Missing delivery report in demo case
- Cast MNVs to SNV for test
- Export verified variants from all institutes when user is admin
- Cancer coverage and QC report not found for demo cancer case
- Pull request template instructions on how to deploy to test server
- PDF Delivery report not showing Swedac logo
- Fix code typos
- Disable codefactor raised by ESLint for javascript functions located on another file
- Loading spinner stuck after downloading a PDF gene panel report
- IGV browser crashing when file system with alignment files is not mounted

## [4.47]
### Added
- Added CADD, GnomAD and genotype calls to variantS export
### Changed
- Pull request template, to illustrate how to deploy pull request branches on cg-vm1 stage server
### Fixed
- Compiled Docker image contains a patched version (v4.9) of chanjo-report

## [4.46.1]
### Fixed
- Downloading of files generated within the app container (MT-report, verified variants, pedigrees, ..)

## [4.46]
### Added
- Created a Dockefile to be used to serve the dockerized app in production
- Modified the code to collect database params specified as env vars
- Created a GitHub action that pushes the Dockerfile-server image to Docker Hub (scout-server-stage) every time a PR is opened
- Created a GitHub action that pushes the Dockerfile-server image to Docker Hub (scout-server) every time a new release is created
- Reassign MatchMaker Exchange submission to another user when a Scout user is deleted
- Expose public API JSON gene panels endpoint, primarily to enable automated rerun checking for updates
- Add utils for dictionary type
- Filter institute cases using multiple HPO terms
- Vulture GitHub action to identify and remove unused variables and imports
### Changed
- Updated the python config file documentation in admin guide
- Case configuration parsing now uses Pydantic for improved typechecking and config handling
- Removed test matrices to speed up automatic testing of PRs
- Switch from Coveralls to Codecov to handle CI test coverage
- Speed-up CI tests by caching installation of libs and splitting tests into randomized groups using pytest-test-groups
- Improved LDAP login documentation
- Use lib flask-ldapconn instead of flask_ldap3_login> to handle ldap authentication
- Updated Managed variant documentation in user guide
- Fix and simplify creating and editing of gene panels
- Simplified gene variants search code
- Increased the height of the genes track in the IGV viewer
### Fixed
- Validate uploaded managed variant file lines, warning the user.
- Exporting validated variants with missing "genes" database key
- No results returned when searching for gene variants using a phenotype term
- Variants filtering by gene symbols file
- Make gene HGNC symbols field mandatory in gene variants page and run search only on form submit
- Make sure collaborator gene variants are still visible, even if HPO filter is used

## [4.45]
### Added
### Changed
- Start Scout also when loqusdbapi is not reachable
- Clearer definition of manual standard and custom inheritance models in gene panels
- Allow searching multiple chromosomes in filters
### Fixed
- Gene panel crashing on edit action

## [4.44]
### Added
### Changed
- Display Gene track beneath each sample track when displaying splice junctions in igv browser
- Check outdated gene symbols and update with aliases for both RD and cancer variantS
### Fixed
- Added query input check and fixed the Genes API endpoint to return a json formatted error when request is malformed
- Typo in ACMG BP6 tooltip

## [4.43.1]
### Added
- Added database index for OMIM disease term genes
### Changed
### Fixed
- Do not drop HPO terms collection when updating HPO terms via the command line
- Do not drop disease (OMIM) terms collection when updating diseases via the command line

## [4.43]
### Added
- Specify which collection(s) update/build indexes for
### Fixed
- Do not drop genes and transcripts collections when updating genes via the command line

## [4.42.1]
### Added
### Changed
### Fixed
- Freeze PyMongo lib to version<4.0 to keep supporting previous MongoDB versions
- Speed up gene panels creation and update by collecting only light gene info from database
- Avoid case page crash on Phenomizer queries timeout

## [4.42]
### Added
- Choose custom pinned variants to submit to MatchMaker Exchange
- Submit structural variant as genes to the MatchMaker Exchange
- Added function for maintainers and admins to remove gene panels
- Admins can restore deleted gene panels
- A development docker-compose file illustrating the scout/chanjo-report integration
- Show AD on variants view for cancer SV (tumor and normal)
- Cancer SV variants filter AD, AF (tumor and normal)
- Hiding the variants score column also from cancer SVs, as for the SNVs
### Changed
- Enforce same case _id and display_name when updating a case
- Enforce same individual ids, display names and affected status when updating a case
- Improved documentation for connecting to loqusdb instances (including loqusdbapi)
- Display and download HPO gene panels' gene symbols in italics
- A faster-built and lighter Docker image
- Reduce complexity of `panels` endpoint moving some code to the panels controllers
- Update requirements to use flask-ldap3-login>=0.9.17 instead of freezing WTForm
### Fixed
- Use of deprecated TextField after the upgrade of WTF to v3.0
- Freeze to WTForms to version < 3
- Remove the extra files (bed files and madeline.svg) introduced by mistake
- Cli command loading demo data in docker-compose when case custom images exist and is None
- Increased MongoDB connection serverSelectionTimeoutMS parameter to 30K (default value according to MongoDB documentation)
- Better differentiate old obs counts 0 vs N/A
- Broken cancer variants page when default gene panel was deleted
- Typo in tx_overview function in variant controllers file
- Fixed loqusdbapi SV search URL
- SV variants filtering using Decipher criterion
- Removing old gene panels that don't contain the `maintainer` key.

## [4.41.1]
### Fixed
- General reports crash for variant annotations with same variant on other cases

## [4.41]
### Added
- Extended the instructions for running the Scout Docker image (web app and cli).
- Enabled inclusion of custom images to STR variant view
### Fixed
- General case report sorting comments for variants with None genetic models
- Do not crash but redirect to variants page with error when a variant is not found for a case
- UCSC links coordinates for SV variants with start chromosome different than end chromosome
- Human readable variants name in case page for variants having start chromosome different from end chromosome
- Avoid always loading all transcripts when checking gene symbol: introduce gene captions
- Slow queries for evaluated variants on e.g. case page - use events instead
### Changed
- Rearrange variant page again, moving severity predictions down.
- More reactive layout width steps on variant page

## [4.40.1]
### Added
### Fixed
- Variants dismissed with inconsistent inheritance pattern can again be shown in general case report
- General report page for variants with genes=None
- General report crashing when variants have no panels
- Added other missing keys to case and variant dictionaries passed to general report
### Changed

## [4.40]
### Added
- A .cff citation file
- Phenotype search API endpoint
- Added pagination to phenotype API
- Extend case search to include internal MongoDB id
- Support for connecting to a MongoDB replica set (.py config files)
- Support for connecting to a MongoDB replica set (.yaml config files)
### Fixed
- Command to load the OMIM gene panel (`scout load panel --omim`)
- Unify style of pinned and causative variants' badges on case page
- Removed automatic spaces after punctuation in comments
- Remove the hardcoded number of total individuals from the variant's old observations panel
- Send delete requests to a connected Beacon using the DELETE method
- Layout of the SNV and SV variant page - move frequency up
### Changed
- Stop updating database indexes after loading exons via command line
- Display validation status badge also for not Sanger-sequenced variants
- Moved Frequencies, Severity and Local observations panels up in RD variants page
- Enabled Flask CORS to communicate CORS status to js apps
- Moved the code preparing the transcripts overview to the backend
- Refactored and filtered json data used in general case report
- Changed the database used in docker-compose file to use the official MongoDB v4.4 image
- Modified the Python (3.6, 3.8) and MongoDB (3.2, 4.4, 5.0) versions used in testing matrices (GitHub actions)
- Capitalize case search terms on institute and dashboard pages


## [4.39]
### Added
- COSMIC IDs collected from CSQ field named `COSMIC`
### Fixed
- Link to other causative variants on variant page
- Allow multiple COSMIC links for a cancer variant
- Fix floating text in severity box #2808
- Fixed MitoMap and HmtVar links for hg38 cases
- Do not open new browser tabs when downloading files
- Selectable IGV tracks on variant page
- Missing splice junctions button on variant page
- Refactor variantS representative gene selection, and use it also for cancer variant summary
### Changed
- Improve Javascript performance for displaying Chromograph images
- Make ClinVar classification more evident in cancer variant page

## [4.38]
### Added
- Option to hide Alamut button in the app config file
### Fixed
- Library deprecation warning fixed (insert is deprecated. Use insert_one or insert_many instead)
- Update genes command will not trigger an update of database indices any more
- Missing resources in temporary downloading directory when updating genes using the command line
- Restore previous variant ACMG classification in a scrollable div
- Loading spinner not stopping after downloading PDF case reports and variant list export
- Add extra Alamut links higher up on variant pages
- Improve UX for phenotypes in case page
- Filter and export of STR variants
- Update look of variants page navigation buttons
### Changed

## [4.37]
### Added
- Highlight and show version number for RefSeq MANE transcripts.
- Added integration to a rerunner service for toggling reanalysis with updated pedigree information
- SpliceAI display and parsing from VEP CSQ
- Display matching tiered variants for cancer variants
- Display a loading icon (spinner) until the page loads completely
- Display filter badges in cancer variants list
- Update genes from pre-downloaded file resources
- On login, OS, browser version and screen size are saved anonymously to understand how users are using Scout
- API returning institutes data for a given user: `/api/v1/institutes`
- API returning case data for a given institute: `/api/v1/institutes/<institute_id>/cases`
- Added GMS and Lund university hospital logos to login page
- Made display of Swedac logo configurable
- Support for displaying custom images in case view
- Individual-specific HPO terms
- Optional alamut_key in institute settings for Alamut Plus software
- Case report API endpoint
- Tooltip in case explaining that genes with genome build different than case genome build will not be added to dynamic HPO panel.
- Add DeepVariant as a caller
### Fixed
- Updated IGV to v2.8.5 to solve missing gene labels on some zoom levels
- Demo cancer case config file to load somatic SNVs and SVs only.
- Expand list of refseq trancripts in ClinVar submission form
- Renamed `All SNVs and INDELs` institute sidebar element to `Search SNVs and INDELs` and fixed its style.
- Add missing parameters to case load-config documentation
- Allow creating/editing gene panels and dynamic gene panels with genes present in genome build 38
- Bugfix broken Pytests
- Bulk dismissing variants error due to key conversion from string to integer
- Fix typo in index documentation
- Fixed crash in institute settings page if "collaborators" key is not set in database
- Don't stop Scout execution if LoqusDB call fails and print stacktrace to log
- Bug when case contains custom images with value `None`
- Bug introduced when fixing another bug in Scout-LoqusDB interaction
- Loading of OMIM diagnoses in Scout demo instance
- Remove the docker-compose with chanjo integration because it doesn't work yet.
- Fixed standard docker-compose with scout demo data and database
- Clinical variant assessments not present for pinned and causative variants on case page.
- MatchMaker matching one node at the time only
- Remove link from previously tiered variants badge in cancer variants page
- Typo in gene cell on cancer variants page
- Managed variants filter form
### Changed
- Better naming for variants buttons on cancer track (somatic, germline). Also show cancer research button if available.
- Load case with missing panels in config files, but show warning.
- Changing the (Female, Male) symbols to (F/M) letters in individuals_table and case-sma.
- Print stacktrace if case load command fails
- Added sort icon and a pointer to the cursor to all tables with sortable fields
- Moved variant, gene and panel info from the basic pane to summary panel for all variants.
- Renamed `Basics` panel to `Classify` on variant page.
- Revamped `Basics` panel to a panel dedicated to classify variants
- Revamped the summary panel to be more compact.
- Added dedicated template for cancer variants
- Removed Gene models, Gene annotations and Conservation panels for cancer variants
- Reorganized the orders of panels for variant and cancer variant views
- Added dedicated variant quality panel and removed relevant panes
- A more compact case page
- Removed OMIM genes panel
- Make genes panel, pinned variants panel, causative variants panel and ClinVar panel scrollable on case page
- Update to Scilifelab's 2020 logo
- Update Gens URL to support Gens v2.0 format
- Refactor tests for parsing case configurations
- Updated links to HPO downloadable resources
- Managed variants filtering defaults to all variant categories
- Changing the (Kind) drop-down according to (Category) drop-down in Managed variant add variant
- Moved Gens button to individuals table
- Check resource files availability before starting updating OMIM diagnoses
- Fix typo in `SHOW_OBSERVED_VARIANT_ARCHIVE` config param

## [4.36]
### Added
- Parse and save splice junction tracks from case config file
- Tooltip in observations panel, explaining that case variants with no link might be old variants, not uploaded after a case rerun
### Fixed
- Warning on overwriting variants with same position was no longer shown
- Increase the height of the dropdowns to 425px
- More indices for the case table as it grows, specifically for causatives queries
- Splice junction tracks not centered over variant genes
- Total number of research variants count
- Update variants stats in case documents every time new variants are loaded
- Bug in flashing warning messages when filtering variants
### Changed
- Clearer warning messages for genes and gene/gene-panels searches in variants filters

## [4.35]
### Added
- A new index for hgnc_symbol in the hgnc_gene collection
- A Pedigree panel in STR page
- Display Tier I and II variants in case view causatives card for cancer cases
### Fixed
- Send partial file data to igv.js when visualizing sashimi plots with splice junction tracks
- Research variants filtering by gene
- Do not attempt to populate annotations for not loaded pinned/causatives
- Add max-height to all dropdowns in filters
### Changed
- Switch off non-clinical gene warnings when filtering research variants
- Don't display OMIM disease card in case view for cancer cases
- Refactored Individuals and Causative card in case view for cancer cases
- Update and style STR case report

## [4.34]
### Added
- Saved filter lock and unlock
- Filters can optionally be marked audited, logging the filter name, user and date on the case events and general report.
- Added `ClinVar hits` and `Cosmic hits` in cancer SNVs filters
- Added `ClinVar hits` to variants filter (rare disease track)
- Load cancer demo case in docker-compose files (default and demo file)
- Inclusive-language check using [woke](https://github.com/get-woke/woke) github action
- Add link to HmtVar for mitochondrial variants (if VCF is annotated with HmtNote)
- Grey background for dismissed compounds in variants list and variant page
- Pin badge for pinned compounds in variants list and variant page
- Support LoqusDB REST API queries
- Add a docker-compose-matchmaker under scout/containers/development to test matchmaker locally
- Script to investigate consequences of symbol search bug
- Added GATK to list of SV and cancer SV callers
### Fixed
- Make MitoMap link work for hg38 again
- Export Variants feature crashing when one of the variants has no primary transcripts
- Redirect to last visited variantS page when dismissing variants from variants list
- Improved matching of SVs Loqus occurrences in other cases
- Remove padding from the list inside (Matching causatives from other cases) panel
- Pass None to get_app function in CLI base since passing script_info to app factory functions was deprecated in Flask 2.0
- Fixed failing tests due to Flask update to version 2.0
- Speed up user events view
- Causative view sort out of memory error
- Use hgnc_id for gene filter query
- Typo in case controllers displaying an error every time a patient is matched against external MatchMaker nodes
- Do not crash while attempting an update for variant documents that are too big (> 16 MB)
- Old STR causatives (and other variants) may not have HGNC symbols - fix sort lambda
- Check if gene_obj has primary_transcript before trying to access it
- Warn if a gene manually searched is in a clinical panel with an outdated name when filtering variants
- ChrPos split js not needed on STR page yet
### Changed
- Remove parsing of case `genome_version`, since it's not used anywhere downstream
- Introduce deprecation warning for Loqus configs that are not dictionaries
- SV clinical filter no longer filters out sub 100 nt variants
- Count cases in LoqusDB by variant type
- Commit pulse repo badge temporarily set to weekly
- Sort ClinVar submissions objects by ascending "Last evaluated" date
- Refactored the MatchMaker integration as an extension
- Replaced some sensitive words as suggested by woke linter
- Documentation for load-configuration rewritten.
- Add styles to MatchMaker matches table
- More detailed info on the data shared in MatchMaker submission form

## [4.33.1]
### Fixed
- Include markdown for release autodeploy docs
- Use standard inheritance model in ClinVar (https://ftp.ncbi.nlm.nih.gov/pub/GTR/standard_terms/Mode_of_inheritance.txt)
- Fix issue crash with variants that have been unflagged causative not being available in other causatives
### Added
### Changed

## [4.33]
### Fixed
- Command line crashing when updating an individual not found in database
- Dashboard page crashing when filters return no data
- Cancer variants filter by chromosome
- /api/v1/genes now searches for genes in all genome builds by default
- Upgraded igv.js to version 2.8.1 (Fixed Unparsable bed record error)
### Added
- Autodeploy docs on release
- Documentation for updating case individuals tracks
- Filter cases and dashboard stats by analysis track
### Changed
- Changed from deprecated db update method
- Pre-selected fields to run queries with in dashboard page
- Do not filter by any institute when first accessing the dashboard
- Removed OMIM panel in case view for cancer cases
- Display Tier I and II variants in case view causatives panel for cancer cases
- Refactored Individuals and Causative panels in case view for cancer cases

## [4.32.1]
### Fixed
- iSort lint check only
### Changed
- Institute cases page crashing when a case has track:Null
### Added

## [4.32]
### Added
- Load and show MITOMAP associated diseases from VCF (INFO field: MitomapAssociatedDiseases, via HmtNote)
- Show variant allele frequencies for mitochondrial variants (GRCh38 cases)
- Extend "public" json API with diseases (OMIM) and phenotypes (HPO)
- HPO gene list download now has option for clinical and non-clinical genes
- Display gene splice junctions data in sashimi plots
- Update case individuals with splice junctions tracks
- Simple Docker compose for development with local build
- Make Phenomodels subpanels collapsible
- User side documentation of cytogenomics features (Gens, Chromograph, vcf2cytosure, rhocall)
- iSort GitHub Action
- Support LoqusDB REST API queries
### Fixed
- Show other causative once, even if several events point to it
- Filtering variants by mitochondrial chromosome for cases with genome build=38
- HPO gene search button triggers any warnings for clinical / non-existing genes also on first search
- Fixed a bug in variants pages caused by MT variants without alt_frequency
- Tests for CADD score parsing function
- Fixed the look of IGV settings on SNV variant page
- Cases analyzed once shown as `rerun`
- Missing case track on case re-upload
- Fixed severity rank for SO term "regulatory region ablation"
### Changed
- Refactor according to CodeFactor - mostly reuse of duplicated code
- Phenomodels language adjustment
- Open variants in a new window (from variants page)
- Open overlapping and compound variants in a new window (from variant page)
- gnomAD link points to gnomAD v.3 (build GRCh38) for mitochondrial variants.
- Display only number of affected genes for dismissed SVs in general report
- Chromosome build check when populating the variants filter chromosome selection
- Display mitochondrial and rare diseases coverage report in cases with missing 'rare' track

## [4.31.1]
### Added
### Changed
- Remove mitochondrial and coverage report from cancer cases sidebar
### Fixed
- ClinVar page when dbSNP id is None

## [4.31]
### Added
- gnomAD annotation field in admin guide
- Export also dynamic panel genes not associated to an HPO term when downloading the HPO panel
- Primary HGNC transcript info in variant export files
- Show variant quality (QUAL field from vcf) in the variant summary
- Load/update PDF gene fusion reports (clinical and research) generated with Arriba
- Support new MANE annotations from VEP (both MANE Select and MANE Plus Clinical)
- Display on case activity the event of a user resetting all dismissed variants
- Support gnomAD population frequencies for mitochondrial variants
- Anchor links in Casedata ClinVar panels to redirect after renaming individuals
### Fixed
- Replace old docs link www.clinicalgenomics.se/scout with new https://clinical-genomics.github.io/scout
- Page formatting issues whenever case and variant comments contain extremely long strings with no spaces
- Chromograph images can be one column and have scrollbar. Removed legacy code.
- Column labels for ClinVar case submission
- Page crashing looking for LoqusDB observation when variant doesn't exist
- Missing inheritance models and custom inheritance models on newly created gene panels
- Accept only numbers in managed variants filter as position and end coordinates
- SNP id format and links in Variant page, ClinVar submission form and general report
- Case groups tooltip triggered only when mouse is on the panel header
- Loadable filters displayed in alphabetical order on variants page
### Changed
- A more compact case groups panel
- Added landscape orientation CSS style to cancer coverage and QC demo report
- Improve user documentation to create and save new gene panels
- Removed option to use space as separator when uploading gene panels
- Separating the columns of standard and custom inheritance models in gene panels
- Improved ClinVar instructions for users using non-English Excel

## [4.30.2]
### Added
### Fixed
- Use VEP RefSeq ID if RefSeq list is empty in RefSeq transcripts overview
- Bug creating variant links for variants with no end_chrom
### Changed

## [4.30.1]
### Added
### Fixed
- Cryptography dependency fixed to use version < 3.4
### Changed

## [4.30]
### Added
- Introduced a `reset dismiss variant` verb
- Button to reset all dismissed variants for a case
- Add black border to Chromograph ideograms
- Show ClinVar annotations on variantS page
- Added integration with GENS, copy number visualization tool
- Added a VUS label to the manual classification variant tags
- Add additional information to SNV verification emails
- Tooltips documenting manual annotations from default panels
- Case groups now show bam files from all cases on align view
### Fixed
- Center initial igv view on variant start with SNV/indels
- Don't set initial igv view to negative coordinates
- Display of GQ for SV and STR
- Parsing of AD and related info for STRs
- LoqusDB field in institute settings accepts only existing Loqus instances
- Fix DECIPHER link to work after DECIPHER migrated to GRCh38
- Removed visibility window param from igv.js genes track
- Updated HPO download URL
- Patch HPO download test correctly
- Reference size on STR hover not needed (also wrong)
- Introduced genome build check (allowed values: 37, 38, "37", "38") on case load
- Improve case searching by assignee full name
- Populating the LoqusDB select in institute settings
### Changed
- Cancer variants table header (pop freq etc)
- Only admin users can modify LoqusDB instance in Institute settings
- Style of case synopsis, variants and case comments
- Switched to igv.js 2.7.5
- Do not choke if case is missing research variants when research requested
- Count cases in LoqusDB by variant type
- Introduce deprecation warning for Loqus configs that are not dictionaries
- Improve create new gene panel form validation
- Make XM- transcripts less visible if they don't overlap with transcript refseq_id in variant page
- Color of gene panels and comments panels on cases and variant pages
- Do not choke if case is missing research variants when reserch requested

## [4.29.1]
### Added
### Fixed
- Always load STR variants regardless of RankScore threshold (hotfix)
### Changed

## [4.29]
### Added
- Added a page about migrating potentially breaking changes to the documentation
- markdown_include in development requirements file
- STR variants filter
- Display source, Z-score, inheritance pattern for STR annotations from Stranger (>0.6.1) if available
- Coverage and quality report to cancer view
### Fixed
- ACMG classification page crashing when trying to visualize a classification that was removed
- Pretty print HGVS on gene variants (URL-decode VEP)
- Broken or missing link in the documentation
- Multiple gene names in ClinVar submission form
- Inheritance model select field in ClinVar submission
- IGV.js >2.7.0 has an issue with the gene track zoom levels - temp freeze at 2.7.0
- Revert CORS-anywhere and introduce a local http proxy for cloud tracks
### Changed

## [4.28]
### Added
- Chromograph integration for displaying PNGs in case-page
- Add VAF to cancer case general report, and remove some of its unused fields
- Variants filter compatible with genome browser location strings
- Support for custom public igv tracks stored on the cloud
- Add tests to increase testing coverage
- Update case variants count after deleting variants
- Update IGV.js to latest (v2.7.4)
- Bypass igv.js CORS check using `https://github.com/Rob--W/cors-anywhere`
- Documentation on default and custom IGV.js tracks (admin docs)
- Lock phenomodels so they're editable by admins only
- Small case group assessment sharing
- Tutorial and files for deploying app on containers (Kubernetes pods)
- Canonical transcript and protein change of canonical transcript in exported variants excel sheet
- Support for Font Awesome version 6
- Submit to Beacon from case page sidebar
- Hide dismissed variants in variants pages and variants export function
- Systemd service files and instruction to deploy Scout using podman
### Fixed
- Bugfix: unused `chromgraph_prefix |tojson` removed
- Freeze coloredlogs temporarily
- Marrvel link
- Don't show TP53 link for silent or synonymous changes
- OMIM gene field accepts any custom number as OMIM gene
- Fix Pytest single quote vs double quote string
- Bug in gene variants search by similar cases and no similar case is found
- Delete unused file `userpanel.py`
- Primary transcripts in variant overview and general report
- Google OAuth2 login setup in README file
- Redirect to 'missing file'-icon if configured Chromograph file is missing
- Javascript error in case page
- Fix compound matching during variant loading for hg38
- Cancer variants view containing variants dismissed with cancer-specific reasons
- Zoom to SV variant length was missing IGV contig select
- Tooltips on case page when case has no default gene panels
### Changed
- Save case variants count in case document and not in sessions
- Style of gene panels multiselect on case page
- Collapse/expand main HPO checkboxes in phenomodel preview
- Replaced GQ (Genotype quality) with VAF (Variant allele frequency) in cancer variants GT table
- Allow loading of cancer cases with no tumor_purity field
- Truncate cDNA and protein changes in case report if longer than 20 characters


## [4.27]
### Added
- Exclude one or more variant categories when running variants delete command
### Fixed
### Changed

## [4.26.1]
### Added
### Fixed
- Links with 1-letter aa codes crash on frameshift etc
### Changed

## [4.26]
### Added
- Extend the delete variants command to print analysis date, track, institute, status and research status
- Delete variants by type of analysis (wgs|wes|panel)
- Links to cBioPortal, MutanTP53, IARC TP53, OncoKB, MyCancerGenome, CIViC
### Fixed
- Deleted variants count
### Changed
- Print output of variants delete command as a tab separated table

## [4.25]
### Added
- Command line function to remove variants from one or all cases
### Fixed
- Parse SMN None calls to None rather than False

## [4.24.1]
### Fixed
- Install requirements.txt via setup file

## [4.24]
### Added
- Institute-level phenotype models with sub-panels containing HPO and OMIM terms
- Runnable Docker demo
- Docker image build and push github action
- Makefile with shortcuts to docker commands
- Parse and save synopsis, phenotype and cohort terms from config files upon case upload
### Fixed
- Update dismissed variant status when variant dismissed key is missing
- Breakpoint two IGV button now shows correct chromosome when different from bp1
- Missing font lib in Docker image causing the PDF report download page to crash
- Sentieon Manta calls lack Somaticscore - load anyway
- ClinVar submissions crashing due to pinned variants that are not loaded
- Point ExAC pLI score to new gnomad server address
- Bug uploading cases missing phenotype terms in config file
- STRs loaded but not shown on browser page
- Bug when using adapter.variant.get_causatives with case_id without causatives
- Problem with fetching "solved" from scout export cases cli
- Better serialising of datetime and bson.ObjectId
- Added `volumes` folder to .gitignore
### Changed
- Make matching causative and managed variants foldable on case page
- Remove calls to PyMongo functions marked as deprecated in backend and frontend(as of version 3.7).
- Improved `scout update individual` command
- Export dynamic phenotypes with ordered gene lists as PDF


## [4.23]
### Added
- Save custom IGV track settings
- Show a flash message with clear info about non-valid genes when gene panel creation fails
- CNV report link in cancer case side navigation
- Return to comment section after editing, deleting or submitting a comment
- Managed variants
- MT vs 14 chromosome mean coverage stats if Scout is connected to Chanjo
### Fixed
- missing `vcf_cancer_sv` and `vcf_cancer_sv_research` to manual.
- Split ClinVar multiple clnsig values (slash-separated) and strip them of underscore for annotations without accession number
- Timeout of `All SNVs and INDELs` page when no valid gene is provided in the search
- Round CADD (MIPv9)
- Missing default panel value
- Invisible other causatives lines when other causatives lack gene symbols
### Changed
- Do not freeze mkdocs-material to version 4.6.1
- Remove pre-commit dependency

## [4.22]
### Added
- Editable cases comments
- Editable variants comments
### Fixed
- Empty variant activity panel
- STRs variants popover
- Split new ClinVar multiple significance terms for a variant
- Edit the selected comment, not the latest
### Changed
- Updated RELEASE docs.
- Pinned variants card style on the case page
- Merged `scout export exons` and `scout view exons` commands


## [4.21.2]
### Added
### Fixed
- Do not pre-filter research variants by (case-default) gene panels
- Show OMIM disease tooltip reliably
### Changed

## [4.21.1]
### Added
### Fixed
- Small change to Pop Freq column in variants ang gene panels to avoid strange text shrinking on small screens
- Direct use of HPO list for Clinical HPO SNV (and cancer SNV) filtering
- PDF coverage report redirecting to login page
### Changed
- Remove the option to dismiss single variants from all variants pages
- Bulk dismiss SNVs, SVs and cancer SNVs from variants pages

## [4.21]
### Added
- Support to configure LoqusDB per institute
- Highlight causative variants in the variants list
- Add tests. Mostly regarding building internal datatypes.
- Remove leading and trailing whitespaces from panel_name and display_name when panel is created
- Mark MANE transcript in list of transcripts in "Transcript overview" on variant page
- Show default panel name in case sidebar
- Previous buttons for variants pagination
- Adds a gh action that checks that the changelog is updated
- Adds a gh action that deploys new releases automatically to pypi
- Warn users if case default panels are outdated
- Define institute-specific gene panels for filtering in institute settings
- Use institute-specific gene panels in variants filtering
- Show somatic VAF for pinned and causative variants on case page

### Fixed
- Report pages redirect to login instead of crashing when session expires
- Variants filter loading in cancer variants page
- User, Causative and Cases tables not scaling to full page
- Improved docs for an initial production setup
- Compatibility with latest version of Black
- Fixed tests for Click>7
- Clinical filter required an extra click to Filter to return variants
- Restore pagination and shrink badges in the variants page tables
- Removing a user from the command line now inactivates the case only if user is last assignee and case is active
- Bugfix, LoqusDB per institute feature crashed when institute id was empty string
- Bugfix, LoqusDB calls where missing case count
- filter removal and upload for filters deleted from another page/other user
- Visualize outdated gene panels info in a popover instead of a tooltip in case page side panel

### Changed
- Highlight color on normal STRs in the variants table from green to blue
- Display breakpoints coordinates in verification emails only for structural variants


## [4.20]
### Added
- Display number of filtered variants vs number of total variants in variants page
- Search case by HPO terms
- Dismiss variant column in the variants tables
- Black and pre-commit packages to dev requirements

### Fixed
- Bug occurring when rerun is requested twice
- Peddy info fields in the demo config file
- Added load config safety check for multiple alignment files for one individual
- Formatting of cancer variants table
- Missing Score in SV variants table

### Changed
- Updated the documentation on how to create a new software release
- Genome build-aware cytobands coordinates
- Styling update of the Matchmaker card
- Select search type in case search form


## [4.19]

### Added
- Show internal ID for case
- Add internal ID for downloaded CGH files
- Export dynamic HPO gene list from case page
- Remove users as case assignees when their account is deleted
- Keep variants filters panel expanded when filters have been used

### Fixed
- Handle the ProxyFix ModuleNotFoundError when Werkzeug installed version is >1.0
- General report formatting issues whenever case and variant comments contain extremely long strings with no spaces

### Changed
- Created an institute wrapper page that contains list of cases, causatives, SNVs & Indels, user list, shared data and institute settings
- Display case name instead of case ID on clinVar submissions
- Changed icon of sample update in clinVar submissions


## [4.18]

### Added
- Filter cancer variants on cytoband coordinates
- Show dismiss reasons in a badge with hover for clinical variants
- Show an ellipsis if 10 cases or more to display with loqusdb matches
- A new blog post for version 4.17
- Tooltip to better describe Tumor and Normal columns in cancer variants
- Filter cancer SNVs and SVs by chromosome coordinates
- Default export of `Assertion method citation` to clinVar variants submission file
- Button to export up to 500 cancer variants, filtered or not
- Rename samples of a clinVar submission file

### Fixed
- Apply default gene panel on return to cancer variantS from variant view
- Revert to certificate checking when asking for Chanjo reports
- `scout download everything` command failing while downloading HPO terms

### Changed
- Turn tumor and normal allelic fraction to decimal numbers in tumor variants page
- Moved clinVar submissions code to the institutes blueprints
- Changed name of clinVar export files to FILENAME.Variant.csv and FILENAME.CaseData.csv
- Switched Google login libraries from Flask-OAuthlib to Authlib


## [4.17.1]

### Fixed
- Load cytobands for cases with chromosome build not "37" or "38"


## [4.17]

### Added
- COSMIC badge shown in cancer variants
- Default gene-panel in non-cancer structural view in url
- Filter SNVs and SVs by cytoband coordinates
- Filter cancer SNV variants by alt allele frequency in tumor
- Correct genome build in UCSC link from structural variant page



### Fixed
- Bug in clinVar form when variant has no gene
- Bug when sharing cases with the same institute twice
- Page crashing when removing causative variant tag
- Do not default to GATK caller when no caller info is provided for cancer SNVs


## [4.16.1]

### Fixed
- Fix the fix for handling of delivery reports for rerun cases

## [4.16]

### Added
- Adds possibility to add "lims_id" to cases. Currently only stored in database, not shown anywhere
- Adds verification comment box to SVs (previously only available for small variants)
- Scrollable pedigree panel

### Fixed
- Error caused by changes in WTForm (new release 2.3.x)
- Bug in OMIM case page form, causing the page to crash when a string was provided instead of a numerical OMIM id
- Fix Alamut link to work properly on hg38
- Better handling of delivery reports for rerun cases
- Small CodeFactor style issues: matchmaker results counting, a couple of incomplete tests and safer external xml
- Fix an issue with Phenomizer introduced by CodeFactor style changes

### Changed
- Updated the version of igv.js to 2.5.4

## [4.15.1]

### Added
- Display gene names in ClinVar submissions page
- Links to Varsome in variant transcripts table

### Fixed
- Small fixes to ClinVar submission form
- Gene panel page crash when old panel has no maintainers

## [4.15]

### Added
- Clinvar CNVs IGV track
- Gene panels can have maintainers
- Keep variant actions (dismissed, manual rank, mosaic, acmg, comments) upon variant re-upload
- Keep variant actions also on full case re-upload

### Fixed
- Fix the link to Ensembl for SV variants when genome build 38.
- Arrange information in columns on variant page
- Fix so that new cosmic identifier (COSV) is also acceptable #1304
- Fixed COSMIC tag in INFO (outside of CSQ) to be parses as well with `&` splitter.
- COSMIC stub URL changed to https://cancer.sanger.ac.uk/cosmic/search?q= instead.
- Updated to a version of IGV where bigBed tracks are visualized correctly
- Clinvar submission files are named according to the content (variant_data and case_data)
- Always show causatives from other cases in case overview
- Correct disease associations for gene symbol aliases that exist as separate genes
- Re-add "custom annotations" for SV variants
- The override ClinVar P/LP add-in in the Clinical Filter failed for new CSQ strings

### Changed
- Runs all CI checks in github actions

## [4.14.1]

### Fixed
- Error when variant found in loqusdb is not loaded for other case

## [4.14]

### Added
- Use github actions to run tests
- Adds CLI command to update individual alignments path
- Update HPO terms using downloaded definitions files
- Option to use alternative flask config when running `scout serve`
- Requirement to use loqusdb >= 2.5 if integrated

### Fixed
- Do not display Pedigree panel in cancer view
- Do not rely on internet connection and services available when running CI tests
- Variant loading assumes GATK if no caller set given and GATK filter status is seen in FILTER
- Pass genome build param all the way in order to get the right gene mappings for cases with build 38
- Parse correctly variants with zero frequency values
- Continue even if there are problems to create a region vcf
- STR and cancer variant navigation back to variants pages could fail

### Changed
- Improved code that sends requests to the external APIs
- Updates ranges for user ranks to fit todays usage
- Run coveralls on github actions instead of travis
- Run pip checks on github actions instead of coveralls
- For hg38 cases, change gnomAD link to point to version 3.0 (which is hg38 based)
- Show pinned or causative STR variants a bit more human readable

## [4.13.1]

### Added
### Fixed
- Typo that caused not all clinvar conflicting interpretations to be loaded no matter what
- Parse and retrieve clinvar annotations from VEP-annotated (VEP 97+) CSQ VCF field
- Variant clinvar significance shown as `not provided` whenever is `Uncertain significance`
- Phenomizer query crashing when case has no HPO terms assigned
- Fixed a bug affecting `All SNVs and INDELs` page when variants don't have canonical transcript
- Add gene name or id in cancer variant view

### Changed
- Cancer Variant view changed "Variant:Transcript:Exon:HGVS" to "Gene:Transcript:Exon:HGVS"

## [4.13]

### Added
- ClinVar SNVs track in IGV
- Add SMA view with SMN Copy Number data
- Easier to assign OMIM diagnoses from case page
- OMIM terms and specific OMIM term page

### Fixed
- Bug when adding a new gene to a panel
- Restored missing recent delivery reports
- Fixed style and links to other reports in case side panel
- Deleting cases using display_name and institute not deleting its variants
- Fixed bug that caused coordinates filter to override other filters
- Fixed a problem with finding some INS in loqusdb
- Layout on SV page when local observations without cases are present
- Make scout compatible with the new HPO definition files from `http://compbio.charite.de/jenkins/`
- General report visualization error when SNVs display names are very long


### Changed


## [4.12.4]

### Fixed
- Layout on SV page when local observations without cases are present

## [4.12.3]

### Fixed
- Case report when causative or pinned SVs have non null allele frequencies

## [4.12.2]

### Fixed
- SV variant links now take you to the SV variant page again
- Cancer variant view has cleaner table data entries for "N/A" data
- Pinned variant case level display hotfix for cancer and str - more on this later
- Cancer variants show correct alt/ref reads mirroring alt frequency now
- Always load all clinical STR variants even if a region load is attempted - index may be missing
- Same case repetition in variant local observations

## [4.12.1]

### Fixed
- Bug in variant.gene when gene has no HGVS description


## [4.12]

### Added
- Accepts `alignment_path` in load config to pass bam/cram files
- Display all phenotypes on variant page
- Display hgvs coordinates on pinned and causatives
- Clear panel pending changes
- Adds option to setup the database with static files
- Adds cli command to download the resources from CLI that scout needs
- Adds test files for merged somatic SV and CNV; as well as merged SNV, and INDEL part of #1279
- Allows for upload of OMIM-AUTO gene panel from static files without api-key

### Fixed
- Cancer case HPO panel variants link
- Fix so that some drop downs have correct size
- First IGV button in str variants page
- Cancer case activates on SNV variants
- Cases activate when STR variants are viewed
- Always calculate code coverage
- Pinned/Classification/comments in all types of variants pages
- Null values for panel's custom_inheritance_models
- Discrepancy between the manual disease transcripts and those in database in gene-edit page
- ACMG classification not showing for some causatives
- Fix bug which caused IGV.js to use hg19 reference files for hg38 data
- Bug when multiple bam files sources with non-null values are available


### Changed
- Renamed `requests` file to `scout_requests`
- Cancer variant view shows two, instead of four, decimals for allele and normal


## [4.11.1]

### Fixed
- Institute settings page
- Link institute settings to sharing institutes choices

## [4.11.0]

### Added
- Display locus name on STR variant page
- Alternative key `GNOMADAF_popmax` for Gnomad popmax allele frequency
- Automatic suggestions on how to improve the code on Pull Requests
- Parse GERP, phastCons and phyloP annotations from vep annotated CSQ fields
- Avoid flickering comment popovers in variant list
- Parse REVEL score from vep annotated CSQ fields
- Allow users to modify general institute settings
- Optionally format code automatically on commit
- Adds command to backup vital parts `scout export database`
- Parsing and displaying cancer SV variants from Manta annotated VCF files
- Dismiss cancer snv variants with cancer-specific options
- Add IGV.js UPD, RHO and TIDDIT coverage wig tracks.


### Fixed
- Slightly darker page background
- Fixed an issued with parsed conservation values from CSQ
- Clinvar submissions accessible to all users of an institute
- Header toolbar when on Clinvar page now shows institute name correctly
- Case should not always inactivate upon update
- Show dismissed snv cancer variants as grey on the cancer variants page
- Improved style of mappability link and local observations on variant page
- Convert all the GET requests to the igv view to POST request
- Error when updating gene panels using a file containing BOM chars
- Add/replace gene radio button not working in gene panels


## [4.10.1]

### Fixed
- Fixed issue with opening research variants
- Problem with coveralls not called by Travis CI
- Handle Biomart service down in tests


## [4.10.0]

### Added
- Rank score model in causatives page
- Exportable HPO terms from phenotypes page
- AMP guideline tiers for cancer variants
- Adds scroll for the transcript tab
- Added CLI option to query cases on time since case event was added
- Shadow clinical assessments also on research variants display
- Support for CRAM alignment files
- Improved str variants view : sorting by locus, grouped by allele.
- Delivery report PDF export
- New mosaicism tag option
- Add or modify individuals' age or tissue type from case page
- Display GC and allele depth in causatives table.
- Included primary reference transcript in general report
- Included partial causative variants in general report
- Remove dependency of loqusdb by utilising the CLI

### Fixed
- Fixed update OMIM command bug due to change in the header of the genemap2 file
- Removed Mosaic Tag from Cancer variants
- Fixes issue with unaligned table headers that comes with hidden Datatables
- Layout in general report PDF export
- Fixed issue on the case statistics view. The validation bars didn't show up when all institutes were selected. Now they do.
- Fixed missing path import by importing pathlib.Path
- Handle index inconsistencies in the update index functions
- Fixed layout problems


## [4.9.0]

### Added
- Improved MatchMaker pages, including visible patient contacts email address
- New badges for the github repo
- Links to [GENEMANIA](genemania.org)
- Sort gene panel list on case view.
- More automatic tests
- Allow loading of custom annotations in VCF using the SCOUT_CUSTOM info tag.

### Fixed
- Fix error when a gene is added to an empty dynamic gene panel
- Fix crash when attempting to add genes on incorrect format to dynamic gene panel
- Manual rank variant tags could be saved in a "Select a tag"-state, a problem in the variants view.
- Same case evaluations are no longer shown as gray previous evaluations on the variants page
- Stay on research pages, even if reset, next first buttons are pressed..
- Overlapping variants will now be visible on variant page again
- Fix missing classification comments and links in evaluations page
- All prioritized cases are shown on cases page


## [4.8.3]

### Added

### Fixed
- Bug when ordering sanger
- Improved scrolling over long list of genes/transcripts


## [4.8.2]

### Added

### Fixed
- Avoid opening extra tab for coverage report
- Fixed a problem when rank model version was saved as floats and not strings
- Fixed a problem with displaying dismiss variant reasons on the general report
- Disable load and delete filter buttons if there are no saved filters
- Fix problem with missing verifications
- Remove duplicate users and merge their data and activity


## [4.8.1]

### Added

### Fixed
- Prevent login fail for users with id defined by ObjectId and not email
- Prevent the app from crashing with `AttributeError: 'NoneType' object has no attribute 'message'`


## [4.8.0]

### Added
- Updated Scout to use Bootstrap 4.3
- New looks for Scout
- Improved dashboard using Chart.js
- Ask before inactivating a case where last assigned user leaves it
- Genes can be manually added to the dynamic gene list directly on the case page
- Dynamic gene panels can optionally be used with clinical filter, instead of default gene panel
- Dynamic gene panels get link out to chanjo-report for coverage report
- Load all clinvar variants with clinvar Pathogenic, Likely Pathogenic and Conflicting pathogenic
- Show transcripts with exon numbers for structural variants
- Case sort order can now be toggled between ascending and descending.
- Variants can be marked as partial causative if phenotype is available for case.
- Show a frequency tooltip hover for SV-variants.
- Added support for LDAP login system
- Search snv and structural variants by chromosomal coordinates
- Structural variants can be marked as partial causative if phenotype is available for case.
- Show normal and pathologic limits for STRs in the STR variants view.
- Institute level persistent variant filter settings that can be retrieved and used.
- export causative variants to Excel
- Add support for ROH, WIG and chromosome PNGs in case-view

### Fixed
- Fixed missing import for variants with comments
- Instructions on how to build docs
- Keep sanger order + verification when updating/reloading variants
- Fixed and moved broken filter actions (HPO gene panel and reset filter)
- Fixed string conversion to number
- UCSC links for structural variants are now separated per breakpoint (and whole variant where applicable)
- Reintroduced missing coverage report
- Fixed a bug preventing loading samples using the command line
- Better inheritance models customization for genes in gene panels
- STR variant page back to list button now does its one job.
- Allows to setup scout without a omim api key
- Fixed error causing "favicon not found" flash messages
- Removed flask --version from base cli
- Request rerun no longer changes case status. Active or archived cases inactivate on upload.
- Fixed missing tooltip on the cancer variants page
- Fixed weird Rank cell in variants page
- Next and first buttons order swap
- Added pagination (and POST capability) to cancer variants.
- Improves loading speed for variant page
- Problem with updating variant rank when no variants
- Improved Clinvar submission form
- General report crashing when dismissed variant has no valid dismiss code
- Also show collaborative case variants on the All variants view.
- Improved phenotype search using dataTables.js on phenotypes page
- Search and delete users with `email` instead of `_id`
- Fixed css styles so that multiselect options will all fit one column


## [4.7.3]

### Added
- RankScore can be used with VCFs for vcf_cancer files

### Fixed
- Fix issue with STR view next page button not doing its one job.

### Deleted
- Removed pileup as a bam viewing option. This is replaced by IGV


## [4.7.2]

### Added
- Show earlier ACMG classification in the variant list

### Fixed
- Fixed igv search not working due to igv.js dist 2.2.17
- Fixed searches for cases with a gene with variants pinned or marked causative.
- Load variant pages faster after fixing other causatives query
- Fixed mitochondrial report bug for variants without genes

## [4.7.1]

### Added

### Fixed
- Fixed bug on genes page


## [4.7.0]

### Added
- Export genes and gene panels in build GRCh38
- Search for cases with variants pinned or marked causative in a given gene.
- Search for cases phenotypically similar to a case also from WUI.
- Case variant searches can be limited to similar cases, matching HPO-terms,
  phenogroups and cohorts.
- De-archive reruns and flag them as 'inactive' if archived
- Sort cases by analysis_date, track or status
- Display cases in the following order: prioritized, active, inactive, archived, solved
- Assign case to user when user activates it or asks for rerun
- Case becomes inactive when it has no assignees
- Fetch refseq version from entrez and use it in clinvar form
- Load and export of exons for all genes, independent on refseq
- Documentation for loading/updating exons
- Showing SV variant annotations: SV cgh frequencies, gnomad-SV, local SV frequencies
- Showing transcripts mapping score in segmental duplications
- Handle requests to Ensembl Rest API
- Handle requests to Ensembl Rest Biomart
- STR variants view now displays GT and IGV link.
- Description field for gene panels
- Export exons in build 37 and 38 using the command line

### Fixed
- Fixes of and induced by build tests
- Fixed bug affecting variant observations in other cases
- Fixed a bug that showed wrong gene coverage in general panel PDF export
- MT report only shows variants occurring in the specific individual of the excel sheet
- Disable SSL certifcate verification in requests to chanjo
- Updates how intervaltree and pymongo is used to void deprecated functions
- Increased size of IGV sample tracks
- Optimized tests


## [4.6.1]

### Added

### Fixed
- Missing 'father' and 'mother' keys when parsing single individual cases


## [4.6.0]

### Added
- Description of Scout branching model in CONTRIBUTING doc
- Causatives in alphabetical order, display ACMG classification and filter by gene.
- Added 'external' to the list of analysis type options
- Adds functionality to display "Tissue type". Passed via load config.
- Update to IGV 2.

### Fixed
- Fixed alignment visualization and vcf2cytosure availability for demo case samples
- Fixed 3 bugs affecting SV pages visualization
- Reintroduced the --version cli option
- Fixed variants query by panel (hpo panel + gene panel).
- Downloaded MT report contains excel files with individuals' display name
- Refactored code in parsing of config files.


## [4.5.1]

### Added

### Fixed
- update requirement to use PyYaml version >= 5.1
- Safer code when loading config params in cli base


## [4.5.0]

### Added
- Search for similar cases from scout view CLI
- Scout cli is now invoked from the app object and works under the app context

### Fixed
- PyYaml dependency fixed to use version >= 5.1


## [4.4.1]

### Added
- Display SV rank model version when available

### Fixed
- Fixed upload of delivery report via API


## [4.4.0]

### Added
- Displaying more info on the Causatives page and hiding those not causative at the case level
- Add a comment text field to Sanger order request form, allowing a message to be included in the email
- MatchMaker Exchange integration
- List cases with empty synopsis, missing HPO terms and phenotype groups.
- Search for cases with open research list, or a given case status (active, inactive, archived)

### Fixed
- Variant query builder split into several functions
- Fixed delivery report load bug


## [4.3.3]

### Added
- Different individual table for cancer cases

### Fixed
- Dashboard collects validated variants from verification events instead of using 'sanger' field
- Cases shared with collaborators are visible again in cases page
- Force users to select a real institute to share cases with (actionbar select fix)


## [4.3.2]

### Added
- Dashboard data can be filtered using filters available in cases page
- Causatives for each institute are displayed on a dedicated page
- SNVs and and SVs are searchable across cases by gene and rank score
- A more complete report with validated variants is downloadable from dashboard

### Fixed
- Clinsig filter is fixed so clinsig numerical values are returned
- Split multi clinsig string values in different elements of clinsig array
- Regex to search in multi clinsig string values or multi revstat string values
- It works to upload vcf files with no variants now
- Combined Pileup and IGV alignments for SVs having variant start and stop on the same chromosome


## [4.3.1]

### Added
- Show calls from all callers even if call is not available
- Instructions to install cairo and pango libs from WeasyPrint page
- Display cases with number of variants from CLI
- Only display cases with number of variants above certain treshold. (Also CLI)
- Export of verified variants by CLI or from the dashboard
- Extend case level queries with default panels, cohorts and phenotype groups.
- Slice dashboard statistics display using case level queries
- Add a view where all variants for an institute can be searched across cases, filtering on gene and rank score. Allows searching research variants for cases that have research open.

### Fixed
- Fixed code to extract variant conservation (gerp, phyloP, phastCons)
- Visualization of PDF-exported gene panels
- Reintroduced the exon/intron number in variant verification email
- Sex and affected status is correctly displayed on general report
- Force number validation in SV filter by size
- Display ensembl transcripts when no refseq exists


## [4.3.0]

### Added
- Mosaicism tag on variants
- Show and filter on SweGen frequency for SVs
- Show annotations for STR variants
- Show all transcripts in verification email
- Added mitochondrial export
- Adds alternative to search for SVs shorter that the given length
- Look for 'bcftools' in the `set` field of VCFs
- Display digenic inheritance from OMIM
- Displays what refseq transcript that is primary in hgnc

### Fixed

- Archived panels displays the correct date (not retroactive change)
- Fixed problem with waiting times in gene panel exports
- Clinvar fiter not working with human readable clinsig values

## [4.2.2]

### Fixed
- Fixed gene panel create/modify from CSV file utf-8 decoding error
- Updating genes in gene panels now supports edit comments and entry version
- Gene panel export timeout error

## [4.2.1]

### Fixed
- Re-introduced gene name(s) in verification email subject
- Better PDF rendering for excluded variants in report
- Problem to access old case when `is_default` did not exist on a panel


## [4.2.0]

### Added
- New index on variant_id for events
- Display overlapping compounds on variants view

### Fixed
- Fixed broken clinical filter


## [4.1.4]

### Added
- Download of filtered SVs

### Fixed
- Fixed broken download of filtered variants
- Fixed visualization issue in gene panel PDF export
- Fixed bug when updating gene names in variant controller


## [4.1.3]

### Fixed
- Displays all primary transcripts


## [4.1.2]

### Added
- Option add/replace when updating a panel via CSV file
- More flexible versioning of the gene panels
- Printing coverage report on the bottom of the pdf case report
- Variant verification option for SVs
- Logs uri without pwd when connecting
- Disease-causing transcripts in case report
- Thicker lines in case report
- Supports HPO search for cases, both terms or if described in synopsis
- Adds sanger information to dashboard

### Fixed
- Use db name instead of **auth** as default for authentication
- Fixes so that reports can be generated even with many variants
- Fixed sanger validation popup to show individual variants queried by user and institute.
- Fixed problem with setting up scout
- Fixes problem when exac file is not available through broad ftp
- Fetch transcripts for correct build in `adapter.hgnc_gene`

## [4.1.1]
- Fix problem with institute authentication flash message in utils
- Fix problem with comments
- Fix problem with ensembl link


## [4.1.0]

### Added
- OMIM phenotypes to case report
- Command to download all panel app gene panels `scout load panel --panel-app`
- Links to genenames.org and omim on gene page
- Popup on gene at variants page with gene information
- reset sanger status to "Not validated" for pinned variants
- highlight cases with variants to be evaluated by Sanger on the cases page
- option to point to local reference files to the genome viewer pileup.js. Documented in `docs.admin-guide.server`
- option to export single variants in `scout export variants`
- option to load a multiqc report together with a case(add line in load config)
- added a view for searching HPO terms. It is accessed from the top left corner menu
- Updates the variants view for cancer variants. Adds a small cancer specific filter for known variants
- Adds hgvs information on cancer variants page
- Adds option to update phenotype groups from CLI

### Fixed
- Improved Clinvar to submit variants from different cases. Fixed HPO terms in casedata according to feedback
- Fixed broken link to case page from Sanger modal in cases view
- Now only cases with non empty lists of causative variants are returned in `adapter.case(has_causatives=True)`
- Can handle Tumor only samples
- Long lists of HGNC symbols are now possible. This was previously difficult with manual, uploaded or by HPO search when changing filter settings due to GET request limitations. Relevant pages now use POST requests. Adds the dynamic HPO panel as a selection on the gene panel dropdown.
- Variant filter defaults to default panels also on SV and Cancer variants pages.

## [4.0.0]

### WARNING ###

This is a major version update and will require that the backend of pre releases is updated.
Run commands:

```
$scout update genes
$scout update hpo
```

- Created a Clinvar submission tool, to speed up Clinvar submission of SNVs and SVs
- Added an analysis report page (html and PDF format) containing phenotype, gene panels and variants that are relevant to solve a case.

### Fixed
- Optimized evaluated variants to speed up creation of case report
- Moved igv and pileup viewer under a common folder
- Fixed MT alignment view pileup.js
- Fixed coordinates for SVs with start chromosome different from end chromosome
- Global comments shown across cases and institutes. Case-specific variant comments are shown only for that specific case.
- Links to clinvar submitted variants at the cases level
- Adapts clinvar parsing to new format
- Fixed problem in `scout update user` when the user object had no roles
- Makes pileup.js use online genome resources when viewing alignments. Now any instance of Scout can make use of this functionality.
- Fix ensembl link for structural variants
- Works even when cases does not have `'madeline_info'`
- Parses Polyphen in correct way again
- Fix problem with parsing gnomad from VEP

### Added
- Added a PDF export function for gene panels
- Added a "Filter and export" button to export custom-filtered SNVs to CSV file
- Dismiss SVs
- Added IGV alignments viewer
- Read delivery report path from case config or CLI command
- Filter for spidex scores
- All HPO terms are now added and fetched from the correct source (https://github.com/obophenotype/human-phenotype-ontology/blob/master/hp.obo)
- New command `scout update hpo`
- New command `scout update genes` will fetch all the latest information about genes and update them
- Load **all** variants found on chromosome **MT**
- Adds choice in cases overview do show as many cases as user like

### Removed
- pileup.min.js and pileup css are imported from a remote web location now
- All source files for HPO information, this is instead fetched directly from source
- All source files for gene information, this is instead fetched directly from source

## [3.0.0]
### Fixed
- hide pedigree panel unless it exists

## [1.5.1] - 2016-07-27
### Fixed
- look for both ".bam.bai" and ".bai" extensions

## [1.4.0] - 2016-03-22
### Added
- support for local frequency through loqusdb
- bunch of other stuff

## [1.3.0] - 2016-02-19
### Fixed
- Update query-phenomizer and add username/password

### Changed
- Update the way a case is checked for rerun-status

### Added
- Add new button to mark a case as "checked"
- Link to clinical variants _without_ 1000G annotation

## [1.2.2] - 2016-02-18
### Fixed
- avoid filtering out variants lacking ExAC and 1000G annotations

## [1.1.3] - 2015-10-01
### Fixed
- persist (clinical) filter when clicking load more
- fix #154 by robustly setting clinical filter func. terms

## [1.1.2] - 2015-09-07
### Fixed
- avoid replacing coverage report with none
- update SO terms, refactored

## [1.1.1] - 2015-08-20
### Fixed
- fetch case based on collaborator status (not owner)

## [1.1.0] - 2015-05-29
### Added
- link(s) to SNPedia based on RS-numbers
- new Jinja filter to "humanize" decimal numbers
- show gene panels in variant view
- new Jinja filter for decoding URL encoding
- add indicator to variants in list that have comments
- add variant number threshold and rank score threshold to load function
- add event methods to mongo adapter
- add tests for models
- show badge "old" if comment was written for a previous analysis

### Changed
- show cDNA change in transcript summary unless variant is exonic
- moved compounds table further up the page
- show dates for case uploads in ISO format
- moved variant comments higher up on page
- updated documentation for pages
- read in coverage report as blob in database and serve directly
- change ``OmimPhenotype`` to ``PhenotypeTerm``
- reorganize models sub-package
- move events (and comments) to separate collection
- only display prev/next links for the research list
- include variant type in breadcrumbs e.g. "Clinical variants"

### Removed
- drop dependency on moment.js

### Fixed
- show the same level of detail for all frequencies on all pages
- properly decode URL encoded symbols in amino acid/cDNA change strings
- fixed issue with wipe permissions in MongoDB
- include default gene lists in "variants" link in breadcrumbs

## [1.0.2] - 2015-05-20
### Changed
- update case fetching function

### Fixed
- handle multiple cases with same id

## [1.0.1] - 2015-04-28
### Fixed
- Fix building URL parameters in cases list Vue component

## [1.0.0] - 2015-04-12
Codename: Sara Lund

![Release 1.0](artwork/releases/release-1-0.jpg)

### Added
- Add email logging for unexpected errors
- New command line tool for deleting case

### Changed
- Much improved logging overall
- Updated documentation/usage guide
- Removed non-working IGV link

### Fixed
- Show sample display name in GT call
- Various small bug fixes
- Make it easier to hover over popups

## [0.0.2-rc1] - 2015-03-04
### Added
- add protein table for each variant
- add many more external links
- add coverage reports as PDFs

### Changed
- incorporate user feedback updates
- big refactor of load scripts

## [0.0.2-rc2] - 2015-03-04
### Changes
- add gene table with gene description
- reorganize inheritance models box

### Fixed
- avoid overwriting gene list on "research" load
- fix various bugs in external links

## [0.0.2-rc3] - 2015-03-05
### Added
- Activity log feed to variant view
- Adds protein change strings to ODM and Sanger email

### Changed
- Extract activity log component to macro

### Fixes
- Make Ensembl transcript links use archive website<|MERGE_RESOLUTION|>--- conflicted
+++ resolved
@@ -10,11 +10,8 @@
 ### Fixed
 - Fix long STR variant pinned display on case page (#5455)
 - Variant page crashing when Loqusdb instance is chosen on institute settings but is not found at the given URL (#5447)
-<<<<<<< HEAD
+- Show assignees in case list when user ID is different from email (#5460)
 - Introduced a function that checks redirect URLs to avoid redirection to external sites (#5458)
-=======
-- Show assignees in case list when user ID is different from email (#5460)
->>>>>>> bb154ea4
 
 ## [4.101]
 ### Changed
