# Change Log
All notable changes to this project will be documented in this file.
This project adheres to [Semantic Versioning](http://semver.org/).

About changelog [here](https://keepachangelog.com/en/1.0.0/)

## [unreleased]
### Added
- Display samples' name (tooltip) and affected status directly on caseS page
- Search SVs across all cases, in given genes
- `CLINVAR_API_URL` param can be specified in app settings to override the URL used to send ClinVar submissions to. Intended for testing.
<<<<<<< HEAD
- Advanced cases search to narrow down results using more than one search parameter
=======
- Support for loading and storing OMICS data
- Parse DROP Fraser and Outrider TSVs
- Display omics variants - wts outliers (Fraser, Outrider)
>>>>>>> 86832394
### Changed
- Updated igv.js to v3.0.1
- Alphabetically sort IGV track available for custom selection
### Fixed
- Only add expected caller keys to variant (FOUND_IN or SVDB_ORIGIN)

## [4.85]
### Added
- Load also genes which are missing Ensembl gene ID (72 in both builds), including immunoglobulins and fragile sites
### Changed
- Unfreeze werkzeug again
- Show "(Removed)" after removed panels in dropdown
- The REVEL score is collected as the maximum REVEL score from all of the variant's transcripts
- Parse GNOMAD POPMAX values only if they are numerical when loading variants
### Fixed
- Alphabetically sort "select default panels" dropdown menu options on case page
- Show gene panel removed status on case page
- Fixed visibility of the following buttons: remove assignee, remove pinned/causative, remove comment, remove case from group

## [4.84]
### Changed
- Clearer error message when a loqusdb query fails for an instance that initially connected
- Do not load chanjo-report module if not needed and more visible message when it fails loading
- Converted the HgncGene class into a Pydantic class
- Swap menu open and collapse indicator chevrons - down is now displayed-open, right hidden-closed
- Linters and actions now all use python 3.11
### Fixed
- Safer way to update variant genes and compounds that avoids saving temporary decorators into variants' database documents
- Link to HGNC gene report on gene page
- Case file load priority so that e.g. SNV get loaded before SV, or clinical before research, for consistent variant_id collisions

## [4.83]
### Added
- Edit ACMG classifications from variant page (only for classifications with criteria)
- Events for case CLI events (load case, update case, update individual)
- Support for loading and displaying local custom IGV tracks
- MANE IGV track to be used as a local track for igv.js (see scout demo config file)
- Optional separate MT VCFs, for `nf-core/raredisease`
### Changed
- Avoid passing verbs from CaseHandler - functions for case sample and individual in CaseEventHandler
- Hide mtDNA report and coverage report links on case sidebar for cases with WTS data only
- Modified OMIM-AUTO gene panel to include genes in both genome builds
- Moved chanjo code into a dedicated extension
- Optimise the function that collects "match-safe" genes for an institute by avoiding duplicated genes from different panels
- Users must actively select "show matching causatives/managed" on a case page to see matching numbers
- Upgraded python version from 3.8 to 3.11 in Docker images
### Fixed
- Fix several tests that relied on number of events after setup to be 0
- Removed unused load case function
- Artwork logo sync sketch with png and export svg
- Clearer exception handling on chanjo-report setup - fail early and visibly
- mtDNA report crashing when one or more samples from a case is not in the chanjo database
- Case page crashing on missing phenotype terms
- ACMG benign modifiers
- Speed up tests by caching python env correctly in Github action and adding two more test groups
- Agile issue templates were added globally to the CG-org. Adding custom issue templates to avoid exposing customers
- PanelApp panel not saving genes with empty `EnsembleGeneIds` list
- Speed up checking outdated gene panels
- Do not load research variants automatically when loading a case

## [4.82.2]
### Fixed
- Warning icon in case pages for individuals where `confirmed_sex` is false
- Show allele sizes form ExpansionHunter on STR variantS page again

## [4.82.1]
### Fixed
- Revert the installation of flask-ldapconn to use the version available on PyPI to be able to push new scout releases to PyPI

## [4.82]
### Added
- Tooltip for combined score in tables for compounds and overlapping variants
- Checkbox to filter variants by excluding genes listed in selected gene panels, files or provided as list
- STR variant information card with database links, replacing empty frequency panel
- Display paging and number of HPO terms available in the database on Phenotypes page
- On case page, typeahead hints when searching for a disease using substrings containing source ("OMIM:", "ORPHA:")
- Button to monitor the status of submissions on ClinVar Submissions page
- Option to filter cancer variants by number of observations in somatic and germline archived database
- Documentation for integrating chanjo2
- More up-to-date VEP CSQ dbNSFP frequency keys
- Parse PacBio TRGT (Tandem repeat genotyping tool) Short Tandem Repeat VCFs
### Changed
- In the case_report #panel-tables has a fixed width
- Updated IGV.js to 2.15.11
- Fusion variants in case report now contain same info as on fusion variantS page
- Block submission of somatic variants to ClinVar until we harmonise with their changed API
- Additional control on the format of conditions provided in ClinVar form
- Errors while loading managed variants from file are now displayed on the Managed Variants page
- Chanjo2 coverage button visible only when query will contain a list of HGNC gene IDs
- Use Python-Markdown directly instead of the unmaintained Flask-Markdown
- Use Markupsafe instead of long deprecated, now removed Flask Markup
- Prepare to unfreeze Werkzeug, but don't actually activate until chanjo can deal with the change
### Fixed
- Submit requests to Chanjo2 using HTML forms instead of JSON data
- `Research somatic variants` link name on caseS page
- Broken `Install the HTML 2 PDF renderer` step in a GitHub action
- Fix ClinVar form parsing to not include ":" in conditionType.id when condition conditionType.db is Orphanet
- Fix condition dropdown and pre-selection on ClinVar form for cases with associated ORPHA diagnoses
- Improved visibility of ClinVar form in dark mode
- End coordinates for indels in ClinVar form
- Diagnoses API search crashing with empty search string
- Variant's overlapping panels should show overlapping of variant genes against the latest version of the panel
- Case page crashing when case has both variants in a ClinVar submission and pinned not loaded variants
- Installation of git in second build stage of Dockerfile, allowing correct installation of libraries

## [4.81]
### Added
- Tag for somatic SV IGH-DUX4 detection samtools script
### Changed
- Upgraded Bootstrap version in reports from 4.3.1 to 5.1.3
### Fixed
- Buttons layout in HPO genes panel on case page
- Added back old variant rankscore index with different key order to help loading on demo instance
- Cancer case_report panel-table no longer contains inheritance information
- Case report pinned variants card now displays info text if all pinned variants are present in causatives
- Darkmode setting now applies to the comment-box accordion
- Typo in case report causing `cancer_rank_options is undefined` error

## [4.80]
### Added
- Support for .d4 files coverage using chanjo2 (Case page sidebar link) with test
- Link to chanjo2 coverage report and coverage gene overview on gene panel page
- Link to chanjo2 coverage report on Case page, HPO dynamic gene list
- Link to genes coverage overview report on Case page, HPO dynamic gene list
### Changed
- All links in disease table on diagnosis page now open in a new tab
- Dark mode settings applied to multi-selects on institute settings page
- Comments on case and variant pages can be viewed by expanding an accordion
- On case page information on pinned variants and variants submitted to ClinVar are displayed in the same table
- Demo case file paths are now stored as absolute paths
- Optimised indices to address slow queries
- On case page default panels are now found at the top of the table, and it can be sorted by this trait
### Fixed
- On variants page, search for variants in genes present only in build 38 returning no results
- Pin/unpin with API was not able to make event links
- A new field `Explanation for multiple conditions` is available in ClinVar for submitting variants with more than one associated condition
- Fusion genes with partners lacking gene HGNC id will still be fully loaded
- Fusion variantS export now contains fusion variant specific columns
- When Loqusdb observations count is one the table includes information on if observation was for the current or another case

## [4.79.1]
### Fixed
- Exporting variants without rank score causing page to crash
- Display custom annotations also on cancer variant page

## [4.79]
### Added
- Added tags for Sniffles and CNVpytor, two LRS SV callers
- Button on case page for displaying STR variants occurring in the dynamic HPO panel
- Display functional annotation relative to variant gene's MANE transcripts on variant summary, when available
- Links to ACMG structural variant pathogenicity classification guidelines
- Phenomodels checkboxes can now include orpha terms
- Add incidental finding to case tags
- Get an alert on caseS page when somebody validates variants you ordered Sanger sequencing for
### Changed
- In the diagnoses page genes associated with a disease are displayed using hgnc symbol instead of hgnc id
- Refactor view route to allow navigation directly to unique variant document id, improve permissions check
- Do not show MANE and MANE Plus Clinical transcripts annotated from VEP (saved in variants) but collect this info from the transcripts database collection
- Refactor view route to allow navigation directly to unique case id (in particular for gens)
- `Institutes to share cases with` on institute's settings page now displays institutes names and IDs
- View route with document id selects view template based on variant category
### Fixed
- Refactored code in cases blueprints and variant_events adapter (set diseases for partial causative variants) to use "disease" instead of "omim" to encompass also ORPHA terms
- Refactored code in `scout/parse/omim.py` and `scout/parse/disease_terms.py` to use "disease" instead of "phenotype" to differentiate from HPO terms
- Be more careful about checking access to variant on API access
- Show also ACMG VUS on general report (could be missing if not e.g. pinned)

## [4.78]
### Added
- Case status labels can be added, giving more finegrained details on a solved status (provisional, diagnostic, carrier, UPD, SMN, ...)
- New SO terms: `sequence_variant` and `coding_transcript_variant`
- More MEI specific annotation is shown on the variant page
- Parse and save MANE transcripts info when updating genes in build 38
- ClinVar submission can now be downloaded as a json file
- `Mane Select` and `Mane Plus Clinical` badges on Gene page, when available
- ClinVar submission can now be downloaded as a json file
- API endpoint to pin variant
- Display common/uncommon/rare on summary of mei variant page
### Changed
- In the ClinVar form, database and id of assertion criteria citation are now separate inputs
- Customise institute settings to be able to display all cases with a certain status on cases page (admin users)
- Renamed `Clinical Significance` to `Germline Classification` on multistep ClinVar form
- Changed the "x" in cases.utils.remove_form button text to red for better visibility in dark mode
- Update GitHub actions
- Default loglevel up to INFO, making logs with default start easier to read
- Add XTR region to PAR region definition
- Diagnoses can be searched on diagnoses page without waiting for load first
### Fixed
- Removed log info showing hgnc IDs used in variantS search
- Maintain Matchmaker Exchange and Beacon submission status when a case is re-uploaded
- Inheritance mode from ORPHA should not be confounded with the OMIM inheritance model
- Decipher link URL changes
- Refactored code in cases blueprints to use "disease" instead of "omim" to encompass also ORPHA terms

## [4.77]
### Added
- Orpha disease terms now include information on inheritance
- Case loading via .yaml config file accepts subject_id and phenotype_groups (if previously defined as constant default or added per institute)
- Possibility to submit variants associated with Orphanet conditions to ClinVar
- Option update path to .d4 files path for individuals of an existing case using the command line
- More constraint information is displayed per gene in addition to pLi: missense and LoF OE, CI (inluding LOEUF) and Z-score.
### Changed
- Introduce validation in the ClinVar multistep form to make sure users provide at least one variant-associated condition
- CLI scout update individual accepts subject_id
- Update ClinVar inheritance models to reflect changes in ClinVar submission API
- Handle variant-associated condition ID format in background when creating ClinVar submissions
- Replace the code that downloads Ensembl genes, transcripts and exons with the Schug web app
- Add more info to error log when transcript variant frequency parsing fails.
- GnomAD v4 constraint information replaces ExAC constraints (pLi).
### Fixed
- Text input of associated condition in ClinVar form now aligns to the left
- Alignment of contents in the case report has been updated
- Missing number of phenotypes and genes from case diagnoses
- Associate OMIM and/or ORPHA diagnoses with partial causatives
- Visualization of partial causatives' diagnoses on case page: style and links
- Revert style of pinned variants window on the case page
- Rename `Clinical significanc` to `Germline classification` in ClinVar submissions exported files
- Rename `Clinical significance citations` to `Classification citations` in ClinVar submissions exported files
- Rename `Comment on clinical significance` to `Comment on classification` in ClinVar submissions exported files
- Show matching partial causatives on variant page
- Matching causatives shown on case page consisting only of variant matching the default panels of the case - bug introduced since scout v4.72 (Oct 18, 2023)
- Missing somatic variant read depth leading to report division by zero

## [4.76]
### Added
- Orphacodes are visible in phenotype tables
- Pydantic validation of image paths provided in case load config file
- Info on the user which created a ClinVar submission, when available
- Associate .d4 files to case individuals when loading a case via config file
### Changed
- In diagnoses page the load of diseases are initiated by clicking a button
- Revel score, Revel rank score and SpliceAI values are also displayed in Causatives and Validated variants tables
- Remove unused functions and tests
- Analysis type and direct link from cases list for OGM cases
- Removed unused `case_obj` parameter from server/blueprints/variant/controllers/observations function
- Possibility to reset ClinVar submission ID
- Allow ClinVar submissions with custom API key for users registered as ClinVar submitters or when institute doesn't have a preset list of ClinVar submitters
- Ordered event verbs alphabetically and created ClinVar-related user events
- Removed the unused "no-variants" option from the load case command line
### Fixed
- All disease_terms have gene HGNC ids as integers when added to the scout database
- Disease_term identifiers are now prefixed with the name of the coding system
- Command line crashing with error when updating a user that doesn't exist
- Thaw coloredlogs - 15.0.1 restores errorhandler issue
- Thaw crypography - current base image and library version allow Docker builds
- Missing delete icons on phenomodels page
- Missing cryptography lib error while running Scout container on an ARM processor
- Round CADD values with many decimals on causatives and validated variants pages
- Dark-mode visibility of some fields on causatives and validated variants pages
- Clinvar submitters would be cleared when unprivileged users saved institute settings page
- Added a default empty string in cases search form to avoid None default value
- Page crashing when user tries to remove the same variant from a ClinVar submission in different browser tabs
- Update more GnomAD links to GnomAD v4 (v38 SNVs, MT vars, STRs)
- Empty cells for RNA fusion variants in Causatives and Verified variants page
- Submenu icons missing from collapsible actionbar
- The collapsible actionbar had some non-collapsing overly long entries
- Cancer observations for SVs not appearing in the variant details view
- Archived local observations not visible on cancer variantS page
- Empty Population Frequency column in the Cancer SV Variants view
- Capital letters in ClinVar events description shown on case page

## [4.75]
### Added
- Hovertip to gene panel names with associated genes in variant view, when variant covers more than one gene
- Tests for panel to genes
- Download of Orphadata en_product6 and en_product4 from CLI
- Parse and save `database_found` key/values for RNA fusion variants
- Added fusion_score, ffpm, split_reads, junction_reads and fusion_caller to the list of filters on RNA fusion variants page
- Renamed the function `get_mei_info` to `set_mei_info` to be consistent with the other functions
- Fixed removing None key/values from parsed variants
- Orphacodes are included in the database disease_terms
### Changed
- Allow use of projections when retrieving gene panels
- Do not save custom images as binary data into case and variant database documents
- Retrieve and display case and variant custom images using image's saved path
- Cases are activated by viewing FSHD and SMA reports
- Split multi-gene SNV variants into single genes when submitting to Matchmaker Exchange
- Alamut links also on the gene level, using transcript and HGVS: better for indels. Keep variant link for missing HGVS
- Thaw WTForms - explicitly coerce form decimal field entries when filters fetched from db
### Fixed
- Removed some extra characters from top of general report left over from FontAwsome fix
- Do not save fusion variants-specific key/values in other types of variants
- Alamut link for MT variants in build 38
- Convert RNA fusions variants `tool_hits` and `fusion_score` keys from string to numbers
- Fix genotype reference and alternative sequencing depths defaulting to -1 when values are 0
- DecimalFields were limited to two decimal places for several forms - lifting restrictions on AF, CADD etc.

## [4.74.1]
### Changed
- Parse and save into database also OMIM terms not associated to genes
### Fixed
- BioNano API FSHD report requests are GET in Access 1.8, were POST in 1.7
- Update more FontAwesome icons to avoid Pro icons
- Test if files still exist before attempting to load research variants
- Parsing of genotypes error, resulting in -1 values when alt or ref read depths are 0

## [4.74]
### Added
- SNVs and Indels, MEI and str variants genes have links to Decipher
- An `owner + case display name` index for cases database collection
- Test and fixtures for RNA fusion case page
- Load and display fusion variants from VCF files as the other variant types
- Option to update case document with path to mei variants (clinical and research)
### Changed
- Details on variant type and category for audit filters on case general report
- Enable Gens CN profile button also in somatic case view
- Fix case of analysis type check for Gens analysis button - only show for WGS
### Fixed
- loqusdb table no longer has empty row below each loqusid
- MatchMaker submission details page crashing because of change in date format returned by PatientMatcher
- Variant external links buttons style does not change color when visited
- Hide compounds with compounds follow filter for region or function would fail for variants in multiple genes
- Updated FontAwesome version to fix missing icons

## [4.73]
### Added
- Shortcut button for HPO panel MEI variants from case page
- Export managed variants from CLI
### Changed
- STRs visualization on case panel to emphasize abnormal repeat count and associated condition
- Removed cytoband column from STRs variant view on case report
- More long integers formatted with thin spaces, and copy to clipboard buttons added
### Fixed
- OMIM table is scrollable if higher than 700px on SV page
- Pinned variants validation badge is now red for false positives.
- Case display name defaulting to case ID when `family_name` or `display_name` are missing from case upload config file
- Expanded menu visible at screen sizes below 1000px now has background color
- The image in ClinVar howto-modal is now responsive
- Clicking on a case in case groups when case was already removed from group in another browser tab
- Page crashing when saving filters for mei variants
- Link visited color of images

## [4.72.4]
### Changed
- Automatic test mongod version increased to v7
### Fixed
- GnomAD now defaults to hg38 - change build 37 links accordingly

## [4.72.3]
### Fixed
- Somatic general case report small variant table can crash with unclassified variants

## [4.72.2]
### Changed
- A gunicorn maxrequests parameter for Docker server image - default to 1200
- STR export limit increased to 500, as for other variants
- Prevent long number wrapping and use thin spaces for separation, as per standards from SI, NIST, IUPAC, BIPM.
- Speed up case retrieval and lower memory use by projecting case queries
- Make relatedness check fails stand out a little more to new users
- Speed up case retrieval and lower memory use by projecting case queries
- Speed up variant pages by projecting only the necessary keys in disease collection query
### Fixed
- Huge memory use caused by cases and variants pages pulling complete disease documents from DB
- Do not include genes fetched from HPO terms when loading diseases
- Consider the renamed fields `Approved Symbol` -> `Approved Gene Symbol` and `Gene Symbols` -> `Gene/Locus And Other Related Symbols` when parsing OMIM terms from genemap2.txt file

## [4.72.1]
### Fixed
- Jinja filter that renders long integers
- Case cache when looking for causatives in other cases causing the server to hang

## [4.72]
### Added
- A GitHub action that checks for broken internal links in docs pages
- Link validation settings in mkdocs.yml file
- Load and display full RNA alignments on alignment viewer
- Genome build check when loading a case
- Extend event index to previous causative variants and always load them
### Fixed
- Documentation nav links for a few documents
- Slightly extended the BioNano Genomics Access integration docs
- Loading of SVs when VCF is missing the INFO.END field but has INFO.SVLEN field
- Escape protein sequence name (if available) in case general report to render special characters correctly
- CaseS HPO term searches for multiple terms works independent of order
- CaseS search regexp should not allow backslash
- CaseS cohort tags can contain whitespace and still match
- Remove diagnoses from cases even if OMIM term is not found in the database
- Parsing of disease-associated genes
- Removed an annoying warning while updating database's disease terms
- Displaying custom case images loaded with scout version <= 4.71
- Use pydantic version >=2 in requirements.txt file
### Changed
- Column width adjustment on caseS page
- Use Python 3.11 in tests
- Update some github actions
- Upgraded Pydantic to version 2
- Case validation fails on loading when associated files (alignments, VCFs and reports) are not present on disk
- Case validation fails on loading when custom images have format different then ["gif", "svg", "png", "jpg", "jpeg"]
- Custom images keys `case` and `str` in case config yaml file are renamed to `case_images` and `str_variants_images`
- Simplify and speed up case general report code
- Speed up case retrieval in case_matching_causatives
- Upgrade pymongo to version 4
- When updating disease terms, check that all terms are consistent with a DiseaseTerm model before dropping the old collection
- Better separation between modules loading HPO terms and diseases
- Deleted unused scout.build.phenotype module
- Stricter validation of mandatory genome build key when loading a case. Allowed values are ['37','38',37,38]
- Improved readability of variants length and coordinates on variantS pages

## [4.71]
### Added
- Added Balsamic keys for SweGen and loqusdb local archive frequecies, SNV and SV
- New filter option for Cancer variantS: local archive RD loqusdb
- Show annotated observations on SV variantS view, also for cancer somatic SVs
- Revel filter for variantS
- Show case default panel on caseS page
- CADD filter for Cancer Somatic SNV variantS - show score
- SpliceAI-lookup link (BROAD, shows SpliceAI and Pangolin) from variant page
- BioNano Access server API - check projects, samples and fetch FSHD reports
### Fixed
- Name of reference genome build for RNA for compatibility with IGV locus search change
- Howto to run the Docker image on Mac computers in `admin-guide/containers/container-deploy.md`
- Link to Weasyprint installation howto in README file
- Avoid filling up disk by creating a reduced VCF file for every variant that is visualized
- Remove legacy incorrectly formatted CODEOWNERS file
- Restrain variant_type requests to variantS views to "clinical" or "research"
- Visualization of cancer variants where cancer case has no affected individual
- ProteinPaint gene link (small StJude API change)
- Causative MEI variant link on causatives page
- Bionano access api settings commented out by default in Scout demo config file.
- Do not show FSHD button on freshly loaded cases without bionano_access individuals
- Truncate long variants' HGVS on causative/Clinically significant and pinned variants case panels
### Changed
- Remove function call that tracks users' browser version
- Include three more splice variant SO terms in clinical filter severe SO terms
- Drop old HPO term collection only after parsing and validation of new terms completes
- Move score to own column on Cancer Somatic SNV variantS page
- Refactored a few complex case operations, breaking out sub functionalities

## [4.70]
### Added
- Download a list of Gene Variants (max 500) resulting from SNVs and Indels search
- Variant PubMed link to search for gene symbol and any aliases
### Changed
- Clearer gnomAD values in Variants page
### Fixed
- CaseS page uniform column widths
- Include ClinVar variants into a scrollable div element on Case page
- `canonical_transcript` variable not initialized in get_hgvs function (server.blueprints.institutes.controllers.py)
- Catch and display any error while importing Phenopacket info
- Modified Docker files to use python:3.8-slim-bullseye to prevent gunicorn workers booting error

## [4.69]
### Added
- ClinVar submission howto available also on Case page
- Somatic score and filtering for somatic SV callers, if available
- Show caller as a tooltip on variantS list
### Fixed
- Crash when attempting to export phenotype from a case that had never had phenotypes
- Aesthetic fix to Causative and Pinned Variants on Case page
- Structural inconsistency for ClinVar Blueprint templates
- Updated igv.js to 2.15.8 to fix track default color bug
- Fixed release versions for actions.
- Freeze tornado below 6.3.0 for compatibility with livereload 2.6.3
- Force update variants count on case re-upload
- IGV locus search not working - add genome reference id
- Pin links to MEI variants should end up on MEI not SV variant view
- Load also matching MEI variants on forced region load
- Allow excluding MEI from case variant deletion
- Fixed the name of the assigned user when the internal user ID is different from the user email address
- Gene variantS should display gene function, region and full hgvs
### Changed
- FontAwesome integrity check fail (updated resource)
- Removed ClinVar API validation buttons in favour of direct API submission
- Improved layout of Institute settings page
- ClinVar API key and allowed submitters are set in the Institute settings page


## [4.68]
### Added
- Rare Disease Mobile Element Insertion variants view
### Changed
- Updated igv.js to 2.15.6
### Fixed
- Docker stage build pycairo.
- Restore SNV and SV rank models versions on Causatives and Verified pages
- Saving `REVEL_RANKSCORE` value in a field named `revel` in variants database documents

## [4.67]
### Added
- Prepare to filter local SV frequency
### Changed
- Speed up instituteS page loading by refactoring cases/institutes query
- Clinical Filter for SVs includes `splice_polypyrimidine_tract_variant` as a severe consequence
- Clinical Filter for SVs includes local variant frequency freeze ("old") for filtering, starting at 30 counts
- Speed up caseS page loading by adding status to index and refactoring totals count
- HPO file parsing is updated to reflect that HPO have changed a few downloadable file formats with their 230405 release.
### Fixed
- Page crashing when a user tries to edit a comment that was removed
- Warning instead of crashed page when attempting to retrieve a non-existent Phenopacket
- Fixed StJude ProteinPaint gene link (URL change)
- Freeze of werkzeug library to version<2.3 to avoid problems resulting from the consequential upgrade of the Flask lib
- Huge list of genes in case report for megabases-long structural variants.
- Fix displaying institutes without associated cases on institutes page
- Fix default panel selection on SVs in cancer case report

## [4.66]
### Changed
- Moved Phenomodels code under a dedicated blueprint
- Updated the instructions to load custom case report under admin guide
- Keep variants filter window collapsed except when user expands it to filter
### Added
- A summary table of pinned variants on the cancer case general report
- New openable matching causatives and managed variants lists for default gene panels only for convenience
### Fixed
- Gens structural variant page link individual id typo

## [4.65.2]
### Fixed
- Generating general case report with str variants containing comments

## [4.65.1]
### Fixed
- Visibility of `Gene(s)` badges on SV VariantS page
- Hide dismiss bar on SV page not working well
- Delivery report PDF download
- Saving Pipeline version file when loading a case
- Backport compatible import of importlib metadata for old python versions (<3.8)

## [4.65]
### Added
- Option to mark a ClinVar submission as submitted
- Docs on how to create/update the PanelApp green genes as a system admin
- `individual_id`-parameter to both Gens links
- Download a gene panel in TXT format from gene panel page
- Panel gene comments on variant page: genes in panels can have comments that describe the gene in a panel context
### Changed
- Always show each case category on caseS page, even if 0 cases in total or after current query
- Improved sorting of ClinVar submissions
- Pre-populate SV type select in ClinVar submission form, when possible
- Show comment badges in related comments tables on general report
- Updated version of several GitHub actions
- Migrate from deprecated `pkg_resources` lib to `importlib_resources`
- Dismiss bar on variantS pages is thinner.
- Dismiss bar on variantS pages can be toggled open or closed for the duration of a login session.
### Fixed
- Fixed Sanger order / Cancel order modal close buttons
- Visibility of SV type in ClinVar submission form
- Fixed a couple of creations where now was called twice, so updated_at and created_at could differ
- Deprecated Ubuntu version 18.04 in one GitHub action
- Panels that have been removed (hidden) should not be visible in views where overlapping gene panels for genes are shown
- Gene panel test pointing to the right function

## [4.64]
### Added
- Create/Update a gene panel containing all PanelApp green genes (`scout update panelapp-green -i <cust_id>`)
- Links for ACMG pathogenicity impact modification on the ACMG classification page
### Changed
- Open local observation matching cases in new windows
### Fixed
- Matching manual ranked variants are now shown also on the somatic variant page
- VarSome links to hg19/GRCh37
- Managed variants filter settings lost when navigating to additional pages
- Collect the right variant category after submitting filter form from research variantS page
- Beacon links are templated and support variants in genome build 38

## [4.63]
### Added
- Display data sharing info for ClinVar, Matchmaker Exchange and Beacon in a dedicated column on Cases page
- Test for `commands.download.omim.print_omim`
- Display dismissed variants comments on general case report
- Modify ACMG pathogenicity impact (most commonly PVS1, PS3) based on strength of evidence with lab director's professional judgement
- REViewer button on STR variant page
- Alamut institution parameter in institute settings for Alamut Visual Plus software
- Added Manual Ranks Risk Factor, Likely Risk Factor and Uncertain Risk Factor
- Display matching manual ranks from previous cases the user has access to on VariantS and Variant pages
- Link to gnomAD gene SVs v2.1 for SV variants with gnomAD frequency
- Support for nf-core/rnafusion reports
### Changed
- Display chrY for sex unknown
- Deprecate legacy scout_load() method API call.
- Message shown when variant tag is updated for a variant
- When all ACMG classifications are deleted from a variant, the current variant classification status is also reset.
- Refactored the functions that collect causative variants
- Removed `scripts/generate_test_data.py`
### Fixed
- Default IGV tracks (genes, ClinVar, ClinVar CNVs) showing even if user unselects them all
- Freeze Flask-Babel below v3.0 due to issue with a locale decorator
- Thaw Flask-Babel and fix according to v3 standard. Thank you @TkTech!
- Show matching causatives on somatic structural variant page
- Visibility of gene names and functional annotations on Causatives/Verified pages
- Panel version can be manually set to floating point numbers, when modified
- Causatives page showing also non-causative variants matching causatives in other cases
- ClinVar form submission for variants with no selected transcript and HGVS
- Validating and submitting ClinVar objects not containing both Variant and Casedata info

## [4.62.1]
### Fixed
- Case page crashing when adding a case to a group without providing a valid case name

## [4.62]
### Added
- Validate ClinVar submission objects using the ClinVar API
- Wrote tests for case and variant API endpoints
- Create ClinVar submissions from Scout using the ClinVar API
- Export Phenopacket for affected individual
- Import Phenopacket from JSON file or Phenopacket API backend server
- Use the new case name option for GENS requests
- Pre-validate refseq:HGVS items using VariantValidator in ClinVar submission form
### Fixed
- Fallback for empty alignment index for REViewer service
- Source link out for MIP 11.1 reference STR annotation
- Avoid duplicate causatives and pinned variants
- ClinVar clinical significance displays only the ACMG terms when user selects ACMG 2015 as assertion criteria
- Spacing between icon and text on Beacon and MatchMaker links on case page sidebar
- Truncate IDs and HGVS representations in ClinVar pages if longer than 25 characters
- Update ClinVar submission ID form
- Handle connection timeout when sending requests requests to external web services
- Validate any ClinVar submission regardless of its status
- Empty Phenopackets import crashes
- Stop Spinner on Phenopacket JSON download
### Changed
- Updated ClinVar submission instructions

## [4.61.1]
### Fixed
- Added `UMLS` as an option of `Condition ID type` in ClinVar Variant downloaded files
- Missing value for `Condition ID type` in ClinVar Variant downloaded files
- Possibility to open, close or delete a ClinVar submission even if it doesn't have an associated name
- Save SV type, ref and alt n. copies to exported ClinVar files
- Inner and outer start and stop SV coordinates not exported in ClinVar files
- ClinVar submissions page crashing when SV files don't contain breakpoint exact coordinates
- Align OMIM diagnoses with delete diagnosis button on case page
- In ClinVar form, reset condition list and customize help when condition ID changes

## [4.61]
### Added
- Filter case list by cases with variants in ClinVar submission
- Filter case list by cases containing RNA-seq data - gene_fusion_reports and sample-level tracks (splice junctions and RNA coverage)
- Additional case category `Ignored`, to be used for cases that don't fall in the existing 'inactive', 'archived', 'solved', 'prioritized' categories
- Display number of cases shown / total number of cases available for each category on Cases page
- Moved buttons to modify case status from sidebar to main case page
- Link to Mutalyzer Normalizer tool on variant's transcripts overview to retrieve official HVGS descriptions
- Option to manually load RNA MULTIQC report using the command `scout load report -t multiqc_rna`
- Load RNA MULTIQC automatically for a case if config file contains the `multiqc_rna` key/value
- Instructions in admin-guide on how to load case reports via the command line
- Possibility to filter RD variants by a specific genotype call
- Distinct colors for different inheritance models on RD Variant page
- Gene panels PDF export with case variants hits by variant type
- A couple of additional README badges for GitHub stats
- Upload and display of pipeline reference info and executable version yaml files as custom reports
- Testing CLI on hasta in PR template
### Changed
- Instructions on how to call dibs on scout-stage server in pull request template
- Deprecated CLI commands `scout load <delivery_report, gene_fusion_report, coverage_qc_report, cnv_report>` to replace them with command `scout load report -t <report type>`
- Refactored code to display and download custom case reports
- Do not export `Assertion method` and `Assertion method citation` to ClinVar submission files according to changes to ClinVar's submission spreadsheet templates.
- Simplified code to create and download ClinVar CSV files
- Colorize inheritance models badges by category on VariantS page
- `Safe variants matching` badge more visible on case page
### Fixed
- Non-admin users saving institute settings would clear loqusdb instance selection
- Layout of variant position, cytoband and type in SV variant summary
- Broken `Build Status - GitHub badge` on GitHub README page
- Visibility of text on grey badges in gene panels PDF exports
- Labels for dashboard search controls
- Dark mode visibility for ClinVar submission
- Whitespaces on outdated panel in extent report

## [4.60]
### Added
- Mitochondrial deletion signatures (mitosign) can be uploaded and shown with mtDNA report
- A `Type of analysis` column on Causatives and Validated variants pages
- List of "safe" gene panels available for matching causatives and managed variants in institute settings, to avoid secondary findings
- `svdb_origin` as a synonym for `FOUND_IN` to complement `set` for variants found by all callers
### Changed
- Hide removed gene panels by default in panels page
- Removed option for filtering cancer SVs by Tumor and Normal alt AF
- Hide links to coverage report from case dynamic HPO panel if cancer analysis
- Remove rerun emails and redirect users to the analysis order portal instead
- Updated clinical SVs igv.js track (dbVar) and added example of external track from `https://trackhubregistry.org/`
- Rewrote the ClinVar export module to simplify and add one variant at the time
- ClinVar submissions with phenotype conditions from: [OMIM, MedGen, Orphanet, MeSH, HP, MONDO]
### Fixed
- If trying to load a badly formatted .tsv file an error message is displayed.
- Avoid showing case as rerun when first attempt at case upload failed
- Dynamic autocomplete search not working on phenomodels page
- Callers added to variant when loading case
- Now possible to update managed variant from file without deleting it first
- Missing preselected chromosome when editing a managed variant
- Preselected variant type and subtype when editing a managed variant
- Typo in dbVar ClinVar track, hg19


## [4.59]
### Added
- Button to go directly to HPO SV filter variantS page from case
- `Scout-REViewer-Service` integration - show `REViewer` picture if available
- Link to HPO panel coverage overview on Case page
- Specify a confidence threshold (green|amber|red) when loading PanelApp panels
- Functional annotations in variants lists exports (all variants)
- Cancer/Normal VAFs and COSMIC ids in in variants lists exports (cancer variants)
### Changed
- Better visualization of regional annotation for long lists of genes in large SVs in Variants tables
- Order of cells in variants tables
- More evident links to gene coverage from Variant page
- Gene panels sorted by display name in the entire Case page
- Round CADD and GnomAD values in variants export files
### Fixed
- HPO filter button on SV variantS page
- Spacing between region|function cells in SVs lists
- Labels on gene panel Chanjo report
- Fixed ambiguous duplicated response headers when requesting a BAM file from /static
- Visited color link on gene coverage button (Variant page)

## [4.58.1]
### Fixed
- Case search with search strings that contain characters that can be escaped

## [4.58]
### Added
- Documentation on how to create/update PanelApp panels
- Add filter by local observations (archive) to structural variants filters
- Add more splicing consequences to SO term definitions
- Search for a specific gene in all gene panels
- Institute settings option to force show all variants on VariantS page for all cases of an institute
- Filter cases by validation pending status
- Link to The Clinical Knowledgebase (CKB) (https://ckb.jax.org/) in cancer variant's page
### Fixed
- Added a not-authorized `auto-login` fixture according to changes in Flask-Login 0.6.2
- Renamed `cache_timeout` param name of flask.send_file function to `max_age` (Flask 2.2 compliant)
- Replaced deprecated `app.config["JSON_SORT_KEYS"]` with app.json.sort_keys in app settings
- Bug in gene variants page (All SNVs and INDELs) when variant gene doesn't have a hgnc id that is found in the database
- Broken export of causatives table
- Query for genes in build 38 on `Search SNVs and INDELs` page
- Prevent typing special characters `^<>?!=\/` in case search form
- Search matching causatives also among research variants in other cases
- Links to variants in Verified variants page
- Broken filter institute cases by pinned gene
- Better visualization of long lists of genes in large SVs on Causative and Verified Variants page
- Reintroduced missing button to export Causative variants
- Better linking and display of matching causatives and managed variants
- Reduced code complexity in `scout/parse/variant/variant.py`
- Reduced complexity of code in `scout/build/variant/variant.py`

### Changed
- State that loqusdb observation is in current case if observations count is one and no cases are shown
- Better pagination and number of variants returned by queries in `Search SNVs and INDELs` page
- Refactored and simplified code used for collecting gene variants for `Search SNVs and INDELs` page
- Fix sidebar panel icons in Case view
- Fix panel spacing in Case view
- Removed unused database `sanger_ordered` and `case_id,category,rank_score` indexes (variant collection)
- Verified variants displayed in a dedicated page reachable from institute sidebar
- Unified stats in dashboard page
- Improved gene info for large SVs and cancer SVs
- Remove the unused `variant.str_variant` endpoint from variant views
- Easier editing of HPO gene panel on case page
- Assign phenotype panel less cramped on Case page
- Causatives and Verified variants pages to use the same template macro
- Allow hyphens in panel names
- Reduce resolution of example images
- Remove some animations in web gui which where rendered slow


## [4.57.4]
### Fixed
- Parsing of variant.FORMAT "DR" key in parse variant file

## [4.57.3]
### Fixed
- Export of STR verified variants
- Do not download as verified variants first verified and then reset to not validated
- Avoid duplicated lines in downloaded verified variants reflecting changes in variant validation status

## [4.57.2]
### Fixed
- Export of verified variants when variant gene has no transcripts
- HTTP 500 when visiting a the details page for a cancer variant that had been ranked with genmod

## [4.57.1]
### Fixed
- Updating/replacing a gene panel from file with a corrupted or malformed file

## [4.57]
### Added
- Display last 50 or 500 events for a user in a timeline
- Show dismiss count from other cases on matching variantS
- Save Beacon-related events in events collection
- Institute settings allow saving multiple loqusdb instances for one institute
- Display stats from multiple instances of loqusdb on variant page
- Display date and frequency of obs derived from count of local archive observations from MIP11 (requires fix in MIP)
### Changed
- Prior ACMG classifications view is no longer limited by pathogenicity
### Fixed
- Visibility of Sanger ordered badge on case page, light mode
- Some of the DataTables tables (Phenotypes and Diagnoses pages) got a bit dark in dark mode
- Remove all redundancies when displaying timeline events (some events are saved both as case-related and variant-related)
- Missing link in saved MatchMaker-related events
- Genes with mixed case gene symbols missing in PanelApp panels
- Alignment of elements on the Beacon submission modal window
- Locus info links from STR variantS page open in new browser tabs

## [4.56]
### Added
- Test for PanelApp panels loading
- `panel-umi` tag option when loading cancer analyses
### Changed
- Black text to make comments more visible in dark mode
- Loading PanelApp panels replaces pre-existing panels with same version
- Removed sidebar from Causatives page - navigation is available on the top bar for now
- Create ClinVar submissions from pinned variants list in case page
- Select which pinned variants will be included in ClinVar submission documents
### Fixed
- Remove a:visited css style from all buttons
- Update of HPO terms via command line
- Background color of `MIXED` and `PANEL-UMI` sequencing types on cases page
- Fixed regex error when searching for cases with query ending with `\ `
- Gene symbols on Causatives page lighter in dark mode
- SpliceAI tooltip of multigene variants

## [4.55]
### Changed
- Represent different tumor samples as vials in cases page
- Option to force-update the OMIM panel
### Fixed
- Low tumor purity badge alignment in cancer samples table on cancer case view
- VariantS comment popovers reactivate on hover
- Updating database genes in build 37
- ACMG classification summary hidden by sticky navbar
- Logo backgrounds fixed to white on welcome page
- Visited links turn purple again
- Style of link buttons and dropdown menus
- Update KUH and GMS logos
- Link color for Managed variants

## [4.54]
### Added
- Dark mode, using browser/OS media preference
- Allow marking case as solved without defining causative variants
- Admin users can create missing beacon datasets from the institute's settings page
- GenCC links on gene and variant pages
- Deprecation warnings when launching the app using a .yaml config file or loading cases using .ped files
### Changed
- Improved HTML syntax in case report template
- Modified message displayed when variant rank stats could not be calculated
- Expanded instructions on how to test on CG development server (cg-vm1)
- Added more somatic variant callers (Balsamic v9 SNV, develop SV)
### Fixed
- Remove load demo case command from docker-compose.yml
- Text elements being split across pages in PDF reports
- Made login password field of type `password` in LDAP login form
- Gene panels HTML select in institute's settings page
- Bootstrap upgraded to version 5
- Fix some Sourcery and SonarCloud suggestions
- Escape special characters in case search on institute and dashboard pages
- Broken case PDF reports when no Madeline pedigree image can be created
- Removed text-white links style that were invisible in new pages style
- Variants pagination after pressing "Filter variants" or "Clinical filter"
- Layout of buttons Matchmaker submission panel (case page)
- Removing cases from Matchmaker (simplified code and fixed functionality)
- Reintroduce check for missing alignment files purged from server

## [4.53]
### Added
### Changed
- Point Alamut API key docs link to new API version
- Parse dbSNP id from ID only if it says "rs", else use VEP CSQ fields
- Removed MarkupSafe from the dependencies
### Fixed
- Reintroduced loading of SVs for demo case 643595
- Successful parse of FOUND_IN should avoid GATK caller default
- All vulnerabilities flagged by SonarCloud

## [4.52]
### Added
- Demo cancer case gets loaded together with demo RD case in demo instance
- Parse REVEL_score alongside REVEL_rankscore from csq field and display it on SNV variant page
- Rank score results now show the ranking range
- cDNA and protein changes displayed on institute causatives pages
- Optional SESSION_TIMEOUT_MINUTES configuration in app config files
- Script to convert old OMIM case format (list of integers) to new format (list of dictionaries)
- Additional check for user logged in status before serving alignment files
- Download .cgh files from cancer samples table on cancer case page
- Number of documents and date of last update on genes page
### Changed
- Verify user before redirecting to IGV alignments and sashimi plots
- Build case IGV tracks starting from case and variant objects instead of passing all params in a form
- Unfreeze Werkzeug lib since Flask_login v.0.6 with bugfix has been released
- Sort gene panels by name (panelS and variant page)
- Removed unused `server.blueprints.alignviewers.unindexed_remote_static` endpoint
- User sessions to check files served by `server.blueprints.alignviewers.remote_static` endpoint
- Moved Beacon-related functions to a dedicated app extension
- Audit Filter now also loads filter displaying the variants for it
### Fixed
- Handle `attachment_filename` parameter renamed to `download_name` when Flask 2.2 will be released
- Removed cursor timeout param in cases find adapter function to avoid many code warnings
- Removed stream argument deprecation warning in tests
- Handle `no intervals found` warning in load_region test
- Beacon remove variants
- Protect remote_cors function in alignviewers view from Server-Side Request Forgery (SSRF)
- Check creation date of last document in gene collection to display when genes collection was updated last

## [4.51]
### Added
- Config file containing codecov settings for pull requests
- Add an IGV.js direct link button from case page
- Security policy file
- Hide/shade compound variants based on rank score on variantS from filter
- Chromograph legend documentation direct link
### Changed
- Updated deprecated Codecov GitHub action to v.2
- Simplified code of scout/adapter/mongo/variant
- Update IGV.js to v2.11.2
- Show summary number of variant gene panels on general report if more than 3
### Fixed
- Marrvel link for variants in genome build 38 (using liftover to build 37)
- Remove flags from codecov config file
- Fixed filter bug with high negative SPIDEX scores
- Renamed IARC TP53 button to to `TP53 Database`, modified also link since IARC has been moved to the US NCI: `https://tp53.isb-cgc.org/`
- Parsing new format of OMIM case info when exporting patients to Matchmaker
- Remove flask-debugtoolbar lib dependency that is using deprecated code and causes app to crash after new release of Jinja2 (3.1)
- Variant page crashing for cases with old OMIM terms structure (a list of integers instead of dictionary)
- Variant page crashing when creating MARRVEL link for cases with no genome build
- SpliceAI documentation link
- Fix deprecated `safe_str_cmp` import from `werkzeug.security` by freezing Werkzeug lib to v2.0 until Flask_login v.0.6 with bugfix is released
- List gene names densely in general report for SVs that contain more than 3 genes
- Show transcript ids on refseq genes on hg19 in IGV.js, using refgene source
- Display correct number of genes in general report for SVs that contain more than 32 genes
- Broken Google login after new major release of `lepture/authlib`
- Fix frequency and callers display on case general report

## [4.50.1]
### Fixed
- Show matching causative STR_repid for legacy str variants (pre Stranger hgnc_id)

## [4.50]
### Added
- Individual-specific OMIM terms
- OMIM disease descriptions in ClinVar submission form
- Add a toggle for melter rerun monitoring of cases
- Add a config option to show the rerun monitoring toggle
- Add a cli option to export cases with rerun monitoring enabled
- Add a link to STRipy for STR variants; shallow for ARX and HOXA13
- Hide by default variants only present in unaffected individuals in variants filters
- OMIM terms in general case report
- Individual-level info on OMIM and HPO terms in general case report
- PanelApp gene link among the external links on variant page
- Dashboard case filters fields help
- Filter cases by OMIM terms in cases and dashboard pages
### Fixed
- A malformed panel id request would crash with exception: now gives user warning flash with redirect
- Link to HPO resource file hosted on `http://purl.obolibrary.org`
- Gene search form when gene exists only in build 38
- Fixed odd redirect error and poor error message on missing column for gene panel csv upload
- Typo in parse variant transcripts function
- Modified keys name used to parse local observations (archived) frequencies to reflect change in MIP keys naming
- Better error handling for partly broken/timed out chanjo reports
- Broken javascript code when case Chromograph data is malformed
- Broader space for case synopsis in general report
- Show partial causatives on causatives and matching causatives panels
- Partial causative assignment in cases with no OMIM or HPO terms
- Partial causative OMIM select options in variant page
### Changed
- Slightly smaller and improved layout of content in case PDF report
- Relabel more cancer variant pages somatic for navigation
- Unify caseS nav links
- Removed unused `add_compounds` param from variant controllers function
- Changed default hg19 genome for IGV.js to legacy hg19_1kg_decoy to fix a few problematic loci
- Reduce code complexity (parse/ensembl.py)
- Silence certain fields in ClinVar export if prioritised ones exist (chrom-start-end if hgvs exist)
- Made phenotype non-mandatory when marking a variant as partial causative
- Only one phenotype condition type (OMIM or HPO) per variant is used in ClinVar submissions
- ClinVar submission variant condition prefers OMIM over HPO if available
- Use lighter version of gene objects in Omim MongoDB adapter, panels controllers, panels views and institute controllers
- Gene-variants table size is now adaptive
- Remove unused file upload on gene-variants page

## [4.49]
### Fixed
- Pydantic model types for genome_build, madeline_info, peddy_ped_check and peddy_sex_check, rank_model_version and sv_rank_model_version
- Replace `MatchMaker` with `Matchmaker` in all places visible by a user
- Save diagnosis labels along with OMIM terms in Matchmaker Exchange submission objects
- `libegl-mesa0_21.0.3-0ubuntu0.3~20.04.5_amd64.deb` lib not found by GitHub actions Docker build
- Remove unused `chromograph_image_files` and `chromograph_prefixes` keys saved when creating or updating an RD case
- Search managed variants by description and with ignore case
### Changed
- Introduced page margins on exported PDF reports
- Smaller gene fonts in downloaded HPO genes PDF reports
- Reintroduced gene coverage data in the PDF-exported general report of rare-disease cases
- Check for existence of case report files before creating sidebar links
- Better description of HPO and OMIM terms for patients submitted to Matchmaker Exchange
- Remove null non-mandatory key/values when updating a case
- Freeze WTForms<3 due to several form input rendering changes

## [4.48.1]
### Fixed
- General case PDF report for recent cases with no pedigree

## [4.48]
### Added
- Option to cancel a request for research variants in case page
### Changed
- Update igv.js to v2.10.5
- Updated example of a case delivery report
- Unfreeze cyvcf2
- Builder images used in Scout Dockerfiles
- Crash report email subject gives host name
- Export general case report to PDF using PDFKit instead of WeasyPrint
- Do not include coverage report in PDF case report since they might have different orientation
- Export cancer cases's "Coverage and QC report" to PDF using PDFKit instead of Weasyprint
- Updated cancer "Coverage and QC report" example
- Keep portrait orientation in PDF delivery report
- Export delivery report to PDF using PDFKit instead of Weasyprint
- PDF export of clinical and research HPO panels using PDFKit instead of Weasyprint
- Export gene panel report to PDF using PDFKit
- Removed WeasyPrint lib dependency

### Fixed
- Reintroduced missing links to Swegen and Beacon and dbSNP in RD variant page, summary section
- Demo delivery report orientation to fit new columns
- Missing delivery report in demo case
- Cast MNVs to SNV for test
- Export verified variants from all institutes when user is admin
- Cancer coverage and QC report not found for demo cancer case
- Pull request template instructions on how to deploy to test server
- PDF Delivery report not showing Swedac logo
- Fix code typos
- Disable codefactor raised by ESLint for javascript functions located on another file
- Loading spinner stuck after downloading a PDF gene panel report
- IGV browser crashing when file system with alignment files is not mounted

## [4.47]
### Added
- Added CADD, GnomAD and genotype calls to variantS export
### Changed
- Pull request template, to illustrate how to deploy pull request branches on cg-vm1 stage server
### Fixed
- Compiled Docker image contains a patched version (v4.9) of chanjo-report

## [4.46.1]
### Fixed
- Downloading of files generated within the app container (MT-report, verified variants, pedigrees, ..)

## [4.46]
### Added
- Created a Dockefile to be used to serve the dockerized app in production
- Modified the code to collect database params specified as env vars
- Created a GitHub action that pushes the Dockerfile-server image to Docker Hub (scout-server-stage) every time a PR is opened
- Created a GitHub action that pushes the Dockerfile-server image to Docker Hub (scout-server) every time a new release is created
- Reassign MatchMaker Exchange submission to another user when a Scout user is deleted
- Expose public API JSON gene panels endpoint, primarily to enable automated rerun checking for updates
- Add utils for dictionary type
- Filter institute cases using multiple HPO terms
- Vulture GitHub action to identify and remove unused variables and imports
### Changed
- Updated the python config file documentation in admin guide
- Case configuration parsing now uses Pydantic for improved typechecking and config handling
- Removed test matrices to speed up automatic testing of PRs
- Switch from Coveralls to Codecov to handle CI test coverage
- Speed-up CI tests by caching installation of libs and splitting tests into randomized groups using pytest-test-groups
- Improved LDAP login documentation
- Use lib flask-ldapconn instead of flask_ldap3_login> to handle ldap authentication
- Updated Managed variant documentation in user guide
- Fix and simplify creating and editing of gene panels
- Simplified gene variants search code
- Increased the height of the genes track in the IGV viewer
### Fixed
- Validate uploaded managed variant file lines, warning the user.
- Exporting validated variants with missing "genes" database key
- No results returned when searching for gene variants using a phenotype term
- Variants filtering by gene symbols file
- Make gene HGNC symbols field mandatory in gene variants page and run search only on form submit
- Make sure collaborator gene variants are still visible, even if HPO filter is used

## [4.45]
### Added
### Changed
- Start Scout also when loqusdbapi is not reachable
- Clearer definition of manual standard and custom inheritance models in gene panels
- Allow searching multiple chromosomes in filters
### Fixed
- Gene panel crashing on edit action

## [4.44]
### Added
### Changed
- Display Gene track beneath each sample track when displaying splice junctions in igv browser
- Check outdated gene symbols and update with aliases for both RD and cancer variantS
### Fixed
- Added query input check and fixed the Genes API endpoint to return a json formatted error when request is malformed
- Typo in ACMG BP6 tooltip

## [4.43.1]
### Added
- Added database index for OMIM disease term genes
### Changed
### Fixed
- Do not drop HPO terms collection when updating HPO terms via the command line
- Do not drop disease (OMIM) terms collection when updating diseases via the command line

## [4.43]
### Added
- Specify which collection(s) update/build indexes for
### Fixed
- Do not drop genes and transcripts collections when updating genes via the command line

## [4.42.1]
### Added
### Changed
### Fixed
- Freeze PyMongo lib to version<4.0 to keep supporting previous MongoDB versions
- Speed up gene panels creation and update by collecting only light gene info from database
- Avoid case page crash on Phenomizer queries timeout

## [4.42]
### Added
- Choose custom pinned variants to submit to MatchMaker Exchange
- Submit structural variant as genes to the MatchMaker Exchange
- Added function for maintainers and admins to remove gene panels
- Admins can restore deleted gene panels
- A development docker-compose file illustrating the scout/chanjo-report integration
- Show AD on variants view for cancer SV (tumor and normal)
- Cancer SV variants filter AD, AF (tumor and normal)
- Hiding the variants score column also from cancer SVs, as for the SNVs
### Changed
- Enforce same case _id and display_name when updating a case
- Enforce same individual ids, display names and affected status when updating a case
- Improved documentation for connecting to loqusdb instances (including loqusdbapi)
- Display and download HPO gene panels' gene symbols in italics
- A faster-built and lighter Docker image
- Reduce complexity of `panels` endpoint moving some code to the panels controllers
- Update requirements to use flask-ldap3-login>=0.9.17 instead of freezing WTForm
### Fixed
- Use of deprecated TextField after the upgrade of WTF to v3.0
- Freeze to WTForms to version < 3
- Remove the extra files (bed files and madeline.svg) introduced by mistake
- Cli command loading demo data in docker-compose when case custom images exist and is None
- Increased MongoDB connection serverSelectionTimeoutMS parameter to 30K (default value according to MongoDB documentation)
- Better differentiate old obs counts 0 vs N/A
- Broken cancer variants page when default gene panel was deleted
- Typo in tx_overview function in variant controllers file
- Fixed loqusdbapi SV search URL
- SV variants filtering using Decipher criterion
- Removing old gene panels that don't contain the `maintainer` key.

## [4.41.1]
### Fixed
- General reports crash for variant annotations with same variant on other cases

## [4.41]
### Added
- Extended the instructions for running the Scout Docker image (web app and cli).
- Enabled inclusion of custom images to STR variant view
### Fixed
- General case report sorting comments for variants with None genetic models
- Do not crash but redirect to variants page with error when a variant is not found for a case
- UCSC links coordinates for SV variants with start chromosome different than end chromosome
- Human readable variants name in case page for variants having start chromosome different from end chromosome
- Avoid always loading all transcripts when checking gene symbol: introduce gene captions
- Slow queries for evaluated variants on e.g. case page - use events instead
### Changed
- Rearrange variant page again, moving severity predictions down.
- More reactive layout width steps on variant page

## [4.40.1]
### Added
### Fixed
- Variants dismissed with inconsistent inheritance pattern can again be shown in general case report
- General report page for variants with genes=None
- General report crashing when variants have no panels
- Added other missing keys to case and variant dictionaries passed to general report
### Changed

## [4.40]
### Added
- A .cff citation file
- Phenotype search API endpoint
- Added pagination to phenotype API
- Extend case search to include internal MongoDB id
- Support for connecting to a MongoDB replica set (.py config files)
- Support for connecting to a MongoDB replica set (.yaml config files)
### Fixed
- Command to load the OMIM gene panel (`scout load panel --omim`)
- Unify style of pinned and causative variants' badges on case page
- Removed automatic spaces after punctuation in comments
- Remove the hardcoded number of total individuals from the variant's old observations panel
- Send delete requests to a connected Beacon using the DELETE method
- Layout of the SNV and SV variant page - move frequency up
### Changed
- Stop updating database indexes after loading exons via command line
- Display validation status badge also for not Sanger-sequenced variants
- Moved Frequencies, Severity and Local observations panels up in RD variants page
- Enabled Flask CORS to communicate CORS status to js apps
- Moved the code preparing the transcripts overview to the backend
- Refactored and filtered json data used in general case report
- Changed the database used in docker-compose file to use the official MongoDB v4.4 image
- Modified the Python (3.6, 3.8) and MongoDB (3.2, 4.4, 5.0) versions used in testing matrices (GitHub actions)
- Capitalize case search terms on institute and dashboard pages


## [4.39]
### Added
- COSMIC IDs collected from CSQ field named `COSMIC`
### Fixed
- Link to other causative variants on variant page
- Allow multiple COSMIC links for a cancer variant
- Fix floating text in severity box #2808
- Fixed MitoMap and HmtVar links for hg38 cases
- Do not open new browser tabs when downloading files
- Selectable IGV tracks on variant page
- Missing splice junctions button on variant page
- Refactor variantS representative gene selection, and use it also for cancer variant summary
### Changed
- Improve Javascript performance for displaying Chromograph images
- Make ClinVar classification more evident in cancer variant page

## [4.38]
### Added
- Option to hide Alamut button in the app config file
### Fixed
- Library deprecation warning fixed (insert is deprecated. Use insert_one or insert_many instead)
- Update genes command will not trigger an update of database indices any more
- Missing resources in temporary downloading directory when updating genes using the command line
- Restore previous variant ACMG classification in a scrollable div
- Loading spinner not stopping after downloading PDF case reports and variant list export
- Add extra Alamut links higher up on variant pages
- Improve UX for phenotypes in case page
- Filter and export of STR variants
- Update look of variants page navigation buttons
### Changed

## [4.37]
### Added
- Highlight and show version number for RefSeq MANE transcripts.
- Added integration to a rerunner service for toggling reanalysis with updated pedigree information
- SpliceAI display and parsing from VEP CSQ
- Display matching tiered variants for cancer variants
- Display a loading icon (spinner) until the page loads completely
- Display filter badges in cancer variants list
- Update genes from pre-downloaded file resources
- On login, OS, browser version and screen size are saved anonymously to understand how users are using Scout
- API returning institutes data for a given user: `/api/v1/institutes`
- API returning case data for a given institute: `/api/v1/institutes/<institute_id>/cases`
- Added GMS and Lund university hospital logos to login page
- Made display of Swedac logo configurable
- Support for displaying custom images in case view
- Individual-specific HPO terms
- Optional alamut_key in institute settings for Alamut Plus software
- Case report API endpoint
- Tooltip in case explaining that genes with genome build different than case genome build will not be added to dynamic HPO panel.
- Add DeepVariant as a caller
### Fixed
- Updated IGV to v2.8.5 to solve missing gene labels on some zoom levels
- Demo cancer case config file to load somatic SNVs and SVs only.
- Expand list of refseq trancripts in ClinVar submission form
- Renamed `All SNVs and INDELs` institute sidebar element to `Search SNVs and INDELs` and fixed its style.
- Add missing parameters to case load-config documentation
- Allow creating/editing gene panels and dynamic gene panels with genes present in genome build 38
- Bugfix broken Pytests
- Bulk dismissing variants error due to key conversion from string to integer
- Fix typo in index documentation
- Fixed crash in institute settings page if "collaborators" key is not set in database
- Don't stop Scout execution if LoqusDB call fails and print stacktrace to log
- Bug when case contains custom images with value `None`
- Bug introduced when fixing another bug in Scout-LoqusDB interaction
- Loading of OMIM diagnoses in Scout demo instance
- Remove the docker-compose with chanjo integration because it doesn't work yet.
- Fixed standard docker-compose with scout demo data and database
- Clinical variant assessments not present for pinned and causative variants on case page.
- MatchMaker matching one node at the time only
- Remove link from previously tiered variants badge in cancer variants page
- Typo in gene cell on cancer variants page
- Managed variants filter form
### Changed
- Better naming for variants buttons on cancer track (somatic, germline). Also show cancer research button if available.
- Load case with missing panels in config files, but show warning.
- Changing the (Female, Male) symbols to (F/M) letters in individuals_table and case-sma.
- Print stacktrace if case load command fails
- Added sort icon and a pointer to the cursor to all tables with sortable fields
- Moved variant, gene and panel info from the basic pane to summary panel for all variants.
- Renamed `Basics` panel to `Classify` on variant page.
- Revamped `Basics` panel to a panel dedicated to classify variants
- Revamped the summary panel to be more compact.
- Added dedicated template for cancer variants
- Removed Gene models, Gene annotations and Conservation panels for cancer variants
- Reorganized the orders of panels for variant and cancer variant views
- Added dedicated variant quality panel and removed relevant panes
- A more compact case page
- Removed OMIM genes panel
- Make genes panel, pinned variants panel, causative variants panel and ClinVar panel scrollable on case page
- Update to Scilifelab's 2020 logo
- Update Gens URL to support Gens v2.0 format
- Refactor tests for parsing case configurations
- Updated links to HPO downloadable resources
- Managed variants filtering defaults to all variant categories
- Changing the (Kind) drop-down according to (Category) drop-down in Managed variant add variant
- Moved Gens button to individuals table
- Check resource files availability before starting updating OMIM diagnoses
- Fix typo in `SHOW_OBSERVED_VARIANT_ARCHIVE` config param

## [4.36]
### Added
- Parse and save splice junction tracks from case config file
- Tooltip in observations panel, explaining that case variants with no link might be old variants, not uploaded after a case rerun
### Fixed
- Warning on overwriting variants with same position was no longer shown
- Increase the height of the dropdowns to 425px
- More indices for the case table as it grows, specifically for causatives queries
- Splice junction tracks not centered over variant genes
- Total number of research variants count
- Update variants stats in case documents every time new variants are loaded
- Bug in flashing warning messages when filtering variants
### Changed
- Clearer warning messages for genes and gene/gene-panels searches in variants filters

## [4.35]
### Added
- A new index for hgnc_symbol in the hgnc_gene collection
- A Pedigree panel in STR page
- Display Tier I and II variants in case view causatives card for cancer cases
### Fixed
- Send partial file data to igv.js when visualizing sashimi plots with splice junction tracks
- Research variants filtering by gene
- Do not attempt to populate annotations for not loaded pinned/causatives
- Add max-height to all dropdowns in filters
### Changed
- Switch off non-clinical gene warnings when filtering research variants
- Don't display OMIM disease card in case view for cancer cases
- Refactored Individuals and Causative card in case view for cancer cases
- Update and style STR case report

## [4.34]
### Added
- Saved filter lock and unlock
- Filters can optionally be marked audited, logging the filter name, user and date on the case events and general report.
- Added `ClinVar hits` and `Cosmic hits` in cancer SNVs filters
- Added `ClinVar hits` to variants filter (rare disease track)
- Load cancer demo case in docker-compose files (default and demo file)
- Inclusive-language check using [woke](https://github.com/get-woke/woke) github action
- Add link to HmtVar for mitochondrial variants (if VCF is annotated with HmtNote)
- Grey background for dismissed compounds in variants list and variant page
- Pin badge for pinned compounds in variants list and variant page
- Support LoqusDB REST API queries
- Add a docker-compose-matchmaker under scout/containers/development to test matchmaker locally
- Script to investigate consequences of symbol search bug
- Added GATK to list of SV and cancer SV callers
### Fixed
- Make MitoMap link work for hg38 again
- Export Variants feature crashing when one of the variants has no primary transcripts
- Redirect to last visited variantS page when dismissing variants from variants list
- Improved matching of SVs Loqus occurrences in other cases
- Remove padding from the list inside (Matching causatives from other cases) panel
- Pass None to get_app function in CLI base since passing script_info to app factory functions was deprecated in Flask 2.0
- Fixed failing tests due to Flask update to version 2.0
- Speed up user events view
- Causative view sort out of memory error
- Use hgnc_id for gene filter query
- Typo in case controllers displaying an error every time a patient is matched against external MatchMaker nodes
- Do not crash while attempting an update for variant documents that are too big (> 16 MB)
- Old STR causatives (and other variants) may not have HGNC symbols - fix sort lambda
- Check if gene_obj has primary_transcript before trying to access it
- Warn if a gene manually searched is in a clinical panel with an outdated name when filtering variants
- ChrPos split js not needed on STR page yet
### Changed
- Remove parsing of case `genome_version`, since it's not used anywhere downstream
- Introduce deprecation warning for Loqus configs that are not dictionaries
- SV clinical filter no longer filters out sub 100 nt variants
- Count cases in LoqusDB by variant type
- Commit pulse repo badge temporarily set to weekly
- Sort ClinVar submissions objects by ascending "Last evaluated" date
- Refactored the MatchMaker integration as an extension
- Replaced some sensitive words as suggested by woke linter
- Documentation for load-configuration rewritten.
- Add styles to MatchMaker matches table
- More detailed info on the data shared in MatchMaker submission form

## [4.33.1]
### Fixed
- Include markdown for release autodeploy docs
- Use standard inheritance model in ClinVar (https://ftp.ncbi.nlm.nih.gov/pub/GTR/standard_terms/Mode_of_inheritance.txt)
- Fix issue crash with variants that have been unflagged causative not being available in other causatives
### Added
### Changed

## [4.33]
### Fixed
- Command line crashing when updating an individual not found in database
- Dashboard page crashing when filters return no data
- Cancer variants filter by chromosome
- /api/v1/genes now searches for genes in all genome builds by default
- Upgraded igv.js to version 2.8.1 (Fixed Unparsable bed record error)
### Added
- Autodeploy docs on release
- Documentation for updating case individuals tracks
- Filter cases and dashboard stats by analysis track
### Changed
- Changed from deprecated db update method
- Pre-selected fields to run queries with in dashboard page
- Do not filter by any institute when first accessing the dashboard
- Removed OMIM panel in case view for cancer cases
- Display Tier I and II variants in case view causatives panel for cancer cases
- Refactored Individuals and Causative panels in case view for cancer cases

## [4.32.1]
### Fixed
- iSort lint check only
### Changed
- Institute cases page crashing when a case has track:Null
### Added

## [4.32]
### Added
- Load and show MITOMAP associated diseases from VCF (INFO field: MitomapAssociatedDiseases, via HmtNote)
- Show variant allele frequencies for mitochondrial variants (GRCh38 cases)
- Extend "public" json API with diseases (OMIM) and phenotypes (HPO)
- HPO gene list download now has option for clinical and non-clinical genes
- Display gene splice junctions data in sashimi plots
- Update case individuals with splice junctions tracks
- Simple Docker compose for development with local build
- Make Phenomodels subpanels collapsible
- User side documentation of cytogenomics features (Gens, Chromograph, vcf2cytosure, rhocall)
- iSort GitHub Action
- Support LoqusDB REST API queries
### Fixed
- Show other causative once, even if several events point to it
- Filtering variants by mitochondrial chromosome for cases with genome build=38
- HPO gene search button triggers any warnings for clinical / non-existing genes also on first search
- Fixed a bug in variants pages caused by MT variants without alt_frequency
- Tests for CADD score parsing function
- Fixed the look of IGV settings on SNV variant page
- Cases analyzed once shown as `rerun`
- Missing case track on case re-upload
- Fixed severity rank for SO term "regulatory region ablation"
### Changed
- Refactor according to CodeFactor - mostly reuse of duplicated code
- Phenomodels language adjustment
- Open variants in a new window (from variants page)
- Open overlapping and compound variants in a new window (from variant page)
- gnomAD link points to gnomAD v.3 (build GRCh38) for mitochondrial variants.
- Display only number of affected genes for dismissed SVs in general report
- Chromosome build check when populating the variants filter chromosome selection
- Display mitochondrial and rare diseases coverage report in cases with missing 'rare' track

## [4.31.1]
### Added
### Changed
- Remove mitochondrial and coverage report from cancer cases sidebar
### Fixed
- ClinVar page when dbSNP id is None

## [4.31]
### Added
- gnomAD annotation field in admin guide
- Export also dynamic panel genes not associated to an HPO term when downloading the HPO panel
- Primary HGNC transcript info in variant export files
- Show variant quality (QUAL field from vcf) in the variant summary
- Load/update PDF gene fusion reports (clinical and research) generated with Arriba
- Support new MANE annotations from VEP (both MANE Select and MANE Plus Clinical)
- Display on case activity the event of a user resetting all dismissed variants
- Support gnomAD population frequencies for mitochondrial variants
- Anchor links in Casedata ClinVar panels to redirect after renaming individuals
### Fixed
- Replace old docs link www.clinicalgenomics.se/scout with new https://clinical-genomics.github.io/scout
- Page formatting issues whenever case and variant comments contain extremely long strings with no spaces
- Chromograph images can be one column and have scrollbar. Removed legacy code.
- Column labels for ClinVar case submission
- Page crashing looking for LoqusDB observation when variant doesn't exist
- Missing inheritance models and custom inheritance models on newly created gene panels
- Accept only numbers in managed variants filter as position and end coordinates
- SNP id format and links in Variant page, ClinVar submission form and general report
- Case groups tooltip triggered only when mouse is on the panel header
### Changed
- A more compact case groups panel
- Added landscape orientation CSS style to cancer coverage and QC demo report
- Improve user documentation to create and save new gene panels
- Removed option to use space as separator when uploading gene panels
- Separating the columns of standard and custom inheritance models in gene panels
- Improved ClinVar instructions for users using non-English Excel

## [4.30.2]
### Added
### Fixed
- Use VEP RefSeq ID if RefSeq list is empty in RefSeq transcripts overview
- Bug creating variant links for variants with no end_chrom
### Changed

## [4.30.1]
### Added
### Fixed
- Cryptography dependency fixed to use version < 3.4
### Changed

## [4.30]
### Added
- Introduced a `reset dismiss variant` verb
- Button to reset all dismissed variants for a case
- Add black border to Chromograph ideograms
- Show ClinVar annotations on variantS page
- Added integration with GENS, copy number visualization tool
- Added a VUS label to the manual classification variant tags
- Add additional information to SNV verification emails
- Tooltips documenting manual annotations from default panels
- Case groups now show bam files from all cases on align view
### Fixed
- Center initial igv view on variant start with SNV/indels
- Don't set initial igv view to negative coordinates
- Display of GQ for SV and STR
- Parsing of AD and related info for STRs
- LoqusDB field in institute settings accepts only existing Loqus instances
- Fix DECIPHER link to work after DECIPHER migrated to GRCh38
- Removed visibility window param from igv.js genes track
- Updated HPO download URL
- Patch HPO download test correctly
- Reference size on STR hover not needed (also wrong)
- Introduced genome build check (allowed values: 37, 38, "37", "38") on case load
- Improve case searching by assignee full name
- Populating the LoqusDB select in institute settings
### Changed
- Cancer variants table header (pop freq etc)
- Only admin users can modify LoqusDB instance in Institute settings
- Style of case synopsis, variants and case comments
- Switched to igv.js 2.7.5
- Do not choke if case is missing research variants when research requested
- Count cases in LoqusDB by variant type
- Introduce deprecation warning for Loqus configs that are not dictionaries
- Improve create new gene panel form validation
- Make XM- transcripts less visible if they don't overlap with transcript refseq_id in variant page
- Color of gene panels and comments panels on cases and variant pages
- Do not choke if case is missing research variants when reserch requested

## [4.29.1]
### Added
### Fixed
- Always load STR variants regardless of RankScore threshold (hotfix)
### Changed

## [4.29]
### Added
- Added a page about migrating potentially breaking changes to the documentation
- markdown_include in development requirements file
- STR variants filter
- Display source, Z-score, inheritance pattern for STR annotations from Stranger (>0.6.1) if available
- Coverage and quality report to cancer view
### Fixed
- ACMG classification page crashing when trying to visualize a classification that was removed
- Pretty print HGVS on gene variants (URL-decode VEP)
- Broken or missing link in the documentation
- Multiple gene names in ClinVar submission form
- Inheritance model select field in ClinVar submission
- IGV.js >2.7.0 has an issue with the gene track zoom levels - temp freeze at 2.7.0
- Revert CORS-anywhere and introduce a local http proxy for cloud tracks
### Changed

## [4.28]
### Added
- Chromograph integration for displaying PNGs in case-page
- Add VAF to cancer case general report, and remove some of its unused fields
- Variants filter compatible with genome browser location strings
- Support for custom public igv tracks stored on the cloud
- Add tests to increase testing coverage
- Update case variants count after deleting variants
- Update IGV.js to latest (v2.7.4)
- Bypass igv.js CORS check using `https://github.com/Rob--W/cors-anywhere`
- Documentation on default and custom IGV.js tracks (admin docs)
- Lock phenomodels so they're editable by admins only
- Small case group assessment sharing
- Tutorial and files for deploying app on containers (Kubernetes pods)
- Canonical transcript and protein change of canonical transcript in exported variants excel sheet
- Support for Font Awesome version 6
- Submit to Beacon from case page sidebar
- Hide dismissed variants in variants pages and variants export function
- Systemd service files and instruction to deploy Scout using podman
### Fixed
- Bugfix: unused `chromgraph_prefix |tojson` removed
- Freeze coloredlogs temporarily
- Marrvel link
- Don't show TP53 link for silent or synonymous changes
- OMIM gene field accepts any custom number as OMIM gene
- Fix Pytest single quote vs double quote string
- Bug in gene variants search by similar cases and no similar case is found
- Delete unused file `userpanel.py`
- Primary transcripts in variant overview and general report
- Google OAuth2 login setup in README file
- Redirect to 'missing file'-icon if configured Chromograph file is missing
- Javascript error in case page
- Fix compound matching during variant loading for hg38
- Cancer variants view containing variants dismissed with cancer-specific reasons
- Zoom to SV variant length was missing IGV contig select
- Tooltips on case page when case has no default gene panels
### Changed
- Save case variants count in case document and not in sessions
- Style of gene panels multiselect on case page
- Collapse/expand main HPO checkboxes in phenomodel preview
- Replaced GQ (Genotype quality) with VAF (Variant allele frequency) in cancer variants GT table
- Allow loading of cancer cases with no tumor_purity field
- Truncate cDNA and protein changes in case report if longer than 20 characters


## [4.27]
### Added
- Exclude one or more variant categories when running variants delete command
### Fixed
### Changed

## [4.26.1]
### Added
### Fixed
- Links with 1-letter aa codes crash on frameshift etc
### Changed

## [4.26]
### Added
- Extend the delete variants command to print analysis date, track, institute, status and research status
- Delete variants by type of analysis (wgs|wes|panel)
- Links to cBioPortal, MutanTP53, IARC TP53, OncoKB, MyCancerGenome, CIViC
### Fixed
- Deleted variants count
### Changed
- Print output of variants delete command as a tab separated table

## [4.25]
### Added
- Command line function to remove variants from one or all cases
### Fixed
- Parse SMN None calls to None rather than False

## [4.24.1]
### Fixed
- Install requirements.txt via setup file

## [4.24]
### Added
- Institute-level phenotype models with sub-panels containing HPO and OMIM terms
- Runnable Docker demo
- Docker image build and push github action
- Makefile with shortcuts to docker commands
- Parse and save synopsis, phenotype and cohort terms from config files upon case upload
### Fixed
- Update dismissed variant status when variant dismissed key is missing
- Breakpoint two IGV button now shows correct chromosome when different from bp1
- Missing font lib in Docker image causing the PDF report download page to crash
- Sentieon Manta calls lack Somaticscore - load anyway
- ClinVar submissions crashing due to pinned variants that are not loaded
- Point ExAC pLI score to new gnomad server address
- Bug uploading cases missing phenotype terms in config file
- STRs loaded but not shown on browser page
- Bug when using adapter.variant.get_causatives with case_id without causatives
- Problem with fetching "solved" from scout export cases cli
- Better serialising of datetime and bson.ObjectId
- Added `volumes` folder to .gitignore
### Changed
- Make matching causative and managed variants foldable on case page
- Remove calls to PyMongo functions marked as deprecated in backend and frontend(as of version 3.7).
- Improved `scout update individual` command
- Export dynamic phenotypes with ordered gene lists as PDF


## [4.23]
### Added
- Save custom IGV track settings
- Show a flash message with clear info about non-valid genes when gene panel creation fails
- CNV report link in cancer case side navigation
- Return to comment section after editing, deleting or submitting a comment
- Managed variants
- MT vs 14 chromosome mean coverage stats if Scout is connected to Chanjo
### Fixed
- missing `vcf_cancer_sv` and `vcf_cancer_sv_research` to manual.
- Split ClinVar multiple clnsig values (slash-separated) and strip them of underscore for annotations without accession number
- Timeout of `All SNVs and INDELs` page when no valid gene is provided in the search
- Round CADD (MIPv9)
- Missing default panel value
- Invisible other causatives lines when other causatives lack gene symbols
### Changed
- Do not freeze mkdocs-material to version 4.6.1
- Remove pre-commit dependency

## [4.22]
### Added
- Editable cases comments
- Editable variants comments
### Fixed
- Empty variant activity panel
- STRs variants popover
- Split new ClinVar multiple significance terms for a variant
- Edit the selected comment, not the latest
### Changed
- Updated RELEASE docs.
- Pinned variants card style on the case page
- Merged `scout export exons` and `scout view exons` commands


## [4.21.2]
### Added
### Fixed
- Do not pre-filter research variants by (case-default) gene panels
- Show OMIM disease tooltip reliably
### Changed

## [4.21.1]
### Added
### Fixed
- Small change to Pop Freq column in variants ang gene panels to avoid strange text shrinking on small screens
- Direct use of HPO list for Clinical HPO SNV (and cancer SNV) filtering
- PDF coverage report redirecting to login page
### Changed
- Remove the option to dismiss single variants from all variants pages
- Bulk dismiss SNVs, SVs and cancer SNVs from variants pages

## [4.21]
### Added
- Support to configure LoqusDB per institute
- Highlight causative variants in the variants list
- Add tests. Mostly regarding building internal datatypes.
- Remove leading and trailing whitespaces from panel_name and display_name when panel is created
- Mark MANE transcript in list of transcripts in "Transcript overview" on variant page
- Show default panel name in case sidebar
- Previous buttons for variants pagination
- Adds a gh action that checks that the changelog is updated
- Adds a gh action that deploys new releases automatically to pypi
- Warn users if case default panels are outdated
- Define institute-specific gene panels for filtering in institute settings
- Use institute-specific gene panels in variants filtering
- Show somatic VAF for pinned and causative variants on case page

### Fixed
- Report pages redirect to login instead of crashing when session expires
- Variants filter loading in cancer variants page
- User, Causative and Cases tables not scaling to full page
- Improved docs for an initial production setup
- Compatibility with latest version of Black
- Fixed tests for Click>7
- Clinical filter required an extra click to Filter to return variants
- Restore pagination and shrink badges in the variants page tables
- Removing a user from the command line now inactivates the case only if user is last assignee and case is active
- Bugfix, LoqusDB per institute feature crashed when institute id was empty string
- Bugfix, LoqusDB calls where missing case count
- filter removal and upload for filters deleted from another page/other user
- Visualize outdated gene panels info in a popover instead of a tooltip in case page side panel

### Changed
- Highlight color on normal STRs in the variants table from green to blue
- Display breakpoints coordinates in verification emails only for structural variants


## [4.20]
### Added
- Display number of filtered variants vs number of total variants in variants page
- Search case by HPO terms
- Dismiss variant column in the variants tables
- Black and pre-commit packages to dev requirements

### Fixed
- Bug occurring when rerun is requested twice
- Peddy info fields in the demo config file
- Added load config safety check for multiple alignment files for one individual
- Formatting of cancer variants table
- Missing Score in SV variants table

### Changed
- Updated the documentation on how to create a new software release
- Genome build-aware cytobands coordinates
- Styling update of the Matchmaker card
- Select search type in case search form


## [4.19]

### Added
- Show internal ID for case
- Add internal ID for downloaded CGH files
- Export dynamic HPO gene list from case page
- Remove users as case assignees when their account is deleted
- Keep variants filters panel expanded when filters have been used

### Fixed
- Handle the ProxyFix ModuleNotFoundError when Werkzeug installed version is >1.0
- General report formatting issues whenever case and variant comments contain extremely long strings with no spaces

### Changed
- Created an institute wrapper page that contains list of cases, causatives, SNVs & Indels, user list, shared data and institute settings
- Display case name instead of case ID on clinVar submissions
- Changed icon of sample update in clinVar submissions


## [4.18]

### Added
- Filter cancer variants on cytoband coordinates
- Show dismiss reasons in a badge with hover for clinical variants
- Show an ellipsis if 10 cases or more to display with loqusdb matches
- A new blog post for version 4.17
- Tooltip to better describe Tumor and Normal columns in cancer variants
- Filter cancer SNVs and SVs by chromosome coordinates
- Default export of `Assertion method citation` to clinVar variants submission file
- Button to export up to 500 cancer variants, filtered or not
- Rename samples of a clinVar submission file

### Fixed
- Apply default gene panel on return to cancer variantS from variant view
- Revert to certificate checking when asking for Chanjo reports
- `scout download everything` command failing while downloading HPO terms

### Changed
- Turn tumor and normal allelic fraction to decimal numbers in tumor variants page
- Moved clinVar submissions code to the institutes blueprints
- Changed name of clinVar export files to FILENAME.Variant.csv and FILENAME.CaseData.csv
- Switched Google login libraries from Flask-OAuthlib to Authlib


## [4.17.1]

### Fixed
- Load cytobands for cases with chromosome build not "37" or "38"


## [4.17]

### Added
- COSMIC badge shown in cancer variants
- Default gene-panel in non-cancer structural view in url
- Filter SNVs and SVs by cytoband coordinates
- Filter cancer SNV variants by alt allele frequency in tumor
- Correct genome build in UCSC link from structural variant page



### Fixed
- Bug in clinVar form when variant has no gene
- Bug when sharing cases with the same institute twice
- Page crashing when removing causative variant tag
- Do not default to GATK caller when no caller info is provided for cancer SNVs


## [4.16.1]

### Fixed
- Fix the fix for handling of delivery reports for rerun cases

## [4.16]

### Added
- Adds possibility to add "lims_id" to cases. Currently only stored in database, not shown anywhere
- Adds verification comment box to SVs (previously only available for small variants)
- Scrollable pedigree panel

### Fixed
- Error caused by changes in WTForm (new release 2.3.x)
- Bug in OMIM case page form, causing the page to crash when a string was provided instead of a numerical OMIM id
- Fix Alamut link to work properly on hg38
- Better handling of delivery reports for rerun cases
- Small CodeFactor style issues: matchmaker results counting, a couple of incomplete tests and safer external xml
- Fix an issue with Phenomizer introduced by CodeFactor style changes

### Changed
- Updated the version of igv.js to 2.5.4

## [4.15.1]

### Added
- Display gene names in ClinVar submissions page
- Links to Varsome in variant transcripts table

### Fixed
- Small fixes to ClinVar submission form
- Gene panel page crash when old panel has no maintainers

## [4.15]

### Added
- Clinvar CNVs IGV track
- Gene panels can have maintainers
- Keep variant actions (dismissed, manual rank, mosaic, acmg, comments) upon variant re-upload
- Keep variant actions also on full case re-upload

### Fixed
- Fix the link to Ensembl for SV variants when genome build 38.
- Arrange information in columns on variant page
- Fix so that new cosmic identifier (COSV) is also acceptable #1304
- Fixed COSMIC tag in INFO (outside of CSQ) to be parses as well with `&` splitter.
- COSMIC stub URL changed to https://cancer.sanger.ac.uk/cosmic/search?q= instead.
- Updated to a version of IGV where bigBed tracks are visualized correctly
- Clinvar submission files are named according to the content (variant_data and case_data)
- Always show causatives from other cases in case overview
- Correct disease associations for gene symbol aliases that exist as separate genes
- Re-add "custom annotations" for SV variants
- The override ClinVar P/LP add-in in the Clinical Filter failed for new CSQ strings

### Changed
- Runs all CI checks in github actions

## [4.14.1]

### Fixed
- Error when variant found in loqusdb is not loaded for other case

## [4.14]

### Added
- Use github actions to run tests
- Adds CLI command to update individual alignments path
- Update HPO terms using downloaded definitions files
- Option to use alternative flask config when running `scout serve`
- Requirement to use loqusdb >= 2.5 if integrated

### Fixed
- Do not display Pedigree panel in cancer view
- Do not rely on internet connection and services available when running CI tests
- Variant loading assumes GATK if no caller set given and GATK filter status is seen in FILTER
- Pass genome build param all the way in order to get the right gene mappings for cases with build 38
- Parse correctly variants with zero frequency values
- Continue even if there are problems to create a region vcf
- STR and cancer variant navigation back to variants pages could fail

### Changed
- Improved code that sends requests to the external APIs
- Updates ranges for user ranks to fit todays usage
- Run coveralls on github actions instead of travis
- Run pip checks on github actions instead of coveralls
- For hg38 cases, change gnomAD link to point to version 3.0 (which is hg38 based)
- Show pinned or causative STR variants a bit more human readable

## [4.13.1]

### Added
### Fixed
- Typo that caused not all clinvar conflicting interpretations to be loaded no matter what
- Parse and retrieve clinvar annotations from VEP-annotated (VEP 97+) CSQ VCF field
- Variant clinvar significance shown as `not provided` whenever is `Uncertain significance`
- Phenomizer query crashing when case has no HPO terms assigned
- Fixed a bug affecting `All SNVs and INDELs` page when variants don't have canonical transcript
- Add gene name or id in cancer variant view

### Changed
- Cancer Variant view changed "Variant:Transcript:Exon:HGVS" to "Gene:Transcript:Exon:HGVS"

## [4.13]

### Added
- ClinVar SNVs track in IGV
- Add SMA view with SMN Copy Number data
- Easier to assign OMIM diagnoses from case page
- OMIM terms and specific OMIM term page

### Fixed
- Bug when adding a new gene to a panel
- Restored missing recent delivery reports
- Fixed style and links to other reports in case side panel
- Deleting cases using display_name and institute not deleting its variants
- Fixed bug that caused coordinates filter to override other filters
- Fixed a problem with finding some INS in loqusdb
- Layout on SV page when local observations without cases are present
- Make scout compatible with the new HPO definition files from `http://compbio.charite.de/jenkins/`
- General report visualization error when SNVs display names are very long


### Changed


## [4.12.4]

### Fixed
- Layout on SV page when local observations without cases are present

## [4.12.3]

### Fixed
- Case report when causative or pinned SVs have non null allele frequencies

## [4.12.2]

### Fixed
- SV variant links now take you to the SV variant page again
- Cancer variant view has cleaner table data entries for "N/A" data
- Pinned variant case level display hotfix for cancer and str - more on this later
- Cancer variants show correct alt/ref reads mirroring alt frequency now
- Always load all clinical STR variants even if a region load is attempted - index may be missing
- Same case repetition in variant local observations

## [4.12.1]

### Fixed
- Bug in variant.gene when gene has no HGVS description


## [4.12]

### Added
- Accepts `alignment_path` in load config to pass bam/cram files
- Display all phenotypes on variant page
- Display hgvs coordinates on pinned and causatives
- Clear panel pending changes
- Adds option to setup the database with static files
- Adds cli command to download the resources from CLI that scout needs
- Adds test files for merged somatic SV and CNV; as well as merged SNV, and INDEL part of #1279
- Allows for upload of OMIM-AUTO gene panel from static files without api-key

### Fixed
- Cancer case HPO panel variants link
- Fix so that some drop downs have correct size
- First IGV button in str variants page
- Cancer case activates on SNV variants
- Cases activate when STR variants are viewed
- Always calculate code coverage
- Pinned/Classification/comments in all types of variants pages
- Null values for panel's custom_inheritance_models
- Discrepancy between the manual disease transcripts and those in database in gene-edit page
- ACMG classification not showing for some causatives
- Fix bug which caused IGV.js to use hg19 reference files for hg38 data
- Bug when multiple bam files sources with non-null values are available


### Changed
- Renamed `requests` file to `scout_requests`
- Cancer variant view shows two, instead of four, decimals for allele and normal


## [4.11.1]

### Fixed
- Institute settings page
- Link institute settings to sharing institutes choices

## [4.11.0]

### Added
- Display locus name on STR variant page
- Alternative key `GNOMADAF_popmax` for Gnomad popmax allele frequency
- Automatic suggestions on how to improve the code on Pull Requests
- Parse GERP, phastCons and phyloP annotations from vep annotated CSQ fields
- Avoid flickering comment popovers in variant list
- Parse REVEL score from vep annotated CSQ fields
- Allow users to modify general institute settings
- Optionally format code automatically on commit
- Adds command to backup vital parts `scout export database`
- Parsing and displaying cancer SV variants from Manta annotated VCF files
- Dismiss cancer snv variants with cancer-specific options
- Add IGV.js UPD, RHO and TIDDIT coverage wig tracks.


### Fixed
- Slightly darker page background
- Fixed an issued with parsed conservation values from CSQ
- Clinvar submissions accessible to all users of an institute
- Header toolbar when on Clinvar page now shows institute name correctly
- Case should not always inactivate upon update
- Show dismissed snv cancer variants as grey on the cancer variants page
- Improved style of mappability link and local observations on variant page
- Convert all the GET requests to the igv view to POST request
- Error when updating gene panels using a file containing BOM chars
- Add/replace gene radio button not working in gene panels


## [4.10.1]

### Fixed
- Fixed issue with opening research variants
- Problem with coveralls not called by Travis CI
- Handle Biomart service down in tests


## [4.10.0]

### Added
- Rank score model in causatives page
- Exportable HPO terms from phenotypes page
- AMP guideline tiers for cancer variants
- Adds scroll for the transcript tab
- Added CLI option to query cases on time since case event was added
- Shadow clinical assessments also on research variants display
- Support for CRAM alignment files
- Improved str variants view : sorting by locus, grouped by allele.
- Delivery report PDF export
- New mosaicism tag option
- Add or modify individuals' age or tissue type from case page
- Display GC and allele depth in causatives table.
- Included primary reference transcript in general report
- Included partial causative variants in general report
- Remove dependency of loqusdb by utilising the CLI

### Fixed
- Fixed update OMIM command bug due to change in the header of the genemap2 file
- Removed Mosaic Tag from Cancer variants
- Fixes issue with unaligned table headers that comes with hidden Datatables
- Layout in general report PDF export
- Fixed issue on the case statistics view. The validation bars didn't show up when all institutes were selected. Now they do.
- Fixed missing path import by importing pathlib.Path
- Handle index inconsistencies in the update index functions
- Fixed layout problems


## [4.9.0]

### Added
- Improved MatchMaker pages, including visible patient contacts email address
- New badges for the github repo
- Links to [GENEMANIA](genemania.org)
- Sort gene panel list on case view.
- More automatic tests
- Allow loading of custom annotations in VCF using the SCOUT_CUSTOM info tag.

### Fixed
- Fix error when a gene is added to an empty dynamic gene panel
- Fix crash when attempting to add genes on incorrect format to dynamic gene panel
- Manual rank variant tags could be saved in a "Select a tag"-state, a problem in the variants view.
- Same case evaluations are no longer shown as gray previous evaluations on the variants page
- Stay on research pages, even if reset, next first buttons are pressed..
- Overlapping variants will now be visible on variant page again
- Fix missing classification comments and links in evaluations page
- All prioritized cases are shown on cases page


## [4.8.3]

### Added

### Fixed
- Bug when ordering sanger
- Improved scrolling over long list of genes/transcripts


## [4.8.2]

### Added

### Fixed
- Avoid opening extra tab for coverage report
- Fixed a problem when rank model version was saved as floats and not strings
- Fixed a problem with displaying dismiss variant reasons on the general report
- Disable load and delete filter buttons if there are no saved filters
- Fix problem with missing verifications
- Remove duplicate users and merge their data and activity


## [4.8.1]

### Added

### Fixed
- Prevent login fail for users with id defined by ObjectId and not email
- Prevent the app from crashing with `AttributeError: 'NoneType' object has no attribute 'message'`


## [4.8.0]

### Added
- Updated Scout to use Bootstrap 4.3
- New looks for Scout
- Improved dashboard using Chart.js
- Ask before inactivating a case where last assigned user leaves it
- Genes can be manually added to the dynamic gene list directly on the case page
- Dynamic gene panels can optionally be used with clinical filter, instead of default gene panel
- Dynamic gene panels get link out to chanjo-report for coverage report
- Load all clinvar variants with clinvar Pathogenic, Likely Pathogenic and Conflicting pathogenic
- Show transcripts with exon numbers for structural variants
- Case sort order can now be toggled between ascending and descending.
- Variants can be marked as partial causative if phenotype is available for case.
- Show a frequency tooltip hover for SV-variants.
- Added support for LDAP login system
- Search snv and structural variants by chromosomal coordinates
- Structural variants can be marked as partial causative if phenotype is available for case.
- Show normal and pathologic limits for STRs in the STR variants view.
- Institute level persistent variant filter settings that can be retrieved and used.
- export causative variants to Excel
- Add support for ROH, WIG and chromosome PNGs in case-view

### Fixed
- Fixed missing import for variants with comments
- Instructions on how to build docs
- Keep sanger order + verification when updating/reloading variants
- Fixed and moved broken filter actions (HPO gene panel and reset filter)
- Fixed string conversion to number
- UCSC links for structural variants are now separated per breakpoint (and whole variant where applicable)
- Reintroduced missing coverage report
- Fixed a bug preventing loading samples using the command line
- Better inheritance models customization for genes in gene panels
- STR variant page back to list button now does its one job.
- Allows to setup scout without a omim api key
- Fixed error causing "favicon not found" flash messages
- Removed flask --version from base cli
- Request rerun no longer changes case status. Active or archived cases inactivate on upload.
- Fixed missing tooltip on the cancer variants page
- Fixed weird Rank cell in variants page
- Next and first buttons order swap
- Added pagination (and POST capability) to cancer variants.
- Improves loading speed for variant page
- Problem with updating variant rank when no variants
- Improved Clinvar submission form
- General report crashing when dismissed variant has no valid dismiss code
- Also show collaborative case variants on the All variants view.
- Improved phenotype search using dataTables.js on phenotypes page
- Search and delete users with `email` instead of `_id`
- Fixed css styles so that multiselect options will all fit one column


## [4.7.3]

### Added
- RankScore can be used with VCFs for vcf_cancer files

### Fixed
- Fix issue with STR view next page button not doing its one job.

### Deleted
- Removed pileup as a bam viewing option. This is replaced by IGV


## [4.7.2]

### Added
- Show earlier ACMG classification in the variant list

### Fixed
- Fixed igv search not working due to igv.js dist 2.2.17
- Fixed searches for cases with a gene with variants pinned or marked causative.
- Load variant pages faster after fixing other causatives query
- Fixed mitochondrial report bug for variants without genes

## [4.7.1]

### Added

### Fixed
- Fixed bug on genes page


## [4.7.0]

### Added
- Export genes and gene panels in build GRCh38
- Search for cases with variants pinned or marked causative in a given gene.
- Search for cases phenotypically similar to a case also from WUI.
- Case variant searches can be limited to similar cases, matching HPO-terms,
  phenogroups and cohorts.
- De-archive reruns and flag them as 'inactive' if archived
- Sort cases by analysis_date, track or status
- Display cases in the following order: prioritized, active, inactive, archived, solved
- Assign case to user when user activates it or asks for rerun
- Case becomes inactive when it has no assignees
- Fetch refseq version from entrez and use it in clinvar form
- Load and export of exons for all genes, independent on refseq
- Documentation for loading/updating exons
- Showing SV variant annotations: SV cgh frequencies, gnomad-SV, local SV frequencies
- Showing transcripts mapping score in segmental duplications
- Handle requests to Ensembl Rest API
- Handle requests to Ensembl Rest Biomart
- STR variants view now displays GT and IGV link.
- Description field for gene panels
- Export exons in build 37 and 38 using the command line

### Fixed
- Fixes of and induced by build tests
- Fixed bug affecting variant observations in other cases
- Fixed a bug that showed wrong gene coverage in general panel PDF export
- MT report only shows variants occurring in the specific individual of the excel sheet
- Disable SSL certifcate verification in requests to chanjo
- Updates how intervaltree and pymongo is used to void deprecated functions
- Increased size of IGV sample tracks
- Optimized tests


## [4.6.1]

### Added

### Fixed
- Missing 'father' and 'mother' keys when parsing single individual cases


## [4.6.0]

### Added
- Description of Scout branching model in CONTRIBUTING doc
- Causatives in alphabetical order, display ACMG classification and filter by gene.
- Added 'external' to the list of analysis type options
- Adds functionality to display "Tissue type". Passed via load config.
- Update to IGV 2.

### Fixed
- Fixed alignment visualization and vcf2cytosure availability for demo case samples
- Fixed 3 bugs affecting SV pages visualization
- Reintroduced the --version cli option
- Fixed variants query by panel (hpo panel + gene panel).
- Downloaded MT report contains excel files with individuals' display name
- Refactored code in parsing of config files.


## [4.5.1]

### Added

### Fixed
- update requirement to use PyYaml version >= 5.1
- Safer code when loading config params in cli base


## [4.5.0]

### Added
- Search for similar cases from scout view CLI
- Scout cli is now invoked from the app object and works under the app context

### Fixed
- PyYaml dependency fixed to use version >= 5.1


## [4.4.1]

### Added
- Display SV rank model version when available

### Fixed
- Fixed upload of delivery report via API


## [4.4.0]

### Added
- Displaying more info on the Causatives page and hiding those not causative at the case level
- Add a comment text field to Sanger order request form, allowing a message to be included in the email
- MatchMaker Exchange integration
- List cases with empty synopsis, missing HPO terms and phenotype groups.
- Search for cases with open research list, or a given case status (active, inactive, archived)

### Fixed
- Variant query builder split into several functions
- Fixed delivery report load bug


## [4.3.3]

### Added
- Different individual table for cancer cases

### Fixed
- Dashboard collects validated variants from verification events instead of using 'sanger' field
- Cases shared with collaborators are visible again in cases page
- Force users to select a real institute to share cases with (actionbar select fix)


## [4.3.2]

### Added
- Dashboard data can be filtered using filters available in cases page
- Causatives for each institute are displayed on a dedicated page
- SNVs and and SVs are searchable across cases by gene and rank score
- A more complete report with validated variants is downloadable from dashboard

### Fixed
- Clinsig filter is fixed so clinsig numerical values are returned
- Split multi clinsig string values in different elements of clinsig array
- Regex to search in multi clinsig string values or multi revstat string values
- It works to upload vcf files with no variants now
- Combined Pileup and IGV alignments for SVs having variant start and stop on the same chromosome


## [4.3.1]

### Added
- Show calls from all callers even if call is not available
- Instructions to install cairo and pango libs from WeasyPrint page
- Display cases with number of variants from CLI
- Only display cases with number of variants above certain treshold. (Also CLI)
- Export of verified variants by CLI or from the dashboard
- Extend case level queries with default panels, cohorts and phenotype groups.
- Slice dashboard statistics display using case level queries
- Add a view where all variants for an institute can be searched across cases, filtering on gene and rank score. Allows searching research variants for cases that have research open.

### Fixed
- Fixed code to extract variant conservation (gerp, phyloP, phastCons)
- Visualization of PDF-exported gene panels
- Reintroduced the exon/intron number in variant verification email
- Sex and affected status is correctly displayed on general report
- Force number validation in SV filter by size
- Display ensembl transcripts when no refseq exists


## [4.3.0]

### Added
- Mosaicism tag on variants
- Show and filter on SweGen frequency for SVs
- Show annotations for STR variants
- Show all transcripts in verification email
- Added mitochondrial export
- Adds alternative to search for SVs shorter that the given length
- Look for 'bcftools' in the `set` field of VCFs
- Display digenic inheritance from OMIM
- Displays what refseq transcript that is primary in hgnc

### Fixed

- Archived panels displays the correct date (not retroactive change)
- Fixed problem with waiting times in gene panel exports
- Clinvar fiter not working with human readable clinsig values

## [4.2.2]

### Fixed
- Fixed gene panel create/modify from CSV file utf-8 decoding error
- Updating genes in gene panels now supports edit comments and entry version
- Gene panel export timeout error

## [4.2.1]

### Fixed
- Re-introduced gene name(s) in verification email subject
- Better PDF rendering for excluded variants in report
- Problem to access old case when `is_default` did not exist on a panel


## [4.2.0]

### Added
- New index on variant_id for events
- Display overlapping compounds on variants view

### Fixed
- Fixed broken clinical filter


## [4.1.4]

### Added
- Download of filtered SVs

### Fixed
- Fixed broken download of filtered variants
- Fixed visualization issue in gene panel PDF export
- Fixed bug when updating gene names in variant controller


## [4.1.3]

### Fixed
- Displays all primary transcripts


## [4.1.2]

### Added
- Option add/replace when updating a panel via CSV file
- More flexible versioning of the gene panels
- Printing coverage report on the bottom of the pdf case report
- Variant verification option for SVs
- Logs uri without pwd when connecting
- Disease-causing transcripts in case report
- Thicker lines in case report
- Supports HPO search for cases, both terms or if described in synopsis
- Adds sanger information to dashboard

### Fixed
- Use db name instead of **auth** as default for authentication
- Fixes so that reports can be generated even with many variants
- Fixed sanger validation popup to show individual variants queried by user and institute.
- Fixed problem with setting up scout
- Fixes problem when exac file is not available through broad ftp
- Fetch transcripts for correct build in `adapter.hgnc_gene`

## [4.1.1]
- Fix problem with institute authentication flash message in utils
- Fix problem with comments
- Fix problem with ensembl link


## [4.1.0]

### Added
- OMIM phenotypes to case report
- Command to download all panel app gene panels `scout load panel --panel-app`
- Links to genenames.org and omim on gene page
- Popup on gene at variants page with gene information
- reset sanger status to "Not validated" for pinned variants
- highlight cases with variants to be evaluated by Sanger on the cases page
- option to point to local reference files to the genome viewer pileup.js. Documented in `docs.admin-guide.server`
- option to export single variants in `scout export variants`
- option to load a multiqc report together with a case(add line in load config)
- added a view for searching HPO terms. It is accessed from the top left corner menu
- Updates the variants view for cancer variants. Adds a small cancer specific filter for known variants
- Adds hgvs information on cancer variants page
- Adds option to update phenotype groups from CLI

### Fixed
- Improved Clinvar to submit variants from different cases. Fixed HPO terms in casedata according to feedback
- Fixed broken link to case page from Sanger modal in cases view
- Now only cases with non empty lists of causative variants are returned in `adapter.case(has_causatives=True)`
- Can handle Tumor only samples
- Long lists of HGNC symbols are now possible. This was previously difficult with manual, uploaded or by HPO search when changing filter settings due to GET request limitations. Relevant pages now use POST requests. Adds the dynamic HPO panel as a selection on the gene panel dropdown.
- Variant filter defaults to default panels also on SV and Cancer variants pages.

## [4.0.0]

### WARNING ###

This is a major version update and will require that the backend of pre releases is updated.
Run commands:

```
$scout update genes
$scout update hpo
```

- Created a Clinvar submission tool, to speed up Clinvar submission of SNVs and SVs
- Added an analysis report page (html and PDF format) containing phenotype, gene panels and variants that are relevant to solve a case.

### Fixed
- Optimized evaluated variants to speed up creation of case report
- Moved igv and pileup viewer under a common folder
- Fixed MT alignment view pileup.js
- Fixed coordinates for SVs with start chromosome different from end chromosome
- Global comments shown across cases and institutes. Case-specific variant comments are shown only for that specific case.
- Links to clinvar submitted variants at the cases level
- Adapts clinvar parsing to new format
- Fixed problem in `scout update user` when the user object had no roles
- Makes pileup.js use online genome resources when viewing alignments. Now any instance of Scout can make use of this functionality.
- Fix ensembl link for structural variants
- Works even when cases does not have `'madeline_info'`
- Parses Polyphen in correct way again
- Fix problem with parsing gnomad from VEP

### Added
- Added a PDF export function for gene panels
- Added a "Filter and export" button to export custom-filtered SNVs to CSV file
- Dismiss SVs
- Added IGV alignments viewer
- Read delivery report path from case config or CLI command
- Filter for spidex scores
- All HPO terms are now added and fetched from the correct source (https://github.com/obophenotype/human-phenotype-ontology/blob/master/hp.obo)
- New command `scout update hpo`
- New command `scout update genes` will fetch all the latest information about genes and update them
- Load **all** variants found on chromosome **MT**
- Adds choice in cases overview do show as many cases as user like

### Removed
- pileup.min.js and pileup css are imported from a remote web location now
- All source files for HPO information, this is instead fetched directly from source
- All source files for gene information, this is instead fetched directly from source

## [3.0.0]
### Fixed
- hide pedigree panel unless it exists

## [1.5.1] - 2016-07-27
### Fixed
- look for both ".bam.bai" and ".bai" extensions

## [1.4.0] - 2016-03-22
### Added
- support for local frequency through loqusdb
- bunch of other stuff

## [1.3.0] - 2016-02-19
### Fixed
- Update query-phenomizer and add username/password

### Changed
- Update the way a case is checked for rerun-status

### Added
- Add new button to mark a case as "checked"
- Link to clinical variants _without_ 1000G annotation

## [1.2.2] - 2016-02-18
### Fixed
- avoid filtering out variants lacking ExAC and 1000G annotations

## [1.1.3] - 2015-10-01
### Fixed
- persist (clinical) filter when clicking load more
- fix #154 by robustly setting clinical filter func. terms

## [1.1.2] - 2015-09-07
### Fixed
- avoid replacing coverage report with none
- update SO terms, refactored

## [1.1.1] - 2015-08-20
### Fixed
- fetch case based on collaborator status (not owner)

## [1.1.0] - 2015-05-29
### Added
- link(s) to SNPedia based on RS-numbers
- new Jinja filter to "humanize" decimal numbers
- show gene panels in variant view
- new Jinja filter for decoding URL encoding
- add indicator to variants in list that have comments
- add variant number threshold and rank score threshold to load function
- add event methods to mongo adapter
- add tests for models
- show badge "old" if comment was written for a previous analysis

### Changed
- show cDNA change in transcript summary unless variant is exonic
- moved compounds table further up the page
- show dates for case uploads in ISO format
- moved variant comments higher up on page
- updated documentation for pages
- read in coverage report as blob in database and serve directly
- change ``OmimPhenotype`` to ``PhenotypeTerm``
- reorganize models sub-package
- move events (and comments) to separate collection
- only display prev/next links for the research list
- include variant type in breadcrumbs e.g. "Clinical variants"

### Removed
- drop dependency on moment.js

### Fixed
- show the same level of detail for all frequencies on all pages
- properly decode URL encoded symbols in amino acid/cDNA change strings
- fixed issue with wipe permissions in MongoDB
- include default gene lists in "variants" link in breadcrumbs

## [1.0.2] - 2015-05-20
### Changed
- update case fetching function

### Fixed
- handle multiple cases with same id

## [1.0.1] - 2015-04-28
### Fixed
- Fix building URL parameters in cases list Vue component

## [1.0.0] - 2015-04-12
Codename: Sara Lund

![Release 1.0](artwork/releases/release-1-0.jpg)

### Added
- Add email logging for unexpected errors
- New command line tool for deleting case

### Changed
- Much improved logging overall
- Updated documentation/usage guide
- Removed non-working IGV link

### Fixed
- Show sample display name in GT call
- Various small bug fixes
- Make it easier to hover over popups

## [0.0.2-rc1] - 2015-03-04
### Added
- add protein table for each variant
- add many more external links
- add coverage reports as PDFs

### Changed
- incorporate user feedback updates
- big refactor of load scripts

## [0.0.2-rc2] - 2015-03-04
### Changes
- add gene table with gene description
- reorganize inheritance models box

### Fixed
- avoid overwriting gene list on "research" load
- fix various bugs in external links

## [0.0.2-rc3] - 2015-03-05
### Added
- Activity log feed to variant view
- Adds protein change strings to ODM and Sanger email

### Changed
- Extract activity log component to macro

### Fixes
- Make Ensembl transcript links use archive website<|MERGE_RESOLUTION|>--- conflicted
+++ resolved
@@ -9,13 +9,10 @@
 - Display samples' name (tooltip) and affected status directly on caseS page
 - Search SVs across all cases, in given genes
 - `CLINVAR_API_URL` param can be specified in app settings to override the URL used to send ClinVar submissions to. Intended for testing.
-<<<<<<< HEAD
-- Advanced cases search to narrow down results using more than one search parameter
-=======
 - Support for loading and storing OMICS data
 - Parse DROP Fraser and Outrider TSVs
 - Display omics variants - wts outliers (Fraser, Outrider)
->>>>>>> 86832394
+- Advanced cases search to narrow down results using more than one search parameter
 ### Changed
 - Updated igv.js to v3.0.1
 - Alphabetically sort IGV track available for custom selection
