--- conflicted
+++ resolved
@@ -7,13 +7,10 @@
 ## [unreleased]
 ### Added
 - Filter case list by cases with variants in ClinVar submission
-<<<<<<< HEAD
-- Global CSRF protection to the app
-=======
 - Additional case category `Ignored`, to be used for cases that don't fall in the existing 'inactive', 'archived', 'solved', 'prioritized' categories
 - Display number of cases shown / total number of cases available for each category on Cases page
 - Moved buttons to modify case status from sidebar to main case page
->>>>>>> 8fe7548d
+- Global CSRF protection to the app
 ### Fixed
 - Non-admin users saving institute settings would clear loqusdb instance selection
 
