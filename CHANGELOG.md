--- conflicted
+++ resolved
@@ -5,13 +5,10 @@
 About changelog [here](https://keepachangelog.com/en/1.0.0/)
 
 ## [unreleased]
-<<<<<<< HEAD
 ### Changed
 - Replaced the archived `flask-ldapconn` library with a ldap3-based custom solution (#5589)
-=======
 ### Fixed
 - Treat -1 values as None values when parsing archived LoqusDB frequencies (#5591)
->>>>>>> b2b8f15b
 
 ## [4.103.3]
 ### Changed
