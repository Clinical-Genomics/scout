--- conflicted
+++ resolved
@@ -5,16 +5,12 @@
 About changelog [here](https://keepachangelog.com/en/1.0.0/)
 
 ## []
-<<<<<<< HEAD
 ### Added
 - Better pagination and number of variants returned by queries in `Search SNVs and INDELs` page
 ### Changed
 - Refactored and simplified code used for collecting gene variants for `Search SNVs and INDELs` page
-
-=======
 ### Fixed
 - Low tumor purity badge alignment in cancer samples table on cancer case view
->>>>>>> c17d15a3
 
 ## [4.54]
 ### Added
