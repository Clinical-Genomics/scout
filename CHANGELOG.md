--- conflicted
+++ resolved
@@ -9,11 +9,8 @@
 - Updated igv.js to 2.15.6
 ### Fixed
 - Docker stage build pycairo.
-<<<<<<< HEAD
+- Restore SNV and SV rank models versions on Causatives and Verified pages
 - Saving `REVEL_RANKSCORE` value in a field named `revel` in variants database documents
-=======
-- Restore SNV and SV rank models versions on Causatives and Verified pages
->>>>>>> 2373185c
 
 ## [4.67]
 ### Added
