--- conflicted
+++ resolved
@@ -7,11 +7,8 @@
 ## [unreleased]
 ### Changed
 - Refactored and simplified code that fetches case's genome build (#5443)
-<<<<<<< HEAD
+- On caseS page, dim cases only included from the always display cases with status option (#5464)
 - Reuse the variant frequencies table from variant page on case reports (#5478)
-=======
-- On caseS page, dim cases only included from the always display cases with status option (#5464)
->>>>>>> e0a8a736
 ### Fixed
 - Fix long STR variant pinned display on case page (#5455)
 - Variant page crashing when Loqusdb instance is chosen on institute settings but is not found at the given URL (#5447)
