--- conflicted
+++ resolved
@@ -5,15 +5,10 @@
 About changelog [here](https://keepachangelog.com/en/1.0.0/)
 
 ## [unreleased]
-<<<<<<< HEAD
 ### Added
 - List of "safe" gene panels available for matching causatives and managed variants in institute settings, to avoid secondary findings
-### Changed
-=======
-## Added
 - Mitochondrial deletion signatures (mitosign) can be uploaded and shown with mtDNA report
 ## Changed
->>>>>>> 07dff5b5
 - Hide removed gene panels by default in panels page
 - Removed option for filtering cancer SVs by Tumor and Normal alt AF
 - Hide links to coverage repost if cancer analysis
