--- conflicted
+++ resolved
@@ -9,11 +9,8 @@
 - Button on SMN CN page to search variants within SMN1 and SMN2 genes
 - Options for selectively updating OMICS variants (fraser, outrider) on a case
 - Log users' activity to file by specifying `USERS_ACTIVITY_LOG_PATH` parameter in app config
-<<<<<<< HEAD
+- `Mean MT coverage`, `Mean chrom 14 coverage` and `Estimated mtDNA copy number` on MT coverage file from chanjo2 if available
 - Advanced cases search to narrow down results using more than one search parameter
-=======
-- `Mean MT coverage`, `Mean chrom 14 coverage` and `Estimated mtDNA copy number` on MT coverage file from chanjo2 if available
->>>>>>> 09291173
 ### Changed
 - Documentation for OMICS variants and updating a case
 - Include both creation and last modification dates in gene panels pages
