--- conflicted
+++ resolved
@@ -20,11 +20,8 @@
 - Tests for cli command to update VCF files not running (#5888)
 - Gene in panels search results broken layout - overflow when a panel has many panel versions containing the gene (#5899)
 - ACMG evaluation PDF export, both style and colors (#5879)
-<<<<<<< HEAD
+- Genotype query for singletons when not selecting include only in unaffected (#5914)
 - Restored Analysis type label on verified/causatives view (#5915)
-=======
-- Genotype query for singletons when not selecting include only in unaffected (#5914)
->>>>>>> 2090430f
 
 ## [4.106]
 ### Added
