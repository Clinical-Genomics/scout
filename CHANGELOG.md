# Change Log
All notable changes to this project will be documented in this file.
This project adheres to [Semantic Versioning](http://semver.org/).

About changelog [here](https://keepachangelog.com/en/1.0.0/)

## [unreleased]
<<<<<<< HEAD
### Added
- Load and display full RNA alignments on alignment viewer
=======
### Changed
- Column width adjustment on caseS page
>>>>>>> da36e286

## [4.71]
### Added
- Added Balsamic keys for SweGen and loqusdb local archive frequecies, SNV and SV
- New filter option for Cancer variantS: local archive RD loqusdb
- Show annotated observations on SV variantS view, also for cancer somatic SVs
- Revel filter for variantS
- Show case default panel on caseS page
- CADD filter for Cancer Somatic SNV variantS - show score
- SpliceAI-lookup link (BROAD, shows SpliceAI and Pangolin) from variant page
- BioNano Access server API - check projects, samples and fetch FSHD reports
### Fixed
- Name of reference genome build for RNA for compatibility with IGV locus search change
- Howto to run the Docker image on Mac computers in `admin-guide/containers/container-deploy.md`
- Link to Weasyprint installation howto in README file
- Avoid filling up disk by creating a reduced VCF file for every variant that is visualized
- Remove legacy incorrectly formatted CODEOWNERS file
- Restrain variant_type requests to variantS views to "clinical" or "research"
- Visualization of cancer variants where cancer case has no affected individual
- ProteinPaint gene link (small StJude API change)
- Causative MEI variant link on causatives page
- Bionano access api settings commented out by default in Scout demo config file.
- Do not show FSHD button on freshly loaded cases without bionano_access individuals
### Changed
- Remove function call that tracks users' browser version
- Include three more splice variant SO terms in clinical filter severe SO terms
- Drop old HPO term collection only after parsing and validation of new terms completes
- Move score to own column on Cancer Somatic SNV variantS page
- Refactored a few complex case operations, breaking out sub functionalities

## [4.70]
### Added
- Download a list of Gene Variants (max 500) resulting from SNVs and Indels search
- Variant PubMed link to search for gene symbol and any aliases
### Changed
- Clearer gnomAD values in Variants page
### Fixed
- CaseS page uniform column widths
- Include ClinVar variants into a scrollable div element on Case page
- `canonical_transcript` variable not initialized in get_hgvs function (server.blueprints.institutes.controllers.py)
- Catch and display any error while importing Phenopacket info
- Modified Docker files to use python:3.8-slim-bullseye to prevent gunicorn workers booting error

## [4.69]
### Added
- ClinVar submission howto available also on Case page
- Somatic score and filtering for somatic SV callers, if available
- Show caller as a tooltip on variantS list
### Fixed
- Crash when attempting to export phenotype from a case that had never had phenotypes
- Aesthetic fix to Causative and Pinned Variants on Case page
- Structural inconsistency for ClinVar Blueprint templates
- Updated igv.js to 2.15.8 to fix track default color bug
- Fixed release versions for actions.
- Freeze tornado below 6.3.0 for compatibility with livereload 2.6.3
- Force update variants count on case re-upload
- IGV locus search not working - add genome reference id
- Pin links to MEI variants should end up on MEI not SV variant view
- Load also matching MEI variants on forced region load
- Allow excluding MEI from case variant deletion
- Fixed the name of the assigned user when the internal user ID is different from the user email address
- Gene variantS should display gene function, region and full hgvs
### Changed
- FontAwesome integrity check fail (updated resource)
- Removed ClinVar API validation buttons in favour of direct API submission
- Improved layout of Institute settings page
- ClinVar API key and allowed submitters are set in the Institute settings page


## [4.68]
### Added
- Rare Disease Mobile Element Insertion variants view
### Changed
- Updated igv.js to 2.15.6
### Fixed
- Docker stage build pycairo.
- Restore SNV and SV rank models versions on Causatives and Verified pages
- Saving `REVEL_RANKSCORE` value in a field named `revel` in variants database documents

## [4.67]
### Added
- Prepare to filter local SV frequency
### Changed
- Speed up instituteS page loading by refactoring cases/institutes query
- Clinical Filter for SVs includes `splice_polypyrimidine_tract_variant` as a severe consequence
- Clinical Filter for SVs includes local variant frequency freeze ("old") for filtering, starting at 30 counts
- Speed up caseS page loading by adding status to index and refactoring totals count
- HPO file parsing is updated to reflect that HPO have changed a few downloadable file formats with their 230405 release.
### Fixed
- Page crashing when a user tries to edit a comment that was removed
- Warning instead of crashed page when attempting to retrieve a non-existent Phenopacket
- Fixed StJude ProteinPaint gene link (URL change)
- Freeze of werkzeug library to version<2.3 to avoid problems resulting from the consequential upgrade of the Flask lib
- Huge list of genes in case report for megabases-long structural variants.
- Fix displaying institutes without associated cases on institutes page
- Fix default panel selection on SVs in cancer case report

## [4.66]
### Changed
- Moved Phenomodels code under a dedicated blueprint
- Updated the instructions to load custom case report under admin guide
- Keep variants filter window collapsed except when user expands it to filter
### Added
- A summary table of pinned variants on the cancer case general report
- New openable matching causatives and managed variants lists for default gene panels only for convenience
### Fixed
- Gens structural variant page link individual id typo

## [4.65.2]
### Fixed
- Generating general case report with str variants containing comments

## [4.65.1]
### Fixed
- Visibility of `Gene(s)` badges on SV VariantS page
- Hide dismiss bar on SV page not working well
- Delivery report PDF download
- Saving Pipeline version file when loading a case
- Backport compatible import of importlib metadata for old python versions (<3.8)

## [4.65]
### Added
- Option to mark a ClinVar submission as submitted
- Docs on how to create/update the PanelApp green genes as a system admin
- `individual_id`-parameter to both Gens links
- Download a gene panel in TXT format from gene panel page
- Panel gene comments on variant page: genes in panels can have comments that describe the gene in a panel context
### Changed
- Always show each case category on caseS page, even if 0 cases in total or after current query
- Improved sorting of ClinVar submissions
- Pre-populate SV type select in ClinVar submission form, when possible
- Show comment badges in related comments tables on general report
- Updated version of several GitHub actions
- Migrate from deprecated `pkg_resources` lib to `importlib_resources`
- Dismiss bar on variantS pages is thinner.
- Dismiss bar on variantS pages can be toggled open or closed for the duration of a login session.
### Fixed
- Fixed Sanger order / Cancel order modal close buttons
- Visibility of SV type in ClinVar submission form
- Fixed a couple of creations where now was called twice, so updated_at and created_at could differ
- Deprecated Ubuntu version 18.04 in one GitHub action
- Panels that have been removed (hidden) should not be visible in views where overlapping gene panels for genes are shown
- Gene panel test pointing to the right function

## [4.64]
### Added
- Create/Update a gene panel containing all PanelApp green genes (`scout update panelapp-green -i <cust_id>`)
- Links for ACMG pathogenicity impact modification on the ACMG classification page
### Changed
- Open local observation matching cases in new windows
### Fixed
- Matching manual ranked variants are now shown also on the somatic variant page
- VarSome links to hg19/GRCh37
- Managed variants filter settings lost when navigating to additional pages
- Collect the right variant category after submitting filter form from research variantS page
- Beacon links are templated and support variants in genome build 38

## [4.63]
### Added
- Display data sharing info for ClinVar, Matchmaker Exchange and Beacon in a dedicated column on Cases page
- Test for `commands.download.omim.print_omim`
- Display dismissed variants comments on general case report
- Modify ACMG pathogenicity impact (most commonly PVS1, PS3) based on strength of evidence with lab director's professional judgement
- REViewer button on STR variant page
- Alamut institution parameter in institute settings for Alamut Visual Plus software
- Added Manual Ranks Risk Factor, Likely Risk Factor and Uncertain Risk Factor
- Display matching manual ranks from previous cases the user has access to on VariantS and Variant pages
- Link to gnomAD gene SVs v2.1 for SV variants with gnomAD frequency
- Support for nf-core/rnafusion reports
### Changed
- Display chrY for sex unknown
- Deprecate legacy scout_load() method API call.
- Message shown when variant tag is updated for a variant
- When all ACMG classifications are deleted from a variant, the current variant classification status is also reset.
- Refactored the functions that collect causative variants
- Removed `scripts/generate_test_data.py`
### Fixed
- Default IGV tracks (genes, ClinVar, ClinVar CNVs) showing even if user unselects them all
- Freeze Flask-Babel below v3.0 due to issue with a locale decorator
- Thaw Flask-Babel and fix according to v3 standard. Thank you @TkTech!
- Show matching causatives on somatic structural variant page
- Visibility of gene names and functional annotations on Causatives/Verified pages
- Panel version can be manually set to floating point numbers, when modified
- Causatives page showing also non-causative variants matching causatives in other cases
- ClinVar form submission for variants with no selected transcript and HGVS
- Validating and submitting ClinVar objects not containing both Variant and Casedata info

## [4.62.1]
### Fixed
- Case page crashing when adding a case to a group without providing a valid case name

## [4.62]
### Added
- Validate ClinVar submission objects using the ClinVar API
- Wrote tests for case and variant API endpoints
- Create ClinVar submissions from Scout using the ClinVar API
- Export Phenopacket for affected individual
- Import Phenopacket from JSON file or Phenopacket API backend server
- Use the new case name option for GENS requests
- Pre-validate refseq:HGVS items using VariantValidator in ClinVar submission form
### Fixed
- Fallback for empty alignment index for REViewer service
- Source link out for MIP 11.1 reference STR annotation
- Avoid duplicate causatives and pinned variants
- ClinVar clinical significance displays only the ACMG terms when user selects ACMG 2015 as assertion criteria
- Spacing between icon and text on Beacon and MatchMaker links on case page sidebar
- Truncate IDs and HGVS representations in ClinVar pages if longer than 25 characters
- Update ClinVar submission ID form
- Handle connection timeout when sending requests requests to external web services
- Validate any ClinVar submission regardless of its status
- Empty Phenopackets import crashes
- Stop Spinner on Phenopacket JSON download
### Changed
- Updated ClinVar submission instructions

## [4.61.1]
### Fixed
- Added `UMLS` as an option of `Condition ID type` in ClinVar Variant downloaded files
- Missing value for `Condition ID type` in ClinVar Variant downloaded files
- Possibility to open, close or delete a ClinVar submission even if it doesn't have an associated name
- Save SV type, ref and alt n. copies to exported ClinVar files
- Inner and outer start and stop SV coordinates not exported in ClinVar files
- ClinVar submissions page crashing when SV files don't contain breakpoint exact coordinates
- Align OMIM diagnoses with delete diagnosis button on case page
- In ClinVar form, reset condition list and customize help when condition ID changes

## [4.61]
### Added
- Filter case list by cases with variants in ClinVar submission
- Filter case list by cases containing RNA-seq data - gene_fusion_reports and sample-level tracks (splice junctions and RNA coverage)
- Additional case category `Ignored`, to be used for cases that don't fall in the existing 'inactive', 'archived', 'solved', 'prioritized' categories
- Display number of cases shown / total number of cases available for each category on Cases page
- Moved buttons to modify case status from sidebar to main case page
- Link to Mutalyzer Normalizer tool on variant's transcripts overview to retrieve official HVGS descriptions
- Option to manually load RNA MULTIQC report using the command `scout load report -t multiqc_rna`
- Load RNA MULTIQC automatically for a case if config file contains the `multiqc_rna` key/value
- Instructions in admin-guide on how to load case reports via the command line
- Possibility to filter RD variants by a specific genotype call
- Distinct colors for different inheritance models on RD Variant page
- Gene panels PDF export with case variants hits by variant type
- A couple of additional README badges for GitHub stats
- Upload and display of pipeline reference info and executable version yaml files as custom reports
- Testing CLI on hasta in PR template
### Changed
- Instructions on how to call dibs on scout-stage server in pull request template
- Deprecated CLI commands `scout load <delivery_report, gene_fusion_report, coverage_qc_report, cnv_report>` to replace them with command `scout load report -t <report type>`
- Refactored code to display and download custom case reports
- Do not export `Assertion method` and `Assertion method citation` to ClinVar submission files according to changes to ClinVar's submission spreadsheet templates.
- Simplified code to create and download ClinVar CSV files
- Colorize inheritance models badges by category on VariantS page
- `Safe variants matching` badge more visible on case page
### Fixed
- Non-admin users saving institute settings would clear loqusdb instance selection
- Layout of variant position, cytoband and type in SV variant summary
- Broken `Build Status - GitHub badge` on GitHub README page
- Visibility of text on grey badges in gene panels PDF exports
- Labels for dashboard search controls
- Dark mode visibility for ClinVar submission
- Whitespaces on outdated panel in extent report

## [4.60]
### Added
- Mitochondrial deletion signatures (mitosign) can be uploaded and shown with mtDNA report
- A `Type of analysis` column on Causatives and Validated variants pages
- List of "safe" gene panels available for matching causatives and managed variants in institute settings, to avoid secondary findings
- `svdb_origin` as a synonym for `FOUND_IN` to complement `set` for variants found by all callers
### Changed
- Hide removed gene panels by default in panels page
- Removed option for filtering cancer SVs by Tumor and Normal alt AF
- Hide links to coverage report from case dynamic HPO panel if cancer analysis
- Remove rerun emails and redirect users to the analysis order portal instead
- Updated clinical SVs igv.js track (dbVar) and added example of external track from `https://trackhubregistry.org/`
- Rewrote the ClinVar export module to simplify and add one variant at the time
- ClinVar submissions with phenotype conditions from: [OMIM, MedGen, Orphanet, MeSH, HP, MONDO]
### Fixed
- If trying to load a badly formatted .tsv file an error message is displayed.
- Avoid showing case as rerun when first attempt at case upload failed
- Dynamic autocomplete search not working on phenomodels page
- Callers added to variant when loading case
- Now possible to update managed variant from file without deleting it first
- Missing preselected chromosome when editing a managed variant
- Preselected variant type and subtype when editing a managed variant
- Typo in dbVar ClinVar track, hg19


## [4.59]
### Added
- Button to go directly to HPO SV filter variantS page from case
- `Scout-REViewer-Service` integration - show `REViewer` picture if available
- Link to HPO panel coverage overview on Case page
- Specify a confidence threshold (green|amber|red) when loading PanelApp panels
- Functional annotations in variants lists exports (all variants)
- Cancer/Normal VAFs and COSMIC ids in in variants lists exports (cancer variants)
### Changed
- Better visualization of regional annotation for long lists of genes in large SVs in Variants tables
- Order of cells in variants tables
- More evident links to gene coverage from Variant page
- Gene panels sorted by display name in the entire Case page
- Round CADD and GnomAD values in variants export files
### Fixed
- HPO filter button on SV variantS page
- Spacing between region|function cells in SVs lists
- Labels on gene panel Chanjo report
- Fixed ambiguous duplicated response headers when requesting a BAM file from /static
- Visited color link on gene coverage button (Variant page)

## [4.58.1]
### Fixed
- Case search with search strings that contain characters that can be escaped

## [4.58]
### Added
- Documentation on how to create/update PanelApp panels
- Add filter by local observations (archive) to structural variants filters
- Add more splicing consequences to SO term definitions
- Search for a specific gene in all gene panels
- Institute settings option to force show all variants on VariantS page for all cases of an institute
- Filter cases by validation pending status
- Link to The Clinical Knowledgebase (CKB) (https://ckb.jax.org/) in cancer variant's page
### Fixed
- Added a not-authorized `auto-login` fixture according to changes in Flask-Login 0.6.2
- Renamed `cache_timeout` param name of flask.send_file function to `max_age` (Flask 2.2 compliant)
- Replaced deprecated `app.config["JSON_SORT_KEYS"]` with app.json.sort_keys in app settings
- Bug in gene variants page (All SNVs and INDELs) when variant gene doesn't have a hgnc id that is found in the database
- Broken export of causatives table
- Query for genes in build 38 on `Search SNVs and INDELs` page
- Prevent typing special characters `^<>?!=\/` in case search form
- Search matching causatives also among research variants in other cases
- Links to variants in Verified variants page
- Broken filter institute cases by pinned gene
- Better visualization of long lists of genes in large SVs on Causative and Verified Variants page
- Reintroduced missing button to export Causative variants
- Better linking and display of matching causatives and managed variants
- Reduced code complexity in `scout/parse/variant/variant.py`
- Reduced complexity of code in `scout/build/variant/variant.py`

### Changed
- State that loqusdb observation is in current case if observations count is one and no cases are shown
- Better pagination and number of variants returned by queries in `Search SNVs and INDELs` page
- Refactored and simplified code used for collecting gene variants for `Search SNVs and INDELs` page
- Fix sidebar panel icons in Case view
- Fix panel spacing in Case view
- Removed unused database `sanger_ordered` and `case_id,category,rank_score` indexes (variant collection)
- Verified variants displayed in a dedicated page reachable from institute sidebar
- Unified stats in dashboard page
- Improved gene info for large SVs and cancer SVs
- Remove the unused `variant.str_variant` endpoint from variant views
- Easier editing of HPO gene panel on case page
- Assign phenotype panel less cramped on Case page
- Causatives and Verified variants pages to use the same template macro
- Allow hyphens in panel names
- Reduce resolution of example images
- Remove some animations in web gui which where rendered slow


## [4.57.4]
### Fixed
- Parsing of variant.FORMAT "DR" key in parse variant file

## [4.57.3]
### Fixed
- Export of STR verified variants
- Do not download as verified variants first verified and then reset to not validated
- Avoid duplicated lines in downloaded verified variants reflecting changes in variant validation status

## [4.57.2]
### Fixed
- Export of verified variants when variant gene has no transcripts
- HTTP 500 when visiting a the details page for a cancer variant that had been ranked with genmod

## [4.57.1]
### Fixed
- Updating/replacing a gene panel from file with a corrupted or malformed file

## [4.57]
### Added
- Display last 50 or 500 events for a user in a timeline
- Show dismiss count from other cases on matching variantS
- Save Beacon-related events in events collection
- Institute settings allow saving multiple loqusdb instances for one institute
- Display stats from multiple instances of loqusdb on variant page
- Display date and frequency of obs derived from count of local archive observations from MIP11 (requires fix in MIP)
### Changed
- Prior ACMG classifications view is no longer limited by pathogenicity
### Fixed
- Visibility of Sanger ordered badge on case page, light mode
- Some of the DataTables tables (Phenotypes and Diagnoses pages) got a bit dark in dark mode
- Remove all redundancies when displaying timeline events (some events are saved both as case-related and variant-related)
- Missing link in saved MatchMaker-related events
- Genes with mixed case gene symbols missing in PanelApp panels
- Alignment of elements on the Beacon submission modal window
- Locus info links from STR variantS page open in new browser tabs

## [4.56]
### Added
- Test for PanelApp panels loading
- `panel-umi` tag option when loading cancer analyses
### Changed
- Black text to make comments more visible in dark mode
- Loading PanelApp panels replaces pre-existing panels with same version
- Removed sidebar from Causatives page - navigation is available on the top bar for now
- Create ClinVar submissions from pinned variants list in case page
- Select which pinned variants will be included in ClinVar submission documents
### Fixed
- Remove a:visited css style from all buttons
- Update of HPO terms via command line
- Background color of `MIXED` and `PANEL-UMI` sequencing types on cases page
- Fixed regex error when searching for cases with query ending with `\ `
- Gene symbols on Causatives page lighter in dark mode
- SpliceAI tooltip of multigene variants

## [4.55]
### Changed
- Represent different tumor samples as vials in cases page
- Option to force-update the OMIM panel
### Fixed
- Low tumor purity badge alignment in cancer samples table on cancer case view
- VariantS comment popovers reactivate on hover
- Updating database genes in build 37
- ACMG classification summary hidden by sticky navbar
- Logo backgrounds fixed to white on welcome page
- Visited links turn purple again
- Style of link buttons and dropdown menus
- Update KUH and GMS logos
- Link color for Managed variants

## [4.54]
### Added
- Dark mode, using browser/OS media preference
- Allow marking case as solved without defining causative variants
- Admin users can create missing beacon datasets from the institute's settings page
- GenCC links on gene and variant pages
- Deprecation warnings when launching the app using a .yaml config file or loading cases using .ped files
### Changed
- Improved HTML syntax in case report template
- Modified message displayed when variant rank stats could not be calculated
- Expanded instructions on how to test on CG development server (cg-vm1)
- Added more somatic variant callers (Balsamic v9 SNV, develop SV)
### Fixed
- Remove load demo case command from docker-compose.yml
- Text elements being split across pages in PDF reports
- Made login password field of type `password` in LDAP login form
- Gene panels HTML select in institute's settings page
- Bootstrap upgraded to version 5
- Fix some Sourcery and SonarCloud suggestions
- Escape special characters in case search on institute and dashboard pages
- Broken case PDF reports when no Madeline pedigree image can be created
- Removed text-white links style that were invisible in new pages style
- Variants pagination after pressing "Filter variants" or "Clinical filter"
- Layout of buttons Matchmaker submission panel (case page)
- Removing cases from Matchmaker (simplified code and fixed functionality)
- Reintroduce check for missing alignment files purged from server

## [4.53]
### Added
### Changed
- Point Alamut API key docs link to new API version
- Parse dbSNP id from ID only if it says "rs", else use VEP CSQ fields
- Removed MarkupSafe from the dependencies
### Fixed
- Reintroduced loading of SVs for demo case 643595
- Successful parse of FOUND_IN should avoid GATK caller default
- All vulnerabilities flagged by SonarCloud

## [4.52]
### Added
- Demo cancer case gets loaded together with demo RD case in demo instance
- Parse REVEL_score alongside REVEL_rankscore from csq field and display it on SNV variant page
- Rank score results now show the ranking range
- cDNA and protein changes displayed on institute causatives pages
- Optional SESSION_TIMEOUT_MINUTES configuration in app config files
- Script to convert old OMIM case format (list of integers) to new format (list of dictionaries)
- Additional check for user logged in status before serving alignment files
- Download .cgh files from cancer samples table on cancer case page
- Number of documents and date of last update on genes page
### Changed
- Verify user before redirecting to IGV alignments and sashimi plots
- Build case IGV tracks starting from case and variant objects instead of passing all params in a form
- Unfreeze Werkzeug lib since Flask_login v.0.6 with bugfix has been released
- Sort gene panels by name (panelS and variant page)
- Removed unused `server.blueprints.alignviewers.unindexed_remote_static` endpoint
- User sessions to check files served by `server.blueprints.alignviewers.remote_static` endpoint
- Moved Beacon-related functions to a dedicated app extension
- Audit Filter now also loads filter displaying the variants for it
### Fixed
- Handle `attachment_filename` parameter renamed to `download_name` when Flask 2.2 will be released
- Removed cursor timeout param in cases find adapter function to avoid many code warnings
- Removed stream argument deprecation warning in tests
- Handle `no intervals found` warning in load_region test
- Beacon remove variants
- Protect remote_cors function in alignviewers view from Server-Side Request Forgery (SSRF)
- Check creation date of last document in gene collection to display when genes collection was updated last

## [4.51]
### Added
- Config file containing codecov settings for pull requests
- Add an IGV.js direct link button from case page
- Security policy file
- Hide/shade compound variants based on rank score on variantS from filter
- Chromograph legend documentation direct link
### Changed
- Updated deprecated Codecov GitHub action to v.2
- Simplified code of scout/adapter/mongo/variant
- Update IGV.js to v2.11.2
- Show summary number of variant gene panels on general report if more than 3
### Fixed
- Marrvel link for variants in genome build 38 (using liftover to build 37)
- Remove flags from codecov config file
- Fixed filter bug with high negative SPIDEX scores
- Renamed IARC TP53 button to to `TP53 Database`, modified also link since IARC has been moved to the US NCI: `https://tp53.isb-cgc.org/`
- Parsing new format of OMIM case info when exporting patients to Matchmaker
- Remove flask-debugtoolbar lib dependency that is using deprecated code and causes app to crash after new release of Jinja2 (3.1)
- Variant page crashing for cases with old OMIM terms structure (a list of integers instead of dictionary)
- Variant page crashing when creating MARRVEL link for cases with no genome build
- SpliceAI documentation link
- Fix deprecated `safe_str_cmp` import from `werkzeug.security` by freezing Werkzeug lib to v2.0 until Flask_login v.0.6 with bugfix is released
- List gene names densely in general report for SVs that contain more than 3 genes
- Show transcript ids on refseq genes on hg19 in IGV.js, using refgene source
- Display correct number of genes in general report for SVs that contain more than 32 genes
- Broken Google login after new major release of `lepture/authlib`
- Fix frequency and callers display on case general report

## [4.50.1]
### Fixed
- Show matching causative STR_repid for legacy str variants (pre Stranger hgnc_id)

## [4.50]
### Added
- Individual-specific OMIM terms
- OMIM disease descriptions in ClinVar submission form
- Add a toggle for melter rerun monitoring of cases
- Add a config option to show the rerun monitoring toggle
- Add a cli option to export cases with rerun monitoring enabled
- Add a link to STRipy for STR variants; shallow for ARX and HOXA13
- Hide by default variants only present in unaffected individuals in variants filters
- OMIM terms in general case report
- Individual-level info on OMIM and HPO terms in general case report
- PanelApp gene link among the external links on variant page
- Dashboard case filters fields help
- Filter cases by OMIM terms in cases and dashboard pages
### Fixed
- A malformed panel id request would crash with exception: now gives user warning flash with redirect
- Link to HPO resource file hosted on `http://purl.obolibrary.org`
- Gene search form when gene exists only in build 38
- Fixed odd redirect error and poor error message on missing column for gene panel csv upload
- Typo in parse variant transcripts function
- Modified keys name used to parse local observations (archived) frequencies to reflect change in MIP keys naming
- Better error handling for partly broken/timed out chanjo reports
- Broken javascript code when case Chromograph data is malformed
- Broader space for case synopsis in general report
- Show partial causatives on causatives and matching causatives panels
- Partial causative assignment in cases with no OMIM or HPO terms
- Partial causative OMIM select options in variant page
### Changed
- Slightly smaller and improved layout of content in case PDF report
- Relabel more cancer variant pages somatic for navigation
- Unify caseS nav links
- Removed unused `add_compounds` param from variant controllers function
- Changed default hg19 genome for IGV.js to legacy hg19_1kg_decoy to fix a few problematic loci
- Reduce code complexity (parse/ensembl.py)
- Silence certain fields in ClinVar export if prioritised ones exist (chrom-start-end if hgvs exist)
- Made phenotype non-mandatory when marking a variant as partial causative
- Only one phenotype condition type (OMIM or HPO) per variant is used in ClinVar submissions
- ClinVar submission variant condition prefers OMIM over HPO if available
- Use lighter version of gene objects in Omim MongoDB adapter, panels controllers, panels views and institute controllers
- Gene-variants table size is now adaptive
- Remove unused file upload on gene-variants page

## [4.49]
### Fixed
- Pydantic model types for genome_build, madeline_info, peddy_ped_check and peddy_sex_check, rank_model_version and sv_rank_model_version
- Replace `MatchMaker` with `Matchmaker` in all places visible by a user
- Save diagnosis labels along with OMIM terms in Matchmaker Exchange submission objects
- `libegl-mesa0_21.0.3-0ubuntu0.3~20.04.5_amd64.deb` lib not found by GitHub actions Docker build
- Remove unused `chromograph_image_files` and `chromograph_prefixes` keys saved when creating or updating an RD case
- Search managed variants by description and with ignore case
### Changed
- Introduced page margins on exported PDF reports
- Smaller gene fonts in downloaded HPO genes PDF reports
- Reintroduced gene coverage data in the PDF-exported general report of rare-disease cases
- Check for existence of case report files before creating sidebar links
- Better description of HPO and OMIM terms for patients submitted to Matchmaker Exchange
- Remove null non-mandatory key/values when updating a case
- Freeze WTForms<3 due to several form input rendering changes

## [4.48.1]
### Fixed
- General case PDF report for recent cases with no pedigree

## [4.48]
### Added
- Option to cancel a request for research variants in case page
### Changed
- Update igv.js to v2.10.5
- Updated example of a case delivery report
- Unfreeze cyvcf2
- Builder images used in Scout Dockerfiles
- Crash report email subject gives host name
- Export general case report to PDF using PDFKit instead of WeasyPrint
- Do not include coverage report in PDF case report since they might have different orientation
- Export cancer cases's "Coverage and QC report" to PDF using PDFKit instead of Weasyprint
- Updated cancer "Coverage and QC report" example
- Keep portrait orientation in PDF delivery report
- Export delivery report to PDF using PDFKit instead of Weasyprint
- PDF export of clinical and research HPO panels using PDFKit instead of Weasyprint
- Export gene panel report to PDF using PDFKit
- Removed WeasyPrint lib dependency

### Fixed
- Reintroduced missing links to Swegen and Beacon and dbSNP in RD variant page, summary section
- Demo delivery report orientation to fit new columns
- Missing delivery report in demo case
- Cast MNVs to SNV for test
- Export verified variants from all institutes when user is admin
- Cancer coverage and QC report not found for demo cancer case
- Pull request template instructions on how to deploy to test server
- PDF Delivery report not showing Swedac logo
- Fix code typos
- Disable codefactor raised by ESLint for javascript functions located on another file
- Loading spinner stuck after downloading a PDF gene panel report
- IGV browser crashing when file system with alignment files is not mounted

## [4.47]
### Added
- Added CADD, GnomAD and genotype calls to variantS export
### Changed
- Pull request template, to illustrate how to deploy pull request branches on cg-vm1 stage server
### Fixed
- Compiled Docker image contains a patched version (v4.9) of chanjo-report

## [4.46.1]
### Fixed
- Downloading of files generated within the app container (MT-report, verified variants, pedigrees, ..)

## [4.46]
### Added
- Created a Dockefile to be used to serve the dockerized app in production
- Modified the code to collect database params specified as env vars
- Created a GitHub action that pushes the Dockerfile-server image to Docker Hub (scout-server-stage) every time a PR is opened
- Created a GitHub action that pushes the Dockerfile-server image to Docker Hub (scout-server) every time a new release is created
- Reassign MatchMaker Exchange submission to another user when a Scout user is deleted
- Expose public API JSON gene panels endpoint, primarily to enable automated rerun checking for updates
- Add utils for dictionary type
- Filter institute cases using multiple HPO terms
- Vulture GitHub action to identify and remove unused variables and imports
### Changed
- Updated the python config file documentation in admin guide
- Case configuration parsing now uses Pydantic for improved typechecking and config handling
- Removed test matrices to speed up automatic testing of PRs
- Switch from Coveralls to Codecov to handle CI test coverage
- Speed-up CI tests by caching installation of libs and splitting tests into randomized groups using pytest-test-groups
- Improved LDAP login documentation
- Use lib flask-ldapconn instead of flask_ldap3_login> to handle ldap authentication
- Updated Managed variant documentation in user guide
- Fix and simplify creating and editing of gene panels
- Simplified gene variants search code
- Increased the height of the genes track in the IGV viewer
### Fixed
- Validate uploaded managed variant file lines, warning the user.
- Exporting validated variants with missing "genes" database key
- No results returned when searching for gene variants using a phenotype term
- Variants filtering by gene symbols file
- Make gene HGNC symbols field mandatory in gene variants page and run search only on form submit
- Make sure collaborator gene variants are still visible, even if HPO filter is used

## [4.45]
### Added
### Changed
- Start Scout also when loqusdbapi is not reachable
- Clearer definition of manual standard and custom inheritance models in gene panels
- Allow searching multiple chromosomes in filters
### Fixed
- Gene panel crashing on edit action

## [4.44]
### Added
### Changed
- Display Gene track beneath each sample track when displaying splice junctions in igv browser
- Check outdated gene symbols and update with aliases for both RD and cancer variantS
### Fixed
- Added query input check and fixed the Genes API endpoint to return a json formatted error when request is malformed
- Typo in ACMG BP6 tooltip

## [4.43.1]
### Added
- Added database index for OMIM disease term genes
### Changed
### Fixed
- Do not drop HPO terms collection when updating HPO terms via the command line
- Do not drop disease (OMIM) terms collection when updating diseases via the command line

## [4.43]
### Added
- Specify which collection(s) update/build indexes for
### Fixed
- Do not drop genes and transcripts collections when updating genes via the command line

## [4.42.1]
### Added
### Changed
### Fixed
- Freeze PyMongo lib to version<4.0 to keep supporting previous MongoDB versions
- Speed up gene panels creation and update by collecting only light gene info from database
- Avoid case page crash on Phenomizer queries timeout

## [4.42]
### Added
- Choose custom pinned variants to submit to MatchMaker Exchange
- Submit structural variant as genes to the MatchMaker Exchange
- Added function for maintainers and admins to remove gene panels
- Admins can restore deleted gene panels
- A development docker-compose file illustrating the scout/chanjo-report integration
- Show AD on variants view for cancer SV (tumor and normal)
- Cancer SV variants filter AD, AF (tumor and normal)
- Hiding the variants score column also from cancer SVs, as for the SNVs
### Changed
- Enforce same case _id and display_name when updating a case
- Enforce same individual ids, display names and affected status when updating a case
- Improved documentation for connecting to loqusdb instances (including loqusdbapi)
- Display and download HPO gene panels' gene symbols in italics
- A faster-built and lighter Docker image
- Reduce complexity of `panels` endpoint moving some code to the panels controllers
- Update requirements to use flask-ldap3-login>=0.9.17 instead of freezing WTForm
### Fixed
- Use of deprecated TextField after the upgrade of WTF to v3.0
- Freeze to WTForms to version < 3
- Remove the extra files (bed files and madeline.svg) introduced by mistake
- Cli command loading demo data in docker-compose when case custom images exist and is None
- Increased MongoDB connection serverSelectionTimeoutMS parameter to 30K (default value according to MongoDB documentation)
- Better differentiate old obs counts 0 vs N/A
- Broken cancer variants page when default gene panel was deleted
- Typo in tx_overview function in variant controllers file
- Fixed loqusdbapi SV search URL
- SV variants filtering using Decipher criterion
- Removing old gene panels that don't contain the `maintainer` key.

## [4.41.1]
### Fixed
- General reports crash for variant annotations with same variant on other cases

## [4.41]
### Added
- Extended the instructions for running the Scout Docker image (web app and cli).
- Enabled inclusion of custom images to STR variant view
### Fixed
- General case report sorting comments for variants with None genetic models
- Do not crash but redirect to variants page with error when a variant is not found for a case
- UCSC links coordinates for SV variants with start chromosome different than end chromosome
- Human readable variants name in case page for variants having start chromosome different from end chromosome
- Avoid always loading all transcripts when checking gene symbol: introduce gene captions
- Slow queries for evaluated variants on e.g. case page - use events instead
### Changed
- Rearrange variant page again, moving severity predictions down.
- More reactive layout width steps on variant page

## [4.40.1]
### Added
### Fixed
- Variants dismissed with inconsistent inheritance pattern can again be shown in general case report
- General report page for variants with genes=None
- General report crashing when variants have no panels
- Added other missing keys to case and variant dictionaries passed to general report
### Changed

## [4.40]
### Added
- A .cff citation file
- Phenotype search API endpoint
- Added pagination to phenotype API
- Extend case search to include internal MongoDB id
- Support for connecting to a MongoDB replica set (.py config files)
- Support for connecting to a MongoDB replica set (.yaml config files)
### Fixed
- Command to load the OMIM gene panel (`scout load panel --omim`)
- Unify style of pinned and causative variants' badges on case page
- Removed automatic spaces after punctuation in comments
- Remove the hardcoded number of total individuals from the variant's old observations panel
- Send delete requests to a connected Beacon using the DELETE method
- Layout of the SNV and SV variant page - move frequency up
### Changed
- Stop updating database indexes after loading exons via command line
- Display validation status badge also for not Sanger-sequenced variants
- Moved Frequencies, Severity and Local observations panels up in RD variants page
- Enabled Flask CORS to communicate CORS status to js apps
- Moved the code preparing the transcripts overview to the backend
- Refactored and filtered json data used in general case report
- Changed the database used in docker-compose file to use the official MongoDB v4.4 image
- Modified the Python (3.6, 3.8) and MongoDB (3.2, 4.4, 5.0) versions used in testing matrices (GitHub actions)
- Capitalize case search terms on institute and dashboard pages


## [4.39]
### Added
- COSMIC IDs collected from CSQ field named `COSMIC`
### Fixed
- Link to other causative variants on variant page
- Allow multiple COSMIC links for a cancer variant
- Fix floating text in severity box #2808
- Fixed MitoMap and HmtVar links for hg38 cases
- Do not open new browser tabs when downloading files
- Selectable IGV tracks on variant page
- Missing splice junctions button on variant page
- Refactor variantS representative gene selection, and use it also for cancer variant summary
### Changed
- Improve Javascript performance for displaying Chromograph images
- Make ClinVar classification more evident in cancer variant page

## [4.38]
### Added
- Option to hide Alamut button in the app config file
### Fixed
- Library deprecation warning fixed (insert is deprecated. Use insert_one or insert_many instead)
- Update genes command will not trigger an update of database indices any more
- Missing resources in temporary downloading directory when updating genes using the command line
- Restore previous variant ACMG classification in a scrollable div
- Loading spinner not stopping after downloading PDF case reports and variant list export
- Add extra Alamut links higher up on variant pages
- Improve UX for phenotypes in case page
- Filter and export of STR variants
- Update look of variants page navigation buttons
### Changed

## [4.37]
### Added
- Highlight and show version number for RefSeq MANE transcripts.
- Added integration to a rerunner service for toggling reanalysis with updated pedigree information
- SpliceAI display and parsing from VEP CSQ
- Display matching tiered variants for cancer variants
- Display a loading icon (spinner) until the page loads completely
- Display filter badges in cancer variants list
- Update genes from pre-downloaded file resources
- On login, OS, browser version and screen size are saved anonymously to understand how users are using Scout
- API returning institutes data for a given user: `/api/v1/institutes`
- API returning case data for a given institute: `/api/v1/institutes/<institute_id>/cases`
- Added GMS and Lund university hospital logos to login page
- Made display of Swedac logo configurable
- Support for displaying custom images in case view
- Individual-specific HPO terms
- Optional alamut_key in institute settings for Alamut Plus software
- Case report API endpoint
- Tooltip in case explaining that genes with genome build different than case genome build will not be added to dynamic HPO panel.
- Add DeepVariant as a caller
### Fixed
- Updated IGV to v2.8.5 to solve missing gene labels on some zoom levels
- Demo cancer case config file to load somatic SNVs and SVs only.
- Expand list of refseq trancripts in ClinVar submission form
- Renamed `All SNVs and INDELs` institute sidebar element to `Search SNVs and INDELs` and fixed its style.
- Add missing parameters to case load-config documentation
- Allow creating/editing gene panels and dynamic gene panels with genes present in genome build 38
- Bugfix broken Pytests
- Bulk dismissing variants error due to key conversion from string to integer
- Fix typo in index documentation
- Fixed crash in institute settings page if "collaborators" key is not set in database
- Don't stop Scout execution if LoqusDB call fails and print stacktrace to log
- Bug when case contains custom images with value `None`
- Bug introduced when fixing another bug in Scout-LoqusDB interaction
- Loading of OMIM diagnoses in Scout demo instance
- Remove the docker-compose with chanjo integration because it doesn't work yet.
- Fixed standard docker-compose with scout demo data and database
- Clinical variant assessments not present for pinned and causative variants on case page.
- MatchMaker matching one node at the time only
- Remove link from previously tiered variants badge in cancer variants page
- Typo in gene cell on cancer variants page
- Managed variants filter form
### Changed
- Better naming for variants buttons on cancer track (somatic, germline). Also show cancer research button if available.
- Load case with missing panels in config files, but show warning.
- Changing the (Female, Male) symbols to (F/M) letters in individuals_table and case-sma.
- Print stacktrace if case load command fails
- Added sort icon and a pointer to the cursor to all tables with sortable fields
- Moved variant, gene and panel info from the basic pane to summary panel for all variants.
- Renamed `Basics` panel to `Classify` on variant page.
- Revamped `Basics` panel to a panel dedicated to classify variants
- Revamped the summary panel to be more compact.
- Added dedicated template for cancer variants
- Removed Gene models, Gene annotations and Conservation panels for cancer variants
- Reorganized the orders of panels for variant and cancer variant views
- Added dedicated variant quality panel and removed relevant panes
- A more compact case page
- Removed OMIM genes panel
- Make genes panel, pinned variants panel, causative variants panel and ClinVar panel scrollable on case page
- Update to Scilifelab's 2020 logo
- Update Gens URL to support Gens v2.0 format
- Refactor tests for parsing case configurations
- Updated links to HPO downloadable resources
- Managed variants filtering defaults to all variant categories
- Changing the (Kind) drop-down according to (Category) drop-down in Managed variant add variant
- Moved Gens button to individuals table
- Check resource files availability before starting updating OMIM diagnoses
- Fix typo in `SHOW_OBSERVED_VARIANT_ARCHIVE` config param

## [4.36]
### Added
- Parse and save splice junction tracks from case config file
- Tooltip in observations panel, explaining that case variants with no link might be old variants, not uploaded after a case rerun
### Fixed
- Warning on overwriting variants with same position was no longer shown
- Increase the height of the dropdowns to 425px
- More indices for the case table as it grows, specifically for causatives queries
- Splice junction tracks not centered over variant genes
- Total number of research variants count
- Update variants stats in case documents every time new variants are loaded
- Bug in flashing warning messages when filtering variants
### Changed
- Clearer warning messages for genes and gene/gene-panels searches in variants filters

## [4.35]
### Added
- A new index for hgnc_symbol in the hgnc_gene collection
- A Pedigree panel in STR page
- Display Tier I and II variants in case view causatives card for cancer cases
### Fixed
- Send partial file data to igv.js when visualizing sashimi plots with splice junction tracks
- Research variants filtering by gene
- Do not attempt to populate annotations for not loaded pinned/causatives
- Add max-height to all dropdowns in filters
### Changed
- Switch off non-clinical gene warnings when filtering research variants
- Don't display OMIM disease card in case view for cancer cases
- Refactored Individuals and Causative card in case view for cancer cases
- Update and style STR case report

## [4.34]
### Added
- Saved filter lock and unlock
- Filters can optionally be marked audited, logging the filter name, user and date on the case events and general report.
- Added `ClinVar hits` and `Cosmic hits` in cancer SNVs filters
- Added `ClinVar hits` to variants filter (rare disease track)
- Load cancer demo case in docker-compose files (default and demo file)
- Inclusive-language check using [woke](https://github.com/get-woke/woke) github action
- Add link to HmtVar for mitochondrial variants (if VCF is annotated with HmtNote)
- Grey background for dismissed compounds in variants list and variant page
- Pin badge for pinned compounds in variants list and variant page
- Support LoqusDB REST API queries
- Add a docker-compose-matchmaker under scout/containers/development to test matchmaker locally
- Script to investigate consequences of symbol search bug
- Added GATK to list of SV and cancer SV callers
### Fixed
- Make MitoMap link work for hg38 again
- Export Variants feature crashing when one of the variants has no primary transcripts
- Redirect to last visited variantS page when dismissing variants from variants list
- Improved matching of SVs Loqus occurrences in other cases
- Remove padding from the list inside (Matching causatives from other cases) panel
- Pass None to get_app function in CLI base since passing script_info to app factory functions was deprecated in Flask 2.0
- Fixed failing tests due to Flask update to version 2.0
- Speed up user events view
- Causative view sort out of memory error
- Use hgnc_id for gene filter query
- Typo in case controllers displaying an error every time a patient is matched against external MatchMaker nodes
- Do not crash while attempting an update for variant documents that are too big (> 16 MB)
- Old STR causatives (and other variants) may not have HGNC symbols - fix sort lambda
- Check if gene_obj has primary_transcript before trying to access it
- Warn if a gene manually searched is in a clinical panel with an outdated name when filtering variants
- ChrPos split js not needed on STR page yet
### Changed
- Remove parsing of case `genome_version`, since it's not used anywhere downstream
- Introduce deprecation warning for Loqus configs that are not dictionaries
- SV clinical filter no longer filters out sub 100 nt variants
- Count cases in LoqusDB by variant type
- Commit pulse repo badge temporarily set to weekly
- Sort ClinVar submissions objects by ascending "Last evaluated" date
- Refactored the MatchMaker integration as an extension
- Replaced some sensitive words as suggested by woke linter
- Documentation for load-configuration rewritten.
- Add styles to MatchMaker matches table
- More detailed info on the data shared in MatchMaker submission form

## [4.33.1]
### Fixed
- Include markdown for release autodeploy docs
- Use standard inheritance model in ClinVar (https://ftp.ncbi.nlm.nih.gov/pub/GTR/standard_terms/Mode_of_inheritance.txt)
- Fix issue crash with variants that have been unflagged causative not being available in other causatives
### Added
### Changed

## [4.33]
### Fixed
- Command line crashing when updating an individual not found in database
- Dashboard page crashing when filters return no data
- Cancer variants filter by chromosome
- /api/v1/genes now searches for genes in all genome builds by default
- Upgraded igv.js to version 2.8.1 (Fixed Unparsable bed record error)
### Added
- Autodeploy docs on release
- Documentation for updating case individuals tracks
- Filter cases and dashboard stats by analysis track
### Changed
- Changed from deprecated db update method
- Pre-selected fields to run queries with in dashboard page
- Do not filter by any institute when first accessing the dashboard
- Removed OMIM panel in case view for cancer cases
- Display Tier I and II variants in case view causatives panel for cancer cases
- Refactored Individuals and Causative panels in case view for cancer cases

## [4.32.1]
### Fixed
- iSort lint check only
### Changed
- Institute cases page crashing when a case has track:Null
### Added

## [4.32]
### Added
- Load and show MITOMAP associated diseases from VCF (INFO field: MitomapAssociatedDiseases, via HmtNote)
- Show variant allele frequencies for mitochondrial variants (GRCh38 cases)
- Extend "public" json API with diseases (OMIM) and phenotypes (HPO)
- HPO gene list download now has option for clinical and non-clinical genes
- Display gene splice junctions data in sashimi plots
- Update case individuals with splice junctions tracks
- Simple Docker compose for development with local build
- Make Phenomodels subpanels collapsible
- User side documentation of cytogenomics features (Gens, Chromograph, vcf2cytosure, rhocall)
- iSort GitHub Action
- Support LoqusDB REST API queries
### Fixed
- Show other causative once, even if several events point to it
- Filtering variants by mitochondrial chromosome for cases with genome build=38
- HPO gene search button triggers any warnings for clinical / non-existing genes also on first search
- Fixed a bug in variants pages caused by MT variants without alt_frequency
- Tests for CADD score parsing function
- Fixed the look of IGV settings on SNV variant page
- Cases analyzed once shown as `rerun`
- Missing case track on case re-upload
- Fixed severity rank for SO term "regulatory region ablation"
### Changed
- Refactor according to CodeFactor - mostly reuse of duplicated code
- Phenomodels language adjustment
- Open variants in a new window (from variants page)
- Open overlapping and compound variants in a new window (from variant page)
- gnomAD link points to gnomAD v.3 (build GRCh38) for mitochondrial variants.
- Display only number of affected genes for dismissed SVs in general report
- Chromosome build check when populating the variants filter chromosome selection
- Display mitochondrial and rare diseases coverage report in cases with missing 'rare' track

## [4.31.1]
### Added
### Changed
- Remove mitochondrial and coverage report from cancer cases sidebar
### Fixed
- ClinVar page when dbSNP id is None

## [4.31]
### Added
- gnomAD annotation field in admin guide
- Export also dynamic panel genes not associated to an HPO term when downloading the HPO panel
- Primary HGNC transcript info in variant export files
- Show variant quality (QUAL field from vcf) in the variant summary
- Load/update PDF gene fusion reports (clinical and research) generated with Arriba
- Support new MANE annotations from VEP (both MANE Select and MANE Plus Clinical)
- Display on case activity the event of a user resetting all dismissed variants
- Support gnomAD population frequencies for mitochondrial variants
- Anchor links in Casedata ClinVar panels to redirect after renaming individuals
### Fixed
- Replace old docs link www.clinicalgenomics.se/scout with new https://clinical-genomics.github.io/scout
- Page formatting issues whenever case and variant comments contain extremely long strings with no spaces
- Chromograph images can be one column and have scrollbar. Removed legacy code.
- Column labels for ClinVar case submission
- Page crashing looking for LoqusDB observation when variant doesn't exist
- Missing inheritance models and custom inheritance models on newly created gene panels
- Accept only numbers in managed variants filter as position and end coordinates
- SNP id format and links in Variant page, ClinVar submission form and general report
- Case groups tooltip triggered only when mouse is on the panel header
### Changed
- A more compact case groups panel
- Added landscape orientation CSS style to cancer coverage and QC demo report
- Improve user documentation to create and save new gene panels
- Removed option to use space as separator when uploading gene panels
- Separating the columns of standard and custom inheritance models in gene panels
- Improved ClinVar instructions for users using non-English Excel

## [4.30.2]
### Added
### Fixed
- Use VEP RefSeq ID if RefSeq list is empty in RefSeq transcripts overview
- Bug creating variant links for variants with no end_chrom
### Changed

## [4.30.1]
### Added
### Fixed
- Cryptography dependency fixed to use version < 3.4
### Changed

## [4.30]
### Added
- Introduced a `reset dismiss variant` verb
- Button to reset all dismissed variants for a case
- Add black border to Chromograph ideograms
- Show ClinVar annotations on variantS page
- Added integration with GENS, copy number visualization tool
- Added a VUS label to the manual classification variant tags
- Add additional information to SNV verification emails
- Tooltips documenting manual annotations from default panels
- Case groups now show bam files from all cases on align view
### Fixed
- Center initial igv view on variant start with SNV/indels
- Don't set initial igv view to negative coordinates
- Display of GQ for SV and STR
- Parsing of AD and related info for STRs
- LoqusDB field in institute settings accepts only existing Loqus instances
- Fix DECIPHER link to work after DECIPHER migrated to GRCh38
- Removed visibility window param from igv.js genes track
- Updated HPO download URL
- Patch HPO download test correctly
- Reference size on STR hover not needed (also wrong)
- Introduced genome build check (allowed values: 37, 38, "37", "38") on case load
- Improve case searching by assignee full name
- Populating the LoqusDB select in institute settings
### Changed
- Cancer variants table header (pop freq etc)
- Only admin users can modify LoqusDB instance in Institute settings
- Style of case synopsis, variants and case comments
- Switched to igv.js 2.7.5
- Do not choke if case is missing research variants when research requested
- Count cases in LoqusDB by variant type
- Introduce deprecation warning for Loqus configs that are not dictionaries
- Improve create new gene panel form validation
- Make XM- transcripts less visible if they don't overlap with transcript refseq_id in variant page
- Color of gene panels and comments panels on cases and variant pages
- Do not choke if case is missing research variants when reserch requested

## [4.29.1]
### Added
### Fixed
- Always load STR variants regardless of RankScore threshold (hotfix)
### Changed

## [4.29]
### Added
- Added a page about migrating potentially breaking changes to the documentation
- markdown_include in development requirements file
- STR variants filter
- Display source, Z-score, inheritance pattern for STR annotations from Stranger (>0.6.1) if available
- Coverage and quality report to cancer view
### Fixed
- ACMG classification page crashing when trying to visualize a classification that was removed
- Pretty print HGVS on gene variants (URL-decode VEP)
- Broken or missing link in the documentation
- Multiple gene names in ClinVar submission form
- Inheritance model select field in ClinVar submission
- IGV.js >2.7.0 has an issue with the gene track zoom levels - temp freeze at 2.7.0
- Revert CORS-anywhere and introduce a local http proxy for cloud tracks
### Changed

## [4.28]
### Added
- Chromograph integration for displaying PNGs in case-page
- Add VAF to cancer case general report, and remove some of its unused fields
- Variants filter compatible with genome browser location strings
- Support for custom public igv tracks stored on the cloud
- Add tests to increase testing coverage
- Update case variants count after deleting variants
- Update IGV.js to latest (v2.7.4)
- Bypass igv.js CORS check using `https://github.com/Rob--W/cors-anywhere`
- Documentation on default and custom IGV.js tracks (admin docs)
- Lock phenomodels so they're editable by admins only
- Small case group assessment sharing
- Tutorial and files for deploying app on containers (Kubernetes pods)
- Canonical transcript and protein change of canonical transcript in exported variants excel sheet
- Support for Font Awesome version 6
- Submit to Beacon from case page sidebar
- Hide dismissed variants in variants pages and variants export function
- Systemd service files and instruction to deploy Scout using podman
### Fixed
- Bugfix: unused `chromgraph_prefix |tojson` removed
- Freeze coloredlogs temporarily
- Marrvel link
- Don't show TP53 link for silent or synonymous changes
- OMIM gene field accepts any custom number as OMIM gene
- Fix Pytest single quote vs double quote string
- Bug in gene variants search by similar cases and no similar case is found
- Delete unused file `userpanel.py`
- Primary transcripts in variant overview and general report
- Google OAuth2 login setup in README file
- Redirect to 'missing file'-icon if configured Chromograph file is missing
- Javascript error in case page
- Fix compound matching during variant loading for hg38
- Cancer variants view containing variants dismissed with cancer-specific reasons
- Zoom to SV variant length was missing IGV contig select
- Tooltips on case page when case has no default gene panels
### Changed
- Save case variants count in case document and not in sessions
- Style of gene panels multiselect on case page
- Collapse/expand main HPO checkboxes in phenomodel preview
- Replaced GQ (Genotype quality) with VAF (Variant allele frequency) in cancer variants GT table
- Allow loading of cancer cases with no tumor_purity field
- Truncate cDNA and protein changes in case report if longer than 20 characters


## [4.27]
### Added
- Exclude one or more variant categories when running variants delete command
### Fixed
### Changed

## [4.26.1]
### Added
### Fixed
- Links with 1-letter aa codes crash on frameshift etc
### Changed

## [4.26]
### Added
- Extend the delete variants command to print analysis date, track, institute, status and research status
- Delete variants by type of analysis (wgs|wes|panel)
- Links to cBioPortal, MutanTP53, IARC TP53, OncoKB, MyCancerGenome, CIViC
### Fixed
- Deleted variants count
### Changed
- Print output of variants delete command as a tab separated table

## [4.25]
### Added
- Command line function to remove variants from one or all cases
### Fixed
- Parse SMN None calls to None rather than False

## [4.24.1]
### Fixed
- Install requirements.txt via setup file

## [4.24]
### Added
- Institute-level phenotype models with sub-panels containing HPO and OMIM terms
- Runnable Docker demo
- Docker image build and push github action
- Makefile with shortcuts to docker commands
- Parse and save synopsis, phenotype and cohort terms from config files upon case upload
### Fixed
- Update dismissed variant status when variant dismissed key is missing
- Breakpoint two IGV button now shows correct chromosome when different from bp1
- Missing font lib in Docker image causing the PDF report download page to crash
- Sentieon Manta calls lack Somaticscore - load anyway
- ClinVar submissions crashing due to pinned variants that are not loaded
- Point ExAC pLI score to new gnomad server address
- Bug uploading cases missing phenotype terms in config file
- STRs loaded but not shown on browser page
- Bug when using adapter.variant.get_causatives with case_id without causatives
- Problem with fetching "solved" from scout export cases cli
- Better serialising of datetime and bson.ObjectId
- Added `volumes` folder to .gitignore
### Changed
- Make matching causative and managed variants foldable on case page
- Remove calls to PyMongo functions marked as deprecated in backend and frontend(as of version 3.7).
- Improved `scout update individual` command
- Export dynamic phenotypes with ordered gene lists as PDF


## [4.23]
### Added
- Save custom IGV track settings
- Show a flash message with clear info about non-valid genes when gene panel creation fails
- CNV report link in cancer case side navigation
- Return to comment section after editing, deleting or submitting a comment
- Managed variants
- MT vs 14 chromosome mean coverage stats if Scout is connected to Chanjo
### Fixed
- missing `vcf_cancer_sv` and `vcf_cancer_sv_research` to manual.
- Split ClinVar multiple clnsig values (slash-separated) and strip them of underscore for annotations without accession number
- Timeout of `All SNVs and INDELs` page when no valid gene is provided in the search
- Round CADD (MIPv9)
- Missing default panel value
- Invisible other causatives lines when other causatives lack gene symbols
### Changed
- Do not freeze mkdocs-material to version 4.6.1
- Remove pre-commit dependency

## [4.22]
### Added
- Editable cases comments
- Editable variants comments
### Fixed
- Empty variant activity panel
- STRs variants popover
- Split new ClinVar multiple significance terms for a variant
- Edit the selected comment, not the latest
### Changed
- Updated RELEASE docs.
- Pinned variants card style on the case page
- Merged `scout export exons` and `scout view exons` commands


## [4.21.2]
### Added
### Fixed
- Do not pre-filter research variants by (case-default) gene panels
- Show OMIM disease tooltip reliably
### Changed

## [4.21.1]
### Added
### Fixed
- Small change to Pop Freq column in variants ang gene panels to avoid strange text shrinking on small screens
- Direct use of HPO list for Clinical HPO SNV (and cancer SNV) filtering
- PDF coverage report redirecting to login page
### Changed
- Remove the option to dismiss single variants from all variants pages
- Bulk dismiss SNVs, SVs and cancer SNVs from variants pages

## [4.21]
### Added
- Support to configure LoqusDB per institute
- Highlight causative variants in the variants list
- Add tests. Mostly regarding building internal datatypes.
- Remove leading and trailing whitespaces from panel_name and display_name when panel is created
- Mark MANE transcript in list of transcripts in "Transcript overview" on variant page
- Show default panel name in case sidebar
- Previous buttons for variants pagination
- Adds a gh action that checks that the changelog is updated
- Adds a gh action that deploys new releases automatically to pypi
- Warn users if case default panels are outdated
- Define institute-specific gene panels for filtering in institute settings
- Use institute-specific gene panels in variants filtering
- Show somatic VAF for pinned and causative variants on case page

### Fixed
- Report pages redirect to login instead of crashing when session expires
- Variants filter loading in cancer variants page
- User, Causative and Cases tables not scaling to full page
- Improved docs for an initial production setup
- Compatibility with latest version of Black
- Fixed tests for Click>7
- Clinical filter required an extra click to Filter to return variants
- Restore pagination and shrink badges in the variants page tables
- Removing a user from the command line now inactivates the case only if user is last assignee and case is active
- Bugfix, LoqusDB per institute feature crashed when institute id was empty string
- Bugfix, LoqusDB calls where missing case count
- filter removal and upload for filters deleted from another page/other user
- Visualize outdated gene panels info in a popover instead of a tooltip in case page side panel

### Changed
- Highlight color on normal STRs in the variants table from green to blue
- Display breakpoints coordinates in verification emails only for structural variants


## [4.20]
### Added
- Display number of filtered variants vs number of total variants in variants page
- Search case by HPO terms
- Dismiss variant column in the variants tables
- Black and pre-commit packages to dev requirements

### Fixed
- Bug occurring when rerun is requested twice
- Peddy info fields in the demo config file
- Added load config safety check for multiple alignment files for one individual
- Formatting of cancer variants table
- Missing Score in SV variants table

### Changed
- Updated the documentation on how to create a new software release
- Genome build-aware cytobands coordinates
- Styling update of the Matchmaker card
- Select search type in case search form


## [4.19]

### Added
- Show internal ID for case
- Add internal ID for downloaded CGH files
- Export dynamic HPO gene list from case page
- Remove users as case assignees when their account is deleted
- Keep variants filters panel expanded when filters have been used

### Fixed
- Handle the ProxyFix ModuleNotFoundError when Werkzeug installed version is >1.0
- General report formatting issues whenever case and variant comments contain extremely long strings with no spaces

### Changed
- Created an institute wrapper page that contains list of cases, causatives, SNVs & Indels, user list, shared data and institute settings
- Display case name instead of case ID on clinVar submissions
- Changed icon of sample update in clinVar submissions


## [4.18]

### Added
- Filter cancer variants on cytoband coordinates
- Show dismiss reasons in a badge with hover for clinical variants
- Show an ellipsis if 10 cases or more to display with loqusdb matches
- A new blog post for version 4.17
- Tooltip to better describe Tumor and Normal columns in cancer variants
- Filter cancer SNVs and SVs by chromosome coordinates
- Default export of `Assertion method citation` to clinVar variants submission file
- Button to export up to 500 cancer variants, filtered or not
- Rename samples of a clinVar submission file

### Fixed
- Apply default gene panel on return to cancer variantS from variant view
- Revert to certificate checking when asking for Chanjo reports
- `scout download everything` command failing while downloading HPO terms

### Changed
- Turn tumor and normal allelic fraction to decimal numbers in tumor variants page
- Moved clinVar submissions code to the institutes blueprints
- Changed name of clinVar export files to FILENAME.Variant.csv and FILENAME.CaseData.csv
- Switched Google login libraries from Flask-OAuthlib to Authlib


## [4.17.1]

### Fixed
- Load cytobands for cases with chromosome build not "37" or "38"


## [4.17]

### Added
- COSMIC badge shown in cancer variants
- Default gene-panel in non-cancer structural view in url
- Filter SNVs and SVs by cytoband coordinates
- Filter cancer SNV variants by alt allele frequency in tumor
- Correct genome build in UCSC link from structural variant page



### Fixed
- Bug in clinVar form when variant has no gene
- Bug when sharing cases with the same institute twice
- Page crashing when removing causative variant tag
- Do not default to GATK caller when no caller info is provided for cancer SNVs


## [4.16.1]

### Fixed
- Fix the fix for handling of delivery reports for rerun cases

## [4.16]

### Added
- Adds possibility to add "lims_id" to cases. Currently only stored in database, not shown anywhere
- Adds verification comment box to SVs (previously only available for small variants)
- Scrollable pedigree panel

### Fixed
- Error caused by changes in WTForm (new release 2.3.x)
- Bug in OMIM case page form, causing the page to crash when a string was provided instead of a numerical OMIM id
- Fix Alamut link to work properly on hg38
- Better handling of delivery reports for rerun cases
- Small CodeFactor style issues: matchmaker results counting, a couple of incomplete tests and safer external xml
- Fix an issue with Phenomizer introduced by CodeFactor style changes

### Changed
- Updated the version of igv.js to 2.5.4

## [4.15.1]

### Added
- Display gene names in ClinVar submissions page
- Links to Varsome in variant transcripts table

### Fixed
- Small fixes to ClinVar submission form
- Gene panel page crash when old panel has no maintainers

## [4.15]

### Added
- Clinvar CNVs IGV track
- Gene panels can have maintainers
- Keep variant actions (dismissed, manual rank, mosaic, acmg, comments) upon variant re-upload
- Keep variant actions also on full case re-upload

### Fixed
- Fix the link to Ensembl for SV variants when genome build 38.
- Arrange information in columns on variant page
- Fix so that new cosmic identifier (COSV) is also acceptable #1304
- Fixed COSMIC tag in INFO (outside of CSQ) to be parses as well with `&` splitter.
- COSMIC stub URL changed to https://cancer.sanger.ac.uk/cosmic/search?q= instead.
- Updated to a version of IGV where bigBed tracks are visualized correctly
- Clinvar submission files are named according to the content (variant_data and case_data)
- Always show causatives from other cases in case overview
- Correct disease associations for gene symbol aliases that exist as separate genes
- Re-add "custom annotations" for SV variants
- The override ClinVar P/LP add-in in the Clinical Filter failed for new CSQ strings

### Changed
- Runs all CI checks in github actions

## [4.14.1]

### Fixed
- Error when variant found in loqusdb is not loaded for other case

## [4.14]

### Added
- Use github actions to run tests
- Adds CLI command to update individual alignments path
- Update HPO terms using downloaded definitions files
- Option to use alternative flask config when running `scout serve`
- Requirement to use loqusdb >= 2.5 if integrated

### Fixed
- Do not display Pedigree panel in cancer view
- Do not rely on internet connection and services available when running CI tests
- Variant loading assumes GATK if no caller set given and GATK filter status is seen in FILTER
- Pass genome build param all the way in order to get the right gene mappings for cases with build 38
- Parse correctly variants with zero frequency values
- Continue even if there are problems to create a region vcf
- STR and cancer variant navigation back to variants pages could fail

### Changed
- Improved code that sends requests to the external APIs
- Updates ranges for user ranks to fit todays usage
- Run coveralls on github actions instead of travis
- Run pip checks on github actions instead of coveralls
- For hg38 cases, change gnomAD link to point to version 3.0 (which is hg38 based)
- Show pinned or causative STR variants a bit more human readable

## [4.13.1]

### Added
### Fixed
- Typo that caused not all clinvar conflicting interpretations to be loaded no matter what
- Parse and retrieve clinvar annotations from VEP-annotated (VEP 97+) CSQ VCF field
- Variant clinvar significance shown as `not provided` whenever is `Uncertain significance`
- Phenomizer query crashing when case has no HPO terms assigned
- Fixed a bug affecting `All SNVs and INDELs` page when variants don't have canonical transcript
- Add gene name or id in cancer variant view

### Changed
- Cancer Variant view changed "Variant:Transcript:Exon:HGVS" to "Gene:Transcript:Exon:HGVS"

## [4.13]

### Added
- ClinVar SNVs track in IGV
- Add SMA view with SMN Copy Number data
- Easier to assign OMIM diagnoses from case page
- OMIM terms and specific OMIM term page

### Fixed
- Bug when adding a new gene to a panel
- Restored missing recent delivery reports
- Fixed style and links to other reports in case side panel
- Deleting cases using display_name and institute not deleting its variants
- Fixed bug that caused coordinates filter to override other filters
- Fixed a problem with finding some INS in loqusdb
- Layout on SV page when local observations without cases are present
- Make scout compatible with the new HPO definition files from `http://compbio.charite.de/jenkins/`
- General report visualization error when SNVs display names are very long


### Changed


## [4.12.4]

### Fixed
- Layout on SV page when local observations without cases are present

## [4.12.3]

### Fixed
- Case report when causative or pinned SVs have non null allele frequencies

## [4.12.2]

### Fixed
- SV variant links now take you to the SV variant page again
- Cancer variant view has cleaner table data entries for "N/A" data
- Pinned variant case level display hotfix for cancer and str - more on this later
- Cancer variants show correct alt/ref reads mirroring alt frequency now
- Always load all clinical STR variants even if a region load is attempted - index may be missing
- Same case repetition in variant local observations

## [4.12.1]

### Fixed
- Bug in variant.gene when gene has no HGVS description


## [4.12]

### Added
- Accepts `alignment_path` in load config to pass bam/cram files
- Display all phenotypes on variant page
- Display hgvs coordinates on pinned and causatives
- Clear panel pending changes
- Adds option to setup the database with static files
- Adds cli command to download the resources from CLI that scout needs
- Adds test files for merged somatic SV and CNV; as well as merged SNV, and INDEL part of #1279
- Allows for upload of OMIM-AUTO gene panel from static files without api-key

### Fixed
- Cancer case HPO panel variants link
- Fix so that some drop downs have correct size
- First IGV button in str variants page
- Cancer case activates on SNV variants
- Cases activate when STR variants are viewed
- Always calculate code coverage
- Pinned/Classification/comments in all types of variants pages
- Null values for panel's custom_inheritance_models
- Discrepancy between the manual disease transcripts and those in database in gene-edit page
- ACMG classification not showing for some causatives
- Fix bug which caused IGV.js to use hg19 reference files for hg38 data
- Bug when multiple bam files sources with non-null values are available


### Changed
- Renamed `requests` file to `scout_requests`
- Cancer variant view shows two, instead of four, decimals for allele and normal


## [4.11.1]

### Fixed
- Institute settings page
- Link institute settings to sharing institutes choices

## [4.11.0]

### Added
- Display locus name on STR variant page
- Alternative key `GNOMADAF_popmax` for Gnomad popmax allele frequency
- Automatic suggestions on how to improve the code on Pull Requests
- Parse GERP, phastCons and phyloP annotations from vep annotated CSQ fields
- Avoid flickering comment popovers in variant list
- Parse REVEL score from vep annotated CSQ fields
- Allow users to modify general institute settings
- Optionally format code automatically on commit
- Adds command to backup vital parts `scout export database`
- Parsing and displaying cancer SV variants from Manta annotated VCF files
- Dismiss cancer snv variants with cancer-specific options
- Add IGV.js UPD, RHO and TIDDIT coverage wig tracks.


### Fixed
- Slightly darker page background
- Fixed an issued with parsed conservation values from CSQ
- Clinvar submissions accessible to all users of an institute
- Header toolbar when on Clinvar page now shows institute name correctly
- Case should not always inactivate upon update
- Show dismissed snv cancer variants as grey on the cancer variants page
- Improved style of mappability link and local observations on variant page
- Convert all the GET requests to the igv view to POST request
- Error when updating gene panels using a file containing BOM chars
- Add/replace gene radio button not working in gene panels


## [4.10.1]

### Fixed
- Fixed issue with opening research variants
- Problem with coveralls not called by Travis CI
- Handle Biomart service down in tests


## [4.10.0]

### Added
- Rank score model in causatives page
- Exportable HPO terms from phenotypes page
- AMP guideline tiers for cancer variants
- Adds scroll for the transcript tab
- Added CLI option to query cases on time since case event was added
- Shadow clinical assessments also on research variants display
- Support for CRAM alignment files
- Improved str variants view : sorting by locus, grouped by allele.
- Delivery report PDF export
- New mosaicism tag option
- Add or modify individuals' age or tissue type from case page
- Display GC and allele depth in causatives table.
- Included primary reference transcript in general report
- Included partial causative variants in general report
- Remove dependency of loqusdb by utilising the CLI

### Fixed
- Fixed update OMIM command bug due to change in the header of the genemap2 file
- Removed Mosaic Tag from Cancer variants
- Fixes issue with unaligned table headers that comes with hidden Datatables
- Layout in general report PDF export
- Fixed issue on the case statistics view. The validation bars didn't show up when all institutes were selected. Now they do.
- Fixed missing path import by importing pathlib.Path
- Handle index inconsistencies in the update index functions
- Fixed layout problems


## [4.9.0]

### Added
- Improved MatchMaker pages, including visible patient contacts email address
- New badges for the github repo
- Links to [GENEMANIA](genemania.org)
- Sort gene panel list on case view.
- More automatic tests
- Allow loading of custom annotations in VCF using the SCOUT_CUSTOM info tag.

### Fixed
- Fix error when a gene is added to an empty dynamic gene panel
- Fix crash when attempting to add genes on incorrect format to dynamic gene panel
- Manual rank variant tags could be saved in a "Select a tag"-state, a problem in the variants view.
- Same case evaluations are no longer shown as gray previous evaluations on the variants page
- Stay on research pages, even if reset, next first buttons are pressed..
- Overlapping variants will now be visible on variant page again
- Fix missing classification comments and links in evaluations page
- All prioritized cases are shown on cases page


## [4.8.3]

### Added

### Fixed
- Bug when ordering sanger
- Improved scrolling over long list of genes/transcripts


## [4.8.2]

### Added

### Fixed
- Avoid opening extra tab for coverage report
- Fixed a problem when rank model version was saved as floats and not strings
- Fixed a problem with displaying dismiss variant reasons on the general report
- Disable load and delete filter buttons if there are no saved filters
- Fix problem with missing verifications
- Remove duplicate users and merge their data and activity


## [4.8.1]

### Added

### Fixed
- Prevent login fail for users with id defined by ObjectId and not email
- Prevent the app from crashing with `AttributeError: 'NoneType' object has no attribute 'message'`


## [4.8.0]

### Added
- Updated Scout to use Bootstrap 4.3
- New looks for Scout
- Improved dashboard using Chart.js
- Ask before inactivating a case where last assigned user leaves it
- Genes can be manually added to the dynamic gene list directly on the case page
- Dynamic gene panels can optionally be used with clinical filter, instead of default gene panel
- Dynamic gene panels get link out to chanjo-report for coverage report
- Load all clinvar variants with clinvar Pathogenic, Likely Pathogenic and Conflicting pathogenic
- Show transcripts with exon numbers for structural variants
- Case sort order can now be toggled between ascending and descending.
- Variants can be marked as partial causative if phenotype is available for case.
- Show a frequency tooltip hover for SV-variants.
- Added support for LDAP login system
- Search snv and structural variants by chromosomal coordinates
- Structural variants can be marked as partial causative if phenotype is available for case.
- Show normal and pathologic limits for STRs in the STR variants view.
- Institute level persistent variant filter settings that can be retrieved and used.
- export causative variants to Excel
- Add support for ROH, WIG and chromosome PNGs in case-view

### Fixed
- Fixed missing import for variants with comments
- Instructions on how to build docs
- Keep sanger order + verification when updating/reloading variants
- Fixed and moved broken filter actions (HPO gene panel and reset filter)
- Fixed string conversion to number
- UCSC links for structural variants are now separated per breakpoint (and whole variant where applicable)
- Reintroduced missing coverage report
- Fixed a bug preventing loading samples using the command line
- Better inheritance models customization for genes in gene panels
- STR variant page back to list button now does its one job.
- Allows to setup scout without a omim api key
- Fixed error causing "favicon not found" flash messages
- Removed flask --version from base cli
- Request rerun no longer changes case status. Active or archived cases inactivate on upload.
- Fixed missing tooltip on the cancer variants page
- Fixed weird Rank cell in variants page
- Next and first buttons order swap
- Added pagination (and POST capability) to cancer variants.
- Improves loading speed for variant page
- Problem with updating variant rank when no variants
- Improved Clinvar submission form
- General report crashing when dismissed variant has no valid dismiss code
- Also show collaborative case variants on the All variants view.
- Improved phenotype search using dataTables.js on phenotypes page
- Search and delete users with `email` instead of `_id`
- Fixed css styles so that multiselect options will all fit one column


## [4.7.3]

### Added
- RankScore can be used with VCFs for vcf_cancer files

### Fixed
- Fix issue with STR view next page button not doing its one job.

### Deleted
- Removed pileup as a bam viewing option. This is replaced by IGV


## [4.7.2]

### Added
- Show earlier ACMG classification in the variant list

### Fixed
- Fixed igv search not working due to igv.js dist 2.2.17
- Fixed searches for cases with a gene with variants pinned or marked causative.
- Load variant pages faster after fixing other causatives query
- Fixed mitochondrial report bug for variants without genes

## [4.7.1]

### Added

### Fixed
- Fixed bug on genes page


## [4.7.0]

### Added
- Export genes and gene panels in build GRCh38
- Search for cases with variants pinned or marked causative in a given gene.
- Search for cases phenotypically similar to a case also from WUI.
- Case variant searches can be limited to similar cases, matching HPO-terms,
  phenogroups and cohorts.
- De-archive reruns and flag them as 'inactive' if archived
- Sort cases by analysis_date, track or status
- Display cases in the following order: prioritized, active, inactive, archived, solved
- Assign case to user when user activates it or asks for rerun
- Case becomes inactive when it has no assignees
- Fetch refseq version from entrez and use it in clinvar form
- Load and export of exons for all genes, independent on refseq
- Documentation for loading/updating exons
- Showing SV variant annotations: SV cgh frequencies, gnomad-SV, local SV frequencies
- Showing transcripts mapping score in segmental duplications
- Handle requests to Ensembl Rest API
- Handle requests to Ensembl Rest Biomart
- STR variants view now displays GT and IGV link.
- Description field for gene panels
- Export exons in build 37 and 38 using the command line

### Fixed
- Fixes of and induced by build tests
- Fixed bug affecting variant observations in other cases
- Fixed a bug that showed wrong gene coverage in general panel PDF export
- MT report only shows variants occurring in the specific individual of the excel sheet
- Disable SSL certifcate verification in requests to chanjo
- Updates how intervaltree and pymongo is used to void deprecated functions
- Increased size of IGV sample tracks
- Optimized tests


## [4.6.1]

### Added

### Fixed
- Missing 'father' and 'mother' keys when parsing single individual cases


## [4.6.0]

### Added
- Description of Scout branching model in CONTRIBUTING doc
- Causatives in alphabetical order, display ACMG classification and filter by gene.
- Added 'external' to the list of analysis type options
- Adds functionality to display "Tissue type". Passed via load config.
- Update to IGV 2.

### Fixed
- Fixed alignment visualization and vcf2cytosure availability for demo case samples
- Fixed 3 bugs affecting SV pages visualization
- Reintroduced the --version cli option
- Fixed variants query by panel (hpo panel + gene panel).
- Downloaded MT report contains excel files with individuals' display name
- Refactored code in parsing of config files.


## [4.5.1]

### Added

### Fixed
- update requirement to use PyYaml version >= 5.1
- Safer code when loading config params in cli base


## [4.5.0]

### Added
- Search for similar cases from scout view CLI
- Scout cli is now invoked from the app object and works under the app context

### Fixed
- PyYaml dependency fixed to use version >= 5.1


## [4.4.1]

### Added
- Display SV rank model version when available

### Fixed
- Fixed upload of delivery report via API


## [4.4.0]

### Added
- Displaying more info on the Causatives page and hiding those not causative at the case level
- Add a comment text field to Sanger order request form, allowing a message to be included in the email
- MatchMaker Exchange integration
- List cases with empty synopsis, missing HPO terms and phenotype groups.
- Search for cases with open research list, or a given case status (active, inactive, archived)

### Fixed
- Variant query builder split into several functions
- Fixed delivery report load bug


## [4.3.3]

### Added
- Different individual table for cancer cases

### Fixed
- Dashboard collects validated variants from verification events instead of using 'sanger' field
- Cases shared with collaborators are visible again in cases page
- Force users to select a real institute to share cases with (actionbar select fix)


## [4.3.2]

### Added
- Dashboard data can be filtered using filters available in cases page
- Causatives for each institute are displayed on a dedicated page
- SNVs and and SVs are searchable across cases by gene and rank score
- A more complete report with validated variants is downloadable from dashboard

### Fixed
- Clinsig filter is fixed so clinsig numerical values are returned
- Split multi clinsig string values in different elements of clinsig array
- Regex to search in multi clinsig string values or multi revstat string values
- It works to upload vcf files with no variants now
- Combined Pileup and IGV alignments for SVs having variant start and stop on the same chromosome


## [4.3.1]

### Added
- Show calls from all callers even if call is not available
- Instructions to install cairo and pango libs from WeasyPrint page
- Display cases with number of variants from CLI
- Only display cases with number of variants above certain treshold. (Also CLI)
- Export of verified variants by CLI or from the dashboard
- Extend case level queries with default panels, cohorts and phenotype groups.
- Slice dashboard statistics display using case level queries
- Add a view where all variants for an institute can be searched across cases, filtering on gene and rank score. Allows searching research variants for cases that have research open.

### Fixed
- Fixed code to extract variant conservation (gerp, phyloP, phastCons)
- Visualization of PDF-exported gene panels
- Reintroduced the exon/intron number in variant verification email
- Sex and affected status is correctly displayed on general report
- Force number validation in SV filter by size
- Display ensembl transcripts when no refseq exists


## [4.3.0]

### Added
- Mosaicism tag on variants
- Show and filter on SweGen frequency for SVs
- Show annotations for STR variants
- Show all transcripts in verification email
- Added mitochondrial export
- Adds alternative to search for SVs shorter that the given length
- Look for 'bcftools' in the `set` field of VCFs
- Display digenic inheritance from OMIM
- Displays what refseq transcript that is primary in hgnc

### Fixed

- Archived panels displays the correct date (not retroactive change)
- Fixed problem with waiting times in gene panel exports
- Clinvar fiter not working with human readable clinsig values

## [4.2.2]

### Fixed
- Fixed gene panel create/modify from CSV file utf-8 decoding error
- Updating genes in gene panels now supports edit comments and entry version
- Gene panel export timeout error

## [4.2.1]

### Fixed
- Re-introduced gene name(s) in verification email subject
- Better PDF rendering for excluded variants in report
- Problem to access old case when `is_default` did not exist on a panel


## [4.2.0]

### Added
- New index on variant_id for events
- Display overlapping compounds on variants view

### Fixed
- Fixed broken clinical filter


## [4.1.4]

### Added
- Download of filtered SVs

### Fixed
- Fixed broken download of filtered variants
- Fixed visualization issue in gene panel PDF export
- Fixed bug when updating gene names in variant controller


## [4.1.3]

### Fixed
- Displays all primary transcripts


## [4.1.2]

### Added
- Option add/replace when updating a panel via CSV file
- More flexible versioning of the gene panels
- Printing coverage report on the bottom of the pdf case report
- Variant verification option for SVs
- Logs uri without pwd when connecting
- Disease-causing transcripts in case report
- Thicker lines in case report
- Supports HPO search for cases, both terms or if described in synopsis
- Adds sanger information to dashboard

### Fixed
- Use db name instead of **auth** as default for authentication
- Fixes so that reports can be generated even with many variants
- Fixed sanger validation popup to show individual variants queried by user and institute.
- Fixed problem with setting up scout
- Fixes problem when exac file is not available through broad ftp
- Fetch transcripts for correct build in `adapter.hgnc_gene`

## [4.1.1]
- Fix problem with institute authentication flash message in utils
- Fix problem with comments
- Fix problem with ensembl link


## [4.1.0]

### Added
- OMIM phenotypes to case report
- Command to download all panel app gene panels `scout load panel --panel-app`
- Links to genenames.org and omim on gene page
- Popup on gene at variants page with gene information
- reset sanger status to "Not validated" for pinned variants
- highlight cases with variants to be evaluated by Sanger on the cases page
- option to point to local reference files to the genome viewer pileup.js. Documented in `docs.admin-guide.server`
- option to export single variants in `scout export variants`
- option to load a multiqc report together with a case(add line in load config)
- added a view for searching HPO terms. It is accessed from the top left corner menu
- Updates the variants view for cancer variants. Adds a small cancer specific filter for known variants
- Adds hgvs information on cancer variants page
- Adds option to update phenotype groups from CLI

### Fixed
- Improved Clinvar to submit variants from different cases. Fixed HPO terms in casedata according to feedback
- Fixed broken link to case page from Sanger modal in cases view
- Now only cases with non empty lists of causative variants are returned in `adapter.case(has_causatives=True)`
- Can handle Tumor only samples
- Long lists of HGNC symbols are now possible. This was previously difficult with manual, uploaded or by HPO search when changing filter settings due to GET request limitations. Relevant pages now use POST requests. Adds the dynamic HPO panel as a selection on the gene panel dropdown.
- Variant filter defaults to default panels also on SV and Cancer variants pages.

## [4.0.0]

### WARNING ###

This is a major version update and will require that the backend of pre releases is updated.
Run commands:

```
$scout update genes
$scout update hpo
```

- Created a Clinvar submission tool, to speed up Clinvar submission of SNVs and SVs
- Added an analysis report page (html and PDF format) containing phenotype, gene panels and variants that are relevant to solve a case.

### Fixed
- Optimized evaluated variants to speed up creation of case report
- Moved igv and pileup viewer under a common folder
- Fixed MT alignment view pileup.js
- Fixed coordinates for SVs with start chromosome different from end chromosome
- Global comments shown across cases and institutes. Case-specific variant comments are shown only for that specific case.
- Links to clinvar submitted variants at the cases level
- Adapts clinvar parsing to new format
- Fixed problem in `scout update user` when the user object had no roles
- Makes pileup.js use online genome resources when viewing alignments. Now any instance of Scout can make use of this functionality.
- Fix ensembl link for structural variants
- Works even when cases does not have `'madeline_info'`
- Parses Polyphen in correct way again
- Fix problem with parsing gnomad from VEP

### Added
- Added a PDF export function for gene panels
- Added a "Filter and export" button to export custom-filtered SNVs to CSV file
- Dismiss SVs
- Added IGV alignments viewer
- Read delivery report path from case config or CLI command
- Filter for spidex scores
- All HPO terms are now added and fetched from the correct source (https://github.com/obophenotype/human-phenotype-ontology/blob/master/hp.obo)
- New command `scout update hpo`
- New command `scout update genes` will fetch all the latest information about genes and update them
- Load **all** variants found on chromosome **MT**
- Adds choice in cases overview do show as many cases as user like

### Removed
- pileup.min.js and pileup css are imported from a remote web location now
- All source files for HPO information, this is instead fetched directly from source
- All source files for gene information, this is instead fetched directly from source

## [3.0.0]
### Fixed
- hide pedigree panel unless it exists

## [1.5.1] - 2016-07-27
### Fixed
- look for both ".bam.bai" and ".bai" extensions

## [1.4.0] - 2016-03-22
### Added
- support for local frequency through loqusdb
- bunch of other stuff

## [1.3.0] - 2016-02-19
### Fixed
- Update query-phenomizer and add username/password

### Changed
- Update the way a case is checked for rerun-status

### Added
- Add new button to mark a case as "checked"
- Link to clinical variants _without_ 1000G annotation

## [1.2.2] - 2016-02-18
### Fixed
- avoid filtering out variants lacking ExAC and 1000G annotations

## [1.1.3] - 2015-10-01
### Fixed
- persist (clinical) filter when clicking load more
- fix #154 by robustly setting clinical filter func. terms

## [1.1.2] - 2015-09-07
### Fixed
- avoid replacing coverage report with none
- update SO terms, refactored

## [1.1.1] - 2015-08-20
### Fixed
- fetch case based on collaborator status (not owner)

## [1.1.0] - 2015-05-29
### Added
- link(s) to SNPedia based on RS-numbers
- new Jinja filter to "humanize" decimal numbers
- show gene panels in variant view
- new Jinja filter for decoding URL encoding
- add indicator to variants in list that have comments
- add variant number threshold and rank score threshold to load function
- add event methods to mongo adapter
- add tests for models
- show badge "old" if comment was written for a previous analysis

### Changed
- show cDNA change in transcript summary unless variant is exonic
- moved compounds table further up the page
- show dates for case uploads in ISO format
- moved variant comments higher up on page
- updated documentation for pages
- read in coverage report as blob in database and serve directly
- change ``OmimPhenotype`` to ``PhenotypeTerm``
- reorganize models sub-package
- move events (and comments) to separate collection
- only display prev/next links for the research list
- include variant type in breadcrumbs e.g. "Clinical variants"

### Removed
- drop dependency on moment.js

### Fixed
- show the same level of detail for all frequencies on all pages
- properly decode URL encoded symbols in amino acid/cDNA change strings
- fixed issue with wipe permissions in MongoDB
- include default gene lists in "variants" link in breadcrumbs

## [1.0.2] - 2015-05-20
### Changed
- update case fetching function

### Fixed
- handle multiple cases with same id

## [1.0.1] - 2015-04-28
### Fixed
- Fix building URL parameters in cases list Vue component

## [1.0.0] - 2015-04-12
Codename: Sara Lund

![Release 1.0](artwork/releases/release-1-0.jpg)

### Added
- Add email logging for unexpected errors
- New command line tool for deleting case

### Changed
- Much improved logging overall
- Updated documentation/usage guide
- Removed non-working IGV link

### Fixed
- Show sample display name in GT call
- Various small bug fixes
- Make it easier to hover over popups

## [0.0.2-rc1] - 2015-03-04
### Added
- add protein table for each variant
- add many more external links
- add coverage reports as PDFs

### Changed
- incorporate user feedback updates
- big refactor of load scripts

## [0.0.2-rc2] - 2015-03-04
### Changes
- add gene table with gene description
- reorganize inheritance models box

### Fixed
- avoid overwriting gene list on "research" load
- fix various bugs in external links

## [0.0.2-rc3] - 2015-03-05
### Added
- Activity log feed to variant view
- Adds protein change strings to ODM and Sanger email

### Changed
- Extract activity log component to macro

### Fixes
- Make Ensembl transcript links use archive website<|MERGE_RESOLUTION|>--- conflicted
+++ resolved
@@ -5,13 +5,11 @@
 About changelog [here](https://keepachangelog.com/en/1.0.0/)
 
 ## [unreleased]
-<<<<<<< HEAD
 ### Added
 - Load and display full RNA alignments on alignment viewer
-=======
 ### Changed
 - Column width adjustment on caseS page
->>>>>>> da36e286
+
 
 ## [4.71]
 ### Added
