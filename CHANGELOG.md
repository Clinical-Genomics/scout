# Change Log
All notable changes to this project will be documented in this file.
This project adheres to [Semantic Versioning](http://semver.org/).

About changelog [here](https://keepachangelog.com/en/1.0.0/)


## []
## Added
- Display last 50 or 500 events for a user in a timeline
- Show dismiss count from other cases on matching variantS
<<<<<<< HEAD
- Institute settings allow saving multiple loqusdb instances for one institute
- Display stats from multiple instances of loqusdb on variant page
=======
- Save Beacon-related events in events collection
>>>>>>> e2550f65
### Changed
- Prior ACMG classifications view is no longer limited by pathogenicity
### Fixed
- Visibility of Sanger ordered badge on case page, light mode
- Some of the DataTables tables got a bit dark in dark mode
- Update list of variant specific events
- Missing link in saved MatchMaker-related events

## [4.56]
### Added
- Test for PanelApp panels loading
- `panel-umi` tag option when loading cancer analyses
### Changed
- Black text to make comments more visible in dark mode
- Loading PanelApp panels replaces pre-existing panels with same version
- Removed sidebar from Causatives page - navigation is available on the top bar for now
### Fixed
- Remove a:visited css style from all buttons
- Update of HPO terms via command line
- Background color of `MIXED` and `PANEL-UMI` sequencing types on cases page
- Fixed regex error when searching for cases with query ending with `\ `
- Gene symbols on Causatives page lighter in dark mode
- SpliceAI tooltip of multigene variants

## [4.55]
### Changed
- Represent different tumor samples as vials in cases page
- Option to force-update the OMIM panel
### Fixed
- Low tumor purity badge alignment in cancer samples table on cancer case view
- VariantS comment popovers reactivate on hover
- Updating database genes in build 37
- ACMG classification summary hidden by sticky navbar
- Logo backgrounds fixed to white on welcome page
- Visited links turn purple again
- Style of link buttons and dropdown menus
- Update KUH and GMS logos
- Link color for Managed variants

## [4.54]
### Added
- Dark mode, using browser/OS media preference
- Allow marking case as solved without defining causative variants
- Admin users can create missing beacon datasets from the institute's settings page
- GenCC links on gene and variant pages
- Deprecation warnings when launching the app using a .yaml config file or loading cases using .ped files
### Changed
- Improved HTML syntax in case report template
- Modified message displayed when variant rank stats could not be calculated
- Expanded instructions on how to test on CG development server (cg-vm1)
- Added more somatic variant callers (Balsamic v9 SNV, develop SV)
### Fixed
- Remove load demo case command from docker-compose.yml
- Text elements being split across pages in PDF reports
- Made login password field of type `password` in LDAP login form
- Gene panels HTML select in institute's settings page
- Bootstrap upgraded to version 5
- Fix some Sourcery and SonarCloud suggestions
- Escape special characters in case search on institute and dashboard pages
- Broken case PDF reports when no Madeline pedigree image can be created
- Removed text-white links style that were invisible in new pages style
- Variants pagination after pressing "Filter variants" or "Clinical filter"
- Layout of buttons Matchmaker submission panel (case page)
- Removing cases from Matchmaker (simplified code and fixed functionality)
- Reintroduce check for missing alignment files purged from server

## [4.53]
### Added
### Changed
- Point Alamut API key docs link to new API version
- Parse dbSNP id from ID only if it says "rs", else use VEP CSQ fields
- Removed MarkupSafe from the dependencies
### Fixed
- Reintroduced loading of SVs for demo case 643595
- Successful parse of FOUND_IN should avoid GATK caller default
- All vulnerabilities flagged by SonarCloud

## [4.52]
### Added
- Demo cancer case gets loaded together with demo RD case in demo instance
- Parse REVEL_score alongside REVEL_rankscore from csq field and display it on SNV variant page
- Rank score results now show the ranking range
- cDNA and protein changes displayed on institute causatives pages
- Optional SESSION_TIMEOUT_MINUTES configuration in app config files
- Script to convert old OMIM case format (list of integers) to new format (list of dictionaries)
- Additional check for user logged in status before serving alignment files
- Download .cgh files from cancer samples table on cancer case page
- Number of documents and date of last update on genes page
### Changed
- Verify user before redirecting to IGV alignments and sashimi plots
- Build case IGV tracks starting from case and variant objects instead of passing all params in a form
- Unfreeze Werkzeug lib since Flask_login v.0.6 with bugfix has been released
- Sort gene panels by name (panelS and variant page)
- Removed unused `server.blueprints.alignviewers.unindexed_remote_static` endpoint
- User sessions to check files served by `server.blueprints.alignviewers.remote_static` endpoint
- Moved Beacon-related functions to a dedicated app extension
- Audit Filter now also loads filter displaying the variants for it
### Fixed
- Handle `attachment_filename` parameter renamed to `download_name` when Flask 2.2 will be released
- Removed cursor timeout param in cases find adapter function to avoid many code warnings
- Removed stream argument deprecation warning in tests
- Handle `no intervals found` warning in load_region test
- Beacon remove variants
- Protect remote_cors function in alignviewers view from Server-Side Request Forgery (SSRF)
- Check creation date of last document in gene collection to display when genes collection was updated last

## [4.51]
### Added
- Config file containing codecov settings for pull requests
- Add an IGV.js direct link button from case page
- Security policy file
- Hide/shade compound variants based on rank score on variantS from filter
- Chromograph legend documentation direct link
### Changed
- Updated deprecated Codecov GitHub action to v.2
- Simplified code of scout/adapter/mongo/variant
- Update IGV.js to v2.11.2
- Show summary number of variant gene panels on general report if more than 3
### Fixed
- Marrvel link for variants in genome build 38 (using liftover to build 37)
- Remove flags from codecov config file
- Fixed filter bug with high negative SPIDEX scores
- Renamed IARC TP53 button to to `TP53 Database`, modified also link since IARC has been moved to the US NCI: `https://tp53.isb-cgc.org/`
- Parsing new format of OMIM case info when exporting patients to Matchmaker
- Remove flask-debugtoolbar lib dependency that is using deprecated code and causes app to crash after new release of Jinja2 (3.1)
- Variant page crashing for cases with old OMIM terms structure (a list of integers instead of dictionary)
- Variant page crashing when creating MARRVEL link for cases with no genome build
- SpliceAI documentation link
- Fix deprecated `safe_str_cmp` import from `werkzeug.security` by freezing Werkzeug lib to v2.0 until Flask_login v.0.6 with bugfix is released
- List gene names densely in general report for SVs that contain more than 3 genes
- Show transcript ids on refseq genes on hg19 in IGV.js, using refgene source
- Display correct number of genes in general report for SVs that contain more than 32 genes
- Broken Google login after new major release of `lepture/authlib`
- Fix frequency and callers display on case general report

## [4.50.1]
### Fixed
- Show matching causative STR_repid for legacy str variants (pre Stranger hgnc_id)

## [4.50]
### Added
- Individual-specific OMIM terms
- OMIM disease descriptions in ClinVar submission form
- Add a toggle for melter rerun monitoring of cases
- Add a config option to show the rerun monitoring toggle
- Add a cli option to export cases with rerun monitoring enabled
- Add a link to STRipy for STR variants; shallow for ARX and HOXA13
- Hide by default variants only present in unaffected individuals in variants filters
- OMIM terms in general case report
- Individual-level info on OMIM and HPO terms in general case report
- PanelApp gene link among the external links on variant page
- Dashboard case filters fields help
- Filter cases by OMIM terms in cases and dashboard pages
### Fixed
- A malformed panel id request would crash with exception: now gives user warning flash with redirect
- Link to HPO resource file hosted on `http://purl.obolibrary.org`
- Gene search form when gene exists only in build 38
- Fixed odd redirect error and poor error message on missing column for gene panel csv upload
- Typo in parse variant transcripts function
- Modified keys name used to parse local observations (archived) frequencies to reflect change in MIP keys naming
- Better error handling for partly broken/timed out chanjo reports
- Broken javascript code when case Chromograph data is malformed
- Broader space for case synopsis in general report
- Show partial causatives on causatives and matching causatives panels
- Partial causative assignment in cases with no OMIM or HPO terms
- Partial causative OMIM select options in variant page
### Changed
- Slightly smaller and improved layout of content in case PDF report
- Relabel more cancer variant pages somatic for navigation
- Unify caseS nav links
- Removed unused `add_compounds` param from variant controllers function
- Changed default hg19 genome for IGV.js to legacy hg19_1kg_decoy to fix a few problematic loci
- Reduce code complexity (parse/ensembl.py)
- Silence certain fields in ClinVar export if prioritised ones exist (chrom-start-end if hgvs exist)
- Made phenotype non-mandatory when marking a variant as partial causative
- Only one phenotype condition type (OMIM or HPO) per variant is used in ClinVar submissions
- ClinVar submission variant condition prefers OMIM over HPO if available
- Use lighter version of gene objects in Omim MongoDB adapter, panels controllers, panels views and institute controllers
- Gene-variants table size is now adaptive
- Remove unused file upload on gene-variants page

## [4.49]
### Fixed
- Pydantic model types for genome_build, madeline_info, peddy_ped_check and peddy_sex_check, rank_model_version and sv_rank_model_version
- Replace `MatchMaker` with `Matchmaker` in all places visible by a user
- Save diagnosis labels along with OMIM terms in Matchmaker Exchange submission objects
- `libegl-mesa0_21.0.3-0ubuntu0.3~20.04.5_amd64.deb` lib not found by GitHub actions Docker build
- Remove unused `chromograph_image_files` and `chromograph_prefixes` keys saved when creating or updating an RD case
- Search managed variants by description and with ignore case
### Changed
- Introduced page margins on exported PDF reports
- Smaller gene fonts in downloaded HPO genes PDF reports
- Reintroduced gene coverage data in the PDF-exported general report of rare-disease cases
- Check for existence of case report files before creating sidebar links
- Better description of HPO and OMIM terms for patients submitted to Matchmaker Exchange
- Remove null non-mandatory key/values when updating a case
- Freeze WTForms<3 due to several form input rendering changes

## [4.48.1]
### Fixed
- General case PDF report for recent cases with no pedigree

## [4.48]
### Added
- Option to cancel a request for research variants in case page
### Changed
- Update igv.js to v2.10.5
- Updated example of a case delivery report
- Unfreeze cyvcf2
- Builder images used in Scout Dockerfiles
- Crash report email subject gives host name
- Export general case report to PDF using PDFKit instead of WeasyPrint
- Do not include coverage report in PDF case report since they might have different orientation
- Export cancer cases's "Coverage and QC report" to PDF using PDFKit instead of Weasyprint
- Updated cancer "Coverage and QC report" example
- Keep portrait orientation in PDF delivery report
- Export delivery report to PDF using PDFKit instead of Weasyprint
- PDF export of clinical and research HPO panels using PDFKit instead of Weasyprint
- Export gene panel report to PDF using PDFKit
- Removed WeasyPrint lib dependency

### Fixed
- Reintroduced missing links to Swegen and Beacon and dbSNP in RD variant page, summary section
- Demo delivery report orientation to fit new columns
- Missing delivery report in demo case
- Cast MNVs to SNV for test
- Export verified variants from all institutes when user is admin
- Cancer coverage and QC report not found for demo cancer case
- Pull request template instructions on how to deploy to test server
- PDF Delivery report not showing Swedac logo
- Fix code typos
- Disable codefactor raised by ESLint for javascript functions located on another file
- Loading spinner stuck after downloading a PDF gene panel report
- IGV browser crashing when file system with alignment files is not mounted

## [4.47]
### Added
- Added CADD, GnomAD and genotype calls to variantS export
### Changed
- Pull request template, to illustrate how to deploy pull request branches on cg-vm1 stage server
### Fixed
- Compiled Docker image contains a patched version (v4.9) of chanjo-report

## [4.46.1]
### Fixed
- Downloading of files generated within the app container (MT-report, verified variants, pedigrees, ..)

## [4.46]
### Added
- Created a Dockefile to be used to serve the dockerized app in production
- Modified the code to collect database params specified as env vars
- Created a GitHub action that pushes the Dockerfile-server image to Docker Hub (scout-server-stage) every time a PR is opened
- Created a GitHub action that pushes the Dockerfile-server image to Docker Hub (scout-server) every time a new release is created
- Reassign MatchMaker Exchange submission to another user when a Scout user is deleted
- Expose public API JSON gene panels endpoint, primarily to enable automated rerun checking for updates
- Add utils for dictionary type
- Filter institute cases using multiple HPO terms
- Vulture GitHub action to identify and remove unused variables and imports
### Changed
- Updated the python config file documentation in admin guide
- Case configuration parsing now uses Pydantic for improved typechecking and config handling
- Removed test matrices to speed up automatic testing of PRs
- Switch from Coveralls to Codecov to handle CI test coverage
- Speed-up CI tests by caching installation of libs and splitting tests into randomized groups using pytest-test-groups
- Improved LDAP login documentation
- Use lib flask-ldapconn instead of flask_ldap3_login> to handle ldap authentication
- Updated Managed variant documentation in user guide
- Fix and simplify creating and editing of gene panels
- Simplified gene variants search code
- Increased the height of the genes track in the IGV viewer
### Fixed
- Validate uploaded managed variant file lines, warning the user.
- Exporting validated variants with missing "genes" database key
- No results returned when searching for gene variants using a phenotype term
- Variants filtering by gene symbols file
- Make gene HGNC symbols field mandatory in gene variants page and run search only on form submit
- Make sure collaborator gene variants are still visible, even if HPO filter is used

## [4.45]
### Added
### Changed
- Start Scout also when loqusdbapi is not reachable
- Clearer definition of manual standard and custom inheritance models in gene panels
- Allow searching multiple chromosomes in filters
### Fixed
- Gene panel crashing on edit action

## [4.44]
### Added
### Changed
- Display Gene track beneath each sample track when displaying splice junctions in igv browser
- Check outdated gene symbols and update with aliases for both RD and cancer variantS
### Fixed
- Added query input check and fixed the Genes API endpoint to return a json formatted error when request is malformed
- Typo in ACMG BP6 tooltip

## [4.43.1]
### Added
- Added database index for OMIM disease term genes
### Changed
### Fixed
- Do not drop HPO terms collection when updating HPO terms via the command line
- Do not drop disease (OMIM) terms collection when updating diseases via the command line

## [4.43]
### Added
- Specify which collection(s) update/build indexes for
### Fixed
- Do not drop genes and transcripts collections when updating genes via the command line

## [4.42.1]
### Added
### Changed
### Fixed
- Freeze PyMongo lib to version<4.0 to keep supporting previous MongoDB versions
- Speed up gene panels creation and update by collecting only light gene info from database
- Avoid case page crash on Phenomizer queries timeout

## [4.42]
### Added
- Choose custom pinned variants to submit to MatchMaker Exchange
- Submit structural variant as genes to the MatchMaker Exchange
- Added function for maintainers and admins to remove gene panels
- Admins can restore deleted gene panels
- A development docker-compose file illustrating the scout/chanjo-report integration
- Show AD on variants view for cancer SV (tumor and normal)
- Cancer SV variants filter AD, AF (tumor and normal)
- Hiding the variants score column also from cancer SVs, as for the SNVs
### Changed
- Enforce same case _id and display_name when updating a case
- Enforce same individual ids, display names and affected status when updating a case
- Improved documentation for connecting to loqusdb instances (including loqusdbapi)
- Display and download HPO gene panels' gene symbols in italics
- A faster-built and lighter Docker image
- Reduce complexity of `panels` endpoint moving some code to the panels controllers
- Update requirements to use flask-ldap3-login>=0.9.17 instead of freezing WTForm
### Fixed
- Use of deprecated TextField after the upgrade of WTF to v3.0
- Freeze to WTForms to version < 3
- Remove the extra files (bed files and madeline.svg) introduced by mistake
- Cli command loading demo data in docker-compose when case custom images exist and is None
- Increased MongoDB connection serverSelectionTimeoutMS parameter to 30K (default value according to MongoDB documentation)
- Better differentiate old obs counts 0 vs N/A
- Broken cancer variants page when default gene panel was deleted
- Typo in tx_overview function in variant controllers file
- Fixed loqusdbapi SV search URL
- SV variants filtering using Decipher criterion
- Removing old gene panels that don't contain the `maintainer` key.

## [4.41.1]
### Fixed
- General reports crash for variant annotations with same variant on other cases

## [4.41]
### Added
- Extended the instructions for running the Scout Docker image (web app and cli).
- Enabled inclusion of custom images to STR variant view
### Fixed
- General case report sorting comments for variants with None genetic models
- Do not crash but redirect to variants page with error when a variant is not found for a case
- UCSC links coordinates for SV variants with start chromosome different than end chromosome
- Human readable variants name in case page for variants having start chromosome different from end chromosome
- Avoid always loading all transcripts when checking gene symbol: introduce gene captions
- Slow queries for evaluated variants on e.g. case page - use events instead
### Changed
- Rearrange variant page again, moving severity predictions down.
- More reactive layout width steps on variant page

## [4.40.1]
### Added
### Fixed
- Variants dismissed with inconsistent inheritance pattern can again be shown in general case report
- General report page for variants with genes=None
- General report crashing when variants have no panels
- Added other missing keys to case and variant dictionaries passed to general report
### Changed

## [4.40]
### Added
- A .cff citation file
- Phenotype search API endpoint
- Added pagination to phenotype API
- Extend case search to include internal MongoDB id
- Support for connecting to a MongoDB replica set (.py config files)
- Support for connecting to a MongoDB replica set (.yaml config files)
### Fixed
- Command to load the OMIM gene panel (`scout load panel --omim`)
- Unify style of pinned and causative variants' badges on case page
- Removed automatic spaces after punctuation in comments
- Remove the hardcoded number of total individuals from the variant's old observations panel
- Send delete requests to a connected Beacon using the DELETE method
- Layout of the SNV and SV variant page - move frequency up
### Changed
- Stop updating database indexes after loading exons via command line
- Display validation status badge also for not Sanger-sequenced variants
- Moved Frequencies, Severity and Local observations panels up in RD variants page
- Enabled Flask CORS to communicate CORS status to js apps
- Moved the code preparing the transcripts overview to the backend
- Refactored and filtered json data used in general case report
- Changed the database used in docker-compose file to use the official MongoDB v4.4 image
- Modified the Python (3.6, 3.8) and MongoDB (3.2, 4.4, 5.0) versions used in testing matrices (GitHub actions)
- Capitalize case search terms on institute and dashboard pages


## [4.39]
### Added
- COSMIC IDs collected from CSQ field named `COSMIC`
### Fixed
- Link to other causative variants on variant page
- Allow multiple COSMIC links for a cancer variant
- Fix floating text in severity box #2808
- Fixed MitoMap and HmtVar links for hg38 cases
- Do not open new browser tabs when downloading files
- Selectable IGV tracks on variant page
- Missing splice junctions button on variant page
- Refactor variantS representative gene selection, and use it also for cancer variant summary
### Changed
- Improve Javascript performance for displaying Chromograph images
- Make ClinVar classification more evident in cancer variant page

## [4.38]
### Added
- Option to hide Alamut button in the app config file
### Fixed
- Library deprecation warning fixed (insert is deprecated. Use insert_one or insert_many instead)
- Update genes command will not trigger an update of database indices any more
- Missing resources in temporary downloading directory when updating genes using the command line
- Restore previous variant ACMG classification in a scrollable div
- Loading spinner not stopping after downloading PDF case reports and variant list export
- Add extra Alamut links higher up on variant pages
- Improve UX for phenotypes in case page
- Filter and export of STR variants
- Update look of variants page navigation buttons
### Changed

## [4.37]
### Added
- Highlight and show version number for RefSeq MANE transcripts.
- Added integration to a rerunner service for toggling reanalysis with updated pedigree information
- SpliceAI display and parsing from VEP CSQ
- Display matching tiered variants for cancer variants
- Display a loading icon (spinner) until the page loads completely
- Display filter badges in cancer variants list
- Update genes from pre-downloaded file resources
- On login, OS, browser version and screen size are saved anonymously to understand how users are using Scout
- API returning institutes data for a given user: `/api/v1/institutes`
- API returning case data for a given institute: `/api/v1/institutes/<institute_id>/cases`
- Added GMS and Lund university hospital logos to login page
- Made display of Swedac logo configurable
- Support for displaying custom images in case view
- Individual-specific HPO terms
- Optional alamut_key in institute settings for Alamut Plus software
- Case report API endpoint
- Tooltip in case explaining that genes with genome build different than case genome build will not be added to dynamic HPO panel.
- Add DeepVariant as a caller
### Fixed
- Updated IGV to v2.8.5 to solve missing gene labels on some zoom levels
- Demo cancer case config file to load somatic SNVs and SVs only.
- Expand list of refseq trancripts in ClinVar submission form
- Renamed `All SNVs and INDELs` institute sidebar element to `Search SNVs and INDELs` and fixed its style.
- Add missing parameters to case load-config documentation
- Allow creating/editing gene panels and dynamic gene panels with genes present in genome build 38
- Bugfix broken Pytests
- Bulk dismissing variants error due to key conversion from string to integer
- Fix typo in index documentation
- Fixed crash in institute settings page if "collaborators" key is not set in database
- Don't stop Scout execution if LoqusDB call fails and print stacktrace to log
- Bug when case contains custom images with value `None`
- Bug introduced when fixing another bug in Scout-LoqusDB interaction
- Loading of OMIM diagnoses in Scout demo instance
- Remove the docker-compose with chanjo integration because it doesn't work yet.
- Fixed standard docker-compose with scout demo data and database
- Clinical variant assessments not present for pinned and causative variants on case page.
- MatchMaker matching one node at the time only
- Remove link from previously tiered variants badge in cancer variants page
- Typo in gene cell on cancer variants page
- Managed variants filter form
### Changed
- Better naming for variants buttons on cancer track (somatic, germline). Also show cancer research button if available.
- Load case with missing panels in config files, but show warning.
- Changing the (Female, Male) symbols to (F/M) letters in individuals_table and case-sma.
- Print stacktrace if case load command fails
- Added sort icon and a pointer to the cursor to all tables with sortable fields
- Moved variant, gene and panel info from the basic pane to summary panel for all variants.
- Renamed `Basics` panel to `Classify` on variant page.
- Revamped `Basics` panel to a panel dedicated to classify variants
- Revamped the summary panel to be more compact.
- Added dedicated template for cancer variants
- Removed Gene models, Gene annotations and Conservation panels for cancer variants
- Reorganized the orders of panels for variant and cancer variant views
- Added dedicated variant quality panel and removed relevant panes
- A more compact case page
- Removed OMIM genes panel
- Make genes panel, pinned variants panel, causative variants panel and ClinVar panel scrollable on case page
- Update to Scilifelab's 2020 logo
- Update Gens URL to support Gens v2.0 format
- Refactor tests for parsing case configurations
- Updated links to HPO downloadable resources
- Managed variants filtering defaults to all variant categories
- Changing the (Kind) drop-down according to (Category) drop-down in Managed variant add variant
- Moved Gens button to individuals table
- Check resource files availability before starting updating OMIM diagnoses
- Fix typo in `SHOW_OBSERVED_VARIANT_ARCHIVE` config param

## [4.36]
### Added
- Parse and save splice junction tracks from case config file
- Tooltip in observations panel, explaining that case variants with no link might be old variants, not uploaded after a case rerun
### Fixed
- Warning on overwriting variants with same position was no longer shown
- Increase the height of the dropdowns to 425px
- More indices for the case table as it grows, specifically for causatives queries
- Splice junction tracks not centered over variant genes
- Total number of research variants count
- Update variants stats in case documents every time new variants are loaded
- Bug in flashing warning messages when filtering variants
### Changed
- Clearer warning messages for genes and gene/gene-panels searches in variants filters

## [4.35]
### Added
- A new index for hgnc_symbol in the hgnc_gene collection
- A Pedigree panel in STR page
- Display Tier I and II variants in case view causatives card for cancer cases
### Fixed
- Send partial file data to igv.js when visualizing sashimi plots with splice junction tracks
- Research variants filtering by gene
- Do not attempt to populate annotations for not loaded pinned/causatives
- Add max-height to all dropdowns in filters
### Changed
- Switch off non-clinical gene warnings when filtering research variants
- Don't display OMIM disease card in case view for cancer cases
- Refactored Individuals and Causative card in case view for cancer cases
- Update and style STR case report

## [4.34]
### Added
- Saved filter lock and unlock
- Filters can optionally be marked audited, logging the filter name, user and date on the case events and general report.
- Added `ClinVar hits` and `Cosmic hits` in cancer SNVs filters
- Added `ClinVar hits` to variants filter (rare disease track)
- Load cancer demo case in docker-compose files (default and demo file)
- Inclusive-language check using [woke](https://github.com/get-woke/woke) github action
- Add link to HmtVar for mitochondrial variants (if VCF is annotated with HmtNote)
- Grey background for dismissed compounds in variants list and variant page
- Pin badge for pinned compounds in variants list and variant page
- Support LoqusDB REST API queries
- Add a docker-compose-matchmaker under scout/containers/development to test matchmaker locally
- Script to investigate consequences of symbol search bug
- Added GATK to list of SV and cancer SV callers
### Fixed
- Make MitoMap link work for hg38 again
- Export Variants feature crashing when one of the variants has no primary transcripts
- Redirect to last visited variantS page when dismissing variants from variants list
- Improved matching of SVs Loqus occurrences in other cases
- Remove padding from the list inside (Matching causatives from other cases) panel
- Pass None to get_app function in CLI base since passing script_info to app factory functions was deprecated in Flask 2.0
- Fixed failing tests due to Flask update to version 2.0
- Speed up user events view
- Causative view sort out of memory error
- Use hgnc_id for gene filter query
- Typo in case controllers displaying an error every time a patient is matched against external MatchMaker nodes
- Do not crash while attempting an update for variant documents that are too big (> 16 MB)
- Old STR causatives (and other variants) may not have HGNC symbols - fix sort lambda
- Check if gene_obj has primary_transcript before trying to access it
- Warn if a gene manually searched is in a clinical panel with an outdated name when filtering variants
- ChrPos split js not needed on STR page yet
### Changed
- Remove parsing of case `genome_version`, since it's not used anywhere downstream
- Introduce deprecation warning for Loqus configs that are not dictionaries
- SV clinical filter no longer filters out sub 100 nt variants
- Count cases in LoqusDB by variant type
- Commit pulse repo badge temporarily set to weekly
- Sort ClinVar submissions objects by ascending "Last evaluated" date
- Refactored the MatchMaker integration as an extension
- Replaced some sensitive words as suggested by woke linter
- Documentation for load-configuration rewritten.
- Add styles to MatchMaker matches table
- More detailed info on the data shared in MatchMaker submission form

## [4.33.1]
### Fixed
- Include markdown for release autodeploy docs
- Use standard inheritance model in ClinVar (https://ftp.ncbi.nlm.nih.gov/pub/GTR/standard_terms/Mode_of_inheritance.txt)
- Fix issue crash with variants that have been unflagged causative not being available in other causatives
### Added
### Changed

## [4.33]
### Fixed
- Command line crashing when updating an individual not found in database
- Dashboard page crashing when filters return no data
- Cancer variants filter by chromosome
- /api/v1/genes now searches for genes in all genome builds by default
- Upgraded igv.js to version 2.8.1 (Fixed Unparsable bed record error)
### Added
- Autodeploy docs on release
- Documentation for updating case individuals tracks
- Filter cases and dashboard stats by analysis track
### Changed
- Changed from deprecated db update method
- Pre-selected fields to run queries with in dashboard page
- Do not filter by any institute when first accessing the dashboard
- Removed OMIM panel in case view for cancer cases
- Display Tier I and II variants in case view causatives panel for cancer cases
- Refactored Individuals and Causative panels in case view for cancer cases

## [4.32.1]
### Fixed
- iSort lint check only
### Changed
- Institute cases page crashing when a case has track:Null
### Added

## [4.32]
### Added
- Load and show MITOMAP associated diseases from VCF (INFO field: MitomapAssociatedDiseases, via HmtNote)
- Show variant allele frequencies for mitochondrial variants (GRCh38 cases)
- Extend "public" json API with diseases (OMIM) and phenotypes (HPO)
- HPO gene list download now has option for clinical and non-clinical genes
- Display gene splice junctions data in sashimi plots
- Update case individuals with splice junctions tracks
- Simple Docker compose for development with local build
- Make Phenomodels subpanels collapsible
- User side documentation of cytogenomics features (Gens, Chromograph, vcf2cytosure, rhocall)
- iSort GitHub Action
- Support LoqusDB REST API queries
### Fixed
- Show other causative once, even if several events point to it
- Filtering variants by mitochondrial chromosome for cases with genome build=38
- HPO gene search button triggers any warnings for clinical / non-existing genes also on first search
- Fixed a bug in variants pages caused by MT variants without alt_frequency
- Tests for CADD score parsing function
- Fixed the look of IGV settings on SNV variant page
- Cases analyzed once shown as `rerun`
- Missing case track on case re-upload
- Fixed severity rank for SO term "regulatory region ablation"
### Changed
- Refactor according to CodeFactor - mostly reuse of duplicated code
- Phenomodels language adjustment
- Open variants in a new window (from variants page)
- Open overlapping and compound variants in a new window (from variant page)
- gnomAD link points to gnomAD v.3 (build GRCh38) for mitochondrial variants.
- Display only number of affected genes for dismissed SVs in general report
- Chromosome build check when populating the variants filter chromosome selection
- Display mitochondrial and rare diseases coverage report in cases with missing 'rare' track

## [4.31.1]
### Added
### Changed
- Remove mitochondrial and coverage report from cancer cases sidebar
### Fixed
- ClinVar page when dbSNP id is None

## [4.31]
### Added
- gnomAD annotation field in admin guide
- Export also dynamic panel genes not associated to an HPO term when downloading the HPO panel
- Primary HGNC transcript info in variant export files
- Show variant quality (QUAL field from vcf) in the variant summary
- Load/update PDF gene fusion reports (clinical and research) generated with Arriba
- Support new MANE annotations from VEP (both MANE Select and MANE Plus Clinical)
- Display on case activity the event of a user resetting all dismissed variants
- Support gnomAD population frequencies for mitochondrial variants
- Anchor links in Casedata ClinVar panels to redirect after renaming individuals
### Fixed
- Replace old docs link www.clinicalgenomics.se/scout with new https://clinical-genomics.github.io/scout
- Page formatting issues whenever case and variant comments contain extremely long strings with no spaces
- Chromograph images can be one column and have scrollbar. Removed legacy code.
- Column labels for ClinVar case submission
- Page crashing looking for LoqusDB observation when variant doesn't exist
- Missing inheritance models and custom inheritance models on newly created gene panels
- Accept only numbers in managed variants filter as position and end coordinates
- SNP id format and links in Variant page, ClinVar submission form and general report
- Case groups tooltip triggered only when mouse is on the panel header
### Changed
- A more compact case groups panel
- Added landscape orientation CSS style to cancer coverage and QC demo report
- Improve user documentation to create and save new gene panels
- Removed option to use space as separator when uploading gene panels
- Separating the columns of standard and custom inheritance models in gene panels
- Improved ClinVar instructions for users using non-English Excel

## [4.30.2]
### Added
### Fixed
- Use VEP RefSeq ID if RefSeq list is empty in RefSeq transcripts overview
- Bug creating variant links for variants with no end_chrom
### Changed

## [4.30.1]
### Added
### Fixed
- Cryptography dependency fixed to use version < 3.4
### Changed

## [4.30]
### Added
- Introduced a `reset dismiss variant` verb
- Button to reset all dismissed variants for a case
- Add black border to Chromograph ideograms
- Show ClinVar annotations on variantS page
- Added integration with GENS, copy number visualization tool
- Added a VUS label to the manual classification variant tags
- Add additional information to SNV verification emails
- Tooltips documenting manual annotations from default panels
- Case groups now show bam files from all cases on align view
### Fixed
- Center initial igv view on variant start with SNV/indels
- Don't set initial igv view to negative coordinates
- Display of GQ for SV and STR
- Parsing of AD and related info for STRs
- LoqusDB field in institute settings accepts only existing Loqus instances
- Fix DECIPHER link to work after DECIPHER migrated to GRCh38
- Removed visibility window param from igv.js genes track
- Updated HPO download URL
- Patch HPO download test correctly
- Reference size on STR hover not needed (also wrong)
- Introduced genome build check (allowed values: 37, 38, "37", "38") on case load
- Improve case searching by assignee full name
- Populating the LoqusDB select in institute settings
### Changed
- Cancer variants table header (pop freq etc)
- Only admin users can modify LoqusDB instance in Institute settings
- Style of case synopsis, variants and case comments
- Switched to igv.js 2.7.5
- Do not choke if case is missing research variants when research requested
- Count cases in LoqusDB by variant type
- Introduce deprecation warning for Loqus configs that are not dictionaries
- Improve create new gene panel form validation
- Make XM- transcripts less visible if they don't overlap with transcript refseq_id in variant page
- Color of gene panels and comments panels on cases and variant pages
- Do not choke if case is missing research variants when reserch requested

## [4.29.1]
### Added
### Fixed
- Always load STR variants regardless of RankScore threshold (hotfix)
### Changed

## [4.29]
### Added
- Added a page about migrating potentially breaking changes to the documentation
- markdown_include in development requirements file
- STR variants filter
- Display source, Z-score, inheritance pattern for STR annotations from Stranger (>0.6.1) if available
- Coverage and quality report to cancer view
### Fixed
- ACMG classification page crashing when trying to visualize a classification that was removed
- Pretty print HGVS on gene variants (URL-decode VEP)
- Broken or missing link in the documentation
- Multiple gene names in ClinVar submission form
- Inheritance model select field in ClinVar submission
- IGV.js >2.7.0 has an issue with the gene track zoom levels - temp freeze at 2.7.0
- Revert CORS-anywhere and introduce a local http proxy for cloud tracks
### Changed

## [4.28]
### Added
- Chromograph integration for displaying PNGs in case-page
- Add VAF to cancer case general report, and remove some of its unused fields
- Variants filter compatible with genome browser location strings
- Support for custom public igv tracks stored on the cloud
- Add tests to increase testing coverage
- Update case variants count after deleting variants
- Update IGV.js to latest (v2.7.4)
- Bypass igv.js CORS check using `https://github.com/Rob--W/cors-anywhere`
- Documentation on default and custom IGV.js tracks (admin docs)
- Lock phenomodels so they're editable by admins only
- Small case group assessment sharing
- Tutorial and files for deploying app on containers (Kubernetes pods)
- Canonical transcript and protein change of canonical transcript in exported variants excel sheet
- Support for Font Awesome version 6
- Submit to Beacon from case page sidebar
- Hide dismissed variants in variants pages and variants export function
- Systemd service files and instruction to deploy Scout using podman
### Fixed
- Bugfix: unused `chromgraph_prefix |tojson` removed
- Freeze coloredlogs temporarily
- Marrvel link
- Don't show TP53 link for silent or synonymous changes
- OMIM gene field accepts any custom number as OMIM gene
- Fix Pytest single quote vs double quote string
- Bug in gene variants search by similar cases and no similar case is found
- Delete unused file `userpanel.py`
- Primary transcripts in variant overview and general report
- Google OAuth2 login setup in README file
- Redirect to 'missing file'-icon if configured Chromograph file is missing
- Javascript error in case page
- Fix compound matching during variant loading for hg38
- Cancer variants view containing variants dismissed with cancer-specific reasons
- Zoom to SV variant length was missing IGV contig select
- Tooltips on case page when case has no default gene panels
### Changed
- Save case variants count in case document and not in sessions
- Style of gene panels multiselect on case page
- Collapse/expand main HPO checkboxes in phenomodel preview
- Replaced GQ (Genotype quality) with VAF (Variant allele frequency) in cancer variants GT table
- Allow loading of cancer cases with no tumor_purity field
- Truncate cDNA and protein changes in case report if longer than 20 characters


## [4.27]
### Added
- Exclude one or more variant categories when running variants delete command
### Fixed
### Changed

## [4.26.1]
### Added
### Fixed
- Links with 1-letter aa codes crash on frameshift etc
### Changed

## [4.26]
### Added
- Extend the delete variants command to print analysis date, track, institute, status and research status
- Delete variants by type of analysis (wgs|wes|panel)
- Links to cBioPortal, MutanTP53, IARC TP53, OncoKB, MyCancerGenome, CIViC
### Fixed
- Deleted variants count
### Changed
- Print output of variants delete command as a tab separated table

## [4.25]
### Added
- Command line function to remove variants from one or all cases
### Fixed
- Parse SMN None calls to None rather than False

## [4.24.1]
### Fixed
- Install requirements.txt via setup file

## [4.24]
### Added
- Institute-level phenotype models with sub-panels containing HPO and OMIM terms
- Runnable Docker demo
- Docker image build and push github action
- Makefile with shortcuts to docker commands
- Parse and save synopsis, phenotype and cohort terms from config files upon case upload
### Fixed
- Update dismissed variant status when variant dismissed key is missing
- Breakpoint two IGV button now shows correct chromosome when different from bp1
- Missing font lib in Docker image causing the PDF report download page to crash
- Sentieon Manta calls lack Somaticscore - load anyway
- ClinVar submissions crashing due to pinned variants that are not loaded
- Point ExAC pLI score to new gnomad server address
- Bug uploading cases missing phenotype terms in config file
- STRs loaded but not shown on browser page
- Bug when using adapter.variant.get_causatives with case_id without causatives
- Problem with fetching "solved" from scout export cases cli
- Better serialising of datetime and bson.ObjectId
- Added `volumes` folder to .gitignore
### Changed
- Make matching causative and managed variants foldable on case page
- Remove calls to PyMongo functions marked as deprecated in backend and frontend(as of version 3.7).
- Improved `scout update individual` command
- Export dynamic phenotypes with ordered gene lists as PDF


## [4.23]
### Added
- Save custom IGV track settings
- Show a flash message with clear info about non-valid genes when gene panel creation fails
- CNV report link in cancer case side navigation
- Return to comment section after editing, deleting or submitting a comment
- Managed variants
- MT vs 14 chromosome mean coverage stats if Scout is connected to Chanjo
### Fixed
- missing `vcf_cancer_sv` and `vcf_cancer_sv_research` to manual.
- Split ClinVar multiple clnsig values (slash-separated) and strip them of underscore for annotations without accession number
- Timeout of `All SNVs and INDELs` page when no valid gene is provided in the search
- Round CADD (MIPv9)
- Missing default panel value
- Invisible other causatives lines when other causatives lack gene symbols
### Changed
- Do not freeze mkdocs-material to version 4.6.1
- Remove pre-commit dependency

## [4.22]
### Added
- Editable cases comments
- Editable variants comments
### Fixed
- Empty variant activity panel
- STRs variants popover
- Split new ClinVar multiple significance terms for a variant
- Edit the selected comment, not the latest
### Changed
- Updated RELEASE docs.
- Pinned variants card style on the case page
- Merged `scout export exons` and `scout view exons` commands


## [4.21.2]
### Added
### Fixed
- Do not pre-filter research variants by (case-default) gene panels
- Show OMIM disease tooltip reliably
### Changed

## [4.21.1]
### Added
### Fixed
- Small change to Pop Freq column in variants ang gene panels to avoid strange text shrinking on small screens
- Direct use of HPO list for Clinical HPO SNV (and cancer SNV) filtering
- PDF coverage report redirecting to login page
### Changed
- Remove the option to dismiss single variants from all variants pages
- Bulk dismiss SNVs, SVs and cancer SNVs from variants pages

## [4.21]
### Added
- Support to configure LoqusDB per institute
- Highlight causative variants in the variants list
- Add tests. Mostly regarding building internal datatypes.
- Remove leading and trailing whitespaces from panel_name and display_name when panel is created
- Mark MANE transcript in list of transcripts in "Transcript overview" on variant page
- Show default panel name in case sidebar
- Previous buttons for variants pagination
- Adds a gh action that checks that the changelog is updated
- Adds a gh action that deploys new releases automatically to pypi
- Warn users if case default panels are outdated
- Define institute-specific gene panels for filtering in institute settings
- Use institute-specific gene panels in variants filtering
- Show somatic VAF for pinned and causative variants on case page

### Fixed
- Report pages redirect to login instead of crashing when session expires
- Variants filter loading in cancer variants page
- User, Causative and Cases tables not scaling to full page
- Improved docs for an initial production setup
- Compatibility with latest version of Black
- Fixed tests for Click>7
- Clinical filter required an extra click to Filter to return variants
- Restore pagination and shrink badges in the variants page tables
- Removing a user from the command line now inactivates the case only if user is last assignee and case is active
- Bugfix, LoqusDB per institute feature crashed when institute id was empty string
- Bugfix, LoqusDB calls where missing case count
- filter removal and upload for filters deleted from another page/other user
- Visualize outdated gene panels info in a popover instead of a tooltip in case page side panel

### Changed
- Highlight color on normal STRs in the variants table from green to blue
- Display breakpoints coordinates in verification emails only for structural variants


## [4.20]
### Added
- Display number of filtered variants vs number of total variants in variants page
- Search case by HPO terms
- Dismiss variant column in the variants tables
- Black and pre-commit packages to dev requirements

### Fixed
- Bug occurring when rerun is requested twice
- Peddy info fields in the demo config file
- Added load config safety check for multiple alignment files for one individual
- Formatting of cancer variants table
- Missing Score in SV variants table

### Changed
- Updated the documentation on how to create a new software release
- Genome build-aware cytobands coordinates
- Styling update of the Matchmaker card
- Select search type in case search form


## [4.19]

### Added
- Show internal ID for case
- Add internal ID for downloaded CGH files
- Export dynamic HPO gene list from case page
- Remove users as case assignees when their account is deleted
- Keep variants filters panel expanded when filters have been used

### Fixed
- Handle the ProxyFix ModuleNotFoundError when Werkzeug installed version is >1.0
- General report formatting issues whenever case and variant comments contain extremely long strings with no spaces

### Changed
- Created an institute wrapper page that contains list of cases, causatives, SNVs & Indels, user list, shared data and institute settings
- Display case name instead of case ID on clinVar submissions
- Changed icon of sample update in clinVar submissions


## [4.18]

### Added
- Filter cancer variants on cytoband coordinates
- Show dismiss reasons in a badge with hover for clinical variants
- Show an ellipsis if 10 cases or more to display with loqusdb matches
- A new blog post for version 4.17
- Tooltip to better describe Tumor and Normal columns in cancer variants
- Filter cancer SNVs and SVs by chromosome coordinates
- Default export of `Assertion method citation` to clinVar variants submission file
- Button to export up to 500 cancer variants, filtered or not
- Rename samples of a clinVar submission file

### Fixed
- Apply default gene panel on return to cancer variantS from variant view
- Revert to certificate checking when asking for Chanjo reports
- `scout download everything` command failing while downloading HPO terms

### Changed
- Turn tumor and normal allelic fraction to decimal numbers in tumor variants page
- Moved clinVar submissions code to the institutes blueprints
- Changed name of clinVar export files to FILENAME.Variant.csv and FILENAME.CaseData.csv
- Switched Google login libraries from Flask-OAuthlib to Authlib


## [4.17.1]

### Fixed
- Load cytobands for cases with chromosome build not "37" or "38"


## [4.17]

### Added
- COSMIC badge shown in cancer variants
- Default gene-panel in non-cancer structural view in url
- Filter SNVs and SVs by cytoband coordinates
- Filter cancer SNV variants by alt allele frequency in tumor
- Correct genome build in UCSC link from structural variant page



### Fixed
- Bug in clinVar form when variant has no gene
- Bug when sharing cases with the same institute twice
- Page crashing when removing causative variant tag
- Do not default to GATK caller when no caller info is provided for cancer SNVs


## [4.16.1]

### Fixed
- Fix the fix for handling of delivery reports for rerun cases

## [4.16]

### Added
- Adds possibility to add "lims_id" to cases. Currently only stored in database, not shown anywhere
- Adds verification comment box to SVs (previously only available for small variants)
- Scrollable pedigree panel

### Fixed
- Error caused by changes in WTForm (new release 2.3.x)
- Bug in OMIM case page form, causing the page to crash when a string was provided instead of a numerical OMIM id
- Fix Alamut link to work properly on hg38
- Better handling of delivery reports for rerun cases
- Small CodeFactor style issues: matchmaker results counting, a couple of incomplete tests and safer external xml
- Fix an issue with Phenomizer introduced by CodeFactor style changes

### Changed
- Updated the version of igv.js to 2.5.4

## [4.15.1]

### Added
- Display gene names in ClinVar submissions page
- Links to Varsome in variant transcripts table

### Fixed
- Small fixes to ClinVar submission form
- Gene panel page crash when old panel has no maintainers

## [4.15]

### Added
- Clinvar CNVs IGV track
- Gene panels can have maintainers
- Keep variant actions (dismissed, manual rank, mosaic, acmg, comments) upon variant re-upload
- Keep variant actions also on full case re-upload

### Fixed
- Fix the link to Ensembl for SV variants when genome build 38.
- Arrange information in columns on variant page
- Fix so that new cosmic identifier (COSV) is also acceptable #1304
- Fixed COSMIC tag in INFO (outside of CSQ) to be parses as well with `&` splitter.
- COSMIC stub URL changed to https://cancer.sanger.ac.uk/cosmic/search?q= instead.
- Updated to a version of IGV where bigBed tracks are visualized correctly
- Clinvar submission files are named according to the content (variant_data and case_data)
- Always show causatives from other cases in case overview
- Correct disease associations for gene symbol aliases that exist as separate genes
- Re-add "custom annotations" for SV variants
- The override ClinVar P/LP add-in in the Clinical Filter failed for new CSQ strings

### Changed
- Runs all CI checks in github actions

## [4.14.1]

### Fixed
- Error when variant found in loqusdb is not loaded for other case

## [4.14]

### Added
- Use github actions to run tests
- Adds CLI command to update individual alignments path
- Update HPO terms using downloaded definitions files
- Option to use alternative flask config when running `scout serve`
- Requirement to use loqusdb >= 2.5 if integrated

### Fixed
- Do not display Pedigree panel in cancer view
- Do not rely on internet connection and services available when running CI tests
- Variant loading assumes GATK if no caller set given and GATK filter status is seen in FILTER
- Pass genome build param all the way in order to get the right gene mappings for cases with build 38
- Parse correctly variants with zero frequency values
- Continue even if there are problems to create a region vcf
- STR and cancer variant navigation back to variants pages could fail

### Changed
- Improved code that sends requests to the external APIs
- Updates ranges for user ranks to fit todays usage
- Run coveralls on github actions instead of travis
- Run pip checks on github actions instead of coveralls
- For hg38 cases, change gnomAD link to point to version 3.0 (which is hg38 based)
- Show pinned or causative STR variants a bit more human readable

## [4.13.1]

### Added
### Fixed
- Typo that caused not all clinvar conflicting interpretations to be loaded no matter what
- Parse and retrieve clinvar annotations from VEP-annotated (VEP 97+) CSQ VCF field
- Variant clinvar significance shown as `not provided` whenever is `Uncertain significance`
- Phenomizer query crashing when case has no HPO terms assigned
- Fixed a bug affecting `All SNVs and INDELs` page when variants don't have canonical transcript
- Add gene name or id in cancer variant view

### Changed
- Cancer Variant view changed "Variant:Transcript:Exon:HGVS" to "Gene:Transcript:Exon:HGVS"

## [4.13]

### Added
- ClinVar SNVs track in IGV
- Add SMA view with SMN Copy Number data
- Easier to assign OMIM diagnoses from case page
- OMIM terms and specific OMIM term page

### Fixed
- Bug when adding a new gene to a panel
- Restored missing recent delivery reports
- Fixed style and links to other reports in case side panel
- Deleting cases using display_name and institute not deleting its variants
- Fixed bug that caused coordinates filter to override other filters
- Fixed a problem with finding some INS in loqusdb
- Layout on SV page when local observations without cases are present
- Make scout compatible with the new HPO definition files from `http://compbio.charite.de/jenkins/`
- General report visualization error when SNVs display names are very long


### Changed


## [4.12.4]

### Fixed
- Layout on SV page when local observations without cases are present

## [4.12.3]

### Fixed
- Case report when causative or pinned SVs have non null allele frequencies

## [4.12.2]

### Fixed
- SV variant links now take you to the SV variant page again
- Cancer variant view has cleaner table data entries for "N/A" data
- Pinned variant case level display hotfix for cancer and str - more on this later
- Cancer variants show correct alt/ref reads mirroring alt frequency now
- Always load all clinical STR variants even if a region load is attempted - index may be missing
- Same case repetition in variant local observations

## [4.12.1]

### Fixed
- Bug in variant.gene when gene has no HGVS description


## [4.12]

### Added
- Accepts `alignment_path` in load config to pass bam/cram files
- Display all phenotypes on variant page
- Display hgvs coordinates on pinned and causatives
- Clear panel pending changes
- Adds option to setup the database with static files
- Adds cli command to download the resources from CLI that scout needs
- Adds test files for merged somatic SV and CNV; as well as merged SNV, and INDEL part of #1279
- Allows for upload of OMIM-AUTO gene panel from static files without api-key

### Fixed
- Cancer case HPO panel variants link
- Fix so that some drop downs have correct size
- First IGV button in str variants page
- Cancer case activates on SNV variants
- Cases activate when STR variants are viewed
- Always calculate code coverage
- Pinned/Classification/comments in all types of variants pages
- Null values for panel's custom_inheritance_models
- Discrepancy between the manual disease transcripts and those in database in gene-edit page
- ACMG classification not showing for some causatives
- Fix bug which caused IGV.js to use hg19 reference files for hg38 data
- Bug when multiple bam files sources with non-null values are available


### Changed
- Renamed `requests` file to `scout_requests`
- Cancer variant view shows two, instead of four, decimals for allele and normal


## [4.11.1]

### Fixed
- Institute settings page
- Link institute settings to sharing institutes choices

## [4.11.0]

### Added
- Display locus name on STR variant page
- Alternative key `GNOMADAF_popmax` for Gnomad popmax allele frequency
- Automatic suggestions on how to improve the code on Pull Requests
- Parse GERP, phastCons and phyloP annotations from vep annotated CSQ fields
- Avoid flickering comment popovers in variant list
- Parse REVEL score from vep annotated CSQ fields
- Allow users to modify general institute settings
- Optionally format code automatically on commit
- Adds command to backup vital parts `scout export database`
- Parsing and displaying cancer SV variants from Manta annotated VCF files
- Dismiss cancer snv variants with cancer-specific options
- Add IGV.js UPD, RHO and TIDDIT coverage wig tracks.


### Fixed
- Slightly darker page background
- Fixed an issued with parsed conservation values from CSQ
- Clinvar submissions accessible to all users of an institute
- Header toolbar when on Clinvar page now shows institute name correctly
- Case should not always inactivate upon update
- Show dismissed snv cancer variants as grey on the cancer variants page
- Improved style of mappability link and local observations on variant page
- Convert all the GET requests to the igv view to POST request
- Error when updating gene panels using a file containing BOM chars
- Add/replace gene radio button not working in gene panels


## [4.10.1]

### Fixed
- Fixed issue with opening research variants
- Problem with coveralls not called by Travis CI
- Handle Biomart service down in tests


## [4.10.0]

### Added
- Rank score model in causatives page
- Exportable HPO terms from phenotypes page
- AMP guideline tiers for cancer variants
- Adds scroll for the transcript tab
- Added CLI option to query cases on time since case event was added
- Shadow clinical assessments also on research variants display
- Support for CRAM alignment files
- Improved str variants view : sorting by locus, grouped by allele.
- Delivery report PDF export
- New mosaicism tag option
- Add or modify individuals' age or tissue type from case page
- Display GC and allele depth in causatives table.
- Included primary reference transcript in general report
- Included partial causative variants in general report
- Remove dependency of loqusdb by utilising the CLI

### Fixed
- Fixed update OMIM command bug due to change in the header of the genemap2 file
- Removed Mosaic Tag from Cancer variants
- Fixes issue with unaligned table headers that comes with hidden Datatables
- Layout in general report PDF export
- Fixed issue on the case statistics view. The validation bars didn't show up when all institutes were selected. Now they do.
- Fixed missing path import by importing pathlib.Path
- Handle index inconsistencies in the update index functions
- Fixed layout problems


## [4.9.0]

### Added
- Improved MatchMaker pages, including visible patient contacts email address
- New badges for the github repo
- Links to [GENEMANIA](genemania.org)
- Sort gene panel list on case view.
- More automatic tests
- Allow loading of custom annotations in VCF using the SCOUT_CUSTOM info tag.

### Fixed
- Fix error when a gene is added to an empty dynamic gene panel
- Fix crash when attempting to add genes on incorrect format to dynamic gene panel
- Manual rank variant tags could be saved in a "Select a tag"-state, a problem in the variants view.
- Same case evaluations are no longer shown as gray previous evaluations on the variants page
- Stay on research pages, even if reset, next first buttons are pressed..
- Overlapping variants will now be visible on variant page again
- Fix missing classification comments and links in evaluations page
- All prioritized cases are shown on cases page


## [4.8.3]

### Added

### Fixed
- Bug when ordering sanger
- Improved scrolling over long list of genes/transcripts


## [4.8.2]

### Added

### Fixed
- Avoid opening extra tab for coverage report
- Fixed a problem when rank model version was saved as floats and not strings
- Fixed a problem with displaying dismiss variant reasons on the general report
- Disable load and delete filter buttons if there are no saved filters
- Fix problem with missing verifications
- Remove duplicate users and merge their data and activity


## [4.8.1]

### Added

### Fixed
- Prevent login fail for users with id defined by ObjectId and not email
- Prevent the app from crashing with `AttributeError: 'NoneType' object has no attribute 'message'`


## [4.8.0]

### Added
- Updated Scout to use Bootstrap 4.3
- New looks for Scout
- Improved dashboard using Chart.js
- Ask before inactivating a case where last assigned user leaves it
- Genes can be manually added to the dynamic gene list directly on the case page
- Dynamic gene panels can optionally be used with clinical filter, instead of default gene panel
- Dynamic gene panels get link out to chanjo-report for coverage report
- Load all clinvar variants with clinvar Pathogenic, Likely Pathogenic and Conflicting pathogenic
- Show transcripts with exon numbers for structural variants
- Case sort order can now be toggled between ascending and descending.
- Variants can be marked as partial causative if phenotype is available for case.
- Show a frequency tooltip hover for SV-variants.
- Added support for LDAP login system
- Search snv and structural variants by chromosomal coordinates
- Structural variants can be marked as partial causative if phenotype is available for case.
- Show normal and pathologic limits for STRs in the STR variants view.
- Institute level persistent variant filter settings that can be retrieved and used.
- export causative variants to Excel
- Add support for ROH, WIG and chromosome PNGs in case-view

### Fixed
- Fixed missing import for variants with comments
- Instructions on how to build docs
- Keep sanger order + verification when updating/reloading variants
- Fixed and moved broken filter actions (HPO gene panel and reset filter)
- Fixed string conversion to number
- UCSC links for structural variants are now separated per breakpoint (and whole variant where applicable)
- Reintroduced missing coverage report
- Fixed a bug preventing loading samples using the command line
- Better inheritance models customization for genes in gene panels
- STR variant page back to list button now does its one job.
- Allows to setup scout without a omim api key
- Fixed error causing "favicon not found" flash messages
- Removed flask --version from base cli
- Request rerun no longer changes case status. Active or archived cases inactivate on upload.
- Fixed missing tooltip on the cancer variants page
- Fixed weird Rank cell in variants page
- Next and first buttons order swap
- Added pagination (and POST capability) to cancer variants.
- Improves loading speed for variant page
- Problem with updating variant rank when no variants
- Improved Clinvar submission form
- General report crashing when dismissed variant has no valid dismiss code
- Also show collaborative case variants on the All variants view.
- Improved phenotype search using dataTables.js on phenotypes page
- Search and delete users with `email` instead of `_id`
- Fixed css styles so that multiselect options will all fit one column


## [4.7.3]

### Added
- RankScore can be used with VCFs for vcf_cancer files

### Fixed
- Fix issue with STR view next page button not doing its one job.

### Deleted
- Removed pileup as a bam viewing option. This is replaced by IGV


## [4.7.2]

### Added
- Show earlier ACMG classification in the variant list

### Fixed
- Fixed igv search not working due to igv.js dist 2.2.17
- Fixed searches for cases with a gene with variants pinned or marked causative.
- Load variant pages faster after fixing other causatives query
- Fixed mitochondrial report bug for variants without genes

## [4.7.1]

### Added

### Fixed
- Fixed bug on genes page


## [4.7.0]

### Added
- Export genes and gene panels in build GRCh38
- Search for cases with variants pinned or marked causative in a given gene.
- Search for cases phenotypically similar to a case also from WUI.
- Case variant searches can be limited to similar cases, matching HPO-terms,
  phenogroups and cohorts.
- De-archive reruns and flag them as 'inactive' if archived
- Sort cases by analysis_date, track or status
- Display cases in the following order: prioritized, active, inactive, archived, solved
- Assign case to user when user activates it or asks for rerun
- Case becomes inactive when it has no assignees
- Fetch refseq version from entrez and use it in clinvar form
- Load and export of exons for all genes, independent on refseq
- Documentation for loading/updating exons
- Showing SV variant annotations: SV cgh frequencies, gnomad-SV, local SV frequencies
- Showing transcripts mapping score in segmental duplications
- Handle requests to Ensembl Rest API
- Handle requests to Ensembl Rest Biomart
- STR variants view now displays GT and IGV link.
- Description field for gene panels
- Export exons in build 37 and 38 using the command line

### Fixed
- Fixes of and induced by build tests
- Fixed bug affecting variant observations in other cases
- Fixed a bug that showed wrong gene coverage in general panel PDF export
- MT report only shows variants occurring in the specific individual of the excel sheet
- Disable SSL certifcate verification in requests to chanjo
- Updates how intervaltree and pymongo is used to void deprecated functions
- Increased size of IGV sample tracks
- Optimized tests


## [4.6.1]

### Added

### Fixed
- Missing 'father' and 'mother' keys when parsing single individual cases


## [4.6.0]

### Added
- Description of Scout branching model in CONTRIBUTING doc
- Causatives in alphabetical order, display ACMG classification and filter by gene.
- Added 'external' to the list of analysis type options
- Adds functionality to display "Tissue type". Passed via load config.
- Update to IGV 2.

### Fixed
- Fixed alignment visualization and vcf2cytosure availability for demo case samples
- Fixed 3 bugs affecting SV pages visualization
- Reintroduced the --version cli option
- Fixed variants query by panel (hpo panel + gene panel).
- Downloaded MT report contains excel files with individuals' display name
- Refactored code in parsing of config files.


## [4.5.1]

### Added

### Fixed
- update requirement to use PyYaml version >= 5.1
- Safer code when loading config params in cli base


## [4.5.0]

### Added
- Search for similar cases from scout view CLI
- Scout cli is now invoked from the app object and works under the app context

### Fixed
- PyYaml dependency fixed to use version >= 5.1


## [4.4.1]

### Added
- Display SV rank model version when available

### Fixed
- Fixed upload of delivery report via API


## [4.4.0]

### Added
- Displaying more info on the Causatives page and hiding those not causative at the case level
- Add a comment text field to Sanger order request form, allowing a message to be included in the email
- MatchMaker Exchange integration
- List cases with empty synopsis, missing HPO terms and phenotype groups.
- Search for cases with open research list, or a given case status (active, inactive, archived)

### Fixed
- Variant query builder split into several functions
- Fixed delivery report load bug


## [4.3.3]

### Added
- Different individual table for cancer cases

### Fixed
- Dashboard collects validated variants from verification events instead of using 'sanger' field
- Cases shared with collaborators are visible again in cases page
- Force users to select a real institute to share cases with (actionbar select fix)


## [4.3.2]

### Added
- Dashboard data can be filtered using filters available in cases page
- Causatives for each institute are displayed on a dedicated page
- SNVs and and SVs are searchable across cases by gene and rank score
- A more complete report with validated variants is downloadable from dashboard

### Fixed
- Clinsig filter is fixed so clinsig numerical values are returned
- Split multi clinsig string values in different elements of clinsig array
- Regex to search in multi clinsig string values or multi revstat string values
- It works to upload vcf files with no variants now
- Combined Pileup and IGV alignments for SVs having variant start and stop on the same chromosome


## [4.3.1]

### Added
- Show calls from all callers even if call is not available
- Instructions to install cairo and pango libs from WeasyPrint page
- Display cases with number of variants from CLI
- Only display cases with number of variants above certain treshold. (Also CLI)
- Export of verified variants by CLI or from the dashboard
- Extend case level queries with default panels, cohorts and phenotype groups.
- Slice dashboard statistics display using case level queries
- Add a view where all variants for an institute can be searched across cases, filtering on gene and rank score. Allows searching research variants for cases that have research open.

### Fixed
- Fixed code to extract variant conservation (gerp, phyloP, phastCons)
- Visualization of PDF-exported gene panels
- Reintroduced the exon/intron number in variant verification email
- Sex and affected status is correctly displayed on general report
- Force number validation in SV filter by size
- Display ensembl transcripts when no refseq exists


## [4.3.0]

### Added
- Mosaicism tag on variants
- Show and filter on SweGen frequency for SVs
- Show annotations for STR variants
- Show all transcripts in verification email
- Added mitochondrial export
- Adds alternative to search for SVs shorter that the given length
- Look for 'bcftools' in the `set` field of VCFs
- Display digenic inheritance from OMIM
- Displays what refseq transcript that is primary in hgnc

### Fixed

- Archived panels displays the correct date (not retroactive change)
- Fixed problem with waiting times in gene panel exports
- Clinvar fiter not working with human readable clinsig values

## [4.2.2]

### Fixed
- Fixed gene panel create/modify from CSV file utf-8 decoding error
- Updating genes in gene panels now supports edit comments and entry version
- Gene panel export timeout error

## [4.2.1]

### Fixed
- Re-introduced gene name(s) in verification email subject
- Better PDF rendering for excluded variants in report
- Problem to access old case when `is_default` did not exist on a panel


## [4.2.0]

### Added
- New index on variant_id for events
- Display overlapping compounds on variants view

### Fixed
- Fixed broken clinical filter


## [4.1.4]

### Added
- Download of filtered SVs

### Fixed
- Fixed broken download of filtered variants
- Fixed visualization issue in gene panel PDF export
- Fixed bug when updating gene names in variant controller


## [4.1.3]

### Fixed
- Displays all primary transcripts


## [4.1.2]

### Added
- Option add/replace when updating a panel via CSV file
- More flexible versioning of the gene panels
- Printing coverage report on the bottom of the pdf case report
- Variant verification option for SVs
- Logs uri without pwd when connecting
- Disease-causing transcripts in case report
- Thicker lines in case report
- Supports HPO search for cases, both terms or if described in synopsis
- Adds sanger information to dashboard

### Fixed
- Use db name instead of **auth** as default for authentication
- Fixes so that reports can be generated even with many variants
- Fixed sanger validation popup to show individual variants queried by user and institute.
- Fixed problem with setting up scout
- Fixes problem when exac file is not available through broad ftp
- Fetch transcripts for correct build in `adapter.hgnc_gene`

## [4.1.1]
- Fix problem with institute authentication flash message in utils
- Fix problem with comments
- Fix problem with ensembl link


## [4.1.0]

### Added
- OMIM phenotypes to case report
- Command to download all panel app gene panels `scout load panel --panel-app`
- Links to genenames.org and omim on gene page
- Popup on gene at variants page with gene information
- reset sanger status to "Not validated" for pinned variants
- highlight cases with variants to be evaluated by Sanger on the cases page
- option to point to local reference files to the genome viewer pileup.js. Documented in `docs.admin-guide.server`
- option to export single variants in `scout export variants`
- option to load a multiqc report together with a case(add line in load config)
- added a view for searching HPO terms. It is accessed from the top left corner menu
- Updates the variants view for cancer variants. Adds a small cancer specific filter for known variants
- Adds hgvs information on cancer variants page
- Adds option to update phenotype groups from CLI

### Fixed
- Improved Clinvar to submit variants from different cases. Fixed HPO terms in casedata according to feedback
- Fixed broken link to case page from Sanger modal in cases view
- Now only cases with non empty lists of causative variants are returned in `adapter.case(has_causatives=True)`
- Can handle Tumor only samples
- Long lists of HGNC symbols are now possible. This was previously difficult with manual, uploaded or by HPO search when changing filter settings due to GET request limitations. Relevant pages now use POST requests. Adds the dynamic HPO panel as a selection on the gene panel dropdown.
- Variant filter defaults to default panels also on SV and Cancer variants pages.

## [4.0.0]

### WARNING ###

This is a major version update and will require that the backend of pre releases is updated.
Run commands:

```
$scout update genes
$scout update hpo
```

- Created a Clinvar submission tool, to speed up Clinvar submission of SNVs and SVs
- Added an analysis report page (html and PDF format) containing phenotype, gene panels and variants that are relevant to solve a case.

### Fixed
- Optimized evaluated variants to speed up creation of case report
- Moved igv and pileup viewer under a common folder
- Fixed MT alignment view pileup.js
- Fixed coordinates for SVs with start chromosome different from end chromosome
- Global comments shown across cases and institutes. Case-specific variant comments are shown only for that specific case.
- Links to clinvar submitted variants at the cases level
- Adapts clinvar parsing to new format
- Fixed problem in `scout update user` when the user object had no roles
- Makes pileup.js use online genome resources when viewing alignments. Now any instance of Scout can make use of this functionality.
- Fix ensembl link for structural variants
- Works even when cases does not have `'madeline_info'`
- Parses Polyphen in correct way again
- Fix problem with parsing gnomad from VEP

### Added
- Added a PDF export function for gene panels
- Added a "Filter and export" button to export custom-filtered SNVs to CSV file
- Dismiss SVs
- Added IGV alignments viewer
- Read delivery report path from case config or CLI command
- Filter for spidex scores
- All HPO terms are now added and fetched from the correct source (https://github.com/obophenotype/human-phenotype-ontology/blob/master/hp.obo)
- New command `scout update hpo`
- New command `scout update genes` will fetch all the latest information about genes and update them
- Load **all** variants found on chromosome **MT**
- Adds choice in cases overview do show as many cases as user like

### Removed
- pileup.min.js and pileup css are imported from a remote web location now
- All source files for HPO information, this is instead fetched directly from source
- All source files for gene information, this is instead fetched directly from source

## [3.0.0]
### Fixed
- hide pedigree panel unless it exists

## [1.5.1] - 2016-07-27
### Fixed
- look for both ".bam.bai" and ".bai" extensions

## [1.4.0] - 2016-03-22
### Added
- support for local frequency through loqusdb
- bunch of other stuff

## [1.3.0] - 2016-02-19
### Fixed
- Update query-phenomizer and add username/password

### Changed
- Update the way a case is checked for rerun-status

### Added
- Add new button to mark a case as "checked"
- Link to clinical variants _without_ 1000G annotation

## [1.2.2] - 2016-02-18
### Fixed
- avoid filtering out variants lacking ExAC and 1000G annotations

## [1.1.3] - 2015-10-01
### Fixed
- persist (clinical) filter when clicking load more
- fix #154 by robustly setting clinical filter func. terms

## [1.1.2] - 2015-09-07
### Fixed
- avoid replacing coverage report with none
- update SO terms, refactored

## [1.1.1] - 2015-08-20
### Fixed
- fetch case based on collaborator status (not owner)

## [1.1.0] - 2015-05-29
### Added
- link(s) to SNPedia based on RS-numbers
- new Jinja filter to "humanize" decimal numbers
- show gene panels in variant view
- new Jinja filter for decoding URL encoding
- add indicator to variants in list that have comments
- add variant number threshold and rank score threshold to load function
- add event methods to mongo adapter
- add tests for models
- show badge "old" if comment was written for a previous analysis

### Changed
- show cDNA change in transcript summary unless variant is exonic
- moved compounds table further up the page
- show dates for case uploads in ISO format
- moved variant comments higher up on page
- updated documentation for pages
- read in coverage report as blob in database and serve directly
- change ``OmimPhenotype`` to ``PhenotypeTerm``
- reorganize models sub-package
- move events (and comments) to separate collection
- only display prev/next links for the research list
- include variant type in breadcrumbs e.g. "Clinical variants"

### Removed
- drop dependency on moment.js

### Fixed
- show the same level of detail for all frequencies on all pages
- properly decode URL encoded symbols in amino acid/cDNA change strings
- fixed issue with wipe permissions in MongoDB
- include default gene lists in "variants" link in breadcrumbs

## [1.0.2] - 2015-05-20
### Changed
- update case fetching function

### Fixed
- handle multiple cases with same id

## [1.0.1] - 2015-04-28
### Fixed
- Fix building URL parameters in cases list Vue component

## [1.0.0] - 2015-04-12
Codename: Sara Lund

![Release 1.0](artwork/releases/release-1-0.jpg)

### Added
- Add email logging for unexpected errors
- New command line tool for deleting case

### Changed
- Much improved logging overall
- Updated documentation/usage guide
- Removed non-working IGV link

### Fixed
- Show sample display name in GT call
- Various small bug fixes
- Make it easier to hover over popups

## [0.0.2-rc1] - 2015-03-04
### Added
- add protein table for each variant
- add many more external links
- add coverage reports as PDFs

### Changed
- incorporate user feedback updates
- big refactor of load scripts

## [0.0.2-rc2] - 2015-03-04
### Changes
- add gene table with gene description
- reorganize inheritance models box

### Fixed
- avoid overwriting gene list on "research" load
- fix various bugs in external links

## [0.0.2-rc3] - 2015-03-05
### Added
- Activity log feed to variant view
- Adds protein change strings to ODM and Sanger email

### Changed
- Extract activity log component to macro

### Fixes
- Make Ensembl transcript links use archive website<|MERGE_RESOLUTION|>--- conflicted
+++ resolved
@@ -9,12 +9,9 @@
 ## Added
 - Display last 50 or 500 events for a user in a timeline
 - Show dismiss count from other cases on matching variantS
-<<<<<<< HEAD
+- Save Beacon-related events in events collection
 - Institute settings allow saving multiple loqusdb instances for one institute
 - Display stats from multiple instances of loqusdb on variant page
-=======
-- Save Beacon-related events in events collection
->>>>>>> e2550f65
 ### Changed
 - Prior ACMG classifications view is no longer limited by pathogenicity
 ### Fixed
