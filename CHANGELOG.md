# Change Log
All notable changes to this project will be documented in this file.
This project adheres to [Semantic Versioning](http://semver.org/).

About changelog [here](https://keepachangelog.com/en/1.0.0/)

<<<<<<< HEAD
## [unreleased]
### Changed
- Parallelize variant loading for each chromosome
=======

## [Unreleased]
### Changed
- Automatic test mongod version increased to v7
>>>>>>> 97c0b9eb

## [4.72.3]
### Fixed
- Somatic general case report small variant table can crash with unclassified variants


## [4.72.2]
### Changed
- A gunicorn maxrequests parameter for Docker server image - default to 1200
- STR export limit increased to 500, as for other variants
- Prevent long number wrapping and use thin spaces for separation, as per standards from SI, NIST, IUPAC, BIPM.
- Speed up case retrieval and lower memory use by projecting case queries
- Make relatedness check fails stand out a little more to new users
- Speed up case retrieval and lower memory use by projecting case queries
- Speed up variant pages by projecting only the necessary keys in disease collection query
### Fixed
- Huge memory use caused by cases and variants pages pulling complete disease documents from DB
- Do not include genes fetched from HPO terms when loading diseases
- Consider the renamed fields `Approved Symbol` -> `Approved Gene Symbol` and `Gene Symbols` -> `Gene/Locus And Other Related Symbols` when parsing OMIM terms from genemap2.txt file

## [4.72.1]
### Fixed
- Jinja filter that renders long integers
- Case cache when looking for causatives in other cases causing the server to hang

## [4.72]
### Added
- A GitHub action that checks for broken internal links in docs pages
- Link validation settings in mkdocs.yml file
- Load and display full RNA alignments on alignment viewer
- Genome build check when loading a case
- Extend event index to previous causative variants and always load them
### Fixed
- Documentation nav links for a few documents
- Slightly extended the BioNano Genomics Access integration docs
- Loading of SVs when VCF is missing the INFO.END field but has INFO.SVLEN field
- Escape protein sequence name (if available) in case general report to render special characters correctly
- CaseS HPO term searches for multiple terms works independent of order
- CaseS search regexp should not allow backslash
- CaseS cohort tags can contain whitespace and still match
- Remove diagnoses from cases even if OMIM term is not found in the database
- Parsing of disease-associated genes
- Removed an annoying warning while updating database's disease terms
- Displaying custom case images loaded with scout version <= 4.71
- Use pydantic version >=2 in requirements.txt file
### Changed
- Column width adjustment on caseS page
- Use Python 3.11 in tests
- Update some github actions
- Upgraded Pydantic to version 2
- Case validation fails on loading when associated files (alignments, VCFs and reports) are not present on disk
- Case validation fails on loading when custom images have format different then ["gif", "svg", "png", "jpg", "jpeg"]
- Custom images keys `case` and `str` in case config yaml file are renamed to `case_images` and `str_variants_images`
- Simplify and speed up case general report code
- Speed up case retrieval in case_matching_causatives
- Upgrade pymongo to version 4
- When updating disease terms, check that all terms are consistent with a DiseaseTerm model before dropping the old collection
- Better separation between modules loading HPO terms and diseases
- Deleted unused scout.build.phenotype module
- Stricter validation of mandatory genome build key when loading a case. Allowed values are ['37','38',37,38]
- Improved readability of variants length and coordinates on variantS pages

## [4.71]
### Added
- Added Balsamic keys for SweGen and loqusdb local archive frequecies, SNV and SV
- New filter option for Cancer variantS: local archive RD loqusdb
- Show annotated observations on SV variantS view, also for cancer somatic SVs
- Revel filter for variantS
- Show case default panel on caseS page
- CADD filter for Cancer Somatic SNV variantS - show score
- SpliceAI-lookup link (BROAD, shows SpliceAI and Pangolin) from variant page
- BioNano Access server API - check projects, samples and fetch FSHD reports
### Fixed
- Name of reference genome build for RNA for compatibility with IGV locus search change
- Howto to run the Docker image on Mac computers in `admin-guide/containers/container-deploy.md`
- Link to Weasyprint installation howto in README file
- Avoid filling up disk by creating a reduced VCF file for every variant that is visualized
- Remove legacy incorrectly formatted CODEOWNERS file
- Restrain variant_type requests to variantS views to "clinical" or "research"
- Visualization of cancer variants where cancer case has no affected individual
- ProteinPaint gene link (small StJude API change)
- Causative MEI variant link on causatives page
- Bionano access api settings commented out by default in Scout demo config file.
- Do not show FSHD button on freshly loaded cases without bionano_access individuals
- Truncate long variants' HGVS on causative/Clinically significant and pinned variants case panels
### Changed
- Remove function call that tracks users' browser version
- Include three more splice variant SO terms in clinical filter severe SO terms
- Drop old HPO term collection only after parsing and validation of new terms completes
- Move score to own column on Cancer Somatic SNV variantS page
- Refactored a few complex case operations, breaking out sub functionalities

## [4.70]
### Added
- Download a list of Gene Variants (max 500) resulting from SNVs and Indels search
- Variant PubMed link to search for gene symbol and any aliases
### Changed
- Clearer gnomAD values in Variants page
### Fixed
- CaseS page uniform column widths
- Include ClinVar variants into a scrollable div element on Case page
- `canonical_transcript` variable not initialized in get_hgvs function (server.blueprints.institutes.controllers.py)
- Catch and display any error while importing Phenopacket info
- Modified Docker files to use python:3.8-slim-bullseye to prevent gunicorn workers booting error

## [4.69]
### Added
- ClinVar submission howto available also on Case page
- Somatic score and filtering for somatic SV callers, if available
- Show caller as a tooltip on variantS list
### Fixed
- Crash when attempting to export phenotype from a case that had never had phenotypes
- Aesthetic fix to Causative and Pinned Variants on Case page
- Structural inconsistency for ClinVar Blueprint templates
- Updated igv.js to 2.15.8 to fix track default color bug
- Fixed release versions for actions.
- Freeze tornado below 6.3.0 for compatibility with livereload 2.6.3
- Force update variants count on case re-upload
- IGV locus search not working - add genome reference id
- Pin links to MEI variants should end up on MEI not SV variant view
- Load also matching MEI variants on forced region load
- Allow excluding MEI from case variant deletion
- Fixed the name of the assigned user when the internal user ID is different from the user email address
- Gene variantS should display gene function, region and full hgvs
### Changed
- FontAwesome integrity check fail (updated resource)
- Removed ClinVar API validation buttons in favour of direct API submission
- Improved layout of Institute settings page
- ClinVar API key and allowed submitters are set in the Institute settings page

## [4.68]
### Added
- Rare Disease Mobile Element Insertion variants view
### Changed
- Updated igv.js to 2.15.6
### Fixed
- Docker stage build pycairo.
- Restore SNV and SV rank models versions on Causatives and Verified pages
- Saving `REVEL_RANKSCORE` value in a field named `revel` in variants database documents

## [4.67]
### Added
- Prepare to filter local SV frequency
### Changed
- Speed up instituteS page loading by refactoring cases/institutes query
- Clinical Filter for SVs includes `splice_polypyrimidine_tract_variant` as a severe consequence
- Clinical Filter for SVs includes local variant frequency freeze ("old") for filtering, starting at 30 counts
- Speed up caseS page loading by adding status to index and refactoring totals count
- HPO file parsing is updated to reflect that HPO have changed a few downloadable file formats with their 230405 release.
### Fixed
- Page crashing when a user tries to edit a comment that was removed
- Warning instead of crashed page when attempting to retrieve a non-existent Phenopacket
- Fixed StJude ProteinPaint gene link (URL change)
- Freeze of werkzeug library to version<2.3 to avoid problems resulting from the consequential upgrade of the Flask lib
- Huge list of genes in case report for megabases-long structural variants.
- Fix displaying institutes without associated cases on institutes page
- Fix default panel selection on SVs in cancer case report

## [4.66]
### Changed
- Moved Phenomodels code under a dedicated blueprint
- Updated the instructions to load custom case report under admin guide
- Keep variants filter window collapsed except when user expands it to filter
### Added
- A summary table of pinned variants on the cancer case general report
- New openable matching causatives and managed variants lists for default gene panels only for convenience
### Fixed
- Gens structural variant page link individual id typo

## [4.65.2]
### Fixed
- Generating general case report with str variants containing comments

## [4.65.1]
### Fixed
- Visibility of `Gene(s)` badges on SV VariantS page
- Hide dismiss bar on SV page not working well
- Delivery report PDF download
- Saving Pipeline version file when loading a case
- Backport compatible import of importlib metadata for old python versions (<3.8)

## [4.65]
### Added
- Option to mark a ClinVar submission as submitted
- Docs on how to create/update the PanelApp green genes as a system admin
- `individual_id`-parameter to both Gens links
- Download a gene panel in TXT format from gene panel page
- Panel gene comments on variant page: genes in panels can have comments that describe the gene in a panel context
### Changed
- Always show each case category on caseS page, even if 0 cases in total or after current query
- Improved sorting of ClinVar submissions
- Pre-populate SV type select in ClinVar submission form, when possible
- Show comment badges in related comments tables on general report
- Updated version of several GitHub actions
- Migrate from deprecated `pkg_resources` lib to `importlib_resources`
- Dismiss bar on variantS pages is thinner.
- Dismiss bar on variantS pages can be toggled open or closed for the duration of a login session.
### Fixed
- Fixed Sanger order / Cancel order modal close buttons
- Visibility of SV type in ClinVar submission form
- Fixed a couple of creations where now was called twice, so updated_at and created_at could differ
- Deprecated Ubuntu version 18.04 in one GitHub action
- Panels that have been removed (hidden) should not be visible in views where overlapping gene panels for genes are shown
- Gene panel test pointing to the right function

## [4.64]
### Added
- Create/Update a gene panel containing all PanelApp green genes (`scout update panelapp-green -i <cust_id>`)
- Links for ACMG pathogenicity impact modification on the ACMG classification page
### Changed
- Open local observation matching cases in new windows
### Fixed
- Matching manual ranked variants are now shown also on the somatic variant page
- VarSome links to hg19/GRCh37
- Managed variants filter settings lost when navigating to additional pages
- Collect the right variant category after submitting filter form from research variantS page
- Beacon links are templated and support variants in genome build 38

## [4.63]
### Added
- Display data sharing info for ClinVar, Matchmaker Exchange and Beacon in a dedicated column on Cases page
- Test for `commands.download.omim.print_omim`
- Display dismissed variants comments on general case report
- Modify ACMG pathogenicity impact (most commonly PVS1, PS3) based on strength of evidence with lab director's professional judgement
- REViewer button on STR variant page
- Alamut institution parameter in institute settings for Alamut Visual Plus software
- Added Manual Ranks Risk Factor, Likely Risk Factor and Uncertain Risk Factor
- Display matching manual ranks from previous cases the user has access to on VariantS and Variant pages
- Link to gnomAD gene SVs v2.1 for SV variants with gnomAD frequency
- Support for nf-core/rnafusion reports
### Changed
- Display chrY for sex unknown
- Deprecate legacy scout_load() method API call.
- Message shown when variant tag is updated for a variant
- When all ACMG classifications are deleted from a variant, the current variant classification status is also reset.
- Refactored the functions that collect causative variants
- Removed `scripts/generate_test_data.py`
### Fixed
- Default IGV tracks (genes, ClinVar, ClinVar CNVs) showing even if user unselects them all
- Freeze Flask-Babel below v3.0 due to issue with a locale decorator
- Thaw Flask-Babel and fix according to v3 standard. Thank you @TkTech!
- Show matching causatives on somatic structural variant page
- Visibility of gene names and functional annotations on Causatives/Verified pages
- Panel version can be manually set to floating point numbers, when modified
- Causatives page showing also non-causative variants matching causatives in other cases
- ClinVar form submission for variants with no selected transcript and HGVS
- Validating and submitting ClinVar objects not containing both Variant and Casedata info

## [4.62.1]
### Fixed
- Case page crashing when adding a case to a group without providing a valid case name

## [4.62]
### Added
- Validate ClinVar submission objects using the ClinVar API
- Wrote tests for case and variant API endpoints
- Create ClinVar submissions from Scout using the ClinVar API
- Export Phenopacket for affected individual
- Import Phenopacket from JSON file or Phenopacket API backend server
- Use the new case name option for GENS requests
- Pre-validate refseq:HGVS items using VariantValidator in ClinVar submission form
### Fixed
- Fallback for empty alignment index for REViewer service
- Source link out for MIP 11.1 reference STR annotation
- Avoid duplicate causatives and pinned variants
- ClinVar clinical significance displays only the ACMG terms when user selects ACMG 2015 as assertion criteria
- Spacing between icon and text on Beacon and MatchMaker links on case page sidebar
- Truncate IDs and HGVS representations in ClinVar pages if longer than 25 characters
- Update ClinVar submission ID form
- Handle connection timeout when sending requests requests to external web services
- Validate any ClinVar submission regardless of its status
- Empty Phenopackets import crashes
- Stop Spinner on Phenopacket JSON download
### Changed
- Updated ClinVar submission instructions

## [4.61.1]
### Fixed
- Added `UMLS` as an option of `Condition ID type` in ClinVar Variant downloaded files
- Missing value for `Condition ID type` in ClinVar Variant downloaded files
- Possibility to open, close or delete a ClinVar submission even if it doesn't have an associated name
- Save SV type, ref and alt n. copies to exported ClinVar files
- Inner and outer start and stop SV coordinates not exported in ClinVar files
- ClinVar submissions page crashing when SV files don't contain breakpoint exact coordinates
- Align OMIM diagnoses with delete diagnosis button on case page

## [4.61]
### Added
- Filter case list by cases with variants in ClinVar submission
- Filter case list by cases containing RNA-seq data - gene_fusion_reports and sample-level tracks (splice junctions and RNA coverage)
- Additional case category `Ignored`, to be used for cases that don't fall in the existing 'inactive', 'archived', 'solved', 'prioritized' categories
- Display number of cases shown / total number of cases available for each category on Cases page
- Moved buttons to modify case status from sidebar to main case page
- Link to Mutalyzer Normalizer tool on variant's transcripts overview to retrieve official HVGS descriptions
- Option to manually load RNA MULTIQC report using the command `scout load report -t multiqc_rna`
- Load RNA MULTIQC automatically for a case if config file contains the `multiqc_rna` key/value
- Instructions in admin-guide on how to load case reports via the command line
- Possibility to filter RD variants by a specific genotype call
- Distinct colors for different inheritance models on RD Variant page
- Gene panels PDF export with case variants hits by variant type
- A couple of additional README badges for GitHub stats
- Upload and display of pipeline reference info and executable version yaml files as custom reports
- Testing CLI on hasta in PR template
### Changed
- Instructions on how to call dibs on scout-stage server in pull request template
- Deprecated CLI commands `scout load <delivery_report, gene_fusion_report, coverage_qc_report, cnv_report>` to replace them with command `scout load report -t <report type>`
- Refactored code to display and download custom case reports
- Do not export `Assertion method` and `Assertion method citation` to ClinVar submission files according to changes to ClinVar's submission spreadsheet templates.
- Simplified code to create and download ClinVar CSV files
- Colorize inheritance models badges by category on VariantS page
- `Safe variants matching` badge more visible on case page
### Fixed
- Non-admin users saving institute settings would clear loqusdb instance selection
- Layout of variant position, cytoband and type in SV variant summary
- Broken `Build Status - GitHub badge` on GitHub README page
- Visibility of text on grey badges in gene panels PDF exports
- Labels for dashboard search controls
- Dark mode visibility for ClinVar submission
- Whitespaces on outdated panel in extent report

## [4.60]
### Added
- Mitochondrial deletion signatures (mitosign) can be uploaded and shown with mtDNA report
- A `Type of analysis` column on Causatives and Validated variants pages
- List of "safe" gene panels available for matching causatives and managed variants in institute settings, to avoid secondary findings
- `svdb_origin` as a synonym for `FOUND_IN` to complement `set` for variants found by all callers
### Changed
- Hide removed gene panels by default in panels page
- Removed option for filtering cancer SVs by Tumor and Normal alt AF
- Hide links to coverage report from case dynamic HPO panel if cancer analysis
- Remove rerun emails and redirect users to the analysis order portal instead
- Updated clinical SVs igv.js track (dbVar) and added example of external track from `https://trackhubregistry.org/`
- Rewrote the ClinVar export module to simplify and add one variant at the time
- ClinVar submissions with phenotype conditions from: [OMIM, MedGen, Orphanet, MeSH, HP, MONDO]
### Fixed
- If trying to load a badly formatted .tsv file an error message is displayed.
- Avoid showing case as rerun when first attempt at case upload failed
- Dynamic autocomplete search not working on phenomodels page
- Callers added to variant when loading case
- Now possible to update managed variant from file without deleting it first
- Missing preselected chromosome when editing a managed variant
- Preselected variant type and subtype when editing a managed variant
- Typo in dbVar ClinVar track, hg19


## [4.59]
### Added
- Button to go directly to HPO SV filter variantS page from case
- `Scout-REViewer-Service` integration - show `REViewer` picture if available
- Link to HPO panel coverage overview on Case page
- Specify a confidence threshold (green|amber|red) when loading PanelApp panels
- Functional annotations in variants lists exports (all variants)
- Cancer/Normal VAFs and COSMIC ids in in variants lists exports (cancer variants)
### Changed
- Better visualization of regional annotation for long lists of genes in large SVs in Variants tables
- Order of cells in variants tables
- More evident links to gene coverage from Variant page
- Gene panels sorted by display name in the entire Case page
- Round CADD and GnomAD values in variants export files
### Fixed
- HPO filter button on SV variantS page
- Spacing between region|function cells in SVs lists
- Labels on gene panel Chanjo report
- Fixed ambiguous duplicated response headers when requesting a BAM file from /static
- Visited color link on gene coverage button (Variant page)

## [4.58.1]
### Fixed
- Case search with search strings that contain characters that can be escaped

## [4.58]
### Added
- Documentation on how to create/update PanelApp panels
- Add filter by local observations (archive) to structural variants filters
- Add more splicing consequences to SO term definitions
- Search for a specific gene in all gene panels
- Institute settings option to force show all variants on VariantS page for all cases of an institute
- Filter cases by validation pending status
- Link to The Clinical Knowledgebase (CKB) (https://ckb.jax.org/) in cancer variant's page
### Fixed
- Added a not-authorized `auto-login` fixture according to changes in Flask-Login 0.6.2
- Renamed `cache_timeout` param name of flask.send_file function to `max_age` (Flask 2.2 compliant)
- Replaced deprecated `app.config["JSON_SORT_KEYS"]` with app.json.sort_keys in app settings
- Bug in gene variants page (All SNVs and INDELs) when variant gene doesn't have a hgnc id that is found in the database
- Broken export of causatives table
- Query for genes in build 38 on `Search SNVs and INDELs` page
- Prevent typing special characters `^<>?!=\/` in case search form
- Search matching causatives also among research variants in other cases
- Links to variants in Verified variants page
- Broken filter institute cases by pinned gene
- Better visualization of long lists of genes in large SVs on Causative and Verified Variants page
- Reintroduced missing button to export Causative variants
- Better linking and display of matching causatives and managed variants
- Reduced code complexity in `scout/parse/variant/variant.py`
- Reduced complexity of code in `scout/build/variant/variant.py`

### Changed
- State that loqusdb observation is in current case if observations count is one and no cases are shown
- Better pagination and number of variants returned by queries in `Search SNVs and INDELs` page
- Refactored and simplified code used for collecting gene variants for `Search SNVs and INDELs` page
- Fix sidebar panel icons in Case view
- Fix panel spacing in Case view
- Removed unused database `sanger_ordered` and `case_id,category,rank_score` indexes (variant collection)
- Verified variants displayed in a dedicated page reachable from institute sidebar
- Unified stats in dashboard page
- Improved gene info for large SVs and cancer SVs
- Remove the unused `variant.str_variant` endpoint from variant views
- Easier editing of HPO gene panel on case page
- Assign phenotype panel less cramped on Case page
- Causatives and Verified variants pages to use the same template macro
- Allow hyphens in panel names
- Reduce resolution of example images
- Remove some animations in web gui which where rendered slow


## [4.57.4]
### Fixed
- Parsing of variant.FORMAT "DR" key in parse variant file

## [4.57.3]
### Fixed
- Export of STR verified variants
- Do not download as verified variants first verified and then reset to not validated
- Avoid duplicated lines in downloaded verified variants reflecting changes in variant validation status

## [4.57.2]
### Fixed
- Export of verified variants when variant gene has no transcripts
- HTTP 500 when visiting a the details page for a cancer variant that had been ranked with genmod

## [4.57.1]
### Fixed
- Updating/replacing a gene panel from file with a corrupted or malformed file

## [4.57]
### Added
- Display last 50 or 500 events for a user in a timeline
- Show dismiss count from other cases on matching variantS
- Save Beacon-related events in events collection
- Institute settings allow saving multiple loqusdb instances for one institute
- Display stats from multiple instances of loqusdb on variant page
- Display date and frequency of obs derived from count of local archive observations from MIP11 (requires fix in MIP)
### Changed
- Prior ACMG classifications view is no longer limited by pathogenicity
### Fixed
- Visibility of Sanger ordered badge on case page, light mode
- Some of the DataTables tables (Phenotypes and Diagnoses pages) got a bit dark in dark mode
- Remove all redundancies when displaying timeline events (some events are saved both as case-related and variant-related)
- Missing link in saved MatchMaker-related events
- Genes with mixed case gene symbols missing in PanelApp panels
- Alignment of elements on the Beacon submission modal window
- Locus info links from STR variantS page open in new browser tabs

## [4.56]
### Added
- Test for PanelApp panels loading
- `panel-umi` tag option when loading cancer analyses
### Changed
- Black text to make comments more visible in dark mode
- Loading PanelApp panels replaces pre-existing panels with same version
- Removed sidebar from Causatives page - navigation is available on the top bar for now
- Create ClinVar submissions from pinned variants list in case page
- Select which pinned variants will be included in ClinVar submission documents
### Fixed
- Remove a:visited css style from all buttons
- Update of HPO terms via command line
- Background color of `MIXED` and `PANEL-UMI` sequencing types on cases page
- Fixed regex error when searching for cases with query ending with `\ `
- Gene symbols on Causatives page lighter in dark mode
- SpliceAI tooltip of multigene variants

## [4.55]
### Changed
- Represent different tumor samples as vials in cases page
- Option to force-update the OMIM panel
### Fixed
- Low tumor purity badge alignment in cancer samples table on cancer case view
- VariantS comment popovers reactivate on hover
- Updating database genes in build 37
- ACMG classification summary hidden by sticky navbar
- Logo backgrounds fixed to white on welcome page
- Visited links turn purple again
- Style of link buttons and dropdown menus
- Update KUH and GMS logos
- Link color for Managed variants

## [4.54]
### Added
- Dark mode, using browser/OS media preference
- Allow marking case as solved without defining causative variants
- Admin users can create missing beacon datasets from the institute's settings page
- GenCC links on gene and variant pages
- Deprecation warnings when launching the app using a .yaml config file or loading cases using .ped files
### Changed
- Improved HTML syntax in case report template
- Modified message displayed when variant rank stats could not be calculated
- Expanded instructions on how to test on CG development server (cg-vm1)
- Added more somatic variant callers (Balsamic v9 SNV, develop SV)
### Fixed
- Remove load demo case command from docker-compose.yml
- Text elements being split across pages in PDF reports
- Made login password field of type `password` in LDAP login form
- Gene panels HTML select in institute's settings page
- Bootstrap upgraded to version 5
- Fix some Sourcery and SonarCloud suggestions
- Escape special characters in case search on institute and dashboard pages
- Broken case PDF reports when no Madeline pedigree image can be created
- Removed text-white links style that were invisible in new pages style
- Variants pagination after pressing "Filter variants" or "Clinical filter"
- Layout of buttons Matchmaker submission panel (case page)
- Removing cases from Matchmaker (simplified code and fixed functionality)
- Reintroduce check for missing alignment files purged from server

## [4.53]
### Added
### Changed
- Point Alamut API key docs link to new API version
- Parse dbSNP id from ID only if it says "rs", else use VEP CSQ fields
- Removed MarkupSafe from the dependencies
### Fixed
- Reintroduced loading of SVs for demo case 643595
- Successful parse of FOUND_IN should avoid GATK caller default
- All vulnerabilities flagged by SonarCloud

## [4.52]
### Added
- Demo cancer case gets loaded together with demo RD case in demo instance
- Parse REVEL_score alongside REVEL_rankscore from csq field and display it on SNV variant page
- Rank score results now show the ranking range
- cDNA and protein changes displayed on institute causatives pages
- Optional SESSION_TIMEOUT_MINUTES configuration in app config files
- Script to convert old OMIM case format (list of integers) to new format (list of dictionaries)
- Additional check for user logged in status before serving alignment files
- Download .cgh files from cancer samples table on cancer case page
- Number of documents and date of last update on genes page
### Changed
- Verify user before redirecting to IGV alignments and sashimi plots
- Build case IGV tracks starting from case and variant objects instead of passing all params in a form
- Unfreeze Werkzeug lib since Flask_login v.0.6 with bugfix has been released
- Sort gene panels by name (panelS and variant page)
- Removed unused `server.blueprints.alignviewers.unindexed_remote_static` endpoint
- User sessions to check files served by `server.blueprints.alignviewers.remote_static` endpoint
- Moved Beacon-related functions to a dedicated app extension
- Audit Filter now also loads filter displaying the variants for it
### Fixed
- Handle `attachment_filename` parameter renamed to `download_name` when Flask 2.2 will be released
- Removed cursor timeout param in cases find adapter function to avoid many code warnings
- Removed stream argument deprecation warning in tests
- Handle `no intervals found` warning in load_region test
- Beacon remove variants
- Protect remote_cors function in alignviewers view from Server-Side Request Forgery (SSRF)
- Check creation date of last document in gene collection to display when genes collection was updated last

## [4.51]
### Added
- Config file containing codecov settings for pull requests
- Add an IGV.js direct link button from case page
- Security policy file
- Hide/shade compound variants based on rank score on variantS from filter
- Chromograph legend documentation direct link
### Changed
- Updated deprecated Codecov GitHub action to v.2
- Simplified code of scout/adapter/mongo/variant
- Update IGV.js to v2.11.2
- Show summary number of variant gene panels on general report if more than 3
### Fixed
- Marrvel link for variants in genome build 38 (using liftover to build 37)
- Remove flags from codecov config file
- Fixed filter bug with high negative SPIDEX scores
- Renamed IARC TP53 button to to `TP53 Database`, modified also link since IARC has been moved to the US NCI: `https://tp53.isb-cgc.org/`
- Parsing new format of OMIM case info when exporting patients to Matchmaker
- Remove flask-debugtoolbar lib dependency that is using deprecated code and causes app to crash after new release of Jinja2 (3.1)
- Variant page crashing for cases with old OMIM terms structure (a list of integers instead of dictionary)
- Variant page crashing when creating MARRVEL link for cases with no genome build
- SpliceAI documentation link
- Fix deprecated `safe_str_cmp` import from `werkzeug.security` by freezing Werkzeug lib to v2.0 until Flask_login v.0.6 with bugfix is released
- List gene names densely in general report for SVs that contain more than 3 genes
- Show transcript ids on refseq genes on hg19 in IGV.js, using refgene source
- Display correct number of genes in general report for SVs that contain more than 32 genes
- Broken Google login after new major release of `lepture/authlib`
- Fix frequency and callers display on case general report

## [4.50.1]
### Fixed
- Show matching causative STR_repid for legacy str variants (pre Stranger hgnc_id)

## [4.50]
### Added
- Individual-specific OMIM terms
- OMIM disease descriptions in ClinVar submission form
- Add a toggle for melter rerun monitoring of cases
- Add a config option to show the rerun monitoring toggle
- Add a cli option to export cases with rerun monitoring enabled
- Add a link to STRipy for STR variants; shallow for ARX and HOXA13
- Hide by default variants only present in unaffected individuals in variants filters
- OMIM terms in general case report
- Individual-level info on OMIM and HPO terms in general case report
- PanelApp gene link among the external links on variant page
- Dashboard case filters fields help
- Filter cases by OMIM terms in cases and dashboard pages
### Fixed
- A malformed panel id request would crash with exception: now gives user warning flash with redirect
- Link to HPO resource file hosted on `http://purl.obolibrary.org`
- Gene search form when gene exists only in build 38
- Fixed odd redirect error and poor error message on missing column for gene panel csv upload
- Typo in parse variant transcripts function
- Modified keys name used to parse local observations (archived) frequencies to reflect change in MIP keys naming
- Better error handling for partly broken/timed out chanjo reports
- Broken javascript code when case Chromograph data is malformed
- Broader space for case synopsis in general report
- Show partial causatives on causatives and matching causatives panels
- Partial causative assignment in cases with no OMIM or HPO terms
- Partial causative OMIM select options in variant page
### Changed
- Slightly smaller and improved layout of content in case PDF report
- Relabel more cancer variant pages somatic for navigation
- Unify caseS nav links
- Removed unused `add_compounds` param from variant controllers function
- Changed default hg19 genome for IGV.js to legacy hg19_1kg_decoy to fix a few problematic loci
- Reduce code complexity (parse/ensembl.py)
- Silence certain fields in ClinVar export if prioritised ones exist (chrom-start-end if hgvs exist)
- Made phenotype non-mandatory when marking a variant as partial causative
- Only one phenotype condition type (OMIM or HPO) per variant is used in ClinVar submissions
- ClinVar submission variant condition prefers OMIM over HPO if available
- Use lighter version of gene objects in Omim MongoDB adapter, panels controllers, panels views and institute controllers
- Gene-variants table size is now adaptive
- Remove unused file upload on gene-variants page

## [4.49]
### Fixed
- Pydantic model types for genome_build, madeline_info, peddy_ped_check and peddy_sex_check, rank_model_version and sv_rank_model_version
- Replace `MatchMaker` with `Matchmaker` in all places visible by a user
- Save diagnosis labels along with OMIM terms in Matchmaker Exchange submission objects
- `libegl-mesa0_21.0.3-0ubuntu0.3~20.04.5_amd64.deb` lib not found by GitHub actions Docker build
- Remove unused `chromograph_image_files` and `chromograph_prefixes` keys saved when creating or updating an RD case
- Search managed variants by description and with ignore case
### Changed
- Introduced page margins on exported PDF reports
- Smaller gene fonts in downloaded HPO genes PDF reports
- Reintroduced gene coverage data in the PDF-exported general report of rare-disease cases
- Check for existence of case report files before creating sidebar links
- Better description of HPO and OMIM terms for patients submitted to Matchmaker Exchange
- Remove null non-mandatory key/values when updating a case
- Freeze WTForms<3 due to several form input rendering changes

## [4.48.1]
### Fixed
- General case PDF report for recent cases with no pedigree

## [4.48]
### Added
- Option to cancel a request for research variants in case page
### Changed
- Update igv.js to v2.10.5
- Updated example of a case delivery report
- Unfreeze cyvcf2
- Builder images used in Scout Dockerfiles
- Crash report email subject gives host name
- Export general case report to PDF using PDFKit instead of WeasyPrint
- Do not include coverage report in PDF case report since they might have different orientation
- Export cancer cases's "Coverage and QC report" to PDF using PDFKit instead of Weasyprint
- Updated cancer "Coverage and QC report" example
- Keep portrait orientation in PDF delivery report
- Export delivery report to PDF using PDFKit instead of Weasyprint
- PDF export of clinical and research HPO panels using PDFKit instead of Weasyprint
- Export gene panel report to PDF using PDFKit
- Removed WeasyPrint lib dependency

### Fixed
- Reintroduced missing links to Swegen and Beacon and dbSNP in RD variant page, summary section
- Demo delivery report orientation to fit new columns
- Missing delivery report in demo case
- Cast MNVs to SNV for test
- Export verified variants from all institutes when user is admin
- Cancer coverage and QC report not found for demo cancer case
- Pull request template instructions on how to deploy to test server
- PDF Delivery report not showing Swedac logo
- Fix code typos
- Disable codefactor raised by ESLint for javascript functions located on another file
- Loading spinner stuck after downloading a PDF gene panel report
- IGV browser crashing when file system with alignment files is not mounted

## [4.47]
### Added
- Added CADD, GnomAD and genotype calls to variantS export
### Changed
- Pull request template, to illustrate how to deploy pull request branches on cg-vm1 stage server
### Fixed
- Compiled Docker image contains a patched version (v4.9) of chanjo-report

## [4.46.1]
### Fixed
- Downloading of files generated within the app container (MT-report, verified variants, pedigrees, ..)

## [4.46]
### Added
- Created a Dockefile to be used to serve the dockerized app in production
- Modified the code to collect database params specified as env vars
- Created a GitHub action that pushes the Dockerfile-server image to Docker Hub (scout-server-stage) every time a PR is opened
- Created a GitHub action that pushes the Dockerfile-server image to Docker Hub (scout-server) every time a new release is created
- Reassign MatchMaker Exchange submission to another user when a Scout user is deleted
- Expose public API JSON gene panels endpoint, primarily to enable automated rerun checking for updates
- Add utils for dictionary type
- Filter institute cases using multiple HPO terms
- Vulture GitHub action to identify and remove unused variables and imports
### Changed
- Updated the python config file documentation in admin guide
- Case configuration parsing now uses Pydantic for improved typechecking and config handling
- Removed test matrices to speed up automatic testing of PRs
- Switch from Coveralls to Codecov to handle CI test coverage
- Speed-up CI tests by caching installation of libs and splitting tests into randomized groups using pytest-test-groups
- Improved LDAP login documentation
- Use lib flask-ldapconn instead of flask_ldap3_login> to handle ldap authentication
- Updated Managed variant documentation in user guide
- Fix and simplify creating and editing of gene panels
- Simplified gene variants search code
- Increased the height of the genes track in the IGV viewer
### Fixed
- Validate uploaded managed variant file lines, warning the user.
- Exporting validated variants with missing "genes" database key
- No results returned when searching for gene variants using a phenotype term
- Variants filtering by gene symbols file
- Make gene HGNC symbols field mandatory in gene variants page and run search only on form submit
- Make sure collaborator gene variants are still visible, even if HPO filter is used

## [4.45]
### Added
### Changed
- Start Scout also when loqusdbapi is not reachable
- Clearer definition of manual standard and custom inheritance models in gene panels
- Allow searching multiple chromosomes in filters
### Fixed
- Gene panel crashing on edit action

## [4.44]
### Added
### Changed
- Display Gene track beneath each sample track when displaying splice junctions in igv browser
- Check outdated gene symbols and update with aliases for both RD and cancer variantS
### Fixed
- Added query input check and fixed the Genes API endpoint to return a json formatted error when request is malformed
- Typo in ACMG BP6 tooltip

## [4.43.1]
### Added
- Added database index for OMIM disease term genes
### Changed
### Fixed
- Do not drop HPO terms collection when updating HPO terms via the command line
- Do not drop disease (OMIM) terms collection when updating diseases via the command line

## [4.43]
### Added
- Specify which collection(s) update/build indexes for
### Fixed
- Do not drop genes and transcripts collections when updating genes via the command line

## [4.42.1]
### Added
### Changed
### Fixed
- Freeze PyMongo lib to version<4.0 to keep supporting previous MongoDB versions
- Speed up gene panels creation and update by collecting only light gene info from database
- Avoid case page crash on Phenomizer queries timeout

## [4.42]
### Added
- Choose custom pinned variants to submit to MatchMaker Exchange
- Submit structural variant as genes to the MatchMaker Exchange
- Added function for maintainers and admins to remove gene panels
- Admins can restore deleted gene panels
- A development docker-compose file illustrating the scout/chanjo-report integration
- Show AD on variants view for cancer SV (tumor and normal)
- Cancer SV variants filter AD, AF (tumor and normal)
- Hiding the variants score column also from cancer SVs, as for the SNVs
### Changed
- Enforce same case _id and display_name when updating a case
- Enforce same individual ids, display names and affected status when updating a case
- Improved documentation for connecting to loqusdb instances (including loqusdbapi)
- Display and download HPO gene panels' gene symbols in italics
- A faster-built and lighter Docker image
- Reduce complexity of `panels` endpoint moving some code to the panels controllers
- Update requirements to use flask-ldap3-login>=0.9.17 instead of freezing WTForm
### Fixed
- Use of deprecated TextField after the upgrade of WTF to v3.0
- Freeze to WTForms to version < 3
- Remove the extra files (bed files and madeline.svg) introduced by mistake
- Cli command loading demo data in docker-compose when case custom images exist and is None
- Increased MongoDB connection serverSelectionTimeoutMS parameter to 30K (default value according to MongoDB documentation)
- Better differentiate old obs counts 0 vs N/A
- Broken cancer variants page when default gene panel was deleted
- Typo in tx_overview function in variant controllers file
- Fixed loqusdbapi SV search URL
- SV variants filtering using Decipher criterion
- Removing old gene panels that don't contain the `maintainer` key.

## [4.41.1]
### Fixed
- General reports crash for variant annotations with same variant on other cases

## [4.41]
### Added
- Extended the instructions for running the Scout Docker image (web app and cli).
- Enabled inclusion of custom images to STR variant view
### Fixed
- General case report sorting comments for variants with None genetic models
- Do not crash but redirect to variants page with error when a variant is not found for a case
- UCSC links coordinates for SV variants with start chromosome different than end chromosome
- Human readable variants name in case page for variants having start chromosome different from end chromosome
- Avoid always loading all transcripts when checking gene symbol: introduce gene captions
- Slow queries for evaluated variants on e.g. case page - use events instead
### Changed
- Rearrange variant page again, moving severity predictions down.
- More reactive layout width steps on variant page

## [4.40.1]
### Added
### Fixed
- Variants dismissed with inconsistent inheritance pattern can again be shown in general case report
- General report page for variants with genes=None
- General report crashing when variants have no panels
- Added other missing keys to case and variant dictionaries passed to general report
### Changed

## [4.40]
### Added
- A .cff citation file
- Phenotype search API endpoint
- Added pagination to phenotype API
- Extend case search to include internal MongoDB id
- Support for connecting to a MongoDB replica set (.py config files)
- Support for connecting to a MongoDB replica set (.yaml config files)
### Fixed
- Command to load the OMIM gene panel (`scout load panel --omim`)
- Unify style of pinned and causative variants' badges on case page
- Removed automatic spaces after punctuation in comments
- Remove the hardcoded number of total individuals from the variant's old observations panel
- Send delete requests to a connected Beacon using the DELETE method
- Layout of the SNV and SV variant page - move frequency up
### Changed
- Stop updating database indexes after loading exons via command line
- Display validation status badge also for not Sanger-sequenced variants
- Moved Frequencies, Severity and Local observations panels up in RD variants page
- Enabled Flask CORS to communicate CORS status to js apps
- Moved the code preparing the transcripts overview to the backend
- Refactored and filtered json data used in general case report
- Changed the database used in docker-compose file to use the official MongoDB v4.4 image
- Modified the Python (3.6, 3.8) and MongoDB (3.2, 4.4, 5.0) versions used in testing matrices (GitHub actions)
- Capitalize case search terms on institute and dashboard pages


## [4.39]
### Added
- COSMIC IDs collected from CSQ field named `COSMIC`
### Fixed
- Link to other causative variants on variant page
- Allow multiple COSMIC links for a cancer variant
- Fix floating text in severity box #2808
- Fixed MitoMap and HmtVar links for hg38 cases
- Do not open new browser tabs when downloading files
- Selectable IGV tracks on variant page
- Missing splice junctions button on variant page
- Refactor variantS representative gene selection, and use it also for cancer variant summary
### Changed
- Improve Javascript performance for displaying Chromograph images
- Make ClinVar classification more evident in cancer variant page

## [4.38]
### Added
- Option to hide Alamut button in the app config file
### Fixed
- Library deprecation warning fixed (insert is deprecated. Use insert_one or insert_many instead)
- Update genes command will not trigger an update of database indices any more
- Missing resources in temporary downloading directory when updating genes using the command line
- Restore previous variant ACMG classification in a scrollable div
- Loading spinner not stopping after downloading PDF case reports and variant list export
- Add extra Alamut links higher up on variant pages
- Improve UX for phenotypes in case page
- Filter and export of STR variants
- Update look of variants page navigation buttons
### Changed

## [4.37]
### Added
- Highlight and show version number for RefSeq MANE transcripts.
- Added integration to a rerunner service for toggling reanalysis with updated pedigree information
- SpliceAI display and parsing from VEP CSQ
- Display matching tiered variants for cancer variants
- Display a loading icon (spinner) until the page loads completely
- Display filter badges in cancer variants list
- Update genes from pre-downloaded file resources
- On login, OS, browser version and screen size are saved anonymously to understand how users are using Scout
- API returning institutes data for a given user: `/api/v1/institutes`
- API returning case data for a given institute: `/api/v1/institutes/<institute_id>/cases`
- Added GMS and Lund university hospital logos to login page
- Made display of Swedac logo configurable
- Support for displaying custom images in case view
- Individual-specific HPO terms
- Optional alamut_key in institute settings for Alamut Plus software
- Case report API endpoint
- Tooltip in case explaining that genes with genome build different than case genome build will not be added to dynamic HPO panel.
- Add DeepVariant as a caller
### Fixed
- Updated IGV to v2.8.5 to solve missing gene labels on some zoom levels
- Demo cancer case config file to load somatic SNVs and SVs only.
- Expand list of refseq trancripts in ClinVar submission form
- Renamed `All SNVs and INDELs` institute sidebar element to `Search SNVs and INDELs` and fixed its style.
- Add missing parameters to case load-config documentation
- Allow creating/editing gene panels and dynamic gene panels with genes present in genome build 38
- Bugfix broken Pytests
- Bulk dismissing variants error due to key conversion from string to integer
- Fix typo in index documentation
- Fixed crash in institute settings page if "collaborators" key is not set in database
- Don't stop Scout execution if LoqusDB call fails and print stacktrace to log
- Bug when case contains custom images with value `None`
- Bug introduced when fixing another bug in Scout-LoqusDB interaction
- Loading of OMIM diagnoses in Scout demo instance
- Remove the docker-compose with chanjo integration because it doesn't work yet.
- Fixed standard docker-compose with scout demo data and database
- Clinical variant assessments not present for pinned and causative variants on case page.
- MatchMaker matching one node at the time only
- Remove link from previously tiered variants badge in cancer variants page
- Typo in gene cell on cancer variants page
- Managed variants filter form
### Changed
- Better naming for variants buttons on cancer track (somatic, germline). Also show cancer research button if available.
- Load case with missing panels in config files, but show warning.
- Changing the (Female, Male) symbols to (F/M) letters in individuals_table and case-sma.
- Print stacktrace if case load command fails
- Added sort icon and a pointer to the cursor to all tables with sortable fields
- Moved variant, gene and panel info from the basic pane to summary panel for all variants.
- Renamed `Basics` panel to `Classify` on variant page.
- Revamped `Basics` panel to a panel dedicated to classify variants
- Revamped the summary panel to be more compact.
- Added dedicated template for cancer variants
- Removed Gene models, Gene annotations and Conservation panels for cancer variants
- Reorganized the orders of panels for variant and cancer variant views
- Added dedicated variant quality panel and removed relevant panes
- A more compact case page
- Removed OMIM genes panel
- Make genes panel, pinned variants panel, causative variants panel and ClinVar panel scrollable on case page
- Update to Scilifelab's 2020 logo
- Update Gens URL to support Gens v2.0 format
- Refactor tests for parsing case configurations
- Updated links to HPO downloadable resources
- Managed variants filtering defaults to all variant categories
- Changing the (Kind) drop-down according to (Category) drop-down in Managed variant add variant
- Moved Gens button to individuals table
- Check resource files availability before starting updating OMIM diagnoses
- Fix typo in `SHOW_OBSERVED_VARIANT_ARCHIVE` config param

## [4.36]
### Added
- Parse and save splice junction tracks from case config file
- Tooltip in observations panel, explaining that case variants with no link might be old variants, not uploaded after a case rerun
### Fixed
- Warning on overwriting variants with same position was no longer shown
- Increase the height of the dropdowns to 425px
- More indices for the case table as it grows, specifically for causatives queries
- Splice junction tracks not centered over variant genes
- Total number of research variants count
- Update variants stats in case documents every time new variants are loaded
- Bug in flashing warning messages when filtering variants
### Changed
- Clearer warning messages for genes and gene/gene-panels searches in variants filters

## [4.35]
### Added
- A new index for hgnc_symbol in the hgnc_gene collection
- A Pedigree panel in STR page
- Display Tier I and II variants in case view causatives card for cancer cases
### Fixed
- Send partial file data to igv.js when visualizing sashimi plots with splice junction tracks
- Research variants filtering by gene
- Do not attempt to populate annotations for not loaded pinned/causatives
- Add max-height to all dropdowns in filters
### Changed
- Switch off non-clinical gene warnings when filtering research variants
- Don't display OMIM disease card in case view for cancer cases
- Refactored Individuals and Causative card in case view for cancer cases
- Update and style STR case report

## [4.34]
### Added
- Saved filter lock and unlock
- Filters can optionally be marked audited, logging the filter name, user and date on the case events and general report.
- Added `ClinVar hits` and `Cosmic hits` in cancer SNVs filters
- Added `ClinVar hits` to variants filter (rare disease track)
- Load cancer demo case in docker-compose files (default and demo file)
- Inclusive-language check using [woke](https://github.com/get-woke/woke) github action
- Add link to HmtVar for mitochondrial variants (if VCF is annotated with HmtNote)
- Grey background for dismissed compounds in variants list and variant page
- Pin badge for pinned compounds in variants list and variant page
- Support LoqusDB REST API queries
- Add a docker-compose-matchmaker under scout/containers/development to test matchmaker locally
- Script to investigate consequences of symbol search bug
- Added GATK to list of SV and cancer SV callers
### Fixed
- Make MitoMap link work for hg38 again
- Export Variants feature crashing when one of the variants has no primary transcripts
- Redirect to last visited variantS page when dismissing variants from variants list
- Improved matching of SVs Loqus occurrences in other cases
- Remove padding from the list inside (Matching causatives from other cases) panel
- Pass None to get_app function in CLI base since passing script_info to app factory functions was deprecated in Flask 2.0
- Fixed failing tests due to Flask update to version 2.0
- Speed up user events view
- Causative view sort out of memory error
- Use hgnc_id for gene filter query
- Typo in case controllers displaying an error every time a patient is matched against external MatchMaker nodes
- Do not crash while attempting an update for variant documents that are too big (> 16 MB)
- Old STR causatives (and other variants) may not have HGNC symbols - fix sort lambda
- Check if gene_obj has primary_transcript before trying to access it
- Warn if a gene manually searched is in a clinical panel with an outdated name when filtering variants
- ChrPos split js not needed on STR page yet
### Changed
- Remove parsing of case `genome_version`, since it's not used anywhere downstream
- Introduce deprecation warning for Loqus configs that are not dictionaries
- SV clinical filter no longer filters out sub 100 nt variants
- Count cases in LoqusDB by variant type
- Commit pulse repo badge temporarily set to weekly
- Sort ClinVar submissions objects by ascending "Last evaluated" date
- Refactored the MatchMaker integration as an extension
- Replaced some sensitive words as suggested by woke linter
- Documentation for load-configuration rewritten.
- Add styles to MatchMaker matches table
- More detailed info on the data shared in MatchMaker submission form

## [4.33.1]
### Fixed
- Include markdown for release autodeploy docs
- Use standard inheritance model in ClinVar (https://ftp.ncbi.nlm.nih.gov/pub/GTR/standard_terms/Mode_of_inheritance.txt)
- Fix issue crash with variants that have been unflagged causative not being available in other causatives
### Added
### Changed

## [4.33]
### Fixed
- Command line crashing when updating an individual not found in database
- Dashboard page crashing when filters return no data
- Cancer variants filter by chromosome
- /api/v1/genes now searches for genes in all genome builds by default
- Upgraded igv.js to version 2.8.1 (Fixed Unparsable bed record error)
### Added
- Autodeploy docs on release
- Documentation for updating case individuals tracks
- Filter cases and dashboard stats by analysis track
### Changed
- Changed from deprecated db update method
- Pre-selected fields to run queries with in dashboard page
- Do not filter by any institute when first accessing the dashboard
- Removed OMIM panel in case view for cancer cases
- Display Tier I and II variants in case view causatives panel for cancer cases
- Refactored Individuals and Causative panels in case view for cancer cases

## [4.32.1]
### Fixed
- iSort lint check only
### Changed
- Institute cases page crashing when a case has track:Null
### Added

## [4.32]
### Added
- Load and show MITOMAP associated diseases from VCF (INFO field: MitomapAssociatedDiseases, via HmtNote)
- Show variant allele frequencies for mitochondrial variants (GRCh38 cases)
- Extend "public" json API with diseases (OMIM) and phenotypes (HPO)
- HPO gene list download now has option for clinical and non-clinical genes
- Display gene splice junctions data in sashimi plots
- Update case individuals with splice junctions tracks
- Simple Docker compose for development with local build
- Make Phenomodels subpanels collapsible
- User side documentation of cytogenomics features (Gens, Chromograph, vcf2cytosure, rhocall)
- iSort GitHub Action
- Support LoqusDB REST API queries
### Fixed
- Show other causative once, even if several events point to it
- Filtering variants by mitochondrial chromosome for cases with genome build=38
- HPO gene search button triggers any warnings for clinical / non-existing genes also on first search
- Fixed a bug in variants pages caused by MT variants without alt_frequency
- Tests for CADD score parsing function
- Fixed the look of IGV settings on SNV variant page
- Cases analyzed once shown as `rerun`
- Missing case track on case re-upload
- Fixed severity rank for SO term "regulatory region ablation"
### Changed
- Refactor according to CodeFactor - mostly reuse of duplicated code
- Phenomodels language adjustment
- Open variants in a new window (from variants page)
- Open overlapping and compound variants in a new window (from variant page)
- gnomAD link points to gnomAD v.3 (build GRCh38) for mitochondrial variants.
- Display only number of affected genes for dismissed SVs in general report
- Chromosome build check when populating the variants filter chromosome selection
- Display mitochondrial and rare diseases coverage report in cases with missing 'rare' track

## [4.31.1]
### Added
### Changed
- Remove mitochondrial and coverage report from cancer cases sidebar
### Fixed
- ClinVar page when dbSNP id is None

## [4.31]
### Added
- gnomAD annotation field in admin guide
- Export also dynamic panel genes not associated to an HPO term when downloading the HPO panel
- Primary HGNC transcript info in variant export files
- Show variant quality (QUAL field from vcf) in the variant summary
- Load/update PDF gene fusion reports (clinical and research) generated with Arriba
- Support new MANE annotations from VEP (both MANE Select and MANE Plus Clinical)
- Display on case activity the event of a user resetting all dismissed variants
- Support gnomAD population frequencies for mitochondrial variants
- Anchor links in Casedata ClinVar panels to redirect after renaming individuals
### Fixed
- Replace old docs link www.clinicalgenomics.se/scout with new https://clinical-genomics.github.io/scout
- Page formatting issues whenever case and variant comments contain extremely long strings with no spaces
- Chromograph images can be one column and have scrollbar. Removed legacy code.
- Column labels for ClinVar case submission
- Page crashing looking for LoqusDB observation when variant doesn't exist
- Missing inheritance models and custom inheritance models on newly created gene panels
- Accept only numbers in managed variants filter as position and end coordinates
- SNP id format and links in Variant page, ClinVar submission form and general report
- Case groups tooltip triggered only when mouse is on the panel header
### Changed
- A more compact case groups panel
- Added landscape orientation CSS style to cancer coverage and QC demo report
- Improve user documentation to create and save new gene panels
- Removed option to use space as separator when uploading gene panels
- Separating the columns of standard and custom inheritance models in gene panels
- Improved ClinVar instructions for users using non-English Excel

## [4.30.2]
### Added
### Fixed
- Use VEP RefSeq ID if RefSeq list is empty in RefSeq transcripts overview
- Bug creating variant links for variants with no end_chrom
### Changed

## [4.30.1]
### Added
### Fixed
- Cryptography dependency fixed to use version < 3.4
### Changed

## [4.30]
### Added
- Introduced a `reset dismiss variant` verb
- Button to reset all dismissed variants for a case
- Add black border to Chromograph ideograms
- Show ClinVar annotations on variantS page
- Added integration with GENS, copy number visualization tool
- Added a VUS label to the manual classification variant tags
- Add additional information to SNV verification emails
- Tooltips documenting manual annotations from default panels
- Case groups now show bam files from all cases on align view
### Fixed
- Center initial igv view on variant start with SNV/indels
- Don't set initial igv view to negative coordinates
- Display of GQ for SV and STR
- Parsing of AD and related info for STRs
- LoqusDB field in institute settings accepts only existing Loqus instances
- Fix DECIPHER link to work after DECIPHER migrated to GRCh38
- Removed visibility window param from igv.js genes track
- Updated HPO download URL
- Patch HPO download test correctly
- Reference size on STR hover not needed (also wrong)
- Introduced genome build check (allowed values: 37, 38, "37", "38") on case load
- Improve case searching by assignee full name
- Populating the LoqusDB select in institute settings
### Changed
- Cancer variants table header (pop freq etc)
- Only admin users can modify LoqusDB instance in Institute settings
- Style of case synopsis, variants and case comments
- Switched to igv.js 2.7.5
- Do not choke if case is missing research variants when research requested
- Count cases in LoqusDB by variant type
- Introduce deprecation warning for Loqus configs that are not dictionaries
- Improve create new gene panel form validation
- Make XM- transcripts less visible if they don't overlap with transcript refseq_id in variant page
- Color of gene panels and comments panels on cases and variant pages
- Do not choke if case is missing research variants when reserch requested

## [4.29.1]
### Added
### Fixed
- Always load STR variants regardless of RankScore threshold (hotfix)
### Changed

## [4.29]
### Added
- Added a page about migrating potentially breaking changes to the documentation
- markdown_include in development requirements file
- STR variants filter
- Display source, Z-score, inheritance pattern for STR annotations from Stranger (>0.6.1) if available
- Coverage and quality report to cancer view
### Fixed
- ACMG classification page crashing when trying to visualize a classification that was removed
- Pretty print HGVS on gene variants (URL-decode VEP)
- Broken or missing link in the documentation
- Multiple gene names in ClinVar submission form
- Inheritance model select field in ClinVar submission
- IGV.js >2.7.0 has an issue with the gene track zoom levels - temp freeze at 2.7.0
- Revert CORS-anywhere and introduce a local http proxy for cloud tracks
### Changed

## [4.28]
### Added
- Chromograph integration for displaying PNGs in case-page
- Add VAF to cancer case general report, and remove some of its unused fields
- Variants filter compatible with genome browser location strings
- Support for custom public igv tracks stored on the cloud
- Add tests to increase testing coverage
- Update case variants count after deleting variants
- Update IGV.js to latest (v2.7.4)
- Bypass igv.js CORS check using `https://github.com/Rob--W/cors-anywhere`
- Documentation on default and custom IGV.js tracks (admin docs)
- Lock phenomodels so they're editable by admins only
- Small case group assessment sharing
- Tutorial and files for deploying app on containers (Kubernetes pods)
- Canonical transcript and protein change of canonical transcript in exported variants excel sheet
- Support for Font Awesome version 6
- Submit to Beacon from case page sidebar
- Hide dismissed variants in variants pages and variants export function
- Systemd service files and instruction to deploy Scout using podman
### Fixed
- Bugfix: unused `chromgraph_prefix |tojson` removed
- Freeze coloredlogs temporarily
- Marrvel link
- Don't show TP53 link for silent or synonymous changes
- OMIM gene field accepts any custom number as OMIM gene
- Fix Pytest single quote vs double quote string
- Bug in gene variants search by similar cases and no similar case is found
- Delete unused file `userpanel.py`
- Primary transcripts in variant overview and general report
- Google OAuth2 login setup in README file
- Redirect to 'missing file'-icon if configured Chromograph file is missing
- Javascript error in case page
- Fix compound matching during variant loading for hg38
- Cancer variants view containing variants dismissed with cancer-specific reasons
- Zoom to SV variant length was missing IGV contig select
- Tooltips on case page when case has no default gene panels
### Changed
- Save case variants count in case document and not in sessions
- Style of gene panels multiselect on case page
- Collapse/expand main HPO checkboxes in phenomodel preview
- Replaced GQ (Genotype quality) with VAF (Variant allele frequency) in cancer variants GT table
- Allow loading of cancer cases with no tumor_purity field
- Truncate cDNA and protein changes in case report if longer than 20 characters


## [4.27]
### Added
- Exclude one or more variant categories when running variants delete command
### Fixed
### Changed

## [4.26.1]
### Added
### Fixed
- Links with 1-letter aa codes crash on frameshift etc
### Changed

## [4.26]
### Added
- Extend the delete variants command to print analysis date, track, institute, status and research status
- Delete variants by type of analysis (wgs|wes|panel)
- Links to cBioPortal, MutanTP53, IARC TP53, OncoKB, MyCancerGenome, CIViC
### Fixed
- Deleted variants count
### Changed
- Print output of variants delete command as a tab separated table

## [4.25]
### Added
- Command line function to remove variants from one or all cases
### Fixed
- Parse SMN None calls to None rather than False

## [4.24.1]
### Fixed
- Install requirements.txt via setup file

## [4.24]
### Added
- Institute-level phenotype models with sub-panels containing HPO and OMIM terms
- Runnable Docker demo
- Docker image build and push github action
- Makefile with shortcuts to docker commands
- Parse and save synopsis, phenotype and cohort terms from config files upon case upload
### Fixed
- Update dismissed variant status when variant dismissed key is missing
- Breakpoint two IGV button now shows correct chromosome when different from bp1
- Missing font lib in Docker image causing the PDF report download page to crash
- Sentieon Manta calls lack Somaticscore - load anyway
- ClinVar submissions crashing due to pinned variants that are not loaded
- Point ExAC pLI score to new gnomad server address
- Bug uploading cases missing phenotype terms in config file
- STRs loaded but not shown on browser page
- Bug when using adapter.variant.get_causatives with case_id without causatives
- Problem with fetching "solved" from scout export cases cli
- Better serialising of datetime and bson.ObjectId
- Added `volumes` folder to .gitignore
### Changed
- Make matching causative and managed variants foldable on case page
- Remove calls to PyMongo functions marked as deprecated in backend and frontend(as of version 3.7).
- Improved `scout update individual` command
- Export dynamic phenotypes with ordered gene lists as PDF


## [4.23]
### Added
- Save custom IGV track settings
- Show a flash message with clear info about non-valid genes when gene panel creation fails
- CNV report link in cancer case side navigation
- Return to comment section after editing, deleting or submitting a comment
- Managed variants
- MT vs 14 chromosome mean coverage stats if Scout is connected to Chanjo
### Fixed
- missing `vcf_cancer_sv` and `vcf_cancer_sv_research` to manual.
- Split ClinVar multiple clnsig values (slash-separated) and strip them of underscore for annotations without accession number
- Timeout of `All SNVs and INDELs` page when no valid gene is provided in the search
- Round CADD (MIPv9)
- Missing default panel value
- Invisible other causatives lines when other causatives lack gene symbols
### Changed
- Do not freeze mkdocs-material to version 4.6.1
- Remove pre-commit dependency

## [4.22]
### Added
- Editable cases comments
- Editable variants comments
### Fixed
- Empty variant activity panel
- STRs variants popover
- Split new ClinVar multiple significance terms for a variant
- Edit the selected comment, not the latest
### Changed
- Updated RELEASE docs.
- Pinned variants card style on the case page
- Merged `scout export exons` and `scout view exons` commands


## [4.21.2]
### Added
### Fixed
- Do not pre-filter research variants by (case-default) gene panels
- Show OMIM disease tooltip reliably
### Changed

## [4.21.1]
### Added
### Fixed
- Small change to Pop Freq column in variants ang gene panels to avoid strange text shrinking on small screens
- Direct use of HPO list for Clinical HPO SNV (and cancer SNV) filtering
- PDF coverage report redirecting to login page
### Changed
- Remove the option to dismiss single variants from all variants pages
- Bulk dismiss SNVs, SVs and cancer SNVs from variants pages

## [4.21]
### Added
- Support to configure LoqusDB per institute
- Highlight causative variants in the variants list
- Add tests. Mostly regarding building internal datatypes.
- Remove leading and trailing whitespaces from panel_name and display_name when panel is created
- Mark MANE transcript in list of transcripts in "Transcript overview" on variant page
- Show default panel name in case sidebar
- Previous buttons for variants pagination
- Adds a gh action that checks that the changelog is updated
- Adds a gh action that deploys new releases automatically to pypi
- Warn users if case default panels are outdated
- Define institute-specific gene panels for filtering in institute settings
- Use institute-specific gene panels in variants filtering
- Show somatic VAF for pinned and causative variants on case page

### Fixed
- Report pages redirect to login instead of crashing when session expires
- Variants filter loading in cancer variants page
- User, Causative and Cases tables not scaling to full page
- Improved docs for an initial production setup
- Compatibility with latest version of Black
- Fixed tests for Click>7
- Clinical filter required an extra click to Filter to return variants
- Restore pagination and shrink badges in the variants page tables
- Removing a user from the command line now inactivates the case only if user is last assignee and case is active
- Bugfix, LoqusDB per institute feature crashed when institute id was empty string
- Bugfix, LoqusDB calls where missing case count
- filter removal and upload for filters deleted from another page/other user
- Visualize outdated gene panels info in a popover instead of a tooltip in case page side panel

### Changed
- Highlight color on normal STRs in the variants table from green to blue
- Display breakpoints coordinates in verification emails only for structural variants


## [4.20]
### Added
- Display number of filtered variants vs number of total variants in variants page
- Search case by HPO terms
- Dismiss variant column in the variants tables
- Black and pre-commit packages to dev requirements

### Fixed
- Bug occurring when rerun is requested twice
- Peddy info fields in the demo config file
- Added load config safety check for multiple alignment files for one individual
- Formatting of cancer variants table
- Missing Score in SV variants table

### Changed
- Updated the documentation on how to create a new software release
- Genome build-aware cytobands coordinates
- Styling update of the Matchmaker card
- Select search type in case search form


## [4.19]

### Added
- Show internal ID for case
- Add internal ID for downloaded CGH files
- Export dynamic HPO gene list from case page
- Remove users as case assignees when their account is deleted
- Keep variants filters panel expanded when filters have been used

### Fixed
- Handle the ProxyFix ModuleNotFoundError when Werkzeug installed version is >1.0
- General report formatting issues whenever case and variant comments contain extremely long strings with no spaces

### Changed
- Created an institute wrapper page that contains list of cases, causatives, SNVs & Indels, user list, shared data and institute settings
- Display case name instead of case ID on clinVar submissions
- Changed icon of sample update in clinVar submissions


## [4.18]

### Added
- Filter cancer variants on cytoband coordinates
- Show dismiss reasons in a badge with hover for clinical variants
- Show an ellipsis if 10 cases or more to display with loqusdb matches
- A new blog post for version 4.17
- Tooltip to better describe Tumor and Normal columns in cancer variants
- Filter cancer SNVs and SVs by chromosome coordinates
- Default export of `Assertion method citation` to clinVar variants submission file
- Button to export up to 500 cancer variants, filtered or not
- Rename samples of a clinVar submission file

### Fixed
- Apply default gene panel on return to cancer variantS from variant view
- Revert to certificate checking when asking for Chanjo reports
- `scout download everything` command failing while downloading HPO terms

### Changed
- Turn tumor and normal allelic fraction to decimal numbers in tumor variants page
- Moved clinVar submissions code to the institutes blueprints
- Changed name of clinVar export files to FILENAME.Variant.csv and FILENAME.CaseData.csv
- Switched Google login libraries from Flask-OAuthlib to Authlib


## [4.17.1]

### Fixed
- Load cytobands for cases with chromosome build not "37" or "38"


## [4.17]

### Added
- COSMIC badge shown in cancer variants
- Default gene-panel in non-cancer structural view in url
- Filter SNVs and SVs by cytoband coordinates
- Filter cancer SNV variants by alt allele frequency in tumor
- Correct genome build in UCSC link from structural variant page



### Fixed
- Bug in clinVar form when variant has no gene
- Bug when sharing cases with the same institute twice
- Page crashing when removing causative variant tag
- Do not default to GATK caller when no caller info is provided for cancer SNVs


## [4.16.1]

### Fixed
- Fix the fix for handling of delivery reports for rerun cases

## [4.16]

### Added
- Adds possibility to add "lims_id" to cases. Currently only stored in database, not shown anywhere
- Adds verification comment box to SVs (previously only available for small variants)
- Scrollable pedigree panel

### Fixed
- Error caused by changes in WTForm (new release 2.3.x)
- Bug in OMIM case page form, causing the page to crash when a string was provided instead of a numerical OMIM id
- Fix Alamut link to work properly on hg38
- Better handling of delivery reports for rerun cases
- Small CodeFactor style issues: matchmaker results counting, a couple of incomplete tests and safer external xml
- Fix an issue with Phenomizer introduced by CodeFactor style changes

### Changed
- Updated the version of igv.js to 2.5.4

## [4.15.1]

### Added
- Display gene names in ClinVar submissions page
- Links to Varsome in variant transcripts table

### Fixed
- Small fixes to ClinVar submission form
- Gene panel page crash when old panel has no maintainers

## [4.15]

### Added
- Clinvar CNVs IGV track
- Gene panels can have maintainers
- Keep variant actions (dismissed, manual rank, mosaic, acmg, comments) upon variant re-upload
- Keep variant actions also on full case re-upload

### Fixed
- Fix the link to Ensembl for SV variants when genome build 38.
- Arrange information in columns on variant page
- Fix so that new cosmic identifier (COSV) is also acceptable #1304
- Fixed COSMIC tag in INFO (outside of CSQ) to be parses as well with `&` splitter.
- COSMIC stub URL changed to https://cancer.sanger.ac.uk/cosmic/search?q= instead.
- Updated to a version of IGV where bigBed tracks are visualized correctly
- Clinvar submission files are named according to the content (variant_data and case_data)
- Always show causatives from other cases in case overview
- Correct disease associations for gene symbol aliases that exist as separate genes
- Re-add "custom annotations" for SV variants
- The override ClinVar P/LP add-in in the Clinical Filter failed for new CSQ strings

### Changed
- Runs all CI checks in github actions

## [4.14.1]

### Fixed
- Error when variant found in loqusdb is not loaded for other case

## [4.14]

### Added
- Use github actions to run tests
- Adds CLI command to update individual alignments path
- Update HPO terms using downloaded definitions files
- Option to use alternative flask config when running `scout serve`
- Requirement to use loqusdb >= 2.5 if integrated

### Fixed
- Do not display Pedigree panel in cancer view
- Do not rely on internet connection and services available when running CI tests
- Variant loading assumes GATK if no caller set given and GATK filter status is seen in FILTER
- Pass genome build param all the way in order to get the right gene mappings for cases with build 38
- Parse correctly variants with zero frequency values
- Continue even if there are problems to create a region vcf
- STR and cancer variant navigation back to variants pages could fail

### Changed
- Improved code that sends requests to the external APIs
- Updates ranges for user ranks to fit todays usage
- Run coveralls on github actions instead of travis
- Run pip checks on github actions instead of coveralls
- For hg38 cases, change gnomAD link to point to version 3.0 (which is hg38 based)
- Show pinned or causative STR variants a bit more human readable

## [4.13.1]

### Added
### Fixed
- Typo that caused not all clinvar conflicting interpretations to be loaded no matter what
- Parse and retrieve clinvar annotations from VEP-annotated (VEP 97+) CSQ VCF field
- Variant clinvar significance shown as `not provided` whenever is `Uncertain significance`
- Phenomizer query crashing when case has no HPO terms assigned
- Fixed a bug affecting `All SNVs and INDELs` page when variants don't have canonical transcript
- Add gene name or id in cancer variant view

### Changed
- Cancer Variant view changed "Variant:Transcript:Exon:HGVS" to "Gene:Transcript:Exon:HGVS"

## [4.13]

### Added
- ClinVar SNVs track in IGV
- Add SMA view with SMN Copy Number data
- Easier to assign OMIM diagnoses from case page
- OMIM terms and specific OMIM term page

### Fixed
- Bug when adding a new gene to a panel
- Restored missing recent delivery reports
- Fixed style and links to other reports in case side panel
- Deleting cases using display_name and institute not deleting its variants
- Fixed bug that caused coordinates filter to override other filters
- Fixed a problem with finding some INS in loqusdb
- Layout on SV page when local observations without cases are present
- Make scout compatible with the new HPO definition files from `http://compbio.charite.de/jenkins/`
- General report visualization error when SNVs display names are very long


### Changed


## [4.12.4]

### Fixed
- Layout on SV page when local observations without cases are present

## [4.12.3]

### Fixed
- Case report when causative or pinned SVs have non null allele frequencies

## [4.12.2]

### Fixed
- SV variant links now take you to the SV variant page again
- Cancer variant view has cleaner table data entries for "N/A" data
- Pinned variant case level display hotfix for cancer and str - more on this later
- Cancer variants show correct alt/ref reads mirroring alt frequency now
- Always load all clinical STR variants even if a region load is attempted - index may be missing
- Same case repetition in variant local observations

## [4.12.1]

### Fixed
- Bug in variant.gene when gene has no HGVS description


## [4.12]

### Added
- Accepts `alignment_path` in load config to pass bam/cram files
- Display all phenotypes on variant page
- Display hgvs coordinates on pinned and causatives
- Clear panel pending changes
- Adds option to setup the database with static files
- Adds cli command to download the resources from CLI that scout needs
- Adds test files for merged somatic SV and CNV; as well as merged SNV, and INDEL part of #1279
- Allows for upload of OMIM-AUTO gene panel from static files without api-key

### Fixed
- Cancer case HPO panel variants link
- Fix so that some drop downs have correct size
- First IGV button in str variants page
- Cancer case activates on SNV variants
- Cases activate when STR variants are viewed
- Always calculate code coverage
- Pinned/Classification/comments in all types of variants pages
- Null values for panel's custom_inheritance_models
- Discrepancy between the manual disease transcripts and those in database in gene-edit page
- ACMG classification not showing for some causatives
- Fix bug which caused IGV.js to use hg19 reference files for hg38 data
- Bug when multiple bam files sources with non-null values are available


### Changed
- Renamed `requests` file to `scout_requests`
- Cancer variant view shows two, instead of four, decimals for allele and normal


## [4.11.1]

### Fixed
- Institute settings page
- Link institute settings to sharing institutes choices

## [4.11.0]

### Added
- Display locus name on STR variant page
- Alternative key `GNOMADAF_popmax` for Gnomad popmax allele frequency
- Automatic suggestions on how to improve the code on Pull Requests
- Parse GERP, phastCons and phyloP annotations from vep annotated CSQ fields
- Avoid flickering comment popovers in variant list
- Parse REVEL score from vep annotated CSQ fields
- Allow users to modify general institute settings
- Optionally format code automatically on commit
- Adds command to backup vital parts `scout export database`
- Parsing and displaying cancer SV variants from Manta annotated VCF files
- Dismiss cancer snv variants with cancer-specific options
- Add IGV.js UPD, RHO and TIDDIT coverage wig tracks.


### Fixed
- Slightly darker page background
- Fixed an issued with parsed conservation values from CSQ
- Clinvar submissions accessible to all users of an institute
- Header toolbar when on Clinvar page now shows institute name correctly
- Case should not always inactivate upon update
- Show dismissed snv cancer variants as grey on the cancer variants page
- Improved style of mappability link and local observations on variant page
- Convert all the GET requests to the igv view to POST request
- Error when updating gene panels using a file containing BOM chars
- Add/replace gene radio button not working in gene panels


## [4.10.1]

### Fixed
- Fixed issue with opening research variants
- Problem with coveralls not called by Travis CI
- Handle Biomart service down in tests


## [4.10.0]

### Added
- Rank score model in causatives page
- Exportable HPO terms from phenotypes page
- AMP guideline tiers for cancer variants
- Adds scroll for the transcript tab
- Added CLI option to query cases on time since case event was added
- Shadow clinical assessments also on research variants display
- Support for CRAM alignment files
- Improved str variants view : sorting by locus, grouped by allele.
- Delivery report PDF export
- New mosaicism tag option
- Add or modify individuals' age or tissue type from case page
- Display GC and allele depth in causatives table.
- Included primary reference transcript in general report
- Included partial causative variants in general report
- Remove dependency of loqusdb by utilising the CLI

### Fixed
- Fixed update OMIM command bug due to change in the header of the genemap2 file
- Removed Mosaic Tag from Cancer variants
- Fixes issue with unaligned table headers that comes with hidden Datatables
- Layout in general report PDF export
- Fixed issue on the case statistics view. The validation bars didn't show up when all institutes were selected. Now they do.
- Fixed missing path import by importing pathlib.Path
- Handle index inconsistencies in the update index functions
- Fixed layout problems


## [4.9.0]

### Added
- Improved MatchMaker pages, including visible patient contacts email address
- New badges for the github repo
- Links to [GENEMANIA](genemania.org)
- Sort gene panel list on case view.
- More automatic tests
- Allow loading of custom annotations in VCF using the SCOUT_CUSTOM info tag.

### Fixed
- Fix error when a gene is added to an empty dynamic gene panel
- Fix crash when attempting to add genes on incorrect format to dynamic gene panel
- Manual rank variant tags could be saved in a "Select a tag"-state, a problem in the variants view.
- Same case evaluations are no longer shown as gray previous evaluations on the variants page
- Stay on research pages, even if reset, next first buttons are pressed..
- Overlapping variants will now be visible on variant page again
- Fix missing classification comments and links in evaluations page
- All prioritized cases are shown on cases page


## [4.8.3]

### Added

### Fixed
- Bug when ordering sanger
- Improved scrolling over long list of genes/transcripts


## [4.8.2]

### Added

### Fixed
- Avoid opening extra tab for coverage report
- Fixed a problem when rank model version was saved as floats and not strings
- Fixed a problem with displaying dismiss variant reasons on the general report
- Disable load and delete filter buttons if there are no saved filters
- Fix problem with missing verifications
- Remove duplicate users and merge their data and activity


## [4.8.1]

### Added

### Fixed
- Prevent login fail for users with id defined by ObjectId and not email
- Prevent the app from crashing with `AttributeError: 'NoneType' object has no attribute 'message'`


## [4.8.0]

### Added
- Updated Scout to use Bootstrap 4.3
- New looks for Scout
- Improved dashboard using Chart.js
- Ask before inactivating a case where last assigned user leaves it
- Genes can be manually added to the dynamic gene list directly on the case page
- Dynamic gene panels can optionally be used with clinical filter, instead of default gene panel
- Dynamic gene panels get link out to chanjo-report for coverage report
- Load all clinvar variants with clinvar Pathogenic, Likely Pathogenic and Conflicting pathogenic
- Show transcripts with exon numbers for structural variants
- Case sort order can now be toggled between ascending and descending.
- Variants can be marked as partial causative if phenotype is available for case.
- Show a frequency tooltip hover for SV-variants.
- Added support for LDAP login system
- Search snv and structural variants by chromosomal coordinates
- Structural variants can be marked as partial causative if phenotype is available for case.
- Show normal and pathologic limits for STRs in the STR variants view.
- Institute level persistent variant filter settings that can be retrieved and used.
- export causative variants to Excel
- Add support for ROH, WIG and chromosome PNGs in case-view

### Fixed
- Fixed missing import for variants with comments
- Instructions on how to build docs
- Keep sanger order + verification when updating/reloading variants
- Fixed and moved broken filter actions (HPO gene panel and reset filter)
- Fixed string conversion to number
- UCSC links for structural variants are now separated per breakpoint (and whole variant where applicable)
- Reintroduced missing coverage report
- Fixed a bug preventing loading samples using the command line
- Better inheritance models customization for genes in gene panels
- STR variant page back to list button now does its one job.
- Allows to setup scout without a omim api key
- Fixed error causing "favicon not found" flash messages
- Removed flask --version from base cli
- Request rerun no longer changes case status. Active or archived cases inactivate on upload.
- Fixed missing tooltip on the cancer variants page
- Fixed weird Rank cell in variants page
- Next and first buttons order swap
- Added pagination (and POST capability) to cancer variants.
- Improves loading speed for variant page
- Problem with updating variant rank when no variants
- Improved Clinvar submission form
- General report crashing when dismissed variant has no valid dismiss code
- Also show collaborative case variants on the All variants view.
- Improved phenotype search using dataTables.js on phenotypes page
- Search and delete users with `email` instead of `_id`
- Fixed css styles so that multiselect options will all fit one column


## [4.7.3]

### Added
- RankScore can be used with VCFs for vcf_cancer files

### Fixed
- Fix issue with STR view next page button not doing its one job.

### Deleted
- Removed pileup as a bam viewing option. This is replaced by IGV


## [4.7.2]

### Added
- Show earlier ACMG classification in the variant list

### Fixed
- Fixed igv search not working due to igv.js dist 2.2.17
- Fixed searches for cases with a gene with variants pinned or marked causative.
- Load variant pages faster after fixing other causatives query
- Fixed mitochondrial report bug for variants without genes

## [4.7.1]

### Added

### Fixed
- Fixed bug on genes page


## [4.7.0]

### Added
- Export genes and gene panels in build GRCh38
- Search for cases with variants pinned or marked causative in a given gene.
- Search for cases phenotypically similar to a case also from WUI.
- Case variant searches can be limited to similar cases, matching HPO-terms,
  phenogroups and cohorts.
- De-archive reruns and flag them as 'inactive' if archived
- Sort cases by analysis_date, track or status
- Display cases in the following order: prioritized, active, inactive, archived, solved
- Assign case to user when user activates it or asks for rerun
- Case becomes inactive when it has no assignees
- Fetch refseq version from entrez and use it in clinvar form
- Load and export of exons for all genes, independent on refseq
- Documentation for loading/updating exons
- Showing SV variant annotations: SV cgh frequencies, gnomad-SV, local SV frequencies
- Showing transcripts mapping score in segmental duplications
- Handle requests to Ensembl Rest API
- Handle requests to Ensembl Rest Biomart
- STR variants view now displays GT and IGV link.
- Description field for gene panels
- Export exons in build 37 and 38 using the command line

### Fixed
- Fixes of and induced by build tests
- Fixed bug affecting variant observations in other cases
- Fixed a bug that showed wrong gene coverage in general panel PDF export
- MT report only shows variants occurring in the specific individual of the excel sheet
- Disable SSL certifcate verification in requests to chanjo
- Updates how intervaltree and pymongo is used to void deprecated functions
- Increased size of IGV sample tracks
- Optimized tests


## [4.6.1]

### Added

### Fixed
- Missing 'father' and 'mother' keys when parsing single individual cases


## [4.6.0]

### Added
- Description of Scout branching model in CONTRIBUTING doc
- Causatives in alphabetical order, display ACMG classification and filter by gene.
- Added 'external' to the list of analysis type options
- Adds functionality to display "Tissue type". Passed via load config.
- Update to IGV 2.

### Fixed
- Fixed alignment visualization and vcf2cytosure availability for demo case samples
- Fixed 3 bugs affecting SV pages visualization
- Reintroduced the --version cli option
- Fixed variants query by panel (hpo panel + gene panel).
- Downloaded MT report contains excel files with individuals' display name
- Refactored code in parsing of config files.


## [4.5.1]

### Added

### Fixed
- update requirement to use PyYaml version >= 5.1
- Safer code when loading config params in cli base


## [4.5.0]

### Added
- Search for similar cases from scout view CLI
- Scout cli is now invoked from the app object and works under the app context

### Fixed
- PyYaml dependency fixed to use version >= 5.1


## [4.4.1]

### Added
- Display SV rank model version when available

### Fixed
- Fixed upload of delivery report via API


## [4.4.0]

### Added
- Displaying more info on the Causatives page and hiding those not causative at the case level
- Add a comment text field to Sanger order request form, allowing a message to be included in the email
- MatchMaker Exchange integration
- List cases with empty synopsis, missing HPO terms and phenotype groups.
- Search for cases with open research list, or a given case status (active, inactive, archived)

### Fixed
- Variant query builder split into several functions
- Fixed delivery report load bug


## [4.3.3]

### Added
- Different individual table for cancer cases

### Fixed
- Dashboard collects validated variants from verification events instead of using 'sanger' field
- Cases shared with collaborators are visible again in cases page
- Force users to select a real institute to share cases with (actionbar select fix)


## [4.3.2]

### Added
- Dashboard data can be filtered using filters available in cases page
- Causatives for each institute are displayed on a dedicated page
- SNVs and and SVs are searchable across cases by gene and rank score
- A more complete report with validated variants is downloadable from dashboard

### Fixed
- Clinsig filter is fixed so clinsig numerical values are returned
- Split multi clinsig string values in different elements of clinsig array
- Regex to search in multi clinsig string values or multi revstat string values
- It works to upload vcf files with no variants now
- Combined Pileup and IGV alignments for SVs having variant start and stop on the same chromosome


## [4.3.1]

### Added
- Show calls from all callers even if call is not available
- Instructions to install cairo and pango libs from WeasyPrint page
- Display cases with number of variants from CLI
- Only display cases with number of variants above certain treshold. (Also CLI)
- Export of verified variants by CLI or from the dashboard
- Extend case level queries with default panels, cohorts and phenotype groups.
- Slice dashboard statistics display using case level queries
- Add a view where all variants for an institute can be searched across cases, filtering on gene and rank score. Allows searching research variants for cases that have research open.

### Fixed
- Fixed code to extract variant conservation (gerp, phyloP, phastCons)
- Visualization of PDF-exported gene panels
- Reintroduced the exon/intron number in variant verification email
- Sex and affected status is correctly displayed on general report
- Force number validation in SV filter by size
- Display ensembl transcripts when no refseq exists


## [4.3.0]

### Added
- Mosaicism tag on variants
- Show and filter on SweGen frequency for SVs
- Show annotations for STR variants
- Show all transcripts in verification email
- Added mitochondrial export
- Adds alternative to search for SVs shorter that the given length
- Look for 'bcftools' in the `set` field of VCFs
- Display digenic inheritance from OMIM
- Displays what refseq transcript that is primary in hgnc

### Fixed

- Archived panels displays the correct date (not retroactive change)
- Fixed problem with waiting times in gene panel exports
- Clinvar fiter not working with human readable clinsig values

## [4.2.2]

### Fixed
- Fixed gene panel create/modify from CSV file utf-8 decoding error
- Updating genes in gene panels now supports edit comments and entry version
- Gene panel export timeout error

## [4.2.1]

### Fixed
- Re-introduced gene name(s) in verification email subject
- Better PDF rendering for excluded variants in report
- Problem to access old case when `is_default` did not exist on a panel


## [4.2.0]

### Added
- New index on variant_id for events
- Display overlapping compounds on variants view

### Fixed
- Fixed broken clinical filter


## [4.1.4]

### Added
- Download of filtered SVs

### Fixed
- Fixed broken download of filtered variants
- Fixed visualization issue in gene panel PDF export
- Fixed bug when updating gene names in variant controller


## [4.1.3]

### Fixed
- Displays all primary transcripts


## [4.1.2]

### Added
- Option add/replace when updating a panel via CSV file
- More flexible versioning of the gene panels
- Printing coverage report on the bottom of the pdf case report
- Variant verification option for SVs
- Logs uri without pwd when connecting
- Disease-causing transcripts in case report
- Thicker lines in case report
- Supports HPO search for cases, both terms or if described in synopsis
- Adds sanger information to dashboard

### Fixed
- Use db name instead of **auth** as default for authentication
- Fixes so that reports can be generated even with many variants
- Fixed sanger validation popup to show individual variants queried by user and institute.
- Fixed problem with setting up scout
- Fixes problem when exac file is not available through broad ftp
- Fetch transcripts for correct build in `adapter.hgnc_gene`

## [4.1.1]
- Fix problem with institute authentication flash message in utils
- Fix problem with comments
- Fix problem with ensembl link


## [4.1.0]

### Added
- OMIM phenotypes to case report
- Command to download all panel app gene panels `scout load panel --panel-app`
- Links to genenames.org and omim on gene page
- Popup on gene at variants page with gene information
- reset sanger status to "Not validated" for pinned variants
- highlight cases with variants to be evaluated by Sanger on the cases page
- option to point to local reference files to the genome viewer pileup.js. Documented in `docs.admin-guide.server`
- option to export single variants in `scout export variants`
- option to load a multiqc report together with a case(add line in load config)
- added a view for searching HPO terms. It is accessed from the top left corner menu
- Updates the variants view for cancer variants. Adds a small cancer specific filter for known variants
- Adds hgvs information on cancer variants page
- Adds option to update phenotype groups from CLI

### Fixed
- Improved Clinvar to submit variants from different cases. Fixed HPO terms in casedata according to feedback
- Fixed broken link to case page from Sanger modal in cases view
- Now only cases with non empty lists of causative variants are returned in `adapter.case(has_causatives=True)`
- Can handle Tumor only samples
- Long lists of HGNC symbols are now possible. This was previously difficult with manual, uploaded or by HPO search when changing filter settings due to GET request limitations. Relevant pages now use POST requests. Adds the dynamic HPO panel as a selection on the gene panel dropdown.
- Variant filter defaults to default panels also on SV and Cancer variants pages.

## [4.0.0]

### WARNING ###

This is a major version update and will require that the backend of pre releases is updated.
Run commands:

```
$scout update genes
$scout update hpo
```

- Created a Clinvar submission tool, to speed up Clinvar submission of SNVs and SVs
- Added an analysis report page (html and PDF format) containing phenotype, gene panels and variants that are relevant to solve a case.

### Fixed
- Optimized evaluated variants to speed up creation of case report
- Moved igv and pileup viewer under a common folder
- Fixed MT alignment view pileup.js
- Fixed coordinates for SVs with start chromosome different from end chromosome
- Global comments shown across cases and institutes. Case-specific variant comments are shown only for that specific case.
- Links to clinvar submitted variants at the cases level
- Adapts clinvar parsing to new format
- Fixed problem in `scout update user` when the user object had no roles
- Makes pileup.js use online genome resources when viewing alignments. Now any instance of Scout can make use of this functionality.
- Fix ensembl link for structural variants
- Works even when cases does not have `'madeline_info'`
- Parses Polyphen in correct way again
- Fix problem with parsing gnomad from VEP

### Added
- Added a PDF export function for gene panels
- Added a "Filter and export" button to export custom-filtered SNVs to CSV file
- Dismiss SVs
- Added IGV alignments viewer
- Read delivery report path from case config or CLI command
- Filter for spidex scores
- All HPO terms are now added and fetched from the correct source (https://github.com/obophenotype/human-phenotype-ontology/blob/master/hp.obo)
- New command `scout update hpo`
- New command `scout update genes` will fetch all the latest information about genes and update them
- Load **all** variants found on chromosome **MT**
- Adds choice in cases overview do show as many cases as user like

### Removed
- pileup.min.js and pileup css are imported from a remote web location now
- All source files for HPO information, this is instead fetched directly from source
- All source files for gene information, this is instead fetched directly from source

## [3.0.0]
### Fixed
- hide pedigree panel unless it exists

## [1.5.1] - 2016-07-27
### Fixed
- look for both ".bam.bai" and ".bai" extensions

## [1.4.0] - 2016-03-22
### Added
- support for local frequency through loqusdb
- bunch of other stuff

## [1.3.0] - 2016-02-19
### Fixed
- Update query-phenomizer and add username/password

### Changed
- Update the way a case is checked for rerun-status

### Added
- Add new button to mark a case as "checked"
- Link to clinical variants _without_ 1000G annotation

## [1.2.2] - 2016-02-18
### Fixed
- avoid filtering out variants lacking ExAC and 1000G annotations

## [1.1.3] - 2015-10-01
### Fixed
- persist (clinical) filter when clicking load more
- fix #154 by robustly setting clinical filter func. terms

## [1.1.2] - 2015-09-07
### Fixed
- avoid replacing coverage report with none
- update SO terms, refactored

## [1.1.1] - 2015-08-20
### Fixed
- fetch case based on collaborator status (not owner)

## [1.1.0] - 2015-05-29
### Added
- link(s) to SNPedia based on RS-numbers
- new Jinja filter to "humanize" decimal numbers
- show gene panels in variant view
- new Jinja filter for decoding URL encoding
- add indicator to variants in list that have comments
- add variant number threshold and rank score threshold to load function
- add event methods to mongo adapter
- add tests for models
- show badge "old" if comment was written for a previous analysis

### Changed
- show cDNA change in transcript summary unless variant is exonic
- moved compounds table further up the page
- show dates for case uploads in ISO format
- moved variant comments higher up on page
- updated documentation for pages
- read in coverage report as blob in database and serve directly
- change ``OmimPhenotype`` to ``PhenotypeTerm``
- reorganize models sub-package
- move events (and comments) to separate collection
- only display prev/next links for the research list
- include variant type in breadcrumbs e.g. "Clinical variants"

### Removed
- drop dependency on moment.js

### Fixed
- show the same level of detail for all frequencies on all pages
- properly decode URL encoded symbols in amino acid/cDNA change strings
- fixed issue with wipe permissions in MongoDB
- include default gene lists in "variants" link in breadcrumbs

## [1.0.2] - 2015-05-20
### Changed
- update case fetching function

### Fixed
- handle multiple cases with same id

## [1.0.1] - 2015-04-28
### Fixed
- Fix building URL parameters in cases list Vue component

## [1.0.0] - 2015-04-12
Codename: Sara Lund

![Release 1.0](artwork/releases/release-1-0.jpg)

### Added
- Add email logging for unexpected errors
- New command line tool for deleting case

### Changed
- Much improved logging overall
- Updated documentation/usage guide
- Removed non-working IGV link

### Fixed
- Show sample display name in GT call
- Various small bug fixes
- Make it easier to hover over popups

## [0.0.2-rc1] - 2015-03-04
### Added
- add protein table for each variant
- add many more external links
- add coverage reports as PDFs

### Changed
- incorporate user feedback updates
- big refactor of load scripts

## [0.0.2-rc2] - 2015-03-04
### Changes
- add gene table with gene description
- reorganize inheritance models box

### Fixed
- avoid overwriting gene list on "research" load
- fix various bugs in external links

## [0.0.2-rc3] - 2015-03-05
### Added
- Activity log feed to variant view
- Adds protein change strings to ODM and Sanger email

### Changed
- Extract activity log component to macro

### Fixes
- Make Ensembl transcript links use archive website<|MERGE_RESOLUTION|>--- conflicted
+++ resolved
@@ -4,21 +4,15 @@
 
 About changelog [here](https://keepachangelog.com/en/1.0.0/)
 
-<<<<<<< HEAD
 ## [unreleased]
 ### Changed
+- Automatic test mongod version increased to v7
 - Parallelize variant loading for each chromosome
-=======
-
-## [Unreleased]
-### Changed
-- Automatic test mongod version increased to v7
->>>>>>> 97c0b9eb
+
 
 ## [4.72.3]
 ### Fixed
 - Somatic general case report small variant table can crash with unclassified variants
-
 
 ## [4.72.2]
 ### Changed
