# Change Log
All notable changes to this project will be documented in this file.
This project adheres to [Semantic Versioning](http://semver.org/).

About changelog [here](https://keepachangelog.com/en/1.0.0/)

## [x.x.x]
### Added
- Saved filter lock and unlock
- Filters can optionally be marked audited, logging the filter name, user and date on the case events and general report.
### Fixed
- Make MitoMap link work for hg38 again
- Export Variants feature crashing when one of the variants has no primary transcripts
- Redirect to last visited variantS page when dismissing variants from variants list
### Added
- Add link to HmtVar for mitochondrial variants (if VCF is annotated with HmtNote)
- Grey background for dismissed compounds in variants list and variant page
- Pin badge for pinned compounds in variants list and variant page
- Support LoqusDB REST API queries
### Changed
- Remove parsing of case `genome_version`, since it's not used anywhere downstream
- Introduce deprecation warning for Loqus configs that are not dictionaries
- SV clinical filter no longer filters out sub 100 nt variants
<<<<<<< HEAD
- Count cases in LoqusDB by variant type
- Refactored the MatchMaker integration as an extension
=======
- Commit pulse repo badge temporarily set to weekly
>>>>>>> 83705ff3

## [4.33.1]
### Fixed
- Include markdown for release autodeploy docs
- Use standard inheritance model in ClinVar (https://ftp.ncbi.nlm.nih.gov/pub/GTR/standard_terms/Mode_of_inheritance.txt)
- Fix issue crash with variants that have been unflagged causative not being available in other causatives
### Added
### Changed

## [4.33]
### Fixed
- Command line crashing when updating an individual not found in database
- Dashboard page crashing when filters return no data
- Cancer variants filter by chromosome
- /api/v1/genes now searches for genes in all genome builds by default
- Upgraded igv.js to version 2.8.1 (Fixed Unparsable bed record error)
### Added
- Autodeploy docs on release
- Documentation for updating case individuals tracks
- Filter cases and dashboard stats by analysis track
### Changed
- Changed from deprecated db update method
- Pre-selected fields to run queries with in dashboard page
- Do not filter by any institute when first accessing the dashboard

## [4.32.1]
### Fixed
- iSort lint check only
### Changed
- Institute cases page crashing when a case has track:Null
### Added

## [4.32]
### Added
- Load and show MITOMAP associated diseases from VCF (INFO field: MitomapAssociatedDiseases, via HmtNote)
- Show variant allele frequencies for mitochondrial variants (GRCh38 cases)
- Extend "public" json API with diseases (OMIM) and phenotypes (HPO)
- HPO gene list download now has option for clinical and non-clinical genes
- Display gene splice junctions data in sashimi plots
- Update case individuals with splice junctions tracks
- Simple Docker compose for development with local build
- Make Phenomodels subpanels collapsible
- User side documentation of cytogenomics features (Gens, Chromograph, vcf2cytosure, rhocall)
- iSort GitHub Action
- Support LoqusDB REST API queries
### Fixed
- Show other causative once, even if several events point to it
- Filtering variants by mitochondrial chromosome for cases with genome build=38
- HPO gene search button triggers any warnings for clinical / non-existing genes also on first search
- Fixed a bug in variants pages caused by MT variants without alt_frequency
- Tests for CADD score parsing function
- Fixed the look of IGV settings on SNV variant page
- Cases analyzed once shown as `rerun`
- Missing case track on case re-upload
- Fixed severity rank for SO term "regulatory region ablation"
### Changed
- Refactor according to CodeFactor - mostly reuse of duplicated code
- Phenomodels language adjustment
- Open variants in a new window (from variants page)
- Open overlapping and compound variants in a new window (from variant page)
- gnomAD link points to gnomAD v.3 (build GRCh38) for mitochondrial variants.
- Display only number of affected genes for dismissed SVs in general report
- Chromosome build check when populating the variants filter chromosome selection
- Display mitochondrial and rare diseases coverage report in cases with missing 'rare' track


## [4.31.1]
### Added
### Changed
- Remove mitochondrial and coverage report from cancer cases sidebar
### Fixed
- ClinVar page when dbSNP id is None

## [4.31]
### Added
- gnomAD annotation field in admin guide
- Export also dynamic panel genes not associated to an HPO term when downloading the HPO panel
- Primary HGNC transcript info in variant export files
- Show variant quality (QUAL field from vcf) in the variant summary
- Load/update PDF gene fusion reports (clinical and research) generated with Arriba
- Support new MANE annotations from VEP (both MANE Select and MANE Plus Clinical)
- Display on case activity the event of a user resetting all dismissed variants
- Support gnomAD population frequencies for mitochondrial variants
- Anchor links in Casedata ClinVar panels to redirect after renaming individuals
### Fixed
- Replace old docs link www.clinicalgenomics.se/scout with new https://clinical-genomics.github.io/scout
- Page formatting issues whenever case and variant comments contain extremely long strings with no spaces
- Chromograph images can be one column and have scrollbar. Removed legacy code.
- Column labels for ClinVar case submission
- Page crashing looking for LoqusDB observation when variant doesn't exist
- Missing inheritance models and custom inheritance models on newly created gene panels
- Accept only numbers in managed variants filter as position and end coordinates
- SNP id format and links in Variant page, ClinVar submission form and general report
- Case groups tooltip triggered only when mouse is on the panel header
### Changed
- A more compact case groups panel
- Added landscape orientation CSS style to cancer coverage and QC demo report
- Improve user documentation to create and save new gene panels
- Removed option to use space as separator when uploading gene panels
- Separating the columns of standard and custom inheritance models in gene panels
- Improved ClinVar instructions for users using non-English Excel

## [4.30.2]
### Added
### Fixed
- Use VEP RefSeq ID if RefSeq list is empty in RefSeq transcripts overview
- Bug creating variant links for variants with no end_chrom
### Changed

## [4.30.1]
### Added
### Fixed
- Cryptography dependency fixed to use version < 3.4
### Changed

## [4.30]
### Added
- Introduced a `reset dismiss variant` verb
- Button to reset all dismissed variants for a case
- Add black border to Chromograph ideograms
- Show ClinVar annotations on variantS page
- Added integration with GENS, copy number visualization tool
- Added a VUS label to the manual classification variant tags
- Add additional information to SNV verification emails
- Tooltips documenting manual annotations from default panels
- Case groups now show bam files from all cases on align view
### Fixed
- Center initial igv view on variant start with SNV/indels
- Don't set initial igv view to negative coordinates
- Display of GQ for SV and STR
- Parsing of AD and related info for STRs
- LoqusDB field in institute settings accepts only existing Loqus instances
- Fix DECIPHER link to work after DECIPHER migrated to GRCh38
- Removed visibility window param from igv.js genes track
- Updated HPO download URL
- Patch HPO download test correctly
- Reference size on STR hover not needed (also wrong)
- Introduced genome build check (allowed values: 37, 38, "37", "38") on case load
- Improve case searching by assignee full name
- Populating the LoqusDB select in institute settings
### Changed
- Cancer variants table header (pop freq etc)
- Only admin users can modify LoqusDB instance in Institute settings
- Style of case synopsis, variants and case comments
- Switched to igv.js 2.7.5
- Do not choke if case is missing research variants when research requested
- Count cases in LoqusDB by variant type
- Introduce deprecation warning for Loqus configs that are not dictionaries
- Improve create new gene panel form validation
- Make XM- transcripts less visible if they don't overlap with transcript refseq_id in variant page
- Color of gene panels and comments panels on cases and variant pages
- Do not choke if case is missing research variants when reserch requested

## [4.29.1]
### Added
### Fixed
- Always load STR variants regardless of RankScore threshold (hotfix)
### Changed

## [4.29]
### Added
- Added a page about migrating potentially breaking changes to the documentation
- markdown_include in development requirements file
- STR variants filter
- Display source, Z-score, inheritance pattern for STR annotations from Stranger (>0.6.1) if available
- Coverage and quality report to cancer view
### Fixed
- ACMG classification page crashing when trying to visualize a classification that was removed
- Pretty print HGVS on gene variants (URL-decode VEP)
- Broken or missing link in the documentation
- Multiple gene names in ClinVar submission form
- Inheritance model select field in ClinVar submission
- IGV.js >2.7.0 has an issue with the gene track zoom levels - temp freeze at 2.7.0
- Revert CORS-anywhere and introduce a local http proxy for cloud tracks
### Changed

## [4.28]
### Added
- Chromograph integration for displaying PNGs in case-page
- Add VAF to cancer case general report, and remove some of its unused fields
- Variants filter compatible with genome browser location strings
- Support for custom public igv tracks stored on the cloud
- Add tests to increase testing coverage
- Update case variants count after deleting variants
- Update IGV.js to latest (v2.7.4)
- Bypass igv.js CORS check using `https://github.com/Rob--W/cors-anywhere`
- Documentation on default and custom IGV.js tracks (admin docs)
- Lock phenomodels so they're editable by admins only
- Small case group assessment sharing
- Tutorial and files for deploying app on containers (Kubernetes pods)
- Canonical transcript and protein change of canonical transcript in exported variants excel sheet
- Support for Font Awesome version 6
- Submit to Beacon from case page sidebar
- Hide dismissed variants in variants pages and variants export function
- Systemd service files and instruction to deploy Scout using podman
### Fixed
- Bugfix: unused `chromgraph_prefix |tojson` removed
- Freeze coloredlogs temporarily
- Marrvel link
- Don't show TP53 link for silent or synonymous changes
- OMIM gene field accepts any custom number as OMIM gene
- Fix Pytest single quote vs double quote string
- Bug in gene variants search by similar cases and no similar case is found
- Delete unused file `userpanel.py`
- Primary transcripts in variant overview and general report
- Google OAuth2 login setup in README file
- Redirect to 'missing file'-icon if configured Chromograph file is missing
- Javascript error in case page
- Fix compound matching during variant loading for hg38
- Cancer variants view containing variants dismissed with cancer-specific reasons
- Zoom to SV variant length was missing IGV contig select
- Tooltips on case page when case has no default gene panels
### Changed
- Save case variants count in case document and not in sessions
- Style of gene panels multiselect on case page
- Collapse/expand main HPO checkboxes in phenomodel preview
- Replaced GQ (Genotype quality) with VAF (Variant allele frequency) in cancer variants GT table
- Allow loading of cancer cases with no tumor_purity field
- Truncate cDNA and protein changes in case report if longer than 20 characters


## [4.27]
### Added
- Exclude one or more variant categories when running variants delete command
### Fixed
### Changed

## [4.26.1]
### Added
### Fixed
- Links with 1-letter aa codes crash on frameshift etc
### Changed

## [4.26]
### Added
- Extend the delete variants command to print analysis date, track, institute, status and research status
- Delete variants by type of analysis (wgs|wes|panel)
- Links to cBioPortal, MutanTP53, IARC TP53, OncoKB, MyCancerGenome, CIViC
### Fixed
- Deleted variants count
### Changed
- Print output of variants delete command as a tab separated table

## [4.25]
### Added
- Command line function to remove variants from one or all cases
### Fixed
- Parse SMN None calls to None rather than False

## [4.24.1]
### Fixed
- Install requirements.txt via setup file

## [4.24]
### Added
- Institute-level phenotype models with sub-panels containing HPO and OMIM terms
- Runnable Docker demo
- Docker image build and push github action
- Makefile with shortcuts to docker commands
- Parse and save synopsis, phenotype and cohort terms from config files upon case upload
### Fixed
- Update dismissed variant status when variant dismissed key is missing
- Breakpoint two IGV button now shows correct chromosome when different from bp1
- Missing font lib in Docker image causing the PDF report download page to crash
- Sentieon Manta calls lack Somaticscore - load anyway
- ClinVar submissions crashing due to pinned variants that are not loaded
- Point ExAC pLI score to new gnomad server address
- Bug uploading cases missing phenotype terms in config file
- STRs loaded but not shown on browser page
- Bug when using adapter.variant.get_causatives with case_id without causatives
- Problem with fetching "solved" from scout export cases cli
- Better serialising of datetime and bson.ObjectId
- Added `volumes` folder to .gitignore
### Changed
- Make matching causative and managed variants foldable on case page
- Remove calls to PyMongo functions marked as deprecated in backend and frontend(as of version 3.7).
- Improved `scout update individual` command
- Export dynamic phenotypes with ordered gene lists as PDF


## [4.23]
### Added
- Save custom IGV track settings
- Show a flash message with clear info about non-valid genes when gene panel creation fails
- CNV report link in cancer case side navigation
- Return to comment section after editing, deleting or submitting a comment
- Managed variants
- MT vs 14 chromosome mean coverage stats if Scout is connected to Chanjo
### Fixed
- missing `vcf_cancer_sv` and `vcf_cancer_sv_research` to manual.
- Split ClinVar multiple clnsig values (slash-separated) and strip them of underscore for annotations without accession number
- Timeout of `All SNVs and INDELs` page when no valid gene is provided in the search
- Round CADD (MIPv9)
- Missing default panel value
- Invisible other causatives lines when other causatives lack gene symbols
### Changed
- Do not freeze mkdocs-material to version 4.6.1
- Remove pre-commit dependency

## [4.22]
### Added
- Editable cases comments
- Editable variants comments
### Fixed
- Empty variant activity panel
- STRs variants popover
- Split new ClinVar multiple significance terms for a variant
- Edit the selected comment, not the latest
### Changed
- Updated RELEASE docs.
- Pinned variants card style on the case page
- Merged `scout export exons` and `scout view exons` commands


## [4.21.2]
### Added
### Fixed
- Do not pre-filter research variants by (case-default) gene panels
- Show OMIM disease tooltip reliably
### Changed

## [4.21.1]
### Added
### Fixed
- Small change to Pop Freq column in variants ang gene panels to avoid strange text shrinking on small screens
- Direct use of HPO list for Clinical HPO SNV (and cancer SNV) filtering
- PDF coverage report redirecting to login page
### Changed
- Remove the option to dismiss single variants from all variants pages
- Bulk dismiss SNVs, SVs and cancer SNVs from variants pages

## [4.21]
### Added
- Support to configure LoqusDB per institute
- Highlight causative variants in the variants list
- Add tests. Mostly regarding building internal datatypes.
- Remove leading and trailing whitespaces from panel_name and display_name when panel is created
- Mark MANE transcript in list of transcripts in "Transcript overview" on variant page
- Show default panel name in case sidebar
- Previous buttons for variants pagination
- Adds a gh action that checks that the changelog is updated
- Adds a gh action that deploys new releases automatically to pypi
- Warn users if case default panels are outdated
- Define institute-specific gene panels for filtering in institute settings
- Use institute-specific gene panels in variants filtering
- Show somatic VAF for pinned and causative variants on case page

### Fixed
- Report pages redirect to login instead of crashing when session expires
- Variants filter loading in cancer variants page
- User, Causative and Cases tables not scaling to full page
- Improved docs for an initial production setup
- Compatibility with latest version of Black
- Fixed tests for Click>7
- Clinical filter required an extra click to Filter to return variants
- Restore pagination and shrink badges in the variants page tables
- Removing a user from the command line now inactivates the case only if user is last assignee and case is active
- Bugfix, LoqusDB per institute feature crashed when institute id was empty string
- Bugfix, LoqusDB calls where missing case count
- filter removal and upload for filters deleted from another page/other user
- Visualize outdated gene panels info in a popover instead of a tooltip in case page side panel

### Changed
- Highlight color on normal STRs in the variants table from green to blue
- Display breakpoints coordinates in verification emails only for structural variants


## [4.20]
### Added
- Display number of filtered variants vs number of total variants in variants page
- Search case by HPO terms
- Dismiss variant column in the variants tables
- Black and pre-commit packages to dev requirements

### Fixed
- Bug occurring when rerun is requested twice
- Peddy info fields in the demo config file
- Added load config safety check for multiple alignment files for one individual
- Formatting of cancer variants table
- Missing Score in SV variants table

### Changed
- Updated the documentation on how to create a new software release
- Genome build-aware cytobands coordinates
- Styling update of the Matchmaker card
- Select search type in case search form


## [4.19]

### Added
- Show internal ID for case
- Add internal ID for downloaded CGH files
- Export dynamic HPO gene list from case page
- Remove users as case assignees when their account is deleted
- Keep variants filters panel expanded when filters have been used

### Fixed
- Handle the ProxyFix ModuleNotFoundError when Werkzeug installed version is >1.0
- General report formatting issues whenever case and variant comments contain extremely long strings with no spaces

### Changed
- Created an institute wrapper page that contains list of cases, causatives, SNVs & Indels, user list, shared data and institute settings
- Display case name instead of case ID on clinVar submissions
- Changed icon of sample update in clinVar submissions


## [4.18]

### Added
- Filter cancer variants on cytoband coordinates
- Show dismiss reasons in a badge with hover for clinical variants
- Show an ellipsis if 10 cases or more to display with loqusdb matches
- A new blog post for version 4.17
- Tooltip to better describe Tumor and Normal columns in cancer variants
- Filter cancer SNVs and SVs by chromosome coordinates
- Default export of `Assertion method citation` to clinVar variants submission file
- Button to export up to 500 cancer variants, filtered or not
- Rename samples of a clinVar submission file

### Fixed
- Apply default gene panel on return to cancer variantS from variant view
- Revert to certificate checking when asking for Chanjo reports
- `scout download everything` command failing while downloading HPO terms

### Changed
- Turn tumor and normal allelic fraction to decimal numbers in tumor variants page
- Moved clinVar submissions code to the institutes blueprints
- Changed name of clinVar export files to FILENAME.Variant.csv and FILENAME.CaseData.csv
- Switched Google login libraries from Flask-OAuthlib to Authlib


## [4.17.1]

### Fixed
- Load cytobands for cases with chromosome build not "37" or "38"


## [4.17]

### Added
- COSMIC badge shown in cancer variants
- Default gene-panel in non-cancer structural view in url
- Filter SNVs and SVs by cytoband coordinates
- Filter cancer SNV variants by alt allele frequency in tumor
- Correct genome build in UCSC link from structural variant page



### Fixed
- Bug in clinVar form when variant has no gene
- Bug when sharing cases with the same institute twice
- Page crashing when removing causative variant tag
- Do not default to GATK caller when no caller info is provided for cancer SNVs


## [4.16.1]

### Fixed
- Fix the fix for handling of delivery reports for rerun cases

## [4.16]

### Added
- Adds possibility to add "lims_id" to cases. Currently only stored in database, not shown anywhere
- Adds verification comment box to SVs (previously only available for small variants)
- Scrollable pedigree panel

### Fixed
- Error caused by changes in WTForm (new release 2.3.x)
- Bug in OMIM case page form, causing the page to crash when a string was provided instead of a numerical OMIM id
- Fix Alamut link to work properly on hg38
- Better handling of delivery reports for rerun cases
- Small CodeFactor style issues: matchmaker results counting, a couple of incomplete tests and safer external xml
- Fix an issue with Phenomizer introduced by CodeFactor style changes

### Changed
- Updated the version of igv.js to 2.5.4

## [4.15.1]

### Added
- Display gene names in ClinVar submissions page
- Links to Varsome in variant transcripts table

### Fixed
- Small fixes to ClinVar submission form
- Gene panel page crash when old panel has no maintainers

## [4.15]

### Added
- Clinvar CNVs IGV track
- Gene panels can have maintainers
- Keep variant actions (dismissed, manual rank, mosaic, acmg, comments) upon variant re-upload
- Keep variant actions also on full case re-upload

### Fixed
- Fix the link to Ensembl for SV variants when genome build 38.
- Arrange information in columns on variant page
- Fix so that new cosmic identifier (COSV) is also acceptable #1304
- Fixed COSMIC tag in INFO (outside of CSQ) to be parses as well with `&` splitter.
- COSMIC stub URL changed to https://cancer.sanger.ac.uk/cosmic/search?q= instead.
- Updated to a version of IGV where bigBed tracks are visualized correctly
- Clinvar submission files are named according to the content (variant_data and case_data)
- Always show causatives from other cases in case overview
- Correct disease associations for gene symbol aliases that exist as separate genes
- Re-add "custom annotations" for SV variants
- The override ClinVar P/LP add-in in the Clinical Filter failed for new CSQ strings

### Changed
- Runs all CI checks in github actions

## [4.14.1]

### Fixed
- Error when variant found in loqusdb is not loaded for other case

## [4.14]

### Added
- Use github actions to run tests
- Adds CLI command to update individual alignments path
- Update HPO terms using downloaded definitions files
- Option to use alternative flask config when running `scout serve`
- Requirement to use loqusdb >= 2.5 if integrated

### Fixed
- Do not display Pedigree panel in cancer view
- Do not rely on internet connection and services available when running CI tests
- Variant loading assumes GATK if no caller set given and GATK filter status is seen in FILTER
- Pass genome build param all the way in order to get the right gene mappings for cases with build 38
- Parse correctly variants with zero frequency values
- Continue even if there are problems to create a region vcf
- STR and cancer variant navigation back to variants pages could fail

### Changed
- Improved code that sends requests to the external APIs
- Updates ranges for user ranks to fit todays usage
- Run coveralls on github actions instead of travis
- Run pip checks on github actions instead of coveralls
- For hg38 cases, change gnomAD link to point to version 3.0 (which is hg38 based)
- Show pinned or causative STR variants a bit more human readable

## [4.13.1]

### Added
### Fixed
- Typo that caused not all clinvar conflicting interpretations to be loaded no matter what
- Parse and retrieve clinvar annotations from VEP-annotated (VEP 97+) CSQ VCF field
- Variant clinvar significance shown as `not provided` whenever is `Uncertain significance`
- Phenomizer query crashing when case has no HPO terms assigned
- Fixed a bug affecting `All SNVs and INDELs` page when variants don't have canonical transcript
- Add gene name or id in cancer variant view

### Changed
- Cancer Variant view changed "Variant:Transcript:Exon:HGVS" to "Gene:Transcript:Exon:HGVS"

## [4.13]

### Added
- ClinVar SNVs track in IGV
- Add SMA view with SMN Copy Number data
- Easier to assign OMIM diagnoses from case page
- OMIM terms and specific OMIM term page

### Fixed
- Bug when adding a new gene to a panel
- Restored missing recent delivery reports
- Fixed style and links to other reports in case side panel
- Deleting cases using display_name and institute not deleting its variants
- Fixed bug that caused coordinates filter to override other filters
- Fixed a problem with finding some INS in loqusdb
- Layout on SV page when local observations without cases are present
- Make scout compatible with the new HPO definition files from `http://compbio.charite.de/jenkins/`
- General report visualization error when SNVs display names are very long


### Changed


## [4.12.4]

### Fixed
- Layout on SV page when local observations without cases are present

## [4.12.3]

### Fixed
- Case report when causative or pinned SVs have non null allele frequencies

## [4.12.2]

### Fixed
- SV variant links now take you to the SV variant page again
- Cancer variant view has cleaner table data entries for "N/A" data
- Pinned variant case level display hotfix for cancer and str - more on this later
- Cancer variants show correct alt/ref reads mirroring alt frequency now
- Always load all clinical STR variants even if a region load is attempted - index may be missing
- Same case repetition in variant local observations

## [4.12.1]

### Fixed
- Bug in variant.gene when gene has no HGVS description


## [4.12]

### Added
- Accepts `alignment_path` in load config to pass bam/cram files
- Display all phenotypes on variant page
- Display hgvs coordinates on pinned and causatives
- Clear panel pending changes
- Adds option to setup the database with static files
- Adds cli command to download the resources from CLI that scout needs
- Adds dummy files for merged somatic SV and CNV; as well as merged SNV, and INDEL part of #1279
- Allows for upload of OMIM-AUTO gene panel from static files without api-key

### Fixed
- Cancer case HPO panel variants link
- Fix so that some drop downs have correct size
- First IGV button in str variants page
- Cancer case activates on SNV variants
- Cases activate when STR variants are viewed
- Always calculate code coverage
- Pinned/Classification/comments in all types of variants pages
- Null values for panel's custom_inheritance_models
- Discrepancy between the manual disease transcripts and those in database in gene-edit page
- ACMG classification not showing for some causatives
- Fix bug which caused IGV.js to use hg19 reference files for hg38 data
- Bug when multiple bam files sources with non-null values are available


### Changed
- Renamed `requests` file to `scout_requests`
- Cancer variant view shows two, instead of four, decimals for allele and normal


## [4.11.1]

### Fixed
- Institute settings page
- Link institute settings to sharing institutes choices

## [4.11.0]

### Added
- Display locus name on STR variant page
- Alternative key `GNOMADAF_popmax` for Gnomad popmax allele frequency
- Automatic suggestions on how to improve the code on Pull Requests
- Parse GERP, phastCons and phyloP annotations from vep annotated CSQ fields
- Avoid flickering comment popovers in variant list
- Parse REVEL score from vep annotated CSQ fields
- Allow users to modify general institute settings
- Optionally format code automatically on commit
- Adds command to backup vital parts `scout export database`
- Parsing and displaying cancer SV variants from Manta annotated VCF files
- Dismiss cancer snv variants with cancer-specific options
- Add IGV.js UPD, RHO and TIDDIT coverage wig tracks.


### Fixed
- Slightly darker page background
- Fixed an issued with parsed conservation values from CSQ
- Clinvar submissions accessible to all users of an institute
- Header toolbar when on Clinvar page now shows institute name correctly
- Case should not always inactivate upon update
- Show dismissed snv cancer variants as grey on the cancer variants page
- Improved style of mappability link and local observations on variant page
- Convert all the GET requests to the igv view to POST request
- Error when updating gene panels using a file containing BOM chars
- Add/replace gene radio button not working in gene panels


## [4.10.1]

### Fixed
- Fixed issue with opening research variants
- Problem with coveralls not called by Travis CI
- Handle Biomart service down in tests


## [4.10.0]

### Added
- Rank score model in causatives page
- Exportable HPO terms from phenotypes page
- AMP guideline tiers for cancer variants
- Adds scroll for the transcript tab
- Added CLI option to query cases on time since case event was added
- Shadow clinical assessments also on research variants display
- Support for CRAM alignment files
- Improved str variants view : sorting by locus, grouped by allele.
- Delivery report PDF export
- New mosaicism tag option
- Add or modify individuals' age or tissue type from case page
- Display GC and allele depth in causatives table.
- Included primary reference transcript in general report
- Included partial causative variants in general report
- Remove dependency of loqusdb by utilising the CLI

### Fixed
- Fixed update OMIM command bug due to change in the header of the genemap2 file
- Removed Mosaic Tag from Cancer variants
- Fixes issue with unaligned table headers that comes with hidden Datatables
- Layout in general report PDF export
- Fixed issue on the case statistics view. The validation bars didn't show up when all institutes were selected. Now they do.
- Fixed missing path import by importing pathlib.Path
- Handle index inconsistencies in the update index functions
- Fixed layout problems


## [4.9.0]

### Added
- Improved MatchMaker pages, including visible patient contacts email address
- New badges for the github repo
- Links to [GENEMANIA](genemania.org)
- Sort gene panel list on case view.
- More automatic tests
- Allow loading of custom annotations in VCF using the SCOUT_CUSTOM info tag.

### Fixed
- Fix error when a gene is added to an empty dynamic gene panel
- Fix crash when attempting to add genes on incorrect format to dynamic gene panel
- Manual rank variant tags could be saved in a "Select a tag"-state, a problem in the variants view.
- Same case evaluations are no longer shown as gray previous evaluations on the variants page
- Stay on research pages, even if reset, next first buttons are pressed..
- Overlapping variants will now be visible on variant page again
- Fix missing classification comments and links in evaluations page
- All prioritized cases are shown on cases page


## [4.8.3]

### Added

### Fixed
- Bug when ordering sanger
- Improved scrolling over long list of genes/transcripts


## [4.8.2]

### Added

### Fixed
- Avoid opening extra tab for coverage report
- Fixed a problem when rank model version was saved as floats and not strings
- Fixed a problem with displaying dismiss variant reasons on the general report
- Disable load and delete filter buttons if there are no saved filters
- Fix problem with missing verifications
- Remove duplicate users and merge their data and activity


## [4.8.1]

### Added

### Fixed
- Prevent login fail for users with id defined by ObjectId and not email
- Prevent the app from crashing with `AttributeError: 'NoneType' object has no attribute 'message'`


## [4.8.0]

### Added
- Updated Scout to use Bootstrap 4.3
- New looks for Scout
- Improved dashboard using Chart.js
- Ask before inactivating a case where last assigned user leaves it
- Genes can be manually added to the dynamic gene list directly on the case page
- Dynamic gene panels can optionally be used with clinical filter, instead of default gene panel
- Dynamic gene panels get link out to chanjo-report for coverage report
- Load all clinvar variants with clinvar Pathogenic, Likely Pathogenic and Conflicting pathogenic
- Show transcripts with exon numbers for structural variants
- Case sort order can now be toggled between ascending and descending.
- Variants can be marked as partial causative if phenotype is available for case.
- Show a frequency tooltip hover for SV-variants.
- Added support for LDAP login system
- Search snv and structural variants by chromosomal coordinates
- Structural variants can be marked as partial causative if phenotype is available for case.
- Show normal and pathologic limits for STRs in the STR variants view.
- Institute level persistent variant filter settings that can be retrieved and used.
- export causative variants to Excel
- Add support for ROH, WIG and chromosome PNGs in case-view

### Fixed
- Fixed missing import for variants with comments
- Instructions on how to build docs
- Keep sanger order + verification when updating/reloading variants
- Fixed and moved broken filter actions (HPO gene panel and reset filter)
- Fixed string conversion to number
- UCSC links for structural variants are now separated per breakpoint (and whole variant where applicable)
- Reintroduced missing coverage report
- Fixed a bug preventing loading samples using the command line
- Better inheritance models customization for genes in gene panels
- STR variant page back to list button now does its one job.
- Allows to setup scout without a omim api key
- Fixed error causing "favicon not found" flash messages
- Removed flask --version from base cli
- Request rerun no longer changes case status. Active or archived cases inactivate on upload.
- Fixed missing tooltip on the cancer variants page
- Fixed weird Rank cell in variants page
- Next and first buttons order swap
- Added pagination (and POST capability) to cancer variants.
- Improves loading speed for variant page
- Problem with updating variant rank when no variants
- Improved Clinvar submission form
- General report crashing when dismissed variant has no valid dismiss code
- Also show collaborative case variants on the All variants view.
- Improved phenotype search using dataTables.js on phenotypes page
- Search and delete users with `email` instead of `_id`
- Fixed css styles so that multiselect options will all fit one column


## [4.7.3]

### Added
- RankScore can be used with VCFs for vcf_cancer files

### Fixed
- Fix issue with STR view next page button not doing its one job.

### Deleted
- Removed pileup as a bam viewing option. This is replaced by IGV


## [4.7.2]

### Added
- Show earlier ACMG classification in the variant list

### Fixed
- Fixed igv search not working due to igv.js dist 2.2.17
- Fixed searches for cases with a gene with variants pinned or marked causative.
- Load variant pages faster after fixing other causatives query
- Fixed mitochondrial report bug for variants without genes

## [4.7.1]

### Added

### Fixed
- Fixed bug on genes page


## [4.7.0]

### Added
- Export genes and gene panels in build GRCh38
- Search for cases with variants pinned or marked causative in a given gene.
- Search for cases phenotypically similar to a case also from WUI.
- Case variant searches can be limited to similar cases, matching HPO-terms,
  phenogroups and cohorts.
- De-archive reruns and flag them as 'inactive' if archived
- Sort cases by analysis_date, track or status
- Display cases in the following order: prioritized, active, inactive, archived, solved
- Assign case to user when user activates it or asks for rerun
- Case becomes inactive when it has no assignees
- Fetch refseq version from entrez and use it in clinvar form
- Load and export of exons for all genes, independent on refseq
- Documentation for loading/updating exons
- Showing SV variant annotations: SV cgh frequencies, gnomad-SV, local SV frequencies
- Showing transcripts mapping score in segmental duplications
- Handle requests to Ensembl Rest API
- Handle requests to Ensembl Rest Biomart
- STR variants view now displays GT and IGV link.
- Description field for gene panels
- Export exons in build 37 and 38 using the command line

### Fixed
- Fixes of and induced by build tests
- Fixed bug affecting variant observations in other cases
- Fixed a bug that showed wrong gene coverage in general panel PDF export
- MT report only shows variants occurring in the specific individual of the excel sheet
- Disable SSL certifcate verification in requests to chanjo
- Updates how intervaltree and pymongo is used to void deprecated functions
- Increased size of IGV sample tracks
- Optimized tests


## [4.6.1]

### Added

### Fixed
- Missing 'father' and 'mother' keys when parsing single individual cases


## [4.6.0]

### Added
- Description of Scout branching model in CONTRIBUTING doc
- Causatives in alphabetical order, display ACMG classification and filter by gene.
- Added 'external' to the list of analysis type options
- Adds functionality to display "Tissue type". Passed via load config.
- Update to IGV 2.

### Fixed
- Fixed alignment visualization and vcf2cytosure availability for demo case samples
- Fixed 3 bugs affecting SV pages visualization
- Reintroduced the --version cli option
- Fixed variants query by panel (hpo panel + gene panel).
- Downloaded MT report contains excel files with individuals' display name
- Refactored code in parsing of config files.


## [4.5.1]

### Added

### Fixed
- update requirement to use PyYaml version >= 5.1
- Safer code when loading config params in cli base


## [4.5.0]

### Added
- Search for similar cases from scout view CLI
- Scout cli is now invoked from the app object and works under the app context

### Fixed
- PyYaml dependency fixed to use version >= 5.1


## [4.4.1]

### Added
- Display SV rank model version when available

### Fixed
- Fixed upload of delivery report via API


## [4.4.0]

### Added
- Displaying more info on the Causatives page and hiding those not causative at the case level
- Add a comment text field to Sanger order request form, allowing a message to be included in the email
- MatchMaker Exchange integration
- List cases with empty synopsis, missing HPO terms and phenotype groups.
- Search for cases with open research list, or a given case status (active, inactive, archived)

### Fixed
- Variant query builder split into several functions
- Fixed delivery report load bug


## [4.3.3]

### Added
- Different individual table for cancer cases

### Fixed
- Dashboard collects validated variants from verification events instead of using 'sanger' field
- Cases shared with collaborators are visible again in cases page
- Force users to select a real institute to share cases with (actionbar select fix)


## [4.3.2]

### Added
- Dashboard data can be filtered using filters available in cases page
- Causatives for each institute are displayed on a dedicated page
- SNVs and and SVs are searchable across cases by gene and rank score
- A more complete report with validated variants is downloadable from dashboard

### Fixed
- Clinsig filter is fixed so clinsig numerical values are returned
- Split multi clinsig string values in different elements of clinsig array
- Regex to search in multi clinsig string values or multi revstat string values
- It works to upload vcf files with no variants now
- Combined Pileup and IGV alignments for SVs having variant start and stop on the same chromosome


## [4.3.1]

### Added
- Show calls from all callers even if call is not available
- Instructions to install cairo and pango libs from WeasyPrint page
- Display cases with number of variants from CLI
- Only display cases with number of variants above certain treshold. (Also CLI)
- Export of verified variants by CLI or from the dashboard
- Extend case level queries with default panels, cohorts and phenotype groups.
- Slice dashboard statistics display using case level queries
- Add a view where all variants for an institute can be searched across cases, filtering on gene and rank score. Allows searching research variants for cases that have research open.

### Fixed
- Fixed code to extract variant conservation (gerp, phyloP, phastCons)
- Visualization of PDF-exported gene panels
- Reintroduced the exon/intron number in variant verification email
- Sex and affected status is correctly displayed on general report
- Force number validation in SV filter by size
- Display ensembl transcripts when no refseq exists


## [4.3.0]

### Added
- Mosaicism tag on variants
- Show and filter on SweGen frequency for SVs
- Show annotations for STR variants
- Show all transcripts in verification email
- Added mitochondrial export
- Adds alternative to search for SVs shorter that the given length
- Look for 'bcftools' in the `set` field of VCFs
- Display digenic inheritance from OMIM
- Displays what refseq transcript that is primary in hgnc

### Fixed

- Archived panels displays the correct date (not retroactive change)
- Fixed problem with waiting times in gene panel exports
- Clinvar fiter not working with human readable clinsig values

## [4.2.2]

### Fixed
- Fixed gene panel create/modify from CSV file utf-8 decoding error
- Updating genes in gene panels now supports edit comments and entry version
- Gene panel export timeout error

## [4.2.1]

### Fixed
- Re-introduced gene name(s) in verification email subject
- Better PDF rendering for excluded variants in report
- Problem to access old case when `is_default` did not exist on a panel


## [4.2.0]

### Added
- New index on variant_id for events
- Display overlapping compounds on variants view

### Fixed
- Fixed broken clinical filter


## [4.1.4]

### Added
- Download of filtered SVs

### Fixed
- Fixed broken download of filtered variants
- Fixed visualization issue in gene panel PDF export
- Fixed bug when updating gene names in variant controller


## [4.1.3]

### Fixed
- Displays all primary transcripts


## [4.1.2]

### Added
- Option add/replace when updating a panel via CSV file
- More flexible versioning of the gene panels
- Printing coverage report on the bottom of the pdf case report
- Variant verification option for SVs
- Logs uri without pwd when connecting
- Disease-causing transcripts in case report
- Thicker lines in case report
- Supports HPO search for cases, both terms or if described in synopsis
- Adds sanger information to dashboard

### Fixed
- Use db name instead of **auth** as default for authentication
- Fixes so that reports can be generated even with many variants
- Fixed sanger validation popup to show individual variants queried by user and institute.
- Fixed problem with setting up scout
- Fixes problem when exac file is not available through broad ftp
- Fetch transcripts for correct build in `adapter.hgnc_gene`

## [4.1.1]
- Fix problem with institute authentication flash message in utils
- Fix problem with comments
- Fix problem with ensembl link


## [4.1.0]

### Added
- OMIM phenotypes to case report
- Command to download all panel app gene panels `scout load panel --panel-app`
- Links to genenames.org and omim on gene page
- Popup on gene at variants page with gene information
- reset sanger status to "Not validated" for pinned variants
- highlight cases with variants to be evaluated by Sanger on the cases page
- option to point to local reference files to the genome viewer pileup.js. Documented in `docs.admin-guide.server`
- option to export single variants in `scout export variants`
- option to load a multiqc report together with a case(add line in load config)
- added a view for searching HPO terms. It is accessed from the top left corner menu
- Updates the variants view for cancer variants. Adds a small cancer specific filter for known variants
- Adds hgvs information on cancer variants page
- Adds option to update phenotype groups from CLI

### Fixed
- Improved Clinvar to submit variants from different cases. Fixed HPO terms in casedata according to feedback
- Fixed broken link to case page from Sanger modal in cases view
- Now only cases with non empty lists of causative variants are returned in `adapter.case(has_causatives=True)`
- Can handle Tumor only samples
- Long lists of HGNC symbols are now possible. This was previously difficult with manual, uploaded or by HPO search when changing filter settings due to GET request limitations. Relevant pages now use POST requests. Adds the dynamic HPO panel as a selection on the gene panel dropdown.
- Variant filter defaults to default panels also on SV and Cancer variants pages.

## [4.0.0]

### WARNING ###

This is a major version update and will require that the backend of pre releases is updated.
Run commands:

```
$scout update genes
$scout update hpo
```

- Created a Clinvar submission tool, to speed up Clinvar submission of SNVs and SVs
- Added an analysis report page (html and PDF format) containing phenotype, gene panels and variants that are relevant to solve a case.

### Fixed
- Optimized evaluated variants to speed up creation of case report
- Moved igv and pileup viewer under a common folder
- Fixed MT alignment view pileup.js
- Fixed coordinates for SVs with start chromosome different from end chromosome
- Global comments shown across cases and institutes. Case-specific variant comments are shown only for that specific case.
- Links to clinvar submitted variants at the cases level
- Adapts clinvar parsing to new format
- Fixed problem in `scout update user` when the user object had no roles
- Makes pileup.js use online genome resources when viewing alignments. Now any instance of Scout can make use of this functionality.
- Fix ensembl link for structural variants
- Works even when cases does not have `'madeline_info'`
- Parses Polyphen in correct way again
- Fix problem with parsing gnomad from VEP

### Added
- Added a PDF export function for gene panels
- Added a "Filter and export" button to export custom-filtered SNVs to CSV file
- Dismiss SVs
- Added IGV alignments viewer
- Read delivery report path from case config or CLI command
- Filter for spidex scores
- All HPO terms are now added and fetched from the correct source (https://github.com/obophenotype/human-phenotype-ontology/blob/master/hp.obo)
- New command `scout update hpo`
- New command `scout update genes` will fetch all the latest information about genes and update them
- Load **all** variants found on chromosome **MT**
- Adds choice in cases overview do show as many cases as user like

### Removed
- pileup.min.js and pileup css are imported from a remote web location now
- All source files for HPO information, this is instead fetched directly from source
- All source files for gene information, this is instead fetched directly from source

## [3.0.0]
### Fixed
- hide pedigree panel unless it exists

## [1.5.1] - 2016-07-27
### Fixed
- look for both ".bam.bai" and ".bai" extensions

## [1.4.0] - 2016-03-22
### Added
- support for local frequency through loqusdb
- bunch of other stuff

## [1.3.0] - 2016-02-19
### Fixed
- Update query-phenomizer and add username/password

### Changed
- Update the way a case is checked for rerun-status

### Added
- Add new button to mark a case as "checked"
- Link to clinical variants _without_ 1000G annotation

## [1.2.2] - 2016-02-18
### Fixed
- avoid filtering out variants lacking ExAC and 1000G annotations

## [1.1.3] - 2015-10-01
### Fixed
- persist (clinical) filter when clicking load more
- fix #154 by robustly setting clinical filter func. terms

## [1.1.2] - 2015-09-07
### Fixed
- avoid replacing coverage report with none
- update SO terms, refactored

## [1.1.1] - 2015-08-20
### Fixed
- fetch case based on collaborator status (not owner)

## [1.1.0] - 2015-05-29
### Added
- link(s) to SNPedia based on RS-numbers
- new Jinja filter to "humanize" decimal numbers
- show gene panels in variant view
- new Jinja filter for decoding URL encoding
- add indicator to variants in list that have comments
- add variant number threshold and rank score threshold to load function
- add event methods to mongo adapter
- add tests for models
- show badge "old" if comment was written for a previous analysis

### Changed
- show cDNA change in transcript summary unless variant is exonic
- moved compounds table further up the page
- show dates for case uploads in ISO format
- moved variant comments higher up on page
- updated documentation for pages
- read in coverage report as blob in database and serve directly
- change ``OmimPhenotype`` to ``PhenotypeTerm``
- reorganize models sub-package
- move events (and comments) to separate collection
- only display prev/next links for the research list
- include variant type in breadcrumbs e.g. "Clinical variants"

### Removed
- drop dependency on moment.js

### Fixed
- show the same level of detail for all frequencies on all pages
- properly decode URL encoded symbols in amino acid/cDNA change strings
- fixed issue with wipe permissions in MongoDB
- include default gene lists in "variants" link in breadcrumbs

## [1.0.2] - 2015-05-20
### Changed
- update case fetching function

### Fixed
- handle multiple cases with same id

## [1.0.1] - 2015-04-28
### Fixed
- Fix building URL parameters in cases list Vue component

## [1.0.0] - 2015-04-12
Codename: Sara Lund

![Release 1.0](artwork/releases/release-1-0.jpg)

### Added
- Add email logging for unexpected errors
- New command line tool for deleting case

### Changed
- Much improved logging overall
- Updated documentation/usage guide
- Removed non-working IGV link

### Fixed
- Show sample display name in GT call
- Various small bug fixes
- Make it easier to hover over popups

## [0.0.2-rc1] - 2015-03-04
### Added
- add protein table for each variant
- add many more external links
- add coverage reports as PDFs

### Changed
- incorporate user feedback updates
- big refactor of load scripts

## [0.0.2-rc2] - 2015-03-04
### Changes
- add gene table with gene description
- reorganize inheritance models box

### Fixed
- avoid overwriting gene list on "research" load
- fix various bugs in external links

## [0.0.2-rc3] - 2015-03-05
### Added
- Activity log feed to variant view
- Adds protein change strings to ODM and Sanger email

### Changed
- Extract activity log component to macro

### Fixes
- Make Ensembl transcript links use archive website<|MERGE_RESOLUTION|>--- conflicted
+++ resolved
@@ -21,12 +21,9 @@
 - Remove parsing of case `genome_version`, since it's not used anywhere downstream
 - Introduce deprecation warning for Loqus configs that are not dictionaries
 - SV clinical filter no longer filters out sub 100 nt variants
-<<<<<<< HEAD
 - Count cases in LoqusDB by variant type
+- Commit pulse repo badge temporarily set to weekly
 - Refactored the MatchMaker integration as an extension
-=======
-- Commit pulse repo badge temporarily set to weekly
->>>>>>> 83705ff3
 
 ## [4.33.1]
 ### Fixed
