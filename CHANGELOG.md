# Change Log
All notable changes to this project will be documented in this file.
This project adheres to [Semantic Versioning](http://semver.org/).

About changelog [here](https://keepachangelog.com/en/1.0.0/)

## [unreleased]
### Added
- On cases page, print a `RNA` label whenever WGS or WES cases have associated RNA data (#5886)
- Save and display maintainer/institutes for managed variants (#5890)
- Link to VuTR at the transcript level from the variant page (#5893)
- Filter germline ClinVar submission IDs by ClinVar ID (#5907)
### Changed
- A case becomes inactive whenever there is a change to any VCF or RNA-associated file (#5888)
- Enhance variants filters by allowing selection of individual soft filters (#5897)
- On ACMG classification form, move `Submit` button at the bottom and ClinGen gene links to the top (#5876)
- Search panels by gene only within user’s institutes (#5902)
<<<<<<< HEAD
- Extra space for sequencing type badges on cases page (#5920)
=======
- A more compact gene panels page with panel search options (#5913)
>>>>>>> 7fc5ef67
### Fixed
- Fix PanelApp fetch failures caused by 429 responses - Retry-After support (#5864)
- Parsing of `REVEL rank score` field for LRS from all transcript of a LRS variant (#5860)
- Tests for cli command to update VCF files not running (#5888)
- Gene in panels search results broken layout - overflow when a panel has many panel versions containing the gene (#5899)
- ACMG evaluation PDF export, both style and colors (#5879)
- Genotype query for singletons when not selecting include only in unaffected (#5914)
- Restored Analysis type label on verified/causatives view (#5915)

## [4.106]
### Added
- Bulk dismiss STR variants from variantS page (#5774)
- Delete flag for update individual command (#5793)
- Update report command, with a delete flag (#5793)
- Display phase blocks gtf - new key on individuals, parsed from case load config or updated via CLI (#5822)
- Validation of managed variants input (#5842)
### Changed
- Refactored variantS pages to share an intermediate template (#5774)
- Removed ClinVar submissions instructions from case pages - it's still present on the ClinVar submissions page (#5806)
- Render the case report's pedigree SVG to a temporary file without Cairo when exporting it to PDF (#5791)
- Deprecate python 3.9 which has reached its EOL, default build to 3.14 (#5818)
- Don't build in editable mode for Docker images (#5819)
- Restored installation of chanjo-report from PyPI (#5820)
- Export of managed variants to VCF is subject to validation. Variants failing validation will raise a warning instead of being included in the VCF file (#5813)
- Reintroduced a link to ClinVar submissions page on variant page - now also for oncogenic variants (#5844)
### Fixed
- Filter `f` hotkey not working on cancer variantS pages (#5788)
- IGV.js updated to v3.5.4 (#5790)
- Broken ClinVar germline submission page when submission contains SVs (#5805)
- Missing size_selector in old filters containing a size criterion, causing the variantS page to crash (#5817 and #5855)
- Avoid backslash in f-strings, to preserve backwards compatibility with old python (#5818)
- GnomAD links for the STR variant page (#5823)
- `get_gene_complete_coverage` breaking for genes with no intervals on chanjo2, which is returning 'NA' instead of numerical stats (#5830)
- Chromosome order for hg38 in IGV.js view (#5838)
- Clinical filter for outlier variants (#5832)
- Decipher query was treated as a primary - now secondary again (#5832)
- Expansion support display on STR GT card (#5840)
- Keep any active page filters alive when editing/removing managed variants (#5833 & #5836)
- MIM diseases can have multiple descriptions - merge them instead of using the first (#5814)
- Cytobands chrom select undefined at managed variants page load - js console warning cleanup (#5841)
- Cancer case page not showing if a pinned variant is included in an oncogenic ClinVar submission (#5844)
- `429 Client Error: Too Many Requests` when updating the PanelApp GREEN panel using the command line (#5849)
- Revert general POST redirect and introduce separate such for managed variants (#5857)
- Prevent false positives in REF/ALT validation of managed variants (#5859)

## [4.105.2]
### Fixed
- Downgrade igv.js to 3.5.0 to restore alignment track popupData (#5783)
- CN profile button not to dim for visited links (#5787)
- Saving an SNV variant in a germline ClinVar submission object without specifying HGVS and transcript (#5804)

## [4.105.1]
### Fixed
- uv lockfile update (#5780)

## [4.105]
### Added
- Support for variants annotated with an unmodified ClinVar VCF (#5691)
- Parse and display copy number on SV page, genotype table (#5692)
- Bootstrap-based pagination on variantS pages (#5697)
- More transcript insights on variant summary for SV variants hitting max 5 genes (#5706)
- Button to export ACMG classifications to PDF (#5715)
- CLINSIG table on SV variant page (#5718)
- Search genes at breakpoint for larger SVs (#5722)
- Code for refreshing id token, if needed. To be used for authenticated requests to chanjo2 (#5532)
- Genotypes on `Search SNVs & SVs` page (#5737)
- Display the number of fusion variants on the variantS page, just like the other variant types (#5754)
- Keyboard shortcuts on the variantS pages - see the updated user guide for details (#5768)
### Changed
- Better access to ALT allele for SVs (#5694)
- Remove unused `variant_count` parameter from several functions involved with variant queries (#5700)
- Consolidated and simplified case handling tests (#5708)
- Authorize access to IGV.js track files at endpoint, instead of by session cookie. Allows huge case groups and many open IGV.js sessions. (#5712)
- On the variant page, the corresponding button opens the ACMG and CCV classification tools in a new tab (#5723)
- Fix CLI parameter typo --rank-treshold with backward-compatible alias and deprecation warning (#5720)
- Safer redirect to previous page for all views and controllers still using `redirect(request.referrer)`(#5721)
- Default paraphase igv.js track settings: color by YC, squish, extend visibility window, auto-height and place last in view. (#5724)
- Chanjo2 requests are sent with OIDC id token, if available (#5532)
- Refactored and simplified SV, cancer SV and MEI variants views (#5701)
- Replaced deprecated `flask-ldapconn` library with `flask-ldap3-login`. Modified LDAP login module accordingly (#5719)
- Update IGV.js to v3.5.3 (#5757)
- Specify in the MT report that Chanjo2 stats are based on full chromosomes MT and 14, not transcript intervals. (#5771)
### Fixed
- Typo in PR template (#5682)
- Highlight affected individuals/samples on `GT call` tables (#5683)
- Refactored and simplified the LoqusDB archived observations table. -1 is no longer shown for missing observations (#5680)
- Fix a parsing issue with VEP annotations done with `--check_existing` where the `CSQ` key `CLIN_SIG` would be prioritised over `CLINVAR` (#5691)
- Display variant rank score 0 (#5699)
- Show only IGV link to breakpoint1 for SVs of sub-category INS (#5694)
- Allow updating case owner on `scout load case -u` (#5681)
- Missing query results on STR variantS page (#5713)
- Links to variants with missing rank scores from Causatives and Verified pages (#5715)
- Clinical filter button on research variants, wrongly redirecting to respective clinical variants pages (#5725)
- Pagination to handle empty search results (#5727)
- Gene variants page to return all resulting variants again (#5727)
- Gene panel parsing if gene doesn't contain an identifier (#5733)
- Include both chanjo and chanjo2 stats on MT report (#5686)
- Institute cases filtering with Has ClinVar submissions checkbox (#5735)
- Display plain variant rank score also if norm rank score is missing (#5738)
- Missing cairo runtime dependency (#5750)
- Fix pagination for somatic SVs (#5746)
- Fix display of STR MC for cases with GT "./0" calls (#5749)
- Build full HGNC genes for STR variants with HGNCId on load (#5751)
- Use proper end position for large SVs when looking up edge genes (#5755)
- Fixed crash on the Gene Panel page when changes to the same panel version were applied from multiple browser tabs (#5762 and #5765)
- Sort STRs primarily by HGNC symbol, if available (#5763)
- Refresh login token on stale case pages before submitting chanjo2 forms (#5772)
- Safer code in gene panel parsing (#5778)

## [4.104]
### Added
- Parsing variant's`local_obs_cancer_somatic_panel_old` and `local_obs_cancer_somatic_panel_old_freq`from `Cancer_Somatic_Panel_Obs` and `Cancer_Somatic_Panel_Frq` INFO keys respectively (#5594)
- Filter cancer variants by archived number of cancer somatic panel observations (#5598)
- Export Managed Variants: CLI now supports `--category` to filter by one or more categories (snv, sv, cancer_snv, cancer_sv). Defaults to all. (#5608)
- New form to create/edit users on the general users page (visible to admin users only) (#5610 and #5613)
- Scout-Reviewer-Service endpoint to visualise PacBio trgt called expansions (#5611)
- Updated the documentation with instructions on how, as an admin, to add/edit/remove users from the main users page (#5625)
- Button to remove users from the main users page (visible to admins only) (#5612)
- New `"P-value`, `abs log₂FC` and `abs ΔΨ` WTS filters options (#5639)
- ESCAT tiers for cancer SNVs (#5660)
### Changed
- Avoid `utcnow()` deprecated code by installing Flask-Login from its main branch (#5592)
- Compute chanjo2 coverage on exons only when at least case individual has analysis_type=panel (#5601)
- Display conservation scores for PHAST, GERP and phyloP alongside "Conserved" or "NotConserved" (#5593)
- Exporting managed variants from the command line with the `--collaborator` option will return variants from the specified institute plus those not assigned to any institute (#5607)
- Safer redirect to previous page for variants views (#5599)
- Make whole caseS row clickable link for case page (#5620)
- Make whole variantS row clickable link for variant page (#5618)
- Refined the filtering logic for Clinical WTS variants. The clinical filter now selects variants with either `padjust` < 0.05 or (`p_adjust_gene` < 0.1 and abs(`delta_psi`) > 0.1), for OUTRIDER expression variants and FRASER splicing variants respectively (#5630)
- Removing git installers when building Docker images (#5644)
- Refactored the parsing of the app config file so there exists only one centralized loader for both cli and web app (#5638)
- Restrict gene-overlapping variants (DNA and WTS outliers) search to variants found in affected individuals (#5623, #5659)
- Update command: `scout export variants` now `scout export causatives` (backward-compatible) (#5654)
- Show estimated VAF% also for panel and WES SNVs, much as for MT variants (#5658)
### Fixed
- Treat -1 values as None values when parsing archived LoqusDB frequencies - works retroactively on variantS page, not on variant page yet (#5591)
- Links to SNVs and SVs from SMN CN page (#5600)
- Consistent panel display on variants pages for unselected "All" panels (#5600)
- Bump tj-actions-branch-names GitHub action to v9 (#5605)
- Missing variant key `tool_hits` causing fusion variants page to crash (#5614)
- Add/fix conflicts between ClinGen-CGC-VICC classification criteria to fix discrepancies to Horak et al (#5629)
- Fix display of gene symbols for TRGT loci on variantS page (#5634)
- Parse and store also SpliceAI, CADD scores where all scores are 0. (#5637)
- Git missing from docker bookworm slim image (#5642)
- Matching cancer_snv managed variants failure (#5647)
- Parsing of database name when provided on a .yaml config file (#5663)
- Export causatives command crashing on variants that have been removed (#5665)
- Don't follow row link for checkboxes or other input elements (#5668)
- Parse error on REViewer.trgt case load entries (#5672)
- Fix SpliceAI 0.0 score display (#5675)

## [4.103.3]
### Changed
- Sort institute multiselect alphabetically by display name on 'Search SNVs & SVs' page (#5584)
- Always display STRs sorted by ascending gene symbol (#5580)
### Fixed
- App filter `format_variant_canonical_transcripts` (used on `Search SNVs and SVs` page) crashing when a gene has no canonical transcript (#5582)
- STRs not displaying a repeat locus (#5587)

## [4.103.2]
### Changed
- Display number of available/displayed variants on variantS pages without having to expand search filters (#5571) with collapsing chevron (#5572)
- Update to IGV.js v3.4.1 (#5573)
- Allow autoscaling on IGV tracks, but group alignment scale (#5574)
### Fixed
- Fixed panel filename sanitization in download panel function (#5577)

## [4.103.1]
### Fixed
- Rounding of SV VQ with undefined value (#5568)

## [4.103]
### Added
- Add cancer SNVs to Oncogenicity ClinVar submissions (downloadable json document) (#5449)
- Fold changes values alongside Log2 fold changes values (l2fc) on WTS outliers page (#5536)
- REVEL and SpliceAI scores are now displayed as multi-colored, labeled badges on the variant and report pages (#5537, #5538)
- Filter results in `Search SNVs & SVs` page by one or more institutes (#5539)
- New exome CNV caller GATK CNV (#5557)
- Automatic ClinVar oncogenicity submissions via ClinVar API (#5510)
- Parse and show normalized rank scores (`RankScoreNormalized`) on SNVs (RD & cancer) and SVs (RD) pages (#5554)
- Add MuTect2 SNV caller (used in nf-core/raredisease MT calling) (#5558)
- Option to remove any role assigned to a user, not only the admin role (#5523)
### Changed
- Improved test that checks code collecting other categories of variants overlapping a variant (#5521)
- Enable insertion/deletion size display on IGV.js alignment tracks (#5547)
- LRS STR variant read support (TRGT SD) stored and displayed on variant as ref/alt depth (#5552)
- On `Search SNVs and SVs` page, display multiple HGVS descriptors when variant has more than one gene (#5513)
- Deprecated the `--remove-admin` flag in the update user command line (#5523)
### Fixed
- Instance badge class and config option documentation (#5500)
- Fix incorrect reference to non-existent pymongo.synchronous (#5517)
- More clearly dim cases for empty queries (#5507)
- Case search form enforces numeric input for number of results returned (`Limit` field) (#5519)
- Parsing of canonical transcript in variants genes when variant is outside the coding sequence (#5515)
- Download of a ClinVar submission's json file when observation data is no longer present in the database (#5520)
- Removed extra warnings for missing file types on case loading (#5525)
- Matchmaker Exchange submissions page crashing when one or more cases have no synopsis(#5534)
- Loading PathologicStruc from Stranger annotated TRGT STR files (#5542)
- Badge color for missing REVEL and SpliceAI scores (#5546)
- Truncate long STR RepeatUnit names, from loci missing formal RU just showing ref allele (#5551)
- Do not reorder Sanger sequencing for variants when case is re-uploaded. Just assign Sanger status = ordered to them. (#5504)
- Do not create new variant-associated events, when re-uploading a case. New variant inherits key/values from old evaluated variants (#5507)
- Increased bottom margin in ClinVar submission option on institute's sidebar (#5561)
- `Search SNVs & SVs` for cases which have been removed (#5563)
- SpliceAI label color when variant hits multiple genes (#5565)

## [4.102]
### Added
- ClinVar data with link to ClinVar for variants present on the general case report (#5478)
- Customise Scout instance color and name, by adding INSTANCE_NAME and INSTANCE_COLOR parameters in the app config file (#5479)
- Display local archived frequencies on general case report (#5492)
### Changed
- Refactored and simplified code that fetches case's genome build (#5443)
- On caseS page, dim cases only included from the always display cases with status option (#5464)
- Reuse the variant frequencies table from variant page on case reports (#5478)
- Loading of outliers files (Fraser and Outrider) do not raise error when path to these files is missing or wrong, just a warning (#5486)
- Updated libraries on uv lock file (#5495)
### Fixed
- Fix long STR variant pinned display on case page (#5455)
- Variant page crashing when Loqusdb instance is chosen on institute settings but is not found at the given URL (#5447)
- Show assignees in case list when user ID is different from email (#5460)
- When removing a germline variant from a ClinVar submission, make sure to remove also its associated observations from the database (#5463)
- Chanjo2 genes full coverage check when variant has no genes (#5468)
- Full Flask user logout blocked by session clear (#5470)
- SV page UCSC link for breakpoints did not detect genome build 38 (#5489)
- HPO term deep link URL updated to a working one (#5488)
- Add `str_trid` as a sorting criterion when selecting STRs. This fixes the sort order problem of STRs from cases with genome build 38 (#5491)
- Always use GitHub original for igv.js genomes.json config - it is intended as official backup URL already (#5496)
- Update igv.js to v3.3.0 (#5496)
- Introduced a function that checks redirect URLs to avoid redirection to external sites (#5458)
- Loading of missing outliers files should also not raise error if key exists but is unset (#5497)
- Do not add null references to HPO-associated genes when parsing errors occur (#5472)
- Possibility to change user immediately after logging out from Google Oauth or Keycloak (#5493)
- Trust hgnc_id for unique aliases for HPO-associated genes (#5498)

## [4.101]
### Changed
- Institutes are now sorted by ID on gene panels page (#5436)
- Simplified visualization of previous ACMG and CCV classifications for a variant on variantS page (#5439 & #5440)
- On ClinVar multistep submission form, skip fetching transcript versions for build 38 transcripts which are not MANE Select or MANE Plus Clinical (#5426)
### Fixed
- Malformatted table cell for analysis date on caseS page (#5438)
- Remove "Add to ClinVar submission" button for pinned MEI variants as submission is not supported at the moment (#5442)
- Clinical variant files could once again be read in arbitrary order on load (#5452)
- Fix test_sanger_validation test to be run with a mock app instantiated (#5453)

## [4.100.2]
### Fixed
- Keyerror 'ensembl_transcript_id' when loading transcripts from a pre-downloaded Ensembl transcripts file (#5435)

## [4.100.1]
### Fixed
- Removed an extra `x` from compounds functional annotation cells (#5432)

## [4.100]
### Added
- Button with link to cancerhotspots.org on variant page for cancer cases (#5359)
- Link to ClinGen ACMG CSPEC Criteria Specification Registry from ACMG classification page (#5364)
- Documentation on how to export data from the scout database using the command line (#5373)
- Filter cancer SNVs by ClinVar oncogenicity. OBS: since annotations are still sparse in ClinVar, relying solely on them could be too restrictive (#5367)
- Include eventual gene-matching WTS outliers on variantS page (Overlap column) and variant page (Gene overlapping non-SNVs table) (#5371)
- Minor Allele Frequency (HiFiCNV) IGV.js track for Nallo cases (#5401)
- A page showing all cases submitted to the Matchmaker Exchange, accessible from the institute's sidebar (#5378)
- Variants' loader progress bar (#5411)
### Changed
- Allow matching compounded subcategories from SV callers e.g. DUP:INV (#5360)
- Adjust the link to the chanjo2 gene coverage report to reflect the type of analyses used for the samples (#5368)
- Gene panels open in new tabs from case panels and display case name on the top of the page (#5369)
- When uploading research variants, use rank threshold defined in case settings, if available, otherwise use the default threshold of 8 (#5370)
- Display genome build version on case general report (#5381)
- On pull request template, fixed instructions on how to deploy a branch to the development server (#5382)
- On case general report, when a variant is classified (ACMG or CCV), tagged, commented and also dismissed, will only be displayed among the dismissed variants (#5377)
- If case is re-runned/re-uploaded with the `--keep-actions` tag, remember also previously assigned diseases, HPO terms, phenotype groups and HPO panels (#5365)
- Case load config alias and updated track label for TIDDIT coverage tracks to accommodate HiFiCNV dito (#5401)
- On variants page, compounds popup table, truncate the display name of compound variants with display name that exceeds 20 characters (#5404)
- Update dataTables js (#5407)
- Load variants command prints more clearly which categories of variants are being loaded (#5409)
- Tooltips instead of popovers (no click needed) for matching indicators on variantS page (#5419)
- Call chanjo2 coverage completeness indicator via API after window loading completes (#5366)
- On ClinVar multistep submission form, silence warnings coming from missing HGVS version using Entrez Eutils (#5424)
### Fixed
- Style of Alamut button on variant page (#5358)
- Scope of overlapping functions (#5385)
- Tests involving the variants controllers, which failed when not run in a specific order (#5391)
- Option to return to the previous step in each of the steps of the ClinVar submission form (#5393)
- chanjo2 MT report for cases in build 38 (#5397)
- Fixed some variantS view tests accessing database out of app context (#5415)
- Display of matching manual rank on the SV variant page (#5419)
- Broken `scout setup database` command (#5422)
- Collecting submission data for cases which have been removed (#5421)
- Speed up query for gene overlapping variants (#5413)
- Removing submission data for cases which have been removed (#5430)

## [4.99]
### Added
- De novo assembly alignment file load and display (#5284)
- Paraphase bam-let alignment file load and display (#5284)
- Parsing and showing ClinVar somatic oncogenicity anontations, when available (#5304)
- Gene overlapping variants (superset of compounds) for SVs (#5332)
- Gene overlapping variants for MEIs (#5332)
- Gene overlapping variants for cancer (and cancer_sv) (#5332)
- Tests for the Google login functionality (#5335)
- Support for login using Keycloak (#5337)
- Documentation on Keycloak login system integration (#5342)
- Integrity check for genes/transcripts/exons files downloaded from Ensembl (#5353)
- Options for custom ID/display name for PanelApp Green updates (#5355)
### Changed
- Allow ACMG criteria strength modification to Very strong/Stand-alone (#5297)
- Mocked the Ensembl liftover service in igv tracks tests (#5319)
- Refactored the login function into smaller functions, handling respectively: user consent, LDAP login, Google login, database login and user validation (#5331)
- Allow loading of mixed analysis type cases where some individuals are fully WTS and do not appear in DNA VCFs (#5327)
- Documentation available in dark mode, and expanded installation instructions (#5343)
### Fixed
- Re-enable display of case and individual specific tracks (pre-computed coverage, UPD, zygosity) (#5300)
- Disable 2-color mode in IGV.js by default, since it obscures variant proportion of reads. Can be manually enabled (#5311)
- Institute settings reset (#5309)
- Updated color scheme for variant assessment badges that were hard to see in light mode, notably Risk Factor (#5318)
- Avoid page timeout by skipping HGVS validations in ClinVar multistep submission for non-MANE transcripts from variants in build 38 (#5302)
- Sashimi view page displaying an error message when Ensembl REST API (LiftOver) is not available (#5322)
- Refactored the liftover functionality to avoid using the old Ensembl REST API (#5326)
- Downloading of Ensembl resources by fixing the URL to the schug server, pointing to the production instance instead of the staging one (#5348)
- Missing MT genes from the IGV track (#5339)
- Paraphase and de novo assembly tracks could mismatch alignment sample labels - refactor to case specific tracks (#5357)

## [4.98]
### Added
- Documentation on how to delete variants for one or more cases
- Document the option to collect green genes from any panel when updating the PanelApp green genes panel
- On the institute's filters page, display also any soft filters applied to institute's variants
### Fixed
- Case page patch for research cases without WTS outliers

## [4.97]
### Added
- Software version and link to the relative release on GitHub on the top left dropdown menu
- Option to sort WTS outliers by p_value, Δψ, ψ value, zscore or l2fc
- Display pLI score and LOEUF on rare diseases and cancer SNV pages
- Preselect MANE SELECT transcripts in the multi-step ClinVar variant add to submission process
- Allow updating case with WTS Fraser and Outrider research files
- Load research WTS outliers using the `scout load variants --outliers-research` command
- Chanjo2 gene coverage completeness indicator and report from variant page, summary card
- Enhanced SNV and SV filtering for cancer and rare disease cases, now supporting size thresholds (≥ or < a specified base pair length)
- Option to exclude ClinVar significance status in SNVs filters form
- Made HRD a config parameter and display it for cancer cases.
- Preset institute-level soft filters for variants (filtering based on "filters" values on variant documents). Settings editable by admins on the institute's settings page. Allows e.g. hiding tumor `in_normal` and `germline_risk` filter status variants.
- Load pedigree and sex check from Somalier, provided by e.g. the Nallo pipeline
- Expand the command line to remove more types of variants. Now supports: `cancer`, `cancer_sv`, `fusion`, `mei`, `outlier`, `snv`, `str`, and `sv`.
- New `prioritise_clinvar` checkbox on rare diseases cases, SNVs page, used by clinical filter or for expanding the search to always return variants that match the selected ClinVar conditions
- ClinVar CLNSIG Exclude option on cancer variantS filters
### Changed
- Do not show overlapping gene panels badge on variants from cases runned without gene panels
- Set case as research case if it contains any type of research variants
- Update igv.js to 3.2.0
- IGV DNA alignment track defaults to group by tag:HP and color by methylation (useful for LRS), and show soft-clips
- Update gnomAD constraint to v4.1
- HG38 genes track in igv.js browser, to correctly display gene names
- Refactored code for prioritizing the order of variant loading
- Modified the web pages body style to adapt content to smaller screens
- Refactored filters to filter variants by ClinVar significance, CLINSIG Confident and ClinVar hits at the same time
- Improved tooltips for ClinVar filter in SNVs filter form
- `showSoftClips` parameter in igv.js is set to false by default for WES and PANEL samples
- Updated dependencies in uv.lock file
### Fixed
- Don't save any "-1", "." or "0" frequency values for SNVs - same as for SVs
- Downloading and parsing of genes from Ensembl (including MT-TP)
- Don't parse SV frequencies for SNVs even if the name matches. Also accept "." as missing value for SV frequencies.
- HPO search on WTS Outliers page
- Stop using dynamic gene panel (HPO generated list) for clinical filter when the last gene is removed from the dynamic gene panel
- Return only variants with ClinVar annotation when `ClinVar hits` checkbox is checked on variants search form
- Legacy variant filter option `clinsig_confident_always_returned` on saved filters is remapped as `prioritised_clivar` and `clinvar_trusted_revstat`
- Variants queries excluding ClinVar tags without `prioritise_clinvar` checkbox checked
- Pedigree QC Somalier loading demo ancestry file and operator priority

## [4.96]
### Added
- Support case status assignment upon loading (by providing case status in the case config file)
- Severity predictions on general case report for SNVs and cancer SNVs
- Variant functional annotation on general case report for SNVs and cancer SNVs
- Version of Scout used when the case was loaded is displayed on case page and general report
### Removed
- Discontinue ClinVar submissions via CSV files and support only submission via API: removed buttons for downloading ClinVar submission objects as CSV files
### Changed
- Display STR variant filter status on corresponding variantS page
- Warning and reference to Biesecker et al when using PP1/BS4 and PP4 together in ACMG classifications
- Warning to not use PP4 criterion together with PS2/PM6 in ACMG classifications with reference to the SVI Recommendation for _de novo_ Criteria (PS2 & PM6)
- Button to directly remove accepted submissions from ClinVar
- Upgraded libs in uv.lock file
### Fixed
- Release docs to include instructions for upgrading dependencies
- Truncated long HGVS descriptions on cancer SNV and SNVs pages
- Avoid recurrent error by removing variant ranking settings in unranked demo case
- Actually re-raise exception after load aborts and has rolled back variant insertion

## [4.95]
### Added
- CCV score / temperature on case reports
- ACMG SNV classification form also accessible from SV variant page
- Simplify updating of the PanelApp Green panel from all source types in the command line interactive session
### Changed
- Clearer link to `Richards 2015` on ACMG classification section on SVs and cancer SVs variants pages
- Parse HGNC Ids directly from PanelApp when updating/downloading PanelApp panels
- Skip variant genotype matching check and just return True when matching causative is found in a case with only one individual/sample
- Reduced number of research MEI variants present in the demo case from 17K to 145 to speed up automatic tests
### Fixed
- ACMG temperature on case general report should respect term modifiers
- Missing inheritance, constraint info for genes with symbols matching other genes previous aliases with some lower case letters
- Loading of all PanelApp panels from command line
- Saving gene inheritance models when loading/updating specific/all PanelApp panels (doesn't apply to the `PanelApp Green Genes panel`)
- Save also complete penetrance status (in addition to incomplete) if available when loading specific/all PanelApp panels (does not apply to the `PanelApp Green Genes panel`)
- Variants and managed variants query by coordinates, which was returning all variants in the chromosome if start position was 0
- Compound loading matches also "chr"-containing compound variant names

## [4.94.1]
### Fixed
- Temporary directory generation for MT reports and pedigree file for case general report

## [4.94]
### Added
- Max-level provenance and Software Bill Of Materials (SBOM) to the Docker images pushed to Docker Hub
- ACMG VUS Bayesian score / temperature on case reports
- Button to filter and download case individuals/samples from institute's caseS page
### Changed
- On variant page, RefSeq transcripts panel, truncate very long protein change descriptions
- Build system changed to uv/hatchling, remove setuptools, version file, add project toml and associated files
- On variantS pages, display chromosome directly on start and end chromosome if different
- On cancer variantS pages, display allele counts and frequency the same way for SNVs and SVs (refactor macro)
- Stricter coordinate check in BND variants queries (affecting search results on SV variants page)
### Fixed
- UCSC hg38 links are updated
- Variants page tooltip errors
- Cancer variantS page had poor visibility of VAF and chromosome coordinate on causatives (green background)

## [4.93.1]
### Fixed
- Updated PyPi build GitHub action to explicitly include setuptools (for Python 3.12 distro)

## [4.93]
### Added
- ClinGen-CGC-VICC oncogenicity classification for cancer SNVs
- A warning to not to post sensitive or personal info when opening an issue
### Changed
- "Show more/less" button to toggle showing 50 (instead of 10) observed cases in LoqusDB observation panel
- Show customer id on share and revoke sharing case collapsible sidebar dialog
- Switch to python v.3.12 in Dockerfiles and automatic tests
### Fixed
- Limit the size of custom images displayed on case and variant pages and add a link to display them in full size in a new tab
- Classified variants not showing on case report when collaborator adds classification
- On variantS page, when a variant has more than one gene, then the gene panel badge reflect the panels each gene is actually in
- Updating genes on a gene panel using a file
- Link out to Horak 2020 from CCV classify page opens in new tab

## [4.92]
### Added
- PanelApp link on gene page and on gene panels description
- Add more filters to the delete variants command (institute ID and text file with list of case IDs)
### Changed
- Use the `clinicalgenomics/python3.11-venv:1.0` image everywhere in the Dockerfiles
### Fixed
- list/List typing issue on PanelApp extension module

## [4.91.2]
### Fixed
- Stranger TRGT parsing of `.` in `FORMAT.MC`
- Parse ClinVar low-penetrance info and display it alongside Pathogenic and likely pathogenic on SNVs pages
- Gene panel indexes to reflect the indexes used in production database
- Panel version check while editing the genes of a panel
- Display unknown filter tags as "danger" marked badges
- Open WTS variantS SNVs and SVs in new tabs
- PanelApp panels update documentation to reflect the latest changes in the command line
- Display panel IDs alongside panel display names on gene panels page
- Just one `Hide removed panels` checkbox for all panels on gene panels page
- Variant filters redecoration from multiple classifications crash on general case report

## [4.91.1]
### Fixed
- Update IGV.js to v3.1.0
- Columns/headings on SV variantS shifted

## [4.91]
### Added
- Variant link to Franklin in database buttons (different depending on rare or cancer track)
- MANE badges on list of variant's Genes/Transcripts/Proteins table, this way also SVs will display MANE annotations
- Export variant type and callers-related info fields when exporting variants from variantS pages
- Cases advanced search on the dashboard page
- Possibility to use only signed off panels when building the PanelApp GREEN panel
### Changed
- On genes panel page and gene panel PDF export, it's more evident which genes were newly introduced into the panel
- WTS outlier position copy button on WTS outliers page
- Update IGV.js to v3.0.9
- Managed variants VCF export more verbose on SVs
- `/api/v1/hpo-terms` returns pymongo OperationFailure errors when provided query string contains problematic characters
- When parsing variants, prioritise caller AF if set in FORMAT over recalculation from AD
- Expand the submissions information section on the ClinVar submissions page to fully display long text entries
- Jarvik et al for PP1 added to ACMG modification guidelines
- Display institute `_id` + display name on dashboard filters
- ClinVar category 8 has changed to "Conflicting classifications of pathogenicity" instead of "interpretations"
- Simplify always loading ClinVar `CLNSIG` P, LP and conflicting annotations slightly
- Increased visibility of variant callers's "Pass" or "Filtered" on the following pages: SNV variants (cancer cases), SV variants (both RD and cancer cases)
- Names on IGV buttons, including an overview level IGV MT button
- Cases query no longer accepts strings for the `name_query` parameter, only ImmutableMultiDict (form data)
- Refactor the loading of PanelApp panels to use the maintained API - Customised PanelApp GREEN panels
- Better layout for Consequence cell on cancer SNVs page
- Merged `Qual` and `Callers` cell on cancer SNVs page
### Fixed
- Empty custom_images dicts in case load config do not crash
- Tracks missing alignment files are skipped on generating IGV views
- ClinVar form to accept MedGen phenotypes
- Cancer SV variantS page spinner on variant export
- STRs variants export (do not allow null estimated variant size and repeat locus ID)
- STRs variants page when one or more variants have SweGen mean frequency but lack Short Tandem Repeat motif count
- ClinVar submission enquiry status for all submissions after the latest
- CLI scout update type hint error when running commands using Python 3.9
- Missing alignment files but present index files could crash the function creating alignment tracks for IGV display
- Fix missing "Repeat locus" info on STRs export

## [4.90.1]
### Fixed
- Parsing Matchmaker Exchange's matches dates

## [4.90]
### Added
- Link to chanjo2 MANE coverage overview on case page and panel page
- More SVI recommendation links on the ACMG page
- IGV buttons for SMN CN page
- Warnings on ACMG classifications for potentially conflicting classification pairs
- ACMG Bayesian foundation point scale after Tavtigian for variant heat profile
### Changed
- Variants query backend allows rank_score filtering
- Added script to tabulate causatives clinical filter rank
- Do not display inheritance models associated to ORPHA terms on variant page
- Moved edit and delete buttons close to gene names on gene panel page and other aesthetical fixes
- SNV VariantS page functional annotation and region annotation columns merged
- VariantS pages (not cancer) gene cells show OMIM inheritance pattern badges also without hover
- STR variantS page to show STR inheritance model without hover (fallback to OMIM for non-Stranger annotation)
- VariantS page local observation badges have counts visible also without hover
- On Matchmaker page, show number of matches together with matching attempt date
- Display all custom inheritance models, both standard and non-standard, as gathered from the gene panel information on the variant page
- Moved PanelApp-related code to distinct modules/extension
### Fixed
- Make BA1 fully stand-alone to Benign prediction
- Modifying Benign terms to "Moderate" has no effect under Richards. Ignored completely before, will retain unmodified significance now
- Extract all fields correctly when exporting a panel to file from gene panel page
- Custom updates to a gene in a panel
- Gene panel PDF export, including gene links
- Cancer SV, Fusion, MEI and Outlier filters are shown on the Institute Filters overview
- CaseS advanced search limit
- Visibility of Matchmaker Exchange matches on dark mode
- When creating a new gene panel from file, all gene fields are saved, including comments and manual inheritance models
- Downloading on gene names from EBI
- Links to gene panels on variant page, summary panel
- Exporting gene variants when one or more variants' genes are missing HGNC symbol

## [4.89.2]
## Fixed
- If OMIM gene panel gene symbols are not mapping to hgnc_id, allow fallback use of a unique gene alias

## [4.89.1]
### Fixed
- General case report crash when encountering STR variants without `source` tags
- Coloring and SV inheritance patterns on general case report

## [4.89]
### Added
- Button on SMN CN page to search variants within SMN1 and SMN2 genes
- Options for selectively updating OMICS variants (fraser, outrider) on a case
- Log users' activity to file by specifying `USERS_ACTIVITY_LOG_PATH` parameter in app config
- `Mean MT coverage`, `Mean chrom 14 coverage` and `Estimated mtDNA copy number` on MT coverage file from chanjo2 if available
- In ClinVar multistep form, preselect ACMG criteria according to the variant's ACMG classification, if available
- Subject id search from caseS page (supporting multiple sample types e.g.) - adding indexes to speed up caseS queries
- Advanced cases search to narrow down results using more than one search parameter
- Coverage report available for any case with samples containing d4 files, even if case has no associated gene panels
- RNA delivery reports
- Two new LRS SV callers (hificnv, severus)
### Changed
- Documentation for OMICS variants and updating a case
- Include both creation and deletion dates in gene panels pages
- Moved code to collect MT copy number stats for the MT report to the chanjo extension
- On the gene panelS page, show expanded gene panel version list in one column only
- IGV.js WTS loci default to zoom to a region around a variant instead of whole gene
- Refactored logging module
- Case general report no longer shows ORPHA inheritance models. OMIM models are shown colored.
- Chromosome alias tab files used in the igv.js browser, which now contain the alias for chromosome "M"
- Renamed "Comment on clinical significance" to "Comment on classification" in ClinVar multistep form
- Enable Gens CN button also for non-wgs cancer track cases
### Fixed
- Broken heading anchors in the documentation (`admin-guide/login-system.md` and `admin-guide/setup-scout.md` files)
- Avoid open login redirect attacks by always redirecting to cases page upon user login
- Stricter check of ID of gene panels to prevent file downloading vulnerability
- Removed link to the retired SPANR service. SPIDEX scores are still parsed and displayed if available from variant annotation.
- Omics variant view test coverage
- String pattern escape warnings
- Code creating Alamut links for variant genes without canonical_transcript set
- Variant delete button in ClinVar submissions page
- Broken search cases by case similarity
- Missing caller tag for TRGT

## [4.88.1]
### Fixed
- Patch update igv.js to 3.0.5

## [4.88]
### Added
- Added CoLoRSdb frequency to Pop Freq column on variantS page
- Hovertip to gene panel names with associated genes in SV variant view, when variant covers more than one gene
- RNA sample ID can be provided in case load config if different from sample_id
### Fixed
- Broken `scout setup database` command
- Update demo VCF header, adding missing keys found on variants
- Broken upload to Codecov step in Tests & Coverage GitHub action
- Tomte DROP column names have been updated (backwards compatibility preserved for main fields)
- WTS outlierS view to display correct individual IDs for cases with multiple individuals
- WTS outlierS not displayed on WTS outlierS view

## [4.87.1]
### Fixed
- Positioning and alignment of genes cell on variantS page

## [4.87]
### Added
- Option to configure RNA build on case load (default '38')
### Changed
- Tooltip on RNA alignments now shows RNA genome build version
- Updated igv.js to v3.0.4
### Fixed
- Style of "SNVs" and "SVs" buttons on WTS Outliers page
- Chromosome alias files for igv.js
- Genes track displayed also when RNA alignments are present without splice junctions track on igv browser
- Genes track displayed again when splice junction tracks are present

## [4.86.1]
### Fixed
- Loading and updating PanelApp panels, including PanelApp green

## [4.86]
### Added
- Display samples' name (tooltip) and affected status directly on caseS page
- Search SVs across all cases, in given genes
- `CLINVAR_API_URL` param can be specified in app settings to override the URL used to send ClinVar submissions to. Intended for testing.
- Support for loading and storing OMICS data
- Parse DROP Fraser and Outrider TSVs
- Display omics variants - wts outliers (Fraser, Outrider)
- Parse GNOMAD `gnomad_af` and `gnomad_popmax_af` keys from variants annotated with `echtvar`
- Make removed panel optionally visible to non-admin or non maintainers
- Parse CoLoRSdb frequencies annotated in the variant INFO field with the `colorsdb_af` key
- Download -omics variants using the `Filter and export button`
- Clickable COSMIC links on IGV tracks
- Possibility to un-audit previously audited filters
- Reverted table style and removed font awesome style from IGV template
- Case status tags displayed on dashboard case overview
### Changed
- Updated igv.js to v3.0.1
- Alphabetically sort IGV track available for custom selection
- Updated wokeignore to avoid unfixable warning
- Update Chart.js to v4.4.3
- Use tornado library version >= 6.4.1
- Fewer variants in the MEI demo file
- Switch to FontAwesome v.6 instead of using icons v.5 + kit with icons v.6
- Show time (hours and minutes) additionally to date on comments and activity panel
### Fixed
- Only add expected caller keys to variant (FOUND_IN or SVDB_ORIGIN)
- Splice junction merged track height offset in IGV.js
- Splice junction initiation crash with empty variant obj
- Splice junction variant routing for cases with WTS but without outlier data
- Variant links to ExAC, now pointing to gnomAD, since the ExAC browser is no longer available
- Style of HPO terms assigned to a case, now one phenotype per line
- RNA sashimi view rendering should work also if the gene track is user disabled
- Respect IGV tracks chosen by user in variant IGV settings

## [4.85]
### Added
- Load also genes which are missing Ensembl gene ID (72 in both builds), including immunoglobulins and fragile sites
### Changed
- Unfreeze werkzeug again
- Show "(Removed)" after removed panels in dropdown
- The REVEL score is collected as the maximum REVEL score from all of the variant's transcripts
- Parse GNOMAD POPMAX values only if they are numerical when loading variants
### Fixed
- Alphabetically sort "select default panels" dropdown menu options on case page
- Show gene panel removed status on case page
- Fixed visibility of the following buttons: remove assignee, remove pinned/causative, remove comment, remove case from group

## [4.84]
### Changed
- Clearer error message when a loqusdb query fails for an instance that initially connected
- Do not load chanjo-report module if not needed and more visible message when it fails loading
- Converted the HgncGene class into a Pydantic class
- Swap menu open and collapse indicator chevrons - down is now displayed-open, right hidden-closed
- Linters and actions now all use python 3.11
### Fixed
- Safer way to update variant genes and compounds that avoids saving temporary decorators into variants' database documents
- Link to HGNC gene report on gene page
- Case file load priority so that e.g. SNV get loaded before SV, or clinical before research, for consistent variant_id collisions

## [4.83]
### Added
- Edit ACMG classifications from variant page (only for classifications with criteria)
- Events for case CLI events (load case, update case, update individual)
- Support for loading and displaying local custom IGV tracks
- MANE IGV track to be used as a local track for igv.js (see scout demo config file)
- Optional separate MT VCFs, for `nf-core/raredisease`
### Changed
- Avoid passing verbs from CaseHandler - functions for case sample and individual in CaseEventHandler
- Hide mtDNA report and coverage report links on case sidebar for cases with WTS data only
- Modified OMIM-AUTO gene panel to include genes in both genome builds
- Moved chanjo code into a dedicated extension
- Optimise the function that collects "match-safe" genes for an institute by avoiding duplicated genes from different panels
- Users must actively select "show matching causatives/managed" on a case page to see matching numbers
- Upgraded python version from 3.8 to 3.11 in Docker images
### Fixed
- Fix several tests that relied on number of events after setup to be 0
- Removed unused load case function
- Artwork logo sync sketch with png and export svg
- Clearer exception handling on chanjo-report setup - fail early and visibly
- mtDNA report crashing when one or more samples from a case is not in the chanjo database
- Case page crashing on missing phenotype terms
- ACMG benign modifiers
- Speed up tests by caching python env correctly in Github action and adding two more test groups
- Agile issue templates were added globally to the CG-org. Adding custom issue templates to avoid exposing customers
- PanelApp panel not saving genes with empty `EnsembleGeneIds` list
- Speed up checking outdated gene panels
- Do not load research variants automatically when loading a case

## [4.82.2]
### Fixed
- Warning icon in case pages for individuals where `confirmed_sex` is false
- Show allele sizes form ExpansionHunter on STR variantS page again

## [4.82.1]
### Fixed
- Revert the installation of flask-ldapconn to use the version available on PyPI to be able to push new scout releases to PyPI

## [4.82]
### Added
- Tooltip for combined score in tables for compounds and overlapping variants
- Checkbox to filter variants by excluding genes listed in selected gene panels, files or provided as list
- STR variant information card with database links, replacing empty frequency panel
- Display paging and number of HPO terms available in the database on Phenotypes page
- On case page, typeahead hints when searching for a disease using substrings containing source ("OMIM:", "ORPHA:")
- Button to monitor the status of submissions on ClinVar Submissions page
- Option to filter cancer variants by number of observations in somatic and germline archived database
- Documentation for integrating chanjo2
- More up-to-date VEP CSQ dbNSFP frequency keys
- Parse PacBio TRGT (Tandem repeat genotyping tool) Short Tandem Repeat VCFs
### Changed
- In the case_report #panel-tables has a fixed width
- Updated IGV.js to 2.15.11
- Fusion variants in case report now contain same info as on fusion variantS page
- Block submission of somatic variants to ClinVar until we harmonise with their changed API
- Additional control on the format of conditions provided in ClinVar form
- Errors while loading managed variants from file are now displayed on the Managed Variants page
- Chanjo2 coverage button visible only when query will contain a list of HGNC gene IDs
- Use Python-Markdown directly instead of the unmaintained Flask-Markdown
- Use Markupsafe instead of long deprecated, now removed Flask Markup
- Prepare to unfreeze Werkzeug, but don't actually activate until chanjo can deal with the change
### Fixed
- Submit requests to Chanjo2 using HTML forms instead of JSON data
- `Research somatic variants` link name on caseS page
- Broken `Install the HTML 2 PDF renderer` step in a GitHub action
- Fix ClinVar form parsing to not include ":" in conditionType.id when condition conditionType.db is Orphanet
- Fix condition dropdown and pre-selection on ClinVar form for cases with associated ORPHA diagnoses
- Improved visibility of ClinVar form in dark mode
- End coordinates for indels in ClinVar form
- Diagnoses API search crashing with empty search string
- Variant's overlapping panels should show overlapping of variant genes against the latest version of the panel
- Case page crashing when case has both variants in a ClinVar submission and pinned not loaded variants
- Installation of git in second build stage of Dockerfile, allowing correct installation of libraries

## [4.81]
### Added
- Tag for somatic SV IGH-DUX4 detection samtools script
### Changed
- Upgraded Bootstrap version in reports from 4.3.1 to 5.1.3
### Fixed
- Buttons layout in HPO genes panel on case page
- Added back old variant rankscore index with different key order to help loading on demo instance
- Cancer case_report panel-table no longer contains inheritance information
- Case report pinned variants card now displays info text if all pinned variants are present in causatives
- Darkmode setting now applies to the comment-box accordion
- Typo in case report causing `cancer_rank_options is undefined` error

## [4.80]
### Added
- Support for .d4 files coverage using chanjo2 (Case page sidebar link) with test
- Link to chanjo2 coverage report and coverage gene overview on gene panel page
- Link to chanjo2 coverage report on Case page, HPO dynamic gene list
- Link to genes coverage overview report on Case page, HPO dynamic gene list
### Changed
- All links in disease table on diagnosis page now open in a new tab
- Dark mode settings applied to multi-selects on institute settings page
- Comments on case and variant pages can be viewed by expanding an accordion
- On case page information on pinned variants and variants submitted to ClinVar are displayed in the same table
- Demo case file paths are now stored as absolute paths
- Optimised indices to address slow queries
- On case page default panels are now found at the top of the table, and it can be sorted by this trait
### Fixed
- On variants page, search for variants in genes present only in build 38 returning no results
- Pin/unpin with API was not able to make event links
- A new field `Explanation for multiple conditions` is available in ClinVar for submitting variants with more than one associated condition
- Fusion genes with partners lacking gene HGNC id will still be fully loaded
- Fusion variantS export now contains fusion variant specific columns
- When Loqusdb observations count is one the table includes information on if observation was for the current or another case

## [4.79.1]
### Fixed
- Exporting variants without rank score causing page to crash
- Display custom annotations also on cancer variant page

## [4.79]
### Added
- Added tags for Sniffles and CNVpytor, two LRS SV callers
- Button on case page for displaying STR variants occurring in the dynamic HPO panel
- Display functional annotation relative to variant gene's MANE transcripts on variant summary, when available
- Links to ACMG structural variant pathogenicity classification guidelines
- Phenomodels checkboxes can now include orpha terms
- Add incidental finding to case tags
- Get an alert on caseS page when somebody validates variants you ordered Sanger sequencing for
### Changed
- In the diagnoses page genes associated with a disease are displayed using hgnc symbol instead of hgnc id
- Refactor view route to allow navigation directly to unique variant document id, improve permissions check
- Do not show MANE and MANE Plus Clinical transcripts annotated from VEP (saved in variants) but collect this info from the transcripts database collection
- Refactor view route to allow navigation directly to unique case id (in particular for gens)
- `Institutes to share cases with` on institute's settings page now displays institutes names and IDs
- View route with document id selects view template based on variant category
### Fixed
- Refactored code in cases blueprints and variant_events adapter (set diseases for partial causative variants) to use "disease" instead of "omim" to encompass also ORPHA terms
- Refactored code in `scout/parse/omim.py` and `scout/parse/disease_terms.py` to use "disease" instead of "phenotype" to differentiate from HPO terms
- Be more careful about checking access to variant on API access
- Show also ACMG VUS on general report (could be missing if not e.g. pinned)

## [4.78]
### Added
- Case status labels can be added, giving more finegrained details on a solved status (provisional, diagnostic, carrier, UPD, SMN, ...)
- New SO terms: `sequence_variant` and `coding_transcript_variant`
- More MEI specific annotation is shown on the variant page
- Parse and save MANE transcripts info when updating genes in build 38
- ClinVar submission can now be downloaded as a json file
- `Mane Select` and `Mane Plus Clinical` badges on Gene page, when available
- ClinVar submission can now be downloaded as a json file
- API endpoint to pin variant
- Display common/uncommon/rare on summary of mei variant page
### Changed
- In the ClinVar form, database and id of assertion criteria citation are now separate inputs
- Customise institute settings to be able to display all cases with a certain status on cases page (admin users)
- Renamed `Clinical Significance` to `Germline Classification` on multistep ClinVar form
- Changed the "x" in cases.utils.remove_form button text to red for better visibility in dark mode
- Update GitHub actions
- Default loglevel up to INFO, making logs with default start easier to read
- Add XTR region to PAR region definition
- Diagnoses can be searched on diagnoses page without waiting for load first
### Fixed
- Removed log info showing hgnc IDs used in variantS search
- Maintain Matchmaker Exchange and Beacon submission status when a case is re-uploaded
- Inheritance mode from ORPHA should not be confounded with the OMIM inheritance model
- Decipher link URL changes
- Refactored code in cases blueprints to use "disease" instead of "omim" to encompass also ORPHA terms

## [4.77]
### Added
- Orpha disease terms now include information on inheritance
- Case loading via .yaml config file accepts subject_id and phenotype_groups (if previously defined as constant default or added per institute)
- Possibility to submit variants associated with Orphanet conditions to ClinVar
- Option update path to .d4 files path for individuals of an existing case using the command line
- More constraint information is displayed per gene in addition to pLi: missense and LoF OE, CI (inluding LOEUF) and Z-score.
### Changed
- Introduce validation in the ClinVar multistep form to make sure users provide at least one variant-associated condition
- CLI scout update individual accepts subject_id
- Update ClinVar inheritance models to reflect changes in ClinVar submission API
- Handle variant-associated condition ID format in background when creating ClinVar submissions
- Replace the code that downloads Ensembl genes, transcripts and exons with the Schug web app
- Add more info to error log when transcript variant frequency parsing fails.
- GnomAD v4 constraint information replaces ExAC constraints (pLi).
### Fixed
- Text input of associated condition in ClinVar form now aligns to the left
- Alignment of contents in the case report has been updated
- Missing number of phenotypes and genes from case diagnoses
- Associate OMIM and/or ORPHA diagnoses with partial causatives
- Visualization of partial causatives' diagnoses on case page: style and links
- Revert style of pinned variants window on the case page
- Rename `Clinical significanc` to `Germline classification` in ClinVar submissions exported files
- Rename `Clinical significance citations` to `Classification citations` in ClinVar submissions exported files
- Rename `Comment on clinical significance` to `Comment on classification` in ClinVar submissions exported files
- Show matching partial causatives on variant page
- Matching causatives shown on case page consisting only of variant matching the default panels of the case - bug introduced since scout v4.72 (Oct 18, 2023)
- Missing somatic variant read depth leading to report division by zero

## [4.76]
### Added
- Orphacodes are visible in phenotype tables
- Pydantic validation of image paths provided in case load config file
- Info on the user which created a ClinVar submission, when available
- Associate .d4 files to case individuals when loading a case via config file
### Changed
- In diagnoses page the load of diseases are initiated by clicking a button
- Revel score, Revel rank score and SpliceAI values are also displayed in Causatives and Validated variants tables
- Remove unused functions and tests
- Analysis type and direct link from cases list for OGM cases
- Removed unused `case_obj` parameter from server/blueprints/variant/controllers/observations function
- Possibility to reset ClinVar submission ID
- Allow ClinVar submissions with custom API key for users registered as ClinVar submitters or when institute doesn't have a preset list of ClinVar submitters
- Ordered event verbs alphabetically and created ClinVar-related user events
- Removed the unused "no-variants" option from the load case command line
### Fixed
- All disease_terms have gene HGNC ids as integers when added to the scout database
- Disease_term identifiers are now prefixed with the name of the coding system
- Command line crashing with error when updating a user that doesn't exist
- Thaw coloredlogs - 15.0.1 restores errorhandler issue
- Thaw crypography - current base image and library version allow Docker builds
- Missing delete icons on phenomodels page
- Missing cryptography lib error while running Scout container on an ARM processor
- Round CADD values with many decimals on causatives and validated variants pages
- Dark-mode visibility of some fields on causatives and validated variants pages
- Clinvar submitters would be cleared when unprivileged users saved institute settings page
- Added a default empty string in cases search form to avoid None default value
- Page crashing when user tries to remove the same variant from a ClinVar submission in different browser tabs
- Update more GnomAD links to GnomAD v4 (v38 SNVs, MT vars, STRs)
- Empty cells for RNA fusion variants in Causatives and Verified variants page
- Submenu icons missing from collapsible actionbar
- The collapsible actionbar had some non-collapsing overly long entries
- Cancer observations for SVs not appearing in the variant details view
- Archived local observations not visible on cancer variantS page
- Empty Population Frequency column in the Cancer SV Variants view
- Capital letters in ClinVar events description shown on case page

## [4.75]
### Added
- Hovertip to gene panel names with associated genes in variant view, when variant covers more than one gene
- Tests for panel to genes
- Download of Orphadata en_product6 and en_product4 from CLI
- Parse and save `database_found` key/values for RNA fusion variants
- Added fusion_score, ffpm, split_reads, junction_reads and fusion_caller to the list of filters on RNA fusion variants page
- Renamed the function `get_mei_info` to `set_mei_info` to be consistent with the other functions
- Fixed removing None key/values from parsed variants
- Orphacodes are included in the database disease_terms
### Changed
- Allow use of projections when retrieving gene panels
- Do not save custom images as binary data into case and variant database documents
- Retrieve and display case and variant custom images using image's saved path
- Cases are activated by viewing FSHD and SMA reports
- Split multi-gene SNV variants into single genes when submitting to Matchmaker Exchange
- Alamut links also on the gene level, using transcript and HGVS: better for indels. Keep variant link for missing HGVS
- Thaw WTForms - explicitly coerce form decimal field entries when filters fetched from db
### Fixed
- Removed some extra characters from top of general report left over from FontAwsome fix
- Do not save fusion variants-specific key/values in other types of variants
- Alamut link for MT variants in build 38
- Convert RNA fusions variants `tool_hits` and `fusion_score` keys from string to numbers
- Fix genotype reference and alternative sequencing depths defaulting to -1 when values are 0
- DecimalFields were limited to two decimal places for several forms - lifting restrictions on AF, CADD etc.

## [4.74.1]
### Changed
- Parse and save into database also OMIM terms not associated to genes
### Fixed
- BioNano API FSHD report requests are GET in Access 1.8, were POST in 1.7
- Update more FontAwesome icons to avoid Pro icons
- Test if files still exist before attempting to load research variants
- Parsing of genotypes error, resulting in -1 values when alt or ref read depths are 0

## [4.74]
### Added
- SNVs and Indels, MEI and str variants genes have links to Decipher
- An `owner + case display name` index for cases database collection
- Test and fixtures for RNA fusion case page
- Load and display fusion variants from VCF files as the other variant types
- Option to update case document with path to mei variants (clinical and research)
### Changed
- Details on variant type and category for audit filters on case general report
- Enable Gens CN profile button also in somatic case view
- Fix case of analysis type check for Gens analysis button - only show for WGS
### Fixed
- loqusdb table no longer has empty row below each loqusid
- MatchMaker submission details page crashing because of change in date format returned by PatientMatcher
- Variant external links buttons style does not change color when visited
- Hide compounds with compounds follow filter for region or function would fail for variants in multiple genes
- Updated FontAwesome version to fix missing icons

## [4.73]
### Added
- Shortcut button for HPO panel MEI variants from case page
- Export managed variants from CLI
### Changed
- STRs visualization on case panel to emphasize abnormal repeat count and associated condition
- Removed cytoband column from STRs variant view on case report
- More long integers formatted with thin spaces, and copy to clipboard buttons added
### Fixed
- OMIM table is scrollable if higher than 700px on SV page
- Pinned variants validation badge is now red for false positives.
- Case display name defaulting to case ID when `family_name` or `display_name` are missing from case upload config file
- Expanded menu visible at screen sizes below 1000px now has background color
- The image in ClinVar howto-modal is now responsive
- Clicking on a case in case groups when case was already removed from group in another browser tab
- Page crashing when saving filters for mei variants
- Link visited color of images

## [4.72.4]
### Changed
- Automatic test mongod version increased to v7
### Fixed
- GnomAD now defaults to hg38 - change build 37 links accordingly

## [4.72.3]
### Fixed
- Somatic general case report small variant table can crash with unclassified variants

## [4.72.2]
### Changed
- A gunicorn maxrequests parameter for Docker server image - default to 1200
- STR export limit increased to 500, as for other variants
- Prevent long number wrapping and use thin spaces for separation, as per standards from SI, NIST, IUPAC, BIPM.
- Speed up case retrieval and lower memory use by projecting case queries
- Make relatedness check fails stand out a little more to new users
- Speed up case retrieval and lower memory use by projecting case queries
- Speed up variant pages by projecting only the necessary keys in disease collection query
### Fixed
- Huge memory use caused by cases and variants pages pulling complete disease documents from DB
- Do not include genes fetched from HPO terms when loading diseases
- Consider the renamed fields `Approved Symbol` -> `Approved Gene Symbol` and `Gene Symbols` -> `Gene/Locus And Other Related Symbols` when parsing OMIM terms from genemap2.txt file

## [4.72.1]
### Fixed
- Jinja filter that renders long integers
- Case cache when looking for causatives in other cases causing the server to hang

## [4.72]
### Added
- A GitHub action that checks for broken internal links in docs pages
- Link validation settings in mkdocs.yml file
- Load and display full RNA alignments on alignment viewer
- Genome build check when loading a case
- Extend event index to previous causative variants and always load them
### Fixed
- Documentation nav links for a few documents
- Slightly extended the BioNano Genomics Access integration docs
- Loading of SVs when VCF is missing the INFO.END field but has INFO.SVLEN field
- Escape protein sequence name (if available) in case general report to render special characters correctly
- CaseS HPO term searches for multiple terms works independent of order
- CaseS search regexp should not allow backslash
- CaseS cohort tags can contain whitespace and still match
- Remove diagnoses from cases even if OMIM term is not found in the database
- Parsing of disease-associated genes
- Removed an annoying warning while updating database's disease terms
- Displaying custom case images loaded with scout version <= 4.71
- Use pydantic version >=2 in requirements.txt file
### Changed
- Column width adjustment on caseS page
- Use Python 3.11 in tests
- Update some github actions
- Upgraded Pydantic to version 2
- Case validation fails on loading when associated files (alignments, VCFs and reports) are not present on disk
- Case validation fails on loading when custom images have format different then ["gif", "svg", "png", "jpg", "jpeg"]
- Custom images keys `case` and `str` in case config yaml file are renamed to `case_images` and `str_variants_images`
- Simplify and speed up case general report code
- Speed up case retrieval in case_matching_causatives
- Upgrade pymongo to version 4
- When updating disease terms, check that all terms are consistent with a DiseaseTerm model before dropping the old collection
- Better separation between modules loading HPO terms and diseases
- Deleted unused scout.build.phenotype module
- Stricter validation of mandatory genome build key when loading a case. Allowed values are ['37','38',37,38]
- Improved readability of variants length and coordinates on variantS pages

## [4.71]
### Added
- Added Balsamic keys for SweGen and loqusdb local archive frequecies, SNV and SV
- New filter option for Cancer variantS: local archive RD loqusdb
- Show annotated observations on SV variantS view, also for cancer somatic SVs
- Revel filter for variantS
- Show case default panel on caseS page
- CADD filter for Cancer Somatic SNV variantS - show score
- SpliceAI-lookup link (BROAD, shows SpliceAI and Pangolin) from variant page
- BioNano Access server API - check projects, samples and fetch FSHD reports
### Fixed
- Name of reference genome build for RNA for compatibility with IGV locus search change
- Howto to run the Docker image on Mac computers in `admin-guide/containers/container-deploy.md`
- Link to Weasyprint installation howto in README file
- Avoid filling up disk by creating a reduced VCF file for every variant that is visualized
- Remove legacy incorrectly formatted CODEOWNERS file
- Restrain variant_type requests to variantS views to "clinical" or "research"
- Visualization of cancer variants where cancer case has no affected individual
- ProteinPaint gene link (small StJude API change)
- Causative MEI variant link on causatives page
- Bionano access api settings commented out by default in Scout demo config file.
- Do not show FSHD button on freshly loaded cases without bionano_access individuals
- Truncate long variants' HGVS on causative/Clinically significant and pinned variants case panels
### Changed
- Remove function call that tracks users' browser version
- Include three more splice variant SO terms in clinical filter severe SO terms
- Drop old HPO term collection only after parsing and validation of new terms completes
- Move score to own column on Cancer Somatic SNV variantS page
- Refactored a few complex case operations, breaking out sub functionalities

## [4.70]
### Added
- Download a list of Gene Variants (max 500) resulting from SNVs and Indels search
- Variant PubMed link to search for gene symbol and any aliases
### Changed
- Clearer gnomAD values in Variants page
### Fixed
- CaseS page uniform column widths
- Include ClinVar variants into a scrollable div element on Case page
- `canonical_transcript` variable not initialized in get_hgvs function (server.blueprints.institutes.controllers.py)
- Catch and display any error while importing Phenopacket info
- Modified Docker files to use python:3.8-slim-bullseye to prevent gunicorn workers booting error

## [4.69]
### Added
- ClinVar submission howto available also on Case page
- Somatic score and filtering for somatic SV callers, if available
- Show caller as a tooltip on variantS list
### Fixed
- Crash when attempting to export phenotype from a case that had never had phenotypes
- Aesthetic fix to Causative and Pinned Variants on Case page
- Structural inconsistency for ClinVar Blueprint templates
- Updated igv.js to 2.15.8 to fix track default color bug
- Fixed release versions for actions.
- Freeze tornado below 6.3.0 for compatibility with livereload 2.6.3
- Force update variants count on case re-upload
- IGV locus search not working - add genome reference id
- Pin links to MEI variants should end up on MEI not SV variant view
- Load also matching MEI variants on forced region load
- Allow excluding MEI from case variant deletion
- Fixed the name of the assigned user when the internal user ID is different from the user email address
- Gene variantS should display gene function, region and full hgvs
### Changed
- FontAwesome integrity check fail (updated resource)
- Removed ClinVar API validation buttons in favour of direct API submission
- Improved layout of Institute settings page
- ClinVar API key and allowed submitters are set in the Institute settings page


## [4.68]
### Added
- Rare Disease Mobile Element Insertion variants view
### Changed
- Updated igv.js to 2.15.6
### Fixed
- Docker stage build pycairo.
- Restore SNV and SV rank models versions on Causatives and Verified pages
- Saving `REVEL_RANKSCORE` value in a field named `revel` in variants database documents

## [4.67]
### Added
- Prepare to filter local SV frequency
### Changed
- Speed up instituteS page loading by refactoring cases/institutes query
- Clinical Filter for SVs includes `splice_polypyrimidine_tract_variant` as a severe consequence
- Clinical Filter for SVs includes local variant frequency freeze ("old") for filtering, starting at 30 counts
- Speed up caseS page loading by adding status to index and refactoring totals count
- HPO file parsing is updated to reflect that HPO have changed a few downloadable file formats with their 230405 release.
### Fixed
- Page crashing when a user tries to edit a comment that was removed
- Warning instead of crashed page when attempting to retrieve a non-existent Phenopacket
- Fixed StJude ProteinPaint gene link (URL change)
- Freeze of werkzeug library to version<2.3 to avoid problems resulting from the consequential upgrade of the Flask lib
- Huge list of genes in case report for megabases-long structural variants.
- Fix displaying institutes without associated cases on institutes page
- Fix default panel selection on SVs in cancer case report

## [4.66]
### Changed
- Moved Phenomodels code under a dedicated blueprint
- Updated the instructions to load custom case report under admin guide
- Keep variants filter window collapsed except when user expands it to filter
### Added
- A summary table of pinned variants on the cancer case general report
- New openable matching causatives and managed variants lists for default gene panels only for convenience
### Fixed
- Gens structural variant page link individual id typo

## [4.65.2]
### Fixed
- Generating general case report with str variants containing comments

## [4.65.1]
### Fixed
- Visibility of `Gene(s)` badges on SV VariantS page
- Hide dismiss bar on SV page not working well
- Delivery report PDF download
- Saving Pipeline version file when loading a case
- Backport compatible import of importlib metadata for old python versions (<3.8)

## [4.65]
### Added
- Option to mark a ClinVar submission as submitted
- Docs on how to create/update the PanelApp green genes as a system admin
- `individual_id`-parameter to both Gens links
- Download a gene panel in TXT format from gene panel page
- Panel gene comments on variant page: genes in panels can have comments that describe the gene in a panel context
### Changed
- Always show each case category on caseS page, even if 0 cases in total or after current query
- Improved sorting of ClinVar submissions
- Pre-populate SV type select in ClinVar submission form, when possible
- Show comment badges in related comments tables on general report
- Updated version of several GitHub actions
- Migrate from deprecated `pkg_resources` lib to `importlib_resources`
- Dismiss bar on variantS pages is thinner.
- Dismiss bar on variantS pages can be toggled open or closed for the duration of a login session.
### Fixed
- Fixed Sanger order / Cancel order modal close buttons
- Visibility of SV type in ClinVar submission form
- Fixed a couple of creations where now was called twice, so updated_at and created_at could differ
- Deprecated Ubuntu version 18.04 in one GitHub action
- Panels that have been removed (hidden) should not be visible in views where overlapping gene panels for genes are shown
- Gene panel test pointing to the right function

## [4.64]
### Added
- Create/Update a gene panel containing all PanelApp green genes (`scout update panelapp-green -i <cust_id>`)
- Links for ACMG pathogenicity impact modification on the ACMG classification page
### Changed
- Open local observation matching cases in new windows
### Fixed
- Matching manual ranked variants are now shown also on the somatic variant page
- VarSome links to hg19/GRCh37
- Managed variants filter settings lost when navigating to additional pages
- Collect the right variant category after submitting filter form from research variantS page
- Beacon links are templated and support variants in genome build 38

## [4.63]
### Added
- Display data sharing info for ClinVar, Matchmaker Exchange and Beacon in a dedicated column on Cases page
- Test for `commands.download.omim.print_omim`
- Display dismissed variants comments on general case report
- Modify ACMG pathogenicity impact (most commonly PVS1, PS3) based on strength of evidence with lab director's professional judgement
- REViewer button on STR variant page
- Alamut institution parameter in institute settings for Alamut Visual Plus software
- Added Manual Ranks Risk Factor, Likely Risk Factor and Uncertain Risk Factor
- Display matching manual ranks from previous cases the user has access to on VariantS and Variant pages
- Link to gnomAD gene SVs v2.1 for SV variants with gnomAD frequency
- Support for nf-core/rnafusion reports
### Changed
- Display chrY for sex unknown
- Deprecate legacy scout_load() method API call.
- Message shown when variant tag is updated for a variant
- When all ACMG classifications are deleted from a variant, the current variant classification status is also reset.
- Refactored the functions that collect causative variants
- Removed `scripts/generate_test_data.py`
### Fixed
- Default IGV tracks (genes, ClinVar, ClinVar CNVs) showing even if user unselects them all
- Freeze Flask-Babel below v3.0 due to issue with a locale decorator
- Thaw Flask-Babel and fix according to v3 standard. Thank you @TkTech!
- Show matching causatives on somatic structural variant page
- Visibility of gene names and functional annotations on Causatives/Verified pages
- Panel version can be manually set to floating point numbers, when modified
- Causatives page showing also non-causative variants matching causatives in other cases
- ClinVar form submission for variants with no selected transcript and HGVS
- Validating and submitting ClinVar objects not containing both Variant and Casedata info

## [4.62.1]
### Fixed
- Case page crashing when adding a case to a group without providing a valid case name

## [4.62]
### Added
- Validate ClinVar submission objects using the ClinVar API
- Wrote tests for case and variant API endpoints
- Create ClinVar submissions from Scout using the ClinVar API
- Export Phenopacket for affected individual
- Import Phenopacket from JSON file or Phenopacket API backend server
- Use the new case name option for GENS requests
- Pre-validate refseq:HGVS items using VariantValidator in ClinVar submission form
### Fixed
- Fallback for empty alignment index for REViewer service
- Source link out for MIP 11.1 reference STR annotation
- Avoid duplicate causatives and pinned variants
- ClinVar clinical significance displays only the ACMG terms when user selects ACMG 2015 as assertion criteria
- Spacing between icon and text on Beacon and MatchMaker links on case page sidebar
- Truncate IDs and HGVS representations in ClinVar pages if longer than 25 characters
- Update ClinVar submission ID form
- Handle connection timeout when sending requests requests to external web services
- Validate any ClinVar submission regardless of its status
- Empty Phenopackets import crashes
- Stop Spinner on Phenopacket JSON download
### Changed
- Updated ClinVar submission instructions

## [4.61.1]
### Fixed
- Added `UMLS` as an option of `Condition ID type` in ClinVar Variant downloaded files
- Missing value for `Condition ID type` in ClinVar Variant downloaded files
- Possibility to open, close or delete a ClinVar submission even if it doesn't have an associated name
- Save SV type, ref and alt n. copies to exported ClinVar files
- Inner and outer start and stop SV coordinates not exported in ClinVar files
- ClinVar submissions page crashing when SV files don't contain breakpoint exact coordinates
- Align OMIM diagnoses with delete diagnosis button on case page
- In ClinVar form, reset condition list and customize help when condition ID changes

## [4.61]
### Added
- Filter case list by cases with variants in ClinVar submission
- Filter case list by cases containing RNA-seq data - gene_fusion_reports and sample-level tracks (splice junctions and RNA coverage)
- Additional case category `Ignored`, to be used for cases that don't fall in the existing 'inactive', 'archived', 'solved', 'prioritized' categories
- Display number of cases shown / total number of cases available for each category on Cases page
- Moved buttons to modify case status from sidebar to main case page
- Link to Mutalyzer Normalizer tool on variant's transcripts overview to retrieve official HVGS descriptions
- Option to manually load RNA MULTIQC report using the command `scout load report -t multiqc_rna`
- Load RNA MULTIQC automatically for a case if config file contains the `multiqc_rna` key/value
- Instructions in admin-guide on how to load case reports via the command line
- Possibility to filter RD variants by a specific genotype call
- Distinct colors for different inheritance models on RD Variant page
- Gene panels PDF export with case variants hits by variant type
- A couple of additional README badges for GitHub stats
- Upload and display of pipeline reference info and executable version yaml files as custom reports
- Testing CLI on hasta in PR template
### Changed
- Instructions on how to call dibs on scout-stage server in pull request template
- Deprecated CLI commands `scout load <delivery_report, gene_fusion_report, coverage_qc_report, cnv_report>` to replace them with command `scout load report -t <report type>`
- Refactored code to display and download custom case reports
- Do not export `Assertion method` and `Assertion method citation` to ClinVar submission files according to changes to ClinVar's submission spreadsheet templates.
- Simplified code to create and download ClinVar CSV files
- Colorize inheritance models badges by category on VariantS page
- `Safe variants matching` badge more visible on case page
### Fixed
- Non-admin users saving institute settings would clear loqusdb instance selection
- Layout of variant position, cytoband and type in SV variant summary
- Broken `Build Status - GitHub badge` on GitHub README page
- Visibility of text on grey badges in gene panels PDF exports
- Labels for dashboard search controls
- Dark mode visibility for ClinVar submission
- Whitespaces on outdated panel in extent report

## [4.60]
### Added
- Mitochondrial deletion signatures (mitosign) can be uploaded and shown with mtDNA report
- A `Type of analysis` column on Causatives and Validated variants pages
- List of "safe" gene panels available for matching causatives and managed variants in institute settings, to avoid secondary findings
- `svdb_origin` as a synonym for `FOUND_IN` to complement `set` for variants found by all callers
### Changed
- Hide removed gene panels by default in panels page
- Removed option for filtering cancer SVs by Tumor and Normal alt AF
- Hide links to coverage report from case dynamic HPO panel if cancer analysis
- Remove rerun emails and redirect users to the analysis order portal instead
- Updated clinical SVs igv.js track (dbVar) and added example of external track from `https://trackhubregistry.org/`
- Rewrote the ClinVar export module to simplify and add one variant at the time
- ClinVar submissions with phenotype conditions from: [OMIM, MedGen, Orphanet, MeSH, HP, MONDO]
### Fixed
- If trying to load a badly formatted .tsv file an error message is displayed.
- Avoid showing case as rerun when first attempt at case upload failed
- Dynamic autocomplete search not working on phenomodels page
- Callers added to variant when loading case
- Now possible to update managed variant from file without deleting it first
- Missing preselected chromosome when editing a managed variant
- Preselected variant type and subtype when editing a managed variant
- Typo in dbVar ClinVar track, hg19


## [4.59]
### Added
- Button to go directly to HPO SV filter variantS page from case
- `Scout-REViewer-Service` integration - show `REViewer` picture if available
- Link to HPO panel coverage overview on Case page
- Specify a confidence threshold (green|amber|red) when loading PanelApp panels
- Functional annotations in variants lists exports (all variants)
- Cancer/Normal VAFs and COSMIC ids in in variants lists exports (cancer variants)
### Changed
- Better visualization of regional annotation for long lists of genes in large SVs in Variants tables
- Order of cells in variants tables
- More evident links to gene coverage from Variant page
- Gene panels sorted by display name in the entire Case page
- Round CADD and GnomAD values in variants export files
### Fixed
- HPO filter button on SV variantS page
- Spacing between region|function cells in SVs lists
- Labels on gene panel Chanjo report
- Fixed ambiguous duplicated response headers when requesting a BAM file from /static
- Visited color link on gene coverage button (Variant page)

## [4.58.1]
### Fixed
- Case search with search strings that contain characters that can be escaped

## [4.58]
### Added
- Documentation on how to create/update PanelApp panels
- Add filter by local observations (archive) to structural variants filters
- Add more splicing consequences to SO term definitions
- Search for a specific gene in all gene panels
- Institute settings option to force show all variants on VariantS page for all cases of an institute
- Filter cases by validation pending status
- Link to The Clinical Knowledgebase (CKB) (https://ckb.jax.org/) in cancer variant's page
### Fixed
- Added a not-authorized `auto-login` fixture according to changes in Flask-Login 0.6.2
- Renamed `cache_timeout` param name of flask.send_file function to `max_age` (Flask 2.2 compliant)
- Replaced deprecated `app.config["JSON_SORT_KEYS"]` with app.json.sort_keys in app settings
- Bug in gene variants page (All SNVs and INDELs) when variant gene doesn't have a hgnc id that is found in the database
- Broken export of causatives table
- Query for genes in build 38 on `Search SNVs and INDELs` page
- Prevent typing special characters `^<>?!=\/` in case search form
- Search matching causatives also among research variants in other cases
- Links to variants in Verified variants page
- Broken filter institute cases by pinned gene
- Better visualization of long lists of genes in large SVs on Causative and Verified Variants page
- Reintroduced missing button to export Causative variants
- Better linking and display of matching causatives and managed variants
- Reduced code complexity in `scout/parse/variant/variant.py`
- Reduced complexity of code in `scout/build/variant/variant.py`

### Changed
- State that loqusdb observation is in current case if observations count is one and no cases are shown
- Better pagination and number of variants returned by queries in `Search SNVs and INDELs` page
- Refactored and simplified code used for collecting gene variants for `Search SNVs and INDELs` page
- Fix sidebar panel icons in Case view
- Fix panel spacing in Case view
- Removed unused database `sanger_ordered` and `case_id,category,rank_score` indexes (variant collection)
- Verified variants displayed in a dedicated page reachable from institute sidebar
- Unified stats in dashboard page
- Improved gene info for large SVs and cancer SVs
- Remove the unused `variant.str_variant` endpoint from variant views
- Easier editing of HPO gene panel on case page
- Assign phenotype panel less cramped on Case page
- Causatives and Verified variants pages to use the same template macro
- Allow hyphens in panel names
- Reduce resolution of example images
- Remove some animations in web gui which where rendered slow


## [4.57.4]
### Fixed
- Parsing of variant.FORMAT "DR" key in parse variant file

## [4.57.3]
### Fixed
- Export of STR verified variants
- Do not download as verified variants first verified and then reset to not validated
- Avoid duplicated lines in downloaded verified variants reflecting changes in variant validation status

## [4.57.2]
### Fixed
- Export of verified variants when variant gene has no transcripts
- HTTP 500 when visiting a the details page for a cancer variant that had been ranked with genmod

## [4.57.1]
### Fixed
- Updating/replacing a gene panel from file with a corrupted or malformed file

## [4.57]
### Added
- Display last 50 or 500 events for a user in a timeline
- Show dismiss count from other cases on matching variantS
- Save Beacon-related events in events collection
- Institute settings allow saving multiple loqusdb instances for one institute
- Display stats from multiple instances of loqusdb on variant page
- Display date and frequency of obs derived from count of local archive observations from MIP11 (requires fix in MIP)
### Changed
- Prior ACMG classifications view is no longer limited by pathogenicity
### Fixed
- Visibility of Sanger ordered badge on case page, light mode
- Some of the DataTables tables (Phenotypes and Diagnoses pages) got a bit dark in dark mode
- Remove all redundancies when displaying timeline events (some events are saved both as case-related and variant-related)
- Missing link in saved MatchMaker-related events
- Genes with mixed case gene symbols missing in PanelApp panels
- Alignment of elements on the Beacon submission modal window
- Locus info links from STR variantS page open in new browser tabs

## [4.56]
### Added
- Test for PanelApp panels loading
- `panel-umi` tag option when loading cancer analyses
### Changed
- Black text to make comments more visible in dark mode
- Loading PanelApp panels replaces pre-existing panels with same version
- Removed sidebar from Causatives page - navigation is available on the top bar for now
- Create ClinVar submissions from pinned variants list in case page
- Select which pinned variants will be included in ClinVar submission documents
### Fixed
- Remove a:visited css style from all buttons
- Update of HPO terms via command line
- Background color of `MIXED` and `PANEL-UMI` sequencing types on cases page
- Fixed regex error when searching for cases with query ending with `\ `
- Gene symbols on Causatives page lighter in dark mode
- SpliceAI tooltip of multigene variants

## [4.55]
### Changed
- Represent different tumor samples as vials in cases page
- Option to force-update the OMIM panel
### Fixed
- Low tumor purity badge alignment in cancer samples table on cancer case view
- VariantS comment popovers reactivate on hover
- Updating database genes in build 37
- ACMG classification summary hidden by sticky navbar
- Logo backgrounds fixed to white on welcome page
- Visited links turn purple again
- Style of link buttons and dropdown menus
- Update KUH and GMS logos
- Link color for Managed variants

## [4.54]
### Added
- Dark mode, using browser/OS media preference
- Allow marking case as solved without defining causative variants
- Admin users can create missing beacon datasets from the institute's settings page
- GenCC links on gene and variant pages
- Deprecation warnings when launching the app using a .yaml config file or loading cases using .ped files
### Changed
- Improved HTML syntax in case report template
- Modified message displayed when variant rank stats could not be calculated
- Expanded instructions on how to test on CG development server (cg-vm1)
- Added more somatic variant callers (Balsamic v9 SNV, develop SV)
### Fixed
- Remove load demo case command from docker-compose.yml
- Text elements being split across pages in PDF reports
- Made login password field of type `password` in LDAP login form
- Gene panels HTML select in institute's settings page
- Bootstrap upgraded to version 5
- Fix some Sourcery and SonarCloud suggestions
- Escape special characters in case search on institute and dashboard pages
- Broken case PDF reports when no Madeline pedigree image can be created
- Removed text-white links style that were invisible in new pages style
- Variants pagination after pressing "Filter variants" or "Clinical filter"
- Layout of buttons Matchmaker submission panel (case page)
- Removing cases from Matchmaker (simplified code and fixed functionality)
- Reintroduce check for missing alignment files purged from server

## [4.53]
### Added
### Changed
- Point Alamut API key docs link to new API version
- Parse dbSNP id from ID only if it says "rs", else use VEP CSQ fields
- Removed MarkupSafe from the dependencies
### Fixed
- Reintroduced loading of SVs for demo case 643595
- Successful parse of FOUND_IN should avoid GATK caller default
- All vulnerabilities flagged by SonarCloud

## [4.52]
### Added
- Demo cancer case gets loaded together with demo RD case in demo instance
- Parse REVEL_score alongside REVEL_rankscore from csq field and display it on SNV variant page
- Rank score results now show the ranking range
- cDNA and protein changes displayed on institute causatives pages
- Optional SESSION_TIMEOUT_MINUTES configuration in app config files
- Script to convert old OMIM case format (list of integers) to new format (list of dictionaries)
- Additional check for user logged in status before serving alignment files
- Download .cgh files from cancer samples table on cancer case page
- Number of documents and date of last update on genes page
### Changed
- Verify user before redirecting to IGV alignments and sashimi plots
- Build case IGV tracks starting from case and variant objects instead of passing all params in a form
- Unfreeze Werkzeug lib since Flask_login v.0.6 with bugfix has been released
- Sort gene panels by name (panelS and variant page)
- Removed unused `server.blueprints.alignviewers.unindexed_remote_static` endpoint
- User sessions to check files served by `server.blueprints.alignviewers.remote_static` endpoint
- Moved Beacon-related functions to a dedicated app extension
- Audit Filter now also loads filter displaying the variants for it
### Fixed
- Handle `attachment_filename` parameter renamed to `download_name` when Flask 2.2 will be released
- Removed cursor timeout param in cases find adapter function to avoid many code warnings
- Removed stream argument deprecation warning in tests
- Handle `no intervals found` warning in load_region test
- Beacon remove variants
- Protect remote_cors function in alignviewers view from Server-Side Request Forgery (SSRF)
- Check creation date of last document in gene collection to display when genes collection was updated last

## [4.51]
### Added
- Config file containing codecov settings for pull requests
- Add an IGV.js direct link button from case page
- Security policy file
- Hide/shade compound variants based on rank score on variantS from filter
- Chromograph legend documentation direct link
### Changed
- Updated deprecated Codecov GitHub action to v.2
- Simplified code of scout/adapter/mongo/variant
- Update IGV.js to v2.11.2
- Show summary number of variant gene panels on general report if more than 3
### Fixed
- Marrvel link for variants in genome build 38 (using liftover to build 37)
- Remove flags from codecov config file
- Fixed filter bug with high negative SPIDEX scores
- Renamed IARC TP53 button to to `TP53 Database`, modified also link since IARC has been moved to the US NCI: `https://tp53.isb-cgc.org/`
- Parsing new format of OMIM case info when exporting patients to Matchmaker
- Remove flask-debugtoolbar lib dependency that is using deprecated code and causes app to crash after new release of Jinja2 (3.1)
- Variant page crashing for cases with old OMIM terms structure (a list of integers instead of dictionary)
- Variant page crashing when creating MARRVEL link for cases with no genome build
- SpliceAI documentation link
- Fix deprecated `safe_str_cmp` import from `werkzeug.security` by freezing Werkzeug lib to v2.0 until Flask_login v.0.6 with bugfix is released
- List gene names densely in general report for SVs that contain more than 3 genes
- Show transcript ids on refseq genes on hg19 in IGV.js, using refgene source
- Display correct number of genes in general report for SVs that contain more than 32 genes
- Broken Google login after new major release of `lepture/authlib`
- Fix frequency and callers display on case general report

## [4.50.1]
### Fixed
- Show matching causative STR_repid for legacy str variants (pre Stranger hgnc_id)

## [4.50]
### Added
- Individual-specific OMIM terms
- OMIM disease descriptions in ClinVar submission form
- Add a toggle for melter rerun monitoring of cases
- Add a config option to show the rerun monitoring toggle
- Add a cli option to export cases with rerun monitoring enabled
- Add a link to STRipy for STR variants; shallow for ARX and HOXA13
- Hide by default variants only present in unaffected individuals in variants filters
- OMIM terms in general case report
- Individual-level info on OMIM and HPO terms in general case report
- PanelApp gene link among the external links on variant page
- Dashboard case filters fields help
- Filter cases by OMIM terms in cases and dashboard pages
### Fixed
- A malformed panel id request would crash with exception: now gives user warning flash with redirect
- Link to HPO resource file hosted on `http://purl.obolibrary.org`
- Gene search form when gene exists only in build 38
- Fixed odd redirect error and poor error message on missing column for gene panel csv upload
- Typo in parse variant transcripts function
- Modified keys name used to parse local observations (archived) frequencies to reflect change in MIP keys naming
- Better error handling for partly broken/timed out chanjo reports
- Broken javascript code when case Chromograph data is malformed
- Broader space for case synopsis in general report
- Show partial causatives on causatives and matching causatives panels
- Partial causative assignment in cases with no OMIM or HPO terms
- Partial causative OMIM select options in variant page
### Changed
- Slightly smaller and improved layout of content in case PDF report
- Relabel more cancer variant pages somatic for navigation
- Unify caseS nav links
- Removed unused `add_compounds` param from variant controllers function
- Changed default hg19 genome for IGV.js to legacy hg19_1kg_decoy to fix a few problematic loci
- Reduce code complexity (parse/ensembl.py)
- Silence certain fields in ClinVar export if prioritised ones exist (chrom-start-end if hgvs exist)
- Made phenotype non-mandatory when marking a variant as partial causative
- Only one phenotype condition type (OMIM or HPO) per variant is used in ClinVar submissions
- ClinVar submission variant condition prefers OMIM over HPO if available
- Use lighter version of gene objects in Omim MongoDB adapter, panels controllers, panels views and institute controllers
- Gene-variants table size is now adaptive
- Remove unused file upload on gene-variants page

## [4.49]
### Fixed
- Pydantic model types for genome_build, madeline_info, peddy_ped_check and peddy_sex_check, rank_model_version and sv_rank_model_version
- Replace `MatchMaker` with `Matchmaker` in all places visible by a user
- Save diagnosis labels along with OMIM terms in Matchmaker Exchange submission objects
- `libegl-mesa0_21.0.3-0ubuntu0.3~20.04.5_amd64.deb` lib not found by GitHub actions Docker build
- Remove unused `chromograph_image_files` and `chromograph_prefixes` keys saved when creating or updating an RD case
- Search managed variants by description and with ignore case
### Changed
- Introduced page margins on exported PDF reports
- Smaller gene fonts in downloaded HPO genes PDF reports
- Reintroduced gene coverage data in the PDF-exported general report of rare-disease cases
- Check for existence of case report files before creating sidebar links
- Better description of HPO and OMIM terms for patients submitted to Matchmaker Exchange
- Remove null non-mandatory key/values when updating a case
- Freeze WTForms<3 due to several form input rendering changes

## [4.48.1]
### Fixed
- General case PDF report for recent cases with no pedigree

## [4.48]
### Added
- Option to cancel a request for research variants in case page
### Changed
- Update igv.js to v2.10.5
- Updated example of a case delivery report
- Unfreeze cyvcf2
- Builder images used in Scout Dockerfiles
- Crash report email subject gives host name
- Export general case report to PDF using PDFKit instead of WeasyPrint
- Do not include coverage report in PDF case report since they might have different orientation
- Export cancer cases's "Coverage and QC report" to PDF using PDFKit instead of Weasyprint
- Updated cancer "Coverage and QC report" example
- Keep portrait orientation in PDF delivery report
- Export delivery report to PDF using PDFKit instead of Weasyprint
- PDF export of clinical and research HPO panels using PDFKit instead of Weasyprint
- Export gene panel report to PDF using PDFKit
- Removed WeasyPrint lib dependency

### Fixed
- Reintroduced missing links to Swegen and Beacon and dbSNP in RD variant page, summary section
- Demo delivery report orientation to fit new columns
- Missing delivery report in demo case
- Cast MNVs to SNV for test
- Export verified variants from all institutes when user is admin
- Cancer coverage and QC report not found for demo cancer case
- Pull request template instructions on how to deploy to test server
- PDF Delivery report not showing Swedac logo
- Fix code typos
- Disable codefactor raised by ESLint for javascript functions located on another file
- Loading spinner stuck after downloading a PDF gene panel report
- IGV browser crashing when file system with alignment files is not mounted

## [4.47]
### Added
- Added CADD, GnomAD and genotype calls to variantS export
### Changed
- Pull request template, to illustrate how to deploy pull request branches on cg-vm1 stage server
### Fixed
- Compiled Docker image contains a patched version (v4.9) of chanjo-report

## [4.46.1]
### Fixed
- Downloading of files generated within the app container (MT-report, verified variants, pedigrees, ..)

## [4.46]
### Added
- Created a Dockefile to be used to serve the dockerized app in production
- Modified the code to collect database params specified as env vars
- Created a GitHub action that pushes the Dockerfile-server image to Docker Hub (scout-server-stage) every time a PR is opened
- Created a GitHub action that pushes the Dockerfile-server image to Docker Hub (scout-server) every time a new release is created
- Reassign MatchMaker Exchange submission to another user when a Scout user is deleted
- Expose public API JSON gene panels endpoint, primarily to enable automated rerun checking for updates
- Add utils for dictionary type
- Filter institute cases using multiple HPO terms
- Vulture GitHub action to identify and remove unused variables and imports
### Changed
- Updated the python config file documentation in admin guide
- Case configuration parsing now uses Pydantic for improved typechecking and config handling
- Removed test matrices to speed up automatic testing of PRs
- Switch from Coveralls to Codecov to handle CI test coverage
- Speed-up CI tests by caching installation of libs and splitting tests into randomized groups using pytest-test-groups
- Improved LDAP login documentation
- Use lib flask-ldapconn instead of flask_ldap3_login> to handle ldap authentication
- Updated Managed variant documentation in user guide
- Fix and simplify creating and editing of gene panels
- Simplified gene variants search code
- Increased the height of the genes track in the IGV viewer
### Fixed
- Validate uploaded managed variant file lines, warning the user.
- Exporting validated variants with missing "genes" database key
- No results returned when searching for gene variants using a phenotype term
- Variants filtering by gene symbols file
- Make gene HGNC symbols field mandatory in gene variants page and run search only on form submit
- Make sure collaborator gene variants are still visible, even if HPO filter is used

## [4.45]
### Added
### Changed
- Start Scout also when loqusdbapi is not reachable
- Clearer definition of manual standard and custom inheritance models in gene panels
- Allow searching multiple chromosomes in filters
### Fixed
- Gene panel crashing on edit action

## [4.44]
### Added
### Changed
- Display Gene track beneath each sample track when displaying splice junctions in igv browser
- Check outdated gene symbols and update with aliases for both RD and cancer variantS
### Fixed
- Added query input check and fixed the Genes API endpoint to return a json formatted error when request is malformed
- Typo in ACMG BP6 tooltip

## [4.43.1]
### Added
- Added database index for OMIM disease term genes
### Changed
### Fixed
- Do not drop HPO terms collection when updating HPO terms via the command line
- Do not drop disease (OMIM) terms collection when updating diseases via the command line

## [4.43]
### Added
- Specify which collection(s) update/build indexes for
### Fixed
- Do not drop genes and transcripts collections when updating genes via the command line

## [4.42.1]
### Added
### Changed
### Fixed
- Freeze PyMongo lib to version<4.0 to keep supporting previous MongoDB versions
- Speed up gene panels creation and update by collecting only light gene info from database
- Avoid case page crash on Phenomizer queries timeout

## [4.42]
### Added
- Choose custom pinned variants to submit to MatchMaker Exchange
- Submit structural variant as genes to the MatchMaker Exchange
- Added function for maintainers and admins to remove gene panels
- Admins can restore deleted gene panels
- A development docker-compose file illustrating the scout/chanjo-report integration
- Show AD on variants view for cancer SV (tumor and normal)
- Cancer SV variants filter AD, AF (tumor and normal)
- Hiding the variants score column also from cancer SVs, as for the SNVs
### Changed
- Enforce same case _id and display_name when updating a case
- Enforce same individual ids, display names and affected status when updating a case
- Improved documentation for connecting to loqusdb instances (including loqusdbapi)
- Display and download HPO gene panels' gene symbols in italics
- A faster-built and lighter Docker image
- Reduce complexity of `panels` endpoint moving some code to the panels controllers
- Update requirements to use flask-ldap3-login>=0.9.17 instead of freezing WTForm
### Fixed
- Use of deprecated TextField after the upgrade of WTF to v3.0
- Freeze to WTForms to version < 3
- Remove the extra files (bed files and madeline.svg) introduced by mistake
- Cli command loading demo data in docker-compose when case custom images exist and is None
- Increased MongoDB connection serverSelectionTimeoutMS parameter to 30K (default value according to MongoDB documentation)
- Better differentiate old obs counts 0 vs N/A
- Broken cancer variants page when default gene panel was deleted
- Typo in tx_overview function in variant controllers file
- Fixed loqusdbapi SV search URL
- SV variants filtering using Decipher criterion
- Removing old gene panels that don't contain the `maintainer` key.

## [4.41.1]
### Fixed
- General reports crash for variant annotations with same variant on other cases

## [4.41]
### Added
- Extended the instructions for running the Scout Docker image (web app and cli).
- Enabled inclusion of custom images to STR variant view
### Fixed
- General case report sorting comments for variants with None genetic models
- Do not crash but redirect to variants page with error when a variant is not found for a case
- UCSC links coordinates for SV variants with start chromosome different than end chromosome
- Human readable variants name in case page for variants having start chromosome different from end chromosome
- Avoid always loading all transcripts when checking gene symbol: introduce gene captions
- Slow queries for evaluated variants on e.g. case page - use events instead
### Changed
- Rearrange variant page again, moving severity predictions down.
- More reactive layout width steps on variant page

## [4.40.1]
### Added
### Fixed
- Variants dismissed with inconsistent inheritance pattern can again be shown in general case report
- General report page for variants with genes=None
- General report crashing when variants have no panels
- Added other missing keys to case and variant dictionaries passed to general report
### Changed

## [4.40]
### Added
- A .cff citation file
- Phenotype search API endpoint
- Added pagination to phenotype API
- Extend case search to include internal MongoDB id
- Support for connecting to a MongoDB replica set (.py config files)
- Support for connecting to a MongoDB replica set (.yaml config files)
### Fixed
- Command to load the OMIM gene panel (`scout load panel --omim`)
- Unify style of pinned and causative variants' badges on case page
- Removed automatic spaces after punctuation in comments
- Remove the hardcoded number of total individuals from the variant's old observations panel
- Send delete requests to a connected Beacon using the DELETE method
- Layout of the SNV and SV variant page - move frequency up
### Changed
- Stop updating database indexes after loading exons via command line
- Display validation status badge also for not Sanger-sequenced variants
- Moved Frequencies, Severity and Local observations panels up in RD variants page
- Enabled Flask CORS to communicate CORS status to js apps
- Moved the code preparing the transcripts overview to the backend
- Refactored and filtered json data used in general case report
- Changed the database used in docker-compose file to use the official MongoDB v4.4 image
- Modified the Python (3.6, 3.8) and MongoDB (3.2, 4.4, 5.0) versions used in testing matrices (GitHub actions)
- Capitalize case search terms on institute and dashboard pages


## [4.39]
### Added
- COSMIC IDs collected from CSQ field named `COSMIC`
### Fixed
- Link to other causative variants on variant page
- Allow multiple COSMIC links for a cancer variant
- Fix floating text in severity box #2808
- Fixed MitoMap and HmtVar links for hg38 cases
- Do not open new browser tabs when downloading files
- Selectable IGV tracks on variant page
- Missing splice junctions button on variant page
- Refactor variantS representative gene selection, and use it also for cancer variant summary
### Changed
- Improve Javascript performance for displaying Chromograph images
- Make ClinVar classification more evident in cancer variant page

## [4.38]
### Added
- Option to hide Alamut button in the app config file
### Fixed
- Library deprecation warning fixed (insert is deprecated. Use insert_one or insert_many instead)
- Update genes command will not trigger an update of database indices any more
- Missing resources in temporary downloading directory when updating genes using the command line
- Restore previous variant ACMG classification in a scrollable div
- Loading spinner not stopping after downloading PDF case reports and variant list export
- Add extra Alamut links higher up on variant pages
- Improve UX for phenotypes in case page
- Filter and export of STR variants
- Update look of variants page navigation buttons
### Changed

## [4.37]
### Added
- Highlight and show version number for RefSeq MANE transcripts.
- Added integration to a rerunner service for toggling reanalysis with updated pedigree information
- SpliceAI display and parsing from VEP CSQ
- Display matching tiered variants for cancer variants
- Display a loading icon (spinner) until the page loads completely
- Display filter badges in cancer variants list
- Update genes from pre-downloaded file resources
- On login, OS, browser version and screen size are saved anonymously to understand how users are using Scout
- API returning institutes data for a given user: `/api/v1/institutes`
- API returning case data for a given institute: `/api/v1/institutes/<institute_id>/cases`
- Added GMS and Lund university hospital logos to login page
- Made display of Swedac logo configurable
- Support for displaying custom images in case view
- Individual-specific HPO terms
- Optional alamut_key in institute settings for Alamut Plus software
- Case report API endpoint
- Tooltip in case explaining that genes with genome build different than case genome build will not be added to dynamic HPO panel.
- Add DeepVariant as a caller
### Fixed
- Updated IGV to v2.8.5 to solve missing gene labels on some zoom levels
- Demo cancer case config file to load somatic SNVs and SVs only.
- Expand list of refseq trancripts in ClinVar submission form
- Renamed `All SNVs and INDELs` institute sidebar element to `Search SNVs and INDELs` and fixed its style.
- Add missing parameters to case load-config documentation
- Allow creating/editing gene panels and dynamic gene panels with genes present in genome build 38
- Bugfix broken Pytests
- Bulk dismissing variants error due to key conversion from string to integer
- Fix typo in index documentation
- Fixed crash in institute settings page if "collaborators" key is not set in database
- Don't stop Scout execution if LoqusDB call fails and print stacktrace to log
- Bug when case contains custom images with value `None`
- Bug introduced when fixing another bug in Scout-LoqusDB interaction
- Loading of OMIM diagnoses in Scout demo instance
- Remove the docker-compose with chanjo integration because it doesn't work yet.
- Fixed standard docker-compose with scout demo data and database
- Clinical variant assessments not present for pinned and causative variants on case page.
- MatchMaker matching one node at the time only
- Remove link from previously tiered variants badge in cancer variants page
- Typo in gene cell on cancer variants page
- Managed variants filter form
### Changed
- Better naming for variants buttons on cancer track (somatic, germline). Also show cancer research button if available.
- Load case with missing panels in config files, but show warning.
- Changing the (Female, Male) symbols to (F/M) letters in individuals_table and case-sma.
- Print stacktrace if case load command fails
- Added sort icon and a pointer to the cursor to all tables with sortable fields
- Moved variant, gene and panel info from the basic pane to summary panel for all variants.
- Renamed `Basics` panel to `Classify` on variant page.
- Revamped `Basics` panel to a panel dedicated to classify variants
- Revamped the summary panel to be more compact.
- Added dedicated template for cancer variants
- Removed Gene models, Gene annotations and Conservation panels for cancer variants
- Reorganized the orders of panels for variant and cancer variant views
- Added dedicated variant quality panel and removed relevant panes
- A more compact case page
- Removed OMIM genes panel
- Make genes panel, pinned variants panel, causative variants panel and ClinVar panel scrollable on case page
- Update to Scilifelab's 2020 logo
- Update Gens URL to support Gens v2.0 format
- Refactor tests for parsing case configurations
- Updated links to HPO downloadable resources
- Managed variants filtering defaults to all variant categories
- Changing the (Kind) drop-down according to (Category) drop-down in Managed variant add variant
- Moved Gens button to individuals table
- Check resource files availability before starting updating OMIM diagnoses
- Fix typo in `SHOW_OBSERVED_VARIANT_ARCHIVE` config param

## [4.36]
### Added
- Parse and save splice junction tracks from case config file
- Tooltip in observations panel, explaining that case variants with no link might be old variants, not uploaded after a case rerun
### Fixed
- Warning on overwriting variants with same position was no longer shown
- Increase the height of the dropdowns to 425px
- More indices for the case table as it grows, specifically for causatives queries
- Splice junction tracks not centered over variant genes
- Total number of research variants count
- Update variants stats in case documents every time new variants are loaded
- Bug in flashing warning messages when filtering variants
### Changed
- Clearer warning messages for genes and gene/gene-panels searches in variants filters

## [4.35]
### Added
- A new index for hgnc_symbol in the hgnc_gene collection
- A Pedigree panel in STR page
- Display Tier I and II variants in case view causatives card for cancer cases
### Fixed
- Send partial file data to igv.js when visualizing sashimi plots with splice junction tracks
- Research variants filtering by gene
- Do not attempt to populate annotations for not loaded pinned/causatives
- Add max-height to all dropdowns in filters
### Changed
- Switch off non-clinical gene warnings when filtering research variants
- Don't display OMIM disease card in case view for cancer cases
- Refactored Individuals and Causative card in case view for cancer cases
- Update and style STR case report

## [4.34]
### Added
- Saved filter lock and unlock
- Filters can optionally be marked audited, logging the filter name, user and date on the case events and general report.
- Added `ClinVar hits` and `Cosmic hits` in cancer SNVs filters
- Added `ClinVar hits` to variants filter (rare disease track)
- Load cancer demo case in docker-compose files (default and demo file)
- Inclusive-language check using [woke](https://github.com/get-woke/woke) github action
- Add link to HmtVar for mitochondrial variants (if VCF is annotated with HmtNote)
- Grey background for dismissed compounds in variants list and variant page
- Pin badge for pinned compounds in variants list and variant page
- Support LoqusDB REST API queries
- Add a docker-compose-matchmaker under scout/containers/development to test matchmaker locally
- Script to investigate consequences of symbol search bug
- Added GATK to list of SV and cancer SV callers
### Fixed
- Make MitoMap link work for hg38 again
- Export Variants feature crashing when one of the variants has no primary transcripts
- Redirect to last visited variantS page when dismissing variants from variants list
- Improved matching of SVs Loqus occurrences in other cases
- Remove padding from the list inside (Matching causatives from other cases) panel
- Pass None to get_app function in CLI base since passing script_info to app factory functions was deprecated in Flask 2.0
- Fixed failing tests due to Flask update to version 2.0
- Speed up user events view
- Causative view sort out of memory error
- Use hgnc_id for gene filter query
- Typo in case controllers displaying an error every time a patient is matched against external MatchMaker nodes
- Do not crash while attempting an update for variant documents that are too big (> 16 MB)
- Old STR causatives (and other variants) may not have HGNC symbols - fix sort lambda
- Check if gene_obj has primary_transcript before trying to access it
- Warn if a gene manually searched is in a clinical panel with an outdated name when filtering variants
- ChrPos split js not needed on STR page yet
### Changed
- Remove parsing of case `genome_version`, since it's not used anywhere downstream
- Introduce deprecation warning for Loqus configs that are not dictionaries
- SV clinical filter no longer filters out sub 100 nt variants
- Count cases in LoqusDB by variant type
- Commit pulse repo badge temporarily set to weekly
- Sort ClinVar submissions objects by ascending "Last evaluated" date
- Refactored the MatchMaker integration as an extension
- Replaced some sensitive words as suggested by woke linter
- Documentation for load-configuration rewritten.
- Add styles to MatchMaker matches table
- More detailed info on the data shared in MatchMaker submission form

## [4.33.1]
### Fixed
- Include markdown for release autodeploy docs
- Use standard inheritance model in ClinVar (https://ftp.ncbi.nlm.nih.gov/pub/GTR/standard_terms/Mode_of_inheritance.txt)
- Fix issue crash with variants that have been unflagged causative not being available in other causatives
### Added
### Changed

## [4.33]
### Fixed
- Command line crashing when updating an individual not found in database
- Dashboard page crashing when filters return no data
- Cancer variants filter by chromosome
- /api/v1/genes now searches for genes in all genome builds by default
- Upgraded igv.js to version 2.8.1 (Fixed Unparsable bed record error)
### Added
- Autodeploy docs on release
- Documentation for updating case individuals tracks
- Filter cases and dashboard stats by analysis track
### Changed
- Changed from deprecated db update method
- Pre-selected fields to run queries with in dashboard page
- Do not filter by any institute when first accessing the dashboard
- Removed OMIM panel in case view for cancer cases
- Display Tier I and II variants in case view causatives panel for cancer cases
- Refactored Individuals and Causative panels in case view for cancer cases

## [4.32.1]
### Fixed
- iSort lint check only
### Changed
- Institute cases page crashing when a case has track:Null
### Added

## [4.32]
### Added
- Load and show MITOMAP associated diseases from VCF (INFO field: MitomapAssociatedDiseases, via HmtNote)
- Show variant allele frequencies for mitochondrial variants (GRCh38 cases)
- Extend "public" json API with diseases (OMIM) and phenotypes (HPO)
- HPO gene list download now has option for clinical and non-clinical genes
- Display gene splice junctions data in sashimi plots
- Update case individuals with splice junctions tracks
- Simple Docker compose for development with local build
- Make Phenomodels subpanels collapsible
- User side documentation of cytogenomics features (Gens, Chromograph, vcf2cytosure, rhocall)
- iSort GitHub Action
- Support LoqusDB REST API queries
### Fixed
- Show other causative once, even if several events point to it
- Filtering variants by mitochondrial chromosome for cases with genome build=38
- HPO gene search button triggers any warnings for clinical / non-existing genes also on first search
- Fixed a bug in variants pages caused by MT variants without alt_frequency
- Tests for CADD score parsing function
- Fixed the look of IGV settings on SNV variant page
- Cases analyzed once shown as `rerun`
- Missing case track on case re-upload
- Fixed severity rank for SO term "regulatory region ablation"
### Changed
- Refactor according to CodeFactor - mostly reuse of duplicated code
- Phenomodels language adjustment
- Open variants in a new window (from variants page)
- Open overlapping and compound variants in a new window (from variant page)
- gnomAD link points to gnomAD v.3 (build GRCh38) for mitochondrial variants.
- Display only number of affected genes for dismissed SVs in general report
- Chromosome build check when populating the variants filter chromosome selection
- Display mitochondrial and rare diseases coverage report in cases with missing 'rare' track

## [4.31.1]
### Added
### Changed
- Remove mitochondrial and coverage report from cancer cases sidebar
### Fixed
- ClinVar page when dbSNP id is None

## [4.31]
### Added
- gnomAD annotation field in admin guide
- Export also dynamic panel genes not associated to an HPO term when downloading the HPO panel
- Primary HGNC transcript info in variant export files
- Show variant quality (QUAL field from vcf) in the variant summary
- Load/update PDF gene fusion reports (clinical and research) generated with Arriba
- Support new MANE annotations from VEP (both MANE Select and MANE Plus Clinical)
- Display on case activity the event of a user resetting all dismissed variants
- Support gnomAD population frequencies for mitochondrial variants
- Anchor links in Casedata ClinVar panels to redirect after renaming individuals
### Fixed
- Replace old docs link www.clinicalgenomics.se/scout with new https://clinical-genomics.github.io/scout
- Page formatting issues whenever case and variant comments contain extremely long strings with no spaces
- Chromograph images can be one column and have scrollbar. Removed legacy code.
- Column labels for ClinVar case submission
- Page crashing looking for LoqusDB observation when variant doesn't exist
- Missing inheritance models and custom inheritance models on newly created gene panels
- Accept only numbers in managed variants filter as position and end coordinates
- SNP id format and links in Variant page, ClinVar submission form and general report
- Case groups tooltip triggered only when mouse is on the panel header
- Loadable filters displayed in alphabetical order on variants page
### Changed
- A more compact case groups panel
- Added landscape orientation CSS style to cancer coverage and QC demo report
- Improve user documentation to create and save new gene panels
- Removed option to use space as separator when uploading gene panels
- Separating the columns of standard and custom inheritance models in gene panels
- Improved ClinVar instructions for users using non-English Excel

## [4.30.2]
### Added
### Fixed
- Use VEP RefSeq ID if RefSeq list is empty in RefSeq transcripts overview
- Bug creating variant links for variants with no end_chrom
### Changed

## [4.30.1]
### Added
### Fixed
- Cryptography dependency fixed to use version < 3.4
### Changed

## [4.30]
### Added
- Introduced a `reset dismiss variant` verb
- Button to reset all dismissed variants for a case
- Add black border to Chromograph ideograms
- Show ClinVar annotations on variantS page
- Added integration with GENS, copy number visualization tool
- Added a VUS label to the manual classification variant tags
- Add additional information to SNV verification emails
- Tooltips documenting manual annotations from default panels
- Case groups now show bam files from all cases on align view
### Fixed
- Center initial igv view on variant start with SNV/indels
- Don't set initial igv view to negative coordinates
- Display of GQ for SV and STR
- Parsing of AD and related info for STRs
- LoqusDB field in institute settings accepts only existing Loqus instances
- Fix DECIPHER link to work after DECIPHER migrated to GRCh38
- Removed visibility window param from igv.js genes track
- Updated HPO download URL
- Patch HPO download test correctly
- Reference size on STR hover not needed (also wrong)
- Introduced genome build check (allowed values: 37, 38, "37", "38") on case load
- Improve case searching by assignee full name
- Populating the LoqusDB select in institute settings
### Changed
- Cancer variants table header (pop freq etc)
- Only admin users can modify LoqusDB instance in Institute settings
- Style of case synopsis, variants and case comments
- Switched to igv.js 2.7.5
- Do not choke if case is missing research variants when research requested
- Count cases in LoqusDB by variant type
- Introduce deprecation warning for Loqus configs that are not dictionaries
- Improve create new gene panel form validation
- Make XM- transcripts less visible if they don't overlap with transcript refseq_id in variant page
- Color of gene panels and comments panels on cases and variant pages
- Do not choke if case is missing research variants when reserch requested

## [4.29.1]
### Added
### Fixed
- Always load STR variants regardless of RankScore threshold (hotfix)
### Changed

## [4.29]
### Added
- Added a page about migrating potentially breaking changes to the documentation
- markdown_include in development requirements file
- STR variants filter
- Display source, Z-score, inheritance pattern for STR annotations from Stranger (>0.6.1) if available
- Coverage and quality report to cancer view
### Fixed
- ACMG classification page crashing when trying to visualize a classification that was removed
- Pretty print HGVS on gene variants (URL-decode VEP)
- Broken or missing link in the documentation
- Multiple gene names in ClinVar submission form
- Inheritance model select field in ClinVar submission
- IGV.js >2.7.0 has an issue with the gene track zoom levels - temp freeze at 2.7.0
- Revert CORS-anywhere and introduce a local http proxy for cloud tracks
### Changed

## [4.28]
### Added
- Chromograph integration for displaying PNGs in case-page
- Add VAF to cancer case general report, and remove some of its unused fields
- Variants filter compatible with genome browser location strings
- Support for custom public igv tracks stored on the cloud
- Add tests to increase testing coverage
- Update case variants count after deleting variants
- Update IGV.js to latest (v2.7.4)
- Bypass igv.js CORS check using `https://github.com/Rob--W/cors-anywhere`
- Documentation on default and custom IGV.js tracks (admin docs)
- Lock phenomodels so they're editable by admins only
- Small case group assessment sharing
- Tutorial and files for deploying app on containers (Kubernetes pods)
- Canonical transcript and protein change of canonical transcript in exported variants excel sheet
- Support for Font Awesome version 6
- Submit to Beacon from case page sidebar
- Hide dismissed variants in variants pages and variants export function
- Systemd service files and instruction to deploy Scout using podman
### Fixed
- Bugfix: unused `chromgraph_prefix |tojson` removed
- Freeze coloredlogs temporarily
- Marrvel link
- Don't show TP53 link for silent or synonymous changes
- OMIM gene field accepts any custom number as OMIM gene
- Fix Pytest single quote vs double quote string
- Bug in gene variants search by similar cases and no similar case is found
- Delete unused file `userpanel.py`
- Primary transcripts in variant overview and general report
- Google OAuth2 login setup in README file
- Redirect to 'missing file'-icon if configured Chromograph file is missing
- Javascript error in case page
- Fix compound matching during variant loading for hg38
- Cancer variants view containing variants dismissed with cancer-specific reasons
- Zoom to SV variant length was missing IGV contig select
- Tooltips on case page when case has no default gene panels
### Changed
- Save case variants count in case document and not in sessions
- Style of gene panels multiselect on case page
- Collapse/expand main HPO checkboxes in phenomodel preview
- Replaced GQ (Genotype quality) with VAF (Variant allele frequency) in cancer variants GT table
- Allow loading of cancer cases with no tumor_purity field
- Truncate cDNA and protein changes in case report if longer than 20 characters


## [4.27]
### Added
- Exclude one or more variant categories when running variants delete command
### Fixed
### Changed

## [4.26.1]
### Added
### Fixed
- Links with 1-letter aa codes crash on frameshift etc
### Changed

## [4.26]
### Added
- Extend the delete variants command to print analysis date, track, institute, status and research status
- Delete variants by type of analysis (wgs|wes|panel)
- Links to cBioPortal, MutanTP53, IARC TP53, OncoKB, MyCancerGenome, CIViC
### Fixed
- Deleted variants count
### Changed
- Print output of variants delete command as a tab separated table

## [4.25]
### Added
- Command line function to remove variants from one or all cases
### Fixed
- Parse SMN None calls to None rather than False

## [4.24.1]
### Fixed
- Install requirements.txt via setup file

## [4.24]
### Added
- Institute-level phenotype models with sub-panels containing HPO and OMIM terms
- Runnable Docker demo
- Docker image build and push github action
- Makefile with shortcuts to docker commands
- Parse and save synopsis, phenotype and cohort terms from config files upon case upload
### Fixed
- Update dismissed variant status when variant dismissed key is missing
- Breakpoint two IGV button now shows correct chromosome when different from bp1
- Missing font lib in Docker image causing the PDF report download page to crash
- Sentieon Manta calls lack Somaticscore - load anyway
- ClinVar submissions crashing due to pinned variants that are not loaded
- Point ExAC pLI score to new gnomad server address
- Bug uploading cases missing phenotype terms in config file
- STRs loaded but not shown on browser page
- Bug when using adapter.variant.get_causatives with case_id without causatives
- Problem with fetching "solved" from scout export cases cli
- Better serialising of datetime and bson.ObjectId
- Added `volumes` folder to .gitignore
### Changed
- Make matching causative and managed variants foldable on case page
- Remove calls to PyMongo functions marked as deprecated in backend and frontend(as of version 3.7).
- Improved `scout update individual` command
- Export dynamic phenotypes with ordered gene lists as PDF


## [4.23]
### Added
- Save custom IGV track settings
- Show a flash message with clear info about non-valid genes when gene panel creation fails
- CNV report link in cancer case side navigation
- Return to comment section after editing, deleting or submitting a comment
- Managed variants
- MT vs 14 chromosome mean coverage stats if Scout is connected to Chanjo
### Fixed
- missing `vcf_cancer_sv` and `vcf_cancer_sv_research` to manual.
- Split ClinVar multiple clnsig values (slash-separated) and strip them of underscore for annotations without accession number
- Timeout of `All SNVs and INDELs` page when no valid gene is provided in the search
- Round CADD (MIPv9)
- Missing default panel value
- Invisible other causatives lines when other causatives lack gene symbols
### Changed
- Do not freeze mkdocs-material to version 4.6.1
- Remove pre-commit dependency

## [4.22]
### Added
- Editable cases comments
- Editable variants comments
### Fixed
- Empty variant activity panel
- STRs variants popover
- Split new ClinVar multiple significance terms for a variant
- Edit the selected comment, not the latest
### Changed
- Updated RELEASE docs.
- Pinned variants card style on the case page
- Merged `scout export exons` and `scout view exons` commands


## [4.21.2]
### Added
### Fixed
- Do not pre-filter research variants by (case-default) gene panels
- Show OMIM disease tooltip reliably
### Changed

## [4.21.1]
### Added
### Fixed
- Small change to Pop Freq column in variants ang gene panels to avoid strange text shrinking on small screens
- Direct use of HPO list for Clinical HPO SNV (and cancer SNV) filtering
- PDF coverage report redirecting to login page
### Changed
- Remove the option to dismiss single variants from all variants pages
- Bulk dismiss SNVs, SVs and cancer SNVs from variants pages

## [4.21]
### Added
- Support to configure LoqusDB per institute
- Highlight causative variants in the variants list
- Add tests. Mostly regarding building internal datatypes.
- Remove leading and trailing whitespaces from panel_name and display_name when panel is created
- Mark MANE transcript in list of transcripts in "Transcript overview" on variant page
- Show default panel name in case sidebar
- Previous buttons for variants pagination
- Adds a gh action that checks that the changelog is updated
- Adds a gh action that deploys new releases automatically to pypi
- Warn users if case default panels are outdated
- Define institute-specific gene panels for filtering in institute settings
- Use institute-specific gene panels in variants filtering
- Show somatic VAF for pinned and causative variants on case page

### Fixed
- Report pages redirect to login instead of crashing when session expires
- Variants filter loading in cancer variants page
- User, Causative and Cases tables not scaling to full page
- Improved docs for an initial production setup
- Compatibility with latest version of Black
- Fixed tests for Click>7
- Clinical filter required an extra click to Filter to return variants
- Restore pagination and shrink badges in the variants page tables
- Removing a user from the command line now inactivates the case only if user is last assignee and case is active
- Bugfix, LoqusDB per institute feature crashed when institute id was empty string
- Bugfix, LoqusDB calls where missing case count
- filter removal and upload for filters deleted from another page/other user
- Visualize outdated gene panels info in a popover instead of a tooltip in case page side panel

### Changed
- Highlight color on normal STRs in the variants table from green to blue
- Display breakpoints coordinates in verification emails only for structural variants


## [4.20]
### Added
- Display number of filtered variants vs number of total variants in variants page
- Search case by HPO terms
- Dismiss variant column in the variants tables
- Black and pre-commit packages to dev requirements

### Fixed
- Bug occurring when rerun is requested twice
- Peddy info fields in the demo config file
- Added load config safety check for multiple alignment files for one individual
- Formatting of cancer variants table
- Missing Score in SV variants table

### Changed
- Updated the documentation on how to create a new software release
- Genome build-aware cytobands coordinates
- Styling update of the Matchmaker card
- Select search type in case search form


## [4.19]

### Added
- Show internal ID for case
- Add internal ID for downloaded CGH files
- Export dynamic HPO gene list from case page
- Remove users as case assignees when their account is deleted
- Keep variants filters panel expanded when filters have been used

### Fixed
- Handle the ProxyFix ModuleNotFoundError when Werkzeug installed version is >1.0
- General report formatting issues whenever case and variant comments contain extremely long strings with no spaces

### Changed
- Created an institute wrapper page that contains list of cases, causatives, SNVs & Indels, user list, shared data and institute settings
- Display case name instead of case ID on clinVar submissions
- Changed icon of sample update in clinVar submissions


## [4.18]

### Added
- Filter cancer variants on cytoband coordinates
- Show dismiss reasons in a badge with hover for clinical variants
- Show an ellipsis if 10 cases or more to display with loqusdb matches
- A new blog post for version 4.17
- Tooltip to better describe Tumor and Normal columns in cancer variants
- Filter cancer SNVs and SVs by chromosome coordinates
- Default export of `Assertion method citation` to clinVar variants submission file
- Button to export up to 500 cancer variants, filtered or not
- Rename samples of a clinVar submission file

### Fixed
- Apply default gene panel on return to cancer variantS from variant view
- Revert to certificate checking when asking for Chanjo reports
- `scout download everything` command failing while downloading HPO terms

### Changed
- Turn tumor and normal allelic fraction to decimal numbers in tumor variants page
- Moved clinVar submissions code to the institutes blueprints
- Changed name of clinVar export files to FILENAME.Variant.csv and FILENAME.CaseData.csv
- Switched Google login libraries from Flask-OAuthlib to Authlib


## [4.17.1]

### Fixed
- Load cytobands for cases with chromosome build not "37" or "38"


## [4.17]

### Added
- COSMIC badge shown in cancer variants
- Default gene-panel in non-cancer structural view in url
- Filter SNVs and SVs by cytoband coordinates
- Filter cancer SNV variants by alt allele frequency in tumor
- Correct genome build in UCSC link from structural variant page



### Fixed
- Bug in clinVar form when variant has no gene
- Bug when sharing cases with the same institute twice
- Page crashing when removing causative variant tag
- Do not default to GATK caller when no caller info is provided for cancer SNVs


## [4.16.1]

### Fixed
- Fix the fix for handling of delivery reports for rerun cases

## [4.16]

### Added
- Adds possibility to add "lims_id" to cases. Currently only stored in database, not shown anywhere
- Adds verification comment box to SVs (previously only available for small variants)
- Scrollable pedigree panel

### Fixed
- Error caused by changes in WTForm (new release 2.3.x)
- Bug in OMIM case page form, causing the page to crash when a string was provided instead of a numerical OMIM id
- Fix Alamut link to work properly on hg38
- Better handling of delivery reports for rerun cases
- Small CodeFactor style issues: matchmaker results counting, a couple of incomplete tests and safer external xml
- Fix an issue with Phenomizer introduced by CodeFactor style changes

### Changed
- Updated the version of igv.js to 2.5.4

## [4.15.1]

### Added
- Display gene names in ClinVar submissions page
- Links to Varsome in variant transcripts table

### Fixed
- Small fixes to ClinVar submission form
- Gene panel page crash when old panel has no maintainers

## [4.15]

### Added
- Clinvar CNVs IGV track
- Gene panels can have maintainers
- Keep variant actions (dismissed, manual rank, mosaic, acmg, comments) upon variant re-upload
- Keep variant actions also on full case re-upload

### Fixed
- Fix the link to Ensembl for SV variants when genome build 38.
- Arrange information in columns on variant page
- Fix so that new cosmic identifier (COSV) is also acceptable #1304
- Fixed COSMIC tag in INFO (outside of CSQ) to be parses as well with `&` splitter.
- COSMIC stub URL changed to https://cancer.sanger.ac.uk/cosmic/search?q= instead.
- Updated to a version of IGV where bigBed tracks are visualized correctly
- Clinvar submission files are named according to the content (variant_data and case_data)
- Always show causatives from other cases in case overview
- Correct disease associations for gene symbol aliases that exist as separate genes
- Re-add "custom annotations" for SV variants
- The override ClinVar P/LP add-in in the Clinical Filter failed for new CSQ strings

### Changed
- Runs all CI checks in github actions

## [4.14.1]

### Fixed
- Error when variant found in loqusdb is not loaded for other case

## [4.14]

### Added
- Use github actions to run tests
- Adds CLI command to update individual alignments path
- Update HPO terms using downloaded definitions files
- Option to use alternative flask config when running `scout serve`
- Requirement to use loqusdb >= 2.5 if integrated

### Fixed
- Do not display Pedigree panel in cancer view
- Do not rely on internet connection and services available when running CI tests
- Variant loading assumes GATK if no caller set given and GATK filter status is seen in FILTER
- Pass genome build param all the way in order to get the right gene mappings for cases with build 38
- Parse correctly variants with zero frequency values
- Continue even if there are problems to create a region vcf
- STR and cancer variant navigation back to variants pages could fail

### Changed
- Improved code that sends requests to the external APIs
- Updates ranges for user ranks to fit todays usage
- Run coveralls on github actions instead of travis
- Run pip checks on github actions instead of coveralls
- For hg38 cases, change gnomAD link to point to version 3.0 (which is hg38 based)
- Show pinned or causative STR variants a bit more human readable

## [4.13.1]

### Added
### Fixed
- Typo that caused not all clinvar conflicting interpretations to be loaded no matter what
- Parse and retrieve clinvar annotations from VEP-annotated (VEP 97+) CSQ VCF field
- Variant clinvar significance shown as `not provided` whenever is `Uncertain significance`
- Phenomizer query crashing when case has no HPO terms assigned
- Fixed a bug affecting `All SNVs and INDELs` page when variants don't have canonical transcript
- Add gene name or id in cancer variant view

### Changed
- Cancer Variant view changed "Variant:Transcript:Exon:HGVS" to "Gene:Transcript:Exon:HGVS"

## [4.13]

### Added
- ClinVar SNVs track in IGV
- Add SMA view with SMN Copy Number data
- Easier to assign OMIM diagnoses from case page
- OMIM terms and specific OMIM term page

### Fixed
- Bug when adding a new gene to a panel
- Restored missing recent delivery reports
- Fixed style and links to other reports in case side panel
- Deleting cases using display_name and institute not deleting its variants
- Fixed bug that caused coordinates filter to override other filters
- Fixed a problem with finding some INS in loqusdb
- Layout on SV page when local observations without cases are present
- Make scout compatible with the new HPO definition files from `http://compbio.charite.de/jenkins/`
- General report visualization error when SNVs display names are very long


### Changed


## [4.12.4]

### Fixed
- Layout on SV page when local observations without cases are present

## [4.12.3]

### Fixed
- Case report when causative or pinned SVs have non null allele frequencies

## [4.12.2]

### Fixed
- SV variant links now take you to the SV variant page again
- Cancer variant view has cleaner table data entries for "N/A" data
- Pinned variant case level display hotfix for cancer and str - more on this later
- Cancer variants show correct alt/ref reads mirroring alt frequency now
- Always load all clinical STR variants even if a region load is attempted - index may be missing
- Same case repetition in variant local observations

## [4.12.1]

### Fixed
- Bug in variant.gene when gene has no HGVS description


## [4.12]

### Added
- Accepts `alignment_path` in load config to pass bam/cram files
- Display all phenotypes on variant page
- Display hgvs coordinates on pinned and causatives
- Clear panel pending changes
- Adds option to setup the database with static files
- Adds cli command to download the resources from CLI that scout needs
- Adds test files for merged somatic SV and CNV; as well as merged SNV, and INDEL part of #1279
- Allows for upload of OMIM-AUTO gene panel from static files without api-key

### Fixed
- Cancer case HPO panel variants link
- Fix so that some drop downs have correct size
- First IGV button in str variants page
- Cancer case activates on SNV variants
- Cases activate when STR variants are viewed
- Always calculate code coverage
- Pinned/Classification/comments in all types of variants pages
- Null values for panel's custom_inheritance_models
- Discrepancy between the manual disease transcripts and those in database in gene-edit page
- ACMG classification not showing for some causatives
- Fix bug which caused IGV.js to use hg19 reference files for hg38 data
- Bug when multiple bam files sources with non-null values are available


### Changed
- Renamed `requests` file to `scout_requests`
- Cancer variant view shows two, instead of four, decimals for allele and normal


## [4.11.1]

### Fixed
- Institute settings page
- Link institute settings to sharing institutes choices

## [4.11.0]

### Added
- Display locus name on STR variant page
- Alternative key `GNOMADAF_popmax` for Gnomad popmax allele frequency
- Automatic suggestions on how to improve the code on Pull Requests
- Parse GERP, phastCons and phyloP annotations from vep annotated CSQ fields
- Avoid flickering comment popovers in variant list
- Parse REVEL score from vep annotated CSQ fields
- Allow users to modify general institute settings
- Optionally format code automatically on commit
- Adds command to backup vital parts `scout export database`
- Parsing and displaying cancer SV variants from Manta annotated VCF files
- Dismiss cancer snv variants with cancer-specific options
- Add IGV.js UPD, RHO and TIDDIT coverage wig tracks.


### Fixed
- Slightly darker page background
- Fixed an issued with parsed conservation values from CSQ
- Clinvar submissions accessible to all users of an institute
- Header toolbar when on Clinvar page now shows institute name correctly
- Case should not always inactivate upon update
- Show dismissed snv cancer variants as grey on the cancer variants page
- Improved style of mappability link and local observations on variant page
- Convert all the GET requests to the igv view to POST request
- Error when updating gene panels using a file containing BOM chars
- Add/replace gene radio button not working in gene panels


## [4.10.1]

### Fixed
- Fixed issue with opening research variants
- Problem with coveralls not called by Travis CI
- Handle Biomart service down in tests


## [4.10.0]

### Added
- Rank score model in causatives page
- Exportable HPO terms from phenotypes page
- AMP guideline tiers for cancer variants
- Adds scroll for the transcript tab
- Added CLI option to query cases on time since case event was added
- Shadow clinical assessments also on research variants display
- Support for CRAM alignment files
- Improved str variants view : sorting by locus, grouped by allele.
- Delivery report PDF export
- New mosaicism tag option
- Add or modify individuals' age or tissue type from case page
- Display GC and allele depth in causatives table.
- Included primary reference transcript in general report
- Included partial causative variants in general report
- Remove dependency of loqusdb by utilising the CLI

### Fixed
- Fixed update OMIM command bug due to change in the header of the genemap2 file
- Removed Mosaic Tag from Cancer variants
- Fixes issue with unaligned table headers that comes with hidden Datatables
- Layout in general report PDF export
- Fixed issue on the case statistics view. The validation bars didn't show up when all institutes were selected. Now they do.
- Fixed missing path import by importing pathlib.Path
- Handle index inconsistencies in the update index functions
- Fixed layout problems


## [4.9.0]

### Added
- Improved MatchMaker pages, including visible patient contacts email address
- New badges for the github repo
- Links to [GENEMANIA](genemania.org)
- Sort gene panel list on case view.
- More automatic tests
- Allow loading of custom annotations in VCF using the SCOUT_CUSTOM info tag.

### Fixed
- Fix error when a gene is added to an empty dynamic gene panel
- Fix crash when attempting to add genes on incorrect format to dynamic gene panel
- Manual rank variant tags could be saved in a "Select a tag"-state, a problem in the variants view.
- Same case evaluations are no longer shown as gray previous evaluations on the variants page
- Stay on research pages, even if reset, next first buttons are pressed..
- Overlapping variants will now be visible on variant page again
- Fix missing classification comments and links in evaluations page
- All prioritized cases are shown on cases page


## [4.8.3]

### Added

### Fixed
- Bug when ordering sanger
- Improved scrolling over long list of genes/transcripts


## [4.8.2]

### Added

### Fixed
- Avoid opening extra tab for coverage report
- Fixed a problem when rank model version was saved as floats and not strings
- Fixed a problem with displaying dismiss variant reasons on the general report
- Disable load and delete filter buttons if there are no saved filters
- Fix problem with missing verifications
- Remove duplicate users and merge their data and activity


## [4.8.1]

### Added

### Fixed
- Prevent login fail for users with id defined by ObjectId and not email
- Prevent the app from crashing with `AttributeError: 'NoneType' object has no attribute 'message'`


## [4.8.0]

### Added
- Updated Scout to use Bootstrap 4.3
- New looks for Scout
- Improved dashboard using Chart.js
- Ask before inactivating a case where last assigned user leaves it
- Genes can be manually added to the dynamic gene list directly on the case page
- Dynamic gene panels can optionally be used with clinical filter, instead of default gene panel
- Dynamic gene panels get link out to chanjo-report for coverage report
- Load all clinvar variants with clinvar Pathogenic, Likely Pathogenic and Conflicting pathogenic
- Show transcripts with exon numbers for structural variants
- Case sort order can now be toggled between ascending and descending.
- Variants can be marked as partial causative if phenotype is available for case.
- Show a frequency tooltip hover for SV-variants.
- Added support for LDAP login system
- Search snv and structural variants by chromosomal coordinates
- Structural variants can be marked as partial causative if phenotype is available for case.
- Show normal and pathologic limits for STRs in the STR variants view.
- Institute level persistent variant filter settings that can be retrieved and used.
- export causative variants to Excel
- Add support for ROH, WIG and chromosome PNGs in case-view

### Fixed
- Fixed missing import for variants with comments
- Instructions on how to build docs
- Keep sanger order + verification when updating/reloading variants
- Fixed and moved broken filter actions (HPO gene panel and reset filter)
- Fixed string conversion to number
- UCSC links for structural variants are now separated per breakpoint (and whole variant where applicable)
- Reintroduced missing coverage report
- Fixed a bug preventing loading samples using the command line
- Better inheritance models customization for genes in gene panels
- STR variant page back to list button now does its one job.
- Allows to setup scout without a omim api key
- Fixed error causing "favicon not found" flash messages
- Removed flask --version from base cli
- Request rerun no longer changes case status. Active or archived cases inactivate on upload.
- Fixed missing tooltip on the cancer variants page
- Fixed weird Rank cell in variants page
- Next and first buttons order swap
- Added pagination (and POST capability) to cancer variants.
- Improves loading speed for variant page
- Problem with updating variant rank when no variants
- Improved Clinvar submission form
- General report crashing when dismissed variant has no valid dismiss code
- Also show collaborative case variants on the All variants view.
- Improved phenotype search using dataTables.js on phenotypes page
- Search and delete users with `email` instead of `_id`
- Fixed css styles so that multiselect options will all fit one column


## [4.7.3]

### Added
- RankScore can be used with VCFs for vcf_cancer files

### Fixed
- Fix issue with STR view next page button not doing its one job.

### Deleted
- Removed pileup as a bam viewing option. This is replaced by IGV


## [4.7.2]

### Added
- Show earlier ACMG classification in the variant list

### Fixed
- Fixed igv search not working due to igv.js dist 2.2.17
- Fixed searches for cases with a gene with variants pinned or marked causative.
- Load variant pages faster after fixing other causatives query
- Fixed mitochondrial report bug for variants without genes

## [4.7.1]

### Added

### Fixed
- Fixed bug on genes page


## [4.7.0]

### Added
- Export genes and gene panels in build GRCh38
- Search for cases with variants pinned or marked causative in a given gene.
- Search for cases phenotypically similar to a case also from WUI.
- Case variant searches can be limited to similar cases, matching HPO-terms,
  phenogroups and cohorts.
- De-archive reruns and flag them as 'inactive' if archived
- Sort cases by analysis_date, track or status
- Display cases in the following order: prioritized, active, inactive, archived, solved
- Assign case to user when user activates it or asks for rerun
- Case becomes inactive when it has no assignees
- Fetch refseq version from entrez and use it in clinvar form
- Load and export of exons for all genes, independent on refseq
- Documentation for loading/updating exons
- Showing SV variant annotations: SV cgh frequencies, gnomad-SV, local SV frequencies
- Showing transcripts mapping score in segmental duplications
- Handle requests to Ensembl Rest API
- Handle requests to Ensembl Rest Biomart
- STR variants view now displays GT and IGV link.
- Description field for gene panels
- Export exons in build 37 and 38 using the command line

### Fixed
- Fixes of and induced by build tests
- Fixed bug affecting variant observations in other cases
- Fixed a bug that showed wrong gene coverage in general panel PDF export
- MT report only shows variants occurring in the specific individual of the excel sheet
- Disable SSL certifcate verification in requests to chanjo
- Updates how intervaltree and pymongo is used to void deprecated functions
- Increased size of IGV sample tracks
- Optimized tests


## [4.6.1]

### Added

### Fixed
- Missing 'father' and 'mother' keys when parsing single individual cases


## [4.6.0]

### Added
- Description of Scout branching model in CONTRIBUTING doc
- Causatives in alphabetical order, display ACMG classification and filter by gene.
- Added 'external' to the list of analysis type options
- Adds functionality to display "Tissue type". Passed via load config.
- Update to IGV 2.

### Fixed
- Fixed alignment visualization and vcf2cytosure availability for demo case samples
- Fixed 3 bugs affecting SV pages visualization
- Reintroduced the --version cli option
- Fixed variants query by panel (hpo panel + gene panel).
- Downloaded MT report contains excel files with individuals' display name
- Refactored code in parsing of config files.


## [4.5.1]

### Added

### Fixed
- update requirement to use PyYaml version >= 5.1
- Safer code when loading config params in cli base


## [4.5.0]

### Added
- Search for similar cases from scout view CLI
- Scout cli is now invoked from the app object and works under the app context

### Fixed
- PyYaml dependency fixed to use version >= 5.1


## [4.4.1]

### Added
- Display SV rank model version when available

### Fixed
- Fixed upload of delivery report via API


## [4.4.0]

### Added
- Displaying more info on the Causatives page and hiding those not causative at the case level
- Add a comment text field to Sanger order request form, allowing a message to be included in the email
- MatchMaker Exchange integration
- List cases with empty synopsis, missing HPO terms and phenotype groups.
- Search for cases with open research list, or a given case status (active, inactive, archived)

### Fixed
- Variant query builder split into several functions
- Fixed delivery report load bug


## [4.3.3]

### Added
- Different individual table for cancer cases

### Fixed
- Dashboard collects validated variants from verification events instead of using 'sanger' field
- Cases shared with collaborators are visible again in cases page
- Force users to select a real institute to share cases with (actionbar select fix)


## [4.3.2]

### Added
- Dashboard data can be filtered using filters available in cases page
- Causatives for each institute are displayed on a dedicated page
- SNVs and and SVs are searchable across cases by gene and rank score
- A more complete report with validated variants is downloadable from dashboard

### Fixed
- Clinsig filter is fixed so clinsig numerical values are returned
- Split multi clinsig string values in different elements of clinsig array
- Regex to search in multi clinsig string values or multi revstat string values
- It works to upload vcf files with no variants now
- Combined Pileup and IGV alignments for SVs having variant start and stop on the same chromosome


## [4.3.1]

### Added
- Show calls from all callers even if call is not available
- Instructions to install cairo and pango libs from WeasyPrint page
- Display cases with number of variants from CLI
- Only display cases with number of variants above certain treshold. (Also CLI)
- Export of verified variants by CLI or from the dashboard
- Extend case level queries with default panels, cohorts and phenotype groups.
- Slice dashboard statistics display using case level queries
- Add a view where all variants for an institute can be searched across cases, filtering on gene and rank score. Allows searching research variants for cases that have research open.

### Fixed
- Fixed code to extract variant conservation (gerp, phyloP, phastCons)
- Visualization of PDF-exported gene panels
- Reintroduced the exon/intron number in variant verification email
- Sex and affected status is correctly displayed on general report
- Force number validation in SV filter by size
- Display ensembl transcripts when no refseq exists


## [4.3.0]

### Added
- Mosaicism tag on variants
- Show and filter on SweGen frequency for SVs
- Show annotations for STR variants
- Show all transcripts in verification email
- Added mitochondrial export
- Adds alternative to search for SVs shorter that the given length
- Look for 'bcftools' in the `set` field of VCFs
- Display digenic inheritance from OMIM
- Displays what refseq transcript that is primary in hgnc

### Fixed

- Archived panels displays the correct date (not retroactive change)
- Fixed problem with waiting times in gene panel exports
- Clinvar fiter not working with human readable clinsig values

## [4.2.2]

### Fixed
- Fixed gene panel create/modify from CSV file utf-8 decoding error
- Updating genes in gene panels now supports edit comments and entry version
- Gene panel export timeout error

## [4.2.1]

### Fixed
- Re-introduced gene name(s) in verification email subject
- Better PDF rendering for excluded variants in report
- Problem to access old case when `is_default` did not exist on a panel


## [4.2.0]

### Added
- New index on variant_id for events
- Display overlapping compounds on variants view

### Fixed
- Fixed broken clinical filter


## [4.1.4]

### Added
- Download of filtered SVs

### Fixed
- Fixed broken download of filtered variants
- Fixed visualization issue in gene panel PDF export
- Fixed bug when updating gene names in variant controller


## [4.1.3]

### Fixed
- Displays all primary transcripts


## [4.1.2]

### Added
- Option add/replace when updating a panel via CSV file
- More flexible versioning of the gene panels
- Printing coverage report on the bottom of the pdf case report
- Variant verification option for SVs
- Logs uri without pwd when connecting
- Disease-causing transcripts in case report
- Thicker lines in case report
- Supports HPO search for cases, both terms or if described in synopsis
- Adds sanger information to dashboard

### Fixed
- Use db name instead of **auth** as default for authentication
- Fixes so that reports can be generated even with many variants
- Fixed sanger validation popup to show individual variants queried by user and institute.
- Fixed problem with setting up scout
- Fixes problem when exac file is not available through broad ftp
- Fetch transcripts for correct build in `adapter.hgnc_gene`

## [4.1.1]
- Fix problem with institute authentication flash message in utils
- Fix problem with comments
- Fix problem with ensembl link


## [4.1.0]

### Added
- OMIM phenotypes to case report
- Command to download all panel app gene panels `scout load panel --panel-app`
- Links to genenames.org and omim on gene page
- Popup on gene at variants page with gene information
- reset sanger status to "Not validated" for pinned variants
- highlight cases with variants to be evaluated by Sanger on the cases page
- option to point to local reference files to the genome viewer pileup.js. Documented in `docs.admin-guide.server`
- option to export single variants in `scout export variants`
- option to load a multiqc report together with a case(add line in load config)
- added a view for searching HPO terms. It is accessed from the top left corner menu
- Updates the variants view for cancer variants. Adds a small cancer specific filter for known variants
- Adds hgvs information on cancer variants page
- Adds option to update phenotype groups from CLI

### Fixed
- Improved Clinvar to submit variants from different cases. Fixed HPO terms in casedata according to feedback
- Fixed broken link to case page from Sanger modal in cases view
- Now only cases with non empty lists of causative variants are returned in `adapter.case(has_causatives=True)`
- Can handle Tumor only samples
- Long lists of HGNC symbols are now possible. This was previously difficult with manual, uploaded or by HPO search when changing filter settings due to GET request limitations. Relevant pages now use POST requests. Adds the dynamic HPO panel as a selection on the gene panel dropdown.
- Variant filter defaults to default panels also on SV and Cancer variants pages.

## [4.0.0]

### WARNING ###

This is a major version update and will require that the backend of pre releases is updated.
Run commands:

```
$scout update genes
$scout update hpo
```

- Created a Clinvar submission tool, to speed up Clinvar submission of SNVs and SVs
- Added an analysis report page (html and PDF format) containing phenotype, gene panels and variants that are relevant to solve a case.

### Fixed
- Optimized evaluated variants to speed up creation of case report
- Moved igv and pileup viewer under a common folder
- Fixed MT alignment view pileup.js
- Fixed coordinates for SVs with start chromosome different from end chromosome
- Global comments shown across cases and institutes. Case-specific variant comments are shown only for that specific case.
- Links to clinvar submitted variants at the cases level
- Adapts clinvar parsing to new format
- Fixed problem in `scout update user` when the user object had no roles
- Makes pileup.js use online genome resources when viewing alignments. Now any instance of Scout can make use of this functionality.
- Fix ensembl link for structural variants
- Works even when cases does not have `'madeline_info'`
- Parses Polyphen in correct way again
- Fix problem with parsing gnomad from VEP

### Added
- Added a PDF export function for gene panels
- Added a "Filter and export" button to export custom-filtered SNVs to CSV file
- Dismiss SVs
- Added IGV alignments viewer
- Read delivery report path from case config or CLI command
- Filter for spidex scores
- All HPO terms are now added and fetched from the correct source (https://github.com/obophenotype/human-phenotype-ontology/blob/master/hp.obo)
- New command `scout update hpo`
- New command `scout update genes` will fetch all the latest information about genes and update them
- Load **all** variants found on chromosome **MT**
- Adds choice in cases overview do show as many cases as user like

### Removed
- pileup.min.js and pileup css are imported from a remote web location now
- All source files for HPO information, this is instead fetched directly from source
- All source files for gene information, this is instead fetched directly from source

## [3.0.0]
### Fixed
- hide pedigree panel unless it exists

## [1.5.1] - 2016-07-27
### Fixed
- look for both ".bam.bai" and ".bai" extensions

## [1.4.0] - 2016-03-22
### Added
- support for local frequency through loqusdb
- bunch of other stuff

## [1.3.0] - 2016-02-19
### Fixed
- Update query-phenomizer and add username/password

### Changed
- Update the way a case is checked for rerun-status

### Added
- Add new button to mark a case as "checked"
- Link to clinical variants _without_ 1000G annotation

## [1.2.2] - 2016-02-18
### Fixed
- avoid filtering out variants lacking ExAC and 1000G annotations

## [1.1.3] - 2015-10-01
### Fixed
- persist (clinical) filter when clicking load more
- fix #154 by robustly setting clinical filter func. terms

## [1.1.2] - 2015-09-07
### Fixed
- avoid replacing coverage report with none
- update SO terms, refactored

## [1.1.1] - 2015-08-20
### Fixed
- fetch case based on collaborator status (not owner)

## [1.1.0] - 2015-05-29
### Added
- link(s) to SNPedia based on RS-numbers
- new Jinja filter to "humanize" decimal numbers
- show gene panels in variant view
- new Jinja filter for decoding URL encoding
- add indicator to variants in list that have comments
- add variant number threshold and rank score threshold to load function
- add event methods to mongo adapter
- add tests for models
- show badge "old" if comment was written for a previous analysis

### Changed
- show cDNA change in transcript summary unless variant is exonic
- moved compounds table further up the page
- show dates for case uploads in ISO format
- moved variant comments higher up on page
- updated documentation for pages
- read in coverage report as blob in database and serve directly
- change ``OmimPhenotype`` to ``PhenotypeTerm``
- reorganize models sub-package
- move events (and comments) to separate collection
- only display prev/next links for the research list
- include variant type in breadcrumbs e.g. "Clinical variants"

### Removed
- drop dependency on moment.js

### Fixed
- show the same level of detail for all frequencies on all pages
- properly decode URL encoded symbols in amino acid/cDNA change strings
- fixed issue with wipe permissions in MongoDB
- include default gene lists in "variants" link in breadcrumbs

## [1.0.2] - 2015-05-20
### Changed
- update case fetching function

### Fixed
- handle multiple cases with same id

## [1.0.1] - 2015-04-28
### Fixed
- Fix building URL parameters in cases list Vue component

## [1.0.0] - 2015-04-12
Codename: Sara Lund

![Release 1.0](artwork/releases/release-1-0.jpg)

### Added
- Add email logging for unexpected errors
- New command line tool for deleting case

### Changed
- Much improved logging overall
- Updated documentation/usage guide
- Removed non-working IGV link

### Fixed
- Show sample display name in GT call
- Various small bug fixes
- Make it easier to hover over popups

## [0.0.2-rc1] - 2015-03-04
### Added
- add protein table for each variant
- add many more external links
- add coverage reports as PDFs

### Changed
- incorporate user feedback updates
- big refactor of load scripts

## [0.0.2-rc2] - 2015-03-04
### Changes
- add gene table with gene description
- reorganize inheritance models box

### Fixed
- avoid overwriting gene list on "research" load
- fix various bugs in external links

## [0.0.2-rc3] - 2015-03-05
### Added
- Activity log feed to variant view
- Adds protein change strings to ODM and Sanger email

### Changed
- Extract activity log component to macro

### Fixes
- Make Ensembl transcript links use archive website<|MERGE_RESOLUTION|>--- conflicted
+++ resolved
@@ -15,11 +15,8 @@
 - Enhance variants filters by allowing selection of individual soft filters (#5897)
 - On ACMG classification form, move `Submit` button at the bottom and ClinGen gene links to the top (#5876)
 - Search panels by gene only within user’s institutes (#5902)
-<<<<<<< HEAD
+- A more compact gene panels page with panel search options (#5913)
 - Extra space for sequencing type badges on cases page (#5920)
-=======
-- A more compact gene panels page with panel search options (#5913)
->>>>>>> 7fc5ef67
 ### Fixed
 - Fix PanelApp fetch failures caused by 429 responses - Retry-After support (#5864)
 - Parsing of `REVEL rank score` field for LRS from all transcript of a LRS variant (#5860)
