--- conflicted
+++ resolved
@@ -7,12 +7,9 @@
 ## []
 ### Changed
 - Represent different tumor samples as vials in cases page
-<<<<<<< HEAD
+- Option to force-update the OMIM panel
 - Create ClinVar submissions from pinned variants list in case page
 - Select which pinned variants will be included in ClinVar submission documents
-=======
-- Option to force-update the OMIM panel
->>>>>>> c0029a15
 ### Fixed
 - Low tumor purity badge alignment in cancer samples table on cancer case view
 - VariantS comment popovers reactivate on hover
