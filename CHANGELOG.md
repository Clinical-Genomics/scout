# Change Log
All notable changes to this project will be documented in this file.
This project adheres to [Semantic Versioning](http://semver.org/).

About changelog [here](https://keepachangelog.com/en/1.0.0/)

## [unreleased]
### Added
- Button on SMN CN page to search variants within SMN1 and SMN2 genes
<<<<<<< HEAD
- Log users' activity to file by specifying `USERS_ACTIVITY_LOG_PATH` parameter in app config
=======
- Options for selectively updating OMICS variants (fraser, outrider) on a case
### Changed
- Documentation for OMICS variants and updating a case
>>>>>>> e4e0f4be

## [4.88.1]
### Fixed
- Patch update igv.js to 3.0.5

## [4.88]
### Added
- Added CoLoRSdb frequency to Pop Freq column on variantS page
- Hovertip to gene panel names with associated genes in SV variant view, when variant covers more than one gene
- RNA sample ID can be provided in case load config if different from sample_id
### Fixed
- Broken `scout setup database` command
- Update demo VCF header, adding missing keys found on variants
- Broken upload to Codecov step in Tests & Coverage GitHub action
- Tomte DROP column names have been updated (backwards compatibility preserved for main fields)
- WTS outlierS view to display correct individual IDs for cases with multiple individuals
- WTS outlierS not displayed on WTS outlierS view

## [4.87.1]
### Fixed
- Positioning and alignment of genes cell on variantS page

## [4.87]
### Added
- Option to configure RNA build on case load (default '38')
### Changed
- Tooltip on RNA alignments now shows RNA genome build version
- Updated igv.js to v3.0.4
### Fixed
- Style of "SNVs" and "SVs" buttons on WTS Outliers page
- Chromosome alias files for igv.js
- Genes track displayed also when RNA alignments are present without splice junctions track on igv browser
- Genes track displayed again when splice junction tracks are present

## [4.86.1]
### Fixed
- Loading and updating PanelApp panels, including PanelApp green

## [4.86]
### Added
- Display samples' name (tooltip) and affected status directly on caseS page
- Search SVs across all cases, in given genes
- `CLINVAR_API_URL` param can be specified in app settings to override the URL used to send ClinVar submissions to. Intended for testing.
- Support for loading and storing OMICS data
- Parse DROP Fraser and Outrider TSVs
- Display omics variants - wts outliers (Fraser, Outrider)
- Parse GNOMAD `gnomad_af` and `gnomad_popmax_af` keys from variants annotated with `echtvar`
- Make removed panel optionally visible to non-admin or non maintainers
- Parse CoLoRSdb frequencies annotated in the variant INFO field with the `colorsdb_af` key
- Download -omics variants using the `Filter and export button`
- Clickable COSMIC links on IGV tracks
- Possibility to un-audit previously audited filters
- Reverted table style and removed font awesome style from IGV template
- Case status tags displayed on dashboard case overview
### Changed
- Updated igv.js to v3.0.1
- Alphabetically sort IGV track available for custom selection
- Updated wokeignore to avoid unfixable warning
- Update Chart.js to v4.4.3
- Use tornado library version >= 6.4.1
- Fewer variants in the MEI demo file
- Switch to FontAwesome v.6 instead of using icons v.5 + kit with icons v.6
- Show time (hours and minutes) additionally to date on comments and activity panel
### Fixed
- Only add expected caller keys to variant (FOUND_IN or SVDB_ORIGIN)
- Splice junction merged track height offset in IGV.js
- Splice junction initiation crash with empty variant obj
- Splice junction variant routing for cases with WTS but without outlier data
- Variant links to ExAC, now pointing to gnomAD, since the ExAC browser is no longer available
- Style of HPO terms assigned to a case, now one phenotype per line
- RNA sashimi view rendering should work also if the gene track is user disabled
- Respect IGV tracks chosen by user in variant IGV settings

## [4.85]
### Added
- Load also genes which are missing Ensembl gene ID (72 in both builds), including immunoglobulins and fragile sites
### Changed
- Unfreeze werkzeug again
- Show "(Removed)" after removed panels in dropdown
- The REVEL score is collected as the maximum REVEL score from all of the variant's transcripts
- Parse GNOMAD POPMAX values only if they are numerical when loading variants
### Fixed
- Alphabetically sort "select default panels" dropdown menu options on case page
- Show gene panel removed status on case page
- Fixed visibility of the following buttons: remove assignee, remove pinned/causative, remove comment, remove case from group

## [4.84]
### Changed
- Clearer error message when a loqusdb query fails for an instance that initially connected
- Do not load chanjo-report module if not needed and more visible message when it fails loading
- Converted the HgncGene class into a Pydantic class
- Swap menu open and collapse indicator chevrons - down is now displayed-open, right hidden-closed
- Linters and actions now all use python 3.11
### Fixed
- Safer way to update variant genes and compounds that avoids saving temporary decorators into variants' database documents
- Link to HGNC gene report on gene page
- Case file load priority so that e.g. SNV get loaded before SV, or clinical before research, for consistent variant_id collisions

## [4.83]
### Added
- Edit ACMG classifications from variant page (only for classifications with criteria)
- Events for case CLI events (load case, update case, update individual)
- Support for loading and displaying local custom IGV tracks
- MANE IGV track to be used as a local track for igv.js (see scout demo config file)
- Optional separate MT VCFs, for `nf-core/raredisease`
### Changed
- Avoid passing verbs from CaseHandler - functions for case sample and individual in CaseEventHandler
- Hide mtDNA report and coverage report links on case sidebar for cases with WTS data only
- Modified OMIM-AUTO gene panel to include genes in both genome builds
- Moved chanjo code into a dedicated extension
- Optimise the function that collects "match-safe" genes for an institute by avoiding duplicated genes from different panels
- Users must actively select "show matching causatives/managed" on a case page to see matching numbers
- Upgraded python version from 3.8 to 3.11 in Docker images
### Fixed
- Fix several tests that relied on number of events after setup to be 0
- Removed unused load case function
- Artwork logo sync sketch with png and export svg
- Clearer exception handling on chanjo-report setup - fail early and visibly
- mtDNA report crashing when one or more samples from a case is not in the chanjo database
- Case page crashing on missing phenotype terms
- ACMG benign modifiers
- Speed up tests by caching python env correctly in Github action and adding two more test groups
- Agile issue templates were added globally to the CG-org. Adding custom issue templates to avoid exposing customers
- PanelApp panel not saving genes with empty `EnsembleGeneIds` list
- Speed up checking outdated gene panels
- Do not load research variants automatically when loading a case

## [4.82.2]
### Fixed
- Warning icon in case pages for individuals where `confirmed_sex` is false
- Show allele sizes form ExpansionHunter on STR variantS page again

## [4.82.1]
### Fixed
- Revert the installation of flask-ldapconn to use the version available on PyPI to be able to push new scout releases to PyPI

## [4.82]
### Added
- Tooltip for combined score in tables for compounds and overlapping variants
- Checkbox to filter variants by excluding genes listed in selected gene panels, files or provided as list
- STR variant information card with database links, replacing empty frequency panel
- Display paging and number of HPO terms available in the database on Phenotypes page
- On case page, typeahead hints when searching for a disease using substrings containing source ("OMIM:", "ORPHA:")
- Button to monitor the status of submissions on ClinVar Submissions page
- Option to filter cancer variants by number of observations in somatic and germline archived database
- Documentation for integrating chanjo2
- More up-to-date VEP CSQ dbNSFP frequency keys
- Parse PacBio TRGT (Tandem repeat genotyping tool) Short Tandem Repeat VCFs
### Changed
- In the case_report #panel-tables has a fixed width
- Updated IGV.js to 2.15.11
- Fusion variants in case report now contain same info as on fusion variantS page
- Block submission of somatic variants to ClinVar until we harmonise with their changed API
- Additional control on the format of conditions provided in ClinVar form
- Errors while loading managed variants from file are now displayed on the Managed Variants page
- Chanjo2 coverage button visible only when query will contain a list of HGNC gene IDs
- Use Python-Markdown directly instead of the unmaintained Flask-Markdown
- Use Markupsafe instead of long deprecated, now removed Flask Markup
- Prepare to unfreeze Werkzeug, but don't actually activate until chanjo can deal with the change
### Fixed
- Submit requests to Chanjo2 using HTML forms instead of JSON data
- `Research somatic variants` link name on caseS page
- Broken `Install the HTML 2 PDF renderer` step in a GitHub action
- Fix ClinVar form parsing to not include ":" in conditionType.id when condition conditionType.db is Orphanet
- Fix condition dropdown and pre-selection on ClinVar form for cases with associated ORPHA diagnoses
- Improved visibility of ClinVar form in dark mode
- End coordinates for indels in ClinVar form
- Diagnoses API search crashing with empty search string
- Variant's overlapping panels should show overlapping of variant genes against the latest version of the panel
- Case page crashing when case has both variants in a ClinVar submission and pinned not loaded variants
- Installation of git in second build stage of Dockerfile, allowing correct installation of libraries

## [4.81]
### Added
- Tag for somatic SV IGH-DUX4 detection samtools script
### Changed
- Upgraded Bootstrap version in reports from 4.3.1 to 5.1.3
### Fixed
- Buttons layout in HPO genes panel on case page
- Added back old variant rankscore index with different key order to help loading on demo instance
- Cancer case_report panel-table no longer contains inheritance information
- Case report pinned variants card now displays info text if all pinned variants are present in causatives
- Darkmode setting now applies to the comment-box accordion
- Typo in case report causing `cancer_rank_options is undefined` error

## [4.80]
### Added
- Support for .d4 files coverage using chanjo2 (Case page sidebar link) with test
- Link to chanjo2 coverage report and coverage gene overview on gene panel page
- Link to chanjo2 coverage report on Case page, HPO dynamic gene list
- Link to genes coverage overview report on Case page, HPO dynamic gene list
### Changed
- All links in disease table on diagnosis page now open in a new tab
- Dark mode settings applied to multi-selects on institute settings page
- Comments on case and variant pages can be viewed by expanding an accordion
- On case page information on pinned variants and variants submitted to ClinVar are displayed in the same table
- Demo case file paths are now stored as absolute paths
- Optimised indices to address slow queries
- On case page default panels are now found at the top of the table, and it can be sorted by this trait
### Fixed
- On variants page, search for variants in genes present only in build 38 returning no results
- Pin/unpin with API was not able to make event links
- A new field `Explanation for multiple conditions` is available in ClinVar for submitting variants with more than one associated condition
- Fusion genes with partners lacking gene HGNC id will still be fully loaded
- Fusion variantS export now contains fusion variant specific columns
- When Loqusdb observations count is one the table includes information on if observation was for the current or another case

## [4.79.1]
### Fixed
- Exporting variants without rank score causing page to crash
- Display custom annotations also on cancer variant page

## [4.79]
### Added
- Added tags for Sniffles and CNVpytor, two LRS SV callers
- Button on case page for displaying STR variants occurring in the dynamic HPO panel
- Display functional annotation relative to variant gene's MANE transcripts on variant summary, when available
- Links to ACMG structural variant pathogenicity classification guidelines
- Phenomodels checkboxes can now include orpha terms
- Add incidental finding to case tags
- Get an alert on caseS page when somebody validates variants you ordered Sanger sequencing for
### Changed
- In the diagnoses page genes associated with a disease are displayed using hgnc symbol instead of hgnc id
- Refactor view route to allow navigation directly to unique variant document id, improve permissions check
- Do not show MANE and MANE Plus Clinical transcripts annotated from VEP (saved in variants) but collect this info from the transcripts database collection
- Refactor view route to allow navigation directly to unique case id (in particular for gens)
- `Institutes to share cases with` on institute's settings page now displays institutes names and IDs
- View route with document id selects view template based on variant category
### Fixed
- Refactored code in cases blueprints and variant_events adapter (set diseases for partial causative variants) to use "disease" instead of "omim" to encompass also ORPHA terms
- Refactored code in `scout/parse/omim.py` and `scout/parse/disease_terms.py` to use "disease" instead of "phenotype" to differentiate from HPO terms
- Be more careful about checking access to variant on API access
- Show also ACMG VUS on general report (could be missing if not e.g. pinned)

## [4.78]
### Added
- Case status labels can be added, giving more finegrained details on a solved status (provisional, diagnostic, carrier, UPD, SMN, ...)
- New SO terms: `sequence_variant` and `coding_transcript_variant`
- More MEI specific annotation is shown on the variant page
- Parse and save MANE transcripts info when updating genes in build 38
- ClinVar submission can now be downloaded as a json file
- `Mane Select` and `Mane Plus Clinical` badges on Gene page, when available
- ClinVar submission can now be downloaded as a json file
- API endpoint to pin variant
- Display common/uncommon/rare on summary of mei variant page
### Changed
- In the ClinVar form, database and id of assertion criteria citation are now separate inputs
- Customise institute settings to be able to display all cases with a certain status on cases page (admin users)
- Renamed `Clinical Significance` to `Germline Classification` on multistep ClinVar form
- Changed the "x" in cases.utils.remove_form button text to red for better visibility in dark mode
- Update GitHub actions
- Default loglevel up to INFO, making logs with default start easier to read
- Add XTR region to PAR region definition
- Diagnoses can be searched on diagnoses page without waiting for load first
### Fixed
- Removed log info showing hgnc IDs used in variantS search
- Maintain Matchmaker Exchange and Beacon submission status when a case is re-uploaded
- Inheritance mode from ORPHA should not be confounded with the OMIM inheritance model
- Decipher link URL changes
- Refactored code in cases blueprints to use "disease" instead of "omim" to encompass also ORPHA terms

## [4.77]
### Added
- Orpha disease terms now include information on inheritance
- Case loading via .yaml config file accepts subject_id and phenotype_groups (if previously defined as constant default or added per institute)
- Possibility to submit variants associated with Orphanet conditions to ClinVar
- Option update path to .d4 files path for individuals of an existing case using the command line
- More constraint information is displayed per gene in addition to pLi: missense and LoF OE, CI (inluding LOEUF) and Z-score.
### Changed
- Introduce validation in the ClinVar multistep form to make sure users provide at least one variant-associated condition
- CLI scout update individual accepts subject_id
- Update ClinVar inheritance models to reflect changes in ClinVar submission API
- Handle variant-associated condition ID format in background when creating ClinVar submissions
- Replace the code that downloads Ensembl genes, transcripts and exons with the Schug web app
- Add more info to error log when transcript variant frequency parsing fails.
- GnomAD v4 constraint information replaces ExAC constraints (pLi).
### Fixed
- Text input of associated condition in ClinVar form now aligns to the left
- Alignment of contents in the case report has been updated
- Missing number of phenotypes and genes from case diagnoses
- Associate OMIM and/or ORPHA diagnoses with partial causatives
- Visualization of partial causatives' diagnoses on case page: style and links
- Revert style of pinned variants window on the case page
- Rename `Clinical significanc` to `Germline classification` in ClinVar submissions exported files
- Rename `Clinical significance citations` to `Classification citations` in ClinVar submissions exported files
- Rename `Comment on clinical significance` to `Comment on classification` in ClinVar submissions exported files
- Show matching partial causatives on variant page
- Matching causatives shown on case page consisting only of variant matching the default panels of the case - bug introduced since scout v4.72 (Oct 18, 2023)
- Missing somatic variant read depth leading to report division by zero

## [4.76]
### Added
- Orphacodes are visible in phenotype tables
- Pydantic validation of image paths provided in case load config file
- Info on the user which created a ClinVar submission, when available
- Associate .d4 files to case individuals when loading a case via config file
### Changed
- In diagnoses page the load of diseases are initiated by clicking a button
- Revel score, Revel rank score and SpliceAI values are also displayed in Causatives and Validated variants tables
- Remove unused functions and tests
- Analysis type and direct link from cases list for OGM cases
- Removed unused `case_obj` parameter from server/blueprints/variant/controllers/observations function
- Possibility to reset ClinVar submission ID
- Allow ClinVar submissions with custom API key for users registered as ClinVar submitters or when institute doesn't have a preset list of ClinVar submitters
- Ordered event verbs alphabetically and created ClinVar-related user events
- Removed the unused "no-variants" option from the load case command line
### Fixed
- All disease_terms have gene HGNC ids as integers when added to the scout database
- Disease_term identifiers are now prefixed with the name of the coding system
- Command line crashing with error when updating a user that doesn't exist
- Thaw coloredlogs - 15.0.1 restores errorhandler issue
- Thaw crypography - current base image and library version allow Docker builds
- Missing delete icons on phenomodels page
- Missing cryptography lib error while running Scout container on an ARM processor
- Round CADD values with many decimals on causatives and validated variants pages
- Dark-mode visibility of some fields on causatives and validated variants pages
- Clinvar submitters would be cleared when unprivileged users saved institute settings page
- Added a default empty string in cases search form to avoid None default value
- Page crashing when user tries to remove the same variant from a ClinVar submission in different browser tabs
- Update more GnomAD links to GnomAD v4 (v38 SNVs, MT vars, STRs)
- Empty cells for RNA fusion variants in Causatives and Verified variants page
- Submenu icons missing from collapsible actionbar
- The collapsible actionbar had some non-collapsing overly long entries
- Cancer observations for SVs not appearing in the variant details view
- Archived local observations not visible on cancer variantS page
- Empty Population Frequency column in the Cancer SV Variants view
- Capital letters in ClinVar events description shown on case page

## [4.75]
### Added
- Hovertip to gene panel names with associated genes in variant view, when variant covers more than one gene
- Tests for panel to genes
- Download of Orphadata en_product6 and en_product4 from CLI
- Parse and save `database_found` key/values for RNA fusion variants
- Added fusion_score, ffpm, split_reads, junction_reads and fusion_caller to the list of filters on RNA fusion variants page
- Renamed the function `get_mei_info` to `set_mei_info` to be consistent with the other functions
- Fixed removing None key/values from parsed variants
- Orphacodes are included in the database disease_terms
### Changed
- Allow use of projections when retrieving gene panels
- Do not save custom images as binary data into case and variant database documents
- Retrieve and display case and variant custom images using image's saved path
- Cases are activated by viewing FSHD and SMA reports
- Split multi-gene SNV variants into single genes when submitting to Matchmaker Exchange
- Alamut links also on the gene level, using transcript and HGVS: better for indels. Keep variant link for missing HGVS
- Thaw WTForms - explicitly coerce form decimal field entries when filters fetched from db
### Fixed
- Removed some extra characters from top of general report left over from FontAwsome fix
- Do not save fusion variants-specific key/values in other types of variants
- Alamut link for MT variants in build 38
- Convert RNA fusions variants `tool_hits` and `fusion_score` keys from string to numbers
- Fix genotype reference and alternative sequencing depths defaulting to -1 when values are 0
- DecimalFields were limited to two decimal places for several forms - lifting restrictions on AF, CADD etc.

## [4.74.1]
### Changed
- Parse and save into database also OMIM terms not associated to genes
### Fixed
- BioNano API FSHD report requests are GET in Access 1.8, were POST in 1.7
- Update more FontAwesome icons to avoid Pro icons
- Test if files still exist before attempting to load research variants
- Parsing of genotypes error, resulting in -1 values when alt or ref read depths are 0

## [4.74]
### Added
- SNVs and Indels, MEI and str variants genes have links to Decipher
- An `owner + case display name` index for cases database collection
- Test and fixtures for RNA fusion case page
- Load and display fusion variants from VCF files as the other variant types
- Option to update case document with path to mei variants (clinical and research)
### Changed
- Details on variant type and category for audit filters on case general report
- Enable Gens CN profile button also in somatic case view
- Fix case of analysis type check for Gens analysis button - only show for WGS
### Fixed
- loqusdb table no longer has empty row below each loqusid
- MatchMaker submission details page crashing because of change in date format returned by PatientMatcher
- Variant external links buttons style does not change color when visited
- Hide compounds with compounds follow filter for region or function would fail for variants in multiple genes
- Updated FontAwesome version to fix missing icons

## [4.73]
### Added
- Shortcut button for HPO panel MEI variants from case page
- Export managed variants from CLI
### Changed
- STRs visualization on case panel to emphasize abnormal repeat count and associated condition
- Removed cytoband column from STRs variant view on case report
- More long integers formatted with thin spaces, and copy to clipboard buttons added
### Fixed
- OMIM table is scrollable if higher than 700px on SV page
- Pinned variants validation badge is now red for false positives.
- Case display name defaulting to case ID when `family_name` or `display_name` are missing from case upload config file
- Expanded menu visible at screen sizes below 1000px now has background color
- The image in ClinVar howto-modal is now responsive
- Clicking on a case in case groups when case was already removed from group in another browser tab
- Page crashing when saving filters for mei variants
- Link visited color of images

## [4.72.4]
### Changed
- Automatic test mongod version increased to v7
### Fixed
- GnomAD now defaults to hg38 - change build 37 links accordingly

## [4.72.3]
### Fixed
- Somatic general case report small variant table can crash with unclassified variants

## [4.72.2]
### Changed
- A gunicorn maxrequests parameter for Docker server image - default to 1200
- STR export limit increased to 500, as for other variants
- Prevent long number wrapping and use thin spaces for separation, as per standards from SI, NIST, IUPAC, BIPM.
- Speed up case retrieval and lower memory use by projecting case queries
- Make relatedness check fails stand out a little more to new users
- Speed up case retrieval and lower memory use by projecting case queries
- Speed up variant pages by projecting only the necessary keys in disease collection query
### Fixed
- Huge memory use caused by cases and variants pages pulling complete disease documents from DB
- Do not include genes fetched from HPO terms when loading diseases
- Consider the renamed fields `Approved Symbol` -> `Approved Gene Symbol` and `Gene Symbols` -> `Gene/Locus And Other Related Symbols` when parsing OMIM terms from genemap2.txt file

## [4.72.1]
### Fixed
- Jinja filter that renders long integers
- Case cache when looking for causatives in other cases causing the server to hang

## [4.72]
### Added
- A GitHub action that checks for broken internal links in docs pages
- Link validation settings in mkdocs.yml file
- Load and display full RNA alignments on alignment viewer
- Genome build check when loading a case
- Extend event index to previous causative variants and always load them
### Fixed
- Documentation nav links for a few documents
- Slightly extended the BioNano Genomics Access integration docs
- Loading of SVs when VCF is missing the INFO.END field but has INFO.SVLEN field
- Escape protein sequence name (if available) in case general report to render special characters correctly
- CaseS HPO term searches for multiple terms works independent of order
- CaseS search regexp should not allow backslash
- CaseS cohort tags can contain whitespace and still match
- Remove diagnoses from cases even if OMIM term is not found in the database
- Parsing of disease-associated genes
- Removed an annoying warning while updating database's disease terms
- Displaying custom case images loaded with scout version <= 4.71
- Use pydantic version >=2 in requirements.txt file
### Changed
- Column width adjustment on caseS page
- Use Python 3.11 in tests
- Update some github actions
- Upgraded Pydantic to version 2
- Case validation fails on loading when associated files (alignments, VCFs and reports) are not present on disk
- Case validation fails on loading when custom images have format different then ["gif", "svg", "png", "jpg", "jpeg"]
- Custom images keys `case` and `str` in case config yaml file are renamed to `case_images` and `str_variants_images`
- Simplify and speed up case general report code
- Speed up case retrieval in case_matching_causatives
- Upgrade pymongo to version 4
- When updating disease terms, check that all terms are consistent with a DiseaseTerm model before dropping the old collection
- Better separation between modules loading HPO terms and diseases
- Deleted unused scout.build.phenotype module
- Stricter validation of mandatory genome build key when loading a case. Allowed values are ['37','38',37,38]
- Improved readability of variants length and coordinates on variantS pages

## [4.71]
### Added
- Added Balsamic keys for SweGen and loqusdb local archive frequecies, SNV and SV
- New filter option for Cancer variantS: local archive RD loqusdb
- Show annotated observations on SV variantS view, also for cancer somatic SVs
- Revel filter for variantS
- Show case default panel on caseS page
- CADD filter for Cancer Somatic SNV variantS - show score
- SpliceAI-lookup link (BROAD, shows SpliceAI and Pangolin) from variant page
- BioNano Access server API - check projects, samples and fetch FSHD reports
### Fixed
- Name of reference genome build for RNA for compatibility with IGV locus search change
- Howto to run the Docker image on Mac computers in `admin-guide/containers/container-deploy.md`
- Link to Weasyprint installation howto in README file
- Avoid filling up disk by creating a reduced VCF file for every variant that is visualized
- Remove legacy incorrectly formatted CODEOWNERS file
- Restrain variant_type requests to variantS views to "clinical" or "research"
- Visualization of cancer variants where cancer case has no affected individual
- ProteinPaint gene link (small StJude API change)
- Causative MEI variant link on causatives page
- Bionano access api settings commented out by default in Scout demo config file.
- Do not show FSHD button on freshly loaded cases without bionano_access individuals
- Truncate long variants' HGVS on causative/Clinically significant and pinned variants case panels
### Changed
- Remove function call that tracks users' browser version
- Include three more splice variant SO terms in clinical filter severe SO terms
- Drop old HPO term collection only after parsing and validation of new terms completes
- Move score to own column on Cancer Somatic SNV variantS page
- Refactored a few complex case operations, breaking out sub functionalities

## [4.70]
### Added
- Download a list of Gene Variants (max 500) resulting from SNVs and Indels search
- Variant PubMed link to search for gene symbol and any aliases
### Changed
- Clearer gnomAD values in Variants page
### Fixed
- CaseS page uniform column widths
- Include ClinVar variants into a scrollable div element on Case page
- `canonical_transcript` variable not initialized in get_hgvs function (server.blueprints.institutes.controllers.py)
- Catch and display any error while importing Phenopacket info
- Modified Docker files to use python:3.8-slim-bullseye to prevent gunicorn workers booting error

## [4.69]
### Added
- ClinVar submission howto available also on Case page
- Somatic score and filtering for somatic SV callers, if available
- Show caller as a tooltip on variantS list
### Fixed
- Crash when attempting to export phenotype from a case that had never had phenotypes
- Aesthetic fix to Causative and Pinned Variants on Case page
- Structural inconsistency for ClinVar Blueprint templates
- Updated igv.js to 2.15.8 to fix track default color bug
- Fixed release versions for actions.
- Freeze tornado below 6.3.0 for compatibility with livereload 2.6.3
- Force update variants count on case re-upload
- IGV locus search not working - add genome reference id
- Pin links to MEI variants should end up on MEI not SV variant view
- Load also matching MEI variants on forced region load
- Allow excluding MEI from case variant deletion
- Fixed the name of the assigned user when the internal user ID is different from the user email address
- Gene variantS should display gene function, region and full hgvs
### Changed
- FontAwesome integrity check fail (updated resource)
- Removed ClinVar API validation buttons in favour of direct API submission
- Improved layout of Institute settings page
- ClinVar API key and allowed submitters are set in the Institute settings page


## [4.68]
### Added
- Rare Disease Mobile Element Insertion variants view
### Changed
- Updated igv.js to 2.15.6
### Fixed
- Docker stage build pycairo.
- Restore SNV and SV rank models versions on Causatives and Verified pages
- Saving `REVEL_RANKSCORE` value in a field named `revel` in variants database documents

## [4.67]
### Added
- Prepare to filter local SV frequency
### Changed
- Speed up instituteS page loading by refactoring cases/institutes query
- Clinical Filter for SVs includes `splice_polypyrimidine_tract_variant` as a severe consequence
- Clinical Filter for SVs includes local variant frequency freeze ("old") for filtering, starting at 30 counts
- Speed up caseS page loading by adding status to index and refactoring totals count
- HPO file parsing is updated to reflect that HPO have changed a few downloadable file formats with their 230405 release.
### Fixed
- Page crashing when a user tries to edit a comment that was removed
- Warning instead of crashed page when attempting to retrieve a non-existent Phenopacket
- Fixed StJude ProteinPaint gene link (URL change)
- Freeze of werkzeug library to version<2.3 to avoid problems resulting from the consequential upgrade of the Flask lib
- Huge list of genes in case report for megabases-long structural variants.
- Fix displaying institutes without associated cases on institutes page
- Fix default panel selection on SVs in cancer case report

## [4.66]
### Changed
- Moved Phenomodels code under a dedicated blueprint
- Updated the instructions to load custom case report under admin guide
- Keep variants filter window collapsed except when user expands it to filter
### Added
- A summary table of pinned variants on the cancer case general report
- New openable matching causatives and managed variants lists for default gene panels only for convenience
### Fixed
- Gens structural variant page link individual id typo

## [4.65.2]
### Fixed
- Generating general case report with str variants containing comments

## [4.65.1]
### Fixed
- Visibility of `Gene(s)` badges on SV VariantS page
- Hide dismiss bar on SV page not working well
- Delivery report PDF download
- Saving Pipeline version file when loading a case
- Backport compatible import of importlib metadata for old python versions (<3.8)

## [4.65]
### Added
- Option to mark a ClinVar submission as submitted
- Docs on how to create/update the PanelApp green genes as a system admin
- `individual_id`-parameter to both Gens links
- Download a gene panel in TXT format from gene panel page
- Panel gene comments on variant page: genes in panels can have comments that describe the gene in a panel context
### Changed
- Always show each case category on caseS page, even if 0 cases in total or after current query
- Improved sorting of ClinVar submissions
- Pre-populate SV type select in ClinVar submission form, when possible
- Show comment badges in related comments tables on general report
- Updated version of several GitHub actions
- Migrate from deprecated `pkg_resources` lib to `importlib_resources`
- Dismiss bar on variantS pages is thinner.
- Dismiss bar on variantS pages can be toggled open or closed for the duration of a login session.
### Fixed
- Fixed Sanger order / Cancel order modal close buttons
- Visibility of SV type in ClinVar submission form
- Fixed a couple of creations where now was called twice, so updated_at and created_at could differ
- Deprecated Ubuntu version 18.04 in one GitHub action
- Panels that have been removed (hidden) should not be visible in views where overlapping gene panels for genes are shown
- Gene panel test pointing to the right function

## [4.64]
### Added
- Create/Update a gene panel containing all PanelApp green genes (`scout update panelapp-green -i <cust_id>`)
- Links for ACMG pathogenicity impact modification on the ACMG classification page
### Changed
- Open local observation matching cases in new windows
### Fixed
- Matching manual ranked variants are now shown also on the somatic variant page
- VarSome links to hg19/GRCh37
- Managed variants filter settings lost when navigating to additional pages
- Collect the right variant category after submitting filter form from research variantS page
- Beacon links are templated and support variants in genome build 38

## [4.63]
### Added
- Display data sharing info for ClinVar, Matchmaker Exchange and Beacon in a dedicated column on Cases page
- Test for `commands.download.omim.print_omim`
- Display dismissed variants comments on general case report
- Modify ACMG pathogenicity impact (most commonly PVS1, PS3) based on strength of evidence with lab director's professional judgement
- REViewer button on STR variant page
- Alamut institution parameter in institute settings for Alamut Visual Plus software
- Added Manual Ranks Risk Factor, Likely Risk Factor and Uncertain Risk Factor
- Display matching manual ranks from previous cases the user has access to on VariantS and Variant pages
- Link to gnomAD gene SVs v2.1 for SV variants with gnomAD frequency
- Support for nf-core/rnafusion reports
### Changed
- Display chrY for sex unknown
- Deprecate legacy scout_load() method API call.
- Message shown when variant tag is updated for a variant
- When all ACMG classifications are deleted from a variant, the current variant classification status is also reset.
- Refactored the functions that collect causative variants
- Removed `scripts/generate_test_data.py`
### Fixed
- Default IGV tracks (genes, ClinVar, ClinVar CNVs) showing even if user unselects them all
- Freeze Flask-Babel below v3.0 due to issue with a locale decorator
- Thaw Flask-Babel and fix according to v3 standard. Thank you @TkTech!
- Show matching causatives on somatic structural variant page
- Visibility of gene names and functional annotations on Causatives/Verified pages
- Panel version can be manually set to floating point numbers, when modified
- Causatives page showing also non-causative variants matching causatives in other cases
- ClinVar form submission for variants with no selected transcript and HGVS
- Validating and submitting ClinVar objects not containing both Variant and Casedata info

## [4.62.1]
### Fixed
- Case page crashing when adding a case to a group without providing a valid case name

## [4.62]
### Added
- Validate ClinVar submission objects using the ClinVar API
- Wrote tests for case and variant API endpoints
- Create ClinVar submissions from Scout using the ClinVar API
- Export Phenopacket for affected individual
- Import Phenopacket from JSON file or Phenopacket API backend server
- Use the new case name option for GENS requests
- Pre-validate refseq:HGVS items using VariantValidator in ClinVar submission form
### Fixed
- Fallback for empty alignment index for REViewer service
- Source link out for MIP 11.1 reference STR annotation
- Avoid duplicate causatives and pinned variants
- ClinVar clinical significance displays only the ACMG terms when user selects ACMG 2015 as assertion criteria
- Spacing between icon and text on Beacon and MatchMaker links on case page sidebar
- Truncate IDs and HGVS representations in ClinVar pages if longer than 25 characters
- Update ClinVar submission ID form
- Handle connection timeout when sending requests requests to external web services
- Validate any ClinVar submission regardless of its status
- Empty Phenopackets import crashes
- Stop Spinner on Phenopacket JSON download
### Changed
- Updated ClinVar submission instructions

## [4.61.1]
### Fixed
- Added `UMLS` as an option of `Condition ID type` in ClinVar Variant downloaded files
- Missing value for `Condition ID type` in ClinVar Variant downloaded files
- Possibility to open, close or delete a ClinVar submission even if it doesn't have an associated name
- Save SV type, ref and alt n. copies to exported ClinVar files
- Inner and outer start and stop SV coordinates not exported in ClinVar files
- ClinVar submissions page crashing when SV files don't contain breakpoint exact coordinates
- Align OMIM diagnoses with delete diagnosis button on case page
- In ClinVar form, reset condition list and customize help when condition ID changes

## [4.61]
### Added
- Filter case list by cases with variants in ClinVar submission
- Filter case list by cases containing RNA-seq data - gene_fusion_reports and sample-level tracks (splice junctions and RNA coverage)
- Additional case category `Ignored`, to be used for cases that don't fall in the existing 'inactive', 'archived', 'solved', 'prioritized' categories
- Display number of cases shown / total number of cases available for each category on Cases page
- Moved buttons to modify case status from sidebar to main case page
- Link to Mutalyzer Normalizer tool on variant's transcripts overview to retrieve official HVGS descriptions
- Option to manually load RNA MULTIQC report using the command `scout load report -t multiqc_rna`
- Load RNA MULTIQC automatically for a case if config file contains the `multiqc_rna` key/value
- Instructions in admin-guide on how to load case reports via the command line
- Possibility to filter RD variants by a specific genotype call
- Distinct colors for different inheritance models on RD Variant page
- Gene panels PDF export with case variants hits by variant type
- A couple of additional README badges for GitHub stats
- Upload and display of pipeline reference info and executable version yaml files as custom reports
- Testing CLI on hasta in PR template
### Changed
- Instructions on how to call dibs on scout-stage server in pull request template
- Deprecated CLI commands `scout load <delivery_report, gene_fusion_report, coverage_qc_report, cnv_report>` to replace them with command `scout load report -t <report type>`
- Refactored code to display and download custom case reports
- Do not export `Assertion method` and `Assertion method citation` to ClinVar submission files according to changes to ClinVar's submission spreadsheet templates.
- Simplified code to create and download ClinVar CSV files
- Colorize inheritance models badges by category on VariantS page
- `Safe variants matching` badge more visible on case page
### Fixed
- Non-admin users saving institute settings would clear loqusdb instance selection
- Layout of variant position, cytoband and type in SV variant summary
- Broken `Build Status - GitHub badge` on GitHub README page
- Visibility of text on grey badges in gene panels PDF exports
- Labels for dashboard search controls
- Dark mode visibility for ClinVar submission
- Whitespaces on outdated panel in extent report

## [4.60]
### Added
- Mitochondrial deletion signatures (mitosign) can be uploaded and shown with mtDNA report
- A `Type of analysis` column on Causatives and Validated variants pages
- List of "safe" gene panels available for matching causatives and managed variants in institute settings, to avoid secondary findings
- `svdb_origin` as a synonym for `FOUND_IN` to complement `set` for variants found by all callers
### Changed
- Hide removed gene panels by default in panels page
- Removed option for filtering cancer SVs by Tumor and Normal alt AF
- Hide links to coverage report from case dynamic HPO panel if cancer analysis
- Remove rerun emails and redirect users to the analysis order portal instead
- Updated clinical SVs igv.js track (dbVar) and added example of external track from `https://trackhubregistry.org/`
- Rewrote the ClinVar export module to simplify and add one variant at the time
- ClinVar submissions with phenotype conditions from: [OMIM, MedGen, Orphanet, MeSH, HP, MONDO]
### Fixed
- If trying to load a badly formatted .tsv file an error message is displayed.
- Avoid showing case as rerun when first attempt at case upload failed
- Dynamic autocomplete search not working on phenomodels page
- Callers added to variant when loading case
- Now possible to update managed variant from file without deleting it first
- Missing preselected chromosome when editing a managed variant
- Preselected variant type and subtype when editing a managed variant
- Typo in dbVar ClinVar track, hg19


## [4.59]
### Added
- Button to go directly to HPO SV filter variantS page from case
- `Scout-REViewer-Service` integration - show `REViewer` picture if available
- Link to HPO panel coverage overview on Case page
- Specify a confidence threshold (green|amber|red) when loading PanelApp panels
- Functional annotations in variants lists exports (all variants)
- Cancer/Normal VAFs and COSMIC ids in in variants lists exports (cancer variants)
### Changed
- Better visualization of regional annotation for long lists of genes in large SVs in Variants tables
- Order of cells in variants tables
- More evident links to gene coverage from Variant page
- Gene panels sorted by display name in the entire Case page
- Round CADD and GnomAD values in variants export files
### Fixed
- HPO filter button on SV variantS page
- Spacing between region|function cells in SVs lists
- Labels on gene panel Chanjo report
- Fixed ambiguous duplicated response headers when requesting a BAM file from /static
- Visited color link on gene coverage button (Variant page)

## [4.58.1]
### Fixed
- Case search with search strings that contain characters that can be escaped

## [4.58]
### Added
- Documentation on how to create/update PanelApp panels
- Add filter by local observations (archive) to structural variants filters
- Add more splicing consequences to SO term definitions
- Search for a specific gene in all gene panels
- Institute settings option to force show all variants on VariantS page for all cases of an institute
- Filter cases by validation pending status
- Link to The Clinical Knowledgebase (CKB) (https://ckb.jax.org/) in cancer variant's page
### Fixed
- Added a not-authorized `auto-login` fixture according to changes in Flask-Login 0.6.2
- Renamed `cache_timeout` param name of flask.send_file function to `max_age` (Flask 2.2 compliant)
- Replaced deprecated `app.config["JSON_SORT_KEYS"]` with app.json.sort_keys in app settings
- Bug in gene variants page (All SNVs and INDELs) when variant gene doesn't have a hgnc id that is found in the database
- Broken export of causatives table
- Query for genes in build 38 on `Search SNVs and INDELs` page
- Prevent typing special characters `^<>?!=\/` in case search form
- Search matching causatives also among research variants in other cases
- Links to variants in Verified variants page
- Broken filter institute cases by pinned gene
- Better visualization of long lists of genes in large SVs on Causative and Verified Variants page
- Reintroduced missing button to export Causative variants
- Better linking and display of matching causatives and managed variants
- Reduced code complexity in `scout/parse/variant/variant.py`
- Reduced complexity of code in `scout/build/variant/variant.py`

### Changed
- State that loqusdb observation is in current case if observations count is one and no cases are shown
- Better pagination and number of variants returned by queries in `Search SNVs and INDELs` page
- Refactored and simplified code used for collecting gene variants for `Search SNVs and INDELs` page
- Fix sidebar panel icons in Case view
- Fix panel spacing in Case view
- Removed unused database `sanger_ordered` and `case_id,category,rank_score` indexes (variant collection)
- Verified variants displayed in a dedicated page reachable from institute sidebar
- Unified stats in dashboard page
- Improved gene info for large SVs and cancer SVs
- Remove the unused `variant.str_variant` endpoint from variant views
- Easier editing of HPO gene panel on case page
- Assign phenotype panel less cramped on Case page
- Causatives and Verified variants pages to use the same template macro
- Allow hyphens in panel names
- Reduce resolution of example images
- Remove some animations in web gui which where rendered slow


## [4.57.4]
### Fixed
- Parsing of variant.FORMAT "DR" key in parse variant file

## [4.57.3]
### Fixed
- Export of STR verified variants
- Do not download as verified variants first verified and then reset to not validated
- Avoid duplicated lines in downloaded verified variants reflecting changes in variant validation status

## [4.57.2]
### Fixed
- Export of verified variants when variant gene has no transcripts
- HTTP 500 when visiting a the details page for a cancer variant that had been ranked with genmod

## [4.57.1]
### Fixed
- Updating/replacing a gene panel from file with a corrupted or malformed file

## [4.57]
### Added
- Display last 50 or 500 events for a user in a timeline
- Show dismiss count from other cases on matching variantS
- Save Beacon-related events in events collection
- Institute settings allow saving multiple loqusdb instances for one institute
- Display stats from multiple instances of loqusdb on variant page
- Display date and frequency of obs derived from count of local archive observations from MIP11 (requires fix in MIP)
### Changed
- Prior ACMG classifications view is no longer limited by pathogenicity
### Fixed
- Visibility of Sanger ordered badge on case page, light mode
- Some of the DataTables tables (Phenotypes and Diagnoses pages) got a bit dark in dark mode
- Remove all redundancies when displaying timeline events (some events are saved both as case-related and variant-related)
- Missing link in saved MatchMaker-related events
- Genes with mixed case gene symbols missing in PanelApp panels
- Alignment of elements on the Beacon submission modal window
- Locus info links from STR variantS page open in new browser tabs

## [4.56]
### Added
- Test for PanelApp panels loading
- `panel-umi` tag option when loading cancer analyses
### Changed
- Black text to make comments more visible in dark mode
- Loading PanelApp panels replaces pre-existing panels with same version
- Removed sidebar from Causatives page - navigation is available on the top bar for now
- Create ClinVar submissions from pinned variants list in case page
- Select which pinned variants will be included in ClinVar submission documents
### Fixed
- Remove a:visited css style from all buttons
- Update of HPO terms via command line
- Background color of `MIXED` and `PANEL-UMI` sequencing types on cases page
- Fixed regex error when searching for cases with query ending with `\ `
- Gene symbols on Causatives page lighter in dark mode
- SpliceAI tooltip of multigene variants

## [4.55]
### Changed
- Represent different tumor samples as vials in cases page
- Option to force-update the OMIM panel
### Fixed
- Low tumor purity badge alignment in cancer samples table on cancer case view
- VariantS comment popovers reactivate on hover
- Updating database genes in build 37
- ACMG classification summary hidden by sticky navbar
- Logo backgrounds fixed to white on welcome page
- Visited links turn purple again
- Style of link buttons and dropdown menus
- Update KUH and GMS logos
- Link color for Managed variants

## [4.54]
### Added
- Dark mode, using browser/OS media preference
- Allow marking case as solved without defining causative variants
- Admin users can create missing beacon datasets from the institute's settings page
- GenCC links on gene and variant pages
- Deprecation warnings when launching the app using a .yaml config file or loading cases using .ped files
### Changed
- Improved HTML syntax in case report template
- Modified message displayed when variant rank stats could not be calculated
- Expanded instructions on how to test on CG development server (cg-vm1)
- Added more somatic variant callers (Balsamic v9 SNV, develop SV)
### Fixed
- Remove load demo case command from docker-compose.yml
- Text elements being split across pages in PDF reports
- Made login password field of type `password` in LDAP login form
- Gene panels HTML select in institute's settings page
- Bootstrap upgraded to version 5
- Fix some Sourcery and SonarCloud suggestions
- Escape special characters in case search on institute and dashboard pages
- Broken case PDF reports when no Madeline pedigree image can be created
- Removed text-white links style that were invisible in new pages style
- Variants pagination after pressing "Filter variants" or "Clinical filter"
- Layout of buttons Matchmaker submission panel (case page)
- Removing cases from Matchmaker (simplified code and fixed functionality)
- Reintroduce check for missing alignment files purged from server

## [4.53]
### Added
### Changed
- Point Alamut API key docs link to new API version
- Parse dbSNP id from ID only if it says "rs", else use VEP CSQ fields
- Removed MarkupSafe from the dependencies
### Fixed
- Reintroduced loading of SVs for demo case 643595
- Successful parse of FOUND_IN should avoid GATK caller default
- All vulnerabilities flagged by SonarCloud

## [4.52]
### Added
- Demo cancer case gets loaded together with demo RD case in demo instance
- Parse REVEL_score alongside REVEL_rankscore from csq field and display it on SNV variant page
- Rank score results now show the ranking range
- cDNA and protein changes displayed on institute causatives pages
- Optional SESSION_TIMEOUT_MINUTES configuration in app config files
- Script to convert old OMIM case format (list of integers) to new format (list of dictionaries)
- Additional check for user logged in status before serving alignment files
- Download .cgh files from cancer samples table on cancer case page
- Number of documents and date of last update on genes page
### Changed
- Verify user before redirecting to IGV alignments and sashimi plots
- Build case IGV tracks starting from case and variant objects instead of passing all params in a form
- Unfreeze Werkzeug lib since Flask_login v.0.6 with bugfix has been released
- Sort gene panels by name (panelS and variant page)
- Removed unused `server.blueprints.alignviewers.unindexed_remote_static` endpoint
- User sessions to check files served by `server.blueprints.alignviewers.remote_static` endpoint
- Moved Beacon-related functions to a dedicated app extension
- Audit Filter now also loads filter displaying the variants for it
### Fixed
- Handle `attachment_filename` parameter renamed to `download_name` when Flask 2.2 will be released
- Removed cursor timeout param in cases find adapter function to avoid many code warnings
- Removed stream argument deprecation warning in tests
- Handle `no intervals found` warning in load_region test
- Beacon remove variants
- Protect remote_cors function in alignviewers view from Server-Side Request Forgery (SSRF)
- Check creation date of last document in gene collection to display when genes collection was updated last

## [4.51]
### Added
- Config file containing codecov settings for pull requests
- Add an IGV.js direct link button from case page
- Security policy file
- Hide/shade compound variants based on rank score on variantS from filter
- Chromograph legend documentation direct link
### Changed
- Updated deprecated Codecov GitHub action to v.2
- Simplified code of scout/adapter/mongo/variant
- Update IGV.js to v2.11.2
- Show summary number of variant gene panels on general report if more than 3
### Fixed
- Marrvel link for variants in genome build 38 (using liftover to build 37)
- Remove flags from codecov config file
- Fixed filter bug with high negative SPIDEX scores
- Renamed IARC TP53 button to to `TP53 Database`, modified also link since IARC has been moved to the US NCI: `https://tp53.isb-cgc.org/`
- Parsing new format of OMIM case info when exporting patients to Matchmaker
- Remove flask-debugtoolbar lib dependency that is using deprecated code and causes app to crash after new release of Jinja2 (3.1)
- Variant page crashing for cases with old OMIM terms structure (a list of integers instead of dictionary)
- Variant page crashing when creating MARRVEL link for cases with no genome build
- SpliceAI documentation link
- Fix deprecated `safe_str_cmp` import from `werkzeug.security` by freezing Werkzeug lib to v2.0 until Flask_login v.0.6 with bugfix is released
- List gene names densely in general report for SVs that contain more than 3 genes
- Show transcript ids on refseq genes on hg19 in IGV.js, using refgene source
- Display correct number of genes in general report for SVs that contain more than 32 genes
- Broken Google login after new major release of `lepture/authlib`
- Fix frequency and callers display on case general report

## [4.50.1]
### Fixed
- Show matching causative STR_repid for legacy str variants (pre Stranger hgnc_id)

## [4.50]
### Added
- Individual-specific OMIM terms
- OMIM disease descriptions in ClinVar submission form
- Add a toggle for melter rerun monitoring of cases
- Add a config option to show the rerun monitoring toggle
- Add a cli option to export cases with rerun monitoring enabled
- Add a link to STRipy for STR variants; shallow for ARX and HOXA13
- Hide by default variants only present in unaffected individuals in variants filters
- OMIM terms in general case report
- Individual-level info on OMIM and HPO terms in general case report
- PanelApp gene link among the external links on variant page
- Dashboard case filters fields help
- Filter cases by OMIM terms in cases and dashboard pages
### Fixed
- A malformed panel id request would crash with exception: now gives user warning flash with redirect
- Link to HPO resource file hosted on `http://purl.obolibrary.org`
- Gene search form when gene exists only in build 38
- Fixed odd redirect error and poor error message on missing column for gene panel csv upload
- Typo in parse variant transcripts function
- Modified keys name used to parse local observations (archived) frequencies to reflect change in MIP keys naming
- Better error handling for partly broken/timed out chanjo reports
- Broken javascript code when case Chromograph data is malformed
- Broader space for case synopsis in general report
- Show partial causatives on causatives and matching causatives panels
- Partial causative assignment in cases with no OMIM or HPO terms
- Partial causative OMIM select options in variant page
### Changed
- Slightly smaller and improved layout of content in case PDF report
- Relabel more cancer variant pages somatic for navigation
- Unify caseS nav links
- Removed unused `add_compounds` param from variant controllers function
- Changed default hg19 genome for IGV.js to legacy hg19_1kg_decoy to fix a few problematic loci
- Reduce code complexity (parse/ensembl.py)
- Silence certain fields in ClinVar export if prioritised ones exist (chrom-start-end if hgvs exist)
- Made phenotype non-mandatory when marking a variant as partial causative
- Only one phenotype condition type (OMIM or HPO) per variant is used in ClinVar submissions
- ClinVar submission variant condition prefers OMIM over HPO if available
- Use lighter version of gene objects in Omim MongoDB adapter, panels controllers, panels views and institute controllers
- Gene-variants table size is now adaptive
- Remove unused file upload on gene-variants page

## [4.49]
### Fixed
- Pydantic model types for genome_build, madeline_info, peddy_ped_check and peddy_sex_check, rank_model_version and sv_rank_model_version
- Replace `MatchMaker` with `Matchmaker` in all places visible by a user
- Save diagnosis labels along with OMIM terms in Matchmaker Exchange submission objects
- `libegl-mesa0_21.0.3-0ubuntu0.3~20.04.5_amd64.deb` lib not found by GitHub actions Docker build
- Remove unused `chromograph_image_files` and `chromograph_prefixes` keys saved when creating or updating an RD case
- Search managed variants by description and with ignore case
### Changed
- Introduced page margins on exported PDF reports
- Smaller gene fonts in downloaded HPO genes PDF reports
- Reintroduced gene coverage data in the PDF-exported general report of rare-disease cases
- Check for existence of case report files before creating sidebar links
- Better description of HPO and OMIM terms for patients submitted to Matchmaker Exchange
- Remove null non-mandatory key/values when updating a case
- Freeze WTForms<3 due to several form input rendering changes

## [4.48.1]
### Fixed
- General case PDF report for recent cases with no pedigree

## [4.48]
### Added
- Option to cancel a request for research variants in case page
### Changed
- Update igv.js to v2.10.5
- Updated example of a case delivery report
- Unfreeze cyvcf2
- Builder images used in Scout Dockerfiles
- Crash report email subject gives host name
- Export general case report to PDF using PDFKit instead of WeasyPrint
- Do not include coverage report in PDF case report since they might have different orientation
- Export cancer cases's "Coverage and QC report" to PDF using PDFKit instead of Weasyprint
- Updated cancer "Coverage and QC report" example
- Keep portrait orientation in PDF delivery report
- Export delivery report to PDF using PDFKit instead of Weasyprint
- PDF export of clinical and research HPO panels using PDFKit instead of Weasyprint
- Export gene panel report to PDF using PDFKit
- Removed WeasyPrint lib dependency

### Fixed
- Reintroduced missing links to Swegen and Beacon and dbSNP in RD variant page, summary section
- Demo delivery report orientation to fit new columns
- Missing delivery report in demo case
- Cast MNVs to SNV for test
- Export verified variants from all institutes when user is admin
- Cancer coverage and QC report not found for demo cancer case
- Pull request template instructions on how to deploy to test server
- PDF Delivery report not showing Swedac logo
- Fix code typos
- Disable codefactor raised by ESLint for javascript functions located on another file
- Loading spinner stuck after downloading a PDF gene panel report
- IGV browser crashing when file system with alignment files is not mounted

## [4.47]
### Added
- Added CADD, GnomAD and genotype calls to variantS export
### Changed
- Pull request template, to illustrate how to deploy pull request branches on cg-vm1 stage server
### Fixed
- Compiled Docker image contains a patched version (v4.9) of chanjo-report

## [4.46.1]
### Fixed
- Downloading of files generated within the app container (MT-report, verified variants, pedigrees, ..)

## [4.46]
### Added
- Created a Dockefile to be used to serve the dockerized app in production
- Modified the code to collect database params specified as env vars
- Created a GitHub action that pushes the Dockerfile-server image to Docker Hub (scout-server-stage) every time a PR is opened
- Created a GitHub action that pushes the Dockerfile-server image to Docker Hub (scout-server) every time a new release is created
- Reassign MatchMaker Exchange submission to another user when a Scout user is deleted
- Expose public API JSON gene panels endpoint, primarily to enable automated rerun checking for updates
- Add utils for dictionary type
- Filter institute cases using multiple HPO terms
- Vulture GitHub action to identify and remove unused variables and imports
### Changed
- Updated the python config file documentation in admin guide
- Case configuration parsing now uses Pydantic for improved typechecking and config handling
- Removed test matrices to speed up automatic testing of PRs
- Switch from Coveralls to Codecov to handle CI test coverage
- Speed-up CI tests by caching installation of libs and splitting tests into randomized groups using pytest-test-groups
- Improved LDAP login documentation
- Use lib flask-ldapconn instead of flask_ldap3_login> to handle ldap authentication
- Updated Managed variant documentation in user guide
- Fix and simplify creating and editing of gene panels
- Simplified gene variants search code
- Increased the height of the genes track in the IGV viewer
### Fixed
- Validate uploaded managed variant file lines, warning the user.
- Exporting validated variants with missing "genes" database key
- No results returned when searching for gene variants using a phenotype term
- Variants filtering by gene symbols file
- Make gene HGNC symbols field mandatory in gene variants page and run search only on form submit
- Make sure collaborator gene variants are still visible, even if HPO filter is used

## [4.45]
### Added
### Changed
- Start Scout also when loqusdbapi is not reachable
- Clearer definition of manual standard and custom inheritance models in gene panels
- Allow searching multiple chromosomes in filters
### Fixed
- Gene panel crashing on edit action

## [4.44]
### Added
### Changed
- Display Gene track beneath each sample track when displaying splice junctions in igv browser
- Check outdated gene symbols and update with aliases for both RD and cancer variantS
### Fixed
- Added query input check and fixed the Genes API endpoint to return a json formatted error when request is malformed
- Typo in ACMG BP6 tooltip

## [4.43.1]
### Added
- Added database index for OMIM disease term genes
### Changed
### Fixed
- Do not drop HPO terms collection when updating HPO terms via the command line
- Do not drop disease (OMIM) terms collection when updating diseases via the command line

## [4.43]
### Added
- Specify which collection(s) update/build indexes for
### Fixed
- Do not drop genes and transcripts collections when updating genes via the command line

## [4.42.1]
### Added
### Changed
### Fixed
- Freeze PyMongo lib to version<4.0 to keep supporting previous MongoDB versions
- Speed up gene panels creation and update by collecting only light gene info from database
- Avoid case page crash on Phenomizer queries timeout

## [4.42]
### Added
- Choose custom pinned variants to submit to MatchMaker Exchange
- Submit structural variant as genes to the MatchMaker Exchange
- Added function for maintainers and admins to remove gene panels
- Admins can restore deleted gene panels
- A development docker-compose file illustrating the scout/chanjo-report integration
- Show AD on variants view for cancer SV (tumor and normal)
- Cancer SV variants filter AD, AF (tumor and normal)
- Hiding the variants score column also from cancer SVs, as for the SNVs
### Changed
- Enforce same case _id and display_name when updating a case
- Enforce same individual ids, display names and affected status when updating a case
- Improved documentation for connecting to loqusdb instances (including loqusdbapi)
- Display and download HPO gene panels' gene symbols in italics
- A faster-built and lighter Docker image
- Reduce complexity of `panels` endpoint moving some code to the panels controllers
- Update requirements to use flask-ldap3-login>=0.9.17 instead of freezing WTForm
### Fixed
- Use of deprecated TextField after the upgrade of WTF to v3.0
- Freeze to WTForms to version < 3
- Remove the extra files (bed files and madeline.svg) introduced by mistake
- Cli command loading demo data in docker-compose when case custom images exist and is None
- Increased MongoDB connection serverSelectionTimeoutMS parameter to 30K (default value according to MongoDB documentation)
- Better differentiate old obs counts 0 vs N/A
- Broken cancer variants page when default gene panel was deleted
- Typo in tx_overview function in variant controllers file
- Fixed loqusdbapi SV search URL
- SV variants filtering using Decipher criterion
- Removing old gene panels that don't contain the `maintainer` key.

## [4.41.1]
### Fixed
- General reports crash for variant annotations with same variant on other cases

## [4.41]
### Added
- Extended the instructions for running the Scout Docker image (web app and cli).
- Enabled inclusion of custom images to STR variant view
### Fixed
- General case report sorting comments for variants with None genetic models
- Do not crash but redirect to variants page with error when a variant is not found for a case
- UCSC links coordinates for SV variants with start chromosome different than end chromosome
- Human readable variants name in case page for variants having start chromosome different from end chromosome
- Avoid always loading all transcripts when checking gene symbol: introduce gene captions
- Slow queries for evaluated variants on e.g. case page - use events instead
### Changed
- Rearrange variant page again, moving severity predictions down.
- More reactive layout width steps on variant page

## [4.40.1]
### Added
### Fixed
- Variants dismissed with inconsistent inheritance pattern can again be shown in general case report
- General report page for variants with genes=None
- General report crashing when variants have no panels
- Added other missing keys to case and variant dictionaries passed to general report
### Changed

## [4.40]
### Added
- A .cff citation file
- Phenotype search API endpoint
- Added pagination to phenotype API
- Extend case search to include internal MongoDB id
- Support for connecting to a MongoDB replica set (.py config files)
- Support for connecting to a MongoDB replica set (.yaml config files)
### Fixed
- Command to load the OMIM gene panel (`scout load panel --omim`)
- Unify style of pinned and causative variants' badges on case page
- Removed automatic spaces after punctuation in comments
- Remove the hardcoded number of total individuals from the variant's old observations panel
- Send delete requests to a connected Beacon using the DELETE method
- Layout of the SNV and SV variant page - move frequency up
### Changed
- Stop updating database indexes after loading exons via command line
- Display validation status badge also for not Sanger-sequenced variants
- Moved Frequencies, Severity and Local observations panels up in RD variants page
- Enabled Flask CORS to communicate CORS status to js apps
- Moved the code preparing the transcripts overview to the backend
- Refactored and filtered json data used in general case report
- Changed the database used in docker-compose file to use the official MongoDB v4.4 image
- Modified the Python (3.6, 3.8) and MongoDB (3.2, 4.4, 5.0) versions used in testing matrices (GitHub actions)
- Capitalize case search terms on institute and dashboard pages


## [4.39]
### Added
- COSMIC IDs collected from CSQ field named `COSMIC`
### Fixed
- Link to other causative variants on variant page
- Allow multiple COSMIC links for a cancer variant
- Fix floating text in severity box #2808
- Fixed MitoMap and HmtVar links for hg38 cases
- Do not open new browser tabs when downloading files
- Selectable IGV tracks on variant page
- Missing splice junctions button on variant page
- Refactor variantS representative gene selection, and use it also for cancer variant summary
### Changed
- Improve Javascript performance for displaying Chromograph images
- Make ClinVar classification more evident in cancer variant page

## [4.38]
### Added
- Option to hide Alamut button in the app config file
### Fixed
- Library deprecation warning fixed (insert is deprecated. Use insert_one or insert_many instead)
- Update genes command will not trigger an update of database indices any more
- Missing resources in temporary downloading directory when updating genes using the command line
- Restore previous variant ACMG classification in a scrollable div
- Loading spinner not stopping after downloading PDF case reports and variant list export
- Add extra Alamut links higher up on variant pages
- Improve UX for phenotypes in case page
- Filter and export of STR variants
- Update look of variants page navigation buttons
### Changed

## [4.37]
### Added
- Highlight and show version number for RefSeq MANE transcripts.
- Added integration to a rerunner service for toggling reanalysis with updated pedigree information
- SpliceAI display and parsing from VEP CSQ
- Display matching tiered variants for cancer variants
- Display a loading icon (spinner) until the page loads completely
- Display filter badges in cancer variants list
- Update genes from pre-downloaded file resources
- On login, OS, browser version and screen size are saved anonymously to understand how users are using Scout
- API returning institutes data for a given user: `/api/v1/institutes`
- API returning case data for a given institute: `/api/v1/institutes/<institute_id>/cases`
- Added GMS and Lund university hospital logos to login page
- Made display of Swedac logo configurable
- Support for displaying custom images in case view
- Individual-specific HPO terms
- Optional alamut_key in institute settings for Alamut Plus software
- Case report API endpoint
- Tooltip in case explaining that genes with genome build different than case genome build will not be added to dynamic HPO panel.
- Add DeepVariant as a caller
### Fixed
- Updated IGV to v2.8.5 to solve missing gene labels on some zoom levels
- Demo cancer case config file to load somatic SNVs and SVs only.
- Expand list of refseq trancripts in ClinVar submission form
- Renamed `All SNVs and INDELs` institute sidebar element to `Search SNVs and INDELs` and fixed its style.
- Add missing parameters to case load-config documentation
- Allow creating/editing gene panels and dynamic gene panels with genes present in genome build 38
- Bugfix broken Pytests
- Bulk dismissing variants error due to key conversion from string to integer
- Fix typo in index documentation
- Fixed crash in institute settings page if "collaborators" key is not set in database
- Don't stop Scout execution if LoqusDB call fails and print stacktrace to log
- Bug when case contains custom images with value `None`
- Bug introduced when fixing another bug in Scout-LoqusDB interaction
- Loading of OMIM diagnoses in Scout demo instance
- Remove the docker-compose with chanjo integration because it doesn't work yet.
- Fixed standard docker-compose with scout demo data and database
- Clinical variant assessments not present for pinned and causative variants on case page.
- MatchMaker matching one node at the time only
- Remove link from previously tiered variants badge in cancer variants page
- Typo in gene cell on cancer variants page
- Managed variants filter form
### Changed
- Better naming for variants buttons on cancer track (somatic, germline). Also show cancer research button if available.
- Load case with missing panels in config files, but show warning.
- Changing the (Female, Male) symbols to (F/M) letters in individuals_table and case-sma.
- Print stacktrace if case load command fails
- Added sort icon and a pointer to the cursor to all tables with sortable fields
- Moved variant, gene and panel info from the basic pane to summary panel for all variants.
- Renamed `Basics` panel to `Classify` on variant page.
- Revamped `Basics` panel to a panel dedicated to classify variants
- Revamped the summary panel to be more compact.
- Added dedicated template for cancer variants
- Removed Gene models, Gene annotations and Conservation panels for cancer variants
- Reorganized the orders of panels for variant and cancer variant views
- Added dedicated variant quality panel and removed relevant panes
- A more compact case page
- Removed OMIM genes panel
- Make genes panel, pinned variants panel, causative variants panel and ClinVar panel scrollable on case page
- Update to Scilifelab's 2020 logo
- Update Gens URL to support Gens v2.0 format
- Refactor tests for parsing case configurations
- Updated links to HPO downloadable resources
- Managed variants filtering defaults to all variant categories
- Changing the (Kind) drop-down according to (Category) drop-down in Managed variant add variant
- Moved Gens button to individuals table
- Check resource files availability before starting updating OMIM diagnoses
- Fix typo in `SHOW_OBSERVED_VARIANT_ARCHIVE` config param

## [4.36]
### Added
- Parse and save splice junction tracks from case config file
- Tooltip in observations panel, explaining that case variants with no link might be old variants, not uploaded after a case rerun
### Fixed
- Warning on overwriting variants with same position was no longer shown
- Increase the height of the dropdowns to 425px
- More indices for the case table as it grows, specifically for causatives queries
- Splice junction tracks not centered over variant genes
- Total number of research variants count
- Update variants stats in case documents every time new variants are loaded
- Bug in flashing warning messages when filtering variants
### Changed
- Clearer warning messages for genes and gene/gene-panels searches in variants filters

## [4.35]
### Added
- A new index for hgnc_symbol in the hgnc_gene collection
- A Pedigree panel in STR page
- Display Tier I and II variants in case view causatives card for cancer cases
### Fixed
- Send partial file data to igv.js when visualizing sashimi plots with splice junction tracks
- Research variants filtering by gene
- Do not attempt to populate annotations for not loaded pinned/causatives
- Add max-height to all dropdowns in filters
### Changed
- Switch off non-clinical gene warnings when filtering research variants
- Don't display OMIM disease card in case view for cancer cases
- Refactored Individuals and Causative card in case view for cancer cases
- Update and style STR case report

## [4.34]
### Added
- Saved filter lock and unlock
- Filters can optionally be marked audited, logging the filter name, user and date on the case events and general report.
- Added `ClinVar hits` and `Cosmic hits` in cancer SNVs filters
- Added `ClinVar hits` to variants filter (rare disease track)
- Load cancer demo case in docker-compose files (default and demo file)
- Inclusive-language check using [woke](https://github.com/get-woke/woke) github action
- Add link to HmtVar for mitochondrial variants (if VCF is annotated with HmtNote)
- Grey background for dismissed compounds in variants list and variant page
- Pin badge for pinned compounds in variants list and variant page
- Support LoqusDB REST API queries
- Add a docker-compose-matchmaker under scout/containers/development to test matchmaker locally
- Script to investigate consequences of symbol search bug
- Added GATK to list of SV and cancer SV callers
### Fixed
- Make MitoMap link work for hg38 again
- Export Variants feature crashing when one of the variants has no primary transcripts
- Redirect to last visited variantS page when dismissing variants from variants list
- Improved matching of SVs Loqus occurrences in other cases
- Remove padding from the list inside (Matching causatives from other cases) panel
- Pass None to get_app function in CLI base since passing script_info to app factory functions was deprecated in Flask 2.0
- Fixed failing tests due to Flask update to version 2.0
- Speed up user events view
- Causative view sort out of memory error
- Use hgnc_id for gene filter query
- Typo in case controllers displaying an error every time a patient is matched against external MatchMaker nodes
- Do not crash while attempting an update for variant documents that are too big (> 16 MB)
- Old STR causatives (and other variants) may not have HGNC symbols - fix sort lambda
- Check if gene_obj has primary_transcript before trying to access it
- Warn if a gene manually searched is in a clinical panel with an outdated name when filtering variants
- ChrPos split js not needed on STR page yet
### Changed
- Remove parsing of case `genome_version`, since it's not used anywhere downstream
- Introduce deprecation warning for Loqus configs that are not dictionaries
- SV clinical filter no longer filters out sub 100 nt variants
- Count cases in LoqusDB by variant type
- Commit pulse repo badge temporarily set to weekly
- Sort ClinVar submissions objects by ascending "Last evaluated" date
- Refactored the MatchMaker integration as an extension
- Replaced some sensitive words as suggested by woke linter
- Documentation for load-configuration rewritten.
- Add styles to MatchMaker matches table
- More detailed info on the data shared in MatchMaker submission form

## [4.33.1]
### Fixed
- Include markdown for release autodeploy docs
- Use standard inheritance model in ClinVar (https://ftp.ncbi.nlm.nih.gov/pub/GTR/standard_terms/Mode_of_inheritance.txt)
- Fix issue crash with variants that have been unflagged causative not being available in other causatives
### Added
### Changed

## [4.33]
### Fixed
- Command line crashing when updating an individual not found in database
- Dashboard page crashing when filters return no data
- Cancer variants filter by chromosome
- /api/v1/genes now searches for genes in all genome builds by default
- Upgraded igv.js to version 2.8.1 (Fixed Unparsable bed record error)
### Added
- Autodeploy docs on release
- Documentation for updating case individuals tracks
- Filter cases and dashboard stats by analysis track
### Changed
- Changed from deprecated db update method
- Pre-selected fields to run queries with in dashboard page
- Do not filter by any institute when first accessing the dashboard
- Removed OMIM panel in case view for cancer cases
- Display Tier I and II variants in case view causatives panel for cancer cases
- Refactored Individuals and Causative panels in case view for cancer cases

## [4.32.1]
### Fixed
- iSort lint check only
### Changed
- Institute cases page crashing when a case has track:Null
### Added

## [4.32]
### Added
- Load and show MITOMAP associated diseases from VCF (INFO field: MitomapAssociatedDiseases, via HmtNote)
- Show variant allele frequencies for mitochondrial variants (GRCh38 cases)
- Extend "public" json API with diseases (OMIM) and phenotypes (HPO)
- HPO gene list download now has option for clinical and non-clinical genes
- Display gene splice junctions data in sashimi plots
- Update case individuals with splice junctions tracks
- Simple Docker compose for development with local build
- Make Phenomodels subpanels collapsible
- User side documentation of cytogenomics features (Gens, Chromograph, vcf2cytosure, rhocall)
- iSort GitHub Action
- Support LoqusDB REST API queries
### Fixed
- Show other causative once, even if several events point to it
- Filtering variants by mitochondrial chromosome for cases with genome build=38
- HPO gene search button triggers any warnings for clinical / non-existing genes also on first search
- Fixed a bug in variants pages caused by MT variants without alt_frequency
- Tests for CADD score parsing function
- Fixed the look of IGV settings on SNV variant page
- Cases analyzed once shown as `rerun`
- Missing case track on case re-upload
- Fixed severity rank for SO term "regulatory region ablation"
### Changed
- Refactor according to CodeFactor - mostly reuse of duplicated code
- Phenomodels language adjustment
- Open variants in a new window (from variants page)
- Open overlapping and compound variants in a new window (from variant page)
- gnomAD link points to gnomAD v.3 (build GRCh38) for mitochondrial variants.
- Display only number of affected genes for dismissed SVs in general report
- Chromosome build check when populating the variants filter chromosome selection
- Display mitochondrial and rare diseases coverage report in cases with missing 'rare' track

## [4.31.1]
### Added
### Changed
- Remove mitochondrial and coverage report from cancer cases sidebar
### Fixed
- ClinVar page when dbSNP id is None

## [4.31]
### Added
- gnomAD annotation field in admin guide
- Export also dynamic panel genes not associated to an HPO term when downloading the HPO panel
- Primary HGNC transcript info in variant export files
- Show variant quality (QUAL field from vcf) in the variant summary
- Load/update PDF gene fusion reports (clinical and research) generated with Arriba
- Support new MANE annotations from VEP (both MANE Select and MANE Plus Clinical)
- Display on case activity the event of a user resetting all dismissed variants
- Support gnomAD population frequencies for mitochondrial variants
- Anchor links in Casedata ClinVar panels to redirect after renaming individuals
### Fixed
- Replace old docs link www.clinicalgenomics.se/scout with new https://clinical-genomics.github.io/scout
- Page formatting issues whenever case and variant comments contain extremely long strings with no spaces
- Chromograph images can be one column and have scrollbar. Removed legacy code.
- Column labels for ClinVar case submission
- Page crashing looking for LoqusDB observation when variant doesn't exist
- Missing inheritance models and custom inheritance models on newly created gene panels
- Accept only numbers in managed variants filter as position and end coordinates
- SNP id format and links in Variant page, ClinVar submission form and general report
- Case groups tooltip triggered only when mouse is on the panel header
### Changed
- A more compact case groups panel
- Added landscape orientation CSS style to cancer coverage and QC demo report
- Improve user documentation to create and save new gene panels
- Removed option to use space as separator when uploading gene panels
- Separating the columns of standard and custom inheritance models in gene panels
- Improved ClinVar instructions for users using non-English Excel

## [4.30.2]
### Added
### Fixed
- Use VEP RefSeq ID if RefSeq list is empty in RefSeq transcripts overview
- Bug creating variant links for variants with no end_chrom
### Changed

## [4.30.1]
### Added
### Fixed
- Cryptography dependency fixed to use version < 3.4
### Changed

## [4.30]
### Added
- Introduced a `reset dismiss variant` verb
- Button to reset all dismissed variants for a case
- Add black border to Chromograph ideograms
- Show ClinVar annotations on variantS page
- Added integration with GENS, copy number visualization tool
- Added a VUS label to the manual classification variant tags
- Add additional information to SNV verification emails
- Tooltips documenting manual annotations from default panels
- Case groups now show bam files from all cases on align view
### Fixed
- Center initial igv view on variant start with SNV/indels
- Don't set initial igv view to negative coordinates
- Display of GQ for SV and STR
- Parsing of AD and related info for STRs
- LoqusDB field in institute settings accepts only existing Loqus instances
- Fix DECIPHER link to work after DECIPHER migrated to GRCh38
- Removed visibility window param from igv.js genes track
- Updated HPO download URL
- Patch HPO download test correctly
- Reference size on STR hover not needed (also wrong)
- Introduced genome build check (allowed values: 37, 38, "37", "38") on case load
- Improve case searching by assignee full name
- Populating the LoqusDB select in institute settings
### Changed
- Cancer variants table header (pop freq etc)
- Only admin users can modify LoqusDB instance in Institute settings
- Style of case synopsis, variants and case comments
- Switched to igv.js 2.7.5
- Do not choke if case is missing research variants when research requested
- Count cases in LoqusDB by variant type
- Introduce deprecation warning for Loqus configs that are not dictionaries
- Improve create new gene panel form validation
- Make XM- transcripts less visible if they don't overlap with transcript refseq_id in variant page
- Color of gene panels and comments panels on cases and variant pages
- Do not choke if case is missing research variants when reserch requested

## [4.29.1]
### Added
### Fixed
- Always load STR variants regardless of RankScore threshold (hotfix)
### Changed

## [4.29]
### Added
- Added a page about migrating potentially breaking changes to the documentation
- markdown_include in development requirements file
- STR variants filter
- Display source, Z-score, inheritance pattern for STR annotations from Stranger (>0.6.1) if available
- Coverage and quality report to cancer view
### Fixed
- ACMG classification page crashing when trying to visualize a classification that was removed
- Pretty print HGVS on gene variants (URL-decode VEP)
- Broken or missing link in the documentation
- Multiple gene names in ClinVar submission form
- Inheritance model select field in ClinVar submission
- IGV.js >2.7.0 has an issue with the gene track zoom levels - temp freeze at 2.7.0
- Revert CORS-anywhere and introduce a local http proxy for cloud tracks
### Changed

## [4.28]
### Added
- Chromograph integration for displaying PNGs in case-page
- Add VAF to cancer case general report, and remove some of its unused fields
- Variants filter compatible with genome browser location strings
- Support for custom public igv tracks stored on the cloud
- Add tests to increase testing coverage
- Update case variants count after deleting variants
- Update IGV.js to latest (v2.7.4)
- Bypass igv.js CORS check using `https://github.com/Rob--W/cors-anywhere`
- Documentation on default and custom IGV.js tracks (admin docs)
- Lock phenomodels so they're editable by admins only
- Small case group assessment sharing
- Tutorial and files for deploying app on containers (Kubernetes pods)
- Canonical transcript and protein change of canonical transcript in exported variants excel sheet
- Support for Font Awesome version 6
- Submit to Beacon from case page sidebar
- Hide dismissed variants in variants pages and variants export function
- Systemd service files and instruction to deploy Scout using podman
### Fixed
- Bugfix: unused `chromgraph_prefix |tojson` removed
- Freeze coloredlogs temporarily
- Marrvel link
- Don't show TP53 link for silent or synonymous changes
- OMIM gene field accepts any custom number as OMIM gene
- Fix Pytest single quote vs double quote string
- Bug in gene variants search by similar cases and no similar case is found
- Delete unused file `userpanel.py`
- Primary transcripts in variant overview and general report
- Google OAuth2 login setup in README file
- Redirect to 'missing file'-icon if configured Chromograph file is missing
- Javascript error in case page
- Fix compound matching during variant loading for hg38
- Cancer variants view containing variants dismissed with cancer-specific reasons
- Zoom to SV variant length was missing IGV contig select
- Tooltips on case page when case has no default gene panels
### Changed
- Save case variants count in case document and not in sessions
- Style of gene panels multiselect on case page
- Collapse/expand main HPO checkboxes in phenomodel preview
- Replaced GQ (Genotype quality) with VAF (Variant allele frequency) in cancer variants GT table
- Allow loading of cancer cases with no tumor_purity field
- Truncate cDNA and protein changes in case report if longer than 20 characters


## [4.27]
### Added
- Exclude one or more variant categories when running variants delete command
### Fixed
### Changed

## [4.26.1]
### Added
### Fixed
- Links with 1-letter aa codes crash on frameshift etc
### Changed

## [4.26]
### Added
- Extend the delete variants command to print analysis date, track, institute, status and research status
- Delete variants by type of analysis (wgs|wes|panel)
- Links to cBioPortal, MutanTP53, IARC TP53, OncoKB, MyCancerGenome, CIViC
### Fixed
- Deleted variants count
### Changed
- Print output of variants delete command as a tab separated table

## [4.25]
### Added
- Command line function to remove variants from one or all cases
### Fixed
- Parse SMN None calls to None rather than False

## [4.24.1]
### Fixed
- Install requirements.txt via setup file

## [4.24]
### Added
- Institute-level phenotype models with sub-panels containing HPO and OMIM terms
- Runnable Docker demo
- Docker image build and push github action
- Makefile with shortcuts to docker commands
- Parse and save synopsis, phenotype and cohort terms from config files upon case upload
### Fixed
- Update dismissed variant status when variant dismissed key is missing
- Breakpoint two IGV button now shows correct chromosome when different from bp1
- Missing font lib in Docker image causing the PDF report download page to crash
- Sentieon Manta calls lack Somaticscore - load anyway
- ClinVar submissions crashing due to pinned variants that are not loaded
- Point ExAC pLI score to new gnomad server address
- Bug uploading cases missing phenotype terms in config file
- STRs loaded but not shown on browser page
- Bug when using adapter.variant.get_causatives with case_id without causatives
- Problem with fetching "solved" from scout export cases cli
- Better serialising of datetime and bson.ObjectId
- Added `volumes` folder to .gitignore
### Changed
- Make matching causative and managed variants foldable on case page
- Remove calls to PyMongo functions marked as deprecated in backend and frontend(as of version 3.7).
- Improved `scout update individual` command
- Export dynamic phenotypes with ordered gene lists as PDF


## [4.23]
### Added
- Save custom IGV track settings
- Show a flash message with clear info about non-valid genes when gene panel creation fails
- CNV report link in cancer case side navigation
- Return to comment section after editing, deleting or submitting a comment
- Managed variants
- MT vs 14 chromosome mean coverage stats if Scout is connected to Chanjo
### Fixed
- missing `vcf_cancer_sv` and `vcf_cancer_sv_research` to manual.
- Split ClinVar multiple clnsig values (slash-separated) and strip them of underscore for annotations without accession number
- Timeout of `All SNVs and INDELs` page when no valid gene is provided in the search
- Round CADD (MIPv9)
- Missing default panel value
- Invisible other causatives lines when other causatives lack gene symbols
### Changed
- Do not freeze mkdocs-material to version 4.6.1
- Remove pre-commit dependency

## [4.22]
### Added
- Editable cases comments
- Editable variants comments
### Fixed
- Empty variant activity panel
- STRs variants popover
- Split new ClinVar multiple significance terms for a variant
- Edit the selected comment, not the latest
### Changed
- Updated RELEASE docs.
- Pinned variants card style on the case page
- Merged `scout export exons` and `scout view exons` commands


## [4.21.2]
### Added
### Fixed
- Do not pre-filter research variants by (case-default) gene panels
- Show OMIM disease tooltip reliably
### Changed

## [4.21.1]
### Added
### Fixed
- Small change to Pop Freq column in variants ang gene panels to avoid strange text shrinking on small screens
- Direct use of HPO list for Clinical HPO SNV (and cancer SNV) filtering
- PDF coverage report redirecting to login page
### Changed
- Remove the option to dismiss single variants from all variants pages
- Bulk dismiss SNVs, SVs and cancer SNVs from variants pages

## [4.21]
### Added
- Support to configure LoqusDB per institute
- Highlight causative variants in the variants list
- Add tests. Mostly regarding building internal datatypes.
- Remove leading and trailing whitespaces from panel_name and display_name when panel is created
- Mark MANE transcript in list of transcripts in "Transcript overview" on variant page
- Show default panel name in case sidebar
- Previous buttons for variants pagination
- Adds a gh action that checks that the changelog is updated
- Adds a gh action that deploys new releases automatically to pypi
- Warn users if case default panels are outdated
- Define institute-specific gene panels for filtering in institute settings
- Use institute-specific gene panels in variants filtering
- Show somatic VAF for pinned and causative variants on case page

### Fixed
- Report pages redirect to login instead of crashing when session expires
- Variants filter loading in cancer variants page
- User, Causative and Cases tables not scaling to full page
- Improved docs for an initial production setup
- Compatibility with latest version of Black
- Fixed tests for Click>7
- Clinical filter required an extra click to Filter to return variants
- Restore pagination and shrink badges in the variants page tables
- Removing a user from the command line now inactivates the case only if user is last assignee and case is active
- Bugfix, LoqusDB per institute feature crashed when institute id was empty string
- Bugfix, LoqusDB calls where missing case count
- filter removal and upload for filters deleted from another page/other user
- Visualize outdated gene panels info in a popover instead of a tooltip in case page side panel

### Changed
- Highlight color on normal STRs in the variants table from green to blue
- Display breakpoints coordinates in verification emails only for structural variants


## [4.20]
### Added
- Display number of filtered variants vs number of total variants in variants page
- Search case by HPO terms
- Dismiss variant column in the variants tables
- Black and pre-commit packages to dev requirements

### Fixed
- Bug occurring when rerun is requested twice
- Peddy info fields in the demo config file
- Added load config safety check for multiple alignment files for one individual
- Formatting of cancer variants table
- Missing Score in SV variants table

### Changed
- Updated the documentation on how to create a new software release
- Genome build-aware cytobands coordinates
- Styling update of the Matchmaker card
- Select search type in case search form


## [4.19]

### Added
- Show internal ID for case
- Add internal ID for downloaded CGH files
- Export dynamic HPO gene list from case page
- Remove users as case assignees when their account is deleted
- Keep variants filters panel expanded when filters have been used

### Fixed
- Handle the ProxyFix ModuleNotFoundError when Werkzeug installed version is >1.0
- General report formatting issues whenever case and variant comments contain extremely long strings with no spaces

### Changed
- Created an institute wrapper page that contains list of cases, causatives, SNVs & Indels, user list, shared data and institute settings
- Display case name instead of case ID on clinVar submissions
- Changed icon of sample update in clinVar submissions


## [4.18]

### Added
- Filter cancer variants on cytoband coordinates
- Show dismiss reasons in a badge with hover for clinical variants
- Show an ellipsis if 10 cases or more to display with loqusdb matches
- A new blog post for version 4.17
- Tooltip to better describe Tumor and Normal columns in cancer variants
- Filter cancer SNVs and SVs by chromosome coordinates
- Default export of `Assertion method citation` to clinVar variants submission file
- Button to export up to 500 cancer variants, filtered or not
- Rename samples of a clinVar submission file

### Fixed
- Apply default gene panel on return to cancer variantS from variant view
- Revert to certificate checking when asking for Chanjo reports
- `scout download everything` command failing while downloading HPO terms

### Changed
- Turn tumor and normal allelic fraction to decimal numbers in tumor variants page
- Moved clinVar submissions code to the institutes blueprints
- Changed name of clinVar export files to FILENAME.Variant.csv and FILENAME.CaseData.csv
- Switched Google login libraries from Flask-OAuthlib to Authlib


## [4.17.1]

### Fixed
- Load cytobands for cases with chromosome build not "37" or "38"


## [4.17]

### Added
- COSMIC badge shown in cancer variants
- Default gene-panel in non-cancer structural view in url
- Filter SNVs and SVs by cytoband coordinates
- Filter cancer SNV variants by alt allele frequency in tumor
- Correct genome build in UCSC link from structural variant page



### Fixed
- Bug in clinVar form when variant has no gene
- Bug when sharing cases with the same institute twice
- Page crashing when removing causative variant tag
- Do not default to GATK caller when no caller info is provided for cancer SNVs


## [4.16.1]

### Fixed
- Fix the fix for handling of delivery reports for rerun cases

## [4.16]

### Added
- Adds possibility to add "lims_id" to cases. Currently only stored in database, not shown anywhere
- Adds verification comment box to SVs (previously only available for small variants)
- Scrollable pedigree panel

### Fixed
- Error caused by changes in WTForm (new release 2.3.x)
- Bug in OMIM case page form, causing the page to crash when a string was provided instead of a numerical OMIM id
- Fix Alamut link to work properly on hg38
- Better handling of delivery reports for rerun cases
- Small CodeFactor style issues: matchmaker results counting, a couple of incomplete tests and safer external xml
- Fix an issue with Phenomizer introduced by CodeFactor style changes

### Changed
- Updated the version of igv.js to 2.5.4

## [4.15.1]

### Added
- Display gene names in ClinVar submissions page
- Links to Varsome in variant transcripts table

### Fixed
- Small fixes to ClinVar submission form
- Gene panel page crash when old panel has no maintainers

## [4.15]

### Added
- Clinvar CNVs IGV track
- Gene panels can have maintainers
- Keep variant actions (dismissed, manual rank, mosaic, acmg, comments) upon variant re-upload
- Keep variant actions also on full case re-upload

### Fixed
- Fix the link to Ensembl for SV variants when genome build 38.
- Arrange information in columns on variant page
- Fix so that new cosmic identifier (COSV) is also acceptable #1304
- Fixed COSMIC tag in INFO (outside of CSQ) to be parses as well with `&` splitter.
- COSMIC stub URL changed to https://cancer.sanger.ac.uk/cosmic/search?q= instead.
- Updated to a version of IGV where bigBed tracks are visualized correctly
- Clinvar submission files are named according to the content (variant_data and case_data)
- Always show causatives from other cases in case overview
- Correct disease associations for gene symbol aliases that exist as separate genes
- Re-add "custom annotations" for SV variants
- The override ClinVar P/LP add-in in the Clinical Filter failed for new CSQ strings

### Changed
- Runs all CI checks in github actions

## [4.14.1]

### Fixed
- Error when variant found in loqusdb is not loaded for other case

## [4.14]

### Added
- Use github actions to run tests
- Adds CLI command to update individual alignments path
- Update HPO terms using downloaded definitions files
- Option to use alternative flask config when running `scout serve`
- Requirement to use loqusdb >= 2.5 if integrated

### Fixed
- Do not display Pedigree panel in cancer view
- Do not rely on internet connection and services available when running CI tests
- Variant loading assumes GATK if no caller set given and GATK filter status is seen in FILTER
- Pass genome build param all the way in order to get the right gene mappings for cases with build 38
- Parse correctly variants with zero frequency values
- Continue even if there are problems to create a region vcf
- STR and cancer variant navigation back to variants pages could fail

### Changed
- Improved code that sends requests to the external APIs
- Updates ranges for user ranks to fit todays usage
- Run coveralls on github actions instead of travis
- Run pip checks on github actions instead of coveralls
- For hg38 cases, change gnomAD link to point to version 3.0 (which is hg38 based)
- Show pinned or causative STR variants a bit more human readable

## [4.13.1]

### Added
### Fixed
- Typo that caused not all clinvar conflicting interpretations to be loaded no matter what
- Parse and retrieve clinvar annotations from VEP-annotated (VEP 97+) CSQ VCF field
- Variant clinvar significance shown as `not provided` whenever is `Uncertain significance`
- Phenomizer query crashing when case has no HPO terms assigned
- Fixed a bug affecting `All SNVs and INDELs` page when variants don't have canonical transcript
- Add gene name or id in cancer variant view

### Changed
- Cancer Variant view changed "Variant:Transcript:Exon:HGVS" to "Gene:Transcript:Exon:HGVS"

## [4.13]

### Added
- ClinVar SNVs track in IGV
- Add SMA view with SMN Copy Number data
- Easier to assign OMIM diagnoses from case page
- OMIM terms and specific OMIM term page

### Fixed
- Bug when adding a new gene to a panel
- Restored missing recent delivery reports
- Fixed style and links to other reports in case side panel
- Deleting cases using display_name and institute not deleting its variants
- Fixed bug that caused coordinates filter to override other filters
- Fixed a problem with finding some INS in loqusdb
- Layout on SV page when local observations without cases are present
- Make scout compatible with the new HPO definition files from `http://compbio.charite.de/jenkins/`
- General report visualization error when SNVs display names are very long


### Changed


## [4.12.4]

### Fixed
- Layout on SV page when local observations without cases are present

## [4.12.3]

### Fixed
- Case report when causative or pinned SVs have non null allele frequencies

## [4.12.2]

### Fixed
- SV variant links now take you to the SV variant page again
- Cancer variant view has cleaner table data entries for "N/A" data
- Pinned variant case level display hotfix for cancer and str - more on this later
- Cancer variants show correct alt/ref reads mirroring alt frequency now
- Always load all clinical STR variants even if a region load is attempted - index may be missing
- Same case repetition in variant local observations

## [4.12.1]

### Fixed
- Bug in variant.gene when gene has no HGVS description


## [4.12]

### Added
- Accepts `alignment_path` in load config to pass bam/cram files
- Display all phenotypes on variant page
- Display hgvs coordinates on pinned and causatives
- Clear panel pending changes
- Adds option to setup the database with static files
- Adds cli command to download the resources from CLI that scout needs
- Adds test files for merged somatic SV and CNV; as well as merged SNV, and INDEL part of #1279
- Allows for upload of OMIM-AUTO gene panel from static files without api-key

### Fixed
- Cancer case HPO panel variants link
- Fix so that some drop downs have correct size
- First IGV button in str variants page
- Cancer case activates on SNV variants
- Cases activate when STR variants are viewed
- Always calculate code coverage
- Pinned/Classification/comments in all types of variants pages
- Null values for panel's custom_inheritance_models
- Discrepancy between the manual disease transcripts and those in database in gene-edit page
- ACMG classification not showing for some causatives
- Fix bug which caused IGV.js to use hg19 reference files for hg38 data
- Bug when multiple bam files sources with non-null values are available


### Changed
- Renamed `requests` file to `scout_requests`
- Cancer variant view shows two, instead of four, decimals for allele and normal


## [4.11.1]

### Fixed
- Institute settings page
- Link institute settings to sharing institutes choices

## [4.11.0]

### Added
- Display locus name on STR variant page
- Alternative key `GNOMADAF_popmax` for Gnomad popmax allele frequency
- Automatic suggestions on how to improve the code on Pull Requests
- Parse GERP, phastCons and phyloP annotations from vep annotated CSQ fields
- Avoid flickering comment popovers in variant list
- Parse REVEL score from vep annotated CSQ fields
- Allow users to modify general institute settings
- Optionally format code automatically on commit
- Adds command to backup vital parts `scout export database`
- Parsing and displaying cancer SV variants from Manta annotated VCF files
- Dismiss cancer snv variants with cancer-specific options
- Add IGV.js UPD, RHO and TIDDIT coverage wig tracks.


### Fixed
- Slightly darker page background
- Fixed an issued with parsed conservation values from CSQ
- Clinvar submissions accessible to all users of an institute
- Header toolbar when on Clinvar page now shows institute name correctly
- Case should not always inactivate upon update
- Show dismissed snv cancer variants as grey on the cancer variants page
- Improved style of mappability link and local observations on variant page
- Convert all the GET requests to the igv view to POST request
- Error when updating gene panels using a file containing BOM chars
- Add/replace gene radio button not working in gene panels


## [4.10.1]

### Fixed
- Fixed issue with opening research variants
- Problem with coveralls not called by Travis CI
- Handle Biomart service down in tests


## [4.10.0]

### Added
- Rank score model in causatives page
- Exportable HPO terms from phenotypes page
- AMP guideline tiers for cancer variants
- Adds scroll for the transcript tab
- Added CLI option to query cases on time since case event was added
- Shadow clinical assessments also on research variants display
- Support for CRAM alignment files
- Improved str variants view : sorting by locus, grouped by allele.
- Delivery report PDF export
- New mosaicism tag option
- Add or modify individuals' age or tissue type from case page
- Display GC and allele depth in causatives table.
- Included primary reference transcript in general report
- Included partial causative variants in general report
- Remove dependency of loqusdb by utilising the CLI

### Fixed
- Fixed update OMIM command bug due to change in the header of the genemap2 file
- Removed Mosaic Tag from Cancer variants
- Fixes issue with unaligned table headers that comes with hidden Datatables
- Layout in general report PDF export
- Fixed issue on the case statistics view. The validation bars didn't show up when all institutes were selected. Now they do.
- Fixed missing path import by importing pathlib.Path
- Handle index inconsistencies in the update index functions
- Fixed layout problems


## [4.9.0]

### Added
- Improved MatchMaker pages, including visible patient contacts email address
- New badges for the github repo
- Links to [GENEMANIA](genemania.org)
- Sort gene panel list on case view.
- More automatic tests
- Allow loading of custom annotations in VCF using the SCOUT_CUSTOM info tag.

### Fixed
- Fix error when a gene is added to an empty dynamic gene panel
- Fix crash when attempting to add genes on incorrect format to dynamic gene panel
- Manual rank variant tags could be saved in a "Select a tag"-state, a problem in the variants view.
- Same case evaluations are no longer shown as gray previous evaluations on the variants page
- Stay on research pages, even if reset, next first buttons are pressed..
- Overlapping variants will now be visible on variant page again
- Fix missing classification comments and links in evaluations page
- All prioritized cases are shown on cases page


## [4.8.3]

### Added

### Fixed
- Bug when ordering sanger
- Improved scrolling over long list of genes/transcripts


## [4.8.2]

### Added

### Fixed
- Avoid opening extra tab for coverage report
- Fixed a problem when rank model version was saved as floats and not strings
- Fixed a problem with displaying dismiss variant reasons on the general report
- Disable load and delete filter buttons if there are no saved filters
- Fix problem with missing verifications
- Remove duplicate users and merge their data and activity


## [4.8.1]

### Added

### Fixed
- Prevent login fail for users with id defined by ObjectId and not email
- Prevent the app from crashing with `AttributeError: 'NoneType' object has no attribute 'message'`


## [4.8.0]

### Added
- Updated Scout to use Bootstrap 4.3
- New looks for Scout
- Improved dashboard using Chart.js
- Ask before inactivating a case where last assigned user leaves it
- Genes can be manually added to the dynamic gene list directly on the case page
- Dynamic gene panels can optionally be used with clinical filter, instead of default gene panel
- Dynamic gene panels get link out to chanjo-report for coverage report
- Load all clinvar variants with clinvar Pathogenic, Likely Pathogenic and Conflicting pathogenic
- Show transcripts with exon numbers for structural variants
- Case sort order can now be toggled between ascending and descending.
- Variants can be marked as partial causative if phenotype is available for case.
- Show a frequency tooltip hover for SV-variants.
- Added support for LDAP login system
- Search snv and structural variants by chromosomal coordinates
- Structural variants can be marked as partial causative if phenotype is available for case.
- Show normal and pathologic limits for STRs in the STR variants view.
- Institute level persistent variant filter settings that can be retrieved and used.
- export causative variants to Excel
- Add support for ROH, WIG and chromosome PNGs in case-view

### Fixed
- Fixed missing import for variants with comments
- Instructions on how to build docs
- Keep sanger order + verification when updating/reloading variants
- Fixed and moved broken filter actions (HPO gene panel and reset filter)
- Fixed string conversion to number
- UCSC links for structural variants are now separated per breakpoint (and whole variant where applicable)
- Reintroduced missing coverage report
- Fixed a bug preventing loading samples using the command line
- Better inheritance models customization for genes in gene panels
- STR variant page back to list button now does its one job.
- Allows to setup scout without a omim api key
- Fixed error causing "favicon not found" flash messages
- Removed flask --version from base cli
- Request rerun no longer changes case status. Active or archived cases inactivate on upload.
- Fixed missing tooltip on the cancer variants page
- Fixed weird Rank cell in variants page
- Next and first buttons order swap
- Added pagination (and POST capability) to cancer variants.
- Improves loading speed for variant page
- Problem with updating variant rank when no variants
- Improved Clinvar submission form
- General report crashing when dismissed variant has no valid dismiss code
- Also show collaborative case variants on the All variants view.
- Improved phenotype search using dataTables.js on phenotypes page
- Search and delete users with `email` instead of `_id`
- Fixed css styles so that multiselect options will all fit one column


## [4.7.3]

### Added
- RankScore can be used with VCFs for vcf_cancer files

### Fixed
- Fix issue with STR view next page button not doing its one job.

### Deleted
- Removed pileup as a bam viewing option. This is replaced by IGV


## [4.7.2]

### Added
- Show earlier ACMG classification in the variant list

### Fixed
- Fixed igv search not working due to igv.js dist 2.2.17
- Fixed searches for cases with a gene with variants pinned or marked causative.
- Load variant pages faster after fixing other causatives query
- Fixed mitochondrial report bug for variants without genes

## [4.7.1]

### Added

### Fixed
- Fixed bug on genes page


## [4.7.0]

### Added
- Export genes and gene panels in build GRCh38
- Search for cases with variants pinned or marked causative in a given gene.
- Search for cases phenotypically similar to a case also from WUI.
- Case variant searches can be limited to similar cases, matching HPO-terms,
  phenogroups and cohorts.
- De-archive reruns and flag them as 'inactive' if archived
- Sort cases by analysis_date, track or status
- Display cases in the following order: prioritized, active, inactive, archived, solved
- Assign case to user when user activates it or asks for rerun
- Case becomes inactive when it has no assignees
- Fetch refseq version from entrez and use it in clinvar form
- Load and export of exons for all genes, independent on refseq
- Documentation for loading/updating exons
- Showing SV variant annotations: SV cgh frequencies, gnomad-SV, local SV frequencies
- Showing transcripts mapping score in segmental duplications
- Handle requests to Ensembl Rest API
- Handle requests to Ensembl Rest Biomart
- STR variants view now displays GT and IGV link.
- Description field for gene panels
- Export exons in build 37 and 38 using the command line

### Fixed
- Fixes of and induced by build tests
- Fixed bug affecting variant observations in other cases
- Fixed a bug that showed wrong gene coverage in general panel PDF export
- MT report only shows variants occurring in the specific individual of the excel sheet
- Disable SSL certifcate verification in requests to chanjo
- Updates how intervaltree and pymongo is used to void deprecated functions
- Increased size of IGV sample tracks
- Optimized tests


## [4.6.1]

### Added

### Fixed
- Missing 'father' and 'mother' keys when parsing single individual cases


## [4.6.0]

### Added
- Description of Scout branching model in CONTRIBUTING doc
- Causatives in alphabetical order, display ACMG classification and filter by gene.
- Added 'external' to the list of analysis type options
- Adds functionality to display "Tissue type". Passed via load config.
- Update to IGV 2.

### Fixed
- Fixed alignment visualization and vcf2cytosure availability for demo case samples
- Fixed 3 bugs affecting SV pages visualization
- Reintroduced the --version cli option
- Fixed variants query by panel (hpo panel + gene panel).
- Downloaded MT report contains excel files with individuals' display name
- Refactored code in parsing of config files.


## [4.5.1]

### Added

### Fixed
- update requirement to use PyYaml version >= 5.1
- Safer code when loading config params in cli base


## [4.5.0]

### Added
- Search for similar cases from scout view CLI
- Scout cli is now invoked from the app object and works under the app context

### Fixed
- PyYaml dependency fixed to use version >= 5.1


## [4.4.1]

### Added
- Display SV rank model version when available

### Fixed
- Fixed upload of delivery report via API


## [4.4.0]

### Added
- Displaying more info on the Causatives page and hiding those not causative at the case level
- Add a comment text field to Sanger order request form, allowing a message to be included in the email
- MatchMaker Exchange integration
- List cases with empty synopsis, missing HPO terms and phenotype groups.
- Search for cases with open research list, or a given case status (active, inactive, archived)

### Fixed
- Variant query builder split into several functions
- Fixed delivery report load bug


## [4.3.3]

### Added
- Different individual table for cancer cases

### Fixed
- Dashboard collects validated variants from verification events instead of using 'sanger' field
- Cases shared with collaborators are visible again in cases page
- Force users to select a real institute to share cases with (actionbar select fix)


## [4.3.2]

### Added
- Dashboard data can be filtered using filters available in cases page
- Causatives for each institute are displayed on a dedicated page
- SNVs and and SVs are searchable across cases by gene and rank score
- A more complete report with validated variants is downloadable from dashboard

### Fixed
- Clinsig filter is fixed so clinsig numerical values are returned
- Split multi clinsig string values in different elements of clinsig array
- Regex to search in multi clinsig string values or multi revstat string values
- It works to upload vcf files with no variants now
- Combined Pileup and IGV alignments for SVs having variant start and stop on the same chromosome


## [4.3.1]

### Added
- Show calls from all callers even if call is not available
- Instructions to install cairo and pango libs from WeasyPrint page
- Display cases with number of variants from CLI
- Only display cases with number of variants above certain treshold. (Also CLI)
- Export of verified variants by CLI or from the dashboard
- Extend case level queries with default panels, cohorts and phenotype groups.
- Slice dashboard statistics display using case level queries
- Add a view where all variants for an institute can be searched across cases, filtering on gene and rank score. Allows searching research variants for cases that have research open.

### Fixed
- Fixed code to extract variant conservation (gerp, phyloP, phastCons)
- Visualization of PDF-exported gene panels
- Reintroduced the exon/intron number in variant verification email
- Sex and affected status is correctly displayed on general report
- Force number validation in SV filter by size
- Display ensembl transcripts when no refseq exists


## [4.3.0]

### Added
- Mosaicism tag on variants
- Show and filter on SweGen frequency for SVs
- Show annotations for STR variants
- Show all transcripts in verification email
- Added mitochondrial export
- Adds alternative to search for SVs shorter that the given length
- Look for 'bcftools' in the `set` field of VCFs
- Display digenic inheritance from OMIM
- Displays what refseq transcript that is primary in hgnc

### Fixed

- Archived panels displays the correct date (not retroactive change)
- Fixed problem with waiting times in gene panel exports
- Clinvar fiter not working with human readable clinsig values

## [4.2.2]

### Fixed
- Fixed gene panel create/modify from CSV file utf-8 decoding error
- Updating genes in gene panels now supports edit comments and entry version
- Gene panel export timeout error

## [4.2.1]

### Fixed
- Re-introduced gene name(s) in verification email subject
- Better PDF rendering for excluded variants in report
- Problem to access old case when `is_default` did not exist on a panel


## [4.2.0]

### Added
- New index on variant_id for events
- Display overlapping compounds on variants view

### Fixed
- Fixed broken clinical filter


## [4.1.4]

### Added
- Download of filtered SVs

### Fixed
- Fixed broken download of filtered variants
- Fixed visualization issue in gene panel PDF export
- Fixed bug when updating gene names in variant controller


## [4.1.3]

### Fixed
- Displays all primary transcripts


## [4.1.2]

### Added
- Option add/replace when updating a panel via CSV file
- More flexible versioning of the gene panels
- Printing coverage report on the bottom of the pdf case report
- Variant verification option for SVs
- Logs uri without pwd when connecting
- Disease-causing transcripts in case report
- Thicker lines in case report
- Supports HPO search for cases, both terms or if described in synopsis
- Adds sanger information to dashboard

### Fixed
- Use db name instead of **auth** as default for authentication
- Fixes so that reports can be generated even with many variants
- Fixed sanger validation popup to show individual variants queried by user and institute.
- Fixed problem with setting up scout
- Fixes problem when exac file is not available through broad ftp
- Fetch transcripts for correct build in `adapter.hgnc_gene`

## [4.1.1]
- Fix problem with institute authentication flash message in utils
- Fix problem with comments
- Fix problem with ensembl link


## [4.1.0]

### Added
- OMIM phenotypes to case report
- Command to download all panel app gene panels `scout load panel --panel-app`
- Links to genenames.org and omim on gene page
- Popup on gene at variants page with gene information
- reset sanger status to "Not validated" for pinned variants
- highlight cases with variants to be evaluated by Sanger on the cases page
- option to point to local reference files to the genome viewer pileup.js. Documented in `docs.admin-guide.server`
- option to export single variants in `scout export variants`
- option to load a multiqc report together with a case(add line in load config)
- added a view for searching HPO terms. It is accessed from the top left corner menu
- Updates the variants view for cancer variants. Adds a small cancer specific filter for known variants
- Adds hgvs information on cancer variants page
- Adds option to update phenotype groups from CLI

### Fixed
- Improved Clinvar to submit variants from different cases. Fixed HPO terms in casedata according to feedback
- Fixed broken link to case page from Sanger modal in cases view
- Now only cases with non empty lists of causative variants are returned in `adapter.case(has_causatives=True)`
- Can handle Tumor only samples
- Long lists of HGNC symbols are now possible. This was previously difficult with manual, uploaded or by HPO search when changing filter settings due to GET request limitations. Relevant pages now use POST requests. Adds the dynamic HPO panel as a selection on the gene panel dropdown.
- Variant filter defaults to default panels also on SV and Cancer variants pages.

## [4.0.0]

### WARNING ###

This is a major version update and will require that the backend of pre releases is updated.
Run commands:

```
$scout update genes
$scout update hpo
```

- Created a Clinvar submission tool, to speed up Clinvar submission of SNVs and SVs
- Added an analysis report page (html and PDF format) containing phenotype, gene panels and variants that are relevant to solve a case.

### Fixed
- Optimized evaluated variants to speed up creation of case report
- Moved igv and pileup viewer under a common folder
- Fixed MT alignment view pileup.js
- Fixed coordinates for SVs with start chromosome different from end chromosome
- Global comments shown across cases and institutes. Case-specific variant comments are shown only for that specific case.
- Links to clinvar submitted variants at the cases level
- Adapts clinvar parsing to new format
- Fixed problem in `scout update user` when the user object had no roles
- Makes pileup.js use online genome resources when viewing alignments. Now any instance of Scout can make use of this functionality.
- Fix ensembl link for structural variants
- Works even when cases does not have `'madeline_info'`
- Parses Polyphen in correct way again
- Fix problem with parsing gnomad from VEP

### Added
- Added a PDF export function for gene panels
- Added a "Filter and export" button to export custom-filtered SNVs to CSV file
- Dismiss SVs
- Added IGV alignments viewer
- Read delivery report path from case config or CLI command
- Filter for spidex scores
- All HPO terms are now added and fetched from the correct source (https://github.com/obophenotype/human-phenotype-ontology/blob/master/hp.obo)
- New command `scout update hpo`
- New command `scout update genes` will fetch all the latest information about genes and update them
- Load **all** variants found on chromosome **MT**
- Adds choice in cases overview do show as many cases as user like

### Removed
- pileup.min.js and pileup css are imported from a remote web location now
- All source files for HPO information, this is instead fetched directly from source
- All source files for gene information, this is instead fetched directly from source

## [3.0.0]
### Fixed
- hide pedigree panel unless it exists

## [1.5.1] - 2016-07-27
### Fixed
- look for both ".bam.bai" and ".bai" extensions

## [1.4.0] - 2016-03-22
### Added
- support for local frequency through loqusdb
- bunch of other stuff

## [1.3.0] - 2016-02-19
### Fixed
- Update query-phenomizer and add username/password

### Changed
- Update the way a case is checked for rerun-status

### Added
- Add new button to mark a case as "checked"
- Link to clinical variants _without_ 1000G annotation

## [1.2.2] - 2016-02-18
### Fixed
- avoid filtering out variants lacking ExAC and 1000G annotations

## [1.1.3] - 2015-10-01
### Fixed
- persist (clinical) filter when clicking load more
- fix #154 by robustly setting clinical filter func. terms

## [1.1.2] - 2015-09-07
### Fixed
- avoid replacing coverage report with none
- update SO terms, refactored

## [1.1.1] - 2015-08-20
### Fixed
- fetch case based on collaborator status (not owner)

## [1.1.0] - 2015-05-29
### Added
- link(s) to SNPedia based on RS-numbers
- new Jinja filter to "humanize" decimal numbers
- show gene panels in variant view
- new Jinja filter for decoding URL encoding
- add indicator to variants in list that have comments
- add variant number threshold and rank score threshold to load function
- add event methods to mongo adapter
- add tests for models
- show badge "old" if comment was written for a previous analysis

### Changed
- show cDNA change in transcript summary unless variant is exonic
- moved compounds table further up the page
- show dates for case uploads in ISO format
- moved variant comments higher up on page
- updated documentation for pages
- read in coverage report as blob in database and serve directly
- change ``OmimPhenotype`` to ``PhenotypeTerm``
- reorganize models sub-package
- move events (and comments) to separate collection
- only display prev/next links for the research list
- include variant type in breadcrumbs e.g. "Clinical variants"

### Removed
- drop dependency on moment.js

### Fixed
- show the same level of detail for all frequencies on all pages
- properly decode URL encoded symbols in amino acid/cDNA change strings
- fixed issue with wipe permissions in MongoDB
- include default gene lists in "variants" link in breadcrumbs

## [1.0.2] - 2015-05-20
### Changed
- update case fetching function

### Fixed
- handle multiple cases with same id

## [1.0.1] - 2015-04-28
### Fixed
- Fix building URL parameters in cases list Vue component

## [1.0.0] - 2015-04-12
Codename: Sara Lund

![Release 1.0](artwork/releases/release-1-0.jpg)

### Added
- Add email logging for unexpected errors
- New command line tool for deleting case

### Changed
- Much improved logging overall
- Updated documentation/usage guide
- Removed non-working IGV link

### Fixed
- Show sample display name in GT call
- Various small bug fixes
- Make it easier to hover over popups

## [0.0.2-rc1] - 2015-03-04
### Added
- add protein table for each variant
- add many more external links
- add coverage reports as PDFs

### Changed
- incorporate user feedback updates
- big refactor of load scripts

## [0.0.2-rc2] - 2015-03-04
### Changes
- add gene table with gene description
- reorganize inheritance models box

### Fixed
- avoid overwriting gene list on "research" load
- fix various bugs in external links

## [0.0.2-rc3] - 2015-03-05
### Added
- Activity log feed to variant view
- Adds protein change strings to ODM and Sanger email

### Changed
- Extract activity log component to macro

### Fixes
- Make Ensembl transcript links use archive website<|MERGE_RESOLUTION|>--- conflicted
+++ resolved
@@ -7,13 +7,10 @@
 ## [unreleased]
 ### Added
 - Button on SMN CN page to search variants within SMN1 and SMN2 genes
-<<<<<<< HEAD
+- Options for selectively updating OMICS variants (fraser, outrider) on a case
 - Log users' activity to file by specifying `USERS_ACTIVITY_LOG_PATH` parameter in app config
-=======
-- Options for selectively updating OMICS variants (fraser, outrider) on a case
 ### Changed
 - Documentation for OMICS variants and updating a case
->>>>>>> e4e0f4be
 
 ## [4.88.1]
 ### Fixed
