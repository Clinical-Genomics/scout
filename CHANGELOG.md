--- conflicted
+++ resolved
@@ -7,20 +7,14 @@
 ## []
 ### Added
 - Demo cancer case gets loaded together with demo RD case in demo instance
-<<<<<<< HEAD
+- Parse REVEL_score alongside REVEL_rankscore from csq field and display it on SNV variant page
 - Additional check for user logged in status before serving alignment files
-=======
-- Parse REVEL_score alongside REVEL_rankscore from csq field and display it on SNV variant page
->>>>>>> 2b89ab38
 ### Changed
 - Verify user before redirecting to IGV alignments and sashimi plots
 - Build case IGV tracks starting from case and variant objects instead of passing all params in a form
 - Unfreeze Werkzeug lib since Flask_login v.0.6 with bugfix has been released
-<<<<<<< HEAD
 - Removed unused `server.blueprints.alignviewers.unindexed_remote_static` endpoint
 - Controlled dictionary of file extensions served by `server.blueprints.alignviewers.remote_static` endpoint
-=======
->>>>>>> 2b89ab38
 
 ## [4.51]
 ### Added
