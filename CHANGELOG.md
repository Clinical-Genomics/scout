--- conflicted
+++ resolved
@@ -10,11 +10,8 @@
 - Fold changes values alongside Log2 fold changes values (l2fc) on WTS outliers page (#5536)
 - REVEL and SpliceAI scores are now displayed as multi-colored, labeled badges on the variant and report pages (#5537, #5538)
 - Filter results in `Search SNVs & SVs` page by one or more institutes (#5539)
-<<<<<<< HEAD
+- New exome CNV caller GATK CNV (#5557)
 - Add MuTect2 SNV caller (used in nf-core/raredisease MT calling) (#5558)
-=======
-- New exome CNV caller GATK CNV (#5557)
->>>>>>> 4a6128ec
 ### Changed
 - Improved test that checks code collecting other categories of variants overlapping a variant (#5521)
 - Enable insertion/deletion size display on IGV.js alignment tracks (#5547)
