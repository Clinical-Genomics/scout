--- conflicted
+++ resolved
@@ -4,13 +4,7 @@
 
 About changelog [here](https://keepachangelog.com/en/1.0.0/)
 
-<<<<<<< HEAD
 ## [4.103.3]
-### Fixed
-- App filter, `format_variant_canonical_transcripts function`, crashing when a gene has no canonical transcript (#5582)
-=======
-## [unreleased]
->>>>>>> 1299dd8c
 ### Changed
 - Sort institute multiselect alphabetically by display name on 'Search SNVs & SVs' page (#5584)
 - Always display STRs sorted by ascending gene symbol (#5580)
