# Change Log
All notable changes to this project will be documented in this file.
This project adheres to [Semantic Versioning](http://semver.org/).

About changelog [here](https://keepachangelog.com/en/1.0.0/)
## [unreleased]
### Added
- Hovertip to gene panel names with associated genes in variant view, when variant covers more than one gene
- Tests for panel to genes
- Download of Orphadata en_product6 and en_product4 from CLI
- Parse and save `database_found` key/values for RNA fusion variants
- Added fusion_score, ffpm, split_reads, junction_reads and fusion_caller to the list of filters on RNA fusion variants page
### Changed
- Allow use of projections when retrieving gene panels
- Do not save custom images as binary data into case and variant database documents
- Retrieve and display case and variant custom images using image's saved path
- Cases are activated by viewing FSHD and SMA reports
- Split multi-gene SNV variants into single genes when submitting to Matchmaker Exchange
### Fixed
- Removed some extra characters from top of general report left over from FontAwsome fix
- Do not save fusion variants-specific key/values in other types of variants
<<<<<<< HEAD
- Display 0 instead of -1 for read junctions in fusion view
=======
- Alamut link for MT variants in build 38
>>>>>>> b910e344

## [4.74.1]
### Changed
- Parse and save into database also OMIM terms not associated to genes
### Fixed
- BioNano API FSHD report requests are GET in Access 1.8, were POST in 1.7
- Update more FontAwesome icons to avoid Pro icons
- Test if files still exist before attempting to load research variants
- Parsing of genotypes error, resulting in -1 values when alt or ref read depths are 0

## [4.74]
### Added
- SNVs and Indels, MEI and str variants genes have links to Decipher
- An `owner + case display name` index for cases database collection
- Test and fixtures for RNA fusion case page
- Load and display fusion variants from VCF files as the other variant types
- Option to update case document with path to mei variants (clinical and research)
### Changed
- Details on variant type and category for audit filters on case general report
- Enable Gens CN profile button also in somatic case view
- Fix case of analysis type check for Gens analysis button - only show for WGS
### Fixed
- loqusdb table no longer has empty row below each loqusid
- MatchMaker submission details page crashing because of change in date format returned by PatientMatcher
- Variant external links buttons style does not change color when visited
- Hide compounds with compounds follow filter for region or function would fail for variants in multiple genes
- Updated FontAwesome version to fix missing icons

## [4.73]
### Added
- Shortcut button for HPO panel MEI variants from case page
- Export managed variants from CLI
### Changed
- STRs visualization on case panel to emphasize abnormal repeat count and associated condition
- Removed cytoband column from STRs variant view on case report
- More long integers formatted with thin spaces, and copy to clipboard buttons added
### Fixed
- OMIM table is scrollable if higher than 700px on SV page
- Pinned variants validation badge is now red for false positives.
- Case display name defaulting to case ID when `family_name` or `display_name` are missing from case upload config file
- Expanded menu visible at screen sizes below 1000px now has background color
- The image in ClinVar howto-modal is now responsive
- Clicking on a case in case groups when case was already removed from group in another browser tab
- Page crashing when saving filters for mei variants
- Link visited color of images

## [4.72.4]
### Changed
- Automatic test mongod version increased to v7
### Fixed
- GnomAD now defaults to hg38 - change build 37 links accordingly

## [4.72.3]
### Fixed
- Somatic general case report small variant table can crash with unclassified variants

## [4.72.2]
### Changed
- A gunicorn maxrequests parameter for Docker server image - default to 1200
- STR export limit increased to 500, as for other variants
- Prevent long number wrapping and use thin spaces for separation, as per standards from SI, NIST, IUPAC, BIPM.
- Speed up case retrieval and lower memory use by projecting case queries
- Make relatedness check fails stand out a little more to new users
- Speed up case retrieval and lower memory use by projecting case queries
- Speed up variant pages by projecting only the necessary keys in disease collection query
### Fixed
- Huge memory use caused by cases and variants pages pulling complete disease documents from DB
- Do not include genes fetched from HPO terms when loading diseases
- Consider the renamed fields `Approved Symbol` -> `Approved Gene Symbol` and `Gene Symbols` -> `Gene/Locus And Other Related Symbols` when parsing OMIM terms from genemap2.txt file

## [4.72.1]
### Fixed
- Jinja filter that renders long integers
- Case cache when looking for causatives in other cases causing the server to hang

## [4.72]
### Added
- A GitHub action that checks for broken internal links in docs pages
- Link validation settings in mkdocs.yml file
- Load and display full RNA alignments on alignment viewer
- Genome build check when loading a case
- Extend event index to previous causative variants and always load them
### Fixed
- Documentation nav links for a few documents
- Slightly extended the BioNano Genomics Access integration docs
- Loading of SVs when VCF is missing the INFO.END field but has INFO.SVLEN field
- Escape protein sequence name (if available) in case general report to render special characters correctly
- CaseS HPO term searches for multiple terms works independent of order
- CaseS search regexp should not allow backslash
- CaseS cohort tags can contain whitespace and still match
- Remove diagnoses from cases even if OMIM term is not found in the database
- Parsing of disease-associated genes
- Removed an annoying warning while updating database's disease terms
- Displaying custom case images loaded with scout version <= 4.71
- Use pydantic version >=2 in requirements.txt file
### Changed
- Column width adjustment on caseS page
- Use Python 3.11 in tests
- Update some github actions
- Upgraded Pydantic to version 2
- Case validation fails on loading when associated files (alignments, VCFs and reports) are not present on disk
- Case validation fails on loading when custom images have format different then ["gif", "svg", "png", "jpg", "jpeg"]
- Custom images keys `case` and `str` in case config yaml file are renamed to `case_images` and `str_variants_images`
- Simplify and speed up case general report code
- Speed up case retrieval in case_matching_causatives
- Upgrade pymongo to version 4
- When updating disease terms, check that all terms are consistent with a DiseaseTerm model before dropping the old collection
- Better separation between modules loading HPO terms and diseases
- Deleted unused scout.build.phenotype module
- Stricter validation of mandatory genome build key when loading a case. Allowed values are ['37','38',37,38]
- Improved readability of variants length and coordinates on variantS pages


## [4.71]
### Added
- Added Balsamic keys for SweGen and loqusdb local archive frequecies, SNV and SV
- New filter option for Cancer variantS: local archive RD loqusdb
- Show annotated observations on SV variantS view, also for cancer somatic SVs
- Revel filter for variantS
- Show case default panel on caseS page
- CADD filter for Cancer Somatic SNV variantS - show score
- SpliceAI-lookup link (BROAD, shows SpliceAI and Pangolin) from variant page
- BioNano Access server API - check projects, samples and fetch FSHD reports
### Fixed
- Name of reference genome build for RNA for compatibility with IGV locus search change
- Howto to run the Docker image on Mac computers in `admin-guide/containers/container-deploy.md`
- Link to Weasyprint installation howto in README file
- Avoid filling up disk by creating a reduced VCF file for every variant that is visualized
- Remove legacy incorrectly formatted CODEOWNERS file
- Restrain variant_type requests to variantS views to "clinical" or "research"
- Visualization of cancer variants where cancer case has no affected individual
- ProteinPaint gene link (small StJude API change)
- Causative MEI variant link on causatives page
- Bionano access api settings commented out by default in Scout demo config file.
- Do not show FSHD button on freshly loaded cases without bionano_access individuals
- Truncate long variants' HGVS on causative/Clinically significant and pinned variants case panels
### Changed
- Remove function call that tracks users' browser version
- Include three more splice variant SO terms in clinical filter severe SO terms
- Drop old HPO term collection only after parsing and validation of new terms completes
- Move score to own column on Cancer Somatic SNV variantS page
- Refactored a few complex case operations, breaking out sub functionalities

## [4.70]
### Added
- Download a list of Gene Variants (max 500) resulting from SNVs and Indels search
- Variant PubMed link to search for gene symbol and any aliases
### Changed
- Clearer gnomAD values in Variants page
### Fixed
- CaseS page uniform column widths
- Include ClinVar variants into a scrollable div element on Case page
- `canonical_transcript` variable not initialized in get_hgvs function (server.blueprints.institutes.controllers.py)
- Catch and display any error while importing Phenopacket info
- Modified Docker files to use python:3.8-slim-bullseye to prevent gunicorn workers booting error

## [4.69]
### Added
- ClinVar submission howto available also on Case page
- Somatic score and filtering for somatic SV callers, if available
- Show caller as a tooltip on variantS list
### Fixed
- Crash when attempting to export phenotype from a case that had never had phenotypes
- Aesthetic fix to Causative and Pinned Variants on Case page
- Structural inconsistency for ClinVar Blueprint templates
- Updated igv.js to 2.15.8 to fix track default color bug
- Fixed release versions for actions.
- Freeze tornado below 6.3.0 for compatibility with livereload 2.6.3
- Force update variants count on case re-upload
- IGV locus search not working - add genome reference id
- Pin links to MEI variants should end up on MEI not SV variant view
- Load also matching MEI variants on forced region load
- Allow excluding MEI from case variant deletion
- Fixed the name of the assigned user when the internal user ID is different from the user email address
- Gene variantS should display gene function, region and full hgvs
### Changed
- FontAwesome integrity check fail (updated resource)
- Removed ClinVar API validation buttons in favour of direct API submission
- Improved layout of Institute settings page
- ClinVar API key and allowed submitters are set in the Institute settings page


## [4.68]
### Added
- Rare Disease Mobile Element Insertion variants view
### Changed
- Updated igv.js to 2.15.6
### Fixed
- Docker stage build pycairo.
- Restore SNV and SV rank models versions on Causatives and Verified pages
- Saving `REVEL_RANKSCORE` value in a field named `revel` in variants database documents

## [4.67]
### Added
- Prepare to filter local SV frequency
### Changed
- Speed up instituteS page loading by refactoring cases/institutes query
- Clinical Filter for SVs includes `splice_polypyrimidine_tract_variant` as a severe consequence
- Clinical Filter for SVs includes local variant frequency freeze ("old") for filtering, starting at 30 counts
- Speed up caseS page loading by adding status to index and refactoring totals count
- HPO file parsing is updated to reflect that HPO have changed a few downloadable file formats with their 230405 release.
### Fixed
- Page crashing when a user tries to edit a comment that was removed
- Warning instead of crashed page when attempting to retrieve a non-existent Phenopacket
- Fixed StJude ProteinPaint gene link (URL change)
- Freeze of werkzeug library to version<2.3 to avoid problems resulting from the consequential upgrade of the Flask lib
- Huge list of genes in case report for megabases-long structural variants.
- Fix displaying institutes without associated cases on institutes page
- Fix default panel selection on SVs in cancer case report

## [4.66]
### Changed
- Moved Phenomodels code under a dedicated blueprint
- Updated the instructions to load custom case report under admin guide
- Keep variants filter window collapsed except when user expands it to filter
### Added
- A summary table of pinned variants on the cancer case general report
- New openable matching causatives and managed variants lists for default gene panels only for convenience
### Fixed
- Gens structural variant page link individual id typo

## [4.65.2]
### Fixed
- Generating general case report with str variants containing comments

## [4.65.1]
### Fixed
- Visibility of `Gene(s)` badges on SV VariantS page
- Hide dismiss bar on SV page not working well
- Delivery report PDF download
- Saving Pipeline version file when loading a case
- Backport compatible import of importlib metadata for old python versions (<3.8)

## [4.65]
### Added
- Option to mark a ClinVar submission as submitted
- Docs on how to create/update the PanelApp green genes as a system admin
- `individual_id`-parameter to both Gens links
- Download a gene panel in TXT format from gene panel page
- Panel gene comments on variant page: genes in panels can have comments that describe the gene in a panel context
### Changed
- Always show each case category on caseS page, even if 0 cases in total or after current query
- Improved sorting of ClinVar submissions
- Pre-populate SV type select in ClinVar submission form, when possible
- Show comment badges in related comments tables on general report
- Updated version of several GitHub actions
- Migrate from deprecated `pkg_resources` lib to `importlib_resources`
- Dismiss bar on variantS pages is thinner.
- Dismiss bar on variantS pages can be toggled open or closed for the duration of a login session.
### Fixed
- Fixed Sanger order / Cancel order modal close buttons
- Visibility of SV type in ClinVar submission form
- Fixed a couple of creations where now was called twice, so updated_at and created_at could differ
- Deprecated Ubuntu version 18.04 in one GitHub action
- Panels that have been removed (hidden) should not be visible in views where overlapping gene panels for genes are shown
- Gene panel test pointing to the right function

## [4.64]
### Added
- Create/Update a gene panel containing all PanelApp green genes (`scout update panelapp-green -i <cust_id>`)
- Links for ACMG pathogenicity impact modification on the ACMG classification page
### Changed
- Open local observation matching cases in new windows
### Fixed
- Matching manual ranked variants are now shown also on the somatic variant page
- VarSome links to hg19/GRCh37
- Managed variants filter settings lost when navigating to additional pages
- Collect the right variant category after submitting filter form from research variantS page
- Beacon links are templated and support variants in genome build 38

## [4.63]
### Added
- Display data sharing info for ClinVar, Matchmaker Exchange and Beacon in a dedicated column on Cases page
- Test for `commands.download.omim.print_omim`
- Display dismissed variants comments on general case report
- Modify ACMG pathogenicity impact (most commonly PVS1, PS3) based on strength of evidence with lab director's professional judgement
- REViewer button on STR variant page
- Alamut institution parameter in institute settings for Alamut Visual Plus software
- Added Manual Ranks Risk Factor, Likely Risk Factor and Uncertain Risk Factor
- Display matching manual ranks from previous cases the user has access to on VariantS and Variant pages
- Link to gnomAD gene SVs v2.1 for SV variants with gnomAD frequency
- Support for nf-core/rnafusion reports
### Changed
- Display chrY for sex unknown
- Deprecate legacy scout_load() method API call.
- Message shown when variant tag is updated for a variant
- When all ACMG classifications are deleted from a variant, the current variant classification status is also reset.
- Refactored the functions that collect causative variants
- Removed `scripts/generate_test_data.py`
### Fixed
- Default IGV tracks (genes, ClinVar, ClinVar CNVs) showing even if user unselects them all
- Freeze Flask-Babel below v3.0 due to issue with a locale decorator
- Thaw Flask-Babel and fix according to v3 standard. Thank you @TkTech!
- Show matching causatives on somatic structural variant page
- Visibility of gene names and functional annotations on Causatives/Verified pages
- Panel version can be manually set to floating point numbers, when modified
- Causatives page showing also non-causative variants matching causatives in other cases
- ClinVar form submission for variants with no selected transcript and HGVS
- Validating and submitting ClinVar objects not containing both Variant and Casedata info

## [4.62.1]
### Fixed
- Case page crashing when adding a case to a group without providing a valid case name

## [4.62]
### Added
- Validate ClinVar submission objects using the ClinVar API
- Wrote tests for case and variant API endpoints
- Create ClinVar submissions from Scout using the ClinVar API
- Export Phenopacket for affected individual
- Import Phenopacket from JSON file or Phenopacket API backend server
- Use the new case name option for GENS requests
- Pre-validate refseq:HGVS items using VariantValidator in ClinVar submission form
### Fixed
- Fallback for empty alignment index for REViewer service
- Source link out for MIP 11.1 reference STR annotation
- Avoid duplicate causatives and pinned variants
- ClinVar clinical significance displays only the ACMG terms when user selects ACMG 2015 as assertion criteria
- Spacing between icon and text on Beacon and MatchMaker links on case page sidebar
- Truncate IDs and HGVS representations in ClinVar pages if longer than 25 characters
- Update ClinVar submission ID form
- Handle connection timeout when sending requests requests to external web services
- Validate any ClinVar submission regardless of its status
- Empty Phenopackets import crashes
- Stop Spinner on Phenopacket JSON download
### Changed
- Updated ClinVar submission instructions

## [4.61.1]
### Fixed
- Added `UMLS` as an option of `Condition ID type` in ClinVar Variant downloaded files
- Missing value for `Condition ID type` in ClinVar Variant downloaded files
- Possibility to open, close or delete a ClinVar submission even if it doesn't have an associated name
- Save SV type, ref and alt n. copies to exported ClinVar files
- Inner and outer start and stop SV coordinates not exported in ClinVar files
- ClinVar submissions page crashing when SV files don't contain breakpoint exact coordinates
- Align OMIM diagnoses with delete diagnosis button on case page
- In ClinVar form, reset condition list and customize help when condition ID changes

## [4.61]
### Added
- Filter case list by cases with variants in ClinVar submission
- Filter case list by cases containing RNA-seq data - gene_fusion_reports and sample-level tracks (splice junctions and RNA coverage)
- Additional case category `Ignored`, to be used for cases that don't fall in the existing 'inactive', 'archived', 'solved', 'prioritized' categories
- Display number of cases shown / total number of cases available for each category on Cases page
- Moved buttons to modify case status from sidebar to main case page
- Link to Mutalyzer Normalizer tool on variant's transcripts overview to retrieve official HVGS descriptions
- Option to manually load RNA MULTIQC report using the command `scout load report -t multiqc_rna`
- Load RNA MULTIQC automatically for a case if config file contains the `multiqc_rna` key/value
- Instructions in admin-guide on how to load case reports via the command line
- Possibility to filter RD variants by a specific genotype call
- Distinct colors for different inheritance models on RD Variant page
- Gene panels PDF export with case variants hits by variant type
- A couple of additional README badges for GitHub stats
- Upload and display of pipeline reference info and executable version yaml files as custom reports
- Testing CLI on hasta in PR template
### Changed
- Instructions on how to call dibs on scout-stage server in pull request template
- Deprecated CLI commands `scout load <delivery_report, gene_fusion_report, coverage_qc_report, cnv_report>` to replace them with command `scout load report -t <report type>`
- Refactored code to display and download custom case reports
- Do not export `Assertion method` and `Assertion method citation` to ClinVar submission files according to changes to ClinVar's submission spreadsheet templates.
- Simplified code to create and download ClinVar CSV files
- Colorize inheritance models badges by category on VariantS page
- `Safe variants matching` badge more visible on case page
### Fixed
- Non-admin users saving institute settings would clear loqusdb instance selection
- Layout of variant position, cytoband and type in SV variant summary
- Broken `Build Status - GitHub badge` on GitHub README page
- Visibility of text on grey badges in gene panels PDF exports
- Labels for dashboard search controls
- Dark mode visibility for ClinVar submission
- Whitespaces on outdated panel in extent report

## [4.60]
### Added
- Mitochondrial deletion signatures (mitosign) can be uploaded and shown with mtDNA report
- A `Type of analysis` column on Causatives and Validated variants pages
- List of "safe" gene panels available for matching causatives and managed variants in institute settings, to avoid secondary findings
- `svdb_origin` as a synonym for `FOUND_IN` to complement `set` for variants found by all callers
### Changed
- Hide removed gene panels by default in panels page
- Removed option for filtering cancer SVs by Tumor and Normal alt AF
- Hide links to coverage report from case dynamic HPO panel if cancer analysis
- Remove rerun emails and redirect users to the analysis order portal instead
- Updated clinical SVs igv.js track (dbVar) and added example of external track from `https://trackhubregistry.org/`
- Rewrote the ClinVar export module to simplify and add one variant at the time
- ClinVar submissions with phenotype conditions from: [OMIM, MedGen, Orphanet, MeSH, HP, MONDO]
### Fixed
- If trying to load a badly formatted .tsv file an error message is displayed.
- Avoid showing case as rerun when first attempt at case upload failed
- Dynamic autocomplete search not working on phenomodels page
- Callers added to variant when loading case
- Now possible to update managed variant from file without deleting it first
- Missing preselected chromosome when editing a managed variant
- Preselected variant type and subtype when editing a managed variant
- Typo in dbVar ClinVar track, hg19


## [4.59]
### Added
- Button to go directly to HPO SV filter variantS page from case
- `Scout-REViewer-Service` integration - show `REViewer` picture if available
- Link to HPO panel coverage overview on Case page
- Specify a confidence threshold (green|amber|red) when loading PanelApp panels
- Functional annotations in variants lists exports (all variants)
- Cancer/Normal VAFs and COSMIC ids in in variants lists exports (cancer variants)
### Changed
- Better visualization of regional annotation for long lists of genes in large SVs in Variants tables
- Order of cells in variants tables
- More evident links to gene coverage from Variant page
- Gene panels sorted by display name in the entire Case page
- Round CADD and GnomAD values in variants export files
### Fixed
- HPO filter button on SV variantS page
- Spacing between region|function cells in SVs lists
- Labels on gene panel Chanjo report
- Fixed ambiguous duplicated response headers when requesting a BAM file from /static
- Visited color link on gene coverage button (Variant page)

## [4.58.1]
### Fixed
- Case search with search strings that contain characters that can be escaped

## [4.58]
### Added
- Documentation on how to create/update PanelApp panels
- Add filter by local observations (archive) to structural variants filters
- Add more splicing consequences to SO term definitions
- Search for a specific gene in all gene panels
- Institute settings option to force show all variants on VariantS page for all cases of an institute
- Filter cases by validation pending status
- Link to The Clinical Knowledgebase (CKB) (https://ckb.jax.org/) in cancer variant's page
### Fixed
- Added a not-authorized `auto-login` fixture according to changes in Flask-Login 0.6.2
- Renamed `cache_timeout` param name of flask.send_file function to `max_age` (Flask 2.2 compliant)
- Replaced deprecated `app.config["JSON_SORT_KEYS"]` with app.json.sort_keys in app settings
- Bug in gene variants page (All SNVs and INDELs) when variant gene doesn't have a hgnc id that is found in the database
- Broken export of causatives table
- Query for genes in build 38 on `Search SNVs and INDELs` page
- Prevent typing special characters `^<>?!=\/` in case search form
- Search matching causatives also among research variants in other cases
- Links to variants in Verified variants page
- Broken filter institute cases by pinned gene
- Better visualization of long lists of genes in large SVs on Causative and Verified Variants page
- Reintroduced missing button to export Causative variants
- Better linking and display of matching causatives and managed variants
- Reduced code complexity in `scout/parse/variant/variant.py`
- Reduced complexity of code in `scout/build/variant/variant.py`

### Changed
- State that loqusdb observation is in current case if observations count is one and no cases are shown
- Better pagination and number of variants returned by queries in `Search SNVs and INDELs` page
- Refactored and simplified code used for collecting gene variants for `Search SNVs and INDELs` page
- Fix sidebar panel icons in Case view
- Fix panel spacing in Case view
- Removed unused database `sanger_ordered` and `case_id,category,rank_score` indexes (variant collection)
- Verified variants displayed in a dedicated page reachable from institute sidebar
- Unified stats in dashboard page
- Improved gene info for large SVs and cancer SVs
- Remove the unused `variant.str_variant` endpoint from variant views
- Easier editing of HPO gene panel on case page
- Assign phenotype panel less cramped on Case page
- Causatives and Verified variants pages to use the same template macro
- Allow hyphens in panel names
- Reduce resolution of example images
- Remove some animations in web gui which where rendered slow


## [4.57.4]
### Fixed
- Parsing of variant.FORMAT "DR" key in parse variant file

## [4.57.3]
### Fixed
- Export of STR verified variants
- Do not download as verified variants first verified and then reset to not validated
- Avoid duplicated lines in downloaded verified variants reflecting changes in variant validation status

## [4.57.2]
### Fixed
- Export of verified variants when variant gene has no transcripts
- HTTP 500 when visiting a the details page for a cancer variant that had been ranked with genmod

## [4.57.1]
### Fixed
- Updating/replacing a gene panel from file with a corrupted or malformed file

## [4.57]
### Added
- Display last 50 or 500 events for a user in a timeline
- Show dismiss count from other cases on matching variantS
- Save Beacon-related events in events collection
- Institute settings allow saving multiple loqusdb instances for one institute
- Display stats from multiple instances of loqusdb on variant page
- Display date and frequency of obs derived from count of local archive observations from MIP11 (requires fix in MIP)
### Changed
- Prior ACMG classifications view is no longer limited by pathogenicity
### Fixed
- Visibility of Sanger ordered badge on case page, light mode
- Some of the DataTables tables (Phenotypes and Diagnoses pages) got a bit dark in dark mode
- Remove all redundancies when displaying timeline events (some events are saved both as case-related and variant-related)
- Missing link in saved MatchMaker-related events
- Genes with mixed case gene symbols missing in PanelApp panels
- Alignment of elements on the Beacon submission modal window
- Locus info links from STR variantS page open in new browser tabs

## [4.56]
### Added
- Test for PanelApp panels loading
- `panel-umi` tag option when loading cancer analyses
### Changed
- Black text to make comments more visible in dark mode
- Loading PanelApp panels replaces pre-existing panels with same version
- Removed sidebar from Causatives page - navigation is available on the top bar for now
- Create ClinVar submissions from pinned variants list in case page
- Select which pinned variants will be included in ClinVar submission documents
### Fixed
- Remove a:visited css style from all buttons
- Update of HPO terms via command line
- Background color of `MIXED` and `PANEL-UMI` sequencing types on cases page
- Fixed regex error when searching for cases with query ending with `\ `
- Gene symbols on Causatives page lighter in dark mode
- SpliceAI tooltip of multigene variants

## [4.55]
### Changed
- Represent different tumor samples as vials in cases page
- Option to force-update the OMIM panel
### Fixed
- Low tumor purity badge alignment in cancer samples table on cancer case view
- VariantS comment popovers reactivate on hover
- Updating database genes in build 37
- ACMG classification summary hidden by sticky navbar
- Logo backgrounds fixed to white on welcome page
- Visited links turn purple again
- Style of link buttons and dropdown menus
- Update KUH and GMS logos
- Link color for Managed variants

## [4.54]
### Added
- Dark mode, using browser/OS media preference
- Allow marking case as solved without defining causative variants
- Admin users can create missing beacon datasets from the institute's settings page
- GenCC links on gene and variant pages
- Deprecation warnings when launching the app using a .yaml config file or loading cases using .ped files
### Changed
- Improved HTML syntax in case report template
- Modified message displayed when variant rank stats could not be calculated
- Expanded instructions on how to test on CG development server (cg-vm1)
- Added more somatic variant callers (Balsamic v9 SNV, develop SV)
### Fixed
- Remove load demo case command from docker-compose.yml
- Text elements being split across pages in PDF reports
- Made login password field of type `password` in LDAP login form
- Gene panels HTML select in institute's settings page
- Bootstrap upgraded to version 5
- Fix some Sourcery and SonarCloud suggestions
- Escape special characters in case search on institute and dashboard pages
- Broken case PDF reports when no Madeline pedigree image can be created
- Removed text-white links style that were invisible in new pages style
- Variants pagination after pressing "Filter variants" or "Clinical filter"
- Layout of buttons Matchmaker submission panel (case page)
- Removing cases from Matchmaker (simplified code and fixed functionality)
- Reintroduce check for missing alignment files purged from server

## [4.53]
### Added
### Changed
- Point Alamut API key docs link to new API version
- Parse dbSNP id from ID only if it says "rs", else use VEP CSQ fields
- Removed MarkupSafe from the dependencies
### Fixed
- Reintroduced loading of SVs for demo case 643595
- Successful parse of FOUND_IN should avoid GATK caller default
- All vulnerabilities flagged by SonarCloud

## [4.52]
### Added
- Demo cancer case gets loaded together with demo RD case in demo instance
- Parse REVEL_score alongside REVEL_rankscore from csq field and display it on SNV variant page
- Rank score results now show the ranking range
- cDNA and protein changes displayed on institute causatives pages
- Optional SESSION_TIMEOUT_MINUTES configuration in app config files
- Script to convert old OMIM case format (list of integers) to new format (list of dictionaries)
- Additional check for user logged in status before serving alignment files
- Download .cgh files from cancer samples table on cancer case page
- Number of documents and date of last update on genes page
### Changed
- Verify user before redirecting to IGV alignments and sashimi plots
- Build case IGV tracks starting from case and variant objects instead of passing all params in a form
- Unfreeze Werkzeug lib since Flask_login v.0.6 with bugfix has been released
- Sort gene panels by name (panelS and variant page)
- Removed unused `server.blueprints.alignviewers.unindexed_remote_static` endpoint
- User sessions to check files served by `server.blueprints.alignviewers.remote_static` endpoint
- Moved Beacon-related functions to a dedicated app extension
- Audit Filter now also loads filter displaying the variants for it
### Fixed
- Handle `attachment_filename` parameter renamed to `download_name` when Flask 2.2 will be released
- Removed cursor timeout param in cases find adapter function to avoid many code warnings
- Removed stream argument deprecation warning in tests
- Handle `no intervals found` warning in load_region test
- Beacon remove variants
- Protect remote_cors function in alignviewers view from Server-Side Request Forgery (SSRF)
- Check creation date of last document in gene collection to display when genes collection was updated last

## [4.51]
### Added
- Config file containing codecov settings for pull requests
- Add an IGV.js direct link button from case page
- Security policy file
- Hide/shade compound variants based on rank score on variantS from filter
- Chromograph legend documentation direct link
### Changed
- Updated deprecated Codecov GitHub action to v.2
- Simplified code of scout/adapter/mongo/variant
- Update IGV.js to v2.11.2
- Show summary number of variant gene panels on general report if more than 3
### Fixed
- Marrvel link for variants in genome build 38 (using liftover to build 37)
- Remove flags from codecov config file
- Fixed filter bug with high negative SPIDEX scores
- Renamed IARC TP53 button to to `TP53 Database`, modified also link since IARC has been moved to the US NCI: `https://tp53.isb-cgc.org/`
- Parsing new format of OMIM case info when exporting patients to Matchmaker
- Remove flask-debugtoolbar lib dependency that is using deprecated code and causes app to crash after new release of Jinja2 (3.1)
- Variant page crashing for cases with old OMIM terms structure (a list of integers instead of dictionary)
- Variant page crashing when creating MARRVEL link for cases with no genome build
- SpliceAI documentation link
- Fix deprecated `safe_str_cmp` import from `werkzeug.security` by freezing Werkzeug lib to v2.0 until Flask_login v.0.6 with bugfix is released
- List gene names densely in general report for SVs that contain more than 3 genes
- Show transcript ids on refseq genes on hg19 in IGV.js, using refgene source
- Display correct number of genes in general report for SVs that contain more than 32 genes
- Broken Google login after new major release of `lepture/authlib`
- Fix frequency and callers display on case general report

## [4.50.1]
### Fixed
- Show matching causative STR_repid for legacy str variants (pre Stranger hgnc_id)

## [4.50]
### Added
- Individual-specific OMIM terms
- OMIM disease descriptions in ClinVar submission form
- Add a toggle for melter rerun monitoring of cases
- Add a config option to show the rerun monitoring toggle
- Add a cli option to export cases with rerun monitoring enabled
- Add a link to STRipy for STR variants; shallow for ARX and HOXA13
- Hide by default variants only present in unaffected individuals in variants filters
- OMIM terms in general case report
- Individual-level info on OMIM and HPO terms in general case report
- PanelApp gene link among the external links on variant page
- Dashboard case filters fields help
- Filter cases by OMIM terms in cases and dashboard pages
### Fixed
- A malformed panel id request would crash with exception: now gives user warning flash with redirect
- Link to HPO resource file hosted on `http://purl.obolibrary.org`
- Gene search form when gene exists only in build 38
- Fixed odd redirect error and poor error message on missing column for gene panel csv upload
- Typo in parse variant transcripts function
- Modified keys name used to parse local observations (archived) frequencies to reflect change in MIP keys naming
- Better error handling for partly broken/timed out chanjo reports
- Broken javascript code when case Chromograph data is malformed
- Broader space for case synopsis in general report
- Show partial causatives on causatives and matching causatives panels
- Partial causative assignment in cases with no OMIM or HPO terms
- Partial causative OMIM select options in variant page
### Changed
- Slightly smaller and improved layout of content in case PDF report
- Relabel more cancer variant pages somatic for navigation
- Unify caseS nav links
- Removed unused `add_compounds` param from variant controllers function
- Changed default hg19 genome for IGV.js to legacy hg19_1kg_decoy to fix a few problematic loci
- Reduce code complexity (parse/ensembl.py)
- Silence certain fields in ClinVar export if prioritised ones exist (chrom-start-end if hgvs exist)
- Made phenotype non-mandatory when marking a variant as partial causative
- Only one phenotype condition type (OMIM or HPO) per variant is used in ClinVar submissions
- ClinVar submission variant condition prefers OMIM over HPO if available
- Use lighter version of gene objects in Omim MongoDB adapter, panels controllers, panels views and institute controllers
- Gene-variants table size is now adaptive
- Remove unused file upload on gene-variants page

## [4.49]
### Fixed
- Pydantic model types for genome_build, madeline_info, peddy_ped_check and peddy_sex_check, rank_model_version and sv_rank_model_version
- Replace `MatchMaker` with `Matchmaker` in all places visible by a user
- Save diagnosis labels along with OMIM terms in Matchmaker Exchange submission objects
- `libegl-mesa0_21.0.3-0ubuntu0.3~20.04.5_amd64.deb` lib not found by GitHub actions Docker build
- Remove unused `chromograph_image_files` and `chromograph_prefixes` keys saved when creating or updating an RD case
- Search managed variants by description and with ignore case
### Changed
- Introduced page margins on exported PDF reports
- Smaller gene fonts in downloaded HPO genes PDF reports
- Reintroduced gene coverage data in the PDF-exported general report of rare-disease cases
- Check for existence of case report files before creating sidebar links
- Better description of HPO and OMIM terms for patients submitted to Matchmaker Exchange
- Remove null non-mandatory key/values when updating a case
- Freeze WTForms<3 due to several form input rendering changes

## [4.48.1]
### Fixed
- General case PDF report for recent cases with no pedigree

## [4.48]
### Added
- Option to cancel a request for research variants in case page
### Changed
- Update igv.js to v2.10.5
- Updated example of a case delivery report
- Unfreeze cyvcf2
- Builder images used in Scout Dockerfiles
- Crash report email subject gives host name
- Export general case report to PDF using PDFKit instead of WeasyPrint
- Do not include coverage report in PDF case report since they might have different orientation
- Export cancer cases's "Coverage and QC report" to PDF using PDFKit instead of Weasyprint
- Updated cancer "Coverage and QC report" example
- Keep portrait orientation in PDF delivery report
- Export delivery report to PDF using PDFKit instead of Weasyprint
- PDF export of clinical and research HPO panels using PDFKit instead of Weasyprint
- Export gene panel report to PDF using PDFKit
- Removed WeasyPrint lib dependency

### Fixed
- Reintroduced missing links to Swegen and Beacon and dbSNP in RD variant page, summary section
- Demo delivery report orientation to fit new columns
- Missing delivery report in demo case
- Cast MNVs to SNV for test
- Export verified variants from all institutes when user is admin
- Cancer coverage and QC report not found for demo cancer case
- Pull request template instructions on how to deploy to test server
- PDF Delivery report not showing Swedac logo
- Fix code typos
- Disable codefactor raised by ESLint for javascript functions located on another file
- Loading spinner stuck after downloading a PDF gene panel report
- IGV browser crashing when file system with alignment files is not mounted

## [4.47]
### Added
- Added CADD, GnomAD and genotype calls to variantS export
### Changed
- Pull request template, to illustrate how to deploy pull request branches on cg-vm1 stage server
### Fixed
- Compiled Docker image contains a patched version (v4.9) of chanjo-report

## [4.46.1]
### Fixed
- Downloading of files generated within the app container (MT-report, verified variants, pedigrees, ..)

## [4.46]
### Added
- Created a Dockefile to be used to serve the dockerized app in production
- Modified the code to collect database params specified as env vars
- Created a GitHub action that pushes the Dockerfile-server image to Docker Hub (scout-server-stage) every time a PR is opened
- Created a GitHub action that pushes the Dockerfile-server image to Docker Hub (scout-server) every time a new release is created
- Reassign MatchMaker Exchange submission to another user when a Scout user is deleted
- Expose public API JSON gene panels endpoint, primarily to enable automated rerun checking for updates
- Add utils for dictionary type
- Filter institute cases using multiple HPO terms
- Vulture GitHub action to identify and remove unused variables and imports
### Changed
- Updated the python config file documentation in admin guide
- Case configuration parsing now uses Pydantic for improved typechecking and config handling
- Removed test matrices to speed up automatic testing of PRs
- Switch from Coveralls to Codecov to handle CI test coverage
- Speed-up CI tests by caching installation of libs and splitting tests into randomized groups using pytest-test-groups
- Improved LDAP login documentation
- Use lib flask-ldapconn instead of flask_ldap3_login> to handle ldap authentication
- Updated Managed variant documentation in user guide
- Fix and simplify creating and editing of gene panels
- Simplified gene variants search code
- Increased the height of the genes track in the IGV viewer
### Fixed
- Validate uploaded managed variant file lines, warning the user.
- Exporting validated variants with missing "genes" database key
- No results returned when searching for gene variants using a phenotype term
- Variants filtering by gene symbols file
- Make gene HGNC symbols field mandatory in gene variants page and run search only on form submit
- Make sure collaborator gene variants are still visible, even if HPO filter is used

## [4.45]
### Added
### Changed
- Start Scout also when loqusdbapi is not reachable
- Clearer definition of manual standard and custom inheritance models in gene panels
- Allow searching multiple chromosomes in filters
### Fixed
- Gene panel crashing on edit action

## [4.44]
### Added
### Changed
- Display Gene track beneath each sample track when displaying splice junctions in igv browser
- Check outdated gene symbols and update with aliases for both RD and cancer variantS
### Fixed
- Added query input check and fixed the Genes API endpoint to return a json formatted error when request is malformed
- Typo in ACMG BP6 tooltip

## [4.43.1]
### Added
- Added database index for OMIM disease term genes
### Changed
### Fixed
- Do not drop HPO terms collection when updating HPO terms via the command line
- Do not drop disease (OMIM) terms collection when updating diseases via the command line

## [4.43]
### Added
- Specify which collection(s) update/build indexes for
### Fixed
- Do not drop genes and transcripts collections when updating genes via the command line

## [4.42.1]
### Added
### Changed
### Fixed
- Freeze PyMongo lib to version<4.0 to keep supporting previous MongoDB versions
- Speed up gene panels creation and update by collecting only light gene info from database
- Avoid case page crash on Phenomizer queries timeout

## [4.42]
### Added
- Choose custom pinned variants to submit to MatchMaker Exchange
- Submit structural variant as genes to the MatchMaker Exchange
- Added function for maintainers and admins to remove gene panels
- Admins can restore deleted gene panels
- A development docker-compose file illustrating the scout/chanjo-report integration
- Show AD on variants view for cancer SV (tumor and normal)
- Cancer SV variants filter AD, AF (tumor and normal)
- Hiding the variants score column also from cancer SVs, as for the SNVs
### Changed
- Enforce same case _id and display_name when updating a case
- Enforce same individual ids, display names and affected status when updating a case
- Improved documentation for connecting to loqusdb instances (including loqusdbapi)
- Display and download HPO gene panels' gene symbols in italics
- A faster-built and lighter Docker image
- Reduce complexity of `panels` endpoint moving some code to the panels controllers
- Update requirements to use flask-ldap3-login>=0.9.17 instead of freezing WTForm
### Fixed
- Use of deprecated TextField after the upgrade of WTF to v3.0
- Freeze to WTForms to version < 3
- Remove the extra files (bed files and madeline.svg) introduced by mistake
- Cli command loading demo data in docker-compose when case custom images exist and is None
- Increased MongoDB connection serverSelectionTimeoutMS parameter to 30K (default value according to MongoDB documentation)
- Better differentiate old obs counts 0 vs N/A
- Broken cancer variants page when default gene panel was deleted
- Typo in tx_overview function in variant controllers file
- Fixed loqusdbapi SV search URL
- SV variants filtering using Decipher criterion
- Removing old gene panels that don't contain the `maintainer` key.

## [4.41.1]
### Fixed
- General reports crash for variant annotations with same variant on other cases

## [4.41]
### Added
- Extended the instructions for running the Scout Docker image (web app and cli).
- Enabled inclusion of custom images to STR variant view
### Fixed
- General case report sorting comments for variants with None genetic models
- Do not crash but redirect to variants page with error when a variant is not found for a case
- UCSC links coordinates for SV variants with start chromosome different than end chromosome
- Human readable variants name in case page for variants having start chromosome different from end chromosome
- Avoid always loading all transcripts when checking gene symbol: introduce gene captions
- Slow queries for evaluated variants on e.g. case page - use events instead
### Changed
- Rearrange variant page again, moving severity predictions down.
- More reactive layout width steps on variant page

## [4.40.1]
### Added
### Fixed
- Variants dismissed with inconsistent inheritance pattern can again be shown in general case report
- General report page for variants with genes=None
- General report crashing when variants have no panels
- Added other missing keys to case and variant dictionaries passed to general report
### Changed

## [4.40]
### Added
- A .cff citation file
- Phenotype search API endpoint
- Added pagination to phenotype API
- Extend case search to include internal MongoDB id
- Support for connecting to a MongoDB replica set (.py config files)
- Support for connecting to a MongoDB replica set (.yaml config files)
### Fixed
- Command to load the OMIM gene panel (`scout load panel --omim`)
- Unify style of pinned and causative variants' badges on case page
- Removed automatic spaces after punctuation in comments
- Remove the hardcoded number of total individuals from the variant's old observations panel
- Send delete requests to a connected Beacon using the DELETE method
- Layout of the SNV and SV variant page - move frequency up
### Changed
- Stop updating database indexes after loading exons via command line
- Display validation status badge also for not Sanger-sequenced variants
- Moved Frequencies, Severity and Local observations panels up in RD variants page
- Enabled Flask CORS to communicate CORS status to js apps
- Moved the code preparing the transcripts overview to the backend
- Refactored and filtered json data used in general case report
- Changed the database used in docker-compose file to use the official MongoDB v4.4 image
- Modified the Python (3.6, 3.8) and MongoDB (3.2, 4.4, 5.0) versions used in testing matrices (GitHub actions)
- Capitalize case search terms on institute and dashboard pages


## [4.39]
### Added
- COSMIC IDs collected from CSQ field named `COSMIC`
### Fixed
- Link to other causative variants on variant page
- Allow multiple COSMIC links for a cancer variant
- Fix floating text in severity box #2808
- Fixed MitoMap and HmtVar links for hg38 cases
- Do not open new browser tabs when downloading files
- Selectable IGV tracks on variant page
- Missing splice junctions button on variant page
- Refactor variantS representative gene selection, and use it also for cancer variant summary
### Changed
- Improve Javascript performance for displaying Chromograph images
- Make ClinVar classification more evident in cancer variant page

## [4.38]
### Added
- Option to hide Alamut button in the app config file
### Fixed
- Library deprecation warning fixed (insert is deprecated. Use insert_one or insert_many instead)
- Update genes command will not trigger an update of database indices any more
- Missing resources in temporary downloading directory when updating genes using the command line
- Restore previous variant ACMG classification in a scrollable div
- Loading spinner not stopping after downloading PDF case reports and variant list export
- Add extra Alamut links higher up on variant pages
- Improve UX for phenotypes in case page
- Filter and export of STR variants
- Update look of variants page navigation buttons
### Changed

## [4.37]
### Added
- Highlight and show version number for RefSeq MANE transcripts.
- Added integration to a rerunner service for toggling reanalysis with updated pedigree information
- SpliceAI display and parsing from VEP CSQ
- Display matching tiered variants for cancer variants
- Display a loading icon (spinner) until the page loads completely
- Display filter badges in cancer variants list
- Update genes from pre-downloaded file resources
- On login, OS, browser version and screen size are saved anonymously to understand how users are using Scout
- API returning institutes data for a given user: `/api/v1/institutes`
- API returning case data for a given institute: `/api/v1/institutes/<institute_id>/cases`
- Added GMS and Lund university hospital logos to login page
- Made display of Swedac logo configurable
- Support for displaying custom images in case view
- Individual-specific HPO terms
- Optional alamut_key in institute settings for Alamut Plus software
- Case report API endpoint
- Tooltip in case explaining that genes with genome build different than case genome build will not be added to dynamic HPO panel.
- Add DeepVariant as a caller
### Fixed
- Updated IGV to v2.8.5 to solve missing gene labels on some zoom levels
- Demo cancer case config file to load somatic SNVs and SVs only.
- Expand list of refseq trancripts in ClinVar submission form
- Renamed `All SNVs and INDELs` institute sidebar element to `Search SNVs and INDELs` and fixed its style.
- Add missing parameters to case load-config documentation
- Allow creating/editing gene panels and dynamic gene panels with genes present in genome build 38
- Bugfix broken Pytests
- Bulk dismissing variants error due to key conversion from string to integer
- Fix typo in index documentation
- Fixed crash in institute settings page if "collaborators" key is not set in database
- Don't stop Scout execution if LoqusDB call fails and print stacktrace to log
- Bug when case contains custom images with value `None`
- Bug introduced when fixing another bug in Scout-LoqusDB interaction
- Loading of OMIM diagnoses in Scout demo instance
- Remove the docker-compose with chanjo integration because it doesn't work yet.
- Fixed standard docker-compose with scout demo data and database
- Clinical variant assessments not present for pinned and causative variants on case page.
- MatchMaker matching one node at the time only
- Remove link from previously tiered variants badge in cancer variants page
- Typo in gene cell on cancer variants page
- Managed variants filter form
### Changed
- Better naming for variants buttons on cancer track (somatic, germline). Also show cancer research button if available.
- Load case with missing panels in config files, but show warning.
- Changing the (Female, Male) symbols to (F/M) letters in individuals_table and case-sma.
- Print stacktrace if case load command fails
- Added sort icon and a pointer to the cursor to all tables with sortable fields
- Moved variant, gene and panel info from the basic pane to summary panel for all variants.
- Renamed `Basics` panel to `Classify` on variant page.
- Revamped `Basics` panel to a panel dedicated to classify variants
- Revamped the summary panel to be more compact.
- Added dedicated template for cancer variants
- Removed Gene models, Gene annotations and Conservation panels for cancer variants
- Reorganized the orders of panels for variant and cancer variant views
- Added dedicated variant quality panel and removed relevant panes
- A more compact case page
- Removed OMIM genes panel
- Make genes panel, pinned variants panel, causative variants panel and ClinVar panel scrollable on case page
- Update to Scilifelab's 2020 logo
- Update Gens URL to support Gens v2.0 format
- Refactor tests for parsing case configurations
- Updated links to HPO downloadable resources
- Managed variants filtering defaults to all variant categories
- Changing the (Kind) drop-down according to (Category) drop-down in Managed variant add variant
- Moved Gens button to individuals table
- Check resource files availability before starting updating OMIM diagnoses
- Fix typo in `SHOW_OBSERVED_VARIANT_ARCHIVE` config param

## [4.36]
### Added
- Parse and save splice junction tracks from case config file
- Tooltip in observations panel, explaining that case variants with no link might be old variants, not uploaded after a case rerun
### Fixed
- Warning on overwriting variants with same position was no longer shown
- Increase the height of the dropdowns to 425px
- More indices for the case table as it grows, specifically for causatives queries
- Splice junction tracks not centered over variant genes
- Total number of research variants count
- Update variants stats in case documents every time new variants are loaded
- Bug in flashing warning messages when filtering variants
### Changed
- Clearer warning messages for genes and gene/gene-panels searches in variants filters

## [4.35]
### Added
- A new index for hgnc_symbol in the hgnc_gene collection
- A Pedigree panel in STR page
- Display Tier I and II variants in case view causatives card for cancer cases
### Fixed
- Send partial file data to igv.js when visualizing sashimi plots with splice junction tracks
- Research variants filtering by gene
- Do not attempt to populate annotations for not loaded pinned/causatives
- Add max-height to all dropdowns in filters
### Changed
- Switch off non-clinical gene warnings when filtering research variants
- Don't display OMIM disease card in case view for cancer cases
- Refactored Individuals and Causative card in case view for cancer cases
- Update and style STR case report

## [4.34]
### Added
- Saved filter lock and unlock
- Filters can optionally be marked audited, logging the filter name, user and date on the case events and general report.
- Added `ClinVar hits` and `Cosmic hits` in cancer SNVs filters
- Added `ClinVar hits` to variants filter (rare disease track)
- Load cancer demo case in docker-compose files (default and demo file)
- Inclusive-language check using [woke](https://github.com/get-woke/woke) github action
- Add link to HmtVar for mitochondrial variants (if VCF is annotated with HmtNote)
- Grey background for dismissed compounds in variants list and variant page
- Pin badge for pinned compounds in variants list and variant page
- Support LoqusDB REST API queries
- Add a docker-compose-matchmaker under scout/containers/development to test matchmaker locally
- Script to investigate consequences of symbol search bug
- Added GATK to list of SV and cancer SV callers
### Fixed
- Make MitoMap link work for hg38 again
- Export Variants feature crashing when one of the variants has no primary transcripts
- Redirect to last visited variantS page when dismissing variants from variants list
- Improved matching of SVs Loqus occurrences in other cases
- Remove padding from the list inside (Matching causatives from other cases) panel
- Pass None to get_app function in CLI base since passing script_info to app factory functions was deprecated in Flask 2.0
- Fixed failing tests due to Flask update to version 2.0
- Speed up user events view
- Causative view sort out of memory error
- Use hgnc_id for gene filter query
- Typo in case controllers displaying an error every time a patient is matched against external MatchMaker nodes
- Do not crash while attempting an update for variant documents that are too big (> 16 MB)
- Old STR causatives (and other variants) may not have HGNC symbols - fix sort lambda
- Check if gene_obj has primary_transcript before trying to access it
- Warn if a gene manually searched is in a clinical panel with an outdated name when filtering variants
- ChrPos split js not needed on STR page yet
### Changed
- Remove parsing of case `genome_version`, since it's not used anywhere downstream
- Introduce deprecation warning for Loqus configs that are not dictionaries
- SV clinical filter no longer filters out sub 100 nt variants
- Count cases in LoqusDB by variant type
- Commit pulse repo badge temporarily set to weekly
- Sort ClinVar submissions objects by ascending "Last evaluated" date
- Refactored the MatchMaker integration as an extension
- Replaced some sensitive words as suggested by woke linter
- Documentation for load-configuration rewritten.
- Add styles to MatchMaker matches table
- More detailed info on the data shared in MatchMaker submission form

## [4.33.1]
### Fixed
- Include markdown for release autodeploy docs
- Use standard inheritance model in ClinVar (https://ftp.ncbi.nlm.nih.gov/pub/GTR/standard_terms/Mode_of_inheritance.txt)
- Fix issue crash with variants that have been unflagged causative not being available in other causatives
### Added
### Changed

## [4.33]
### Fixed
- Command line crashing when updating an individual not found in database
- Dashboard page crashing when filters return no data
- Cancer variants filter by chromosome
- /api/v1/genes now searches for genes in all genome builds by default
- Upgraded igv.js to version 2.8.1 (Fixed Unparsable bed record error)
### Added
- Autodeploy docs on release
- Documentation for updating case individuals tracks
- Filter cases and dashboard stats by analysis track
### Changed
- Changed from deprecated db update method
- Pre-selected fields to run queries with in dashboard page
- Do not filter by any institute when first accessing the dashboard
- Removed OMIM panel in case view for cancer cases
- Display Tier I and II variants in case view causatives panel for cancer cases
- Refactored Individuals and Causative panels in case view for cancer cases

## [4.32.1]
### Fixed
- iSort lint check only
### Changed
- Institute cases page crashing when a case has track:Null
### Added

## [4.32]
### Added
- Load and show MITOMAP associated diseases from VCF (INFO field: MitomapAssociatedDiseases, via HmtNote)
- Show variant allele frequencies for mitochondrial variants (GRCh38 cases)
- Extend "public" json API with diseases (OMIM) and phenotypes (HPO)
- HPO gene list download now has option for clinical and non-clinical genes
- Display gene splice junctions data in sashimi plots
- Update case individuals with splice junctions tracks
- Simple Docker compose for development with local build
- Make Phenomodels subpanels collapsible
- User side documentation of cytogenomics features (Gens, Chromograph, vcf2cytosure, rhocall)
- iSort GitHub Action
- Support LoqusDB REST API queries
### Fixed
- Show other causative once, even if several events point to it
- Filtering variants by mitochondrial chromosome for cases with genome build=38
- HPO gene search button triggers any warnings for clinical / non-existing genes also on first search
- Fixed a bug in variants pages caused by MT variants without alt_frequency
- Tests for CADD score parsing function
- Fixed the look of IGV settings on SNV variant page
- Cases analyzed once shown as `rerun`
- Missing case track on case re-upload
- Fixed severity rank for SO term "regulatory region ablation"
### Changed
- Refactor according to CodeFactor - mostly reuse of duplicated code
- Phenomodels language adjustment
- Open variants in a new window (from variants page)
- Open overlapping and compound variants in a new window (from variant page)
- gnomAD link points to gnomAD v.3 (build GRCh38) for mitochondrial variants.
- Display only number of affected genes for dismissed SVs in general report
- Chromosome build check when populating the variants filter chromosome selection
- Display mitochondrial and rare diseases coverage report in cases with missing 'rare' track

## [4.31.1]
### Added
### Changed
- Remove mitochondrial and coverage report from cancer cases sidebar
### Fixed
- ClinVar page when dbSNP id is None

## [4.31]
### Added
- gnomAD annotation field in admin guide
- Export also dynamic panel genes not associated to an HPO term when downloading the HPO panel
- Primary HGNC transcript info in variant export files
- Show variant quality (QUAL field from vcf) in the variant summary
- Load/update PDF gene fusion reports (clinical and research) generated with Arriba
- Support new MANE annotations from VEP (both MANE Select and MANE Plus Clinical)
- Display on case activity the event of a user resetting all dismissed variants
- Support gnomAD population frequencies for mitochondrial variants
- Anchor links in Casedata ClinVar panels to redirect after renaming individuals
### Fixed
- Replace old docs link www.clinicalgenomics.se/scout with new https://clinical-genomics.github.io/scout
- Page formatting issues whenever case and variant comments contain extremely long strings with no spaces
- Chromograph images can be one column and have scrollbar. Removed legacy code.
- Column labels for ClinVar case submission
- Page crashing looking for LoqusDB observation when variant doesn't exist
- Missing inheritance models and custom inheritance models on newly created gene panels
- Accept only numbers in managed variants filter as position and end coordinates
- SNP id format and links in Variant page, ClinVar submission form and general report
- Case groups tooltip triggered only when mouse is on the panel header
### Changed
- A more compact case groups panel
- Added landscape orientation CSS style to cancer coverage and QC demo report
- Improve user documentation to create and save new gene panels
- Removed option to use space as separator when uploading gene panels
- Separating the columns of standard and custom inheritance models in gene panels
- Improved ClinVar instructions for users using non-English Excel

## [4.30.2]
### Added
### Fixed
- Use VEP RefSeq ID if RefSeq list is empty in RefSeq transcripts overview
- Bug creating variant links for variants with no end_chrom
### Changed

## [4.30.1]
### Added
### Fixed
- Cryptography dependency fixed to use version < 3.4
### Changed

## [4.30]
### Added
- Introduced a `reset dismiss variant` verb
- Button to reset all dismissed variants for a case
- Add black border to Chromograph ideograms
- Show ClinVar annotations on variantS page
- Added integration with GENS, copy number visualization tool
- Added a VUS label to the manual classification variant tags
- Add additional information to SNV verification emails
- Tooltips documenting manual annotations from default panels
- Case groups now show bam files from all cases on align view
### Fixed
- Center initial igv view on variant start with SNV/indels
- Don't set initial igv view to negative coordinates
- Display of GQ for SV and STR
- Parsing of AD and related info for STRs
- LoqusDB field in institute settings accepts only existing Loqus instances
- Fix DECIPHER link to work after DECIPHER migrated to GRCh38
- Removed visibility window param from igv.js genes track
- Updated HPO download URL
- Patch HPO download test correctly
- Reference size on STR hover not needed (also wrong)
- Introduced genome build check (allowed values: 37, 38, "37", "38") on case load
- Improve case searching by assignee full name
- Populating the LoqusDB select in institute settings
### Changed
- Cancer variants table header (pop freq etc)
- Only admin users can modify LoqusDB instance in Institute settings
- Style of case synopsis, variants and case comments
- Switched to igv.js 2.7.5
- Do not choke if case is missing research variants when research requested
- Count cases in LoqusDB by variant type
- Introduce deprecation warning for Loqus configs that are not dictionaries
- Improve create new gene panel form validation
- Make XM- transcripts less visible if they don't overlap with transcript refseq_id in variant page
- Color of gene panels and comments panels on cases and variant pages
- Do not choke if case is missing research variants when reserch requested

## [4.29.1]
### Added
### Fixed
- Always load STR variants regardless of RankScore threshold (hotfix)
### Changed

## [4.29]
### Added
- Added a page about migrating potentially breaking changes to the documentation
- markdown_include in development requirements file
- STR variants filter
- Display source, Z-score, inheritance pattern for STR annotations from Stranger (>0.6.1) if available
- Coverage and quality report to cancer view
### Fixed
- ACMG classification page crashing when trying to visualize a classification that was removed
- Pretty print HGVS on gene variants (URL-decode VEP)
- Broken or missing link in the documentation
- Multiple gene names in ClinVar submission form
- Inheritance model select field in ClinVar submission
- IGV.js >2.7.0 has an issue with the gene track zoom levels - temp freeze at 2.7.0
- Revert CORS-anywhere and introduce a local http proxy for cloud tracks
### Changed

## [4.28]
### Added
- Chromograph integration for displaying PNGs in case-page
- Add VAF to cancer case general report, and remove some of its unused fields
- Variants filter compatible with genome browser location strings
- Support for custom public igv tracks stored on the cloud
- Add tests to increase testing coverage
- Update case variants count after deleting variants
- Update IGV.js to latest (v2.7.4)
- Bypass igv.js CORS check using `https://github.com/Rob--W/cors-anywhere`
- Documentation on default and custom IGV.js tracks (admin docs)
- Lock phenomodels so they're editable by admins only
- Small case group assessment sharing
- Tutorial and files for deploying app on containers (Kubernetes pods)
- Canonical transcript and protein change of canonical transcript in exported variants excel sheet
- Support for Font Awesome version 6
- Submit to Beacon from case page sidebar
- Hide dismissed variants in variants pages and variants export function
- Systemd service files and instruction to deploy Scout using podman
### Fixed
- Bugfix: unused `chromgraph_prefix |tojson` removed
- Freeze coloredlogs temporarily
- Marrvel link
- Don't show TP53 link for silent or synonymous changes
- OMIM gene field accepts any custom number as OMIM gene
- Fix Pytest single quote vs double quote string
- Bug in gene variants search by similar cases and no similar case is found
- Delete unused file `userpanel.py`
- Primary transcripts in variant overview and general report
- Google OAuth2 login setup in README file
- Redirect to 'missing file'-icon if configured Chromograph file is missing
- Javascript error in case page
- Fix compound matching during variant loading for hg38
- Cancer variants view containing variants dismissed with cancer-specific reasons
- Zoom to SV variant length was missing IGV contig select
- Tooltips on case page when case has no default gene panels
### Changed
- Save case variants count in case document and not in sessions
- Style of gene panels multiselect on case page
- Collapse/expand main HPO checkboxes in phenomodel preview
- Replaced GQ (Genotype quality) with VAF (Variant allele frequency) in cancer variants GT table
- Allow loading of cancer cases with no tumor_purity field
- Truncate cDNA and protein changes in case report if longer than 20 characters


## [4.27]
### Added
- Exclude one or more variant categories when running variants delete command
### Fixed
### Changed

## [4.26.1]
### Added
### Fixed
- Links with 1-letter aa codes crash on frameshift etc
### Changed

## [4.26]
### Added
- Extend the delete variants command to print analysis date, track, institute, status and research status
- Delete variants by type of analysis (wgs|wes|panel)
- Links to cBioPortal, MutanTP53, IARC TP53, OncoKB, MyCancerGenome, CIViC
### Fixed
- Deleted variants count
### Changed
- Print output of variants delete command as a tab separated table

## [4.25]
### Added
- Command line function to remove variants from one or all cases
### Fixed
- Parse SMN None calls to None rather than False

## [4.24.1]
### Fixed
- Install requirements.txt via setup file

## [4.24]
### Added
- Institute-level phenotype models with sub-panels containing HPO and OMIM terms
- Runnable Docker demo
- Docker image build and push github action
- Makefile with shortcuts to docker commands
- Parse and save synopsis, phenotype and cohort terms from config files upon case upload
### Fixed
- Update dismissed variant status when variant dismissed key is missing
- Breakpoint two IGV button now shows correct chromosome when different from bp1
- Missing font lib in Docker image causing the PDF report download page to crash
- Sentieon Manta calls lack Somaticscore - load anyway
- ClinVar submissions crashing due to pinned variants that are not loaded
- Point ExAC pLI score to new gnomad server address
- Bug uploading cases missing phenotype terms in config file
- STRs loaded but not shown on browser page
- Bug when using adapter.variant.get_causatives with case_id without causatives
- Problem with fetching "solved" from scout export cases cli
- Better serialising of datetime and bson.ObjectId
- Added `volumes` folder to .gitignore
### Changed
- Make matching causative and managed variants foldable on case page
- Remove calls to PyMongo functions marked as deprecated in backend and frontend(as of version 3.7).
- Improved `scout update individual` command
- Export dynamic phenotypes with ordered gene lists as PDF


## [4.23]
### Added
- Save custom IGV track settings
- Show a flash message with clear info about non-valid genes when gene panel creation fails
- CNV report link in cancer case side navigation
- Return to comment section after editing, deleting or submitting a comment
- Managed variants
- MT vs 14 chromosome mean coverage stats if Scout is connected to Chanjo
### Fixed
- missing `vcf_cancer_sv` and `vcf_cancer_sv_research` to manual.
- Split ClinVar multiple clnsig values (slash-separated) and strip them of underscore for annotations without accession number
- Timeout of `All SNVs and INDELs` page when no valid gene is provided in the search
- Round CADD (MIPv9)
- Missing default panel value
- Invisible other causatives lines when other causatives lack gene symbols
### Changed
- Do not freeze mkdocs-material to version 4.6.1
- Remove pre-commit dependency

## [4.22]
### Added
- Editable cases comments
- Editable variants comments
### Fixed
- Empty variant activity panel
- STRs variants popover
- Split new ClinVar multiple significance terms for a variant
- Edit the selected comment, not the latest
### Changed
- Updated RELEASE docs.
- Pinned variants card style on the case page
- Merged `scout export exons` and `scout view exons` commands


## [4.21.2]
### Added
### Fixed
- Do not pre-filter research variants by (case-default) gene panels
- Show OMIM disease tooltip reliably
### Changed

## [4.21.1]
### Added
### Fixed
- Small change to Pop Freq column in variants ang gene panels to avoid strange text shrinking on small screens
- Direct use of HPO list for Clinical HPO SNV (and cancer SNV) filtering
- PDF coverage report redirecting to login page
### Changed
- Remove the option to dismiss single variants from all variants pages
- Bulk dismiss SNVs, SVs and cancer SNVs from variants pages

## [4.21]
### Added
- Support to configure LoqusDB per institute
- Highlight causative variants in the variants list
- Add tests. Mostly regarding building internal datatypes.
- Remove leading and trailing whitespaces from panel_name and display_name when panel is created
- Mark MANE transcript in list of transcripts in "Transcript overview" on variant page
- Show default panel name in case sidebar
- Previous buttons for variants pagination
- Adds a gh action that checks that the changelog is updated
- Adds a gh action that deploys new releases automatically to pypi
- Warn users if case default panels are outdated
- Define institute-specific gene panels for filtering in institute settings
- Use institute-specific gene panels in variants filtering
- Show somatic VAF for pinned and causative variants on case page

### Fixed
- Report pages redirect to login instead of crashing when session expires
- Variants filter loading in cancer variants page
- User, Causative and Cases tables not scaling to full page
- Improved docs for an initial production setup
- Compatibility with latest version of Black
- Fixed tests for Click>7
- Clinical filter required an extra click to Filter to return variants
- Restore pagination and shrink badges in the variants page tables
- Removing a user from the command line now inactivates the case only if user is last assignee and case is active
- Bugfix, LoqusDB per institute feature crashed when institute id was empty string
- Bugfix, LoqusDB calls where missing case count
- filter removal and upload for filters deleted from another page/other user
- Visualize outdated gene panels info in a popover instead of a tooltip in case page side panel

### Changed
- Highlight color on normal STRs in the variants table from green to blue
- Display breakpoints coordinates in verification emails only for structural variants


## [4.20]
### Added
- Display number of filtered variants vs number of total variants in variants page
- Search case by HPO terms
- Dismiss variant column in the variants tables
- Black and pre-commit packages to dev requirements

### Fixed
- Bug occurring when rerun is requested twice
- Peddy info fields in the demo config file
- Added load config safety check for multiple alignment files for one individual
- Formatting of cancer variants table
- Missing Score in SV variants table

### Changed
- Updated the documentation on how to create a new software release
- Genome build-aware cytobands coordinates
- Styling update of the Matchmaker card
- Select search type in case search form


## [4.19]

### Added
- Show internal ID for case
- Add internal ID for downloaded CGH files
- Export dynamic HPO gene list from case page
- Remove users as case assignees when their account is deleted
- Keep variants filters panel expanded when filters have been used

### Fixed
- Handle the ProxyFix ModuleNotFoundError when Werkzeug installed version is >1.0
- General report formatting issues whenever case and variant comments contain extremely long strings with no spaces

### Changed
- Created an institute wrapper page that contains list of cases, causatives, SNVs & Indels, user list, shared data and institute settings
- Display case name instead of case ID on clinVar submissions
- Changed icon of sample update in clinVar submissions


## [4.18]

### Added
- Filter cancer variants on cytoband coordinates
- Show dismiss reasons in a badge with hover for clinical variants
- Show an ellipsis if 10 cases or more to display with loqusdb matches
- A new blog post for version 4.17
- Tooltip to better describe Tumor and Normal columns in cancer variants
- Filter cancer SNVs and SVs by chromosome coordinates
- Default export of `Assertion method citation` to clinVar variants submission file
- Button to export up to 500 cancer variants, filtered or not
- Rename samples of a clinVar submission file

### Fixed
- Apply default gene panel on return to cancer variantS from variant view
- Revert to certificate checking when asking for Chanjo reports
- `scout download everything` command failing while downloading HPO terms

### Changed
- Turn tumor and normal allelic fraction to decimal numbers in tumor variants page
- Moved clinVar submissions code to the institutes blueprints
- Changed name of clinVar export files to FILENAME.Variant.csv and FILENAME.CaseData.csv
- Switched Google login libraries from Flask-OAuthlib to Authlib


## [4.17.1]

### Fixed
- Load cytobands for cases with chromosome build not "37" or "38"


## [4.17]

### Added
- COSMIC badge shown in cancer variants
- Default gene-panel in non-cancer structural view in url
- Filter SNVs and SVs by cytoband coordinates
- Filter cancer SNV variants by alt allele frequency in tumor
- Correct genome build in UCSC link from structural variant page



### Fixed
- Bug in clinVar form when variant has no gene
- Bug when sharing cases with the same institute twice
- Page crashing when removing causative variant tag
- Do not default to GATK caller when no caller info is provided for cancer SNVs


## [4.16.1]

### Fixed
- Fix the fix for handling of delivery reports for rerun cases

## [4.16]

### Added
- Adds possibility to add "lims_id" to cases. Currently only stored in database, not shown anywhere
- Adds verification comment box to SVs (previously only available for small variants)
- Scrollable pedigree panel

### Fixed
- Error caused by changes in WTForm (new release 2.3.x)
- Bug in OMIM case page form, causing the page to crash when a string was provided instead of a numerical OMIM id
- Fix Alamut link to work properly on hg38
- Better handling of delivery reports for rerun cases
- Small CodeFactor style issues: matchmaker results counting, a couple of incomplete tests and safer external xml
- Fix an issue with Phenomizer introduced by CodeFactor style changes

### Changed
- Updated the version of igv.js to 2.5.4

## [4.15.1]

### Added
- Display gene names in ClinVar submissions page
- Links to Varsome in variant transcripts table

### Fixed
- Small fixes to ClinVar submission form
- Gene panel page crash when old panel has no maintainers

## [4.15]

### Added
- Clinvar CNVs IGV track
- Gene panels can have maintainers
- Keep variant actions (dismissed, manual rank, mosaic, acmg, comments) upon variant re-upload
- Keep variant actions also on full case re-upload

### Fixed
- Fix the link to Ensembl for SV variants when genome build 38.
- Arrange information in columns on variant page
- Fix so that new cosmic identifier (COSV) is also acceptable #1304
- Fixed COSMIC tag in INFO (outside of CSQ) to be parses as well with `&` splitter.
- COSMIC stub URL changed to https://cancer.sanger.ac.uk/cosmic/search?q= instead.
- Updated to a version of IGV where bigBed tracks are visualized correctly
- Clinvar submission files are named according to the content (variant_data and case_data)
- Always show causatives from other cases in case overview
- Correct disease associations for gene symbol aliases that exist as separate genes
- Re-add "custom annotations" for SV variants
- The override ClinVar P/LP add-in in the Clinical Filter failed for new CSQ strings

### Changed
- Runs all CI checks in github actions

## [4.14.1]

### Fixed
- Error when variant found in loqusdb is not loaded for other case

## [4.14]

### Added
- Use github actions to run tests
- Adds CLI command to update individual alignments path
- Update HPO terms using downloaded definitions files
- Option to use alternative flask config when running `scout serve`
- Requirement to use loqusdb >= 2.5 if integrated

### Fixed
- Do not display Pedigree panel in cancer view
- Do not rely on internet connection and services available when running CI tests
- Variant loading assumes GATK if no caller set given and GATK filter status is seen in FILTER
- Pass genome build param all the way in order to get the right gene mappings for cases with build 38
- Parse correctly variants with zero frequency values
- Continue even if there are problems to create a region vcf
- STR and cancer variant navigation back to variants pages could fail

### Changed
- Improved code that sends requests to the external APIs
- Updates ranges for user ranks to fit todays usage
- Run coveralls on github actions instead of travis
- Run pip checks on github actions instead of coveralls
- For hg38 cases, change gnomAD link to point to version 3.0 (which is hg38 based)
- Show pinned or causative STR variants a bit more human readable

## [4.13.1]

### Added
### Fixed
- Typo that caused not all clinvar conflicting interpretations to be loaded no matter what
- Parse and retrieve clinvar annotations from VEP-annotated (VEP 97+) CSQ VCF field
- Variant clinvar significance shown as `not provided` whenever is `Uncertain significance`
- Phenomizer query crashing when case has no HPO terms assigned
- Fixed a bug affecting `All SNVs and INDELs` page when variants don't have canonical transcript
- Add gene name or id in cancer variant view

### Changed
- Cancer Variant view changed "Variant:Transcript:Exon:HGVS" to "Gene:Transcript:Exon:HGVS"

## [4.13]

### Added
- ClinVar SNVs track in IGV
- Add SMA view with SMN Copy Number data
- Easier to assign OMIM diagnoses from case page
- OMIM terms and specific OMIM term page

### Fixed
- Bug when adding a new gene to a panel
- Restored missing recent delivery reports
- Fixed style and links to other reports in case side panel
- Deleting cases using display_name and institute not deleting its variants
- Fixed bug that caused coordinates filter to override other filters
- Fixed a problem with finding some INS in loqusdb
- Layout on SV page when local observations without cases are present
- Make scout compatible with the new HPO definition files from `http://compbio.charite.de/jenkins/`
- General report visualization error when SNVs display names are very long


### Changed


## [4.12.4]

### Fixed
- Layout on SV page when local observations without cases are present

## [4.12.3]

### Fixed
- Case report when causative or pinned SVs have non null allele frequencies

## [4.12.2]

### Fixed
- SV variant links now take you to the SV variant page again
- Cancer variant view has cleaner table data entries for "N/A" data
- Pinned variant case level display hotfix for cancer and str - more on this later
- Cancer variants show correct alt/ref reads mirroring alt frequency now
- Always load all clinical STR variants even if a region load is attempted - index may be missing
- Same case repetition in variant local observations

## [4.12.1]

### Fixed
- Bug in variant.gene when gene has no HGVS description


## [4.12]

### Added
- Accepts `alignment_path` in load config to pass bam/cram files
- Display all phenotypes on variant page
- Display hgvs coordinates on pinned and causatives
- Clear panel pending changes
- Adds option to setup the database with static files
- Adds cli command to download the resources from CLI that scout needs
- Adds test files for merged somatic SV and CNV; as well as merged SNV, and INDEL part of #1279
- Allows for upload of OMIM-AUTO gene panel from static files without api-key

### Fixed
- Cancer case HPO panel variants link
- Fix so that some drop downs have correct size
- First IGV button in str variants page
- Cancer case activates on SNV variants
- Cases activate when STR variants are viewed
- Always calculate code coverage
- Pinned/Classification/comments in all types of variants pages
- Null values for panel's custom_inheritance_models
- Discrepancy between the manual disease transcripts and those in database in gene-edit page
- ACMG classification not showing for some causatives
- Fix bug which caused IGV.js to use hg19 reference files for hg38 data
- Bug when multiple bam files sources with non-null values are available


### Changed
- Renamed `requests` file to `scout_requests`
- Cancer variant view shows two, instead of four, decimals for allele and normal


## [4.11.1]

### Fixed
- Institute settings page
- Link institute settings to sharing institutes choices

## [4.11.0]

### Added
- Display locus name on STR variant page
- Alternative key `GNOMADAF_popmax` for Gnomad popmax allele frequency
- Automatic suggestions on how to improve the code on Pull Requests
- Parse GERP, phastCons and phyloP annotations from vep annotated CSQ fields
- Avoid flickering comment popovers in variant list
- Parse REVEL score from vep annotated CSQ fields
- Allow users to modify general institute settings
- Optionally format code automatically on commit
- Adds command to backup vital parts `scout export database`
- Parsing and displaying cancer SV variants from Manta annotated VCF files
- Dismiss cancer snv variants with cancer-specific options
- Add IGV.js UPD, RHO and TIDDIT coverage wig tracks.


### Fixed
- Slightly darker page background
- Fixed an issued with parsed conservation values from CSQ
- Clinvar submissions accessible to all users of an institute
- Header toolbar when on Clinvar page now shows institute name correctly
- Case should not always inactivate upon update
- Show dismissed snv cancer variants as grey on the cancer variants page
- Improved style of mappability link and local observations on variant page
- Convert all the GET requests to the igv view to POST request
- Error when updating gene panels using a file containing BOM chars
- Add/replace gene radio button not working in gene panels


## [4.10.1]

### Fixed
- Fixed issue with opening research variants
- Problem with coveralls not called by Travis CI
- Handle Biomart service down in tests


## [4.10.0]

### Added
- Rank score model in causatives page
- Exportable HPO terms from phenotypes page
- AMP guideline tiers for cancer variants
- Adds scroll for the transcript tab
- Added CLI option to query cases on time since case event was added
- Shadow clinical assessments also on research variants display
- Support for CRAM alignment files
- Improved str variants view : sorting by locus, grouped by allele.
- Delivery report PDF export
- New mosaicism tag option
- Add or modify individuals' age or tissue type from case page
- Display GC and allele depth in causatives table.
- Included primary reference transcript in general report
- Included partial causative variants in general report
- Remove dependency of loqusdb by utilising the CLI

### Fixed
- Fixed update OMIM command bug due to change in the header of the genemap2 file
- Removed Mosaic Tag from Cancer variants
- Fixes issue with unaligned table headers that comes with hidden Datatables
- Layout in general report PDF export
- Fixed issue on the case statistics view. The validation bars didn't show up when all institutes were selected. Now they do.
- Fixed missing path import by importing pathlib.Path
- Handle index inconsistencies in the update index functions
- Fixed layout problems


## [4.9.0]

### Added
- Improved MatchMaker pages, including visible patient contacts email address
- New badges for the github repo
- Links to [GENEMANIA](genemania.org)
- Sort gene panel list on case view.
- More automatic tests
- Allow loading of custom annotations in VCF using the SCOUT_CUSTOM info tag.

### Fixed
- Fix error when a gene is added to an empty dynamic gene panel
- Fix crash when attempting to add genes on incorrect format to dynamic gene panel
- Manual rank variant tags could be saved in a "Select a tag"-state, a problem in the variants view.
- Same case evaluations are no longer shown as gray previous evaluations on the variants page
- Stay on research pages, even if reset, next first buttons are pressed..
- Overlapping variants will now be visible on variant page again
- Fix missing classification comments and links in evaluations page
- All prioritized cases are shown on cases page


## [4.8.3]

### Added

### Fixed
- Bug when ordering sanger
- Improved scrolling over long list of genes/transcripts


## [4.8.2]

### Added

### Fixed
- Avoid opening extra tab for coverage report
- Fixed a problem when rank model version was saved as floats and not strings
- Fixed a problem with displaying dismiss variant reasons on the general report
- Disable load and delete filter buttons if there are no saved filters
- Fix problem with missing verifications
- Remove duplicate users and merge their data and activity


## [4.8.1]

### Added

### Fixed
- Prevent login fail for users with id defined by ObjectId and not email
- Prevent the app from crashing with `AttributeError: 'NoneType' object has no attribute 'message'`


## [4.8.0]

### Added
- Updated Scout to use Bootstrap 4.3
- New looks for Scout
- Improved dashboard using Chart.js
- Ask before inactivating a case where last assigned user leaves it
- Genes can be manually added to the dynamic gene list directly on the case page
- Dynamic gene panels can optionally be used with clinical filter, instead of default gene panel
- Dynamic gene panels get link out to chanjo-report for coverage report
- Load all clinvar variants with clinvar Pathogenic, Likely Pathogenic and Conflicting pathogenic
- Show transcripts with exon numbers for structural variants
- Case sort order can now be toggled between ascending and descending.
- Variants can be marked as partial causative if phenotype is available for case.
- Show a frequency tooltip hover for SV-variants.
- Added support for LDAP login system
- Search snv and structural variants by chromosomal coordinates
- Structural variants can be marked as partial causative if phenotype is available for case.
- Show normal and pathologic limits for STRs in the STR variants view.
- Institute level persistent variant filter settings that can be retrieved and used.
- export causative variants to Excel
- Add support for ROH, WIG and chromosome PNGs in case-view

### Fixed
- Fixed missing import for variants with comments
- Instructions on how to build docs
- Keep sanger order + verification when updating/reloading variants
- Fixed and moved broken filter actions (HPO gene panel and reset filter)
- Fixed string conversion to number
- UCSC links for structural variants are now separated per breakpoint (and whole variant where applicable)
- Reintroduced missing coverage report
- Fixed a bug preventing loading samples using the command line
- Better inheritance models customization for genes in gene panels
- STR variant page back to list button now does its one job.
- Allows to setup scout without a omim api key
- Fixed error causing "favicon not found" flash messages
- Removed flask --version from base cli
- Request rerun no longer changes case status. Active or archived cases inactivate on upload.
- Fixed missing tooltip on the cancer variants page
- Fixed weird Rank cell in variants page
- Next and first buttons order swap
- Added pagination (and POST capability) to cancer variants.
- Improves loading speed for variant page
- Problem with updating variant rank when no variants
- Improved Clinvar submission form
- General report crashing when dismissed variant has no valid dismiss code
- Also show collaborative case variants on the All variants view.
- Improved phenotype search using dataTables.js on phenotypes page
- Search and delete users with `email` instead of `_id`
- Fixed css styles so that multiselect options will all fit one column


## [4.7.3]

### Added
- RankScore can be used with VCFs for vcf_cancer files

### Fixed
- Fix issue with STR view next page button not doing its one job.

### Deleted
- Removed pileup as a bam viewing option. This is replaced by IGV


## [4.7.2]

### Added
- Show earlier ACMG classification in the variant list

### Fixed
- Fixed igv search not working due to igv.js dist 2.2.17
- Fixed searches for cases with a gene with variants pinned or marked causative.
- Load variant pages faster after fixing other causatives query
- Fixed mitochondrial report bug for variants without genes

## [4.7.1]

### Added

### Fixed
- Fixed bug on genes page


## [4.7.0]

### Added
- Export genes and gene panels in build GRCh38
- Search for cases with variants pinned or marked causative in a given gene.
- Search for cases phenotypically similar to a case also from WUI.
- Case variant searches can be limited to similar cases, matching HPO-terms,
  phenogroups and cohorts.
- De-archive reruns and flag them as 'inactive' if archived
- Sort cases by analysis_date, track or status
- Display cases in the following order: prioritized, active, inactive, archived, solved
- Assign case to user when user activates it or asks for rerun
- Case becomes inactive when it has no assignees
- Fetch refseq version from entrez and use it in clinvar form
- Load and export of exons for all genes, independent on refseq
- Documentation for loading/updating exons
- Showing SV variant annotations: SV cgh frequencies, gnomad-SV, local SV frequencies
- Showing transcripts mapping score in segmental duplications
- Handle requests to Ensembl Rest API
- Handle requests to Ensembl Rest Biomart
- STR variants view now displays GT and IGV link.
- Description field for gene panels
- Export exons in build 37 and 38 using the command line

### Fixed
- Fixes of and induced by build tests
- Fixed bug affecting variant observations in other cases
- Fixed a bug that showed wrong gene coverage in general panel PDF export
- MT report only shows variants occurring in the specific individual of the excel sheet
- Disable SSL certifcate verification in requests to chanjo
- Updates how intervaltree and pymongo is used to void deprecated functions
- Increased size of IGV sample tracks
- Optimized tests


## [4.6.1]

### Added

### Fixed
- Missing 'father' and 'mother' keys when parsing single individual cases


## [4.6.0]

### Added
- Description of Scout branching model in CONTRIBUTING doc
- Causatives in alphabetical order, display ACMG classification and filter by gene.
- Added 'external' to the list of analysis type options
- Adds functionality to display "Tissue type". Passed via load config.
- Update to IGV 2.

### Fixed
- Fixed alignment visualization and vcf2cytosure availability for demo case samples
- Fixed 3 bugs affecting SV pages visualization
- Reintroduced the --version cli option
- Fixed variants query by panel (hpo panel + gene panel).
- Downloaded MT report contains excel files with individuals' display name
- Refactored code in parsing of config files.


## [4.5.1]

### Added

### Fixed
- update requirement to use PyYaml version >= 5.1
- Safer code when loading config params in cli base


## [4.5.0]

### Added
- Search for similar cases from scout view CLI
- Scout cli is now invoked from the app object and works under the app context

### Fixed
- PyYaml dependency fixed to use version >= 5.1


## [4.4.1]

### Added
- Display SV rank model version when available

### Fixed
- Fixed upload of delivery report via API


## [4.4.0]

### Added
- Displaying more info on the Causatives page and hiding those not causative at the case level
- Add a comment text field to Sanger order request form, allowing a message to be included in the email
- MatchMaker Exchange integration
- List cases with empty synopsis, missing HPO terms and phenotype groups.
- Search for cases with open research list, or a given case status (active, inactive, archived)

### Fixed
- Variant query builder split into several functions
- Fixed delivery report load bug


## [4.3.3]

### Added
- Different individual table for cancer cases

### Fixed
- Dashboard collects validated variants from verification events instead of using 'sanger' field
- Cases shared with collaborators are visible again in cases page
- Force users to select a real institute to share cases with (actionbar select fix)


## [4.3.2]

### Added
- Dashboard data can be filtered using filters available in cases page
- Causatives for each institute are displayed on a dedicated page
- SNVs and and SVs are searchable across cases by gene and rank score
- A more complete report with validated variants is downloadable from dashboard

### Fixed
- Clinsig filter is fixed so clinsig numerical values are returned
- Split multi clinsig string values in different elements of clinsig array
- Regex to search in multi clinsig string values or multi revstat string values
- It works to upload vcf files with no variants now
- Combined Pileup and IGV alignments for SVs having variant start and stop on the same chromosome


## [4.3.1]

### Added
- Show calls from all callers even if call is not available
- Instructions to install cairo and pango libs from WeasyPrint page
- Display cases with number of variants from CLI
- Only display cases with number of variants above certain treshold. (Also CLI)
- Export of verified variants by CLI or from the dashboard
- Extend case level queries with default panels, cohorts and phenotype groups.
- Slice dashboard statistics display using case level queries
- Add a view where all variants for an institute can be searched across cases, filtering on gene and rank score. Allows searching research variants for cases that have research open.

### Fixed
- Fixed code to extract variant conservation (gerp, phyloP, phastCons)
- Visualization of PDF-exported gene panels
- Reintroduced the exon/intron number in variant verification email
- Sex and affected status is correctly displayed on general report
- Force number validation in SV filter by size
- Display ensembl transcripts when no refseq exists


## [4.3.0]

### Added
- Mosaicism tag on variants
- Show and filter on SweGen frequency for SVs
- Show annotations for STR variants
- Show all transcripts in verification email
- Added mitochondrial export
- Adds alternative to search for SVs shorter that the given length
- Look for 'bcftools' in the `set` field of VCFs
- Display digenic inheritance from OMIM
- Displays what refseq transcript that is primary in hgnc

### Fixed

- Archived panels displays the correct date (not retroactive change)
- Fixed problem with waiting times in gene panel exports
- Clinvar fiter not working with human readable clinsig values

## [4.2.2]

### Fixed
- Fixed gene panel create/modify from CSV file utf-8 decoding error
- Updating genes in gene panels now supports edit comments and entry version
- Gene panel export timeout error

## [4.2.1]

### Fixed
- Re-introduced gene name(s) in verification email subject
- Better PDF rendering for excluded variants in report
- Problem to access old case when `is_default` did not exist on a panel


## [4.2.0]

### Added
- New index on variant_id for events
- Display overlapping compounds on variants view

### Fixed
- Fixed broken clinical filter


## [4.1.4]

### Added
- Download of filtered SVs

### Fixed
- Fixed broken download of filtered variants
- Fixed visualization issue in gene panel PDF export
- Fixed bug when updating gene names in variant controller


## [4.1.3]

### Fixed
- Displays all primary transcripts


## [4.1.2]

### Added
- Option add/replace when updating a panel via CSV file
- More flexible versioning of the gene panels
- Printing coverage report on the bottom of the pdf case report
- Variant verification option for SVs
- Logs uri without pwd when connecting
- Disease-causing transcripts in case report
- Thicker lines in case report
- Supports HPO search for cases, both terms or if described in synopsis
- Adds sanger information to dashboard

### Fixed
- Use db name instead of **auth** as default for authentication
- Fixes so that reports can be generated even with many variants
- Fixed sanger validation popup to show individual variants queried by user and institute.
- Fixed problem with setting up scout
- Fixes problem when exac file is not available through broad ftp
- Fetch transcripts for correct build in `adapter.hgnc_gene`

## [4.1.1]
- Fix problem with institute authentication flash message in utils
- Fix problem with comments
- Fix problem with ensembl link


## [4.1.0]

### Added
- OMIM phenotypes to case report
- Command to download all panel app gene panels `scout load panel --panel-app`
- Links to genenames.org and omim on gene page
- Popup on gene at variants page with gene information
- reset sanger status to "Not validated" for pinned variants
- highlight cases with variants to be evaluated by Sanger on the cases page
- option to point to local reference files to the genome viewer pileup.js. Documented in `docs.admin-guide.server`
- option to export single variants in `scout export variants`
- option to load a multiqc report together with a case(add line in load config)
- added a view for searching HPO terms. It is accessed from the top left corner menu
- Updates the variants view for cancer variants. Adds a small cancer specific filter for known variants
- Adds hgvs information on cancer variants page
- Adds option to update phenotype groups from CLI

### Fixed
- Improved Clinvar to submit variants from different cases. Fixed HPO terms in casedata according to feedback
- Fixed broken link to case page from Sanger modal in cases view
- Now only cases with non empty lists of causative variants are returned in `adapter.case(has_causatives=True)`
- Can handle Tumor only samples
- Long lists of HGNC symbols are now possible. This was previously difficult with manual, uploaded or by HPO search when changing filter settings due to GET request limitations. Relevant pages now use POST requests. Adds the dynamic HPO panel as a selection on the gene panel dropdown.
- Variant filter defaults to default panels also on SV and Cancer variants pages.

## [4.0.0]

### WARNING ###

This is a major version update and will require that the backend of pre releases is updated.
Run commands:

```
$scout update genes
$scout update hpo
```

- Created a Clinvar submission tool, to speed up Clinvar submission of SNVs and SVs
- Added an analysis report page (html and PDF format) containing phenotype, gene panels and variants that are relevant to solve a case.

### Fixed
- Optimized evaluated variants to speed up creation of case report
- Moved igv and pileup viewer under a common folder
- Fixed MT alignment view pileup.js
- Fixed coordinates for SVs with start chromosome different from end chromosome
- Global comments shown across cases and institutes. Case-specific variant comments are shown only for that specific case.
- Links to clinvar submitted variants at the cases level
- Adapts clinvar parsing to new format
- Fixed problem in `scout update user` when the user object had no roles
- Makes pileup.js use online genome resources when viewing alignments. Now any instance of Scout can make use of this functionality.
- Fix ensembl link for structural variants
- Works even when cases does not have `'madeline_info'`
- Parses Polyphen in correct way again
- Fix problem with parsing gnomad from VEP

### Added
- Added a PDF export function for gene panels
- Added a "Filter and export" button to export custom-filtered SNVs to CSV file
- Dismiss SVs
- Added IGV alignments viewer
- Read delivery report path from case config or CLI command
- Filter for spidex scores
- All HPO terms are now added and fetched from the correct source (https://github.com/obophenotype/human-phenotype-ontology/blob/master/hp.obo)
- New command `scout update hpo`
- New command `scout update genes` will fetch all the latest information about genes and update them
- Load **all** variants found on chromosome **MT**
- Adds choice in cases overview do show as many cases as user like

### Removed
- pileup.min.js and pileup css are imported from a remote web location now
- All source files for HPO information, this is instead fetched directly from source
- All source files for gene information, this is instead fetched directly from source

## [3.0.0]
### Fixed
- hide pedigree panel unless it exists

## [1.5.1] - 2016-07-27
### Fixed
- look for both ".bam.bai" and ".bai" extensions

## [1.4.0] - 2016-03-22
### Added
- support for local frequency through loqusdb
- bunch of other stuff

## [1.3.0] - 2016-02-19
### Fixed
- Update query-phenomizer and add username/password

### Changed
- Update the way a case is checked for rerun-status

### Added
- Add new button to mark a case as "checked"
- Link to clinical variants _without_ 1000G annotation

## [1.2.2] - 2016-02-18
### Fixed
- avoid filtering out variants lacking ExAC and 1000G annotations

## [1.1.3] - 2015-10-01
### Fixed
- persist (clinical) filter when clicking load more
- fix #154 by robustly setting clinical filter func. terms

## [1.1.2] - 2015-09-07
### Fixed
- avoid replacing coverage report with none
- update SO terms, refactored

## [1.1.1] - 2015-08-20
### Fixed
- fetch case based on collaborator status (not owner)

## [1.1.0] - 2015-05-29
### Added
- link(s) to SNPedia based on RS-numbers
- new Jinja filter to "humanize" decimal numbers
- show gene panels in variant view
- new Jinja filter for decoding URL encoding
- add indicator to variants in list that have comments
- add variant number threshold and rank score threshold to load function
- add event methods to mongo adapter
- add tests for models
- show badge "old" if comment was written for a previous analysis

### Changed
- show cDNA change in transcript summary unless variant is exonic
- moved compounds table further up the page
- show dates for case uploads in ISO format
- moved variant comments higher up on page
- updated documentation for pages
- read in coverage report as blob in database and serve directly
- change ``OmimPhenotype`` to ``PhenotypeTerm``
- reorganize models sub-package
- move events (and comments) to separate collection
- only display prev/next links for the research list
- include variant type in breadcrumbs e.g. "Clinical variants"

### Removed
- drop dependency on moment.js

### Fixed
- show the same level of detail for all frequencies on all pages
- properly decode URL encoded symbols in amino acid/cDNA change strings
- fixed issue with wipe permissions in MongoDB
- include default gene lists in "variants" link in breadcrumbs

## [1.0.2] - 2015-05-20
### Changed
- update case fetching function

### Fixed
- handle multiple cases with same id

## [1.0.1] - 2015-04-28
### Fixed
- Fix building URL parameters in cases list Vue component

## [1.0.0] - 2015-04-12
Codename: Sara Lund

![Release 1.0](artwork/releases/release-1-0.jpg)

### Added
- Add email logging for unexpected errors
- New command line tool for deleting case

### Changed
- Much improved logging overall
- Updated documentation/usage guide
- Removed non-working IGV link

### Fixed
- Show sample display name in GT call
- Various small bug fixes
- Make it easier to hover over popups

## [0.0.2-rc1] - 2015-03-04
### Added
- add protein table for each variant
- add many more external links
- add coverage reports as PDFs

### Changed
- incorporate user feedback updates
- big refactor of load scripts

## [0.0.2-rc2] - 2015-03-04
### Changes
- add gene table with gene description
- reorganize inheritance models box

### Fixed
- avoid overwriting gene list on "research" load
- fix various bugs in external links

## [0.0.2-rc3] - 2015-03-05
### Added
- Activity log feed to variant view
- Adds protein change strings to ODM and Sanger email

### Changed
- Extract activity log component to macro

### Fixes
- Make Ensembl transcript links use archive website<|MERGE_RESOLUTION|>--- conflicted
+++ resolved
@@ -19,11 +19,8 @@
 ### Fixed
 - Removed some extra characters from top of general report left over from FontAwsome fix
 - Do not save fusion variants-specific key/values in other types of variants
-<<<<<<< HEAD
+- Alamut link for MT variants in build 38
 - Display 0 instead of -1 for read junctions in fusion view
-=======
-- Alamut link for MT variants in build 38
->>>>>>> b910e344
 
 ## [4.74.1]
 ### Changed
