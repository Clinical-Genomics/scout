# Change Log
All notable changes to this project will be documented in this file.
This project adheres to [Semantic Versioning](http://semver.org/).

About changelog [here](https://keepachangelog.com/en/1.0.0/)

## [unreleased]
<<<<<<< HEAD
## Added
- Possibility to un-audit previously audited filters
=======
### Added
- Display samples' name (tooltip) and affected status directly on caseS page
>>>>>>> 0cf99760

## [4.85]
### Added
- Load also genes which are missing Ensembl gene ID (72 in both builds), including immunoglobulins and fragile sites
### Changed
- Unfreeze werkzeug again
- Show "(Removed)" after removed panels in dropdown
- The REVEL score is collected as the maximum REVEL score from all of the variant's transcripts
- Parse GNOMAD POPMAX values only if they are numerical when loading variants
### Fixed
- Alphabetically sort "select default panels" dropdown menu options on case page
- Show gene panel removed status on case page
- Fixed visibility of the following buttons: remove assignee, remove pinned/causative, remove comment, remove case from group

## [4.84]
### Changed
- Clearer error message when a loqusdb query fails for an instance that initially connected
- Do not load chanjo-report module if not needed and more visible message when it fails loading
- Converted the HgncGene class into a Pydantic class
- Swap menu open and collapse indicator chevrons - down is now displayed-open, right hidden-closed
- Linters and actions now all use python 3.11
### Fixed
- Safer way to update variant genes and compounds that avoids saving temporary decorators into variants' database documents
- Link to HGNC gene report on gene page
- Case file load priority so that e.g. SNV get loaded before SV, or clinical before research, for consistent variant_id collisions

## [4.83]
### Added
- Edit ACMG classifications from variant page (only for classifications with criteria)
- Events for case CLI events (load case, update case, update individual)
- Support for loading and displaying local custom IGV tracks
- MANE IGV track to be used as a local track for igv.js (see scout demo config file)
- Optional separate MT VCFs, for `nf-core/raredisease`
### Changed
- Avoid passing verbs from CaseHandler - functions for case sample and individual in CaseEventHandler
- Hide mtDNA report and coverage report links on case sidebar for cases with WTS data only
- Modified OMIM-AUTO gene panel to include genes in both genome builds
- Moved chanjo code into a dedicated extension
- Optimise the function that collects "match-safe" genes for an institute by avoiding duplicated genes from different panels
- Users must actively select "show matching causatives/managed" on a case page to see matching numbers
- Upgraded python version from 3.8 to 3.11 in Docker images
### Fixed
- Fix several tests that relied on number of events after setup to be 0
- Removed unused load case function
- Artwork logo sync sketch with png and export svg
- Clearer exception handling on chanjo-report setup - fail early and visibly
- mtDNA report crashing when one or more samples from a case is not in the chanjo database
- Case page crashing on missing phenotype terms
- ACMG benign modifiers
- Speed up tests by caching python env correctly in Github action and adding two more test groups
- Agile issue templates were added globally to the CG-org. Adding custom issue templates to avoid exposing customers
- PanelApp panel not saving genes with empty `EnsembleGeneIds` list
- Speed up checking outdated gene panels
- Do not load research variants automatically when loading a case

## [4.82.2]
### Fixed
- Warning icon in case pages for individuals where `confirmed_sex` is false
- Show allele sizes form ExpansionHunter on STR variantS page again

## [4.82.1]
### Fixed
- Revert the installation of flask-ldapconn to use the version available on PyPI to be able to push new scout releases to PyPI

## [4.82]
### Added
- Tooltip for combined score in tables for compounds and overlapping variants
- Checkbox to filter variants by excluding genes listed in selected gene panels, files or provided as list
- STR variant information card with database links, replacing empty frequency panel
- Display paging and number of HPO terms available in the database on Phenotypes page
- On case page, typeahead hints when searching for a disease using substrings containing source ("OMIM:", "ORPHA:")
- Button to monitor the status of submissions on ClinVar Submissions page
- Option to filter cancer variants by number of observations in somatic and germline archived database
- Documentation for integrating chanjo2
- More up-to-date VEP CSQ dbNSFP frequency keys
- Parse PacBio TRGT (Tandem repeat genotyping tool) Short Tandem Repeat VCFs
### Changed
- In the case_report #panel-tables has a fixed width
- Updated IGV.js to 2.15.11
- Fusion variants in case report now contain same info as on fusion variantS page
- Block submission of somatic variants to ClinVar until we harmonise with their changed API
- Additional control on the format of conditions provided in ClinVar form
- Errors while loading managed variants from file are now displayed on the Managed Variants page
- Chanjo2 coverage button visible only when query will contain a list of HGNC gene IDs
- Use Python-Markdown directly instead of the unmaintained Flask-Markdown
- Use Markupsafe instead of long deprecated, now removed Flask Markup
- Prepare to unfreeze Werkzeug, but don't actually activate until chanjo can deal with the change
### Fixed
- Submit requests to Chanjo2 using HTML forms instead of JSON data
- `Research somatic variants` link name on caseS page
- Broken `Install the HTML 2 PDF renderer` step in a GitHub action
- Fix ClinVar form parsing to not include ":" in conditionType.id when condition conditionType.db is Orphanet
- Fix condition dropdown and pre-selection on ClinVar form for cases with associated ORPHA diagnoses
- Improved visibility of ClinVar form in dark mode
- End coordinates for indels in ClinVar form
- Diagnoses API search crashing with empty search string
- Variant's overlapping panels should show overlapping of variant genes against the latest version of the panel
- Case page crashing when case has both variants in a ClinVar submission and pinned not loaded variants
- Installation of git in second build stage of Dockerfile, allowing correct installation of libraries

## [4.81]
### Added
- Tag for somatic SV IGH-DUX4 detection samtools script
### Changed
- Upgraded Bootstrap version in reports from 4.3.1 to 5.1.3
### Fixed
- Buttons layout in HPO genes panel on case page
- Added back old variant rankscore index with different key order to help loading on demo instance
- Cancer case_report panel-table no longer contains inheritance information
- Case report pinned variants card now displays info text if all pinned variants are present in causatives
- Darkmode setting now applies to the comment-box accordion
- Typo in case report causing `cancer_rank_options is undefined` error

## [4.80]
### Added
- Support for .d4 files coverage using chanjo2 (Case page sidebar link) with test
- Link to chanjo2 coverage report and coverage gene overview on gene panel page
- Link to chanjo2 coverage report on Case page, HPO dynamic gene list
- Link to genes coverage overview report on Case page, HPO dynamic gene list
### Changed
- All links in disease table on diagnosis page now open in a new tab
- Dark mode settings applied to multi-selects on institute settings page
- Comments on case and variant pages can be viewed by expanding an accordion
- On case page information on pinned variants and variants submitted to ClinVar are displayed in the same table
- Demo case file paths are now stored as absolute paths
- Optimised indices to address slow queries
- On case page default panels are now found at the top of the table, and it can be sorted by this trait
### Fixed
- On variants page, search for variants in genes present only in build 38 returning no results
- Pin/unpin with API was not able to make event links
- A new field `Explanation for multiple conditions` is available in ClinVar for submitting variants with more than one associated condition
- Fusion genes with partners lacking gene HGNC id will still be fully loaded
- Fusion variantS export now contains fusion variant specific columns
- When Loqusdb observations count is one the table includes information on if observation was for the current or another case

## [4.79.1]
### Fixed
- Exporting variants without rank score causing page to crash
- Display custom annotations also on cancer variant page

## [4.79]
### Added
- Added tags for Sniffles and CNVpytor, two LRS SV callers
- Button on case page for displaying STR variants occurring in the dynamic HPO panel
- Display functional annotation relative to variant gene's MANE transcripts on variant summary, when available
- Links to ACMG structural variant pathogenicity classification guidelines
- Phenomodels checkboxes can now include orpha terms
- Add incidental finding to case tags
- Get an alert on caseS page when somebody validates variants you ordered Sanger sequencing for
### Changed
- In the diagnoses page genes associated with a disease are displayed using hgnc symbol instead of hgnc id
- Refactor view route to allow navigation directly to unique variant document id, improve permissions check
- Do not show MANE and MANE Plus Clinical transcripts annotated from VEP (saved in variants) but collect this info from the transcripts database collection
- Refactor view route to allow navigation directly to unique case id (in particular for gens)
- `Institutes to share cases with` on institute's settings page now displays institutes names and IDs
- View route with document id selects view template based on variant category
### Fixed
- Refactored code in cases blueprints and variant_events adapter (set diseases for partial causative variants) to use "disease" instead of "omim" to encompass also ORPHA terms
- Refactored code in `scout/parse/omim.py` and `scout/parse/disease_terms.py` to use "disease" instead of "phenotype" to differentiate from HPO terms
- Be more careful about checking access to variant on API access
- Show also ACMG VUS on general report (could be missing if not e.g. pinned)

## [4.78]
### Added
- Case status labels can be added, giving more finegrained details on a solved status (provisional, diagnostic, carrier, UPD, SMN, ...)
- New SO terms: `sequence_variant` and `coding_transcript_variant`
- More MEI specific annotation is shown on the variant page
- Parse and save MANE transcripts info when updating genes in build 38
- ClinVar submission can now be downloaded as a json file
- `Mane Select` and `Mane Plus Clinical` badges on Gene page, when available
- ClinVar submission can now be downloaded as a json file
- API endpoint to pin variant
- Display common/uncommon/rare on summary of mei variant page
### Changed
- In the ClinVar form, database and id of assertion criteria citation are now separate inputs
- Customise institute settings to be able to display all cases with a certain status on cases page (admin users)
- Renamed `Clinical Significance` to `Germline Classification` on multistep ClinVar form
- Changed the "x" in cases.utils.remove_form button text to red for better visibility in dark mode
- Update GitHub actions
- Default loglevel up to INFO, making logs with default start easier to read
- Add XTR region to PAR region definition
- Diagnoses can be searched on diagnoses page without waiting for load first
### Fixed
- Removed log info showing hgnc IDs used in variantS search
- Maintain Matchmaker Exchange and Beacon submission status when a case is re-uploaded
- Inheritance mode from ORPHA should not be confounded with the OMIM inheritance model
- Decipher link URL changes
- Refactored code in cases blueprints to use "disease" instead of "omim" to encompass also ORPHA terms

## [4.77]
### Added
- Orpha disease terms now include information on inheritance
- Case loading via .yaml config file accepts subject_id and phenotype_groups (if previously defined as constant default or added per institute)
- Possibility to submit variants associated with Orphanet conditions to ClinVar
- Option update path to .d4 files path for individuals of an existing case using the command line
- More constraint information is displayed per gene in addition to pLi: missense and LoF OE, CI (inluding LOEUF) and Z-score.
### Changed
- Introduce validation in the ClinVar multistep form to make sure users provide at least one variant-associated condition
- CLI scout update individual accepts subject_id
- Update ClinVar inheritance models to reflect changes in ClinVar submission API
- Handle variant-associated condition ID format in background when creating ClinVar submissions
- Replace the code that downloads Ensembl genes, transcripts and exons with the Schug web app
- Add more info to error log when transcript variant frequency parsing fails.
- GnomAD v4 constraint information replaces ExAC constraints (pLi).
### Fixed
- Text input of associated condition in ClinVar form now aligns to the left
- Alignment of contents in the case report has been updated
- Missing number of phenotypes and genes from case diagnoses
- Associate OMIM and/or ORPHA diagnoses with partial causatives
- Visualization of partial causatives' diagnoses on case page: style and links
- Revert style of pinned variants window on the case page
- Rename `Clinical significanc` to `Germline classification` in ClinVar submissions exported files
- Rename `Clinical significance citations` to `Classification citations` in ClinVar submissions exported files
- Rename `Comment on clinical significance` to `Comment on classification` in ClinVar submissions exported files
- Show matching partial causatives on variant page
- Matching causatives shown on case page consisting only of variant matching the default panels of the case - bug introduced since scout v4.72 (Oct 18, 2023)
- Missing somatic variant read depth leading to report division by zero

## [4.76]
### Added
- Orphacodes are visible in phenotype tables
- Pydantic validation of image paths provided in case load config file
- Info on the user which created a ClinVar submission, when available
- Associate .d4 files to case individuals when loading a case via config file
### Changed
- In diagnoses page the load of diseases are initiated by clicking a button
- Revel score, Revel rank score and SpliceAI values are also displayed in Causatives and Validated variants tables
- Remove unused functions and tests
- Analysis type and direct link from cases list for OGM cases
- Removed unused `case_obj` parameter from server/blueprints/variant/controllers/observations function
- Possibility to reset ClinVar submission ID
- Allow ClinVar submissions with custom API key for users registered as ClinVar submitters or when institute doesn't have a preset list of ClinVar submitters
- Ordered event verbs alphabetically and created ClinVar-related user events
- Removed the unused "no-variants" option from the load case command line
### Fixed
- All disease_terms have gene HGNC ids as integers when added to the scout database
- Disease_term identifiers are now prefixed with the name of the coding system
- Command line crashing with error when updating a user that doesn't exist
- Thaw coloredlogs - 15.0.1 restores errorhandler issue
- Thaw crypography - current base image and library version allow Docker builds
- Missing delete icons on phenomodels page
- Missing cryptography lib error while running Scout container on an ARM processor
- Round CADD values with many decimals on causatives and validated variants pages
- Dark-mode visibility of some fields on causatives and validated variants pages
- Clinvar submitters would be cleared when unprivileged users saved institute settings page
- Added a default empty string in cases search form to avoid None default value
- Page crashing when user tries to remove the same variant from a ClinVar submission in different browser tabs
- Update more GnomAD links to GnomAD v4 (v38 SNVs, MT vars, STRs)
- Empty cells for RNA fusion variants in Causatives and Verified variants page
- Submenu icons missing from collapsible actionbar
- The collapsible actionbar had some non-collapsing overly long entries
- Cancer observations for SVs not appearing in the variant details view
- Archived local observations not visible on cancer variantS page
- Empty Population Frequency column in the Cancer SV Variants view
- Capital letters in ClinVar events description shown on case page

## [4.75]
### Added
- Hovertip to gene panel names with associated genes in variant view, when variant covers more than one gene
- Tests for panel to genes
- Download of Orphadata en_product6 and en_product4 from CLI
- Parse and save `database_found` key/values for RNA fusion variants
- Added fusion_score, ffpm, split_reads, junction_reads and fusion_caller to the list of filters on RNA fusion variants page
- Renamed the function `get_mei_info` to `set_mei_info` to be consistent with the other functions
- Fixed removing None key/values from parsed variants
- Orphacodes are included in the database disease_terms
### Changed
- Allow use of projections when retrieving gene panels
- Do not save custom images as binary data into case and variant database documents
- Retrieve and display case and variant custom images using image's saved path
- Cases are activated by viewing FSHD and SMA reports
- Split multi-gene SNV variants into single genes when submitting to Matchmaker Exchange
- Alamut links also on the gene level, using transcript and HGVS: better for indels. Keep variant link for missing HGVS
- Thaw WTForms - explicitly coerce form decimal field entries when filters fetched from db
### Fixed
- Removed some extra characters from top of general report left over from FontAwsome fix
- Do not save fusion variants-specific key/values in other types of variants
- Alamut link for MT variants in build 38
- Convert RNA fusions variants `tool_hits` and `fusion_score` keys from string to numbers
- Fix genotype reference and alternative sequencing depths defaulting to -1 when values are 0
- DecimalFields were limited to two decimal places for several forms - lifting restrictions on AF, CADD etc.

## [4.74.1]
### Changed
- Parse and save into database also OMIM terms not associated to genes
### Fixed
- BioNano API FSHD report requests are GET in Access 1.8, were POST in 1.7
- Update more FontAwesome icons to avoid Pro icons
- Test if files still exist before attempting to load research variants
- Parsing of genotypes error, resulting in -1 values when alt or ref read depths are 0

## [4.74]
### Added
- SNVs and Indels, MEI and str variants genes have links to Decipher
- An `owner + case display name` index for cases database collection
- Test and fixtures for RNA fusion case page
- Load and display fusion variants from VCF files as the other variant types
- Option to update case document with path to mei variants (clinical and research)
### Changed
- Details on variant type and category for audit filters on case general report
- Enable Gens CN profile button also in somatic case view
- Fix case of analysis type check for Gens analysis button - only show for WGS
### Fixed
- loqusdb table no longer has empty row below each loqusid
- MatchMaker submission details page crashing because of change in date format returned by PatientMatcher
- Variant external links buttons style does not change color when visited
- Hide compounds with compounds follow filter for region or function would fail for variants in multiple genes
- Updated FontAwesome version to fix missing icons

## [4.73]
### Added
- Shortcut button for HPO panel MEI variants from case page
- Export managed variants from CLI
### Changed
- STRs visualization on case panel to emphasize abnormal repeat count and associated condition
- Removed cytoband column from STRs variant view on case report
- More long integers formatted with thin spaces, and copy to clipboard buttons added
### Fixed
- OMIM table is scrollable if higher than 700px on SV page
- Pinned variants validation badge is now red for false positives.
- Case display name defaulting to case ID when `family_name` or `display_name` are missing from case upload config file
- Expanded menu visible at screen sizes below 1000px now has background color
- The image in ClinVar howto-modal is now responsive
- Clicking on a case in case groups when case was already removed from group in another browser tab
- Page crashing when saving filters for mei variants
- Link visited color of images

## [4.72.4]
### Changed
- Automatic test mongod version increased to v7
### Fixed
- GnomAD now defaults to hg38 - change build 37 links accordingly

## [4.72.3]
### Fixed
- Somatic general case report small variant table can crash with unclassified variants

## [4.72.2]
### Changed
- A gunicorn maxrequests parameter for Docker server image - default to 1200
- STR export limit increased to 500, as for other variants
- Prevent long number wrapping and use thin spaces for separation, as per standards from SI, NIST, IUPAC, BIPM.
- Speed up case retrieval and lower memory use by projecting case queries
- Make relatedness check fails stand out a little more to new users
- Speed up case retrieval and lower memory use by projecting case queries
- Speed up variant pages by projecting only the necessary keys in disease collection query
### Fixed
- Huge memory use caused by cases and variants pages pulling complete disease documents from DB
- Do not include genes fetched from HPO terms when loading diseases
- Consider the renamed fields `Approved Symbol` -> `Approved Gene Symbol` and `Gene Symbols` -> `Gene/Locus And Other Related Symbols` when parsing OMIM terms from genemap2.txt file

## [4.72.1]
### Fixed
- Jinja filter that renders long integers
- Case cache when looking for causatives in other cases causing the server to hang

## [4.72]
### Added
- A GitHub action that checks for broken internal links in docs pages
- Link validation settings in mkdocs.yml file
- Load and display full RNA alignments on alignment viewer
- Genome build check when loading a case
- Extend event index to previous causative variants and always load them
### Fixed
- Documentation nav links for a few documents
- Slightly extended the BioNano Genomics Access integration docs
- Loading of SVs when VCF is missing the INFO.END field but has INFO.SVLEN field
- Escape protein sequence name (if available) in case general report to render special characters correctly
- CaseS HPO term searches for multiple terms works independent of order
- CaseS search regexp should not allow backslash
- CaseS cohort tags can contain whitespace and still match
- Remove diagnoses from cases even if OMIM term is not found in the database
- Parsing of disease-associated genes
- Removed an annoying warning while updating database's disease terms
- Displaying custom case images loaded with scout version <= 4.71
- Use pydantic version >=2 in requirements.txt file
### Changed
- Column width adjustment on caseS page
- Use Python 3.11 in tests
- Update some github actions
- Upgraded Pydantic to version 2
- Case validation fails on loading when associated files (alignments, VCFs and reports) are not present on disk
- Case validation fails on loading when custom images have format different then ["gif", "svg", "png", "jpg", "jpeg"]
- Custom images keys `case` and `str` in case config yaml file are renamed to `case_images` and `str_variants_images`
- Simplify and speed up case general report code
- Speed up case retrieval in case_matching_causatives
- Upgrade pymongo to version 4
- When updating disease terms, check that all terms are consistent with a DiseaseTerm model before dropping the old collection
- Better separation between modules loading HPO terms and diseases
- Deleted unused scout.build.phenotype module
- Stricter validation of mandatory genome build key when loading a case. Allowed values are ['37','38',37,38]
- Improved readability of variants length and coordinates on variantS pages

## [4.71]
### Added
- Added Balsamic keys for SweGen and loqusdb local archive frequecies, SNV and SV
- New filter option for Cancer variantS: local archive RD loqusdb
- Show annotated observations on SV variantS view, also for cancer somatic SVs
- Revel filter for variantS
- Show case default panel on caseS page
- CADD filter for Cancer Somatic SNV variantS - show score
- SpliceAI-lookup link (BROAD, shows SpliceAI and Pangolin) from variant page
- BioNano Access server API - check projects, samples and fetch FSHD reports
### Fixed
- Name of reference genome build for RNA for compatibility with IGV locus search change
- Howto to run the Docker image on Mac computers in `admin-guide/containers/container-deploy.md`
- Link to Weasyprint installation howto in README file
- Avoid filling up disk by creating a reduced VCF file for every variant that is visualized
- Remove legacy incorrectly formatted CODEOWNERS file
- Restrain variant_type requests to variantS views to "clinical" or "research"
- Visualization of cancer variants where cancer case has no affected individual
- ProteinPaint gene link (small StJude API change)
- Causative MEI variant link on causatives page
- Bionano access api settings commented out by default in Scout demo config file.
- Do not show FSHD button on freshly loaded cases without bionano_access individuals
- Truncate long variants' HGVS on causative/Clinically significant and pinned variants case panels
### Changed
- Remove function call that tracks users' browser version
- Include three more splice variant SO terms in clinical filter severe SO terms
- Drop old HPO term collection only after parsing and validation of new terms completes
- Move score to own column on Cancer Somatic SNV variantS page
- Refactored a few complex case operations, breaking out sub functionalities

## [4.70]
### Added
- Download a list of Gene Variants (max 500) resulting from SNVs and Indels search
- Variant PubMed link to search for gene symbol and any aliases
### Changed
- Clearer gnomAD values in Variants page
### Fixed
- CaseS page uniform column widths
- Include ClinVar variants into a scrollable div element on Case page
- `canonical_transcript` variable not initialized in get_hgvs function (server.blueprints.institutes.controllers.py)
- Catch and display any error while importing Phenopacket info
- Modified Docker files to use python:3.8-slim-bullseye to prevent gunicorn workers booting error

## [4.69]
### Added
- ClinVar submission howto available also on Case page
- Somatic score and filtering for somatic SV callers, if available
- Show caller as a tooltip on variantS list
### Fixed
- Crash when attempting to export phenotype from a case that had never had phenotypes
- Aesthetic fix to Causative and Pinned Variants on Case page
- Structural inconsistency for ClinVar Blueprint templates
- Updated igv.js to 2.15.8 to fix track default color bug
- Fixed release versions for actions.
- Freeze tornado below 6.3.0 for compatibility with livereload 2.6.3
- Force update variants count on case re-upload
- IGV locus search not working - add genome reference id
- Pin links to MEI variants should end up on MEI not SV variant view
- Load also matching MEI variants on forced region load
- Allow excluding MEI from case variant deletion
- Fixed the name of the assigned user when the internal user ID is different from the user email address
- Gene variantS should display gene function, region and full hgvs
### Changed
- FontAwesome integrity check fail (updated resource)
- Removed ClinVar API validation buttons in favour of direct API submission
- Improved layout of Institute settings page
- ClinVar API key and allowed submitters are set in the Institute settings page


## [4.68]
### Added
- Rare Disease Mobile Element Insertion variants view
### Changed
- Updated igv.js to 2.15.6
### Fixed
- Docker stage build pycairo.
- Restore SNV and SV rank models versions on Causatives and Verified pages
- Saving `REVEL_RANKSCORE` value in a field named `revel` in variants database documents

## [4.67]
### Added
- Prepare to filter local SV frequency
### Changed
- Speed up instituteS page loading by refactoring cases/institutes query
- Clinical Filter for SVs includes `splice_polypyrimidine_tract_variant` as a severe consequence
- Clinical Filter for SVs includes local variant frequency freeze ("old") for filtering, starting at 30 counts
- Speed up caseS page loading by adding status to index and refactoring totals count
- HPO file parsing is updated to reflect that HPO have changed a few downloadable file formats with their 230405 release.
### Fixed
- Page crashing when a user tries to edit a comment that was removed
- Warning instead of crashed page when attempting to retrieve a non-existent Phenopacket
- Fixed StJude ProteinPaint gene link (URL change)
- Freeze of werkzeug library to version<2.3 to avoid problems resulting from the consequential upgrade of the Flask lib
- Huge list of genes in case report for megabases-long structural variants.
- Fix displaying institutes without associated cases on institutes page
- Fix default panel selection on SVs in cancer case report

## [4.66]
### Changed
- Moved Phenomodels code under a dedicated blueprint
- Updated the instructions to load custom case report under admin guide
- Keep variants filter window collapsed except when user expands it to filter
### Added
- A summary table of pinned variants on the cancer case general report
- New openable matching causatives and managed variants lists for default gene panels only for convenience
### Fixed
- Gens structural variant page link individual id typo

## [4.65.2]
### Fixed
- Generating general case report with str variants containing comments

## [4.65.1]
### Fixed
- Visibility of `Gene(s)` badges on SV VariantS page
- Hide dismiss bar on SV page not working well
- Delivery report PDF download
- Saving Pipeline version file when loading a case
- Backport compatible import of importlib metadata for old python versions (<3.8)

## [4.65]
### Added
- Option to mark a ClinVar submission as submitted
- Docs on how to create/update the PanelApp green genes as a system admin
- `individual_id`-parameter to both Gens links
- Download a gene panel in TXT format from gene panel page
- Panel gene comments on variant page: genes in panels can have comments that describe the gene in a panel context
### Changed
- Always show each case category on caseS page, even if 0 cases in total or after current query
- Improved sorting of ClinVar submissions
- Pre-populate SV type select in ClinVar submission form, when possible
- Show comment badges in related comments tables on general report
- Updated version of several GitHub actions
- Migrate from deprecated `pkg_resources` lib to `importlib_resources`
- Dismiss bar on variantS pages is thinner.
- Dismiss bar on variantS pages can be toggled open or closed for the duration of a login session.
### Fixed
- Fixed Sanger order / Cancel order modal close buttons
- Visibility of SV type in ClinVar submission form
- Fixed a couple of creations where now was called twice, so updated_at and created_at could differ
- Deprecated Ubuntu version 18.04 in one GitHub action
- Panels that have been removed (hidden) should not be visible in views where overlapping gene panels for genes are shown
- Gene panel test pointing to the right function

## [4.64]
### Added
- Create/Update a gene panel containing all PanelApp green genes (`scout update panelapp-green -i <cust_id>`)
- Links for ACMG pathogenicity impact modification on the ACMG classification page
### Changed
- Open local observation matching cases in new windows
### Fixed
- Matching manual ranked variants are now shown also on the somatic variant page
- VarSome links to hg19/GRCh37
- Managed variants filter settings lost when navigating to additional pages
- Collect the right variant category after submitting filter form from research variantS page
- Beacon links are templated and support variants in genome build 38

## [4.63]
### Added
- Display data sharing info for ClinVar, Matchmaker Exchange and Beacon in a dedicated column on Cases page
- Test for `commands.download.omim.print_omim`
- Display dismissed variants comments on general case report
- Modify ACMG pathogenicity impact (most commonly PVS1, PS3) based on strength of evidence with lab director's professional judgement
- REViewer button on STR variant page
- Alamut institution parameter in institute settings for Alamut Visual Plus software
- Added Manual Ranks Risk Factor, Likely Risk Factor and Uncertain Risk Factor
- Display matching manual ranks from previous cases the user has access to on VariantS and Variant pages
- Link to gnomAD gene SVs v2.1 for SV variants with gnomAD frequency
- Support for nf-core/rnafusion reports
### Changed
- Display chrY for sex unknown
- Deprecate legacy scout_load() method API call.
- Message shown when variant tag is updated for a variant
- When all ACMG classifications are deleted from a variant, the current variant classification status is also reset.
- Refactored the functions that collect causative variants
- Removed `scripts/generate_test_data.py`
### Fixed
- Default IGV tracks (genes, ClinVar, ClinVar CNVs) showing even if user unselects them all
- Freeze Flask-Babel below v3.0 due to issue with a locale decorator
- Thaw Flask-Babel and fix according to v3 standard. Thank you @TkTech!
- Show matching causatives on somatic structural variant page
- Visibility of gene names and functional annotations on Causatives/Verified pages
- Panel version can be manually set to floating point numbers, when modified
- Causatives page showing also non-causative variants matching causatives in other cases
- ClinVar form submission for variants with no selected transcript and HGVS
- Validating and submitting ClinVar objects not containing both Variant and Casedata info

## [4.62.1]
### Fixed
- Case page crashing when adding a case to a group without providing a valid case name

## [4.62]
### Added
- Validate ClinVar submission objects using the ClinVar API
- Wrote tests for case and variant API endpoints
- Create ClinVar submissions from Scout using the ClinVar API
- Export Phenopacket for affected individual
- Import Phenopacket from JSON file or Phenopacket API backend server
- Use the new case name option for GENS requests
- Pre-validate refseq:HGVS items using VariantValidator in ClinVar submission form
### Fixed
- Fallback for empty alignment index for REViewer service
- Source link out for MIP 11.1 reference STR annotation
- Avoid duplicate causatives and pinned variants
- ClinVar clinical significance displays only the ACMG terms when user selects ACMG 2015 as assertion criteria
- Spacing between icon and text on Beacon and MatchMaker links on case page sidebar
- Truncate IDs and HGVS representations in ClinVar pages if longer than 25 characters
- Update ClinVar submission ID form
- Handle connection timeout when sending requests requests to external web services
- Validate any ClinVar submission regardless of its status
- Empty Phenopackets import crashes
- Stop Spinner on Phenopacket JSON download
### Changed
- Updated ClinVar submission instructions

## [4.61.1]
### Fixed
- Added `UMLS` as an option of `Condition ID type` in ClinVar Variant downloaded files
- Missing value for `Condition ID type` in ClinVar Variant downloaded files
- Possibility to open, close or delete a ClinVar submission even if it doesn't have an associated name
- Save SV type, ref and alt n. copies to exported ClinVar files
- Inner and outer start and stop SV coordinates not exported in ClinVar files
- ClinVar submissions page crashing when SV files don't contain breakpoint exact coordinates
- Align OMIM diagnoses with delete diagnosis button on case page
- In ClinVar form, reset condition list and customize help when condition ID changes

## [4.61]
### Added
- Filter case list by cases with variants in ClinVar submission
- Filter case list by cases containing RNA-seq data - gene_fusion_reports and sample-level tracks (splice junctions and RNA coverage)
- Additional case category `Ignored`, to be used for cases that don't fall in the existing 'inactive', 'archived', 'solved', 'prioritized' categories
- Display number of cases shown / total number of cases available for each category on Cases page
- Moved buttons to modify case status from sidebar to main case page
- Link to Mutalyzer Normalizer tool on variant's transcripts overview to retrieve official HVGS descriptions
- Option to manually load RNA MULTIQC report using the command `scout load report -t multiqc_rna`
- Load RNA MULTIQC automatically for a case if config file contains the `multiqc_rna` key/value
- Instructions in admin-guide on how to load case reports via the command line
- Possibility to filter RD variants by a specific genotype call
- Distinct colors for different inheritance models on RD Variant page
- Gene panels PDF export with case variants hits by variant type
- A couple of additional README badges for GitHub stats
- Upload and display of pipeline reference info and executable version yaml files as custom reports
- Testing CLI on hasta in PR template
### Changed
- Instructions on how to call dibs on scout-stage server in pull request template
- Deprecated CLI commands `scout load <delivery_report, gene_fusion_report, coverage_qc_report, cnv_report>` to replace them with command `scout load report -t <report type>`
- Refactored code to display and download custom case reports
- Do not export `Assertion method` and `Assertion method citation` to ClinVar submission files according to changes to ClinVar's submission spreadsheet templates.
- Simplified code to create and download ClinVar CSV files
- Colorize inheritance models badges by category on VariantS page
- `Safe variants matching` badge more visible on case page
### Fixed
- Non-admin users saving institute settings would clear loqusdb instance selection
- Layout of variant position, cytoband and type in SV variant summary
- Broken `Build Status - GitHub badge` on GitHub README page
- Visibility of text on grey badges in gene panels PDF exports
- Labels for dashboard search controls
- Dark mode visibility for ClinVar submission
- Whitespaces on outdated panel in extent report

## [4.60]
### Added
- Mitochondrial deletion signatures (mitosign) can be uploaded and shown with mtDNA report
- A `Type of analysis` column on Causatives and Validated variants pages
- List of "safe" gene panels available for matching causatives and managed variants in institute settings, to avoid secondary findings
- `svdb_origin` as a synonym for `FOUND_IN` to complement `set` for variants found by all callers
### Changed
- Hide removed gene panels by default in panels page
- Removed option for filtering cancer SVs by Tumor and Normal alt AF
- Hide links to coverage report from case dynamic HPO panel if cancer analysis
- Remove rerun emails and redirect users to the analysis order portal instead
- Updated clinical SVs igv.js track (dbVar) and added example of external track from `https://trackhubregistry.org/`
- Rewrote the ClinVar export module to simplify and add one variant at the time
- ClinVar submissions with phenotype conditions from: [OMIM, MedGen, Orphanet, MeSH, HP, MONDO]
### Fixed
- If trying to load a badly formatted .tsv file an error message is displayed.
- Avoid showing case as rerun when first attempt at case upload failed
- Dynamic autocomplete search not working on phenomodels page
- Callers added to variant when loading case
- Now possible to update managed variant from file without deleting it first
- Missing preselected chromosome when editing a managed variant
- Preselected variant type and subtype when editing a managed variant
- Typo in dbVar ClinVar track, hg19


## [4.59]
### Added
- Button to go directly to HPO SV filter variantS page from case
- `Scout-REViewer-Service` integration - show `REViewer` picture if available
- Link to HPO panel coverage overview on Case page
- Specify a confidence threshold (green|amber|red) when loading PanelApp panels
- Functional annotations in variants lists exports (all variants)
- Cancer/Normal VAFs and COSMIC ids in in variants lists exports (cancer variants)
### Changed
- Better visualization of regional annotation for long lists of genes in large SVs in Variants tables
- Order of cells in variants tables
- More evident links to gene coverage from Variant page
- Gene panels sorted by display name in the entire Case page
- Round CADD and GnomAD values in variants export files
### Fixed
- HPO filter button on SV variantS page
- Spacing between region|function cells in SVs lists
- Labels on gene panel Chanjo report
- Fixed ambiguous duplicated response headers when requesting a BAM file from /static
- Visited color link on gene coverage button (Variant page)

## [4.58.1]
### Fixed
- Case search with search strings that contain characters that can be escaped

## [4.58]
### Added
- Documentation on how to create/update PanelApp panels
- Add filter by local observations (archive) to structural variants filters
- Add more splicing consequences to SO term definitions
- Search for a specific gene in all gene panels
- Institute settings option to force show all variants on VariantS page for all cases of an institute
- Filter cases by validation pending status
- Link to The Clinical Knowledgebase (CKB) (https://ckb.jax.org/) in cancer variant's page
### Fixed
- Added a not-authorized `auto-login` fixture according to changes in Flask-Login 0.6.2
- Renamed `cache_timeout` param name of flask.send_file function to `max_age` (Flask 2.2 compliant)
- Replaced deprecated `app.config["JSON_SORT_KEYS"]` with app.json.sort_keys in app settings
- Bug in gene variants page (All SNVs and INDELs) when variant gene doesn't have a hgnc id that is found in the database
- Broken export of causatives table
- Query for genes in build 38 on `Search SNVs and INDELs` page
- Prevent typing special characters `^<>?!=\/` in case search form
- Search matching causatives also among research variants in other cases
- Links to variants in Verified variants page
- Broken filter institute cases by pinned gene
- Better visualization of long lists of genes in large SVs on Causative and Verified Variants page
- Reintroduced missing button to export Causative variants
- Better linking and display of matching causatives and managed variants
- Reduced code complexity in `scout/parse/variant/variant.py`
- Reduced complexity of code in `scout/build/variant/variant.py`

### Changed
- State that loqusdb observation is in current case if observations count is one and no cases are shown
- Better pagination and number of variants returned by queries in `Search SNVs and INDELs` page
- Refactored and simplified code used for collecting gene variants for `Search SNVs and INDELs` page
- Fix sidebar panel icons in Case view
- Fix panel spacing in Case view
- Removed unused database `sanger_ordered` and `case_id,category,rank_score` indexes (variant collection)
- Verified variants displayed in a dedicated page reachable from institute sidebar
- Unified stats in dashboard page
- Improved gene info for large SVs and cancer SVs
- Remove the unused `variant.str_variant` endpoint from variant views
- Easier editing of HPO gene panel on case page
- Assign phenotype panel less cramped on Case page
- Causatives and Verified variants pages to use the same template macro
- Allow hyphens in panel names
- Reduce resolution of example images
- Remove some animations in web gui which where rendered slow


## [4.57.4]
### Fixed
- Parsing of variant.FORMAT "DR" key in parse variant file

## [4.57.3]
### Fixed
- Export of STR verified variants
- Do not download as verified variants first verified and then reset to not validated
- Avoid duplicated lines in downloaded verified variants reflecting changes in variant validation status

## [4.57.2]
### Fixed
- Export of verified variants when variant gene has no transcripts
- HTTP 500 when visiting a the details page for a cancer variant that had been ranked with genmod

## [4.57.1]
### Fixed
- Updating/replacing a gene panel from file with a corrupted or malformed file

## [4.57]
### Added
- Display last 50 or 500 events for a user in a timeline
- Show dismiss count from other cases on matching variantS
- Save Beacon-related events in events collection
- Institute settings allow saving multiple loqusdb instances for one institute
- Display stats from multiple instances of loqusdb on variant page
- Display date and frequency of obs derived from count of local archive observations from MIP11 (requires fix in MIP)
### Changed
- Prior ACMG classifications view is no longer limited by pathogenicity
### Fixed
- Visibility of Sanger ordered badge on case page, light mode
- Some of the DataTables tables (Phenotypes and Diagnoses pages) got a bit dark in dark mode
- Remove all redundancies when displaying timeline events (some events are saved both as case-related and variant-related)
- Missing link in saved MatchMaker-related events
- Genes with mixed case gene symbols missing in PanelApp panels
- Alignment of elements on the Beacon submission modal window
- Locus info links from STR variantS page open in new browser tabs

## [4.56]
### Added
- Test for PanelApp panels loading
- `panel-umi` tag option when loading cancer analyses
### Changed
- Black text to make comments more visible in dark mode
- Loading PanelApp panels replaces pre-existing panels with same version
- Removed sidebar from Causatives page - navigation is available on the top bar for now
- Create ClinVar submissions from pinned variants list in case page
- Select which pinned variants will be included in ClinVar submission documents
### Fixed
- Remove a:visited css style from all buttons
- Update of HPO terms via command line
- Background color of `MIXED` and `PANEL-UMI` sequencing types on cases page
- Fixed regex error when searching for cases with query ending with `\ `
- Gene symbols on Causatives page lighter in dark mode
- SpliceAI tooltip of multigene variants

## [4.55]
### Changed
- Represent different tumor samples as vials in cases page
- Option to force-update the OMIM panel
### Fixed
- Low tumor purity badge alignment in cancer samples table on cancer case view
- VariantS comment popovers reactivate on hover
- Updating database genes in build 37
- ACMG classification summary hidden by sticky navbar
- Logo backgrounds fixed to white on welcome page
- Visited links turn purple again
- Style of link buttons and dropdown menus
- Update KUH and GMS logos
- Link color for Managed variants

## [4.54]
### Added
- Dark mode, using browser/OS media preference
- Allow marking case as solved without defining causative variants
- Admin users can create missing beacon datasets from the institute's settings page
- GenCC links on gene and variant pages
- Deprecation warnings when launching the app using a .yaml config file or loading cases using .ped files
### Changed
- Improved HTML syntax in case report template
- Modified message displayed when variant rank stats could not be calculated
- Expanded instructions on how to test on CG development server (cg-vm1)
- Added more somatic variant callers (Balsamic v9 SNV, develop SV)
### Fixed
- Remove load demo case command from docker-compose.yml
- Text elements being split across pages in PDF reports
- Made login password field of type `password` in LDAP login form
- Gene panels HTML select in institute's settings page
- Bootstrap upgraded to version 5
- Fix some Sourcery and SonarCloud suggestions
- Escape special characters in case search on institute and dashboard pages
- Broken case PDF reports when no Madeline pedigree image can be created
- Removed text-white links style that were invisible in new pages style
- Variants pagination after pressing "Filter variants" or "Clinical filter"
- Layout of buttons Matchmaker submission panel (case page)
- Removing cases from Matchmaker (simplified code and fixed functionality)
- Reintroduce check for missing alignment files purged from server

## [4.53]
### Added
### Changed
- Point Alamut API key docs link to new API version
- Parse dbSNP id from ID only if it says "rs", else use VEP CSQ fields
- Removed MarkupSafe from the dependencies
### Fixed
- Reintroduced loading of SVs for demo case 643595
- Successful parse of FOUND_IN should avoid GATK caller default
- All vulnerabilities flagged by SonarCloud

## [4.52]
### Added
- Demo cancer case gets loaded together with demo RD case in demo instance
- Parse REVEL_score alongside REVEL_rankscore from csq field and display it on SNV variant page
- Rank score results now show the ranking range
- cDNA and protein changes displayed on institute causatives pages
- Optional SESSION_TIMEOUT_MINUTES configuration in app config files
- Script to convert old OMIM case format (list of integers) to new format (list of dictionaries)
- Additional check for user logged in status before serving alignment files
- Download .cgh files from cancer samples table on cancer case page
- Number of documents and date of last update on genes page
### Changed
- Verify user before redirecting to IGV alignments and sashimi plots
- Build case IGV tracks starting from case and variant objects instead of passing all params in a form
- Unfreeze Werkzeug lib since Flask_login v.0.6 with bugfix has been released
- Sort gene panels by name (panelS and variant page)
- Removed unused `server.blueprints.alignviewers.unindexed_remote_static` endpoint
- User sessions to check files served by `server.blueprints.alignviewers.remote_static` endpoint
- Moved Beacon-related functions to a dedicated app extension
- Audit Filter now also loads filter displaying the variants for it
### Fixed
- Handle `attachment_filename` parameter renamed to `download_name` when Flask 2.2 will be released
- Removed cursor timeout param in cases find adapter function to avoid many code warnings
- Removed stream argument deprecation warning in tests
- Handle `no intervals found` warning in load_region test
- Beacon remove variants
- Protect remote_cors function in alignviewers view from Server-Side Request Forgery (SSRF)
- Check creation date of last document in gene collection to display when genes collection was updated last

## [4.51]
### Added
- Config file containing codecov settings for pull requests
- Add an IGV.js direct link button from case page
- Security policy file
- Hide/shade compound variants based on rank score on variantS from filter
- Chromograph legend documentation direct link
### Changed
- Updated deprecated Codecov GitHub action to v.2
- Simplified code of scout/adapter/mongo/variant
- Update IGV.js to v2.11.2
- Show summary number of variant gene panels on general report if more than 3
### Fixed
- Marrvel link for variants in genome build 38 (using liftover to build 37)
- Remove flags from codecov config file
- Fixed filter bug with high negative SPIDEX scores
- Renamed IARC TP53 button to to `TP53 Database`, modified also link since IARC has been moved to the US NCI: `https://tp53.isb-cgc.org/`
- Parsing new format of OMIM case info when exporting patients to Matchmaker
- Remove flask-debugtoolbar lib dependency that is using deprecated code and causes app to crash after new release of Jinja2 (3.1)
- Variant page crashing for cases with old OMIM terms structure (a list of integers instead of dictionary)
- Variant page crashing when creating MARRVEL link for cases with no genome build
- SpliceAI documentation link
- Fix deprecated `safe_str_cmp` import from `werkzeug.security` by freezing Werkzeug lib to v2.0 until Flask_login v.0.6 with bugfix is released
- List gene names densely in general report for SVs that contain more than 3 genes
- Show transcript ids on refseq genes on hg19 in IGV.js, using refgene source
- Display correct number of genes in general report for SVs that contain more than 32 genes
- Broken Google login after new major release of `lepture/authlib`
- Fix frequency and callers display on case general report

## [4.50.1]
### Fixed
- Show matching causative STR_repid for legacy str variants (pre Stranger hgnc_id)

## [4.50]
### Added
- Individual-specific OMIM terms
- OMIM disease descriptions in ClinVar submission form
- Add a toggle for melter rerun monitoring of cases
- Add a config option to show the rerun monitoring toggle
- Add a cli option to export cases with rerun monitoring enabled
- Add a link to STRipy for STR variants; shallow for ARX and HOXA13
- Hide by default variants only present in unaffected individuals in variants filters
- OMIM terms in general case report
- Individual-level info on OMIM and HPO terms in general case report
- PanelApp gene link among the external links on variant page
- Dashboard case filters fields help
- Filter cases by OMIM terms in cases and dashboard pages
### Fixed
- A malformed panel id request would crash with exception: now gives user warning flash with redirect
- Link to HPO resource file hosted on `http://purl.obolibrary.org`
- Gene search form when gene exists only in build 38
- Fixed odd redirect error and poor error message on missing column for gene panel csv upload
- Typo in parse variant transcripts function
- Modified keys name used to parse local observations (archived) frequencies to reflect change in MIP keys naming
- Better error handling for partly broken/timed out chanjo reports
- Broken javascript code when case Chromograph data is malformed
- Broader space for case synopsis in general report
- Show partial causatives on causatives and matching causatives panels
- Partial causative assignment in cases with no OMIM or HPO terms
- Partial causative OMIM select options in variant page
### Changed
- Slightly smaller and improved layout of content in case PDF report
- Relabel more cancer variant pages somatic for navigation
- Unify caseS nav links
- Removed unused `add_compounds` param from variant controllers function
- Changed default hg19 genome for IGV.js to legacy hg19_1kg_decoy to fix a few problematic loci
- Reduce code complexity (parse/ensembl.py)
- Silence certain fields in ClinVar export if prioritised ones exist (chrom-start-end if hgvs exist)
- Made phenotype non-mandatory when marking a variant as partial causative
- Only one phenotype condition type (OMIM or HPO) per variant is used in ClinVar submissions
- ClinVar submission variant condition prefers OMIM over HPO if available
- Use lighter version of gene objects in Omim MongoDB adapter, panels controllers, panels views and institute controllers
- Gene-variants table size is now adaptive
- Remove unused file upload on gene-variants page

## [4.49]
### Fixed
- Pydantic model types for genome_build, madeline_info, peddy_ped_check and peddy_sex_check, rank_model_version and sv_rank_model_version
- Replace `MatchMaker` with `Matchmaker` in all places visible by a user
- Save diagnosis labels along with OMIM terms in Matchmaker Exchange submission objects
- `libegl-mesa0_21.0.3-0ubuntu0.3~20.04.5_amd64.deb` lib not found by GitHub actions Docker build
- Remove unused `chromograph_image_files` and `chromograph_prefixes` keys saved when creating or updating an RD case
- Search managed variants by description and with ignore case
### Changed
- Introduced page margins on exported PDF reports
- Smaller gene fonts in downloaded HPO genes PDF reports
- Reintroduced gene coverage data in the PDF-exported general report of rare-disease cases
- Check for existence of case report files before creating sidebar links
- Better description of HPO and OMIM terms for patients submitted to Matchmaker Exchange
- Remove null non-mandatory key/values when updating a case
- Freeze WTForms<3 due to several form input rendering changes

## [4.48.1]
### Fixed
- General case PDF report for recent cases with no pedigree

## [4.48]
### Added
- Option to cancel a request for research variants in case page
### Changed
- Update igv.js to v2.10.5
- Updated example of a case delivery report
- Unfreeze cyvcf2
- Builder images used in Scout Dockerfiles
- Crash report email subject gives host name
- Export general case report to PDF using PDFKit instead of WeasyPrint
- Do not include coverage report in PDF case report since they might have different orientation
- Export cancer cases's "Coverage and QC report" to PDF using PDFKit instead of Weasyprint
- Updated cancer "Coverage and QC report" example
- Keep portrait orientation in PDF delivery report
- Export delivery report to PDF using PDFKit instead of Weasyprint
- PDF export of clinical and research HPO panels using PDFKit instead of Weasyprint
- Export gene panel report to PDF using PDFKit
- Removed WeasyPrint lib dependency

### Fixed
- Reintroduced missing links to Swegen and Beacon and dbSNP in RD variant page, summary section
- Demo delivery report orientation to fit new columns
- Missing delivery report in demo case
- Cast MNVs to SNV for test
- Export verified variants from all institutes when user is admin
- Cancer coverage and QC report not found for demo cancer case
- Pull request template instructions on how to deploy to test server
- PDF Delivery report not showing Swedac logo
- Fix code typos
- Disable codefactor raised by ESLint for javascript functions located on another file
- Loading spinner stuck after downloading a PDF gene panel report
- IGV browser crashing when file system with alignment files is not mounted

## [4.47]
### Added
- Added CADD, GnomAD and genotype calls to variantS export
### Changed
- Pull request template, to illustrate how to deploy pull request branches on cg-vm1 stage server
### Fixed
- Compiled Docker image contains a patched version (v4.9) of chanjo-report

## [4.46.1]
### Fixed
- Downloading of files generated within the app container (MT-report, verified variants, pedigrees, ..)

## [4.46]
### Added
- Created a Dockefile to be used to serve the dockerized app in production
- Modified the code to collect database params specified as env vars
- Created a GitHub action that pushes the Dockerfile-server image to Docker Hub (scout-server-stage) every time a PR is opened
- Created a GitHub action that pushes the Dockerfile-server image to Docker Hub (scout-server) every time a new release is created
- Reassign MatchMaker Exchange submission to another user when a Scout user is deleted
- Expose public API JSON gene panels endpoint, primarily to enable automated rerun checking for updates
- Add utils for dictionary type
- Filter institute cases using multiple HPO terms
- Vulture GitHub action to identify and remove unused variables and imports
### Changed
- Updated the python config file documentation in admin guide
- Case configuration parsing now uses Pydantic for improved typechecking and config handling
- Removed test matrices to speed up automatic testing of PRs
- Switch from Coveralls to Codecov to handle CI test coverage
- Speed-up CI tests by caching installation of libs and splitting tests into randomized groups using pytest-test-groups
- Improved LDAP login documentation
- Use lib flask-ldapconn instead of flask_ldap3_login> to handle ldap authentication
- Updated Managed variant documentation in user guide
- Fix and simplify creating and editing of gene panels
- Simplified gene variants search code
- Increased the height of the genes track in the IGV viewer
### Fixed
- Validate uploaded managed variant file lines, warning the user.
- Exporting validated variants with missing "genes" database key
- No results returned when searching for gene variants using a phenotype term
- Variants filtering by gene symbols file
- Make gene HGNC symbols field mandatory in gene variants page and run search only on form submit
- Make sure collaborator gene variants are still visible, even if HPO filter is used

## [4.45]
### Added
### Changed
- Start Scout also when loqusdbapi is not reachable
- Clearer definition of manual standard and custom inheritance models in gene panels
- Allow searching multiple chromosomes in filters
### Fixed
- Gene panel crashing on edit action

## [4.44]
### Added
### Changed
- Display Gene track beneath each sample track when displaying splice junctions in igv browser
- Check outdated gene symbols and update with aliases for both RD and cancer variantS
### Fixed
- Added query input check and fixed the Genes API endpoint to return a json formatted error when request is malformed
- Typo in ACMG BP6 tooltip

## [4.43.1]
### Added
- Added database index for OMIM disease term genes
### Changed
### Fixed
- Do not drop HPO terms collection when updating HPO terms via the command line
- Do not drop disease (OMIM) terms collection when updating diseases via the command line

## [4.43]
### Added
- Specify which collection(s) update/build indexes for
### Fixed
- Do not drop genes and transcripts collections when updating genes via the command line

## [4.42.1]
### Added
### Changed
### Fixed
- Freeze PyMongo lib to version<4.0 to keep supporting previous MongoDB versions
- Speed up gene panels creation and update by collecting only light gene info from database
- Avoid case page crash on Phenomizer queries timeout

## [4.42]
### Added
- Choose custom pinned variants to submit to MatchMaker Exchange
- Submit structural variant as genes to the MatchMaker Exchange
- Added function for maintainers and admins to remove gene panels
- Admins can restore deleted gene panels
- A development docker-compose file illustrating the scout/chanjo-report integration
- Show AD on variants view for cancer SV (tumor and normal)
- Cancer SV variants filter AD, AF (tumor and normal)
- Hiding the variants score column also from cancer SVs, as for the SNVs
### Changed
- Enforce same case _id and display_name when updating a case
- Enforce same individual ids, display names and affected status when updating a case
- Improved documentation for connecting to loqusdb instances (including loqusdbapi)
- Display and download HPO gene panels' gene symbols in italics
- A faster-built and lighter Docker image
- Reduce complexity of `panels` endpoint moving some code to the panels controllers
- Update requirements to use flask-ldap3-login>=0.9.17 instead of freezing WTForm
### Fixed
- Use of deprecated TextField after the upgrade of WTF to v3.0
- Freeze to WTForms to version < 3
- Remove the extra files (bed files and madeline.svg) introduced by mistake
- Cli command loading demo data in docker-compose when case custom images exist and is None
- Increased MongoDB connection serverSelectionTimeoutMS parameter to 30K (default value according to MongoDB documentation)
- Better differentiate old obs counts 0 vs N/A
- Broken cancer variants page when default gene panel was deleted
- Typo in tx_overview function in variant controllers file
- Fixed loqusdbapi SV search URL
- SV variants filtering using Decipher criterion
- Removing old gene panels that don't contain the `maintainer` key.

## [4.41.1]
### Fixed
- General reports crash for variant annotations with same variant on other cases

## [4.41]
### Added
- Extended the instructions for running the Scout Docker image (web app and cli).
- Enabled inclusion of custom images to STR variant view
### Fixed
- General case report sorting comments for variants with None genetic models
- Do not crash but redirect to variants page with error when a variant is not found for a case
- UCSC links coordinates for SV variants with start chromosome different than end chromosome
- Human readable variants name in case page for variants having start chromosome different from end chromosome
- Avoid always loading all transcripts when checking gene symbol: introduce gene captions
- Slow queries for evaluated variants on e.g. case page - use events instead
### Changed
- Rearrange variant page again, moving severity predictions down.
- More reactive layout width steps on variant page

## [4.40.1]
### Added
### Fixed
- Variants dismissed with inconsistent inheritance pattern can again be shown in general case report
- General report page for variants with genes=None
- General report crashing when variants have no panels
- Added other missing keys to case and variant dictionaries passed to general report
### Changed

## [4.40]
### Added
- A .cff citation file
- Phenotype search API endpoint
- Added pagination to phenotype API
- Extend case search to include internal MongoDB id
- Support for connecting to a MongoDB replica set (.py config files)
- Support for connecting to a MongoDB replica set (.yaml config files)
### Fixed
- Command to load the OMIM gene panel (`scout load panel --omim`)
- Unify style of pinned and causative variants' badges on case page
- Removed automatic spaces after punctuation in comments
- Remove the hardcoded number of total individuals from the variant's old observations panel
- Send delete requests to a connected Beacon using the DELETE method
- Layout of the SNV and SV variant page - move frequency up
### Changed
- Stop updating database indexes after loading exons via command line
- Display validation status badge also for not Sanger-sequenced variants
- Moved Frequencies, Severity and Local observations panels up in RD variants page
- Enabled Flask CORS to communicate CORS status to js apps
- Moved the code preparing the transcripts overview to the backend
- Refactored and filtered json data used in general case report
- Changed the database used in docker-compose file to use the official MongoDB v4.4 image
- Modified the Python (3.6, 3.8) and MongoDB (3.2, 4.4, 5.0) versions used in testing matrices (GitHub actions)
- Capitalize case search terms on institute and dashboard pages


## [4.39]
### Added
- COSMIC IDs collected from CSQ field named `COSMIC`
### Fixed
- Link to other causative variants on variant page
- Allow multiple COSMIC links for a cancer variant
- Fix floating text in severity box #2808
- Fixed MitoMap and HmtVar links for hg38 cases
- Do not open new browser tabs when downloading files
- Selectable IGV tracks on variant page
- Missing splice junctions button on variant page
- Refactor variantS representative gene selection, and use it also for cancer variant summary
### Changed
- Improve Javascript performance for displaying Chromograph images
- Make ClinVar classification more evident in cancer variant page

## [4.38]
### Added
- Option to hide Alamut button in the app config file
### Fixed
- Library deprecation warning fixed (insert is deprecated. Use insert_one or insert_many instead)
- Update genes command will not trigger an update of database indices any more
- Missing resources in temporary downloading directory when updating genes using the command line
- Restore previous variant ACMG classification in a scrollable div
- Loading spinner not stopping after downloading PDF case reports and variant list export
- Add extra Alamut links higher up on variant pages
- Improve UX for phenotypes in case page
- Filter and export of STR variants
- Update look of variants page navigation buttons
### Changed

## [4.37]
### Added
- Highlight and show version number for RefSeq MANE transcripts.
- Added integration to a rerunner service for toggling reanalysis with updated pedigree information
- SpliceAI display and parsing from VEP CSQ
- Display matching tiered variants for cancer variants
- Display a loading icon (spinner) until the page loads completely
- Display filter badges in cancer variants list
- Update genes from pre-downloaded file resources
- On login, OS, browser version and screen size are saved anonymously to understand how users are using Scout
- API returning institutes data for a given user: `/api/v1/institutes`
- API returning case data for a given institute: `/api/v1/institutes/<institute_id>/cases`
- Added GMS and Lund university hospital logos to login page
- Made display of Swedac logo configurable
- Support for displaying custom images in case view
- Individual-specific HPO terms
- Optional alamut_key in institute settings for Alamut Plus software
- Case report API endpoint
- Tooltip in case explaining that genes with genome build different than case genome build will not be added to dynamic HPO panel.
- Add DeepVariant as a caller
### Fixed
- Updated IGV to v2.8.5 to solve missing gene labels on some zoom levels
- Demo cancer case config file to load somatic SNVs and SVs only.
- Expand list of refseq trancripts in ClinVar submission form
- Renamed `All SNVs and INDELs` institute sidebar element to `Search SNVs and INDELs` and fixed its style.
- Add missing parameters to case load-config documentation
- Allow creating/editing gene panels and dynamic gene panels with genes present in genome build 38
- Bugfix broken Pytests
- Bulk dismissing variants error due to key conversion from string to integer
- Fix typo in index documentation
- Fixed crash in institute settings page if "collaborators" key is not set in database
- Don't stop Scout execution if LoqusDB call fails and print stacktrace to log
- Bug when case contains custom images with value `None`
- Bug introduced when fixing another bug in Scout-LoqusDB interaction
- Loading of OMIM diagnoses in Scout demo instance
- Remove the docker-compose with chanjo integration because it doesn't work yet.
- Fixed standard docker-compose with scout demo data and database
- Clinical variant assessments not present for pinned and causative variants on case page.
- MatchMaker matching one node at the time only
- Remove link from previously tiered variants badge in cancer variants page
- Typo in gene cell on cancer variants page
- Managed variants filter form
### Changed
- Better naming for variants buttons on cancer track (somatic, germline). Also show cancer research button if available.
- Load case with missing panels in config files, but show warning.
- Changing the (Female, Male) symbols to (F/M) letters in individuals_table and case-sma.
- Print stacktrace if case load command fails
- Added sort icon and a pointer to the cursor to all tables with sortable fields
- Moved variant, gene and panel info from the basic pane to summary panel for all variants.
- Renamed `Basics` panel to `Classify` on variant page.
- Revamped `Basics` panel to a panel dedicated to classify variants
- Revamped the summary panel to be more compact.
- Added dedicated template for cancer variants
- Removed Gene models, Gene annotations and Conservation panels for cancer variants
- Reorganized the orders of panels for variant and cancer variant views
- Added dedicated variant quality panel and removed relevant panes
- A more compact case page
- Removed OMIM genes panel
- Make genes panel, pinned variants panel, causative variants panel and ClinVar panel scrollable on case page
- Update to Scilifelab's 2020 logo
- Update Gens URL to support Gens v2.0 format
- Refactor tests for parsing case configurations
- Updated links to HPO downloadable resources
- Managed variants filtering defaults to all variant categories
- Changing the (Kind) drop-down according to (Category) drop-down in Managed variant add variant
- Moved Gens button to individuals table
- Check resource files availability before starting updating OMIM diagnoses
- Fix typo in `SHOW_OBSERVED_VARIANT_ARCHIVE` config param

## [4.36]
### Added
- Parse and save splice junction tracks from case config file
- Tooltip in observations panel, explaining that case variants with no link might be old variants, not uploaded after a case rerun
### Fixed
- Warning on overwriting variants with same position was no longer shown
- Increase the height of the dropdowns to 425px
- More indices for the case table as it grows, specifically for causatives queries
- Splice junction tracks not centered over variant genes
- Total number of research variants count
- Update variants stats in case documents every time new variants are loaded
- Bug in flashing warning messages when filtering variants
### Changed
- Clearer warning messages for genes and gene/gene-panels searches in variants filters

## [4.35]
### Added
- A new index for hgnc_symbol in the hgnc_gene collection
- A Pedigree panel in STR page
- Display Tier I and II variants in case view causatives card for cancer cases
### Fixed
- Send partial file data to igv.js when visualizing sashimi plots with splice junction tracks
- Research variants filtering by gene
- Do not attempt to populate annotations for not loaded pinned/causatives
- Add max-height to all dropdowns in filters
### Changed
- Switch off non-clinical gene warnings when filtering research variants
- Don't display OMIM disease card in case view for cancer cases
- Refactored Individuals and Causative card in case view for cancer cases
- Update and style STR case report

## [4.34]
### Added
- Saved filter lock and unlock
- Filters can optionally be marked audited, logging the filter name, user and date on the case events and general report.
- Added `ClinVar hits` and `Cosmic hits` in cancer SNVs filters
- Added `ClinVar hits` to variants filter (rare disease track)
- Load cancer demo case in docker-compose files (default and demo file)
- Inclusive-language check using [woke](https://github.com/get-woke/woke) github action
- Add link to HmtVar for mitochondrial variants (if VCF is annotated with HmtNote)
- Grey background for dismissed compounds in variants list and variant page
- Pin badge for pinned compounds in variants list and variant page
- Support LoqusDB REST API queries
- Add a docker-compose-matchmaker under scout/containers/development to test matchmaker locally
- Script to investigate consequences of symbol search bug
- Added GATK to list of SV and cancer SV callers
### Fixed
- Make MitoMap link work for hg38 again
- Export Variants feature crashing when one of the variants has no primary transcripts
- Redirect to last visited variantS page when dismissing variants from variants list
- Improved matching of SVs Loqus occurrences in other cases
- Remove padding from the list inside (Matching causatives from other cases) panel
- Pass None to get_app function in CLI base since passing script_info to app factory functions was deprecated in Flask 2.0
- Fixed failing tests due to Flask update to version 2.0
- Speed up user events view
- Causative view sort out of memory error
- Use hgnc_id for gene filter query
- Typo in case controllers displaying an error every time a patient is matched against external MatchMaker nodes
- Do not crash while attempting an update for variant documents that are too big (> 16 MB)
- Old STR causatives (and other variants) may not have HGNC symbols - fix sort lambda
- Check if gene_obj has primary_transcript before trying to access it
- Warn if a gene manually searched is in a clinical panel with an outdated name when filtering variants
- ChrPos split js not needed on STR page yet
### Changed
- Remove parsing of case `genome_version`, since it's not used anywhere downstream
- Introduce deprecation warning for Loqus configs that are not dictionaries
- SV clinical filter no longer filters out sub 100 nt variants
- Count cases in LoqusDB by variant type
- Commit pulse repo badge temporarily set to weekly
- Sort ClinVar submissions objects by ascending "Last evaluated" date
- Refactored the MatchMaker integration as an extension
- Replaced some sensitive words as suggested by woke linter
- Documentation for load-configuration rewritten.
- Add styles to MatchMaker matches table
- More detailed info on the data shared in MatchMaker submission form

## [4.33.1]
### Fixed
- Include markdown for release autodeploy docs
- Use standard inheritance model in ClinVar (https://ftp.ncbi.nlm.nih.gov/pub/GTR/standard_terms/Mode_of_inheritance.txt)
- Fix issue crash with variants that have been unflagged causative not being available in other causatives
### Added
### Changed

## [4.33]
### Fixed
- Command line crashing when updating an individual not found in database
- Dashboard page crashing when filters return no data
- Cancer variants filter by chromosome
- /api/v1/genes now searches for genes in all genome builds by default
- Upgraded igv.js to version 2.8.1 (Fixed Unparsable bed record error)
### Added
- Autodeploy docs on release
- Documentation for updating case individuals tracks
- Filter cases and dashboard stats by analysis track
### Changed
- Changed from deprecated db update method
- Pre-selected fields to run queries with in dashboard page
- Do not filter by any institute when first accessing the dashboard
- Removed OMIM panel in case view for cancer cases
- Display Tier I and II variants in case view causatives panel for cancer cases
- Refactored Individuals and Causative panels in case view for cancer cases

## [4.32.1]
### Fixed
- iSort lint check only
### Changed
- Institute cases page crashing when a case has track:Null
### Added

## [4.32]
### Added
- Load and show MITOMAP associated diseases from VCF (INFO field: MitomapAssociatedDiseases, via HmtNote)
- Show variant allele frequencies for mitochondrial variants (GRCh38 cases)
- Extend "public" json API with diseases (OMIM) and phenotypes (HPO)
- HPO gene list download now has option for clinical and non-clinical genes
- Display gene splice junctions data in sashimi plots
- Update case individuals with splice junctions tracks
- Simple Docker compose for development with local build
- Make Phenomodels subpanels collapsible
- User side documentation of cytogenomics features (Gens, Chromograph, vcf2cytosure, rhocall)
- iSort GitHub Action
- Support LoqusDB REST API queries
### Fixed
- Show other causative once, even if several events point to it
- Filtering variants by mitochondrial chromosome for cases with genome build=38
- HPO gene search button triggers any warnings for clinical / non-existing genes also on first search
- Fixed a bug in variants pages caused by MT variants without alt_frequency
- Tests for CADD score parsing function
- Fixed the look of IGV settings on SNV variant page
- Cases analyzed once shown as `rerun`
- Missing case track on case re-upload
- Fixed severity rank for SO term "regulatory region ablation"
### Changed
- Refactor according to CodeFactor - mostly reuse of duplicated code
- Phenomodels language adjustment
- Open variants in a new window (from variants page)
- Open overlapping and compound variants in a new window (from variant page)
- gnomAD link points to gnomAD v.3 (build GRCh38) for mitochondrial variants.
- Display only number of affected genes for dismissed SVs in general report
- Chromosome build check when populating the variants filter chromosome selection
- Display mitochondrial and rare diseases coverage report in cases with missing 'rare' track

## [4.31.1]
### Added
### Changed
- Remove mitochondrial and coverage report from cancer cases sidebar
### Fixed
- ClinVar page when dbSNP id is None

## [4.31]
### Added
- gnomAD annotation field in admin guide
- Export also dynamic panel genes not associated to an HPO term when downloading the HPO panel
- Primary HGNC transcript info in variant export files
- Show variant quality (QUAL field from vcf) in the variant summary
- Load/update PDF gene fusion reports (clinical and research) generated with Arriba
- Support new MANE annotations from VEP (both MANE Select and MANE Plus Clinical)
- Display on case activity the event of a user resetting all dismissed variants
- Support gnomAD population frequencies for mitochondrial variants
- Anchor links in Casedata ClinVar panels to redirect after renaming individuals
### Fixed
- Replace old docs link www.clinicalgenomics.se/scout with new https://clinical-genomics.github.io/scout
- Page formatting issues whenever case and variant comments contain extremely long strings with no spaces
- Chromograph images can be one column and have scrollbar. Removed legacy code.
- Column labels for ClinVar case submission
- Page crashing looking for LoqusDB observation when variant doesn't exist
- Missing inheritance models and custom inheritance models on newly created gene panels
- Accept only numbers in managed variants filter as position and end coordinates
- SNP id format and links in Variant page, ClinVar submission form and general report
- Case groups tooltip triggered only when mouse is on the panel header
### Changed
- A more compact case groups panel
- Added landscape orientation CSS style to cancer coverage and QC demo report
- Improve user documentation to create and save new gene panels
- Removed option to use space as separator when uploading gene panels
- Separating the columns of standard and custom inheritance models in gene panels
- Improved ClinVar instructions for users using non-English Excel

## [4.30.2]
### Added
### Fixed
- Use VEP RefSeq ID if RefSeq list is empty in RefSeq transcripts overview
- Bug creating variant links for variants with no end_chrom
### Changed

## [4.30.1]
### Added
### Fixed
- Cryptography dependency fixed to use version < 3.4
### Changed

## [4.30]
### Added
- Introduced a `reset dismiss variant` verb
- Button to reset all dismissed variants for a case
- Add black border to Chromograph ideograms
- Show ClinVar annotations on variantS page
- Added integration with GENS, copy number visualization tool
- Added a VUS label to the manual classification variant tags
- Add additional information to SNV verification emails
- Tooltips documenting manual annotations from default panels
- Case groups now show bam files from all cases on align view
### Fixed
- Center initial igv view on variant start with SNV/indels
- Don't set initial igv view to negative coordinates
- Display of GQ for SV and STR
- Parsing of AD and related info for STRs
- LoqusDB field in institute settings accepts only existing Loqus instances
- Fix DECIPHER link to work after DECIPHER migrated to GRCh38
- Removed visibility window param from igv.js genes track
- Updated HPO download URL
- Patch HPO download test correctly
- Reference size on STR hover not needed (also wrong)
- Introduced genome build check (allowed values: 37, 38, "37", "38") on case load
- Improve case searching by assignee full name
- Populating the LoqusDB select in institute settings
### Changed
- Cancer variants table header (pop freq etc)
- Only admin users can modify LoqusDB instance in Institute settings
- Style of case synopsis, variants and case comments
- Switched to igv.js 2.7.5
- Do not choke if case is missing research variants when research requested
- Count cases in LoqusDB by variant type
- Introduce deprecation warning for Loqus configs that are not dictionaries
- Improve create new gene panel form validation
- Make XM- transcripts less visible if they don't overlap with transcript refseq_id in variant page
- Color of gene panels and comments panels on cases and variant pages
- Do not choke if case is missing research variants when reserch requested

## [4.29.1]
### Added
### Fixed
- Always load STR variants regardless of RankScore threshold (hotfix)
### Changed

## [4.29]
### Added
- Added a page about migrating potentially breaking changes to the documentation
- markdown_include in development requirements file
- STR variants filter
- Display source, Z-score, inheritance pattern for STR annotations from Stranger (>0.6.1) if available
- Coverage and quality report to cancer view
### Fixed
- ACMG classification page crashing when trying to visualize a classification that was removed
- Pretty print HGVS on gene variants (URL-decode VEP)
- Broken or missing link in the documentation
- Multiple gene names in ClinVar submission form
- Inheritance model select field in ClinVar submission
- IGV.js >2.7.0 has an issue with the gene track zoom levels - temp freeze at 2.7.0
- Revert CORS-anywhere and introduce a local http proxy for cloud tracks
### Changed

## [4.28]
### Added
- Chromograph integration for displaying PNGs in case-page
- Add VAF to cancer case general report, and remove some of its unused fields
- Variants filter compatible with genome browser location strings
- Support for custom public igv tracks stored on the cloud
- Add tests to increase testing coverage
- Update case variants count after deleting variants
- Update IGV.js to latest (v2.7.4)
- Bypass igv.js CORS check using `https://github.com/Rob--W/cors-anywhere`
- Documentation on default and custom IGV.js tracks (admin docs)
- Lock phenomodels so they're editable by admins only
- Small case group assessment sharing
- Tutorial and files for deploying app on containers (Kubernetes pods)
- Canonical transcript and protein change of canonical transcript in exported variants excel sheet
- Support for Font Awesome version 6
- Submit to Beacon from case page sidebar
- Hide dismissed variants in variants pages and variants export function
- Systemd service files and instruction to deploy Scout using podman
### Fixed
- Bugfix: unused `chromgraph_prefix |tojson` removed
- Freeze coloredlogs temporarily
- Marrvel link
- Don't show TP53 link for silent or synonymous changes
- OMIM gene field accepts any custom number as OMIM gene
- Fix Pytest single quote vs double quote string
- Bug in gene variants search by similar cases and no similar case is found
- Delete unused file `userpanel.py`
- Primary transcripts in variant overview and general report
- Google OAuth2 login setup in README file
- Redirect to 'missing file'-icon if configured Chromograph file is missing
- Javascript error in case page
- Fix compound matching during variant loading for hg38
- Cancer variants view containing variants dismissed with cancer-specific reasons
- Zoom to SV variant length was missing IGV contig select
- Tooltips on case page when case has no default gene panels
### Changed
- Save case variants count in case document and not in sessions
- Style of gene panels multiselect on case page
- Collapse/expand main HPO checkboxes in phenomodel preview
- Replaced GQ (Genotype quality) with VAF (Variant allele frequency) in cancer variants GT table
- Allow loading of cancer cases with no tumor_purity field
- Truncate cDNA and protein changes in case report if longer than 20 characters


## [4.27]
### Added
- Exclude one or more variant categories when running variants delete command
### Fixed
### Changed

## [4.26.1]
### Added
### Fixed
- Links with 1-letter aa codes crash on frameshift etc
### Changed

## [4.26]
### Added
- Extend the delete variants command to print analysis date, track, institute, status and research status
- Delete variants by type of analysis (wgs|wes|panel)
- Links to cBioPortal, MutanTP53, IARC TP53, OncoKB, MyCancerGenome, CIViC
### Fixed
- Deleted variants count
### Changed
- Print output of variants delete command as a tab separated table

## [4.25]
### Added
- Command line function to remove variants from one or all cases
### Fixed
- Parse SMN None calls to None rather than False

## [4.24.1]
### Fixed
- Install requirements.txt via setup file

## [4.24]
### Added
- Institute-level phenotype models with sub-panels containing HPO and OMIM terms
- Runnable Docker demo
- Docker image build and push github action
- Makefile with shortcuts to docker commands
- Parse and save synopsis, phenotype and cohort terms from config files upon case upload
### Fixed
- Update dismissed variant status when variant dismissed key is missing
- Breakpoint two IGV button now shows correct chromosome when different from bp1
- Missing font lib in Docker image causing the PDF report download page to crash
- Sentieon Manta calls lack Somaticscore - load anyway
- ClinVar submissions crashing due to pinned variants that are not loaded
- Point ExAC pLI score to new gnomad server address
- Bug uploading cases missing phenotype terms in config file
- STRs loaded but not shown on browser page
- Bug when using adapter.variant.get_causatives with case_id without causatives
- Problem with fetching "solved" from scout export cases cli
- Better serialising of datetime and bson.ObjectId
- Added `volumes` folder to .gitignore
### Changed
- Make matching causative and managed variants foldable on case page
- Remove calls to PyMongo functions marked as deprecated in backend and frontend(as of version 3.7).
- Improved `scout update individual` command
- Export dynamic phenotypes with ordered gene lists as PDF


## [4.23]
### Added
- Save custom IGV track settings
- Show a flash message with clear info about non-valid genes when gene panel creation fails
- CNV report link in cancer case side navigation
- Return to comment section after editing, deleting or submitting a comment
- Managed variants
- MT vs 14 chromosome mean coverage stats if Scout is connected to Chanjo
### Fixed
- missing `vcf_cancer_sv` and `vcf_cancer_sv_research` to manual.
- Split ClinVar multiple clnsig values (slash-separated) and strip them of underscore for annotations without accession number
- Timeout of `All SNVs and INDELs` page when no valid gene is provided in the search
- Round CADD (MIPv9)
- Missing default panel value
- Invisible other causatives lines when other causatives lack gene symbols
### Changed
- Do not freeze mkdocs-material to version 4.6.1
- Remove pre-commit dependency

## [4.22]
### Added
- Editable cases comments
- Editable variants comments
### Fixed
- Empty variant activity panel
- STRs variants popover
- Split new ClinVar multiple significance terms for a variant
- Edit the selected comment, not the latest
### Changed
- Updated RELEASE docs.
- Pinned variants card style on the case page
- Merged `scout export exons` and `scout view exons` commands


## [4.21.2]
### Added
### Fixed
- Do not pre-filter research variants by (case-default) gene panels
- Show OMIM disease tooltip reliably
### Changed

## [4.21.1]
### Added
### Fixed
- Small change to Pop Freq column in variants ang gene panels to avoid strange text shrinking on small screens
- Direct use of HPO list for Clinical HPO SNV (and cancer SNV) filtering
- PDF coverage report redirecting to login page
### Changed
- Remove the option to dismiss single variants from all variants pages
- Bulk dismiss SNVs, SVs and cancer SNVs from variants pages

## [4.21]
### Added
- Support to configure LoqusDB per institute
- Highlight causative variants in the variants list
- Add tests. Mostly regarding building internal datatypes.
- Remove leading and trailing whitespaces from panel_name and display_name when panel is created
- Mark MANE transcript in list of transcripts in "Transcript overview" on variant page
- Show default panel name in case sidebar
- Previous buttons for variants pagination
- Adds a gh action that checks that the changelog is updated
- Adds a gh action that deploys new releases automatically to pypi
- Warn users if case default panels are outdated
- Define institute-specific gene panels for filtering in institute settings
- Use institute-specific gene panels in variants filtering
- Show somatic VAF for pinned and causative variants on case page

### Fixed
- Report pages redirect to login instead of crashing when session expires
- Variants filter loading in cancer variants page
- User, Causative and Cases tables not scaling to full page
- Improved docs for an initial production setup
- Compatibility with latest version of Black
- Fixed tests for Click>7
- Clinical filter required an extra click to Filter to return variants
- Restore pagination and shrink badges in the variants page tables
- Removing a user from the command line now inactivates the case only if user is last assignee and case is active
- Bugfix, LoqusDB per institute feature crashed when institute id was empty string
- Bugfix, LoqusDB calls where missing case count
- filter removal and upload for filters deleted from another page/other user
- Visualize outdated gene panels info in a popover instead of a tooltip in case page side panel

### Changed
- Highlight color on normal STRs in the variants table from green to blue
- Display breakpoints coordinates in verification emails only for structural variants


## [4.20]
### Added
- Display number of filtered variants vs number of total variants in variants page
- Search case by HPO terms
- Dismiss variant column in the variants tables
- Black and pre-commit packages to dev requirements

### Fixed
- Bug occurring when rerun is requested twice
- Peddy info fields in the demo config file
- Added load config safety check for multiple alignment files for one individual
- Formatting of cancer variants table
- Missing Score in SV variants table

### Changed
- Updated the documentation on how to create a new software release
- Genome build-aware cytobands coordinates
- Styling update of the Matchmaker card
- Select search type in case search form


## [4.19]

### Added
- Show internal ID for case
- Add internal ID for downloaded CGH files
- Export dynamic HPO gene list from case page
- Remove users as case assignees when their account is deleted
- Keep variants filters panel expanded when filters have been used

### Fixed
- Handle the ProxyFix ModuleNotFoundError when Werkzeug installed version is >1.0
- General report formatting issues whenever case and variant comments contain extremely long strings with no spaces

### Changed
- Created an institute wrapper page that contains list of cases, causatives, SNVs & Indels, user list, shared data and institute settings
- Display case name instead of case ID on clinVar submissions
- Changed icon of sample update in clinVar submissions


## [4.18]

### Added
- Filter cancer variants on cytoband coordinates
- Show dismiss reasons in a badge with hover for clinical variants
- Show an ellipsis if 10 cases or more to display with loqusdb matches
- A new blog post for version 4.17
- Tooltip to better describe Tumor and Normal columns in cancer variants
- Filter cancer SNVs and SVs by chromosome coordinates
- Default export of `Assertion method citation` to clinVar variants submission file
- Button to export up to 500 cancer variants, filtered or not
- Rename samples of a clinVar submission file

### Fixed
- Apply default gene panel on return to cancer variantS from variant view
- Revert to certificate checking when asking for Chanjo reports
- `scout download everything` command failing while downloading HPO terms

### Changed
- Turn tumor and normal allelic fraction to decimal numbers in tumor variants page
- Moved clinVar submissions code to the institutes blueprints
- Changed name of clinVar export files to FILENAME.Variant.csv and FILENAME.CaseData.csv
- Switched Google login libraries from Flask-OAuthlib to Authlib


## [4.17.1]

### Fixed
- Load cytobands for cases with chromosome build not "37" or "38"


## [4.17]

### Added
- COSMIC badge shown in cancer variants
- Default gene-panel in non-cancer structural view in url
- Filter SNVs and SVs by cytoband coordinates
- Filter cancer SNV variants by alt allele frequency in tumor
- Correct genome build in UCSC link from structural variant page



### Fixed
- Bug in clinVar form when variant has no gene
- Bug when sharing cases with the same institute twice
- Page crashing when removing causative variant tag
- Do not default to GATK caller when no caller info is provided for cancer SNVs


## [4.16.1]

### Fixed
- Fix the fix for handling of delivery reports for rerun cases

## [4.16]

### Added
- Adds possibility to add "lims_id" to cases. Currently only stored in database, not shown anywhere
- Adds verification comment box to SVs (previously only available for small variants)
- Scrollable pedigree panel

### Fixed
- Error caused by changes in WTForm (new release 2.3.x)
- Bug in OMIM case page form, causing the page to crash when a string was provided instead of a numerical OMIM id
- Fix Alamut link to work properly on hg38
- Better handling of delivery reports for rerun cases
- Small CodeFactor style issues: matchmaker results counting, a couple of incomplete tests and safer external xml
- Fix an issue with Phenomizer introduced by CodeFactor style changes

### Changed
- Updated the version of igv.js to 2.5.4

## [4.15.1]

### Added
- Display gene names in ClinVar submissions page
- Links to Varsome in variant transcripts table

### Fixed
- Small fixes to ClinVar submission form
- Gene panel page crash when old panel has no maintainers

## [4.15]

### Added
- Clinvar CNVs IGV track
- Gene panels can have maintainers
- Keep variant actions (dismissed, manual rank, mosaic, acmg, comments) upon variant re-upload
- Keep variant actions also on full case re-upload

### Fixed
- Fix the link to Ensembl for SV variants when genome build 38.
- Arrange information in columns on variant page
- Fix so that new cosmic identifier (COSV) is also acceptable #1304
- Fixed COSMIC tag in INFO (outside of CSQ) to be parses as well with `&` splitter.
- COSMIC stub URL changed to https://cancer.sanger.ac.uk/cosmic/search?q= instead.
- Updated to a version of IGV where bigBed tracks are visualized correctly
- Clinvar submission files are named according to the content (variant_data and case_data)
- Always show causatives from other cases in case overview
- Correct disease associations for gene symbol aliases that exist as separate genes
- Re-add "custom annotations" for SV variants
- The override ClinVar P/LP add-in in the Clinical Filter failed for new CSQ strings

### Changed
- Runs all CI checks in github actions

## [4.14.1]

### Fixed
- Error when variant found in loqusdb is not loaded for other case

## [4.14]

### Added
- Use github actions to run tests
- Adds CLI command to update individual alignments path
- Update HPO terms using downloaded definitions files
- Option to use alternative flask config when running `scout serve`
- Requirement to use loqusdb >= 2.5 if integrated

### Fixed
- Do not display Pedigree panel in cancer view
- Do not rely on internet connection and services available when running CI tests
- Variant loading assumes GATK if no caller set given and GATK filter status is seen in FILTER
- Pass genome build param all the way in order to get the right gene mappings for cases with build 38
- Parse correctly variants with zero frequency values
- Continue even if there are problems to create a region vcf
- STR and cancer variant navigation back to variants pages could fail

### Changed
- Improved code that sends requests to the external APIs
- Updates ranges for user ranks to fit todays usage
- Run coveralls on github actions instead of travis
- Run pip checks on github actions instead of coveralls
- For hg38 cases, change gnomAD link to point to version 3.0 (which is hg38 based)
- Show pinned or causative STR variants a bit more human readable

## [4.13.1]

### Added
### Fixed
- Typo that caused not all clinvar conflicting interpretations to be loaded no matter what
- Parse and retrieve clinvar annotations from VEP-annotated (VEP 97+) CSQ VCF field
- Variant clinvar significance shown as `not provided` whenever is `Uncertain significance`
- Phenomizer query crashing when case has no HPO terms assigned
- Fixed a bug affecting `All SNVs and INDELs` page when variants don't have canonical transcript
- Add gene name or id in cancer variant view

### Changed
- Cancer Variant view changed "Variant:Transcript:Exon:HGVS" to "Gene:Transcript:Exon:HGVS"

## [4.13]

### Added
- ClinVar SNVs track in IGV
- Add SMA view with SMN Copy Number data
- Easier to assign OMIM diagnoses from case page
- OMIM terms and specific OMIM term page

### Fixed
- Bug when adding a new gene to a panel
- Restored missing recent delivery reports
- Fixed style and links to other reports in case side panel
- Deleting cases using display_name and institute not deleting its variants
- Fixed bug that caused coordinates filter to override other filters
- Fixed a problem with finding some INS in loqusdb
- Layout on SV page when local observations without cases are present
- Make scout compatible with the new HPO definition files from `http://compbio.charite.de/jenkins/`
- General report visualization error when SNVs display names are very long


### Changed


## [4.12.4]

### Fixed
- Layout on SV page when local observations without cases are present

## [4.12.3]

### Fixed
- Case report when causative or pinned SVs have non null allele frequencies

## [4.12.2]

### Fixed
- SV variant links now take you to the SV variant page again
- Cancer variant view has cleaner table data entries for "N/A" data
- Pinned variant case level display hotfix for cancer and str - more on this later
- Cancer variants show correct alt/ref reads mirroring alt frequency now
- Always load all clinical STR variants even if a region load is attempted - index may be missing
- Same case repetition in variant local observations

## [4.12.1]

### Fixed
- Bug in variant.gene when gene has no HGVS description


## [4.12]

### Added
- Accepts `alignment_path` in load config to pass bam/cram files
- Display all phenotypes on variant page
- Display hgvs coordinates on pinned and causatives
- Clear panel pending changes
- Adds option to setup the database with static files
- Adds cli command to download the resources from CLI that scout needs
- Adds test files for merged somatic SV and CNV; as well as merged SNV, and INDEL part of #1279
- Allows for upload of OMIM-AUTO gene panel from static files without api-key

### Fixed
- Cancer case HPO panel variants link
- Fix so that some drop downs have correct size
- First IGV button in str variants page
- Cancer case activates on SNV variants
- Cases activate when STR variants are viewed
- Always calculate code coverage
- Pinned/Classification/comments in all types of variants pages
- Null values for panel's custom_inheritance_models
- Discrepancy between the manual disease transcripts and those in database in gene-edit page
- ACMG classification not showing for some causatives
- Fix bug which caused IGV.js to use hg19 reference files for hg38 data
- Bug when multiple bam files sources with non-null values are available


### Changed
- Renamed `requests` file to `scout_requests`
- Cancer variant view shows two, instead of four, decimals for allele and normal


## [4.11.1]

### Fixed
- Institute settings page
- Link institute settings to sharing institutes choices

## [4.11.0]

### Added
- Display locus name on STR variant page
- Alternative key `GNOMADAF_popmax` for Gnomad popmax allele frequency
- Automatic suggestions on how to improve the code on Pull Requests
- Parse GERP, phastCons and phyloP annotations from vep annotated CSQ fields
- Avoid flickering comment popovers in variant list
- Parse REVEL score from vep annotated CSQ fields
- Allow users to modify general institute settings
- Optionally format code automatically on commit
- Adds command to backup vital parts `scout export database`
- Parsing and displaying cancer SV variants from Manta annotated VCF files
- Dismiss cancer snv variants with cancer-specific options
- Add IGV.js UPD, RHO and TIDDIT coverage wig tracks.


### Fixed
- Slightly darker page background
- Fixed an issued with parsed conservation values from CSQ
- Clinvar submissions accessible to all users of an institute
- Header toolbar when on Clinvar page now shows institute name correctly
- Case should not always inactivate upon update
- Show dismissed snv cancer variants as grey on the cancer variants page
- Improved style of mappability link and local observations on variant page
- Convert all the GET requests to the igv view to POST request
- Error when updating gene panels using a file containing BOM chars
- Add/replace gene radio button not working in gene panels


## [4.10.1]

### Fixed
- Fixed issue with opening research variants
- Problem with coveralls not called by Travis CI
- Handle Biomart service down in tests


## [4.10.0]

### Added
- Rank score model in causatives page
- Exportable HPO terms from phenotypes page
- AMP guideline tiers for cancer variants
- Adds scroll for the transcript tab
- Added CLI option to query cases on time since case event was added
- Shadow clinical assessments also on research variants display
- Support for CRAM alignment files
- Improved str variants view : sorting by locus, grouped by allele.
- Delivery report PDF export
- New mosaicism tag option
- Add or modify individuals' age or tissue type from case page
- Display GC and allele depth in causatives table.
- Included primary reference transcript in general report
- Included partial causative variants in general report
- Remove dependency of loqusdb by utilising the CLI

### Fixed
- Fixed update OMIM command bug due to change in the header of the genemap2 file
- Removed Mosaic Tag from Cancer variants
- Fixes issue with unaligned table headers that comes with hidden Datatables
- Layout in general report PDF export
- Fixed issue on the case statistics view. The validation bars didn't show up when all institutes were selected. Now they do.
- Fixed missing path import by importing pathlib.Path
- Handle index inconsistencies in the update index functions
- Fixed layout problems


## [4.9.0]

### Added
- Improved MatchMaker pages, including visible patient contacts email address
- New badges for the github repo
- Links to [GENEMANIA](genemania.org)
- Sort gene panel list on case view.
- More automatic tests
- Allow loading of custom annotations in VCF using the SCOUT_CUSTOM info tag.

### Fixed
- Fix error when a gene is added to an empty dynamic gene panel
- Fix crash when attempting to add genes on incorrect format to dynamic gene panel
- Manual rank variant tags could be saved in a "Select a tag"-state, a problem in the variants view.
- Same case evaluations are no longer shown as gray previous evaluations on the variants page
- Stay on research pages, even if reset, next first buttons are pressed..
- Overlapping variants will now be visible on variant page again
- Fix missing classification comments and links in evaluations page
- All prioritized cases are shown on cases page


## [4.8.3]

### Added

### Fixed
- Bug when ordering sanger
- Improved scrolling over long list of genes/transcripts


## [4.8.2]

### Added

### Fixed
- Avoid opening extra tab for coverage report
- Fixed a problem when rank model version was saved as floats and not strings
- Fixed a problem with displaying dismiss variant reasons on the general report
- Disable load and delete filter buttons if there are no saved filters
- Fix problem with missing verifications
- Remove duplicate users and merge their data and activity


## [4.8.1]

### Added

### Fixed
- Prevent login fail for users with id defined by ObjectId and not email
- Prevent the app from crashing with `AttributeError: 'NoneType' object has no attribute 'message'`


## [4.8.0]

### Added
- Updated Scout to use Bootstrap 4.3
- New looks for Scout
- Improved dashboard using Chart.js
- Ask before inactivating a case where last assigned user leaves it
- Genes can be manually added to the dynamic gene list directly on the case page
- Dynamic gene panels can optionally be used with clinical filter, instead of default gene panel
- Dynamic gene panels get link out to chanjo-report for coverage report
- Load all clinvar variants with clinvar Pathogenic, Likely Pathogenic and Conflicting pathogenic
- Show transcripts with exon numbers for structural variants
- Case sort order can now be toggled between ascending and descending.
- Variants can be marked as partial causative if phenotype is available for case.
- Show a frequency tooltip hover for SV-variants.
- Added support for LDAP login system
- Search snv and structural variants by chromosomal coordinates
- Structural variants can be marked as partial causative if phenotype is available for case.
- Show normal and pathologic limits for STRs in the STR variants view.
- Institute level persistent variant filter settings that can be retrieved and used.
- export causative variants to Excel
- Add support for ROH, WIG and chromosome PNGs in case-view

### Fixed
- Fixed missing import for variants with comments
- Instructions on how to build docs
- Keep sanger order + verification when updating/reloading variants
- Fixed and moved broken filter actions (HPO gene panel and reset filter)
- Fixed string conversion to number
- UCSC links for structural variants are now separated per breakpoint (and whole variant where applicable)
- Reintroduced missing coverage report
- Fixed a bug preventing loading samples using the command line
- Better inheritance models customization for genes in gene panels
- STR variant page back to list button now does its one job.
- Allows to setup scout without a omim api key
- Fixed error causing "favicon not found" flash messages
- Removed flask --version from base cli
- Request rerun no longer changes case status. Active or archived cases inactivate on upload.
- Fixed missing tooltip on the cancer variants page
- Fixed weird Rank cell in variants page
- Next and first buttons order swap
- Added pagination (and POST capability) to cancer variants.
- Improves loading speed for variant page
- Problem with updating variant rank when no variants
- Improved Clinvar submission form
- General report crashing when dismissed variant has no valid dismiss code
- Also show collaborative case variants on the All variants view.
- Improved phenotype search using dataTables.js on phenotypes page
- Search and delete users with `email` instead of `_id`
- Fixed css styles so that multiselect options will all fit one column


## [4.7.3]

### Added
- RankScore can be used with VCFs for vcf_cancer files

### Fixed
- Fix issue with STR view next page button not doing its one job.

### Deleted
- Removed pileup as a bam viewing option. This is replaced by IGV


## [4.7.2]

### Added
- Show earlier ACMG classification in the variant list

### Fixed
- Fixed igv search not working due to igv.js dist 2.2.17
- Fixed searches for cases with a gene with variants pinned or marked causative.
- Load variant pages faster after fixing other causatives query
- Fixed mitochondrial report bug for variants without genes

## [4.7.1]

### Added

### Fixed
- Fixed bug on genes page


## [4.7.0]

### Added
- Export genes and gene panels in build GRCh38
- Search for cases with variants pinned or marked causative in a given gene.
- Search for cases phenotypically similar to a case also from WUI.
- Case variant searches can be limited to similar cases, matching HPO-terms,
  phenogroups and cohorts.
- De-archive reruns and flag them as 'inactive' if archived
- Sort cases by analysis_date, track or status
- Display cases in the following order: prioritized, active, inactive, archived, solved
- Assign case to user when user activates it or asks for rerun
- Case becomes inactive when it has no assignees
- Fetch refseq version from entrez and use it in clinvar form
- Load and export of exons for all genes, independent on refseq
- Documentation for loading/updating exons
- Showing SV variant annotations: SV cgh frequencies, gnomad-SV, local SV frequencies
- Showing transcripts mapping score in segmental duplications
- Handle requests to Ensembl Rest API
- Handle requests to Ensembl Rest Biomart
- STR variants view now displays GT and IGV link.
- Description field for gene panels
- Export exons in build 37 and 38 using the command line

### Fixed
- Fixes of and induced by build tests
- Fixed bug affecting variant observations in other cases
- Fixed a bug that showed wrong gene coverage in general panel PDF export
- MT report only shows variants occurring in the specific individual of the excel sheet
- Disable SSL certifcate verification in requests to chanjo
- Updates how intervaltree and pymongo is used to void deprecated functions
- Increased size of IGV sample tracks
- Optimized tests


## [4.6.1]

### Added

### Fixed
- Missing 'father' and 'mother' keys when parsing single individual cases


## [4.6.0]

### Added
- Description of Scout branching model in CONTRIBUTING doc
- Causatives in alphabetical order, display ACMG classification and filter by gene.
- Added 'external' to the list of analysis type options
- Adds functionality to display "Tissue type". Passed via load config.
- Update to IGV 2.

### Fixed
- Fixed alignment visualization and vcf2cytosure availability for demo case samples
- Fixed 3 bugs affecting SV pages visualization
- Reintroduced the --version cli option
- Fixed variants query by panel (hpo panel + gene panel).
- Downloaded MT report contains excel files with individuals' display name
- Refactored code in parsing of config files.


## [4.5.1]

### Added

### Fixed
- update requirement to use PyYaml version >= 5.1
- Safer code when loading config params in cli base


## [4.5.0]

### Added
- Search for similar cases from scout view CLI
- Scout cli is now invoked from the app object and works under the app context

### Fixed
- PyYaml dependency fixed to use version >= 5.1


## [4.4.1]

### Added
- Display SV rank model version when available

### Fixed
- Fixed upload of delivery report via API


## [4.4.0]

### Added
- Displaying more info on the Causatives page and hiding those not causative at the case level
- Add a comment text field to Sanger order request form, allowing a message to be included in the email
- MatchMaker Exchange integration
- List cases with empty synopsis, missing HPO terms and phenotype groups.
- Search for cases with open research list, or a given case status (active, inactive, archived)

### Fixed
- Variant query builder split into several functions
- Fixed delivery report load bug


## [4.3.3]

### Added
- Different individual table for cancer cases

### Fixed
- Dashboard collects validated variants from verification events instead of using 'sanger' field
- Cases shared with collaborators are visible again in cases page
- Force users to select a real institute to share cases with (actionbar select fix)


## [4.3.2]

### Added
- Dashboard data can be filtered using filters available in cases page
- Causatives for each institute are displayed on a dedicated page
- SNVs and and SVs are searchable across cases by gene and rank score
- A more complete report with validated variants is downloadable from dashboard

### Fixed
- Clinsig filter is fixed so clinsig numerical values are returned
- Split multi clinsig string values in different elements of clinsig array
- Regex to search in multi clinsig string values or multi revstat string values
- It works to upload vcf files with no variants now
- Combined Pileup and IGV alignments for SVs having variant start and stop on the same chromosome


## [4.3.1]

### Added
- Show calls from all callers even if call is not available
- Instructions to install cairo and pango libs from WeasyPrint page
- Display cases with number of variants from CLI
- Only display cases with number of variants above certain treshold. (Also CLI)
- Export of verified variants by CLI or from the dashboard
- Extend case level queries with default panels, cohorts and phenotype groups.
- Slice dashboard statistics display using case level queries
- Add a view where all variants for an institute can be searched across cases, filtering on gene and rank score. Allows searching research variants for cases that have research open.

### Fixed
- Fixed code to extract variant conservation (gerp, phyloP, phastCons)
- Visualization of PDF-exported gene panels
- Reintroduced the exon/intron number in variant verification email
- Sex and affected status is correctly displayed on general report
- Force number validation in SV filter by size
- Display ensembl transcripts when no refseq exists


## [4.3.0]

### Added
- Mosaicism tag on variants
- Show and filter on SweGen frequency for SVs
- Show annotations for STR variants
- Show all transcripts in verification email
- Added mitochondrial export
- Adds alternative to search for SVs shorter that the given length
- Look for 'bcftools' in the `set` field of VCFs
- Display digenic inheritance from OMIM
- Displays what refseq transcript that is primary in hgnc

### Fixed

- Archived panels displays the correct date (not retroactive change)
- Fixed problem with waiting times in gene panel exports
- Clinvar fiter not working with human readable clinsig values

## [4.2.2]

### Fixed
- Fixed gene panel create/modify from CSV file utf-8 decoding error
- Updating genes in gene panels now supports edit comments and entry version
- Gene panel export timeout error

## [4.2.1]

### Fixed
- Re-introduced gene name(s) in verification email subject
- Better PDF rendering for excluded variants in report
- Problem to access old case when `is_default` did not exist on a panel


## [4.2.0]

### Added
- New index on variant_id for events
- Display overlapping compounds on variants view

### Fixed
- Fixed broken clinical filter


## [4.1.4]

### Added
- Download of filtered SVs

### Fixed
- Fixed broken download of filtered variants
- Fixed visualization issue in gene panel PDF export
- Fixed bug when updating gene names in variant controller


## [4.1.3]

### Fixed
- Displays all primary transcripts


## [4.1.2]

### Added
- Option add/replace when updating a panel via CSV file
- More flexible versioning of the gene panels
- Printing coverage report on the bottom of the pdf case report
- Variant verification option for SVs
- Logs uri without pwd when connecting
- Disease-causing transcripts in case report
- Thicker lines in case report
- Supports HPO search for cases, both terms or if described in synopsis
- Adds sanger information to dashboard

### Fixed
- Use db name instead of **auth** as default for authentication
- Fixes so that reports can be generated even with many variants
- Fixed sanger validation popup to show individual variants queried by user and institute.
- Fixed problem with setting up scout
- Fixes problem when exac file is not available through broad ftp
- Fetch transcripts for correct build in `adapter.hgnc_gene`

## [4.1.1]
- Fix problem with institute authentication flash message in utils
- Fix problem with comments
- Fix problem with ensembl link


## [4.1.0]

### Added
- OMIM phenotypes to case report
- Command to download all panel app gene panels `scout load panel --panel-app`
- Links to genenames.org and omim on gene page
- Popup on gene at variants page with gene information
- reset sanger status to "Not validated" for pinned variants
- highlight cases with variants to be evaluated by Sanger on the cases page
- option to point to local reference files to the genome viewer pileup.js. Documented in `docs.admin-guide.server`
- option to export single variants in `scout export variants`
- option to load a multiqc report together with a case(add line in load config)
- added a view for searching HPO terms. It is accessed from the top left corner menu
- Updates the variants view for cancer variants. Adds a small cancer specific filter for known variants
- Adds hgvs information on cancer variants page
- Adds option to update phenotype groups from CLI

### Fixed
- Improved Clinvar to submit variants from different cases. Fixed HPO terms in casedata according to feedback
- Fixed broken link to case page from Sanger modal in cases view
- Now only cases with non empty lists of causative variants are returned in `adapter.case(has_causatives=True)`
- Can handle Tumor only samples
- Long lists of HGNC symbols are now possible. This was previously difficult with manual, uploaded or by HPO search when changing filter settings due to GET request limitations. Relevant pages now use POST requests. Adds the dynamic HPO panel as a selection on the gene panel dropdown.
- Variant filter defaults to default panels also on SV and Cancer variants pages.

## [4.0.0]

### WARNING ###

This is a major version update and will require that the backend of pre releases is updated.
Run commands:

```
$scout update genes
$scout update hpo
```

- Created a Clinvar submission tool, to speed up Clinvar submission of SNVs and SVs
- Added an analysis report page (html and PDF format) containing phenotype, gene panels and variants that are relevant to solve a case.

### Fixed
- Optimized evaluated variants to speed up creation of case report
- Moved igv and pileup viewer under a common folder
- Fixed MT alignment view pileup.js
- Fixed coordinates for SVs with start chromosome different from end chromosome
- Global comments shown across cases and institutes. Case-specific variant comments are shown only for that specific case.
- Links to clinvar submitted variants at the cases level
- Adapts clinvar parsing to new format
- Fixed problem in `scout update user` when the user object had no roles
- Makes pileup.js use online genome resources when viewing alignments. Now any instance of Scout can make use of this functionality.
- Fix ensembl link for structural variants
- Works even when cases does not have `'madeline_info'`
- Parses Polyphen in correct way again
- Fix problem with parsing gnomad from VEP

### Added
- Added a PDF export function for gene panels
- Added a "Filter and export" button to export custom-filtered SNVs to CSV file
- Dismiss SVs
- Added IGV alignments viewer
- Read delivery report path from case config or CLI command
- Filter for spidex scores
- All HPO terms are now added and fetched from the correct source (https://github.com/obophenotype/human-phenotype-ontology/blob/master/hp.obo)
- New command `scout update hpo`
- New command `scout update genes` will fetch all the latest information about genes and update them
- Load **all** variants found on chromosome **MT**
- Adds choice in cases overview do show as many cases as user like

### Removed
- pileup.min.js and pileup css are imported from a remote web location now
- All source files for HPO information, this is instead fetched directly from source
- All source files for gene information, this is instead fetched directly from source

## [3.0.0]
### Fixed
- hide pedigree panel unless it exists

## [1.5.1] - 2016-07-27
### Fixed
- look for both ".bam.bai" and ".bai" extensions

## [1.4.0] - 2016-03-22
### Added
- support for local frequency through loqusdb
- bunch of other stuff

## [1.3.0] - 2016-02-19
### Fixed
- Update query-phenomizer and add username/password

### Changed
- Update the way a case is checked for rerun-status

### Added
- Add new button to mark a case as "checked"
- Link to clinical variants _without_ 1000G annotation

## [1.2.2] - 2016-02-18
### Fixed
- avoid filtering out variants lacking ExAC and 1000G annotations

## [1.1.3] - 2015-10-01
### Fixed
- persist (clinical) filter when clicking load more
- fix #154 by robustly setting clinical filter func. terms

## [1.1.2] - 2015-09-07
### Fixed
- avoid replacing coverage report with none
- update SO terms, refactored

## [1.1.1] - 2015-08-20
### Fixed
- fetch case based on collaborator status (not owner)

## [1.1.0] - 2015-05-29
### Added
- link(s) to SNPedia based on RS-numbers
- new Jinja filter to "humanize" decimal numbers
- show gene panels in variant view
- new Jinja filter for decoding URL encoding
- add indicator to variants in list that have comments
- add variant number threshold and rank score threshold to load function
- add event methods to mongo adapter
- add tests for models
- show badge "old" if comment was written for a previous analysis

### Changed
- show cDNA change in transcript summary unless variant is exonic
- moved compounds table further up the page
- show dates for case uploads in ISO format
- moved variant comments higher up on page
- updated documentation for pages
- read in coverage report as blob in database and serve directly
- change ``OmimPhenotype`` to ``PhenotypeTerm``
- reorganize models sub-package
- move events (and comments) to separate collection
- only display prev/next links for the research list
- include variant type in breadcrumbs e.g. "Clinical variants"

### Removed
- drop dependency on moment.js

### Fixed
- show the same level of detail for all frequencies on all pages
- properly decode URL encoded symbols in amino acid/cDNA change strings
- fixed issue with wipe permissions in MongoDB
- include default gene lists in "variants" link in breadcrumbs

## [1.0.2] - 2015-05-20
### Changed
- update case fetching function

### Fixed
- handle multiple cases with same id

## [1.0.1] - 2015-04-28
### Fixed
- Fix building URL parameters in cases list Vue component

## [1.0.0] - 2015-04-12
Codename: Sara Lund

![Release 1.0](artwork/releases/release-1-0.jpg)

### Added
- Add email logging for unexpected errors
- New command line tool for deleting case

### Changed
- Much improved logging overall
- Updated documentation/usage guide
- Removed non-working IGV link

### Fixed
- Show sample display name in GT call
- Various small bug fixes
- Make it easier to hover over popups

## [0.0.2-rc1] - 2015-03-04
### Added
- add protein table for each variant
- add many more external links
- add coverage reports as PDFs

### Changed
- incorporate user feedback updates
- big refactor of load scripts

## [0.0.2-rc2] - 2015-03-04
### Changes
- add gene table with gene description
- reorganize inheritance models box

### Fixed
- avoid overwriting gene list on "research" load
- fix various bugs in external links

## [0.0.2-rc3] - 2015-03-05
### Added
- Activity log feed to variant view
- Adds protein change strings to ODM and Sanger email

### Changed
- Extract activity log component to macro

### Fixes
- Make Ensembl transcript links use archive website<|MERGE_RESOLUTION|>--- conflicted
+++ resolved
@@ -5,13 +5,9 @@
 About changelog [here](https://keepachangelog.com/en/1.0.0/)
 
 ## [unreleased]
-<<<<<<< HEAD
-## Added
+### Added
+- Display samples' name (tooltip) and affected status directly on caseS page
 - Possibility to un-audit previously audited filters
-=======
-### Added
-- Display samples' name (tooltip) and affected status directly on caseS page
->>>>>>> 0cf99760
 
 ## [4.85]
 ### Added
