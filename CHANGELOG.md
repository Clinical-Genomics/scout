--- conflicted
+++ resolved
@@ -6,11 +6,8 @@
 
 ## [x.x.x]
 ### Fixed
-<<<<<<< HEAD
+- command line crashing when updating an individual not found in database
 - Dashboard page crashing when filters return no data
-=======
-- command line crashing when updating an individual not found in database
->>>>>>> 3b82334a
 ### Added
 - Autodeploy docs on release
 - Documentation for updating case individuals tracks
