--- conflicted
+++ resolved
@@ -18,11 +18,8 @@
 - Fix a parsing issue with VEP annotations done with `--check_existing` where the `CSQ` key `CLIN_SIG` would be prioritised over `CLINVAR` (#5691)
 - Display variant rank score 0 (#5698)
 - Show only IGV link to breakpoint1 for SVs of sub-category INS (#5693)
-<<<<<<< HEAD
+- Allow updating case owner on `scout load case -u` (#5681)
 - Include both chanjo and chanjo2 stats on MT report (#5686)
-=======
-- Allow updating case owner on `scout load case -u` (#5681)
->>>>>>> f94607c4
 
 ## [4.104]
 ### Added
