--- conflicted
+++ resolved
@@ -20,12 +20,8 @@
 - Removed some extra characters from top of general report left over from FontAwsome fix
 - Do not save fusion variants-specific key/values in other types of variants
 - Alamut link for MT variants in build 38
-<<<<<<< HEAD
+- Convert RNA fusions variants `tool_hits` and `fusion_score` keys from string to numbers
 - Fix genotype reference and alternative sequencing depths defaulting to -1 when values are 0
-
-=======
-- Convert RNA fusions variants `tool_hits` and `fusion_score` keys from string to numbers
->>>>>>> 77a530ee
 
 ## [4.74.1]
 ### Changed
