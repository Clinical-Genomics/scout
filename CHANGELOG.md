--- conflicted
+++ resolved
@@ -20,11 +20,8 @@
 - Update list of variant specific events
 - Missing link in saved MatchMaker-related events
 - Genes with mixed case gene symbols missing in PanelApp panels
-<<<<<<< HEAD
+- Alignment of elements on the Beacon submission modal window
 - Locus info links from STR variantS page open in new browser tabs
-=======
-- Alignment of elements on the Beacon submission modal window
->>>>>>> 9ff0616d
 
 ## [4.56]
 ### Added
