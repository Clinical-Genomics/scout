# Change Log
All notable changes to this project will be documented in this file.
This project adheres to [Semantic Versioning](http://semver.org/).

About changelog [here](https://keepachangelog.com/en/1.0.0/)

## [x.x.x]
### Added
- Introduced a `reset dismiss variant` verb
- Button to reset all dismissed variants for a case
- Add black border to ideograms
- Show ClinVar annotations on variantS page
### Fixed
- Center initial igv view on variant start with SNV/indels
- Don't set initial igv view to negative coordinates
- Display of GQ for SV and STR
- Parsing of AD and related info for STRs
- LoqusDB field in institute settings accepts only existing Loqus instances
- Fix DECIPHER link to work after DECIPHER migrated to GRCh38
- Removed visibility window param from igv.js genes track
<<<<<<< HEAD
- Introduced genome build check (allowed values: 37 or 38) on case load
=======
- Always load STR variants regardless of RankScore threshold
>>>>>>> e058bcb1
### Changed
- Cancer variants table header (pop freq etc)
- Only admin users can modify LoqusDB instance in Institute settings
- Style of case synopsis and variants and case comments
- Switched to igv.js 2.7.5

## [4.29]
### Added
- Added a page about migrating potentially breaking changes to the documentation
- markdown_include in development requirements file
- STR variants filter
- Display source, Z-score, inheritance pattern for STR annotations from Stranger (>0.6.1) if available
- Coverage and quality report to cancer view
### Fixed
- ACMG classification page crashing when trying to visualize a classification that was removed
- Pretty print HGVS on gene variants (URL-decode VEP)
- Broken or missing link in the documentation
- Multiple gene names in ClinVar submission form
- Inheritance model select field in ClinVar submission
- IGV.js >2.7.0 has an issue with the gene track zoom levels - temp freeze at 2.7.0
- Revert CORS-anywhere and introduce a local http proxy for cloud tracks
### Changed

## [4.28]
### Added
- Chromograph integration for displaying PNGs in case-page
- Add VAF to cancer case general report, and remove some of its unused fields
- Variants filter compatible with genome browser location strings
- Support for custom public igv tracks stored on the cloud
- Add tests to increase testing coverage
- Update case variants count after deleting variants
- Update IGV.js to latest (v2.7.4)
- Bypass igv.js CORS check using `https://github.com/Rob--W/cors-anywhere`
- Documentation on default and custom IGV.js tracks (admin docs)
- Lock phenomodels so they're editable by admins only
- Small case group assessment sharing
- Tutorial and files for deploying app on containers (Kubernetes pods)
- Canonical transcript and protein change of canonical transcript in exported variants excel sheet
- Support for Font Awesome version 6
- Submit to Beacon from case page sidebar
- Hide dismissed variants in variants pages and variants export function
- Systemd service files and instruction to deploy Scout using podman
### Fixed
- Bugfix: unused `chromgraph_prefix |tojson` removed
- Freeze coloredlogs temporarily
- Marrvel link
- Don't show TP53 link for silent or synonymous changes
- OMIM gene field accepts any custom number as OMIM gene
- Fix Pytest single quote vs double quote string
- Bug in gene variants search by similar cases and no similar case is found
- Delete unused file `userpanel.py`
- Primary transcripts in variant overview and general report
- Google OAuth2 login setup in README file
- Redirect to 'missing file'-icon if configured Chromograph file is missing
- Javascript error in case page
- Fix compound matching during variant loading for hg38
- Cancer variants view containing variants dismissed with cancer-specific reasons
- Zoom to SV variant length was missing IGV contig select
- Tooltips on case page when case has no default gene panels
### Changed
- Save case variants count in case document and not in sessions
- Style of gene panels multiselect on case page
- Collapse/expand main HPO checkboxes in phenomodel preview
- Replaced GQ (Genotype quality) with VAF (Variant allele frequency) in cancer variants GT table
- Allow loading of cancer cases with no tumor_purity field
- Truncate cDNA and protein changes in case report if longer than 20 characters


## [4.27]
### Added
- Exclude one or more variant categories when running variants delete command
### Fixed
### Changed

## [4.26.1]
### Added
### Fixed
- Links with 1-letter aa codes crash on frameshift etc
### Changed

## [4.26]
### Added
- Extend the delete variants command to print analysis date, track, institute, status and research status
- Delete variants by type of analysis (wgs|wes|panel)
- Links to cBioPortal, MutanTP53, IARC TP53, OncoKB, MyCancerGenome, CIViC
### Fixed
- Deleted variants count
### Changed
- Print output of variants delete command as a tab separated table

## [4.25]
### Added
- Command line function to remove variants from one or all cases
### Fixed
- Parse SMN None calls to None rather than False

## [4.24.1]
### Fixed
- Install requirements.txt via setup file

## [4.24]
### Added
- Institute-level phenotype models with sub-panels containing HPO and OMIM terms
- Runnable Docker demo
- Docker image build and push github action
- Makefile with shortcuts to docker commands
- Parse and save synopsis, phenotype and cohort terms from config files upon case upload
### Fixed
- Update dismissed variant status when variant dismissed key is missing
- Breakpoint two IGV button now shows correct chromosome when different from bp1
- Missing font lib in Docker image causing the PDF report download page to crash
- Sentieon Manta calls lack Somaticscore - load anyway
- ClinVar submissions crashing due to pinned variants that are not loaded
- Point ExAC pLI score to new gnomad server address
- Bug uploading cases missing phenotype terms in config file
- STRs loaded but not shown on browser page
- Bug when using adapter.variant.get_causatives with case_id without causatives
- Problem with fetching "solved" from scout export cases cli
- Better serialising of datetime and bson.ObjectId
- Added `volumes` folder to .gitignore
### Changed
- Make matching causative and managed variants foldable on case page
- Remove calls to PyMongo functions marked as deprecated in backend and frontend(as of version 3.7).
- Improved `scout update individual` command
- Export dynamic phenotypes with ordered gene lists as PDF


## [4.23]
### Added
- Save custom IGV track settings
- Show a flash message with clear info about non-valid genes when gene panel creation fails
- CNV report link in cancer case side navigation
- Return to comment section after editing, deleting or submitting a comment
- Managed variants
- MT vs 14 chromosome mean coverage stats if Scout is connected to Chanjo
### Fixed
- missing `vcf_cancer_sv` and `vcf_cancer_sv_research` to manual.
- Split ClinVar multiple clnsig values (slash-separated) and strip them of underscore for annotations without accession number
- Timeout of `All SNVs and INDELs` page when no valid gene is provided in the search
- Round CADD (MIPv9)
- Missing default panel value
- Invisible other causatives lines when other causatives lack gene symbols
### Changed
- Do not freeze mkdocs-material to version 4.6.1
- Remove pre-commit dependency

## [4.22]
### Added
- Editable cases comments
- Editable variants comments
### Fixed
- Empty variant activity panel
- STRs variants popover
- Split new ClinVar multiple significance terms for a variant
- Edit the selected comment, not the latest
### Changed
- Updated RELEASE docs.
- Pinned variants card style on the case page
- Merged `scout export exons` and `scout view exons` commands


## [4.21.2]
### Added
### Fixed
- Do not pre-filter research variants by (case-default) gene panels
- Show OMIM disease tooltip reliably
### Changed

## [4.21.1]
### Added
### Fixed
- Small change to Pop Freq column in variants ang gene panels to avoid strange text shrinking on small screens
- Direct use of HPO list for Clinical HPO SNV (and cancer SNV) filtering
- PDF coverage report redirecting to login page
### Changed
- Remove the option to dismiss single variants from all variants pages
- Bulk dismiss SNVs, SVs and cancer SNVs from variants pages

## [4.21]
### Added
- Support to configure LoqusDB per institute
- Highlight causative variants in the variants list
- Add tests. Mostly regarding building internal datatypes.
- Remove leading and trailing whitespaces from panel_name and display_name when panel is created
- Mark MANE transcript in list of transcripts in "Transcript overview" on variant page
- Show default panel name in case sidebar
- Previous buttons for variants pagination
- Adds a gh action that checks that the changelog is updated
- Adds a gh action that deploys new releases automatically to pypi
- Warn users if case default panels are outdated
- Define institute-specific gene panels for filtering in institute settings
- Use institute-specific gene panels in variants filtering
- Show somatic VAF for pinned and causative variants on case page

### Fixed
- Report pages redirect to login instead of crashing when session expires
- Variants filter loading in cancer variants page
- User, Causative and Cases tables not scaling to full page
- Improved docs for an initial production setup
- Compatibility with latest version of Black
- Fixed tests for Click>7
- Clinical filter required an extra click to Filter to return variants
- Restore pagination and shrink badges in the variants page tables
- Removing a user from the command line now inactivates the case only if user is last assignee and case is active
- Bugfix, LoqusDB per institute feature crashed when institute id was empty string
- Bugfix, LoqusDB calls where missing case count
- filter removal and upload for filters deleted from another page/other user
- Visualize outdated gene panels info in a popover instead of a tooltip in case page side panel

### Changed
- Highlight color on normal STRs in the variants table from green to blue
- Display breakpoints coordinates in verification emails only for structural variants


## [4.20]
### Added
- Display number of filtered variants vs number of total variants in variants page
- Search case by HPO terms
- Dismiss variant column in the variants tables
- Black and pre-commit packages to dev requirements

### Fixed
- Bug occurring when rerun is requested twice
- Peddy info fields in the demo config file
- Added load config safety check for multiple alignment files for one individual
- Formatting of cancer variants table
- Missing Score in SV variants table

### Changed
- Updated the documentation on how to create a new software release
- Genome build-aware cytobands coordinates
- Styling update of the Matchmaker card
- Select search type in case search form


## [4.19]

### Added
- Show internal ID for case
- Add internal ID for downloaded CGH files
- Export dynamic HPO gene list from case page
- Remove users as case assignees when their account is deleted
- Keep variants filters panel expanded when filters have been used

### Fixed
- Handle the ProxyFix ModuleNotFoundError when Werkzeug installed version is >1.0
- General report formatting issues whenever case and variant comments contain extremely long strings with no spaces

### Changed
- Created an institute wrapper page that contains list of cases, causatives, SNVs & Indels, user list, shared data and institute settings
- Display case name instead of case ID on clinVar submissions
- Changed icon of sample update in clinVar submissions


## [4.18]

### Added
- Filter cancer variants on cytoband coordinates
- Show dismiss reasons in a badge with hover for clinical variants
- Show an ellipsis if 10 cases or more to display with loqusdb matches
- A new blog post for version 4.17
- Tooltip to better describe Tumor and Normal columns in cancer variants
- Filter cancer SNVs and SVs by chromosome coordinates
- Default export of `Assertion method citation` to clinVar variants submission file
- Button to export up to 500 cancer variants, filtered or not
- Rename samples of a clinVar submission file

### Fixed
- Apply default gene panel on return to cancer variantS from variant view
- Revert to certificate checking when asking for Chanjo reports
- `scout download everything` command failing while downloading HPO terms

### Changed
- Turn tumor and normal allelic fraction to decimal numbers in tumor variants page
- Moved clinVar submissions code to the institutes blueprints
- Changed name of clinVar export files to FILENAME.Variant.csv and FILENAME.CaseData.csv
- Switched Google login libraries from Flask-OAuthlib to Authlib


## [4.17.1]

### Fixed
- Load cytobands for cases with chromosome build not "37" or "38"


## [4.17]

### Added
- COSMIC badge shown in cancer variants
- Default gene-panel in non-cancer structural view in url
- Filter SNVs and SVs by cytoband coordinates
- Filter cancer SNV variants by alt allele frequency in tumor
- Correct genome build in UCSC link from structural variant page



### Fixed
- Bug in clinVar form when variant has no gene
- Bug when sharing cases with the same institute twice
- Page crashing when removing causative variant tag
- Do not default to GATK caller when no caller info is provided for cancer SNVs


## [4.16.1]

### Fixed
- Fix the fix for handling of delivery reports for rerun cases

## [4.16]

### Added
- Adds possibility to add "lims_id" to cases. Currently only stored in database, not shown anywhere
- Adds verification comment box to SVs (previously only available for small variants)
- Scrollable pedigree panel

### Fixed
- Error caused by changes in WTForm (new release 2.3.x)
- Bug in OMIM case page form, causing the page to crash when a string was provided instead of a numerical OMIM id
- Fix Alamut link to work properly on hg38
- Better handling of delivery reports for rerun cases
- Small CodeFactor style issues: matchmaker results counting, a couple of incomplete tests and safer external xml
- Fix an issue with Phenomizer introduced by CodeFactor style changes

### Changed
- Updated the version of igv.js to 2.5.4

## [4.15.1]

### Added
- Display gene names in ClinVar submissions page
- Links to Varsome in variant transcripts table

### Fixed
- Small fixes to ClinVar submission form
- Gene panel page crash when old panel has no maintainers

## [4.15]

### Added
- Clinvar CNVs IGV track
- Gene panels can have maintainers
- Keep variant actions (dismissed, manual rank, mosaic, acmg, comments) upon variant re-upload
- Keep variant actions also on full case re-upload

### Fixed
- Fix the link to Ensembl for SV variants when genome build 38.
- Arrange information in columns on variant page
- Fix so that new cosmic identifier (COSV) is also acceptable #1304
- Fixed COSMIC tag in INFO (outside of CSQ) to be parses as well with `&` splitter.
- COSMIC stub URL changed to https://cancer.sanger.ac.uk/cosmic/search?q= instead.
- Updated to a version of IGV where bigBed tracks are visualized correctly
- Clinvar submission files are named according to the content (variant_data and case_data)
- Always show causatives from other cases in case overview
- Correct disease associations for gene symbol aliases that exist as separate genes
- Re-add "custom annotations" for SV variants
- The override ClinVar P/LP add-in in the Clinical Filter failed for new CSQ strings

### Changed
- Runs all CI checks in github actions

## [4.14.1]

### Fixed
- Error when variant found in loqusdb is not loaded for other case

## [4.14]

### Added
- Use github actions to run tests
- Adds CLI command to update individual alignments path
- Update HPO terms using downloaded definitions files
- Option to use alternative flask config when running `scout serve`
- Requirement to use loqusdb >= 2.5 if integrated

### Fixed
- Do not display Pedigree panel in cancer view
- Do not rely on internet connection and services available when running CI tests
- Variant loading assumes GATK if no caller set given and GATK filter status is seen in FILTER
- Pass genome build param all the way in order to get the right gene mappings for cases with build 38
- Parse correctly variants with zero frequency values
- Continue even if there are problems to create a region vcf
- STR and cancer variant navigation back to variants pages could fail

### Changed
- Improved code that sends requests to the external APIs
- Updates ranges for user ranks to fit todays usage
- Run coveralls on github actions instead of travis
- Run pip checks on github actions instead of coveralls
- For hg38 cases, change gnomAD link to point to version 3.0 (which is hg38 based)
- Show pinned or causative STR variants a bit more human readable

## [4.13.1]

### Added
### Fixed
- Typo that caused not all clinvar conflicting interpretations to be loaded no matter what
- Parse and retrieve clinvar annotations from VEP-annotated (VEP 97+) CSQ VCF field
- Variant clinvar significance shown as `not provided` whenever is `Uncertain significance`
- Phenomizer query crashing when case has no HPO terms assigned
- Fixed a bug affecting `All SNVs and INDELs` page when variants don't have canonical transcript
- Add gene name or id in cancer variant view

### Changed
- Cancer Variant view changed "Variant:Transcript:Exon:HGVS" to "Gene:Transcript:Exon:HGVS"

## [4.13]

### Added
- ClinVar SNVs track in IGV
- Add SMA view with SMN Copy Number data
- Easier to assign OMIM diagnoses from case page
- OMIM terms and specific OMIM term page

### Fixed
- Bug when adding a new gene to a panel
- Restored missing recent delivery reports
- Fixed style and links to other reports in case side panel
- Deleting cases using display_name and institute not deleting its variants
- Fixed bug that caused coordinates filter to override other filters
- Fixed a problem with finding some INS in loqusdb
- Layout on SV page when local observations without cases are present
- Make scout compatible with the new HPO definition files from `http://compbio.charite.de/jenkins/`
- General report visualization error when SNVs display names are very long


### Changed


## [4.12.4]

### Fixed
- Layout on SV page when local observations without cases are present

## [4.12.3]

### Fixed
- Case report when causative or pinned SVs have non null allele frequencies

## [4.12.2]

### Fixed
- SV variant links now take you to the SV variant page again
- Cancer variant view has cleaner table data entries for "N/A" data
- Pinned variant case level display hotfix for cancer and str - more on this later
- Cancer variants show correct alt/ref reads mirroring alt frequency now
- Always load all clinical STR variants even if a region load is attempted - index may be missing
- Same case repetition in variant local observations

## [4.12.1]

### Fixed
- Bug in variant.gene when gene has no HGVS description


## [4.12]

### Added
- Accepts `alignment_path` in load config to pass bam/cram files
- Display all phenotypes on variant page
- Display hgvs coordinates on pinned and causatives
- Clear panel pending changes
- Adds option to setup the database with static files
- Adds cli command to download the resources from CLI that scout needs
- Adds dummy files for merged somatic SV and CNV; as well as merged SNV, and INDEL part of #1279
- Allows for upload of OMIM-AUTO gene panel from static files without api-key

### Fixed
- Cancer case HPO panel variants link
- Fix so that some drop downs have correct size
- First IGV button in str variants page
- Cancer case activates on SNV variants
- Cases activate when STR variants are viewed
- Always calculate code coverage
- Pinned/Classification/comments in all types of variants pages
- Null values for panel's custom_inheritance_models
- Discrepancy between the manual disease transcripts and those in database in gene-edit page
- ACMG classification not showing for some causatives
- Fix bug which caused IGV.js to use hg19 reference files for hg38 data
- Bug when multiple bam files sources with non-null values are available


### Changed
- Renamed `requests` file to `scout_requests`
- Cancer variant view shows two, instead of four, decimals for allele and normal


## [4.11.1]

### Fixed
- Institute settings page
- Link institute settings to sharing institutes choices

## [4.11.0]

### Added
- Display locus name on STR variant page
- Alternative key `GNOMADAF_popmax` for Gnomad popmax allele frequency
- Automatic suggestions on how to improve the code on Pull Requests
- Parse GERP, phastCons and phyloP annotations from vep annotated CSQ fields
- Avoid flickering comment popovers in variant list
- Parse REVEL score from vep annotated CSQ fields
- Allow users to modify general institute settings
- Optionally format code automatically on commit
- Adds command to backup vital parts `scout export database`
- Parsing and displaying cancer SV variants from Manta annotated VCF files
- Dismiss cancer snv variants with cancer-specific options
- Add IGV.js UPD, RHO and TIDDIT coverage wig tracks.


### Fixed
- Slightly darker page background
- Fixed an issued with parsed conservation values from CSQ
- Clinvar submissions accessible to all users of an institute
- Header toolbar when on Clinvar page now shows institute name correctly
- Case should not always inactivate upon update
- Show dismissed snv cancer variants as grey on the cancer variants page
- Improved style of mappability link and local observations on variant page
- Convert all the GET requests to the igv view to POST request
- Error when updating gene panels using a file containing BOM chars
- Add/replace gene radio button not working in gene panels


## [4.10.1]

### Fixed
- Fixed issue with opening research variants
- Problem with coveralls not called by Travis CI
- Handle Biomart service down in tests


## [4.10.0]

### Added
- Rank score model in causatives page
- Exportable HPO terms from phenotypes page
- AMP guideline tiers for cancer variants
- Adds scroll for the transcript tab
- Added CLI option to query cases on time since case event was added
- Shadow clinical assessments also on research variants display
- Support for CRAM alignment files
- Improved str variants view : sorting by locus, grouped by allele.
- Delivery report PDF export
- New mosaicism tag option
- Add or modify individuals' age or tissue type from case page
- Display GC and allele depth in causatives table.
- Included primary reference transcript in general report
- Included partial causative variants in general report
- Remove dependency of loqusdb by utilising the CLI

### Fixed
- Fixed update OMIM command bug due to change in the header of the genemap2 file
- Removed Mosaic Tag from Cancer variants
- Fixes issue with unaligned table headers that comes with hidden Datatables
- Layout in general report PDF export
- Fixed issue on the case statistics view. The validation bars didn't show up when all institutes were selected. Now they do.
- Fixed missing path import by importing pathlib.Path
- Handle index inconsistencies in the update index functions
- Fixed layout problems


## [4.9.0]

### Added
- Improved MatchMaker pages, including visible patient contacts email address
- New badges for the github repo
- Links to [GENEMANIA](genemania.org)
- Sort gene panel list on case view.
- More automatic tests
- Allow loading of custom annotations in VCF using the SCOUT_CUSTOM info tag.

### Fixed
- Fix error when a gene is added to an empty dynamic gene panel
- Fix crash when attempting to add genes on incorrect format to dynamic gene panel
- Manual rank variant tags could be saved in a "Select a tag"-state, a problem in the variants view.
- Same case evaluations are no longer shown as gray previous evaluations on the variants page
- Stay on research pages, even if reset, next first buttons are pressed..
- Overlapping variants will now be visible on variant page again
- Fix missing classification comments and links in evaluations page
- All prioritized cases are shown on cases page


## [4.8.3]

### Added

### Fixed
- Bug when ordering sanger
- Improved scrolling over long list of genes/transcripts


## [4.8.2]

### Added

### Fixed
- Avoid opening extra tab for coverage report
- Fixed a problem when rank model version was saved as floats and not strings
- Fixed a problem with displaying dismiss variant reasons on the general report
- Disable load and delete filter buttons if there are no saved filters
- Fix problem with missing verifications
- Remove duplicate users and merge their data and activity


## [4.8.1]

### Added

### Fixed
- Prevent login fail for users with id defined by ObjectId and not email
- Prevent the app from crashing with `AttributeError: 'NoneType' object has no attribute 'message'`


## [4.8.0]

### Added
- Updated Scout to use Bootstrap 4.3
- New looks for Scout
- Improved dashboard using Chart.js
- Ask before inactivating a case where last assigned user leaves it
- Genes can be manually added to the dynamic gene list directly on the case page
- Dynamic gene panels can optionally be used with clinical filter, instead of default gene panel
- Dynamic gene panels get link out to chanjo-report for coverage report
- Load all clinvar variants with clinvar Pathogenic, Likely Pathogenic and Conflicting pathogenic
- Show transcripts with exon numbers for structural variants
- Case sort order can now be toggled between ascending and descending.
- Variants can be marked as partial causative if phenotype is available for case.
- Show a frequency tooltip hover for SV-variants.
- Added support for LDAP login system
- Search snv and structural variants by chromosomal coordinates
- Structural variants can be marked as partial causative if phenotype is available for case.
- Show normal and pathologic limits for STRs in the STR variants view.
- Institute level persistent variant filter settings that can be retrieved and used.
- export causative variants to Excel
- Add support for ROH, WIG and chromosome PNGs in case-view

### Fixed
- Fixed missing import for variants with comments
- Instructions on how to build docs
- Keep sanger order + verification when updating/reloading variants
- Fixed and moved broken filter actions (HPO gene panel and reset filter)
- Fixed string conversion to number
- UCSC links for structural variants are now separated per breakpoint (and whole variant where applicable)
- Reintroduced missing coverage report
- Fixed a bug preventing loading samples using the command line
- Better inheritance models customization for genes in gene panels
- STR variant page back to list button now does its one job.
- Allows to setup scout without a omim api key
- Fixed error causing "favicon not found" flash messages
- Removed flask --version from base cli
- Request rerun no longer changes case status. Active or archived cases inactivate on upload.
- Fixed missing tooltip on the cancer variants page
- Fixed weird Rank cell in variants page
- Next and first buttons order swap
- Added pagination (and POST capability) to cancer variants.
- Improves loading speed for variant page
- Problem with updating variant rank when no variants
- Improved Clinvar submission form
- General report crashing when dismissed variant has no valid dismiss code
- Also show collaborative case variants on the All variants view.
- Improved phenotype search using dataTables.js on phenotypes page
- Search and delete users with `email` instead of `_id`
- Fixed css styles so that multiselect options will all fit one column


## [4.7.3]

### Added
- RankScore can be used with VCFs for vcf_cancer files

### Fixed
- Fix issue with STR view next page button not doing its one job.

### Deleted
- Removed pileup as a bam viewing option. This is replaced by IGV


## [4.7.2]

### Added
- Show earlier ACMG classification in the variant list

### Fixed
- Fixed igv search not working due to igv.js dist 2.2.17
- Fixed searches for cases with a gene with variants pinned or marked causative.
- Load variant pages faster after fixing other causatives query
- Fixed mitochondrial report bug for variants without genes

## [4.7.1]

### Added

### Fixed
- Fixed bug on genes page


## [4.7.0]

### Added
- Export genes and gene panels in build GRCh38
- Search for cases with variants pinned or marked causative in a given gene.
- Search for cases phenotypically similar to a case also from WUI.
- Case variant searches can be limited to similar cases, matching HPO-terms,
  phenogroups and cohorts.
- De-archive reruns and flag them as 'inactive' if archived
- Sort cases by analysis_date, track or status
- Display cases in the following order: prioritized, active, inactive, archived, solved
- Assign case to user when user activates it or asks for rerun
- Case becomes inactive when it has no assignees
- Fetch refseq version from entrez and use it in clinvar form
- Load and export of exons for all genes, independent on refseq
- Documentation for loading/updating exons
- Showing SV variant annotations: SV cgh frequencies, gnomad-SV, local SV frequencies
- Showing transcripts mapping score in segmental duplications
- Handle requests to Ensembl Rest API
- Handle requests to Ensembl Rest Biomart
- STR variants view now displays GT and IGV link.
- Description field for gene panels
- Export exons in build 37 and 38 using the command line

### Fixed
- Fixes of and induced by build tests
- Fixed bug affecting variant observations in other cases
- Fixed a bug that showed wrong gene coverage in general panel PDF export
- MT report only shows variants occurring in the specific individual of the excel sheet
- Disable SSL certifcate verification in requests to chanjo
- Updates how intervaltree and pymongo is used to void deprecated functions
- Increased size of IGV sample tracks
- Optimized tests


## [4.6.1]

### Added

### Fixed
- Missing 'father' and 'mother' keys when parsing single individual cases


## [4.6.0]

### Added
- Description of Scout branching model in CONTRIBUTING doc
- Causatives in alphabetical order, display ACMG classification and filter by gene.
- Added 'external' to the list of analysis type options
- Adds functionality to display "Tissue type". Passed via load config.
- Update to IGV 2.

### Fixed
- Fixed alignment visualization and vcf2cytosure availability for demo case samples
- Fixed 3 bugs affecting SV pages visualization
- Reintroduced the --version cli option
- Fixed variants query by panel (hpo panel + gene panel).
- Downloaded MT report contains excel files with individuals' display name
- Refactored code in parsing of config files.


## [4.5.1]

### Added

### Fixed
- update requirement to use PyYaml version >= 5.1
- Safer code when loading config params in cli base


## [4.5.0]

### Added
- Search for similar cases from scout view CLI
- Scout cli is now invoked from the app object and works under the app context

### Fixed
- PyYaml dependency fixed to use version >= 5.1


## [4.4.1]

### Added
- Display SV rank model version when available

### Fixed
- Fixed upload of delivery report via API


## [4.4.0]

### Added
- Displaying more info on the Causatives page and hiding those not causative at the case level
- Add a comment text field to Sanger order request form, allowing a message to be included in the email
- MatchMaker Exchange integration
- List cases with empty synopsis, missing HPO terms and phenotype groups.
- Search for cases with open research list, or a given case status (active, inactive, archived)

### Fixed
- Variant query builder split into several functions
- Fixed delivery report load bug


## [4.3.3]

### Added
- Different individual table for cancer cases

### Fixed
- Dashboard collects validated variants from verification events instead of using 'sanger' field
- Cases shared with collaborators are visible again in cases page
- Force users to select a real institute to share cases with (actionbar select fix)


## [4.3.2]

### Added
- Dashboard data can be filtered using filters available in cases page
- Causatives for each institute are displayed on a dedicated page
- SNVs and and SVs are searchable across cases by gene and rank score
- A more complete report with validated variants is downloadable from dashboard

### Fixed
- Clinsig filter is fixed so clinsig numerical values are returned
- Split multi clinsig string values in different elements of clinsig array
- Regex to search in multi clinsig string values or multi revstat string values
- It works to upload vcf files with no variants now
- Combined Pileup and IGV alignments for SVs having variant start and stop on the same chromosome


## [4.3.1]

### Added
- Show calls from all callers even if call is not available
- Instructions to install cairo and pango libs from WeasyPrint page
- Display cases with number of variants from CLI
- Only display cases with number of variants above certain treshold. (Also CLI)
- Export of verified variants by CLI or from the dashboard
- Extend case level queries with default panels, cohorts and phenotype groups.
- Slice dashboard statistics display using case level queries
- Add a view where all variants for an institute can be searched across cases, filtering on gene and rank score. Allows searching research variants for cases that have research open.

### Fixed
- Fixed code to extract variant conservation (gerp, phyloP, phastCons)
- Visualization of PDF-exported gene panels
- Reintroduced the exon/intron number in variant verification email
- Sex and affected status is correctly displayed on general report
- Force number validation in SV filter by size
- Display ensembl transcripts when no refseq exists


## [4.3.0]

### Added
- Mosaicism tag on variants
- Show and filter on SweGen frequency for SVs
- Show annotations for STR variants
- Show all transcripts in verification email
- Added mitochondrial export
- Adds alternative to search for SVs shorter that the given length
- Look for 'bcftools' in the `set` field of VCFs
- Display digenic inheritance from OMIM
- Displays what refseq transcript that is primary in hgnc

### Fixed

- Archived panels displays the correct date (not retroactive change)
- Fixed problem with waiting times in gene panel exports
- Clinvar fiter not working with human readable clinsig values

## [4.2.2]

### Fixed
- Fixed gene panel create/modify from CSV file utf-8 decoding error
- Updating genes in gene panels now supports edit comments and entry version
- Gene panel export timeout error

## [4.2.1]

### Fixed
- Re-introduced gene name(s) in verification email subject
- Better PDF rendering for excluded variants in report
- Problem to access old case when `is_default` did not exist on a panel


## [4.2.0]

### Added
- New index on variant_id for events
- Display overlapping compounds on variants view

### Fixed
- Fixed broken clinical filter


## [4.1.4]

### Added
- Download of filtered SVs

### Fixed
- Fixed broken download of filtered variants
- Fixed visualization issue in gene panel PDF export
- Fixed bug when updating gene names in variant controller


## [4.1.3]

### Fixed
- Displays all primary transcripts


## [4.1.2]

### Added
- Option add/replace when updating a panel via CSV file
- More flexible versioning of the gene panels
- Printing coverage report on the bottom of the pdf case report
- Variant verification option for SVs
- Logs uri without pwd when connecting
- Disease-causing transcripts in case report
- Thicker lines in case report
- Supports HPO search for cases, both terms or if described in synopsis
- Adds sanger information to dashboard

### Fixed
- Use db name instead of **auth** as default for authentication
- Fixes so that reports can be generated even with many variants
- Fixed sanger validation popup to show individual variants queried by user and institute.
- Fixed problem with setting up scout
- Fixes problem when exac file is not available through broad ftp
- Fetch transcripts for correct build in `adapter.hgnc_gene`

## [4.1.1]
- Fix problem with institute authentication flash message in utils
- Fix problem with comments
- Fix problem with ensembl link


## [4.1.0]

### Added
- OMIM phenotypes to case report
- Command to download all panel app gene panels `scout load panel --panel-app`
- Links to genenames.org and omim on gene page
- Popup on gene at variants page with gene information
- reset sanger status to "Not validated" for pinned variants
- highlight cases with variants to be evaluated by Sanger on the cases page
- option to point to local reference files to the genome viewer pileup.js. Documented in `docs.admin-guide.server`
- option to export single variants in `scout export variants`
- option to load a multiqc report together with a case(add line in load config)
- added a view for searching HPO terms. It is accessed from the top left corner menu
- Updates the variants view for cancer variants. Adds a small cancer specific filter for known variants
- Adds hgvs information on cancer variants page
- Adds option to update phenotype groups from CLI

### Fixed
- Improved Clinvar to submit variants from different cases. Fixed HPO terms in casedata according to feedback
- Fixed broken link to case page from Sanger modal in cases view
- Now only cases with non empty lists of causative variants are returned in `adapter.case(has_causatives=True)`
- Can handle Tumor only samples
- Long lists of HGNC symbols are now possible. This was previously difficult with manual, uploaded or by HPO search when changing filter settings due to GET request limitations. Relevant pages now use POST requests. Adds the dynamic HPO panel as a selection on the gene panel dropdown.
- Variant filter defaults to default panels also on SV and Cancer variants pages.

## [4.0.0]

### WARNING ###

This is a major version update and will require that the backend of pre releases is updated.
Run commands:

```
$scout update genes
$scout update hpo
```

- Created a Clinvar submission tool, to speed up Clinvar submission of SNVs and SVs
- Added an analysis report page (html and PDF format) containing phenotype, gene panels and variants that are relevant to solve a case.

### Fixed
- Optimized evaluated variants to speed up creation of case report
- Moved igv and pileup viewer under a common folder
- Fixed MT alignment view pileup.js
- Fixed coordinates for SVs with start chromosome different from end chromosome
- Global comments shown across cases and institutes. Case-specific variant comments are shown only for that specific case.
- Links to clinvar submitted variants at the cases level
- Adapts clinvar parsing to new format
- Fixed problem in `scout update user` when the user object had no roles
- Makes pileup.js use online genome resources when viewing alignments. Now any instance of Scout can make use of this functionality.
- Fix ensembl link for structural variants
- Works even when cases does not have `'madeline_info'`
- Parses Polyphen in correct way again
- Fix problem with parsing gnomad from VEP

### Added
- Added a PDF export function for gene panels
- Added a "Filter and export" button to export custom-filtered SNVs to CSV file
- Dismiss SVs
- Added IGV alignments viewer
- Read delivery report path from case config or CLI command
- Filter for spidex scores
- All HPO terms are now added and fetched from the correct source (https://github.com/obophenotype/human-phenotype-ontology/blob/master/hp.obo)
- New command `scout update hpo`
- New command `scout update genes` will fetch all the latest information about genes and update them
- Load **all** variants found on chromosome **MT**
- Adds choice in cases overview do show as many cases as user like

### Removed
- pileup.min.js and pileup css are imported from a remote web location now
- All source files for HPO information, this is instead fetched directly from source
- All source files for gene information, this is instead fetched directly from source

## [3.0.0]
### Fixed
- hide pedigree panel unless it exists

## [1.5.1] - 2016-07-27
### Fixed
- look for both ".bam.bai" and ".bai" extensions

## [1.4.0] - 2016-03-22
### Added
- support for local frequency through loqusdb
- bunch of other stuff

## [1.3.0] - 2016-02-19
### Fixed
- Update query-phenomizer and add username/password

### Changed
- Update the way a case is checked for rerun-status

### Added
- Add new button to mark a case as "checked"
- Link to clinical variants _without_ 1000G annotation

## [1.2.2] - 2016-02-18
### Fixed
- avoid filtering out variants lacking ExAC and 1000G annotations

## [1.1.3] - 2015-10-01
### Fixed
- persist (clinical) filter when clicking load more
- fix #154 by robustly setting clinical filter func. terms

## [1.1.2] - 2015-09-07
### Fixed
- avoid replacing coverage report with none
- update SO terms, refactored

## [1.1.1] - 2015-08-20
### Fixed
- fetch case based on collaborator status (not owner)

## [1.1.0] - 2015-05-29
### Added
- link(s) to SNPedia based on RS-numbers
- new Jinja filter to "humanize" decimal numbers
- show gene panels in variant view
- new Jinja filter for decoding URL encoding
- add indicator to variants in list that have comments
- add variant number threshold and rank score threshold to load function
- add event methods to mongo adapter
- add tests for models
- show badge "old" if comment was written for a previous analysis

### Changed
- show cDNA change in transcript summary unless variant is exonic
- moved compounds table further up the page
- show dates for case uploads in ISO format
- moved variant comments higher up on page
- updated documentation for pages
- read in coverage report as blob in database and serve directly
- change ``OmimPhenotype`` to ``PhenotypeTerm``
- reorganize models sub-package
- move events (and comments) to separate collection
- only display prev/next links for the research list
- include variant type in breadcrumbs e.g. "Clinical variants"

### Removed
- drop dependency on moment.js

### Fixed
- show the same level of detail for all frequencies on all pages
- properly decode URL encoded symbols in amino acid/cDNA change strings
- fixed issue with wipe permissions in MongoDB
- include default gene lists in "variants" link in breadcrumbs

## [1.0.2] - 2015-05-20
### Changed
- update case fetching function

### Fixed
- handle multiple cases with same id

## [1.0.1] - 2015-04-28
### Fixed
- Fix building URL parameters in cases list Vue component

## [1.0.0] - 2015-04-12
Codename: Sara Lund

![Release 1.0](artwork/releases/release-1-0.jpg)

### Added
- Add email logging for unexpected errors
- New command line tool for deleting case

### Changed
- Much improved logging overall
- Updated documentation/usage guide
- Removed non-working IGV link

### Fixed
- Show sample display name in GT call
- Various small bug fixes
- Make it easier to hover over popups

## [0.0.2-rc1] - 2015-03-04
### Added
- add protein table for each variant
- add many more external links
- add coverage reports as PDFs

### Changed
- incorporate user feedback updates
- big refactor of load scripts

## [0.0.2-rc2] - 2015-03-04
### Changes
- add gene table with gene description
- reorganize inheritance models box

### Fixed
- avoid overwriting gene list on "research" load
- fix various bugs in external links

## [0.0.2-rc3] - 2015-03-05
### Added
- Activity log feed to variant view
- Adds protein change strings to ODM and Sanger email

### Changed
- Extract activity log component to macro

### Fixes
- Make Ensembl transcript links use archive website<|MERGE_RESOLUTION|>--- conflicted
+++ resolved
@@ -18,16 +18,17 @@
 - LoqusDB field in institute settings accepts only existing Loqus instances
 - Fix DECIPHER link to work after DECIPHER migrated to GRCh38
 - Removed visibility window param from igv.js genes track
-<<<<<<< HEAD
-- Introduced genome build check (allowed values: 37 or 38) on case load
-=======
-- Always load STR variants regardless of RankScore threshold
->>>>>>> e058bcb1
 ### Changed
 - Cancer variants table header (pop freq etc)
 - Only admin users can modify LoqusDB instance in Institute settings
 - Style of case synopsis and variants and case comments
 - Switched to igv.js 2.7.5
+
+## [4.29.1]
+### Added
+### Fixed
+- Always load STR variants regardless of RankScore threshold (hotfix)
+### Changed
 
 ## [4.29]
 ### Added
