--- conflicted
+++ resolved
@@ -23,12 +23,9 @@
 - Associate OMIM and/or ORPHA diagnoses with partial causatives
 - Visualization of partial causatives' diagnoses on case page: style and links
 - Revert style of pinned variants window on the case page
-<<<<<<< HEAD
-- Matching causatives query
-=======
 - Rename `Clinical significanc` to `Germline classification` in ClinVar submissions exported files
 - Rename `Comment on clinical significance` to `Comment on classification` in ClinVar submissions exported files
->>>>>>> 413d8301
+- Matching causatives query
 
 ## [4.76]
 ### Added
