--- conflicted
+++ resolved
@@ -11,11 +11,8 @@
 - Bootstrap-based pagination on variantS pages (#5697)
 ### Changed
 - Better access to ALT allele for SVs (#5693)
-<<<<<<< HEAD
+- Remove unused `variant_count` parameter from several functions involved with variant queries (#5700)
 - Authorize access to IGV track files at endpoint, not with session cookie. Allows huge case groups and many open igv sessions. (#5710)
-=======
-- Remove unused `variant_count` parameter from several functions involved with variant queries (#5700)
->>>>>>> 08c58d60
 ### Fixed
 - Typo in PR template (#5682)
 - Highlight affected individuals/samples on `GT call` tables (#5682)
