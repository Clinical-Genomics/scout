# Change Log
All notable changes to this project will be documented in this file.
This project adheres to [Semantic Versioning](http://semver.org/).

About changelog [here](https://keepachangelog.com/en/1.0.0/)

## []
### Added
- Dark mode, using browser/OS media preference
- Allow marking case as solved without defining causative variants
- Admin users can create missing beacon datasets from the institute's settings page
- GenCC links on gene and variant pages
### Changed
- Improved HTML syntax in case report template
- Modified message displayed when variant rank stats could not be calculated
- Expanded instructions on how to test on CG development server (cg-vm1)
### Fixed
- Remove load demo case command from docker-compose.yml
- Text elements being split across pages in PDF reports
- Made login password field of type `password` in LDAP login form
- Gene panels HTML select in institute's settings page
- Bootstrap upgraded to version 5
- Fix some Sourcery and SonarCloud suggestions
- Escape special characters in case search on institute and dashboard pages
- Broken case PDF reports when no Madeline pedigree image can be created
- Removed text-white links style that were invisible in new pages style
<<<<<<< HEAD
- Removed buttons to display alignment files removed from server
=======
- Variants pagination after pressing "Filter variants" or "Clinical filter"
- Layout of buttons Matchmaker submission panel (case page)
- Removing cases from Matchmaker (simplified code and fixed functionality)
>>>>>>> 1ce63778

## [4.53]
### Added
### Changed
- Point Alamut API key docs link to new API version
- Parse dbSNP id from ID only if it says "rs", else use VEP CSQ fields
- Removed MarkupSafe from the dependencies
### Fixed
- Reintroduced loading of SVs for demo case 643595
- Successful parse of FOUND_IN should avoid GATK caller default
- All vulnerabilities flagged by SonarCloud

## [4.52]
### Added
- Demo cancer case gets loaded together with demo RD case in demo instance
- Parse REVEL_score alongside REVEL_rankscore from csq field and display it on SNV variant page
- Rank score results now show the ranking range
- cDNA and protein changes displayed on institute causatives pages
- Optional SESSION_TIMEOUT_MINUTES configuration in app config files
- Script to convert old OMIM case format (list of integers) to new format (list of dictionaries)
- Additional check for user logged in status before serving alignment files
- Download .cgh files from cancer samples table on cancer case page
- Number of documents and date of last update on genes page
### Changed
- Verify user before redirecting to IGV alignments and sashimi plots
- Build case IGV tracks starting from case and variant objects instead of passing all params in a form
- Unfreeze Werkzeug lib since Flask_login v.0.6 with bugfix has been released
- Sort gene panels by name (panelS and variant page)
- Removed unused `server.blueprints.alignviewers.unindexed_remote_static` endpoint
- User sessions to check files served by `server.blueprints.alignviewers.remote_static` endpoint
- Moved Beacon-related functions to a dedicated app extension
- Audit Filter now also loads filter displaying the variants for it
### Fixed
- Handle `attachment_filename` parameter renamed to `download_name` when Flask 2.2 will be released
- Removed cursor timeout param in cases find adapter function to avoid many code warnings
- Removed stream argument deprecation warning in tests
- Handle `no intervals found` warning in load_region test
- Beacon remove variants
- Protect remote_cors function in alignviewers view from Server-Side Request Forgery (SSRF)
- Check creation date of last document in gene collection to display when genes collection was updated last

## [4.51]
### Added
- Config file containing codecov settings for pull requests
- Add an IGV.js direct link button from case page
- Security policy file
- Hide/shade compound variants based on rank score on variantS from filter
- Chromograph legend documentation direct link
### Changed
- Updated deprecated Codecov GitHub action to v.2
- Simplified code of scout/adapter/mongo/variant
- Update IGV.js to v2.11.2
- Show summary number of variant gene panels on general report if more than 3
### Fixed
- Marrvel link for variants in genome build 38 (using liftover to build 37)
- Remove flags from codecov config file
- Fixed filter bug with high negative SPIDEX scores
- Renamed IARC TP53 button to to `TP53 Database`, modified also link since IARC has been moved to the US NCI: `https://tp53.isb-cgc.org/`
- Parsing new format of OMIM case info when exporting patients to Matchmaker
- Remove flask-debugtoolbar lib dependency that is using deprecated code and causes app to crash after new release of Jinja2 (3.1)
- Variant page crashing for cases with old OMIM terms structure (a list of integers instead of dictionary)
- Variant page crashing when creating MARRVEL link for cases with no genome build
- SpliceAI documentation link
- Fix deprecated `safe_str_cmp` import from `werkzeug.security` by freezing Werkzeug lib to v2.0 until Flask_login v.0.6 with bugfix is released
- List gene names densely in general report for SVs that contain more than 3 genes
- Show transcript ids on refseq genes on hg19 in IGV.js, using refgene source
- Display correct number of genes in general report for SVs that contain more than 32 genes
- Broken Google login after new major release of `lepture/authlib`
- Fix frequency and callers display on case general report

## [4.50.1]
### Fixed
- Show matching causative STR_repid for legacy str variants (pre Stranger hgnc_id)

## [4.50]
### Added
- Individual-specific OMIM terms
- OMIM disease descriptions in ClinVar submission form
- Add a toggle for melter rerun monitoring of cases
- Add a config option to show the rerun monitoring toggle
- Add a cli option to export cases with rerun monitoring enabled
- Add a link to STRipy for STR variants; shallow for ARX and HOXA13
- Hide by default variants only present in unaffected individuals in variants filters
- OMIM terms in general case report
- Individual-level info on OMIM and HPO terms in general case report
- PanelApp gene link among the external links on variant page
- Dashboard case filters fields help
- Filter cases by OMIM terms in cases and dashboard pages
### Fixed
- A malformed panel id request would crash with exception: now gives user warning flash with redirect
- Link to HPO resource file hosted on `http://purl.obolibrary.org`
- Gene search form when gene exists only in build 38
- Fixed odd redirect error and poor error message on missing column for gene panel csv upload
- Typo in parse variant transcripts function
- Modified keys name used to parse local observations (archived) frequencies to reflect change in MIP keys naming
- Better error handling for partly broken/timed out chanjo reports
- Broken javascript code when case Chromograph data is malformed
- Broader space for case synopsis in general report
- Show partial causatives on causatives and matching causatives panels
- Partial causative assignment in cases with no OMIM or HPO terms
- Partial causative OMIM select options in variant page
### Changed
- Slightly smaller and improved layout of content in case PDF report
- Relabel more cancer variant pages somatic for navigation
- Unify caseS nav links
- Removed unused `add_compounds` param from variant controllers function
- Changed default hg19 genome for IGV.js to legacy hg19_1kg_decoy to fix a few problematic loci
- Reduce code complexity (parse/ensembl.py)
- Silence certain fields in ClinVar export if prioritised ones exist (chrom-start-end if hgvs exist)
- Made phenotype non-mandatory when marking a variant as partial causative
- Only one phenotype condition type (OMIM or HPO) per variant is used in ClinVar submissions
- ClinVar submission variant condition prefers OMIM over HPO if available
- Use lighter version of gene objects in Omim MongoDB adapter, panels controllers, panels views and institute controllers
- Gene-variants table size is now adaptive
- Remove unused file upload on gene-variants page

## [4.49]
### Fixed
- Pydantic model types for genome_build, madeline_info, peddy_ped_check and peddy_sex_check, rank_model_version and sv_rank_model_version
- Replace `MatchMaker` with `Matchmaker` in all places visible by a user
- Save diagnosis labels along with OMIM terms in Matchmaker Exchange submission objects
- `libegl-mesa0_21.0.3-0ubuntu0.3~20.04.5_amd64.deb` lib not found by GitHub actions Docker build
- Remove unused `chromograph_image_files` and `chromograph_prefixes` keys saved when creating or updating an RD case
- Search managed variants by description and with ignore case
### Changed
- Introduced page margins on exported PDF reports
- Smaller gene fonts in downloaded HPO genes PDF reports
- Reintroduced gene coverage data in the PDF-exported general report of rare-disease cases
- Check for existence of case report files before creating sidebar links
- Better description of HPO and OMIM terms for patients submitted to Matchmaker Exchange
- Remove null non-mandatory key/values when updating a case
- Freeze WTForms<3 due to several form input rendering changes

## [4.48.1]
### Fixed
- General case PDF report for recent cases with no pedigree

## [4.48]
### Added
- Option to cancel a request for research variants in case page
### Changed
- Update igv.js to v2.10.5
- Updated example of a case delivery report
- Unfreeze cyvcf2
- Builder images used in Scout Dockerfiles
- Crash report email subject gives host name
- Export general case report to PDF using PDFKit instead of WeasyPrint
- Do not include coverage report in PDF case report since they might have different orientation
- Export cancer cases's "Coverage and QC report" to PDF using PDFKit instead of Weasyprint
- Updated cancer "Coverage and QC report" example
- Keep portrait orientation in PDF delivery report
- Export delivery report to PDF using PDFKit instead of Weasyprint
- PDF export of clinical and research HPO panels using PDFKit instead of Weasyprint
- Export gene panel report to PDF using PDFKit
- Removed WeasyPrint lib dependency

### Fixed
- Reintroduced missing links to Swegen and Beacon and dbSNP in RD variant page, summary section
- Demo delivery report orientation to fit new columns
- Missing delivery report in demo case
- Cast MNVs to SNV for test
- Export verified variants from all institutes when user is admin
- Cancer coverage and QC report not found for demo cancer case
- Pull request template instructions on how to deploy to test server
- PDF Delivery report not showing Swedac logo
- Fix code typos
- Disable codefactor raised by ESLint for javascript functions located on another file
- Loading spinner stuck after downloading a PDF gene panel report
- IGV browser crashing when file system with alignment files is not mounted

## [4.47]
### Added
- Added CADD, GnomAD and genotype calls to variantS export
### Changed
- Pull request template, to illustrate how to deploy pull request branches on cg-vm1 stage server
### Fixed
- Compiled Docker image contains a patched version (v4.9) of chanjo-report

## [4.46.1]
### Fixed
- Downloading of files generated within the app container (MT-report, verified variants, pedigrees, ..)

## [4.46]
### Added
- Created a Dockefile to be used to serve the dockerized app in production
- Modified the code to collect database params specified as env vars
- Created a GitHub action that pushes the Dockerfile-server image to Docker Hub (scout-server-stage) every time a PR is opened
- Created a GitHub action that pushes the Dockerfile-server image to Docker Hub (scout-server) every time a new release is created
- Reassign MatchMaker Exchange submission to another user when a Scout user is deleted
- Expose public API JSON gene panels endpoint, primarily to enable automated rerun checking for updates
- Add utils for dictionary type
- Filter institute cases using multiple HPO terms
- Vulture GitHub action to identify and remove unused variables and imports
### Changed
- Updated the python config file documentation in admin guide
- Case configuration parsing now uses Pydantic for improved typechecking and config handling
- Removed test matrices to speed up automatic testing of PRs
- Switch from Coveralls to Codecov to handle CI test coverage
- Speed-up CI tests by caching installation of libs and splitting tests into randomized groups using pytest-test-groups
- Improved LDAP login documentation
- Use lib flask-ldapconn instead of flask_ldap3_login> to handle ldap authentication
- Updated Managed variant documentation in user guide
- Fix and simplify creating and editing of gene panels
- Simplified gene variants search code
- Increased the height of the genes track in the IGV viewer
### Fixed
- Validate uploaded managed variant file lines, warning the user.
- Exporting validated variants with missing "genes" database key
- No results returned when searching for gene variants using a phenotype term
- Variants filtering by gene symbols file
- Make gene HGNC symbols field mandatory in gene variants page and run search only on form submit
- Make sure collaborator gene variants are still visible, even if HPO filter is used

## [4.45]
### Added
### Changed
- Start Scout also when loqusdbapi is not reachable
- Clearer definition of manual standard and custom inheritance models in gene panels
- Allow searching multiple chromosomes in filters
### Fixed
- Gene panel crashing on edit action

## [4.44]
### Added
### Changed
- Display Gene track beneath each sample track when displaying splice junctions in igv browser
- Check outdated gene symbols and update with aliases for both RD and cancer variantS
### Fixed
- Added query input check and fixed the Genes API endpoint to return a json formatted error when request is malformed
- Typo in ACMG BP6 tooltip

## [4.43.1]
### Added
- Added database index for OMIM disease term genes
### Changed
### Fixed
- Do not drop HPO terms collection when updating HPO terms via the command line
- Do not drop disease (OMIM) terms collection when updating diseases via the command line

## [4.43]
### Added
- Specify which collection(s) update/build indexes for
### Fixed
- Do not drop genes and transcripts collections when updating genes via the command line

## [4.42.1]
### Added
### Changed
### Fixed
- Freeze PyMongo lib to version<4.0 to keep supporting previous MongoDB versions
- Speed up gene panels creation and update by collecting only light gene info from database
- Avoid case page crash on Phenomizer queries timeout

## [4.42]
### Added
- Choose custom pinned variants to submit to MatchMaker Exchange
- Submit structural variant as genes to the MatchMaker Exchange
- Added function for maintainers and admins to remove gene panels
- Admins can restore deleted gene panels
- A development docker-compose file illustrating the scout/chanjo-report integration
- Show AD on variants view for cancer SV (tumor and normal)
- Cancer SV variants filter AD, AF (tumor and normal)
- Hiding the variants score column also from cancer SVs, as for the SNVs
### Changed
- Enforce same case _id and display_name when updating a case
- Enforce same individual ids, display names and affected status when updating a case
- Improved documentation for connecting to loqusdb instances (including loqusdbapi)
- Display and download HPO gene panels' gene symbols in italics
- A faster-built and lighter Docker image
- Reduce complexity of `panels` endpoint moving some code to the panels controllers
- Update requirements to use flask-ldap3-login>=0.9.17 instead of freezing WTForm
### Fixed
- Use of deprecated TextField after the upgrade of WTF to v3.0
- Freeze to WTForms to version < 3
- Remove the extra files (bed files and madeline.svg) introduced by mistake
- Cli command loading demo data in docker-compose when case custom images exist and is None
- Increased MongoDB connection serverSelectionTimeoutMS parameter to 30K (default value according to MongoDB documentation)
- Better differentiate old obs counts 0 vs N/A
- Broken cancer variants page when default gene panel was deleted
- Typo in tx_overview function in variant controllers file
- Fixed loqusdbapi SV search URL
- SV variants filtering using Decipher criterion
- Removing old gene panels that don't contain the `maintainer` key.

## [4.41.1]
### Fixed
- General reports crash for variant annotations with same variant on other cases

## [4.41]
### Added
- Extended the instructions for running the Scout Docker image (web app and cli).
- Enabled inclusion of custom images to STR variant view
### Fixed
- General case report sorting comments for variants with None genetic models
- Do not crash but redirect to variants page with error when a variant is not found for a case
- UCSC links coordinates for SV variants with start chromosome different than end chromosome
- Human readable variants name in case page for variants having start chromosome different from end chromosome
- Avoid always loading all transcripts when checking gene symbol: introduce gene captions
- Slow queries for evaluated variants on e.g. case page - use events instead
### Changed
- Rearrange variant page again, moving severity predictions down.
- More reactive layout width steps on variant page

## [4.40.1]
### Added
### Fixed
- Variants dismissed with inconsistent inheritance pattern can again be shown in general case report
- General report page for variants with genes=None
- General report crashing when variants have no panels
- Added other missing keys to case and variant dictionaries passed to general report
### Changed

## [4.40]
### Added
- A .cff citation file
- Phenotype search API endpoint
- Added pagination to phenotype API
- Extend case search to include internal MongoDB id
- Support for connecting to a MongoDB replica set (.py config files)
- Support for connecting to a MongoDB replica set (.yaml config files)
### Fixed
- Command to load the OMIM gene panel (`scout load panel --omim`)
- Unify style of pinned and causative variants' badges on case page
- Removed automatic spaces after punctuation in comments
- Remove the hardcoded number of total individuals from the variant's old observations panel
- Send delete requests to a connected Beacon using the DELETE method
- Layout of the SNV and SV variant page - move frequency up
### Changed
- Stop updating database indexes after loading exons via command line
- Display validation status badge also for not Sanger-sequenced variants
- Moved Frequencies, Severity and Local observations panels up in RD variants page
- Enabled Flask CORS to communicate CORS status to js apps
- Moved the code preparing the transcripts overview to the backend
- Refactored and filtered json data used in general case report
- Changed the database used in docker-compose file to use the official MongoDB v4.4 image
- Modified the Python (3.6, 3.8) and MongoDB (3.2, 4.4, 5.0) versions used in testing matrices (GitHub actions)
- Capitalize case search terms on institute and dashboard pages


## [4.39]
### Added
- COSMIC IDs collected from CSQ field named `COSMIC`
### Fixed
- Link to other causative variants on variant page
- Allow multiple COSMIC links for a cancer variant
- Fix floating text in severity box #2808
- Fixed MitoMap and HmtVar links for hg38 cases
- Do not open new browser tabs when downloading files
- Selectable IGV tracks on variant page
- Missing splice junctions button on variant page
- Refactor variantS representative gene selection, and use it also for cancer variant summary
### Changed
- Improve Javascript performance for displaying Chromograph images
- Make ClinVar classification more evident in cancer variant page

## [4.38]
### Added
- Option to hide Alamut button in the app config file
### Fixed
- Library deprecation warning fixed (insert is deprecated. Use insert_one or insert_many instead)
- Update genes command will not trigger an update of database indices any more
- Missing resources in temporary downloading directory when updating genes using the command line
- Restore previous variant ACMG classification in a scrollable div
- Loading spinner not stopping after downloading PDF case reports and variant list export
- Add extra Alamut links higher up on variant pages
- Improve UX for phenotypes in case page
- Filter and export of STR variants
- Update look of variants page navigation buttons
### Changed

## [4.37]
### Added
- Highlight and show version number for RefSeq MANE transcripts.
- Added integration to a rerunner service for toggling reanalysis with updated pedigree information
- SpliceAI display and parsing from VEP CSQ
- Display matching tiered variants for cancer variants
- Display a loading icon (spinner) until the page loads completely
- Display filter badges in cancer variants list
- Update genes from pre-downloaded file resources
- On login, OS, browser version and screen size are saved anonymously to understand how users are using Scout
- API returning institutes data for a given user: `/api/v1/institutes`
- API returning case data for a given institute: `/api/v1/institutes/<institute_id>/cases`
- Added GMS and Lund university hospital logos to login page
- Made display of Swedac logo configurable
- Support for displaying custom images in case view
- Individual-specific HPO terms
- Optional alamut_key in institute settings for Alamut Plus software
- Case report API endpoint
- Tooltip in case explaining that genes with genome build different than case genome build will not be added to dynamic HPO panel.
- Add DeepVariant as a caller
### Fixed
- Updated IGV to v2.8.5 to solve missing gene labels on some zoom levels
- Demo cancer case config file to load somatic SNVs and SVs only.
- Expand list of refseq trancripts in ClinVar submission form
- Renamed `All SNVs and INDELs` institute sidebar element to `Search SNVs and INDELs` and fixed its style.
- Add missing parameters to case load-config documentation
- Allow creating/editing gene panels and dynamic gene panels with genes present in genome build 38
- Bugfix broken Pytests
- Bulk dismissing variants error due to key conversion from string to integer
- Fix typo in index documentation
- Fixed crash in institute settings page if "collaborators" key is not set in database
- Don't stop Scout execution if LoqusDB call fails and print stacktrace to log
- Bug when case contains custom images with value `None`
- Bug introduced when fixing another bug in Scout-LoqusDB interaction
- Loading of OMIM diagnoses in Scout demo instance
- Remove the docker-compose with chanjo integration because it doesn't work yet.
- Fixed standard docker-compose with scout demo data and database
- Clinical variant assessments not present for pinned and causative variants on case page.
- MatchMaker matching one node at the time only
- Remove link from previously tiered variants badge in cancer variants page
- Typo in gene cell on cancer variants page
- Managed variants filter form
### Changed
- Better naming for variants buttons on cancer track (somatic, germline). Also show cancer research button if available.
- Load case with missing panels in config files, but show warning.
- Changing the (Female, Male) symbols to (F/M) letters in individuals_table and case-sma.
- Print stacktrace if case load command fails
- Added sort icon and a pointer to the cursor to all tables with sortable fields
- Moved variant, gene and panel info from the basic pane to summary panel for all variants.
- Renamed `Basics` panel to `Classify` on variant page.
- Revamped `Basics` panel to a panel dedicated to classify variants
- Revamped the summary panel to be more compact.
- Added dedicated template for cancer variants
- Removed Gene models, Gene annotations and Conservation panels for cancer variants
- Reorganized the orders of panels for variant and cancer variant views
- Added dedicated variant quality panel and removed relevant panes
- A more compact case page
- Removed OMIM genes panel
- Make genes panel, pinned variants panel, causative variants panel and ClinVar panel scrollable on case page
- Update to Scilifelab's 2020 logo
- Update Gens URL to support Gens v2.0 format
- Refactor tests for parsing case configurations
- Updated links to HPO downloadable resources
- Managed variants filtering defaults to all variant categories
- Changing the (Kind) drop-down according to (Category) drop-down in Managed variant add variant
- Moved Gens button to individuals table
- Check resource files availability before starting updating OMIM diagnoses
- Fix typo in `SHOW_OBSERVED_VARIANT_ARCHIVE` config param

## [4.36]
### Added
- Parse and save splice junction tracks from case config file
- Tooltip in observations panel, explaining that case variants with no link might be old variants, not uploaded after a case rerun
### Fixed
- Warning on overwriting variants with same position was no longer shown
- Increase the height of the dropdowns to 425px
- More indices for the case table as it grows, specifically for causatives queries
- Splice junction tracks not centered over variant genes
- Total number of research variants count
- Update variants stats in case documents every time new variants are loaded
- Bug in flashing warning messages when filtering variants
### Changed
- Clearer warning messages for genes and gene/gene-panels searches in variants filters

## [4.35]
### Added
- A new index for hgnc_symbol in the hgnc_gene collection
- A Pedigree panel in STR page
- Display Tier I and II variants in case view causatives card for cancer cases
### Fixed
- Send partial file data to igv.js when visualizing sashimi plots with splice junction tracks
- Research variants filtering by gene
- Do not attempt to populate annotations for not loaded pinned/causatives
- Add max-height to all dropdowns in filters
### Changed
- Switch off non-clinical gene warnings when filtering research variants
- Don't display OMIM disease card in case view for cancer cases
- Refactored Individuals and Causative card in case view for cancer cases
- Update and style STR case report

## [4.34]
### Added
- Saved filter lock and unlock
- Filters can optionally be marked audited, logging the filter name, user and date on the case events and general report.
- Added `ClinVar hits` and `Cosmic hits` in cancer SNVs filters
- Added `ClinVar hits` to variants filter (rare disease track)
- Load cancer demo case in docker-compose files (default and demo file)
- Inclusive-language check using [woke](https://github.com/get-woke/woke) github action
- Add link to HmtVar for mitochondrial variants (if VCF is annotated with HmtNote)
- Grey background for dismissed compounds in variants list and variant page
- Pin badge for pinned compounds in variants list and variant page
- Support LoqusDB REST API queries
- Add a docker-compose-matchmaker under scout/containers/development to test matchmaker locally
- Script to investigate consequences of symbol search bug
- Added GATK to list of SV and cancer SV callers
### Fixed
- Make MitoMap link work for hg38 again
- Export Variants feature crashing when one of the variants has no primary transcripts
- Redirect to last visited variantS page when dismissing variants from variants list
- Improved matching of SVs Loqus occurrences in other cases
- Remove padding from the list inside (Matching causatives from other cases) panel
- Pass None to get_app function in CLI base since passing script_info to app factory functions was deprecated in Flask 2.0
- Fixed failing tests due to Flask update to version 2.0
- Speed up user events view
- Causative view sort out of memory error
- Use hgnc_id for gene filter query
- Typo in case controllers displaying an error every time a patient is matched against external MatchMaker nodes
- Do not crash while attempting an update for variant documents that are too big (> 16 MB)
- Old STR causatives (and other variants) may not have HGNC symbols - fix sort lambda
- Check if gene_obj has primary_transcript before trying to access it
- Warn if a gene manually searched is in a clinical panel with an outdated name when filtering variants
- ChrPos split js not needed on STR page yet
### Changed
- Remove parsing of case `genome_version`, since it's not used anywhere downstream
- Introduce deprecation warning for Loqus configs that are not dictionaries
- SV clinical filter no longer filters out sub 100 nt variants
- Count cases in LoqusDB by variant type
- Commit pulse repo badge temporarily set to weekly
- Sort ClinVar submissions objects by ascending "Last evaluated" date
- Refactored the MatchMaker integration as an extension
- Replaced some sensitive words as suggested by woke linter
- Documentation for load-configuration rewritten.
- Add styles to MatchMaker matches table
- More detailed info on the data shared in MatchMaker submission form

## [4.33.1]
### Fixed
- Include markdown for release autodeploy docs
- Use standard inheritance model in ClinVar (https://ftp.ncbi.nlm.nih.gov/pub/GTR/standard_terms/Mode_of_inheritance.txt)
- Fix issue crash with variants that have been unflagged causative not being available in other causatives
### Added
### Changed

## [4.33]
### Fixed
- Command line crashing when updating an individual not found in database
- Dashboard page crashing when filters return no data
- Cancer variants filter by chromosome
- /api/v1/genes now searches for genes in all genome builds by default
- Upgraded igv.js to version 2.8.1 (Fixed Unparsable bed record error)
### Added
- Autodeploy docs on release
- Documentation for updating case individuals tracks
- Filter cases and dashboard stats by analysis track
### Changed
- Changed from deprecated db update method
- Pre-selected fields to run queries with in dashboard page
- Do not filter by any institute when first accessing the dashboard
- Removed OMIM panel in case view for cancer cases
- Display Tier I and II variants in case view causatives panel for cancer cases
- Refactored Individuals and Causative panels in case view for cancer cases

## [4.32.1]
### Fixed
- iSort lint check only
### Changed
- Institute cases page crashing when a case has track:Null
### Added

## [4.32]
### Added
- Load and show MITOMAP associated diseases from VCF (INFO field: MitomapAssociatedDiseases, via HmtNote)
- Show variant allele frequencies for mitochondrial variants (GRCh38 cases)
- Extend "public" json API with diseases (OMIM) and phenotypes (HPO)
- HPO gene list download now has option for clinical and non-clinical genes
- Display gene splice junctions data in sashimi plots
- Update case individuals with splice junctions tracks
- Simple Docker compose for development with local build
- Make Phenomodels subpanels collapsible
- User side documentation of cytogenomics features (Gens, Chromograph, vcf2cytosure, rhocall)
- iSort GitHub Action
- Support LoqusDB REST API queries
### Fixed
- Show other causative once, even if several events point to it
- Filtering variants by mitochondrial chromosome for cases with genome build=38
- HPO gene search button triggers any warnings for clinical / non-existing genes also on first search
- Fixed a bug in variants pages caused by MT variants without alt_frequency
- Tests for CADD score parsing function
- Fixed the look of IGV settings on SNV variant page
- Cases analyzed once shown as `rerun`
- Missing case track on case re-upload
- Fixed severity rank for SO term "regulatory region ablation"
### Changed
- Refactor according to CodeFactor - mostly reuse of duplicated code
- Phenomodels language adjustment
- Open variants in a new window (from variants page)
- Open overlapping and compound variants in a new window (from variant page)
- gnomAD link points to gnomAD v.3 (build GRCh38) for mitochondrial variants.
- Display only number of affected genes for dismissed SVs in general report
- Chromosome build check when populating the variants filter chromosome selection
- Display mitochondrial and rare diseases coverage report in cases with missing 'rare' track

## [4.31.1]
### Added
### Changed
- Remove mitochondrial and coverage report from cancer cases sidebar
### Fixed
- ClinVar page when dbSNP id is None

## [4.31]
### Added
- gnomAD annotation field in admin guide
- Export also dynamic panel genes not associated to an HPO term when downloading the HPO panel
- Primary HGNC transcript info in variant export files
- Show variant quality (QUAL field from vcf) in the variant summary
- Load/update PDF gene fusion reports (clinical and research) generated with Arriba
- Support new MANE annotations from VEP (both MANE Select and MANE Plus Clinical)
- Display on case activity the event of a user resetting all dismissed variants
- Support gnomAD population frequencies for mitochondrial variants
- Anchor links in Casedata ClinVar panels to redirect after renaming individuals
### Fixed
- Replace old docs link www.clinicalgenomics.se/scout with new https://clinical-genomics.github.io/scout
- Page formatting issues whenever case and variant comments contain extremely long strings with no spaces
- Chromograph images can be one column and have scrollbar. Removed legacy code.
- Column labels for ClinVar case submission
- Page crashing looking for LoqusDB observation when variant doesn't exist
- Missing inheritance models and custom inheritance models on newly created gene panels
- Accept only numbers in managed variants filter as position and end coordinates
- SNP id format and links in Variant page, ClinVar submission form and general report
- Case groups tooltip triggered only when mouse is on the panel header
### Changed
- A more compact case groups panel
- Added landscape orientation CSS style to cancer coverage and QC demo report
- Improve user documentation to create and save new gene panels
- Removed option to use space as separator when uploading gene panels
- Separating the columns of standard and custom inheritance models in gene panels
- Improved ClinVar instructions for users using non-English Excel

## [4.30.2]
### Added
### Fixed
- Use VEP RefSeq ID if RefSeq list is empty in RefSeq transcripts overview
- Bug creating variant links for variants with no end_chrom
### Changed

## [4.30.1]
### Added
### Fixed
- Cryptography dependency fixed to use version < 3.4
### Changed

## [4.30]
### Added
- Introduced a `reset dismiss variant` verb
- Button to reset all dismissed variants for a case
- Add black border to Chromograph ideograms
- Show ClinVar annotations on variantS page
- Added integration with GENS, copy number visualization tool
- Added a VUS label to the manual classification variant tags
- Add additional information to SNV verification emails
- Tooltips documenting manual annotations from default panels
- Case groups now show bam files from all cases on align view
### Fixed
- Center initial igv view on variant start with SNV/indels
- Don't set initial igv view to negative coordinates
- Display of GQ for SV and STR
- Parsing of AD and related info for STRs
- LoqusDB field in institute settings accepts only existing Loqus instances
- Fix DECIPHER link to work after DECIPHER migrated to GRCh38
- Removed visibility window param from igv.js genes track
- Updated HPO download URL
- Patch HPO download test correctly
- Reference size on STR hover not needed (also wrong)
- Introduced genome build check (allowed values: 37, 38, "37", "38") on case load
- Improve case searching by assignee full name
- Populating the LoqusDB select in institute settings
### Changed
- Cancer variants table header (pop freq etc)
- Only admin users can modify LoqusDB instance in Institute settings
- Style of case synopsis, variants and case comments
- Switched to igv.js 2.7.5
- Do not choke if case is missing research variants when research requested
- Count cases in LoqusDB by variant type
- Introduce deprecation warning for Loqus configs that are not dictionaries
- Improve create new gene panel form validation
- Make XM- transcripts less visible if they don't overlap with transcript refseq_id in variant page
- Color of gene panels and comments panels on cases and variant pages
- Do not choke if case is missing research variants when reserch requested

## [4.29.1]
### Added
### Fixed
- Always load STR variants regardless of RankScore threshold (hotfix)
### Changed

## [4.29]
### Added
- Added a page about migrating potentially breaking changes to the documentation
- markdown_include in development requirements file
- STR variants filter
- Display source, Z-score, inheritance pattern for STR annotations from Stranger (>0.6.1) if available
- Coverage and quality report to cancer view
### Fixed
- ACMG classification page crashing when trying to visualize a classification that was removed
- Pretty print HGVS on gene variants (URL-decode VEP)
- Broken or missing link in the documentation
- Multiple gene names in ClinVar submission form
- Inheritance model select field in ClinVar submission
- IGV.js >2.7.0 has an issue with the gene track zoom levels - temp freeze at 2.7.0
- Revert CORS-anywhere and introduce a local http proxy for cloud tracks
### Changed

## [4.28]
### Added
- Chromograph integration for displaying PNGs in case-page
- Add VAF to cancer case general report, and remove some of its unused fields
- Variants filter compatible with genome browser location strings
- Support for custom public igv tracks stored on the cloud
- Add tests to increase testing coverage
- Update case variants count after deleting variants
- Update IGV.js to latest (v2.7.4)
- Bypass igv.js CORS check using `https://github.com/Rob--W/cors-anywhere`
- Documentation on default and custom IGV.js tracks (admin docs)
- Lock phenomodels so they're editable by admins only
- Small case group assessment sharing
- Tutorial and files for deploying app on containers (Kubernetes pods)
- Canonical transcript and protein change of canonical transcript in exported variants excel sheet
- Support for Font Awesome version 6
- Submit to Beacon from case page sidebar
- Hide dismissed variants in variants pages and variants export function
- Systemd service files and instruction to deploy Scout using podman
### Fixed
- Bugfix: unused `chromgraph_prefix |tojson` removed
- Freeze coloredlogs temporarily
- Marrvel link
- Don't show TP53 link for silent or synonymous changes
- OMIM gene field accepts any custom number as OMIM gene
- Fix Pytest single quote vs double quote string
- Bug in gene variants search by similar cases and no similar case is found
- Delete unused file `userpanel.py`
- Primary transcripts in variant overview and general report
- Google OAuth2 login setup in README file
- Redirect to 'missing file'-icon if configured Chromograph file is missing
- Javascript error in case page
- Fix compound matching during variant loading for hg38
- Cancer variants view containing variants dismissed with cancer-specific reasons
- Zoom to SV variant length was missing IGV contig select
- Tooltips on case page when case has no default gene panels
### Changed
- Save case variants count in case document and not in sessions
- Style of gene panels multiselect on case page
- Collapse/expand main HPO checkboxes in phenomodel preview
- Replaced GQ (Genotype quality) with VAF (Variant allele frequency) in cancer variants GT table
- Allow loading of cancer cases with no tumor_purity field
- Truncate cDNA and protein changes in case report if longer than 20 characters


## [4.27]
### Added
- Exclude one or more variant categories when running variants delete command
### Fixed
### Changed

## [4.26.1]
### Added
### Fixed
- Links with 1-letter aa codes crash on frameshift etc
### Changed

## [4.26]
### Added
- Extend the delete variants command to print analysis date, track, institute, status and research status
- Delete variants by type of analysis (wgs|wes|panel)
- Links to cBioPortal, MutanTP53, IARC TP53, OncoKB, MyCancerGenome, CIViC
### Fixed
- Deleted variants count
### Changed
- Print output of variants delete command as a tab separated table

## [4.25]
### Added
- Command line function to remove variants from one or all cases
### Fixed
- Parse SMN None calls to None rather than False

## [4.24.1]
### Fixed
- Install requirements.txt via setup file

## [4.24]
### Added
- Institute-level phenotype models with sub-panels containing HPO and OMIM terms
- Runnable Docker demo
- Docker image build and push github action
- Makefile with shortcuts to docker commands
- Parse and save synopsis, phenotype and cohort terms from config files upon case upload
### Fixed
- Update dismissed variant status when variant dismissed key is missing
- Breakpoint two IGV button now shows correct chromosome when different from bp1
- Missing font lib in Docker image causing the PDF report download page to crash
- Sentieon Manta calls lack Somaticscore - load anyway
- ClinVar submissions crashing due to pinned variants that are not loaded
- Point ExAC pLI score to new gnomad server address
- Bug uploading cases missing phenotype terms in config file
- STRs loaded but not shown on browser page
- Bug when using adapter.variant.get_causatives with case_id without causatives
- Problem with fetching "solved" from scout export cases cli
- Better serialising of datetime and bson.ObjectId
- Added `volumes` folder to .gitignore
### Changed
- Make matching causative and managed variants foldable on case page
- Remove calls to PyMongo functions marked as deprecated in backend and frontend(as of version 3.7).
- Improved `scout update individual` command
- Export dynamic phenotypes with ordered gene lists as PDF


## [4.23]
### Added
- Save custom IGV track settings
- Show a flash message with clear info about non-valid genes when gene panel creation fails
- CNV report link in cancer case side navigation
- Return to comment section after editing, deleting or submitting a comment
- Managed variants
- MT vs 14 chromosome mean coverage stats if Scout is connected to Chanjo
### Fixed
- missing `vcf_cancer_sv` and `vcf_cancer_sv_research` to manual.
- Split ClinVar multiple clnsig values (slash-separated) and strip them of underscore for annotations without accession number
- Timeout of `All SNVs and INDELs` page when no valid gene is provided in the search
- Round CADD (MIPv9)
- Missing default panel value
- Invisible other causatives lines when other causatives lack gene symbols
### Changed
- Do not freeze mkdocs-material to version 4.6.1
- Remove pre-commit dependency

## [4.22]
### Added
- Editable cases comments
- Editable variants comments
### Fixed
- Empty variant activity panel
- STRs variants popover
- Split new ClinVar multiple significance terms for a variant
- Edit the selected comment, not the latest
### Changed
- Updated RELEASE docs.
- Pinned variants card style on the case page
- Merged `scout export exons` and `scout view exons` commands


## [4.21.2]
### Added
### Fixed
- Do not pre-filter research variants by (case-default) gene panels
- Show OMIM disease tooltip reliably
### Changed

## [4.21.1]
### Added
### Fixed
- Small change to Pop Freq column in variants ang gene panels to avoid strange text shrinking on small screens
- Direct use of HPO list for Clinical HPO SNV (and cancer SNV) filtering
- PDF coverage report redirecting to login page
### Changed
- Remove the option to dismiss single variants from all variants pages
- Bulk dismiss SNVs, SVs and cancer SNVs from variants pages

## [4.21]
### Added
- Support to configure LoqusDB per institute
- Highlight causative variants in the variants list
- Add tests. Mostly regarding building internal datatypes.
- Remove leading and trailing whitespaces from panel_name and display_name when panel is created
- Mark MANE transcript in list of transcripts in "Transcript overview" on variant page
- Show default panel name in case sidebar
- Previous buttons for variants pagination
- Adds a gh action that checks that the changelog is updated
- Adds a gh action that deploys new releases automatically to pypi
- Warn users if case default panels are outdated
- Define institute-specific gene panels for filtering in institute settings
- Use institute-specific gene panels in variants filtering
- Show somatic VAF for pinned and causative variants on case page

### Fixed
- Report pages redirect to login instead of crashing when session expires
- Variants filter loading in cancer variants page
- User, Causative and Cases tables not scaling to full page
- Improved docs for an initial production setup
- Compatibility with latest version of Black
- Fixed tests for Click>7
- Clinical filter required an extra click to Filter to return variants
- Restore pagination and shrink badges in the variants page tables
- Removing a user from the command line now inactivates the case only if user is last assignee and case is active
- Bugfix, LoqusDB per institute feature crashed when institute id was empty string
- Bugfix, LoqusDB calls where missing case count
- filter removal and upload for filters deleted from another page/other user
- Visualize outdated gene panels info in a popover instead of a tooltip in case page side panel

### Changed
- Highlight color on normal STRs in the variants table from green to blue
- Display breakpoints coordinates in verification emails only for structural variants


## [4.20]
### Added
- Display number of filtered variants vs number of total variants in variants page
- Search case by HPO terms
- Dismiss variant column in the variants tables
- Black and pre-commit packages to dev requirements

### Fixed
- Bug occurring when rerun is requested twice
- Peddy info fields in the demo config file
- Added load config safety check for multiple alignment files for one individual
- Formatting of cancer variants table
- Missing Score in SV variants table

### Changed
- Updated the documentation on how to create a new software release
- Genome build-aware cytobands coordinates
- Styling update of the Matchmaker card
- Select search type in case search form


## [4.19]

### Added
- Show internal ID for case
- Add internal ID for downloaded CGH files
- Export dynamic HPO gene list from case page
- Remove users as case assignees when their account is deleted
- Keep variants filters panel expanded when filters have been used

### Fixed
- Handle the ProxyFix ModuleNotFoundError when Werkzeug installed version is >1.0
- General report formatting issues whenever case and variant comments contain extremely long strings with no spaces

### Changed
- Created an institute wrapper page that contains list of cases, causatives, SNVs & Indels, user list, shared data and institute settings
- Display case name instead of case ID on clinVar submissions
- Changed icon of sample update in clinVar submissions


## [4.18]

### Added
- Filter cancer variants on cytoband coordinates
- Show dismiss reasons in a badge with hover for clinical variants
- Show an ellipsis if 10 cases or more to display with loqusdb matches
- A new blog post for version 4.17
- Tooltip to better describe Tumor and Normal columns in cancer variants
- Filter cancer SNVs and SVs by chromosome coordinates
- Default export of `Assertion method citation` to clinVar variants submission file
- Button to export up to 500 cancer variants, filtered or not
- Rename samples of a clinVar submission file

### Fixed
- Apply default gene panel on return to cancer variantS from variant view
- Revert to certificate checking when asking for Chanjo reports
- `scout download everything` command failing while downloading HPO terms

### Changed
- Turn tumor and normal allelic fraction to decimal numbers in tumor variants page
- Moved clinVar submissions code to the institutes blueprints
- Changed name of clinVar export files to FILENAME.Variant.csv and FILENAME.CaseData.csv
- Switched Google login libraries from Flask-OAuthlib to Authlib


## [4.17.1]

### Fixed
- Load cytobands for cases with chromosome build not "37" or "38"


## [4.17]

### Added
- COSMIC badge shown in cancer variants
- Default gene-panel in non-cancer structural view in url
- Filter SNVs and SVs by cytoband coordinates
- Filter cancer SNV variants by alt allele frequency in tumor
- Correct genome build in UCSC link from structural variant page



### Fixed
- Bug in clinVar form when variant has no gene
- Bug when sharing cases with the same institute twice
- Page crashing when removing causative variant tag
- Do not default to GATK caller when no caller info is provided for cancer SNVs


## [4.16.1]

### Fixed
- Fix the fix for handling of delivery reports for rerun cases

## [4.16]

### Added
- Adds possibility to add "lims_id" to cases. Currently only stored in database, not shown anywhere
- Adds verification comment box to SVs (previously only available for small variants)
- Scrollable pedigree panel

### Fixed
- Error caused by changes in WTForm (new release 2.3.x)
- Bug in OMIM case page form, causing the page to crash when a string was provided instead of a numerical OMIM id
- Fix Alamut link to work properly on hg38
- Better handling of delivery reports for rerun cases
- Small CodeFactor style issues: matchmaker results counting, a couple of incomplete tests and safer external xml
- Fix an issue with Phenomizer introduced by CodeFactor style changes

### Changed
- Updated the version of igv.js to 2.5.4

## [4.15.1]

### Added
- Display gene names in ClinVar submissions page
- Links to Varsome in variant transcripts table

### Fixed
- Small fixes to ClinVar submission form
- Gene panel page crash when old panel has no maintainers

## [4.15]

### Added
- Clinvar CNVs IGV track
- Gene panels can have maintainers
- Keep variant actions (dismissed, manual rank, mosaic, acmg, comments) upon variant re-upload
- Keep variant actions also on full case re-upload

### Fixed
- Fix the link to Ensembl for SV variants when genome build 38.
- Arrange information in columns on variant page
- Fix so that new cosmic identifier (COSV) is also acceptable #1304
- Fixed COSMIC tag in INFO (outside of CSQ) to be parses as well with `&` splitter.
- COSMIC stub URL changed to https://cancer.sanger.ac.uk/cosmic/search?q= instead.
- Updated to a version of IGV where bigBed tracks are visualized correctly
- Clinvar submission files are named according to the content (variant_data and case_data)
- Always show causatives from other cases in case overview
- Correct disease associations for gene symbol aliases that exist as separate genes
- Re-add "custom annotations" for SV variants
- The override ClinVar P/LP add-in in the Clinical Filter failed for new CSQ strings

### Changed
- Runs all CI checks in github actions

## [4.14.1]

### Fixed
- Error when variant found in loqusdb is not loaded for other case

## [4.14]

### Added
- Use github actions to run tests
- Adds CLI command to update individual alignments path
- Update HPO terms using downloaded definitions files
- Option to use alternative flask config when running `scout serve`
- Requirement to use loqusdb >= 2.5 if integrated

### Fixed
- Do not display Pedigree panel in cancer view
- Do not rely on internet connection and services available when running CI tests
- Variant loading assumes GATK if no caller set given and GATK filter status is seen in FILTER
- Pass genome build param all the way in order to get the right gene mappings for cases with build 38
- Parse correctly variants with zero frequency values
- Continue even if there are problems to create a region vcf
- STR and cancer variant navigation back to variants pages could fail

### Changed
- Improved code that sends requests to the external APIs
- Updates ranges for user ranks to fit todays usage
- Run coveralls on github actions instead of travis
- Run pip checks on github actions instead of coveralls
- For hg38 cases, change gnomAD link to point to version 3.0 (which is hg38 based)
- Show pinned or causative STR variants a bit more human readable

## [4.13.1]

### Added
### Fixed
- Typo that caused not all clinvar conflicting interpretations to be loaded no matter what
- Parse and retrieve clinvar annotations from VEP-annotated (VEP 97+) CSQ VCF field
- Variant clinvar significance shown as `not provided` whenever is `Uncertain significance`
- Phenomizer query crashing when case has no HPO terms assigned
- Fixed a bug affecting `All SNVs and INDELs` page when variants don't have canonical transcript
- Add gene name or id in cancer variant view

### Changed
- Cancer Variant view changed "Variant:Transcript:Exon:HGVS" to "Gene:Transcript:Exon:HGVS"

## [4.13]

### Added
- ClinVar SNVs track in IGV
- Add SMA view with SMN Copy Number data
- Easier to assign OMIM diagnoses from case page
- OMIM terms and specific OMIM term page

### Fixed
- Bug when adding a new gene to a panel
- Restored missing recent delivery reports
- Fixed style and links to other reports in case side panel
- Deleting cases using display_name and institute not deleting its variants
- Fixed bug that caused coordinates filter to override other filters
- Fixed a problem with finding some INS in loqusdb
- Layout on SV page when local observations without cases are present
- Make scout compatible with the new HPO definition files from `http://compbio.charite.de/jenkins/`
- General report visualization error when SNVs display names are very long


### Changed


## [4.12.4]

### Fixed
- Layout on SV page when local observations without cases are present

## [4.12.3]

### Fixed
- Case report when causative or pinned SVs have non null allele frequencies

## [4.12.2]

### Fixed
- SV variant links now take you to the SV variant page again
- Cancer variant view has cleaner table data entries for "N/A" data
- Pinned variant case level display hotfix for cancer and str - more on this later
- Cancer variants show correct alt/ref reads mirroring alt frequency now
- Always load all clinical STR variants even if a region load is attempted - index may be missing
- Same case repetition in variant local observations

## [4.12.1]

### Fixed
- Bug in variant.gene when gene has no HGVS description


## [4.12]

### Added
- Accepts `alignment_path` in load config to pass bam/cram files
- Display all phenotypes on variant page
- Display hgvs coordinates on pinned and causatives
- Clear panel pending changes
- Adds option to setup the database with static files
- Adds cli command to download the resources from CLI that scout needs
- Adds test files for merged somatic SV and CNV; as well as merged SNV, and INDEL part of #1279
- Allows for upload of OMIM-AUTO gene panel from static files without api-key

### Fixed
- Cancer case HPO panel variants link
- Fix so that some drop downs have correct size
- First IGV button in str variants page
- Cancer case activates on SNV variants
- Cases activate when STR variants are viewed
- Always calculate code coverage
- Pinned/Classification/comments in all types of variants pages
- Null values for panel's custom_inheritance_models
- Discrepancy between the manual disease transcripts and those in database in gene-edit page
- ACMG classification not showing for some causatives
- Fix bug which caused IGV.js to use hg19 reference files for hg38 data
- Bug when multiple bam files sources with non-null values are available


### Changed
- Renamed `requests` file to `scout_requests`
- Cancer variant view shows two, instead of four, decimals for allele and normal


## [4.11.1]

### Fixed
- Institute settings page
- Link institute settings to sharing institutes choices

## [4.11.0]

### Added
- Display locus name on STR variant page
- Alternative key `GNOMADAF_popmax` for Gnomad popmax allele frequency
- Automatic suggestions on how to improve the code on Pull Requests
- Parse GERP, phastCons and phyloP annotations from vep annotated CSQ fields
- Avoid flickering comment popovers in variant list
- Parse REVEL score from vep annotated CSQ fields
- Allow users to modify general institute settings
- Optionally format code automatically on commit
- Adds command to backup vital parts `scout export database`
- Parsing and displaying cancer SV variants from Manta annotated VCF files
- Dismiss cancer snv variants with cancer-specific options
- Add IGV.js UPD, RHO and TIDDIT coverage wig tracks.


### Fixed
- Slightly darker page background
- Fixed an issued with parsed conservation values from CSQ
- Clinvar submissions accessible to all users of an institute
- Header toolbar when on Clinvar page now shows institute name correctly
- Case should not always inactivate upon update
- Show dismissed snv cancer variants as grey on the cancer variants page
- Improved style of mappability link and local observations on variant page
- Convert all the GET requests to the igv view to POST request
- Error when updating gene panels using a file containing BOM chars
- Add/replace gene radio button not working in gene panels


## [4.10.1]

### Fixed
- Fixed issue with opening research variants
- Problem with coveralls not called by Travis CI
- Handle Biomart service down in tests


## [4.10.0]

### Added
- Rank score model in causatives page
- Exportable HPO terms from phenotypes page
- AMP guideline tiers for cancer variants
- Adds scroll for the transcript tab
- Added CLI option to query cases on time since case event was added
- Shadow clinical assessments also on research variants display
- Support for CRAM alignment files
- Improved str variants view : sorting by locus, grouped by allele.
- Delivery report PDF export
- New mosaicism tag option
- Add or modify individuals' age or tissue type from case page
- Display GC and allele depth in causatives table.
- Included primary reference transcript in general report
- Included partial causative variants in general report
- Remove dependency of loqusdb by utilising the CLI

### Fixed
- Fixed update OMIM command bug due to change in the header of the genemap2 file
- Removed Mosaic Tag from Cancer variants
- Fixes issue with unaligned table headers that comes with hidden Datatables
- Layout in general report PDF export
- Fixed issue on the case statistics view. The validation bars didn't show up when all institutes were selected. Now they do.
- Fixed missing path import by importing pathlib.Path
- Handle index inconsistencies in the update index functions
- Fixed layout problems


## [4.9.0]

### Added
- Improved MatchMaker pages, including visible patient contacts email address
- New badges for the github repo
- Links to [GENEMANIA](genemania.org)
- Sort gene panel list on case view.
- More automatic tests
- Allow loading of custom annotations in VCF using the SCOUT_CUSTOM info tag.

### Fixed
- Fix error when a gene is added to an empty dynamic gene panel
- Fix crash when attempting to add genes on incorrect format to dynamic gene panel
- Manual rank variant tags could be saved in a "Select a tag"-state, a problem in the variants view.
- Same case evaluations are no longer shown as gray previous evaluations on the variants page
- Stay on research pages, even if reset, next first buttons are pressed..
- Overlapping variants will now be visible on variant page again
- Fix missing classification comments and links in evaluations page
- All prioritized cases are shown on cases page


## [4.8.3]

### Added

### Fixed
- Bug when ordering sanger
- Improved scrolling over long list of genes/transcripts


## [4.8.2]

### Added

### Fixed
- Avoid opening extra tab for coverage report
- Fixed a problem when rank model version was saved as floats and not strings
- Fixed a problem with displaying dismiss variant reasons on the general report
- Disable load and delete filter buttons if there are no saved filters
- Fix problem with missing verifications
- Remove duplicate users and merge their data and activity


## [4.8.1]

### Added

### Fixed
- Prevent login fail for users with id defined by ObjectId and not email
- Prevent the app from crashing with `AttributeError: 'NoneType' object has no attribute 'message'`


## [4.8.0]

### Added
- Updated Scout to use Bootstrap 4.3
- New looks for Scout
- Improved dashboard using Chart.js
- Ask before inactivating a case where last assigned user leaves it
- Genes can be manually added to the dynamic gene list directly on the case page
- Dynamic gene panels can optionally be used with clinical filter, instead of default gene panel
- Dynamic gene panels get link out to chanjo-report for coverage report
- Load all clinvar variants with clinvar Pathogenic, Likely Pathogenic and Conflicting pathogenic
- Show transcripts with exon numbers for structural variants
- Case sort order can now be toggled between ascending and descending.
- Variants can be marked as partial causative if phenotype is available for case.
- Show a frequency tooltip hover for SV-variants.
- Added support for LDAP login system
- Search snv and structural variants by chromosomal coordinates
- Structural variants can be marked as partial causative if phenotype is available for case.
- Show normal and pathologic limits for STRs in the STR variants view.
- Institute level persistent variant filter settings that can be retrieved and used.
- export causative variants to Excel
- Add support for ROH, WIG and chromosome PNGs in case-view

### Fixed
- Fixed missing import for variants with comments
- Instructions on how to build docs
- Keep sanger order + verification when updating/reloading variants
- Fixed and moved broken filter actions (HPO gene panel and reset filter)
- Fixed string conversion to number
- UCSC links for structural variants are now separated per breakpoint (and whole variant where applicable)
- Reintroduced missing coverage report
- Fixed a bug preventing loading samples using the command line
- Better inheritance models customization for genes in gene panels
- STR variant page back to list button now does its one job.
- Allows to setup scout without a omim api key
- Fixed error causing "favicon not found" flash messages
- Removed flask --version from base cli
- Request rerun no longer changes case status. Active or archived cases inactivate on upload.
- Fixed missing tooltip on the cancer variants page
- Fixed weird Rank cell in variants page
- Next and first buttons order swap
- Added pagination (and POST capability) to cancer variants.
- Improves loading speed for variant page
- Problem with updating variant rank when no variants
- Improved Clinvar submission form
- General report crashing when dismissed variant has no valid dismiss code
- Also show collaborative case variants on the All variants view.
- Improved phenotype search using dataTables.js on phenotypes page
- Search and delete users with `email` instead of `_id`
- Fixed css styles so that multiselect options will all fit one column


## [4.7.3]

### Added
- RankScore can be used with VCFs for vcf_cancer files

### Fixed
- Fix issue with STR view next page button not doing its one job.

### Deleted
- Removed pileup as a bam viewing option. This is replaced by IGV


## [4.7.2]

### Added
- Show earlier ACMG classification in the variant list

### Fixed
- Fixed igv search not working due to igv.js dist 2.2.17
- Fixed searches for cases with a gene with variants pinned or marked causative.
- Load variant pages faster after fixing other causatives query
- Fixed mitochondrial report bug for variants without genes

## [4.7.1]

### Added

### Fixed
- Fixed bug on genes page


## [4.7.0]

### Added
- Export genes and gene panels in build GRCh38
- Search for cases with variants pinned or marked causative in a given gene.
- Search for cases phenotypically similar to a case also from WUI.
- Case variant searches can be limited to similar cases, matching HPO-terms,
  phenogroups and cohorts.
- De-archive reruns and flag them as 'inactive' if archived
- Sort cases by analysis_date, track or status
- Display cases in the following order: prioritized, active, inactive, archived, solved
- Assign case to user when user activates it or asks for rerun
- Case becomes inactive when it has no assignees
- Fetch refseq version from entrez and use it in clinvar form
- Load and export of exons for all genes, independent on refseq
- Documentation for loading/updating exons
- Showing SV variant annotations: SV cgh frequencies, gnomad-SV, local SV frequencies
- Showing transcripts mapping score in segmental duplications
- Handle requests to Ensembl Rest API
- Handle requests to Ensembl Rest Biomart
- STR variants view now displays GT and IGV link.
- Description field for gene panels
- Export exons in build 37 and 38 using the command line

### Fixed
- Fixes of and induced by build tests
- Fixed bug affecting variant observations in other cases
- Fixed a bug that showed wrong gene coverage in general panel PDF export
- MT report only shows variants occurring in the specific individual of the excel sheet
- Disable SSL certifcate verification in requests to chanjo
- Updates how intervaltree and pymongo is used to void deprecated functions
- Increased size of IGV sample tracks
- Optimized tests


## [4.6.1]

### Added

### Fixed
- Missing 'father' and 'mother' keys when parsing single individual cases


## [4.6.0]

### Added
- Description of Scout branching model in CONTRIBUTING doc
- Causatives in alphabetical order, display ACMG classification and filter by gene.
- Added 'external' to the list of analysis type options
- Adds functionality to display "Tissue type". Passed via load config.
- Update to IGV 2.

### Fixed
- Fixed alignment visualization and vcf2cytosure availability for demo case samples
- Fixed 3 bugs affecting SV pages visualization
- Reintroduced the --version cli option
- Fixed variants query by panel (hpo panel + gene panel).
- Downloaded MT report contains excel files with individuals' display name
- Refactored code in parsing of config files.


## [4.5.1]

### Added

### Fixed
- update requirement to use PyYaml version >= 5.1
- Safer code when loading config params in cli base


## [4.5.0]

### Added
- Search for similar cases from scout view CLI
- Scout cli is now invoked from the app object and works under the app context

### Fixed
- PyYaml dependency fixed to use version >= 5.1


## [4.4.1]

### Added
- Display SV rank model version when available

### Fixed
- Fixed upload of delivery report via API


## [4.4.0]

### Added
- Displaying more info on the Causatives page and hiding those not causative at the case level
- Add a comment text field to Sanger order request form, allowing a message to be included in the email
- MatchMaker Exchange integration
- List cases with empty synopsis, missing HPO terms and phenotype groups.
- Search for cases with open research list, or a given case status (active, inactive, archived)

### Fixed
- Variant query builder split into several functions
- Fixed delivery report load bug


## [4.3.3]

### Added
- Different individual table for cancer cases

### Fixed
- Dashboard collects validated variants from verification events instead of using 'sanger' field
- Cases shared with collaborators are visible again in cases page
- Force users to select a real institute to share cases with (actionbar select fix)


## [4.3.2]

### Added
- Dashboard data can be filtered using filters available in cases page
- Causatives for each institute are displayed on a dedicated page
- SNVs and and SVs are searchable across cases by gene and rank score
- A more complete report with validated variants is downloadable from dashboard

### Fixed
- Clinsig filter is fixed so clinsig numerical values are returned
- Split multi clinsig string values in different elements of clinsig array
- Regex to search in multi clinsig string values or multi revstat string values
- It works to upload vcf files with no variants now
- Combined Pileup and IGV alignments for SVs having variant start and stop on the same chromosome


## [4.3.1]

### Added
- Show calls from all callers even if call is not available
- Instructions to install cairo and pango libs from WeasyPrint page
- Display cases with number of variants from CLI
- Only display cases with number of variants above certain treshold. (Also CLI)
- Export of verified variants by CLI or from the dashboard
- Extend case level queries with default panels, cohorts and phenotype groups.
- Slice dashboard statistics display using case level queries
- Add a view where all variants for an institute can be searched across cases, filtering on gene and rank score. Allows searching research variants for cases that have research open.

### Fixed
- Fixed code to extract variant conservation (gerp, phyloP, phastCons)
- Visualization of PDF-exported gene panels
- Reintroduced the exon/intron number in variant verification email
- Sex and affected status is correctly displayed on general report
- Force number validation in SV filter by size
- Display ensembl transcripts when no refseq exists


## [4.3.0]

### Added
- Mosaicism tag on variants
- Show and filter on SweGen frequency for SVs
- Show annotations for STR variants
- Show all transcripts in verification email
- Added mitochondrial export
- Adds alternative to search for SVs shorter that the given length
- Look for 'bcftools' in the `set` field of VCFs
- Display digenic inheritance from OMIM
- Displays what refseq transcript that is primary in hgnc

### Fixed

- Archived panels displays the correct date (not retroactive change)
- Fixed problem with waiting times in gene panel exports
- Clinvar fiter not working with human readable clinsig values

## [4.2.2]

### Fixed
- Fixed gene panel create/modify from CSV file utf-8 decoding error
- Updating genes in gene panels now supports edit comments and entry version
- Gene panel export timeout error

## [4.2.1]

### Fixed
- Re-introduced gene name(s) in verification email subject
- Better PDF rendering for excluded variants in report
- Problem to access old case when `is_default` did not exist on a panel


## [4.2.0]

### Added
- New index on variant_id for events
- Display overlapping compounds on variants view

### Fixed
- Fixed broken clinical filter


## [4.1.4]

### Added
- Download of filtered SVs

### Fixed
- Fixed broken download of filtered variants
- Fixed visualization issue in gene panel PDF export
- Fixed bug when updating gene names in variant controller


## [4.1.3]

### Fixed
- Displays all primary transcripts


## [4.1.2]

### Added
- Option add/replace when updating a panel via CSV file
- More flexible versioning of the gene panels
- Printing coverage report on the bottom of the pdf case report
- Variant verification option for SVs
- Logs uri without pwd when connecting
- Disease-causing transcripts in case report
- Thicker lines in case report
- Supports HPO search for cases, both terms or if described in synopsis
- Adds sanger information to dashboard

### Fixed
- Use db name instead of **auth** as default for authentication
- Fixes so that reports can be generated even with many variants
- Fixed sanger validation popup to show individual variants queried by user and institute.
- Fixed problem with setting up scout
- Fixes problem when exac file is not available through broad ftp
- Fetch transcripts for correct build in `adapter.hgnc_gene`

## [4.1.1]
- Fix problem with institute authentication flash message in utils
- Fix problem with comments
- Fix problem with ensembl link


## [4.1.0]

### Added
- OMIM phenotypes to case report
- Command to download all panel app gene panels `scout load panel --panel-app`
- Links to genenames.org and omim on gene page
- Popup on gene at variants page with gene information
- reset sanger status to "Not validated" for pinned variants
- highlight cases with variants to be evaluated by Sanger on the cases page
- option to point to local reference files to the genome viewer pileup.js. Documented in `docs.admin-guide.server`
- option to export single variants in `scout export variants`
- option to load a multiqc report together with a case(add line in load config)
- added a view for searching HPO terms. It is accessed from the top left corner menu
- Updates the variants view for cancer variants. Adds a small cancer specific filter for known variants
- Adds hgvs information on cancer variants page
- Adds option to update phenotype groups from CLI

### Fixed
- Improved Clinvar to submit variants from different cases. Fixed HPO terms in casedata according to feedback
- Fixed broken link to case page from Sanger modal in cases view
- Now only cases with non empty lists of causative variants are returned in `adapter.case(has_causatives=True)`
- Can handle Tumor only samples
- Long lists of HGNC symbols are now possible. This was previously difficult with manual, uploaded or by HPO search when changing filter settings due to GET request limitations. Relevant pages now use POST requests. Adds the dynamic HPO panel as a selection on the gene panel dropdown.
- Variant filter defaults to default panels also on SV and Cancer variants pages.

## [4.0.0]

### WARNING ###

This is a major version update and will require that the backend of pre releases is updated.
Run commands:

```
$scout update genes
$scout update hpo
```

- Created a Clinvar submission tool, to speed up Clinvar submission of SNVs and SVs
- Added an analysis report page (html and PDF format) containing phenotype, gene panels and variants that are relevant to solve a case.

### Fixed
- Optimized evaluated variants to speed up creation of case report
- Moved igv and pileup viewer under a common folder
- Fixed MT alignment view pileup.js
- Fixed coordinates for SVs with start chromosome different from end chromosome
- Global comments shown across cases and institutes. Case-specific variant comments are shown only for that specific case.
- Links to clinvar submitted variants at the cases level
- Adapts clinvar parsing to new format
- Fixed problem in `scout update user` when the user object had no roles
- Makes pileup.js use online genome resources when viewing alignments. Now any instance of Scout can make use of this functionality.
- Fix ensembl link for structural variants
- Works even when cases does not have `'madeline_info'`
- Parses Polyphen in correct way again
- Fix problem with parsing gnomad from VEP

### Added
- Added a PDF export function for gene panels
- Added a "Filter and export" button to export custom-filtered SNVs to CSV file
- Dismiss SVs
- Added IGV alignments viewer
- Read delivery report path from case config or CLI command
- Filter for spidex scores
- All HPO terms are now added and fetched from the correct source (https://github.com/obophenotype/human-phenotype-ontology/blob/master/hp.obo)
- New command `scout update hpo`
- New command `scout update genes` will fetch all the latest information about genes and update them
- Load **all** variants found on chromosome **MT**
- Adds choice in cases overview do show as many cases as user like

### Removed
- pileup.min.js and pileup css are imported from a remote web location now
- All source files for HPO information, this is instead fetched directly from source
- All source files for gene information, this is instead fetched directly from source

## [3.0.0]
### Fixed
- hide pedigree panel unless it exists

## [1.5.1] - 2016-07-27
### Fixed
- look for both ".bam.bai" and ".bai" extensions

## [1.4.0] - 2016-03-22
### Added
- support for local frequency through loqusdb
- bunch of other stuff

## [1.3.0] - 2016-02-19
### Fixed
- Update query-phenomizer and add username/password

### Changed
- Update the way a case is checked for rerun-status

### Added
- Add new button to mark a case as "checked"
- Link to clinical variants _without_ 1000G annotation

## [1.2.2] - 2016-02-18
### Fixed
- avoid filtering out variants lacking ExAC and 1000G annotations

## [1.1.3] - 2015-10-01
### Fixed
- persist (clinical) filter when clicking load more
- fix #154 by robustly setting clinical filter func. terms

## [1.1.2] - 2015-09-07
### Fixed
- avoid replacing coverage report with none
- update SO terms, refactored

## [1.1.1] - 2015-08-20
### Fixed
- fetch case based on collaborator status (not owner)

## [1.1.0] - 2015-05-29
### Added
- link(s) to SNPedia based on RS-numbers
- new Jinja filter to "humanize" decimal numbers
- show gene panels in variant view
- new Jinja filter for decoding URL encoding
- add indicator to variants in list that have comments
- add variant number threshold and rank score threshold to load function
- add event methods to mongo adapter
- add tests for models
- show badge "old" if comment was written for a previous analysis

### Changed
- show cDNA change in transcript summary unless variant is exonic
- moved compounds table further up the page
- show dates for case uploads in ISO format
- moved variant comments higher up on page
- updated documentation for pages
- read in coverage report as blob in database and serve directly
- change ``OmimPhenotype`` to ``PhenotypeTerm``
- reorganize models sub-package
- move events (and comments) to separate collection
- only display prev/next links for the research list
- include variant type in breadcrumbs e.g. "Clinical variants"

### Removed
- drop dependency on moment.js

### Fixed
- show the same level of detail for all frequencies on all pages
- properly decode URL encoded symbols in amino acid/cDNA change strings
- fixed issue with wipe permissions in MongoDB
- include default gene lists in "variants" link in breadcrumbs

## [1.0.2] - 2015-05-20
### Changed
- update case fetching function

### Fixed
- handle multiple cases with same id

## [1.0.1] - 2015-04-28
### Fixed
- Fix building URL parameters in cases list Vue component

## [1.0.0] - 2015-04-12
Codename: Sara Lund

![Release 1.0](artwork/releases/release-1-0.jpg)

### Added
- Add email logging for unexpected errors
- New command line tool for deleting case

### Changed
- Much improved logging overall
- Updated documentation/usage guide
- Removed non-working IGV link

### Fixed
- Show sample display name in GT call
- Various small bug fixes
- Make it easier to hover over popups

## [0.0.2-rc1] - 2015-03-04
### Added
- add protein table for each variant
- add many more external links
- add coverage reports as PDFs

### Changed
- incorporate user feedback updates
- big refactor of load scripts

## [0.0.2-rc2] - 2015-03-04
### Changes
- add gene table with gene description
- reorganize inheritance models box

### Fixed
- avoid overwriting gene list on "research" load
- fix various bugs in external links

## [0.0.2-rc3] - 2015-03-05
### Added
- Activity log feed to variant view
- Adds protein change strings to ODM and Sanger email

### Changed
- Extract activity log component to macro

### Fixes
- Make Ensembl transcript links use archive website<|MERGE_RESOLUTION|>--- conflicted
+++ resolved
@@ -24,13 +24,10 @@
 - Escape special characters in case search on institute and dashboard pages
 - Broken case PDF reports when no Madeline pedigree image can be created
 - Removed text-white links style that were invisible in new pages style
-<<<<<<< HEAD
-- Removed buttons to display alignment files removed from server
-=======
 - Variants pagination after pressing "Filter variants" or "Clinical filter"
 - Layout of buttons Matchmaker submission panel (case page)
 - Removing cases from Matchmaker (simplified code and fixed functionality)
->>>>>>> 1ce63778
+- Removed buttons to display alignment files removed from server
 
 ## [4.53]
 ### Added
