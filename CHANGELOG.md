# Change Log
All notable changes to this project will be documented in this file.
This project adheres to [Semantic Versioning](http://semver.org/).

About changelog [here](https://keepachangelog.com/en/1.0.0/)

## [x.x.x]
### Added
- markdown_include in development requirements file
### Fixed
- ACMG classification page crashing when trying to visualize a classification that was removed
<<<<<<< HEAD
- Broken or missing link in the documentation
=======
- Pretty print HGVS on gene variants (URL-decode VEP)
>>>>>>> be39e8cd
### Changed

## [4.28]
### Added
- Chromograph integration for displaying PNGs in case-page
- Add VAF to cancer case general report, and remove some of its unused fields
- Variants filter compatible with genome browser location strings
- Support for custom public igv tracks stored on the cloud
- Add tests to increase testing coverage
- Update case variants count after deleting variants
- Update IGV.js to latest (v2.7.4)
- Bypass igv.js CORS check using `https://github.com/Rob--W/cors-anywhere`
- Documentation on default and custom IGV.js tracks (admin docs)
- Lock phenomodels so they're editable by admins only
- Small case group assessment sharing
- Tutorial and files for deploying app on containers (Kubernetes pods)
- Canonical transcript and protein change of canonical transcript in exported variants excel sheet
- Support for Font Awesome version 6
- Submit to Beacon from case page sidebar
- Hide dismissed variants in variants pages and variants export function
- Systemd service files and instruction to deploy Scout using podman
### Fixed
- Bugfix: unused `chromgraph_prefix |tojson` removed
- Freeze coloredlogs temporarily
- Marrvel link
- Don't show TP53 link for silent or synonymous changes
- OMIM gene field accepts any custom number as OMIM gene
- Fix Pytest single quote vs double quote string
- Bug in gene variants search by similar cases and no similar case is found
- Delete unused file `userpanel.py`
- Primary transcripts in variant overview and general report
- Google OAuth2 login setup in README file
- Redirect to 'missing file'-icon if configured Chromograph file is missing
- Javascript error in case page
- Fix compound matching during variant loading for hg38
- Cancer variants view containing variants dismissed with cancer-specific reasons
- Zoom to SV variant length was missing IGV contig select
- Tooltips on case page when case has no default gene panels
### Changed
- Save case variants count in case document and not in sessions
- Style of gene panels multiselect on case page
- Collapse/expand main HPO checkboxes in phenomodel preview
- Replaced GQ (Genotype quality) with VAF (Variant allele frequency) in cancer variants GT table
- Allow loading of cancer cases with no tumor_purity field
- Truncate cDNA and protein changes in case report if longer than 20 characters


## [4.27]
### Added
- Exclude one or more variant categories when running variants delete command
### Fixed
### Changed

## [4.26.1]
### Added
### Fixed
- Links with 1-letter aa codes crash on frameshift etc
### Changed

## [4.26]
### Added
- Extend the delete variants command to print analysis date, track, institute, status and research status
- Delete variants by type of analysis (wgs|wes|panel)
- Links to cBioPortal, MutanTP53, IARC TP53, OncoKB, MyCancerGenome, CIViC
### Fixed
- Deleted variants count
### Changed
- Print output of variants delete command as a tab separated table

## [4.25]
### Added
- Command line function to remove variants from one or all cases
### Fixed
- Parse SMN None calls to None rather than False

## [4.24.1]
### Fixed
- Install requirements.txt via setup file

## [4.24]
### Added
- Institute-level phenotype models with sub-panels containing HPO and OMIM terms
- Runnable Docker demo
- Docker image build and push github action
- Makefile with shortcuts to docker commands
- Parse and save synopsis, phenotype and cohort terms from config files upon case upload
### Fixed
- Update dismissed variant status when variant dismissed key is missing
- Breakpoint two IGV button now shows correct chromosome when different from bp1
- Missing font lib in Docker image causing the PDF report download page to crash
- Sentieon Manta calls lack Somaticscore - load anyway
- ClinVar submissions crashing due to pinned variants that are not loaded
- Point ExAC pLI score to new gnomad server address
- Bug uploading cases missing phenotype terms in config file
- STRs loaded but not shown on browser page
- Bug when using adapter.variant.get_causatives with case_id without causatives
- Problem with fetching "solved" from scout export cases cli
- Better serialising of datetime and bson.ObjectId
- Added `volumes` folder to .gitignore
### Changed
- Make matching causative and managed variants foldable on case page
- Remove calls to PyMongo functions marked as deprecated in backend and frontend(as of version 3.7).
- Improved `scout update individual` command
- Export dynamic phenotypes with ordered gene lists as PDF

## [4.23]
### Added
- Save custom IGV track settings
- Show a flash message with clear info about non-valid genes when gene panel creation fails
- CNV report link in cancer case side navigation
- Return to comment section after editing, deleting or submitting a comment
- Managed variants
- MT vs 14 chromosome mean coverage stats if Scout is connected to Chanjo
### Fixed
- missing `vcf_cancer_sv` and `vcf_cancer_sv_research` to manual.
- Split ClinVar multiple clnsig values (slash-separated) and strip them of underscore for annotations without accession number
- Timeout of `All SNVs and INDELs` page when no valid gene is provided in the search
- Round CADD (MIPv9)
- Missing default panel value
- Invisible other causatives lines when other causatives lack gene symbols
### Changed
- Do not freeze mkdocs-material to version 4.6.1
- Remove pre-commit dependency

## [4.22]
### Added
- Editable cases comments
- Editable variants comments
### Fixed
- Empty variant activity panel
- STRs variants popover
- Split new ClinVar multiple significance terms for a variant
- Edit the selected comment, not the latest
### Changed
- Updated RELEASE docs.
- Pinned variants card style on the case page
- Merged `scout export exons` and `scout view exons` commands


## [4.21.2]
### Added
### Fixed
- Do not pre-filter research variants by (case-default) gene panels
- Show OMIM disease tooltip reliably
### Changed

## [4.21.1]
### Added
### Fixed
- Small change to Pop Freq column in variants ang gene panels to avoid strange text shrinking on small screens
- Direct use of HPO list for Clinical HPO SNV (and cancer SNV) filtering
- PDF coverage report redirecting to login page
### Changed
- Remove the option to dismiss single variants from all variants pages
- Bulk dismiss SNVs, SVs and cancer SNVs from variants pages

## [4.21]
### Added
- Support to configure LoqusDB per institute
- Highlight causative variants in the variants list
- Add tests. Mostly regarding building internal datatypes.
- Remove leading and trailing whitespaces from panel_name and display_name when panel is created
- Mark MANE transcript in list of transcripts in "Transcript overview" on variant page
- Show default panel name in case sidebar
- Previous buttons for variants pagination
- Adds a gh action that checks that the changelog is updated
- Adds a gh action that deploys new releases automatically to pypi
- Warn users if case default panels are outdated
- Define institute-specific gene panels for filtering in institute settings
- Use institute-specific gene panels in variants filtering
- Show somatic VAF for pinned and causative variants on case page

### Fixed
- Report pages redirect to login instead of crashing when session expires
- Variants filter loading in cancer variants page
- User, Causative and Cases tables not scaling to full page
- Improved docs for an initial production setup
- Compatibility with latest version of Black
- Fixed tests for Click>7
- Clinical filter required an extra click to Filter to return variants
- Restore pagination and shrink badges in the variants page tables
- Removing a user from the command line now inactivates the case only if user is last assignee and case is active
- Bugfix, LoqusDB per institute feature crashed when institute id was empty string
- Bugfix, LoqusDB calls where missing case count
- filter removal and upload for filters deleted from another page/other user
- Visualize outdated gene panels info in a popover instead of a tooltip in case page side panel

### Changed
- Highlight color on normal STRs in the variants table from green to blue
- Display breakpoints coordinates in verification emails only for structural variants


## [4.20]
### Added
- Display number of filtered variants vs number of total variants in variants page
- Search case by HPO terms
- Dismiss variant column in the variants tables
- Black and pre-commit packages to dev requirements

### Fixed
- Bug occurring when rerun is requested twice
- Peddy info fields in the demo config file
- Added load config safety check for multiple alignment files for one individual
- Formatting of cancer variants table
- Missing Score in SV variants table

### Changed
- Updated the documentation on how to create a new software release
- Genome build-aware cytobands coordinates
- Styling update of the Matchmaker card
- Select search type in case search form


## [4.19]

### Added
- Show internal ID for case
- Add internal ID for downloaded CGH files
- Export dynamic HPO gene list from case page
- Remove users as case assignees when their account is deleted
- Keep variants filters panel expanded when filters have been used

### Fixed
- Handle the ProxyFix ModuleNotFoundError when Werkzeug installed version is >1.0
- General report formatting issues whenever case and variant comments contain extremely long strings with no spaces

### Changed
- Created an institute wrapper page that contains list of cases, causatives, SNVs & Indels, user list, shared data and institute settings
- Display case name instead of case ID on clinVar submissions
- Changed icon of sample update in clinVar submissions


## [4.18]

### Added
- Filter cancer variants on cytoband coordinates
- Show dismiss reasons in a badge with hover for clinical variants
- Show an ellipsis if 10 cases or more to display with loqusdb matches
- A new blog post for version 4.17
- Tooltip to better describe Tumor and Normal columns in cancer variants
- Filter cancer SNVs and SVs by chromosome coordinates
- Default export of `Assertion method citation` to clinVar variants submission file
- Button to export up to 500 cancer variants, filtered or not
- Rename samples of a clinVar submission file

### Fixed
- Apply default gene panel on return to cancer variantS from variant view
- Revert to certificate checking when asking for Chanjo reports
- `scout download everything` command failing while downloading HPO terms

### Changed
- Turn tumor and normal allelic fraction to decimal numbers in tumor variants page
- Moved clinVar submissions code to the institutes blueprints
- Changed name of clinVar export files to FILENAME.Variant.csv and FILENAME.CaseData.csv
- Switched Google login libraries from Flask-OAuthlib to Authlib


## [4.17.1]

### Fixed
- Load cytobands for cases with chromosome build not "37" or "38"


## [4.17]

### Added
- COSMIC badge shown in cancer variants
- Default gene-panel in non-cancer structural view in url
- Filter SNVs and SVs by cytoband coordinates
- Filter cancer SNV variants by alt allele frequency in tumor
- Correct genome build in UCSC link from structural variant page



### Fixed
- Bug in clinVar form when variant has no gene
- Bug when sharing cases with the same institute twice
- Page crashing when removing causative variant tag
- Do not default to GATK caller when no caller info is provided for cancer SNVs


## [4.16.1]

### Fixed
- Fix the fix for handling of delivery reports for rerun cases

## [4.16]

### Added
- Adds possibility to add "lims_id" to cases. Currently only stored in database, not shown anywhere
- Adds verification comment box to SVs (previously only available for small variants)
- Scrollable pedigree panel

### Fixed
- Error caused by changes in WTForm (new release 2.3.x)
- Bug in OMIM case page form, causing the page to crash when a string was provided instead of a numerical OMIM id
- Fix Alamut link to work properly on hg38
- Better handling of delivery reports for rerun cases
- Small CodeFactor style issues: matchmaker results counting, a couple of incomplete tests and safer external xml
- Fix an issue with Phenomizer introduced by CodeFactor style changes

### Changed
- Updated the version of igv.js to 2.5.4

## [4.15.1]

### Added
- Display gene names in ClinVar submissions page
- Links to Varsome in variant transcripts table

### Fixed
- Small fixes to ClinVar submission form
- Gene panel page crash when old panel has no maintainers

## [4.15]

### Added
- Clinvar CNVs IGV track
- Gene panels can have maintainers
- Keep variant actions (dismissed, manual rank, mosaic, acmg, comments) upon variant re-upload
- Keep variant actions also on full case re-upload

### Fixed
- Fix the link to Ensembl for SV variants when genome build 38.
- Arrange information in columns on variant page
- Fix so that new cosmic identifier (COSV) is also acceptable #1304
- Fixed COSMIC tag in INFO (outside of CSQ) to be parses as well with `&` splitter.
- COSMIC stub URL changed to https://cancer.sanger.ac.uk/cosmic/search?q= instead.
- Updated to a version of IGV where bigBed tracks are visualized correctly
- Clinvar submission files are named according to the content (variant_data and case_data)
- Always show causatives from other cases in case overview
- Correct disease associations for gene symbol aliases that exist as separate genes
- Re-add "custom annotations" for SV variants
- The override ClinVar P/LP add-in in the Clinical Filter failed for new CSQ strings

### Changed
- Runs all CI checks in github actions

## [4.14.1]

### Fixed
- Error when variant found in loqusdb is not loaded for other case

## [4.14]

### Added
- Use github actions to run tests
- Adds CLI command to update individual alignments path
- Update HPO terms using downloaded definitions files
- Option to use alternative flask config when running `scout serve`
- Requirement to use loqusdb >= 2.5 if integrated

### Fixed
- Do not display Pedigree panel in cancer view
- Do not rely on internet connection and services available when running CI tests
- Variant loading assumes GATK if no caller set given and GATK filter status is seen in FILTER
- Pass genome build param all the way in order to get the right gene mappings for cases with build 38
- Parse correctly variants with zero frequency values
- Continue even if there are problems to create a region vcf
- STR and cancer variant navigation back to variants pages could fail

### Changed
- Improved code that sends requests to the external APIs
- Updates ranges for user ranks to fit todays usage
- Run coveralls on github actions instead of travis
- Run pip checks on github actions instead of coveralls
- For hg38 cases, change gnomAD link to point to version 3.0 (which is hg38 based)
- Show pinned or causative STR variants a bit more human readable

## [4.13.1]

### Added
### Fixed
- Typo that caused not all clinvar conflicting interpretations to be loaded no matter what
- Parse and retrieve clinvar annotations from VEP-annotated (VEP 97+) CSQ VCF field
- Variant clinvar significance shown as `not provided` whenever is `Uncertain significance`
- Phenomizer query crashing when case has no HPO terms assigned
- Fixed a bug affecting `All SNVs and INDELs` page when variants don't have canonical transcript
- Add gene name or id in cancer variant view

### Changed
- Cancer Variant view changed "Variant:Transcript:Exon:HGVS" to "Gene:Transcript:Exon:HGVS"

## [4.13]

### Added
- ClinVar SNVs track in IGV
- Add SMA view with SMN Copy Number data
- Easier to assign OMIM diagnoses from case page
- OMIM terms and specific OMIM term page

### Fixed
- Bug when adding a new gene to a panel
- Restored missing recent delivery reports
- Fixed style and links to other reports in case side panel
- Deleting cases using display_name and institute not deleting its variants
- Fixed bug that caused coordinates filter to override other filters
- Fixed a problem with finding some INS in loqusdb
- Layout on SV page when local observations without cases are present
- Make scout compatible with the new HPO definition files from `http://compbio.charite.de/jenkins/`
- General report visualization error when SNVs display names are very long


### Changed


## [4.12.4]

### Fixed
- Layout on SV page when local observations without cases are present

## [4.12.3]

### Fixed
- Case report when causative or pinned SVs have non null allele frequencies

## [4.12.2]

### Fixed
- SV variant links now take you to the SV variant page again
- Cancer variant view has cleaner table data entries for "N/A" data
- Pinned variant case level display hotfix for cancer and str - more on this later
- Cancer variants show correct alt/ref reads mirroring alt frequency now
- Always load all clinical STR variants even if a region load is attempted - index may be missing
- Same case repetition in variant local observations

## [4.12.1]

### Fixed
- Bug in variant.gene when gene has no HGVS description


## [4.12]

### Added
- Accepts `alignment_path` in load config to pass bam/cram files
- Display all phenotypes on variant page
- Display hgvs coordinates on pinned and causatives
- Clear panel pending changes
- Adds option to setup the database with static files
- Adds cli command to download the resources from CLI that scout needs
- Adds dummy files for merged somatic SV and CNV; as well as merged SNV, and INDEL part of #1279
- Allows for upload of OMIM-AUTO gene panel from static files without api-key

### Fixed
- Cancer case HPO panel variants link
- Fix so that some drop downs have correct size
- First IGV button in str variants page
- Cancer case activates on SNV variants
- Cases activate when STR variants are viewed
- Always calculate code coverage
- Pinned/Classification/comments in all types of variants pages
- Null values for panel's custom_inheritance_models
- Discrepancy between the manual disease transcripts and those in database in gene-edit page
- ACMG classification not showing for some causatives
- Fix bug which caused IGV.js to use hg19 reference files for hg38 data
- Bug when multiple bam files sources with non-null values are available


### Changed
- Renamed `requests` file to `scout_requests`
- Cancer variant view shows two, instead of four, decimals for allele and normal


## [4.11.1]

### Fixed
- Institute settings page
- Link institute settings to sharing institutes choices

## [4.11.0]

### Added
- Display locus name on STR variant page
- Alternative key `GNOMADAF_popmax` for Gnomad popmax allele frequency
- Automatic suggestions on how to improve the code on Pull Requests
- Parse GERP, phastCons and phyloP annotations from vep annotated CSQ fields
- Avoid flickering comment popovers in variant list
- Parse REVEL score from vep annotated CSQ fields
- Allow users to modify general institute settings
- Optionally format code automatically on commit
- Adds command to backup vital parts `scout export database`
- Parsing and displaying cancer SV variants from Manta annotated VCF files
- Dismiss cancer snv variants with cancer-specific options
- Add IGV.js UPD, RHO and TIDDIT coverage wig tracks.


### Fixed
- Slightly darker page background
- Fixed an issued with parsed conservation values from CSQ
- Clinvar submissions accessible to all users of an institute
- Header toolbar when on Clinvar page now shows institute name correctly
- Case should not always inactivate upon update
- Show dismissed snv cancer variants as grey on the cancer variants page
- Improved style of mappability link and local observations on variant page
- Convert all the GET requests to the igv view to POST request
- Error when updating gene panels using a file containing BOM chars
- Add/replace gene radio button not working in gene panels


## [4.10.1]

### Fixed
- Fixed issue with opening research variants
- Problem with coveralls not called by Travis CI
- Handle Biomart service down in tests


## [4.10.0]

### Added
- Rank score model in causatives page
- Exportable HPO terms from phenotypes page
- AMP guideline tiers for cancer variants
- Adds scroll for the transcript tab
- Added CLI option to query cases on time since case event was added
- Shadow clinical assessments also on research variants display
- Support for CRAM alignment files
- Improved str variants view : sorting by locus, grouped by allele.
- Delivery report PDF export
- New mosaicism tag option
- Add or modify individuals' age or tissue type from case page
- Display GC and allele depth in causatives table.
- Included primary reference transcript in general report
- Included partial causative variants in general report
- Remove dependency of loqusdb by utilising the CLI

### Fixed
- Fixed update OMIM command bug due to change in the header of the genemap2 file
- Removed Mosaic Tag from Cancer variants
- Fixes issue with unaligned table headers that comes with hidden Datatables
- Layout in general report PDF export
- Fixed issue on the case statistics view. The validation bars didn't show up when all institutes were selected. Now they do.
- Fixed missing path import by importing pathlib.Path
- Handle index inconsistencies in the update index functions
- Fixed layout problems


## [4.9.0]

### Added
- Improved MatchMaker pages, including visible patient contacts email address
- New badges for the github repo
- Links to [GENEMANIA](genemania.org)
- Sort gene panel list on case view.
- More automatic tests
- Allow loading of custom annotations in VCF using the SCOUT_CUSTOM info tag.

### Fixed
- Fix error when a gene is added to an empty dynamic gene panel
- Fix crash when attempting to add genes on incorrect format to dynamic gene panel
- Manual rank variant tags could be saved in a "Select a tag"-state, a problem in the variants view.
- Same case evaluations are no longer shown as gray previous evaluations on the variants page
- Stay on research pages, even if reset, next first buttons are pressed..
- Overlapping variants will now be visible on variant page again
- Fix missing classification comments and links in evaluations page
- All prioritized cases are shown on cases page


## [4.8.3]

### Added

### Fixed
- Bug when ordering sanger
- Improved scrolling over long list of genes/transcripts


## [4.8.2]

### Added

### Fixed
- Avoid opening extra tab for coverage report
- Fixed a problem when rank model version was saved as floats and not strings
- Fixed a problem with displaying dismiss variant reasons on the general report
- Disable load and delete filter buttons if there are no saved filters
- Fix problem with missing verifications
- Remove duplicate users and merge their data and activity


## [4.8.1]

### Added

### Fixed
- Prevent login fail for users with id defined by ObjectId and not email
- Prevent the app from crashing with `AttributeError: 'NoneType' object has no attribute 'message'`


## [4.8.0]

### Added
- Updated Scout to use Bootstrap 4.3
- New looks for Scout
- Improved dashboard using Chart.js
- Ask before inactivating a case where last assigned user leaves it
- Genes can be manually added to the dynamic gene list directly on the case page
- Dynamic gene panels can optionally be used with clinical filter, instead of default gene panel
- Dynamic gene panels get link out to chanjo-report for coverage report
- Load all clinvar variants with clinvar Pathogenic, Likely Pathogenic and Conflicting pathogenic
- Show transcripts with exon numbers for structural variants
- Case sort order can now be toggled between ascending and descending.
- Variants can be marked as partial causative if phenotype is available for case.
- Show a frequency tooltip hover for SV-variants.
- Added support for LDAP login system
- Search snv and structural variants by chromosomal coordinates
- Structural variants can be marked as partial causative if phenotype is available for case.
- Show normal and pathologic limits for STRs in the STR variants view.
- Institute level persistent variant filter settings that can be retrieved and used.
- export causative variants to Excel
- Add support for ROH, WIG and chromosome PNGs in case-view

### Fixed
- Fixed missing import for variants with comments
- Instructions on how to build docs
- Keep sanger order + verification when updating/reloading variants
- Fixed and moved broken filter actions (HPO gene panel and reset filter)
- Fixed string conversion to number
- UCSC links for structural variants are now separated per breakpoint (and whole variant where applicable)
- Reintroduced missing coverage report
- Fixed a bug preventing loading samples using the command line
- Better inheritance models customization for genes in gene panels
- STR variant page back to list button now does its one job.
- Allows to setup scout without a omim api key
- Fixed error causing "favicon not found" flash messages
- Removed flask --version from base cli
- Request rerun no longer changes case status. Active or archived cases inactivate on upload.
- Fixed missing tooltip on the cancer variants page
- Fixed weird Rank cell in variants page
- Next and first buttons order swap
- Added pagination (and POST capability) to cancer variants.
- Improves loading speed for variant page
- Problem with updating variant rank when no variants
- Improved Clinvar submission form
- General report crashing when dismissed variant has no valid dismiss code
- Also show collaborative case variants on the All variants view.
- Improved phenotype search using dataTables.js on phenotypes page
- Search and delete users with `email` instead of `_id`
- Fixed css styles so that multiselect options will all fit one column


## [4.7.3]

### Added
- RankScore can be used with VCFs for vcf_cancer files

### Fixed
- Fix issue with STR view next page button not doing its one job.

### Deleted
- Removed pileup as a bam viewing option. This is replaced by IGV


## [4.7.2]

### Added
- Show earlier ACMG classification in the variant list

### Fixed
- Fixed igv search not working due to igv.js dist 2.2.17
- Fixed searches for cases with a gene with variants pinned or marked causative.
- Load variant pages faster after fixing other causatives query
- Fixed mitochondrial report bug for variants without genes

## [4.7.1]

### Added

### Fixed
- Fixed bug on genes page


## [4.7.0]

### Added
- Export genes and gene panels in build GRCh38
- Search for cases with variants pinned or marked causative in a given gene.
- Search for cases phenotypically similar to a case also from WUI.
- Case variant searches can be limited to similar cases, matching HPO-terms,
  phenogroups and cohorts.
- De-archive reruns and flag them as 'inactive' if archived
- Sort cases by analysis_date, track or status
- Display cases in the following order: prioritized, active, inactive, archived, solved
- Assign case to user when user activates it or asks for rerun
- Case becomes inactive when it has no assignees
- Fetch refseq version from entrez and use it in clinvar form
- Load and export of exons for all genes, independent on refseq
- Documentation for loading/updating exons
- Showing SV variant annotations: SV cgh frequencies, gnomad-SV, local SV frequencies
- Showing transcripts mapping score in segmental duplications
- Handle requests to Ensembl Rest API
- Handle requests to Ensembl Rest Biomart
- STR variants view now displays GT and IGV link.
- Description field for gene panels
- Export exons in build 37 and 38 using the command line

### Fixed
- Fixes of and induced by build tests
- Fixed bug affecting variant observations in other cases
- Fixed a bug that showed wrong gene coverage in general panel PDF export
- MT report only shows variants occurring in the specific individual of the excel sheet
- Disable SSL certifcate verification in requests to chanjo
- Updates how intervaltree and pymongo is used to void deprecated functions
- Increased size of IGV sample tracks
- Optimized tests


## [4.6.1]

### Added

### Fixed
- Missing 'father' and 'mother' keys when parsing single individual cases


## [4.6.0]

### Added
- Description of Scout branching model in CONTRIBUTING doc
- Causatives in alphabetical order, display ACMG classification and filter by gene.
- Added 'external' to the list of analysis type options
- Adds functionality to display "Tissue type". Passed via load config.
- Update to IGV 2.

### Fixed
- Fixed alignment visualization and vcf2cytosure availability for demo case samples
- Fixed 3 bugs affecting SV pages visualization
- Reintroduced the --version cli option
- Fixed variants query by panel (hpo panel + gene panel).
- Downloaded MT report contains excel files with individuals' display name
- Refactored code in parsing of config files.


## [4.5.1]

### Added

### Fixed
- update requirement to use PyYaml version >= 5.1
- Safer code when loading config params in cli base


## [4.5.0]

### Added
- Search for similar cases from scout view CLI
- Scout cli is now invoked from the app object and works under the app context

### Fixed
- PyYaml dependency fixed to use version >= 5.1


## [4.4.1]

### Added
- Display SV rank model version when available

### Fixed
- Fixed upload of delivery report via API


## [4.4.0]

### Added
- Displaying more info on the Causatives page and hiding those not causative at the case level
- Add a comment text field to Sanger order request form, allowing a message to be included in the email
- MatchMaker Exchange integration
- List cases with empty synopsis, missing HPO terms and phenotype groups.
- Search for cases with open research list, or a given case status (active, inactive, archived)

### Fixed
- Variant query builder split into several functions
- Fixed delivery report load bug


## [4.3.3]

### Added
- Different individual table for cancer cases

### Fixed
- Dashboard collects validated variants from verification events instead of using 'sanger' field
- Cases shared with collaborators are visible again in cases page
- Force users to select a real institute to share cases with (actionbar select fix)


## [4.3.2]

### Added
- Dashboard data can be filtered using filters available in cases page
- Causatives for each institute are displayed on a dedicated page
- SNVs and and SVs are searchable across cases by gene and rank score
- A more complete report with validated variants is downloadable from dashboard

### Fixed
- Clinsig filter is fixed so clinsig numerical values are returned
- Split multi clinsig string values in different elements of clinsig array
- Regex to search in multi clinsig string values or multi revstat string values
- It works to upload vcf files with no variants now
- Combined Pileup and IGV alignments for SVs having variant start and stop on the same chromosome


## [4.3.1]

### Added
- Show calls from all callers even if call is not available
- Instructions to install cairo and pango libs from WeasyPrint page
- Display cases with number of variants from CLI
- Only display cases with number of variants above certain treshold. (Also CLI)
- Export of verified variants by CLI or from the dashboard
- Extend case level queries with default panels, cohorts and phenotype groups.
- Slice dashboard statistics display using case level queries
- Add a view where all variants for an institute can be searched across cases, filtering on gene and rank score. Allows searching research variants for cases that have research open.

### Fixed
- Fixed code to extract variant conservation (gerp, phyloP, phastCons)
- Visualization of PDF-exported gene panels
- Reintroduced the exon/intron number in variant verification email
- Sex and affected status is correctly displayed on general report
- Force number validation in SV filter by size
- Display ensembl transcripts when no refseq exists


## [4.3.0]

### Added
- Mosaicism tag on variants
- Show and filter on SweGen frequency for SVs
- Show annotations for STR variants
- Show all transcripts in verification email
- Added mitochondrial export
- Adds alternative to search for SVs shorter that the given length
- Look for 'bcftools' in the `set` field of VCFs
- Display digenic inheritance from OMIM
- Displays what refseq transcript that is primary in hgnc

### Fixed

- Archived panels displays the correct date (not retroactive change)
- Fixed problem with waiting times in gene panel exports
- Clinvar fiter not working with human readable clinsig values

## [4.2.2]

### Fixed
- Fixed gene panel create/modify from CSV file utf-8 decoding error
- Updating genes in gene panels now supports edit comments and entry version
- Gene panel export timeout error

## [4.2.1]

### Fixed
- Re-introduced gene name(s) in verification email subject
- Better PDF rendering for excluded variants in report
- Problem to access old case when `is_default` did not exist on a panel


## [4.2.0]

### Added
- New index on variant_id for events
- Display overlapping compounds on variants view

### Fixed
- Fixed broken clinical filter


## [4.1.4]

### Added
- Download of filtered SVs

### Fixed
- Fixed broken download of filtered variants
- Fixed visualization issue in gene panel PDF export
- Fixed bug when updating gene names in variant controller


## [4.1.3]

### Fixed
- Displays all primary transcripts


## [4.1.2]

### Added
- Option add/replace when updating a panel via CSV file
- More flexible versioning of the gene panels
- Printing coverage report on the bottom of the pdf case report
- Variant verification option for SVs
- Logs uri without pwd when connecting
- Disease-causing transcripts in case report
- Thicker lines in case report
- Supports HPO search for cases, both terms or if described in synopsis
- Adds sanger information to dashboard

### Fixed
- Use db name instead of **auth** as default for authentication
- Fixes so that reports can be generated even with many variants
- Fixed sanger validation popup to show individual variants queried by user and institute.
- Fixed problem with setting up scout
- Fixes problem when exac file is not available through broad ftp
- Fetch transcripts for correct build in `adapter.hgnc_gene`

## [4.1.1]
- Fix problem with institute authentication flash message in utils
- Fix problem with comments
- Fix problem with ensembl link


## [4.1.0]

### Added
- OMIM phenotypes to case report
- Command to download all panel app gene panels `scout load panel --panel-app`
- Links to genenames.org and omim on gene page
- Popup on gene at variants page with gene information
- reset sanger status to "Not validated" for pinned variants
- highlight cases with variants to be evaluated by Sanger on the cases page
- option to point to local reference files to the genome viewer pileup.js. Documented in `docs.admin-guide.server`
- option to export single variants in `scout export variants`
- option to load a multiqc report together with a case(add line in load config)
- added a view for searching HPO terms. It is accessed from the top left corner menu
- Updates the variants view for cancer variants. Adds a small cancer specific filter for known variants
- Adds hgvs information on cancer variants page
- Adds option to update phenotype groups from CLI

### Fixed
- Improved Clinvar to submit variants from different cases. Fixed HPO terms in casedata according to feedback
- Fixed broken link to case page from Sanger modal in cases view
- Now only cases with non empty lists of causative variants are returned in `adapter.case(has_causatives=True)`
- Can handle Tumor only samples
- Long lists of HGNC symbols are now possible. This was previously difficult with manual, uploaded or by HPO search when changing filter settings due to GET request limitations. Relevant pages now use POST requests. Adds the dynamic HPO panel as a selection on the gene panel dropdown.
- Variant filter defaults to default panels also on SV and Cancer variants pages.

## [4.0.0]

### WARNING ###

This is a major version update and will require that the backend of pre releases is updated.
Run commands:

```
$scout update genes
$scout update hpo
```

- Created a Clinvar submission tool, to speed up Clinvar submission of SNVs and SVs
- Added an analysis report page (html and PDF format) containing phenotype, gene panels and variants that are relevant to solve a case.

### Fixed
- Optimized evaluated variants to speed up creation of case report
- Moved igv and pileup viewer under a common folder
- Fixed MT alignment view pileup.js
- Fixed coordinates for SVs with start chromosome different from end chromosome
- Global comments shown across cases and institutes. Case-specific variant comments are shown only for that specific case.
- Links to clinvar submitted variants at the cases level
- Adapts clinvar parsing to new format
- Fixed problem in `scout update user` when the user object had no roles
- Makes pileup.js use online genome resources when viewing alignments. Now any instance of Scout can make use of this functionality.
- Fix ensembl link for structural variants
- Works even when cases does not have `'madeline_info'`
- Parses Polyphen in correct way again
- Fix problem with parsing gnomad from VEP

### Added
- Added a PDF export function for gene panels
- Added a "Filter and export" button to export custom-filtered SNVs to CSV file
- Dismiss SVs
- Added IGV alignments viewer
- Read delivery report path from case config or CLI command
- Filter for spidex scores
- All HPO terms are now added and fetched from the correct source (https://github.com/obophenotype/human-phenotype-ontology/blob/master/hp.obo)
- New command `scout update hpo`
- New command `scout update genes` will fetch all the latest information about genes and update them
- Load **all** variants found on chromosome **MT**
- Adds choice in cases overview do show as many cases as user like

### Removed
- pileup.min.js and pileup css are imported from a remote web location now
- All source files for HPO information, this is instead fetched directly from source
- All source files for gene information, this is instead fetched directly from source

## [3.0.0]
### Fixed
- hide pedigree panel unless it exists

## [1.5.1] - 2016-07-27
### Fixed
- look for both ".bam.bai" and ".bai" extensions

## [1.4.0] - 2016-03-22
### Added
- support for local frequency through loqusdb
- bunch of other stuff

## [1.3.0] - 2016-02-19
### Fixed
- Update query-phenomizer and add username/password

### Changed
- Update the way a case is checked for rerun-status

### Added
- Add new button to mark a case as "checked"
- Link to clinical variants _without_ 1000G annotation

## [1.2.2] - 2016-02-18
### Fixed
- avoid filtering out variants lacking ExAC and 1000G annotations

## [1.1.3] - 2015-10-01
### Fixed
- persist (clinical) filter when clicking load more
- fix #154 by robustly setting clinical filter func. terms

## [1.1.2] - 2015-09-07
### Fixed
- avoid replacing coverage report with none
- update SO terms, refactored

## [1.1.1] - 2015-08-20
### Fixed
- fetch case based on collaborator status (not owner)

## [1.1.0] - 2015-05-29
### Added
- link(s) to SNPedia based on RS-numbers
- new Jinja filter to "humanize" decimal numbers
- show gene panels in variant view
- new Jinja filter for decoding URL encoding
- add indicator to variants in list that have comments
- add variant number threshold and rank score threshold to load function
- add event methods to mongo adapter
- add tests for models
- show badge "old" if comment was written for a previous analysis

### Changed
- show cDNA change in transcript summary unless variant is exonic
- moved compounds table further up the page
- show dates for case uploads in ISO format
- moved variant comments higher up on page
- updated documentation for pages
- read in coverage report as blob in database and serve directly
- change ``OmimPhenotype`` to ``PhenotypeTerm``
- reorganize models sub-package
- move events (and comments) to separate collection
- only display prev/next links for the research list
- include variant type in breadcrumbs e.g. "Clinical variants"

### Removed
- drop dependency on moment.js

### Fixed
- show the same level of detail for all frequencies on all pages
- properly decode URL encoded symbols in amino acid/cDNA change strings
- fixed issue with wipe permissions in MongoDB
- include default gene lists in "variants" link in breadcrumbs

## [1.0.2] - 2015-05-20
### Changed
- update case fetching function

### Fixed
- handle multiple cases with same id

## [1.0.1] - 2015-04-28
### Fixed
- Fix building URL parameters in cases list Vue component

## [1.0.0] - 2015-04-12
Codename: Sara Lund

![Release 1.0](artwork/releases/release-1-0.jpg)

### Added
- Add email logging for unexpected errors
- New command line tool for deleting case

### Changed
- Much improved logging overall
- Updated documentation/usage guide
- Removed non-working IGV link

### Fixed
- Show sample display name in GT call
- Various small bug fixes
- Make it easier to hover over popups

## [0.0.2-rc1] - 2015-03-04
### Added
- add protein table for each variant
- add many more external links
- add coverage reports as PDFs

### Changed
- incorporate user feedback updates
- big refactor of load scripts

## [0.0.2-rc2] - 2015-03-04
### Changes
- add gene table with gene description
- reorganize inheritance models box

### Fixed
- avoid overwriting gene list on "research" load
- fix various bugs in external links

## [0.0.2-rc3] - 2015-03-05
### Added
- Activity log feed to variant view
- Adds protein change strings to ODM and Sanger email

### Changed
- Extract activity log component to macro

### Fixes
- Make Ensembl transcript links use archive website<|MERGE_RESOLUTION|>--- conflicted
+++ resolved
@@ -9,11 +9,8 @@
 - markdown_include in development requirements file
 ### Fixed
 - ACMG classification page crashing when trying to visualize a classification that was removed
-<<<<<<< HEAD
+- Pretty print HGVS on gene variants (URL-decode VEP)
 - Broken or missing link in the documentation
-=======
-- Pretty print HGVS on gene variants (URL-decode VEP)
->>>>>>> be39e8cd
 ### Changed
 
 ## [4.28]
