--- conflicted
+++ resolved
@@ -5,17 +5,12 @@
 About changelog [here](https://keepachangelog.com/en/1.0.0/)
 
 ## [x.x.x]
-### Added
-
-<<<<<<< HEAD
-## [4.16.2]
-### Ádded
+
+### Added
 - Added if statements for UCSC-link from Structural variant view, for hg19/hg38
 
-=======
->>>>>>> 38557774
-### Fixed
-- Bug in clinVar form when variant has no gene
+### Fixed
+- Bug in ClinVar form when variant has no gene
 - Bug when sharing cases with the same institute twice
 - Page crashing when removing causative variant tag
 
