--- conflicted
+++ resolved
@@ -66,12 +66,9 @@
 - Changing the (Kind) drop-down according to (Category) drop-down in Managed variant add variant
 - Moved Gens button to individuals table
 - Check resource files availability before starting updating OMIM diagnoses
-<<<<<<< HEAD
+- Fix typo in `SHOW_OBSERVED_VARIANT_ARCHIVE` config param
 - Enforce same case _id and display_name when updating a case
 - Enforce same individual ids, display names and affected status when updating a case
-=======
-- Fix typo in `SHOW_OBSERVED_VARIANT_ARCHIVE` config param
->>>>>>> 1aefda23
 
 ## [4.36]
 ### Added
