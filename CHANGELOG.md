--- conflicted
+++ resolved
@@ -6,11 +6,8 @@
 
 ## [unreleased]
 ### Added
-<<<<<<< HEAD
+- Filter case list by cases with variants in ClinVar submission
 - Possibility to filter RD variants by a specific genotype call
-=======
-- Filter case list by cases with variants in ClinVar submission
->>>>>>> 7ac01a28
 
 ## [4.60]
 ### Added
