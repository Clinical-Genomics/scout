# Change Log
All notable changes to this project will be documented in this file.
This project adheres to [Semantic Versioning](http://semver.org/).

About changelog [here](https://keepachangelog.com/en/1.0.0/)


## [4.x.x]

### Added
- Export genes and gene panels in build GRCh38

### Fixed
- Fixed bug affecting variant observations in other cases
- Fixed a bug that showed wrong gene coverage in general panel PDF export
<<<<<<< HEAD
- MT report only shows variants occurring in the specific individual of the excel sheet
=======
- MT report only shows variants occurring in the specific individual of the excel sheet 
>>>>>>> 1a4a1639


## [4.6.1]

### Added

### Fixed
- Missing 'father' and 'mother' keys when parsing single individual cases


## [4.6.0]

### Added
- Description of Scout branching model in CONTRIBUTING doc
- Causatives in alphabetical order, display ACMG classification and filter by gene.
- Added 'external' to the list of analysis type options
- Adds functionality to display "Tissue type". Passed via load config.
- Update to IGV 2.

### Fixed
- Fixed alignment visualization and vcf2cytosure availability for demo case samples
- Fixed 3 bugs affecting SV pages visualization
- Reintroduced the --version cli option
- Fixed variants query by panel (hpo panel + gene panel).
- Downloaded MT report contains excel files with individuals' display name
- Refactored code in parsing of config files.


## [4.5.1]

### Added

### Fixed
- update requirement to use PyYaml version >= 5.1
- Safer code when loading config params in cli base


## [4.5.0]

### Added
- Search for similar cases from scout view CLI
- Scout cli is now invoked from the app object and works under the app context

### Fixed
- PyYaml dependency fixed to use version >= 5.1


## [4.4.1]

### Added
- Display SV rank model version when available

### Fixed
- Fixed upload of delivery report via API


## [4.4.0]

### Added
- Displaying more info on the Causatives page and hiding those not causative at the case level
- Add a comment text field to Sanger order request form, allowing a message to be included in the email
- MatchMaker Exchange integration
- List cases with empty synopsis, missing HPO terms and phenotype groups.
- Search for cases with open research list, or a given case status (active, inactive, archived)

### Fixed
- Variant query builder split into several functions
- Fixed delivery report load bug


## [4.3.3]

### Added
- Different individual table for cancer cases

### Fixed
- Dashboard collects validated variants from verification events instead of using 'sanger' field
- Cases shared with collaborators are visible again in cases page
- Force users to select a real institute to share cases with (actionbar select fix)


## [4.3.2]

### Added
- Dashboard data can be filtered using filters available in cases page
- Causatives for each institute are displayed on a dedicated page
- SNVs and and SVs are searchable across cases by gene and rank score
- A more complete report with validated variants is downloadable from dashboard

### Fixed
- Clinsig filter is fixed so clinsig numerical values are returned
- Split multi clinsig string values in different elements of clinsig array
- Regex to search in multi clinsig string values or multi revstat string values
- It works to upload vcf files with no variants now
- Combined Pileup and IGV alignments for SVs having variant start and stop on the same chromosome


## [4.3.1]

### Added
- Show calls from all callers even if call is not available
- Instructions to install cairo and pango libs from WeasyPrint page
- Display cases with number of variants from CLI
- Only display cases with number of variants above certain treshold. (Also CLI)
- Export of verified variants by CLI or from the dashboard
- Extend case level queries with default panels, cohorts and phenotype groups.
- Slice dashboard statistics display using case level queries
- Add a view where all variants for an institute can be searched across cases, filtering on gene and rank score. Allows searching research variants for cases that have research open.

### Fixed
- Fixed code to extract variant conservation (gerp, phyloP, phastCons)
- Visualization of PDF-exported gene panels
- Reintroduced the exon/intron number in variant verification email
- Sex and affected status is correctly displayed on general report
- Force number validation in SV filter by size
- Display ensembl transcripts when no refseq exists


## [4.3.0]

### Added
- Mosaicism tag on variants
- Show and filter on SweGen frequency for SVs
- Show annotations for STR variants
- Show all transcripts in verification email
- Added mitochondrial export
- Adds alternative to search for SVs shorter that the given length
- Look for 'bcftools' in the `set` field of VCFs
- Display digenic inheritance from OMIM
- Displays what refseq transcript that is primary in hgnc

### Fixed

- Archived panels displays the correct date (not retroactive change)
- Fixed problem with waiting times in gene panel exports
- Clinvar fiter not working with human readable clinsig values

## [4.2.2]

### Fixed
- Fixed gene panel create/modify from CSV file utf-8 decoding error
- Updating genes in gene panels now supports edit comments and entry version
- Gene panel export timeout error

## [4.2.1]

### Fixed
- Re-introduced gene name(s) in verification email subject
- Better PDF rendering for excluded variants in report
- Problem to access old case when `is_default` did not exist on a panel


## [4.2.0]

### Added
- New index on variant_id for events
- Display overlapping compounds on variants view

### Fixed
- Fixed broken clinical filter


## [4.1.4]

### Added
- Download of filtered SVs

### Fixed
- Fixed broken download of filtered variants
- Fixed visualization issue in gene panel PDF export
- Fixed bug when updating gene names in variant controller


## [4.1.3]

### Fixed
- Displays all primary transcripts


## [4.1.2]

### Added
- Option add/replace when updating a panel via CSV file
- More flexible versioning of the gene panels
- Printing coverage report on the bottom of the pdf case report
- Variant verification option for SVs
- Logs uri without pwd when connecting
- Disease-causing transcripts in case report
- Thicker lines in case report
- Supports HPO search for cases, both terms or if described in synopsis
- Adds sanger information to dashboard

### Fixed
- Use db name instead of **auth** as default for authentication
- Fixes so that reports can be generated even with many variants
- Fixed sanger validation popup to show individual variants queried by user and institute.
- Fixed problem with setting up scout
- Fixes problem when exac file is not available through broad ftp
- Fetch transcripts for correct build in `adapter.hgnc_gene`

## [4.1.1]
- Fix problem with institute authentication flash message in utils
- Fix problem with comments
- Fix problem with ensembl link


## [4.1.0]

### Added
- OMIM phenotypes to case report
- Command to download all panel app gene panels `scout load panel --panel-app`
- Links to genenames.org and omim on gene page
- Popup on gene at variants page with gene information
- reset sanger status to "Not validated" for pinned variants
- highlight cases with variants to be evaluated by Sanger on the cases page
- option to point to local reference files to the genome viewer pileup.js. Documented in `docs.admin-guide.server`
- option to export single variants in `scout export variants`
- option to load a multiqc report together with a case(add line in load config)
- added a view for searching HPO terms. It is accessed from the top left corner menu
- Updates the variants view for cancer variants. Adds a small cancer specific filter for known variants
- Adds hgvs information on cancer variants page
- Adds option to update phenotype groups from CLI

### Fixed
- Improved Clinvar to submit variants from different cases. Fixed HPO terms in casedata according to feedback
- Fixed broken link to case page from Sanger modal in cases view
- Now only cases with non empty lists of causative variants are returned in `adapter.case(has_causatives=True)`
- Can handle Tumor only samples
- Long lists of HGNC symbols are now possible. This was previously difficult with manual, uploaded or by HPO search when changing filter settings due to GET request limitations. Relevant pages now use POST requests. Adds the dynamic HPO panel as a selection on the gene panel dropdown.
- Variant filter defaults to default panels also on SV and Cancer variants pages.

## [4.0.0]

### WARNING ###

This is a major version update and will require that the backend of pre releases is updated.
Run commands:

```
$scout update genes
$scout update hpo
```

- Created a Clinvar submission tool, to speed up Clinvar submission of SNVs and SVs
- Added an analysis report page (html and PDF format) containing phenotype, gene panels and variants that are relevant to solve a case.

### Fixed
- Optimized evaluated variants to speed up creation of case report
- Moved igv and pileup viewer under a common folder
- Fixed MT alignment view pileup.js
- Fixed coordinates for SVs with start chromosome different from end chromosome
- Global comments shown across cases and institutes. Case-specific variant comments are shown only for that specific case.
- Links to clinvar submitted variants at the cases level
- Adapts clinvar parsing to new format
- Fixed problem in `scout update user` when the user object had no roles
- Makes pileup.js use online genome resources when viewing alignments. Now any instance of Scout can make use of this functionality.
- Fix ensembl link for structural variants
- Works even when cases does not have `'madeline_info'`
- Parses Polyphen in correct way again
- Fix problem with parsing gnomad from VEP

### Added
- Added a PDF export function for gene panels
- Added a "Filter and export" button to export custom-filtered SNVs to CSV file
- Dismiss SVs
- Added IGV alignments viewer
- Read delivery report path from case config or CLI command
- Filter for spidex scores
- All HPO terms are now added and fetched from the correct source (https://github.com/obophenotype/human-phenotype-ontology/blob/master/hp.obo)
- New command `scout update hpo`
- New command `scout update genes` will fetch all the latest information about genes and update them
- Load **all** variants found on chromosome **MT**
- Adds choice in cases overview do show as many cases as user like

### Removed
- pileup.min.js and pileup css are imported from a remote web location now
- All source files for HPO information, this is instead fetched directly from source
- All source files for gene information, this is instead fetched directly from source

## [3.0.0]
### Fixed
- hide pedigree panel unless it exists

## [1.5.1] - 2016-07-27
### Fixed
- look for both ".bam.bai" and ".bai" extensions

## [1.4.0] - 2016-03-22
### Added
- support for local frequency through loqusdb
- bunch of other stuff

## [1.3.0] - 2016-02-19
### Fixed
- Update query-phenomizer and add username/password

### Changed
- Update the way a case is checked for rerun-status

### Added
- Add new button to mark a case as "checked"
- Link to clinical variants _without_ 1000G annotation

## [1.2.2] - 2016-02-18
### Fixed
- avoid filtering out variants lacking ExAC and 1000G annotations

## [1.1.3] - 2015-10-01
### Fixed
- persist (clinical) filter when clicking load more
- fix #154 by robustly setting clinical filter func. terms

## [1.1.2] - 2015-09-07
### Fixed
- avoid replacing coverage report with none
- update SO terms, refactored

## [1.1.1] - 2015-08-20
### Fixed
- fetch case based on collaborator status (not owner)

## [1.1.0] - 2015-05-29
### Added
- link(s) to SNPedia based on RS-numbers
- new Jinja filter to "humanize" decimal numbers
- show gene panels in variant view
- new Jinja filter for decoding URL encoding
- add indicator to variants in list that have comments
- add variant number threshold and rank score threshold to load function
- add event methods to mongo adapter
- add tests for models
- show badge "old" if comment was written for a previous analysis

### Changed
- show cDNA change in transcript summary unless variant is exonic
- moved compounds table further up the page
- show dates for case uploads in ISO format
- moved variant comments higher up on page
- updated documentation for pages
- read in coverage report as blob in database and serve directly
- change ``OmimPhenotype`` to ``PhenotypeTerm``
- reorganize models sub-package
- move events (and comments) to separate collection
- only display prev/next links for the research list
- include variant type in breadcrumbs e.g. "Clinical variants"

### Removed
- drop dependency on moment.js

### Fixed
- show the same level of detail for all frequencies on all pages
- properly decode URL encoded symbols in amino acid/cDNA change strings
- fixed issue with wipe permissions in MongoDB
- include default gene lists in "variants" link in breadcrumbs

## [1.0.2] - 2015-05-20
### Changed
- update case fetching function

### Fixed
- handle multiple cases with same id

## [1.0.1] - 2015-04-28
### Fixed
- Fix building URL parameters in cases list Vue component

## [1.0.0] - 2015-04-12
Codename: Sara Lund

![Release 1.0](artwork/releases/release-1-0.jpg)

### Added
- Add email logging for unexpected errors
- New command line tool for deleting case

### Changed
- Much improved logging overall
- Updated documentation/usage guide
- Removed non-working IGV link

### Fixed
- Show sample display name in GT call
- Various small bug fixes
- Make it easier to hover over popups

## [0.0.2-rc1] - 2015-03-04
### Added
- add protein table for each variant
- add many more external links
- add coverage reports as PDFs

### Changed
- incorporate user feedback updates
- big refactor of load scripts

## [0.0.2-rc2] - 2015-03-04
### Changes
- add gene table with gene description
- reorganize inheritance models box

### Fixed
- avoid overwriting gene list on "research" load
- fix various bugs in external links

## [0.0.2-rc3] - 2015-03-05
### Added
- Activity log feed to variant view
- Adds protein change strings to ODM and Sanger email

### Changed
- Extract activity log component to macro

### Fixes
- Make Ensembl transcript links use archive website<|MERGE_RESOLUTION|>--- conflicted
+++ resolved
@@ -13,12 +13,7 @@
 ### Fixed
 - Fixed bug affecting variant observations in other cases
 - Fixed a bug that showed wrong gene coverage in general panel PDF export
-<<<<<<< HEAD
 - MT report only shows variants occurring in the specific individual of the excel sheet
-=======
-- MT report only shows variants occurring in the specific individual of the excel sheet 
->>>>>>> 1a4a1639
-
 
 ## [4.6.1]
 
