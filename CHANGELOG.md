--- conflicted
+++ resolved
@@ -12,11 +12,8 @@
 ### Fixed
 - Added a not-authorized `auto-login` fixture according to changes in Flask-Login 0.6.2
 - Renamed `cache_timeout` param name of flask.send_file function to `max_age` (Flask 2.2 compliant)
-<<<<<<< HEAD
+- Replaced deprecated `app.config["JSON_SORT_KEYS"]` with app.json.sort_keys in app settings
 - Search matching causatives also among research variants in other cases
-=======
-- Replaced deprecated `app.config["JSON_SORT_KEYS"]` with app.json.sort_keys in app settings
->>>>>>> cdeb4f14
 ### Changed
 - State that loqusdb observation is in current case if observations count is one and no cases are shown  
 - Better pagination and number of variants returned by queries in `Search SNVs and INDELs` page
