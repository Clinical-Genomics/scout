--- conflicted
+++ resolved
@@ -22,11 +22,8 @@
 - Individual-specific HPO terms
 - Optional alamut_key in institute settings for Alamut Plus software
 - Case report API endpoint
-<<<<<<< HEAD
+- Tooltip in case explaining that genes with genome build different than case genome build will not be added to dynamic HPO panel.
 - Add DeepVariant as a caller
-=======
-- Tooltip in case explaining that genes with genome build different than case genome build will not be added to dynamic HPO panel.
->>>>>>> 1dd0459b
 ### Fixed
 - Updated IGV to v2.8.5 to solve missing gene labels on some zoom levels
 - Demo cancer case config file to load somatic SNVs and SVs only.
