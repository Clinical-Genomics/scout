# Change Log
All notable changes to this project will be documented in this file.
This project adheres to [Semantic Versioning](http://semver.org/).

About changelog [here](https://keepachangelog.com/en/1.0.0/)


## [unreleased]
### Added
### Changed
- On genes panel page and gene panel PDF export, it's more evident which genes were newly introduced into the panel
<<<<<<< HEAD
- Update IGV.js to v3.0.8
=======
- WTS outlier position copy button
>>>>>>> 1656c2dc
### Fixed
- Empty custom_images dicts in case load config do not crash
- Tracks missing alignment files are now properly skipped on generating IGV views


## [4.90.1]
### Fixed
- Parsing Matchmaker Exchange's matches dates

## [4.90]
### Added
- Link to chanjo2 MANE coverage overview on case page and panel page
- More SVI recommendation links on the ACMG page
- IGV buttons for SMN CN page
- Warnings on ACMG classifications for potentially conflicting classification pairs
- ACMG Bayesian foundation point scale after Tavtigian for variant heat profile
### Changed
- Variants query backend allows rank_score filtering
- Added script to tabulate causatives clinical filter rank
- Do not display inheritance models associated to ORPHA terms on variant page
- Moved edit and delete buttons close to gene names on gene panel page and other aesthetical fixes
- SNV VariantS page functional annotation and region annotation columns merged
- VariantS pages (not cancer) gene cells show OMIM inheritance pattern badges also without hover
- STR variantS page to show STR inheritance model without hover (fallback to OMIM for non-Stranger annotation)
- VariantS page local observation badges have counts visible also without hover
- On Matchmaker page, show number of matches together with matching attempt date
- Display all custom inheritance models, both standard and non-standard, as gathered from the gene panel information on the variant page
### Fixed
- Make BA1 fully stand-alone to Benign prediction
- Modifying Benign terms to "Moderate" has no effect under Richards. Ignored completely before, will retain unmodified significance now
- Extract all fields correctly when exporting a panel to file from gene panel page
- Custom updates to a gene in a panel
- Gene panel PDF export, including gene links
- Cancer SV, Fusion, MEI and Outlier filters are shown on the Institute Filters overview
- CaseS advanced search limit
- Visibility of Matchmaker Exchange matches on dark mode
- When creating a new gene panel from file, all gene fields are saved, including comments and manual inheritance models
- Downloading on gene names from EBI
- Links to gene panels on variant page, summary panel
- Exporting gene variants when one or more variants' genes are missing HGNC symbol

## [4.89.2]
## Fixed
- If OMIM gene panel gene symbols are not mapping to hgnc_id, allow fallback use of a unique gene alias

## [4.89.1]
### Fixed
- General case report crash when encountering STR variants without `source` tags
- Coloring and SV inheritance patterns on general case report

## [4.89]
### Added
- Button on SMN CN page to search variants within SMN1 and SMN2 genes
- Options for selectively updating OMICS variants (fraser, outrider) on a case
- Log users' activity to file by specifying `USERS_ACTIVITY_LOG_PATH` parameter in app config
- `Mean MT coverage`, `Mean chrom 14 coverage` and `Estimated mtDNA copy number` on MT coverage file from chanjo2 if available
- In ClinVar multistep form, preselect ACMG criteria according to the variant's ACMG classification, if available
- Subject id search from caseS page (supporting multiple sample types e.g.) - adding indexes to speed up caseS queries
- Advanced cases search to narrow down results using more than one search parameter
- Coverage report available for any case with samples containing d4 files, even if case has no associated gene panels
- RNA delivery reports
- Two new LRS SV callers (hificnv, severus)
### Changed
- Documentation for OMICS variants and updating a case
- Include both creation and deletion dates in gene panels pages
- Moved code to collect MT copy number stats for the MT report to the chanjo extension
- On the gene panelS page, show expanded gene panel version list in one column only
- IGV.js WTS loci default to zoom to a region around a variant instead of whole gene
- Refactored logging module
- Case general report no longer shows ORPHA inheritance models. OMIM models are shown colored.
- Chromosome alias tab files used in the igv.js browser, which now contain the alias for chromosome "M"
- Renamed "Comment on clinical significance" to "Comment on classification" in ClinVar multistep form
- Enable Gens CN button also for non-wgs cancer track cases
### Fixed
- Broken heading anchors in the documentation (`admin-guide/login-system.md` and `admin-guide/setup-scout.md` files)
- Avoid open login redirect attacks by always redirecting to cases page upon user login
- Stricter check of ID of gene panels to prevent file downloading vulnerability
- Removed link to the retired SPANR service. SPIDEX scores are still parsed and displayed if available from variant annotation.
- Omics variant view test coverage
- String pattern escape warnings
- Code creating Alamut links for variant genes without canonical_transcript set
- Variant delete button in ClinVar submissions page
- Broken search cases by case similarity
- Missing caller tag for TRGT

## [4.88.1]
### Fixed
- Patch update igv.js to 3.0.5

## [4.88]
### Added
- Added CoLoRSdb frequency to Pop Freq column on variantS page
- Hovertip to gene panel names with associated genes in SV variant view, when variant covers more than one gene
- RNA sample ID can be provided in case load config if different from sample_id
### Fixed
- Broken `scout setup database` command
- Update demo VCF header, adding missing keys found on variants
- Broken upload to Codecov step in Tests & Coverage GitHub action
- Tomte DROP column names have been updated (backwards compatibility preserved for main fields)
- WTS outlierS view to display correct individual IDs for cases with multiple individuals
- WTS outlierS not displayed on WTS outlierS view

## [4.87.1]
### Fixed
- Positioning and alignment of genes cell on variantS page

## [4.87]
### Added
- Option to configure RNA build on case load (default '38')
### Changed
- Tooltip on RNA alignments now shows RNA genome build version
- Updated igv.js to v3.0.4
### Fixed
- Style of "SNVs" and "SVs" buttons on WTS Outliers page
- Chromosome alias files for igv.js
- Genes track displayed also when RNA alignments are present without splice junctions track on igv browser
- Genes track displayed again when splice junction tracks are present

## [4.86.1]
### Fixed
- Loading and updating PanelApp panels, including PanelApp green

## [4.86]
### Added
- Display samples' name (tooltip) and affected status directly on caseS page
- Search SVs across all cases, in given genes
- `CLINVAR_API_URL` param can be specified in app settings to override the URL used to send ClinVar submissions to. Intended for testing.
- Support for loading and storing OMICS data
- Parse DROP Fraser and Outrider TSVs
- Display omics variants - wts outliers (Fraser, Outrider)
- Parse GNOMAD `gnomad_af` and `gnomad_popmax_af` keys from variants annotated with `echtvar`
- Make removed panel optionally visible to non-admin or non maintainers
- Parse CoLoRSdb frequencies annotated in the variant INFO field with the `colorsdb_af` key
- Download -omics variants using the `Filter and export button`
- Clickable COSMIC links on IGV tracks
- Possibility to un-audit previously audited filters
- Reverted table style and removed font awesome style from IGV template
- Case status tags displayed on dashboard case overview
### Changed
- Updated igv.js to v3.0.1
- Alphabetically sort IGV track available for custom selection
- Updated wokeignore to avoid unfixable warning
- Update Chart.js to v4.4.3
- Use tornado library version >= 6.4.1
- Fewer variants in the MEI demo file
- Switch to FontAwesome v.6 instead of using icons v.5 + kit with icons v.6
- Show time (hours and minutes) additionally to date on comments and activity panel
### Fixed
- Only add expected caller keys to variant (FOUND_IN or SVDB_ORIGIN)
- Splice junction merged track height offset in IGV.js
- Splice junction initiation crash with empty variant obj
- Splice junction variant routing for cases with WTS but without outlier data
- Variant links to ExAC, now pointing to gnomAD, since the ExAC browser is no longer available
- Style of HPO terms assigned to a case, now one phenotype per line
- RNA sashimi view rendering should work also if the gene track is user disabled
- Respect IGV tracks chosen by user in variant IGV settings

## [4.85]
### Added
- Load also genes which are missing Ensembl gene ID (72 in both builds), including immunoglobulins and fragile sites
### Changed
- Unfreeze werkzeug again
- Show "(Removed)" after removed panels in dropdown
- The REVEL score is collected as the maximum REVEL score from all of the variant's transcripts
- Parse GNOMAD POPMAX values only if they are numerical when loading variants
### Fixed
- Alphabetically sort "select default panels" dropdown menu options on case page
- Show gene panel removed status on case page
- Fixed visibility of the following buttons: remove assignee, remove pinned/causative, remove comment, remove case from group

## [4.84]
### Changed
- Clearer error message when a loqusdb query fails for an instance that initially connected
- Do not load chanjo-report module if not needed and more visible message when it fails loading
- Converted the HgncGene class into a Pydantic class
- Swap menu open and collapse indicator chevrons - down is now displayed-open, right hidden-closed
- Linters and actions now all use python 3.11
### Fixed
- Safer way to update variant genes and compounds that avoids saving temporary decorators into variants' database documents
- Link to HGNC gene report on gene page
- Case file load priority so that e.g. SNV get loaded before SV, or clinical before research, for consistent variant_id collisions

## [4.83]
### Added
- Edit ACMG classifications from variant page (only for classifications with criteria)
- Events for case CLI events (load case, update case, update individual)
- Support for loading and displaying local custom IGV tracks
- MANE IGV track to be used as a local track for igv.js (see scout demo config file)
- Optional separate MT VCFs, for `nf-core/raredisease`
### Changed
- Avoid passing verbs from CaseHandler - functions for case sample and individual in CaseEventHandler
- Hide mtDNA report and coverage report links on case sidebar for cases with WTS data only
- Modified OMIM-AUTO gene panel to include genes in both genome builds
- Moved chanjo code into a dedicated extension
- Optimise the function that collects "match-safe" genes for an institute by avoiding duplicated genes from different panels
- Users must actively select "show matching causatives/managed" on a case page to see matching numbers
- Upgraded python version from 3.8 to 3.11 in Docker images
### Fixed
- Fix several tests that relied on number of events after setup to be 0
- Removed unused load case function
- Artwork logo sync sketch with png and export svg
- Clearer exception handling on chanjo-report setup - fail early and visibly
- mtDNA report crashing when one or more samples from a case is not in the chanjo database
- Case page crashing on missing phenotype terms
- ACMG benign modifiers
- Speed up tests by caching python env correctly in Github action and adding two more test groups
- Agile issue templates were added globally to the CG-org. Adding custom issue templates to avoid exposing customers
- PanelApp panel not saving genes with empty `EnsembleGeneIds` list
- Speed up checking outdated gene panels
- Do not load research variants automatically when loading a case

## [4.82.2]
### Fixed
- Warning icon in case pages for individuals where `confirmed_sex` is false
- Show allele sizes form ExpansionHunter on STR variantS page again

## [4.82.1]
### Fixed
- Revert the installation of flask-ldapconn to use the version available on PyPI to be able to push new scout releases to PyPI

## [4.82]
### Added
- Tooltip for combined score in tables for compounds and overlapping variants
- Checkbox to filter variants by excluding genes listed in selected gene panels, files or provided as list
- STR variant information card with database links, replacing empty frequency panel
- Display paging and number of HPO terms available in the database on Phenotypes page
- On case page, typeahead hints when searching for a disease using substrings containing source ("OMIM:", "ORPHA:")
- Button to monitor the status of submissions on ClinVar Submissions page
- Option to filter cancer variants by number of observations in somatic and germline archived database
- Documentation for integrating chanjo2
- More up-to-date VEP CSQ dbNSFP frequency keys
- Parse PacBio TRGT (Tandem repeat genotyping tool) Short Tandem Repeat VCFs
### Changed
- In the case_report #panel-tables has a fixed width
- Updated IGV.js to 2.15.11
- Fusion variants in case report now contain same info as on fusion variantS page
- Block submission of somatic variants to ClinVar until we harmonise with their changed API
- Additional control on the format of conditions provided in ClinVar form
- Errors while loading managed variants from file are now displayed on the Managed Variants page
- Chanjo2 coverage button visible only when query will contain a list of HGNC gene IDs
- Use Python-Markdown directly instead of the unmaintained Flask-Markdown
- Use Markupsafe instead of long deprecated, now removed Flask Markup
- Prepare to unfreeze Werkzeug, but don't actually activate until chanjo can deal with the change
### Fixed
- Submit requests to Chanjo2 using HTML forms instead of JSON data
- `Research somatic variants` link name on caseS page
- Broken `Install the HTML 2 PDF renderer` step in a GitHub action
- Fix ClinVar form parsing to not include ":" in conditionType.id when condition conditionType.db is Orphanet
- Fix condition dropdown and pre-selection on ClinVar form for cases with associated ORPHA diagnoses
- Improved visibility of ClinVar form in dark mode
- End coordinates for indels in ClinVar form
- Diagnoses API search crashing with empty search string
- Variant's overlapping panels should show overlapping of variant genes against the latest version of the panel
- Case page crashing when case has both variants in a ClinVar submission and pinned not loaded variants
- Installation of git in second build stage of Dockerfile, allowing correct installation of libraries

## [4.81]
### Added
- Tag for somatic SV IGH-DUX4 detection samtools script
### Changed
- Upgraded Bootstrap version in reports from 4.3.1 to 5.1.3
### Fixed
- Buttons layout in HPO genes panel on case page
- Added back old variant rankscore index with different key order to help loading on demo instance
- Cancer case_report panel-table no longer contains inheritance information
- Case report pinned variants card now displays info text if all pinned variants are present in causatives
- Darkmode setting now applies to the comment-box accordion
- Typo in case report causing `cancer_rank_options is undefined` error

## [4.80]
### Added
- Support for .d4 files coverage using chanjo2 (Case page sidebar link) with test
- Link to chanjo2 coverage report and coverage gene overview on gene panel page
- Link to chanjo2 coverage report on Case page, HPO dynamic gene list
- Link to genes coverage overview report on Case page, HPO dynamic gene list
### Changed
- All links in disease table on diagnosis page now open in a new tab
- Dark mode settings applied to multi-selects on institute settings page
- Comments on case and variant pages can be viewed by expanding an accordion
- On case page information on pinned variants and variants submitted to ClinVar are displayed in the same table
- Demo case file paths are now stored as absolute paths
- Optimised indices to address slow queries
- On case page default panels are now found at the top of the table, and it can be sorted by this trait
### Fixed
- On variants page, search for variants in genes present only in build 38 returning no results
- Pin/unpin with API was not able to make event links
- A new field `Explanation for multiple conditions` is available in ClinVar for submitting variants with more than one associated condition
- Fusion genes with partners lacking gene HGNC id will still be fully loaded
- Fusion variantS export now contains fusion variant specific columns
- When Loqusdb observations count is one the table includes information on if observation was for the current or another case

## [4.79.1]
### Fixed
- Exporting variants without rank score causing page to crash
- Display custom annotations also on cancer variant page

## [4.79]
### Added
- Added tags for Sniffles and CNVpytor, two LRS SV callers
- Button on case page for displaying STR variants occurring in the dynamic HPO panel
- Display functional annotation relative to variant gene's MANE transcripts on variant summary, when available
- Links to ACMG structural variant pathogenicity classification guidelines
- Phenomodels checkboxes can now include orpha terms
- Add incidental finding to case tags
- Get an alert on caseS page when somebody validates variants you ordered Sanger sequencing for
### Changed
- In the diagnoses page genes associated with a disease are displayed using hgnc symbol instead of hgnc id
- Refactor view route to allow navigation directly to unique variant document id, improve permissions check
- Do not show MANE and MANE Plus Clinical transcripts annotated from VEP (saved in variants) but collect this info from the transcripts database collection
- Refactor view route to allow navigation directly to unique case id (in particular for gens)
- `Institutes to share cases with` on institute's settings page now displays institutes names and IDs
- View route with document id selects view template based on variant category
### Fixed
- Refactored code in cases blueprints and variant_events adapter (set diseases for partial causative variants) to use "disease" instead of "omim" to encompass also ORPHA terms
- Refactored code in `scout/parse/omim.py` and `scout/parse/disease_terms.py` to use "disease" instead of "phenotype" to differentiate from HPO terms
- Be more careful about checking access to variant on API access
- Show also ACMG VUS on general report (could be missing if not e.g. pinned)

## [4.78]
### Added
- Case status labels can be added, giving more finegrained details on a solved status (provisional, diagnostic, carrier, UPD, SMN, ...)
- New SO terms: `sequence_variant` and `coding_transcript_variant`
- More MEI specific annotation is shown on the variant page
- Parse and save MANE transcripts info when updating genes in build 38
- ClinVar submission can now be downloaded as a json file
- `Mane Select` and `Mane Plus Clinical` badges on Gene page, when available
- ClinVar submission can now be downloaded as a json file
- API endpoint to pin variant
- Display common/uncommon/rare on summary of mei variant page
### Changed
- In the ClinVar form, database and id of assertion criteria citation are now separate inputs
- Customise institute settings to be able to display all cases with a certain status on cases page (admin users)
- Renamed `Clinical Significance` to `Germline Classification` on multistep ClinVar form
- Changed the "x" in cases.utils.remove_form button text to red for better visibility in dark mode
- Update GitHub actions
- Default loglevel up to INFO, making logs with default start easier to read
- Add XTR region to PAR region definition
- Diagnoses can be searched on diagnoses page without waiting for load first
### Fixed
- Removed log info showing hgnc IDs used in variantS search
- Maintain Matchmaker Exchange and Beacon submission status when a case is re-uploaded
- Inheritance mode from ORPHA should not be confounded with the OMIM inheritance model
- Decipher link URL changes
- Refactored code in cases blueprints to use "disease" instead of "omim" to encompass also ORPHA terms

## [4.77]
### Added
- Orpha disease terms now include information on inheritance
- Case loading via .yaml config file accepts subject_id and phenotype_groups (if previously defined as constant default or added per institute)
- Possibility to submit variants associated with Orphanet conditions to ClinVar
- Option update path to .d4 files path for individuals of an existing case using the command line
- More constraint information is displayed per gene in addition to pLi: missense and LoF OE, CI (inluding LOEUF) and Z-score.
### Changed
- Introduce validation in the ClinVar multistep form to make sure users provide at least one variant-associated condition
- CLI scout update individual accepts subject_id
- Update ClinVar inheritance models to reflect changes in ClinVar submission API
- Handle variant-associated condition ID format in background when creating ClinVar submissions
- Replace the code that downloads Ensembl genes, transcripts and exons with the Schug web app
- Add more info to error log when transcript variant frequency parsing fails.
- GnomAD v4 constraint information replaces ExAC constraints (pLi).
### Fixed
- Text input of associated condition in ClinVar form now aligns to the left
- Alignment of contents in the case report has been updated
- Missing number of phenotypes and genes from case diagnoses
- Associate OMIM and/or ORPHA diagnoses with partial causatives
- Visualization of partial causatives' diagnoses on case page: style and links
- Revert style of pinned variants window on the case page
- Rename `Clinical significanc` to `Germline classification` in ClinVar submissions exported files
- Rename `Clinical significance citations` to `Classification citations` in ClinVar submissions exported files
- Rename `Comment on clinical significance` to `Comment on classification` in ClinVar submissions exported files
- Show matching partial causatives on variant page
- Matching causatives shown on case page consisting only of variant matching the default panels of the case - bug introduced since scout v4.72 (Oct 18, 2023)
- Missing somatic variant read depth leading to report division by zero

## [4.76]
### Added
- Orphacodes are visible in phenotype tables
- Pydantic validation of image paths provided in case load config file
- Info on the user which created a ClinVar submission, when available
- Associate .d4 files to case individuals when loading a case via config file
### Changed
- In diagnoses page the load of diseases are initiated by clicking a button
- Revel score, Revel rank score and SpliceAI values are also displayed in Causatives and Validated variants tables
- Remove unused functions and tests
- Analysis type and direct link from cases list for OGM cases
- Removed unused `case_obj` parameter from server/blueprints/variant/controllers/observations function
- Possibility to reset ClinVar submission ID
- Allow ClinVar submissions with custom API key for users registered as ClinVar submitters or when institute doesn't have a preset list of ClinVar submitters
- Ordered event verbs alphabetically and created ClinVar-related user events
- Removed the unused "no-variants" option from the load case command line
### Fixed
- All disease_terms have gene HGNC ids as integers when added to the scout database
- Disease_term identifiers are now prefixed with the name of the coding system
- Command line crashing with error when updating a user that doesn't exist
- Thaw coloredlogs - 15.0.1 restores errorhandler issue
- Thaw crypography - current base image and library version allow Docker builds
- Missing delete icons on phenomodels page
- Missing cryptography lib error while running Scout container on an ARM processor
- Round CADD values with many decimals on causatives and validated variants pages
- Dark-mode visibility of some fields on causatives and validated variants pages
- Clinvar submitters would be cleared when unprivileged users saved institute settings page
- Added a default empty string in cases search form to avoid None default value
- Page crashing when user tries to remove the same variant from a ClinVar submission in different browser tabs
- Update more GnomAD links to GnomAD v4 (v38 SNVs, MT vars, STRs)
- Empty cells for RNA fusion variants in Causatives and Verified variants page
- Submenu icons missing from collapsible actionbar
- The collapsible actionbar had some non-collapsing overly long entries
- Cancer observations for SVs not appearing in the variant details view
- Archived local observations not visible on cancer variantS page
- Empty Population Frequency column in the Cancer SV Variants view
- Capital letters in ClinVar events description shown on case page

## [4.75]
### Added
- Hovertip to gene panel names with associated genes in variant view, when variant covers more than one gene
- Tests for panel to genes
- Download of Orphadata en_product6 and en_product4 from CLI
- Parse and save `database_found` key/values for RNA fusion variants
- Added fusion_score, ffpm, split_reads, junction_reads and fusion_caller to the list of filters on RNA fusion variants page
- Renamed the function `get_mei_info` to `set_mei_info` to be consistent with the other functions
- Fixed removing None key/values from parsed variants
- Orphacodes are included in the database disease_terms
### Changed
- Allow use of projections when retrieving gene panels
- Do not save custom images as binary data into case and variant database documents
- Retrieve and display case and variant custom images using image's saved path
- Cases are activated by viewing FSHD and SMA reports
- Split multi-gene SNV variants into single genes when submitting to Matchmaker Exchange
- Alamut links also on the gene level, using transcript and HGVS: better for indels. Keep variant link for missing HGVS
- Thaw WTForms - explicitly coerce form decimal field entries when filters fetched from db
### Fixed
- Removed some extra characters from top of general report left over from FontAwsome fix
- Do not save fusion variants-specific key/values in other types of variants
- Alamut link for MT variants in build 38
- Convert RNA fusions variants `tool_hits` and `fusion_score` keys from string to numbers
- Fix genotype reference and alternative sequencing depths defaulting to -1 when values are 0
- DecimalFields were limited to two decimal places for several forms - lifting restrictions on AF, CADD etc.

## [4.74.1]
### Changed
- Parse and save into database also OMIM terms not associated to genes
### Fixed
- BioNano API FSHD report requests are GET in Access 1.8, were POST in 1.7
- Update more FontAwesome icons to avoid Pro icons
- Test if files still exist before attempting to load research variants
- Parsing of genotypes error, resulting in -1 values when alt or ref read depths are 0

## [4.74]
### Added
- SNVs and Indels, MEI and str variants genes have links to Decipher
- An `owner + case display name` index for cases database collection
- Test and fixtures for RNA fusion case page
- Load and display fusion variants from VCF files as the other variant types
- Option to update case document with path to mei variants (clinical and research)
### Changed
- Details on variant type and category for audit filters on case general report
- Enable Gens CN profile button also in somatic case view
- Fix case of analysis type check for Gens analysis button - only show for WGS
### Fixed
- loqusdb table no longer has empty row below each loqusid
- MatchMaker submission details page crashing because of change in date format returned by PatientMatcher
- Variant external links buttons style does not change color when visited
- Hide compounds with compounds follow filter for region or function would fail for variants in multiple genes
- Updated FontAwesome version to fix missing icons

## [4.73]
### Added
- Shortcut button for HPO panel MEI variants from case page
- Export managed variants from CLI
### Changed
- STRs visualization on case panel to emphasize abnormal repeat count and associated condition
- Removed cytoband column from STRs variant view on case report
- More long integers formatted with thin spaces, and copy to clipboard buttons added
### Fixed
- OMIM table is scrollable if higher than 700px on SV page
- Pinned variants validation badge is now red for false positives.
- Case display name defaulting to case ID when `family_name` or `display_name` are missing from case upload config file
- Expanded menu visible at screen sizes below 1000px now has background color
- The image in ClinVar howto-modal is now responsive
- Clicking on a case in case groups when case was already removed from group in another browser tab
- Page crashing when saving filters for mei variants
- Link visited color of images

## [4.72.4]
### Changed
- Automatic test mongod version increased to v7
### Fixed
- GnomAD now defaults to hg38 - change build 37 links accordingly

## [4.72.3]
### Fixed
- Somatic general case report small variant table can crash with unclassified variants

## [4.72.2]
### Changed
- A gunicorn maxrequests parameter for Docker server image - default to 1200
- STR export limit increased to 500, as for other variants
- Prevent long number wrapping and use thin spaces for separation, as per standards from SI, NIST, IUPAC, BIPM.
- Speed up case retrieval and lower memory use by projecting case queries
- Make relatedness check fails stand out a little more to new users
- Speed up case retrieval and lower memory use by projecting case queries
- Speed up variant pages by projecting only the necessary keys in disease collection query
### Fixed
- Huge memory use caused by cases and variants pages pulling complete disease documents from DB
- Do not include genes fetched from HPO terms when loading diseases
- Consider the renamed fields `Approved Symbol` -> `Approved Gene Symbol` and `Gene Symbols` -> `Gene/Locus And Other Related Symbols` when parsing OMIM terms from genemap2.txt file

## [4.72.1]
### Fixed
- Jinja filter that renders long integers
- Case cache when looking for causatives in other cases causing the server to hang

## [4.72]
### Added
- A GitHub action that checks for broken internal links in docs pages
- Link validation settings in mkdocs.yml file
- Load and display full RNA alignments on alignment viewer
- Genome build check when loading a case
- Extend event index to previous causative variants and always load them
### Fixed
- Documentation nav links for a few documents
- Slightly extended the BioNano Genomics Access integration docs
- Loading of SVs when VCF is missing the INFO.END field but has INFO.SVLEN field
- Escape protein sequence name (if available) in case general report to render special characters correctly
- CaseS HPO term searches for multiple terms works independent of order
- CaseS search regexp should not allow backslash
- CaseS cohort tags can contain whitespace and still match
- Remove diagnoses from cases even if OMIM term is not found in the database
- Parsing of disease-associated genes
- Removed an annoying warning while updating database's disease terms
- Displaying custom case images loaded with scout version <= 4.71
- Use pydantic version >=2 in requirements.txt file
### Changed
- Column width adjustment on caseS page
- Use Python 3.11 in tests
- Update some github actions
- Upgraded Pydantic to version 2
- Case validation fails on loading when associated files (alignments, VCFs and reports) are not present on disk
- Case validation fails on loading when custom images have format different then ["gif", "svg", "png", "jpg", "jpeg"]
- Custom images keys `case` and `str` in case config yaml file are renamed to `case_images` and `str_variants_images`
- Simplify and speed up case general report code
- Speed up case retrieval in case_matching_causatives
- Upgrade pymongo to version 4
- When updating disease terms, check that all terms are consistent with a DiseaseTerm model before dropping the old collection
- Better separation between modules loading HPO terms and diseases
- Deleted unused scout.build.phenotype module
- Stricter validation of mandatory genome build key when loading a case. Allowed values are ['37','38',37,38]
- Improved readability of variants length and coordinates on variantS pages

## [4.71]
### Added
- Added Balsamic keys for SweGen and loqusdb local archive frequecies, SNV and SV
- New filter option for Cancer variantS: local archive RD loqusdb
- Show annotated observations on SV variantS view, also for cancer somatic SVs
- Revel filter for variantS
- Show case default panel on caseS page
- CADD filter for Cancer Somatic SNV variantS - show score
- SpliceAI-lookup link (BROAD, shows SpliceAI and Pangolin) from variant page
- BioNano Access server API - check projects, samples and fetch FSHD reports
### Fixed
- Name of reference genome build for RNA for compatibility with IGV locus search change
- Howto to run the Docker image on Mac computers in `admin-guide/containers/container-deploy.md`
- Link to Weasyprint installation howto in README file
- Avoid filling up disk by creating a reduced VCF file for every variant that is visualized
- Remove legacy incorrectly formatted CODEOWNERS file
- Restrain variant_type requests to variantS views to "clinical" or "research"
- Visualization of cancer variants where cancer case has no affected individual
- ProteinPaint gene link (small StJude API change)
- Causative MEI variant link on causatives page
- Bionano access api settings commented out by default in Scout demo config file.
- Do not show FSHD button on freshly loaded cases without bionano_access individuals
- Truncate long variants' HGVS on causative/Clinically significant and pinned variants case panels
### Changed
- Remove function call that tracks users' browser version
- Include three more splice variant SO terms in clinical filter severe SO terms
- Drop old HPO term collection only after parsing and validation of new terms completes
- Move score to own column on Cancer Somatic SNV variantS page
- Refactored a few complex case operations, breaking out sub functionalities

## [4.70]
### Added
- Download a list of Gene Variants (max 500) resulting from SNVs and Indels search
- Variant PubMed link to search for gene symbol and any aliases
### Changed
- Clearer gnomAD values in Variants page
### Fixed
- CaseS page uniform column widths
- Include ClinVar variants into a scrollable div element on Case page
- `canonical_transcript` variable not initialized in get_hgvs function (server.blueprints.institutes.controllers.py)
- Catch and display any error while importing Phenopacket info
- Modified Docker files to use python:3.8-slim-bullseye to prevent gunicorn workers booting error

## [4.69]
### Added
- ClinVar submission howto available also on Case page
- Somatic score and filtering for somatic SV callers, if available
- Show caller as a tooltip on variantS list
### Fixed
- Crash when attempting to export phenotype from a case that had never had phenotypes
- Aesthetic fix to Causative and Pinned Variants on Case page
- Structural inconsistency for ClinVar Blueprint templates
- Updated igv.js to 2.15.8 to fix track default color bug
- Fixed release versions for actions.
- Freeze tornado below 6.3.0 for compatibility with livereload 2.6.3
- Force update variants count on case re-upload
- IGV locus search not working - add genome reference id
- Pin links to MEI variants should end up on MEI not SV variant view
- Load also matching MEI variants on forced region load
- Allow excluding MEI from case variant deletion
- Fixed the name of the assigned user when the internal user ID is different from the user email address
- Gene variantS should display gene function, region and full hgvs
### Changed
- FontAwesome integrity check fail (updated resource)
- Removed ClinVar API validation buttons in favour of direct API submission
- Improved layout of Institute settings page
- ClinVar API key and allowed submitters are set in the Institute settings page


## [4.68]
### Added
- Rare Disease Mobile Element Insertion variants view
### Changed
- Updated igv.js to 2.15.6
### Fixed
- Docker stage build pycairo.
- Restore SNV and SV rank models versions on Causatives and Verified pages
- Saving `REVEL_RANKSCORE` value in a field named `revel` in variants database documents

## [4.67]
### Added
- Prepare to filter local SV frequency
### Changed
- Speed up instituteS page loading by refactoring cases/institutes query
- Clinical Filter for SVs includes `splice_polypyrimidine_tract_variant` as a severe consequence
- Clinical Filter for SVs includes local variant frequency freeze ("old") for filtering, starting at 30 counts
- Speed up caseS page loading by adding status to index and refactoring totals count
- HPO file parsing is updated to reflect that HPO have changed a few downloadable file formats with their 230405 release.
### Fixed
- Page crashing when a user tries to edit a comment that was removed
- Warning instead of crashed page when attempting to retrieve a non-existent Phenopacket
- Fixed StJude ProteinPaint gene link (URL change)
- Freeze of werkzeug library to version<2.3 to avoid problems resulting from the consequential upgrade of the Flask lib
- Huge list of genes in case report for megabases-long structural variants.
- Fix displaying institutes without associated cases on institutes page
- Fix default panel selection on SVs in cancer case report

## [4.66]
### Changed
- Moved Phenomodels code under a dedicated blueprint
- Updated the instructions to load custom case report under admin guide
- Keep variants filter window collapsed except when user expands it to filter
### Added
- A summary table of pinned variants on the cancer case general report
- New openable matching causatives and managed variants lists for default gene panels only for convenience
### Fixed
- Gens structural variant page link individual id typo

## [4.65.2]
### Fixed
- Generating general case report with str variants containing comments

## [4.65.1]
### Fixed
- Visibility of `Gene(s)` badges on SV VariantS page
- Hide dismiss bar on SV page not working well
- Delivery report PDF download
- Saving Pipeline version file when loading a case
- Backport compatible import of importlib metadata for old python versions (<3.8)

## [4.65]
### Added
- Option to mark a ClinVar submission as submitted
- Docs on how to create/update the PanelApp green genes as a system admin
- `individual_id`-parameter to both Gens links
- Download a gene panel in TXT format from gene panel page
- Panel gene comments on variant page: genes in panels can have comments that describe the gene in a panel context
### Changed
- Always show each case category on caseS page, even if 0 cases in total or after current query
- Improved sorting of ClinVar submissions
- Pre-populate SV type select in ClinVar submission form, when possible
- Show comment badges in related comments tables on general report
- Updated version of several GitHub actions
- Migrate from deprecated `pkg_resources` lib to `importlib_resources`
- Dismiss bar on variantS pages is thinner.
- Dismiss bar on variantS pages can be toggled open or closed for the duration of a login session.
### Fixed
- Fixed Sanger order / Cancel order modal close buttons
- Visibility of SV type in ClinVar submission form
- Fixed a couple of creations where now was called twice, so updated_at and created_at could differ
- Deprecated Ubuntu version 18.04 in one GitHub action
- Panels that have been removed (hidden) should not be visible in views where overlapping gene panels for genes are shown
- Gene panel test pointing to the right function

## [4.64]
### Added
- Create/Update a gene panel containing all PanelApp green genes (`scout update panelapp-green -i <cust_id>`)
- Links for ACMG pathogenicity impact modification on the ACMG classification page
### Changed
- Open local observation matching cases in new windows
### Fixed
- Matching manual ranked variants are now shown also on the somatic variant page
- VarSome links to hg19/GRCh37
- Managed variants filter settings lost when navigating to additional pages
- Collect the right variant category after submitting filter form from research variantS page
- Beacon links are templated and support variants in genome build 38

## [4.63]
### Added
- Display data sharing info for ClinVar, Matchmaker Exchange and Beacon in a dedicated column on Cases page
- Test for `commands.download.omim.print_omim`
- Display dismissed variants comments on general case report
- Modify ACMG pathogenicity impact (most commonly PVS1, PS3) based on strength of evidence with lab director's professional judgement
- REViewer button on STR variant page
- Alamut institution parameter in institute settings for Alamut Visual Plus software
- Added Manual Ranks Risk Factor, Likely Risk Factor and Uncertain Risk Factor
- Display matching manual ranks from previous cases the user has access to on VariantS and Variant pages
- Link to gnomAD gene SVs v2.1 for SV variants with gnomAD frequency
- Support for nf-core/rnafusion reports
### Changed
- Display chrY for sex unknown
- Deprecate legacy scout_load() method API call.
- Message shown when variant tag is updated for a variant
- When all ACMG classifications are deleted from a variant, the current variant classification status is also reset.
- Refactored the functions that collect causative variants
- Removed `scripts/generate_test_data.py`
### Fixed
- Default IGV tracks (genes, ClinVar, ClinVar CNVs) showing even if user unselects them all
- Freeze Flask-Babel below v3.0 due to issue with a locale decorator
- Thaw Flask-Babel and fix according to v3 standard. Thank you @TkTech!
- Show matching causatives on somatic structural variant page
- Visibility of gene names and functional annotations on Causatives/Verified pages
- Panel version can be manually set to floating point numbers, when modified
- Causatives page showing also non-causative variants matching causatives in other cases
- ClinVar form submission for variants with no selected transcript and HGVS
- Validating and submitting ClinVar objects not containing both Variant and Casedata info

## [4.62.1]
### Fixed
- Case page crashing when adding a case to a group without providing a valid case name

## [4.62]
### Added
- Validate ClinVar submission objects using the ClinVar API
- Wrote tests for case and variant API endpoints
- Create ClinVar submissions from Scout using the ClinVar API
- Export Phenopacket for affected individual
- Import Phenopacket from JSON file or Phenopacket API backend server
- Use the new case name option for GENS requests
- Pre-validate refseq:HGVS items using VariantValidator in ClinVar submission form
### Fixed
- Fallback for empty alignment index for REViewer service
- Source link out for MIP 11.1 reference STR annotation
- Avoid duplicate causatives and pinned variants
- ClinVar clinical significance displays only the ACMG terms when user selects ACMG 2015 as assertion criteria
- Spacing between icon and text on Beacon and MatchMaker links on case page sidebar
- Truncate IDs and HGVS representations in ClinVar pages if longer than 25 characters
- Update ClinVar submission ID form
- Handle connection timeout when sending requests requests to external web services
- Validate any ClinVar submission regardless of its status
- Empty Phenopackets import crashes
- Stop Spinner on Phenopacket JSON download
### Changed
- Updated ClinVar submission instructions

## [4.61.1]
### Fixed
- Added `UMLS` as an option of `Condition ID type` in ClinVar Variant downloaded files
- Missing value for `Condition ID type` in ClinVar Variant downloaded files
- Possibility to open, close or delete a ClinVar submission even if it doesn't have an associated name
- Save SV type, ref and alt n. copies to exported ClinVar files
- Inner and outer start and stop SV coordinates not exported in ClinVar files
- ClinVar submissions page crashing when SV files don't contain breakpoint exact coordinates
- Align OMIM diagnoses with delete diagnosis button on case page
- In ClinVar form, reset condition list and customize help when condition ID changes

## [4.61]
### Added
- Filter case list by cases with variants in ClinVar submission
- Filter case list by cases containing RNA-seq data - gene_fusion_reports and sample-level tracks (splice junctions and RNA coverage)
- Additional case category `Ignored`, to be used for cases that don't fall in the existing 'inactive', 'archived', 'solved', 'prioritized' categories
- Display number of cases shown / total number of cases available for each category on Cases page
- Moved buttons to modify case status from sidebar to main case page
- Link to Mutalyzer Normalizer tool on variant's transcripts overview to retrieve official HVGS descriptions
- Option to manually load RNA MULTIQC report using the command `scout load report -t multiqc_rna`
- Load RNA MULTIQC automatically for a case if config file contains the `multiqc_rna` key/value
- Instructions in admin-guide on how to load case reports via the command line
- Possibility to filter RD variants by a specific genotype call
- Distinct colors for different inheritance models on RD Variant page
- Gene panels PDF export with case variants hits by variant type
- A couple of additional README badges for GitHub stats
- Upload and display of pipeline reference info and executable version yaml files as custom reports
- Testing CLI on hasta in PR template
### Changed
- Instructions on how to call dibs on scout-stage server in pull request template
- Deprecated CLI commands `scout load <delivery_report, gene_fusion_report, coverage_qc_report, cnv_report>` to replace them with command `scout load report -t <report type>`
- Refactored code to display and download custom case reports
- Do not export `Assertion method` and `Assertion method citation` to ClinVar submission files according to changes to ClinVar's submission spreadsheet templates.
- Simplified code to create and download ClinVar CSV files
- Colorize inheritance models badges by category on VariantS page
- `Safe variants matching` badge more visible on case page
### Fixed
- Non-admin users saving institute settings would clear loqusdb instance selection
- Layout of variant position, cytoband and type in SV variant summary
- Broken `Build Status - GitHub badge` on GitHub README page
- Visibility of text on grey badges in gene panels PDF exports
- Labels for dashboard search controls
- Dark mode visibility for ClinVar submission
- Whitespaces on outdated panel in extent report

## [4.60]
### Added
- Mitochondrial deletion signatures (mitosign) can be uploaded and shown with mtDNA report
- A `Type of analysis` column on Causatives and Validated variants pages
- List of "safe" gene panels available for matching causatives and managed variants in institute settings, to avoid secondary findings
- `svdb_origin` as a synonym for `FOUND_IN` to complement `set` for variants found by all callers
### Changed
- Hide removed gene panels by default in panels page
- Removed option for filtering cancer SVs by Tumor and Normal alt AF
- Hide links to coverage report from case dynamic HPO panel if cancer analysis
- Remove rerun emails and redirect users to the analysis order portal instead
- Updated clinical SVs igv.js track (dbVar) and added example of external track from `https://trackhubregistry.org/`
- Rewrote the ClinVar export module to simplify and add one variant at the time
- ClinVar submissions with phenotype conditions from: [OMIM, MedGen, Orphanet, MeSH, HP, MONDO]
### Fixed
- If trying to load a badly formatted .tsv file an error message is displayed.
- Avoid showing case as rerun when first attempt at case upload failed
- Dynamic autocomplete search not working on phenomodels page
- Callers added to variant when loading case
- Now possible to update managed variant from file without deleting it first
- Missing preselected chromosome when editing a managed variant
- Preselected variant type and subtype when editing a managed variant
- Typo in dbVar ClinVar track, hg19


## [4.59]
### Added
- Button to go directly to HPO SV filter variantS page from case
- `Scout-REViewer-Service` integration - show `REViewer` picture if available
- Link to HPO panel coverage overview on Case page
- Specify a confidence threshold (green|amber|red) when loading PanelApp panels
- Functional annotations in variants lists exports (all variants)
- Cancer/Normal VAFs and COSMIC ids in in variants lists exports (cancer variants)
### Changed
- Better visualization of regional annotation for long lists of genes in large SVs in Variants tables
- Order of cells in variants tables
- More evident links to gene coverage from Variant page
- Gene panels sorted by display name in the entire Case page
- Round CADD and GnomAD values in variants export files
### Fixed
- HPO filter button on SV variantS page
- Spacing between region|function cells in SVs lists
- Labels on gene panel Chanjo report
- Fixed ambiguous duplicated response headers when requesting a BAM file from /static
- Visited color link on gene coverage button (Variant page)

## [4.58.1]
### Fixed
- Case search with search strings that contain characters that can be escaped

## [4.58]
### Added
- Documentation on how to create/update PanelApp panels
- Add filter by local observations (archive) to structural variants filters
- Add more splicing consequences to SO term definitions
- Search for a specific gene in all gene panels
- Institute settings option to force show all variants on VariantS page for all cases of an institute
- Filter cases by validation pending status
- Link to The Clinical Knowledgebase (CKB) (https://ckb.jax.org/) in cancer variant's page
### Fixed
- Added a not-authorized `auto-login` fixture according to changes in Flask-Login 0.6.2
- Renamed `cache_timeout` param name of flask.send_file function to `max_age` (Flask 2.2 compliant)
- Replaced deprecated `app.config["JSON_SORT_KEYS"]` with app.json.sort_keys in app settings
- Bug in gene variants page (All SNVs and INDELs) when variant gene doesn't have a hgnc id that is found in the database
- Broken export of causatives table
- Query for genes in build 38 on `Search SNVs and INDELs` page
- Prevent typing special characters `^<>?!=\/` in case search form
- Search matching causatives also among research variants in other cases
- Links to variants in Verified variants page
- Broken filter institute cases by pinned gene
- Better visualization of long lists of genes in large SVs on Causative and Verified Variants page
- Reintroduced missing button to export Causative variants
- Better linking and display of matching causatives and managed variants
- Reduced code complexity in `scout/parse/variant/variant.py`
- Reduced complexity of code in `scout/build/variant/variant.py`

### Changed
- State that loqusdb observation is in current case if observations count is one and no cases are shown
- Better pagination and number of variants returned by queries in `Search SNVs and INDELs` page
- Refactored and simplified code used for collecting gene variants for `Search SNVs and INDELs` page
- Fix sidebar panel icons in Case view
- Fix panel spacing in Case view
- Removed unused database `sanger_ordered` and `case_id,category,rank_score` indexes (variant collection)
- Verified variants displayed in a dedicated page reachable from institute sidebar
- Unified stats in dashboard page
- Improved gene info for large SVs and cancer SVs
- Remove the unused `variant.str_variant` endpoint from variant views
- Easier editing of HPO gene panel on case page
- Assign phenotype panel less cramped on Case page
- Causatives and Verified variants pages to use the same template macro
- Allow hyphens in panel names
- Reduce resolution of example images
- Remove some animations in web gui which where rendered slow


## [4.57.4]
### Fixed
- Parsing of variant.FORMAT "DR" key in parse variant file

## [4.57.3]
### Fixed
- Export of STR verified variants
- Do not download as verified variants first verified and then reset to not validated
- Avoid duplicated lines in downloaded verified variants reflecting changes in variant validation status

## [4.57.2]
### Fixed
- Export of verified variants when variant gene has no transcripts
- HTTP 500 when visiting a the details page for a cancer variant that had been ranked with genmod

## [4.57.1]
### Fixed
- Updating/replacing a gene panel from file with a corrupted or malformed file

## [4.57]
### Added
- Display last 50 or 500 events for a user in a timeline
- Show dismiss count from other cases on matching variantS
- Save Beacon-related events in events collection
- Institute settings allow saving multiple loqusdb instances for one institute
- Display stats from multiple instances of loqusdb on variant page
- Display date and frequency of obs derived from count of local archive observations from MIP11 (requires fix in MIP)
### Changed
- Prior ACMG classifications view is no longer limited by pathogenicity
### Fixed
- Visibility of Sanger ordered badge on case page, light mode
- Some of the DataTables tables (Phenotypes and Diagnoses pages) got a bit dark in dark mode
- Remove all redundancies when displaying timeline events (some events are saved both as case-related and variant-related)
- Missing link in saved MatchMaker-related events
- Genes with mixed case gene symbols missing in PanelApp panels
- Alignment of elements on the Beacon submission modal window
- Locus info links from STR variantS page open in new browser tabs

## [4.56]
### Added
- Test for PanelApp panels loading
- `panel-umi` tag option when loading cancer analyses
### Changed
- Black text to make comments more visible in dark mode
- Loading PanelApp panels replaces pre-existing panels with same version
- Removed sidebar from Causatives page - navigation is available on the top bar for now
- Create ClinVar submissions from pinned variants list in case page
- Select which pinned variants will be included in ClinVar submission documents
### Fixed
- Remove a:visited css style from all buttons
- Update of HPO terms via command line
- Background color of `MIXED` and `PANEL-UMI` sequencing types on cases page
- Fixed regex error when searching for cases with query ending with `\ `
- Gene symbols on Causatives page lighter in dark mode
- SpliceAI tooltip of multigene variants

## [4.55]
### Changed
- Represent different tumor samples as vials in cases page
- Option to force-update the OMIM panel
### Fixed
- Low tumor purity badge alignment in cancer samples table on cancer case view
- VariantS comment popovers reactivate on hover
- Updating database genes in build 37
- ACMG classification summary hidden by sticky navbar
- Logo backgrounds fixed to white on welcome page
- Visited links turn purple again
- Style of link buttons and dropdown menus
- Update KUH and GMS logos
- Link color for Managed variants

## [4.54]
### Added
- Dark mode, using browser/OS media preference
- Allow marking case as solved without defining causative variants
- Admin users can create missing beacon datasets from the institute's settings page
- GenCC links on gene and variant pages
- Deprecation warnings when launching the app using a .yaml config file or loading cases using .ped files
### Changed
- Improved HTML syntax in case report template
- Modified message displayed when variant rank stats could not be calculated
- Expanded instructions on how to test on CG development server (cg-vm1)
- Added more somatic variant callers (Balsamic v9 SNV, develop SV)
### Fixed
- Remove load demo case command from docker-compose.yml
- Text elements being split across pages in PDF reports
- Made login password field of type `password` in LDAP login form
- Gene panels HTML select in institute's settings page
- Bootstrap upgraded to version 5
- Fix some Sourcery and SonarCloud suggestions
- Escape special characters in case search on institute and dashboard pages
- Broken case PDF reports when no Madeline pedigree image can be created
- Removed text-white links style that were invisible in new pages style
- Variants pagination after pressing "Filter variants" or "Clinical filter"
- Layout of buttons Matchmaker submission panel (case page)
- Removing cases from Matchmaker (simplified code and fixed functionality)
- Reintroduce check for missing alignment files purged from server

## [4.53]
### Added
### Changed
- Point Alamut API key docs link to new API version
- Parse dbSNP id from ID only if it says "rs", else use VEP CSQ fields
- Removed MarkupSafe from the dependencies
### Fixed
- Reintroduced loading of SVs for demo case 643595
- Successful parse of FOUND_IN should avoid GATK caller default
- All vulnerabilities flagged by SonarCloud

## [4.52]
### Added
- Demo cancer case gets loaded together with demo RD case in demo instance
- Parse REVEL_score alongside REVEL_rankscore from csq field and display it on SNV variant page
- Rank score results now show the ranking range
- cDNA and protein changes displayed on institute causatives pages
- Optional SESSION_TIMEOUT_MINUTES configuration in app config files
- Script to convert old OMIM case format (list of integers) to new format (list of dictionaries)
- Additional check for user logged in status before serving alignment files
- Download .cgh files from cancer samples table on cancer case page
- Number of documents and date of last update on genes page
### Changed
- Verify user before redirecting to IGV alignments and sashimi plots
- Build case IGV tracks starting from case and variant objects instead of passing all params in a form
- Unfreeze Werkzeug lib since Flask_login v.0.6 with bugfix has been released
- Sort gene panels by name (panelS and variant page)
- Removed unused `server.blueprints.alignviewers.unindexed_remote_static` endpoint
- User sessions to check files served by `server.blueprints.alignviewers.remote_static` endpoint
- Moved Beacon-related functions to a dedicated app extension
- Audit Filter now also loads filter displaying the variants for it
### Fixed
- Handle `attachment_filename` parameter renamed to `download_name` when Flask 2.2 will be released
- Removed cursor timeout param in cases find adapter function to avoid many code warnings
- Removed stream argument deprecation warning in tests
- Handle `no intervals found` warning in load_region test
- Beacon remove variants
- Protect remote_cors function in alignviewers view from Server-Side Request Forgery (SSRF)
- Check creation date of last document in gene collection to display when genes collection was updated last

## [4.51]
### Added
- Config file containing codecov settings for pull requests
- Add an IGV.js direct link button from case page
- Security policy file
- Hide/shade compound variants based on rank score on variantS from filter
- Chromograph legend documentation direct link
### Changed
- Updated deprecated Codecov GitHub action to v.2
- Simplified code of scout/adapter/mongo/variant
- Update IGV.js to v2.11.2
- Show summary number of variant gene panels on general report if more than 3
### Fixed
- Marrvel link for variants in genome build 38 (using liftover to build 37)
- Remove flags from codecov config file
- Fixed filter bug with high negative SPIDEX scores
- Renamed IARC TP53 button to to `TP53 Database`, modified also link since IARC has been moved to the US NCI: `https://tp53.isb-cgc.org/`
- Parsing new format of OMIM case info when exporting patients to Matchmaker
- Remove flask-debugtoolbar lib dependency that is using deprecated code and causes app to crash after new release of Jinja2 (3.1)
- Variant page crashing for cases with old OMIM terms structure (a list of integers instead of dictionary)
- Variant page crashing when creating MARRVEL link for cases with no genome build
- SpliceAI documentation link
- Fix deprecated `safe_str_cmp` import from `werkzeug.security` by freezing Werkzeug lib to v2.0 until Flask_login v.0.6 with bugfix is released
- List gene names densely in general report for SVs that contain more than 3 genes
- Show transcript ids on refseq genes on hg19 in IGV.js, using refgene source
- Display correct number of genes in general report for SVs that contain more than 32 genes
- Broken Google login after new major release of `lepture/authlib`
- Fix frequency and callers display on case general report

## [4.50.1]
### Fixed
- Show matching causative STR_repid for legacy str variants (pre Stranger hgnc_id)

## [4.50]
### Added
- Individual-specific OMIM terms
- OMIM disease descriptions in ClinVar submission form
- Add a toggle for melter rerun monitoring of cases
- Add a config option to show the rerun monitoring toggle
- Add a cli option to export cases with rerun monitoring enabled
- Add a link to STRipy for STR variants; shallow for ARX and HOXA13
- Hide by default variants only present in unaffected individuals in variants filters
- OMIM terms in general case report
- Individual-level info on OMIM and HPO terms in general case report
- PanelApp gene link among the external links on variant page
- Dashboard case filters fields help
- Filter cases by OMIM terms in cases and dashboard pages
### Fixed
- A malformed panel id request would crash with exception: now gives user warning flash with redirect
- Link to HPO resource file hosted on `http://purl.obolibrary.org`
- Gene search form when gene exists only in build 38
- Fixed odd redirect error and poor error message on missing column for gene panel csv upload
- Typo in parse variant transcripts function
- Modified keys name used to parse local observations (archived) frequencies to reflect change in MIP keys naming
- Better error handling for partly broken/timed out chanjo reports
- Broken javascript code when case Chromograph data is malformed
- Broader space for case synopsis in general report
- Show partial causatives on causatives and matching causatives panels
- Partial causative assignment in cases with no OMIM or HPO terms
- Partial causative OMIM select options in variant page
### Changed
- Slightly smaller and improved layout of content in case PDF report
- Relabel more cancer variant pages somatic for navigation
- Unify caseS nav links
- Removed unused `add_compounds` param from variant controllers function
- Changed default hg19 genome for IGV.js to legacy hg19_1kg_decoy to fix a few problematic loci
- Reduce code complexity (parse/ensembl.py)
- Silence certain fields in ClinVar export if prioritised ones exist (chrom-start-end if hgvs exist)
- Made phenotype non-mandatory when marking a variant as partial causative
- Only one phenotype condition type (OMIM or HPO) per variant is used in ClinVar submissions
- ClinVar submission variant condition prefers OMIM over HPO if available
- Use lighter version of gene objects in Omim MongoDB adapter, panels controllers, panels views and institute controllers
- Gene-variants table size is now adaptive
- Remove unused file upload on gene-variants page

## [4.49]
### Fixed
- Pydantic model types for genome_build, madeline_info, peddy_ped_check and peddy_sex_check, rank_model_version and sv_rank_model_version
- Replace `MatchMaker` with `Matchmaker` in all places visible by a user
- Save diagnosis labels along with OMIM terms in Matchmaker Exchange submission objects
- `libegl-mesa0_21.0.3-0ubuntu0.3~20.04.5_amd64.deb` lib not found by GitHub actions Docker build
- Remove unused `chromograph_image_files` and `chromograph_prefixes` keys saved when creating or updating an RD case
- Search managed variants by description and with ignore case
### Changed
- Introduced page margins on exported PDF reports
- Smaller gene fonts in downloaded HPO genes PDF reports
- Reintroduced gene coverage data in the PDF-exported general report of rare-disease cases
- Check for existence of case report files before creating sidebar links
- Better description of HPO and OMIM terms for patients submitted to Matchmaker Exchange
- Remove null non-mandatory key/values when updating a case
- Freeze WTForms<3 due to several form input rendering changes

## [4.48.1]
### Fixed
- General case PDF report for recent cases with no pedigree

## [4.48]
### Added
- Option to cancel a request for research variants in case page
### Changed
- Update igv.js to v2.10.5
- Updated example of a case delivery report
- Unfreeze cyvcf2
- Builder images used in Scout Dockerfiles
- Crash report email subject gives host name
- Export general case report to PDF using PDFKit instead of WeasyPrint
- Do not include coverage report in PDF case report since they might have different orientation
- Export cancer cases's "Coverage and QC report" to PDF using PDFKit instead of Weasyprint
- Updated cancer "Coverage and QC report" example
- Keep portrait orientation in PDF delivery report
- Export delivery report to PDF using PDFKit instead of Weasyprint
- PDF export of clinical and research HPO panels using PDFKit instead of Weasyprint
- Export gene panel report to PDF using PDFKit
- Removed WeasyPrint lib dependency

### Fixed
- Reintroduced missing links to Swegen and Beacon and dbSNP in RD variant page, summary section
- Demo delivery report orientation to fit new columns
- Missing delivery report in demo case
- Cast MNVs to SNV for test
- Export verified variants from all institutes when user is admin
- Cancer coverage and QC report not found for demo cancer case
- Pull request template instructions on how to deploy to test server
- PDF Delivery report not showing Swedac logo
- Fix code typos
- Disable codefactor raised by ESLint for javascript functions located on another file
- Loading spinner stuck after downloading a PDF gene panel report
- IGV browser crashing when file system with alignment files is not mounted

## [4.47]
### Added
- Added CADD, GnomAD and genotype calls to variantS export
### Changed
- Pull request template, to illustrate how to deploy pull request branches on cg-vm1 stage server
### Fixed
- Compiled Docker image contains a patched version (v4.9) of chanjo-report

## [4.46.1]
### Fixed
- Downloading of files generated within the app container (MT-report, verified variants, pedigrees, ..)

## [4.46]
### Added
- Created a Dockefile to be used to serve the dockerized app in production
- Modified the code to collect database params specified as env vars
- Created a GitHub action that pushes the Dockerfile-server image to Docker Hub (scout-server-stage) every time a PR is opened
- Created a GitHub action that pushes the Dockerfile-server image to Docker Hub (scout-server) every time a new release is created
- Reassign MatchMaker Exchange submission to another user when a Scout user is deleted
- Expose public API JSON gene panels endpoint, primarily to enable automated rerun checking for updates
- Add utils for dictionary type
- Filter institute cases using multiple HPO terms
- Vulture GitHub action to identify and remove unused variables and imports
### Changed
- Updated the python config file documentation in admin guide
- Case configuration parsing now uses Pydantic for improved typechecking and config handling
- Removed test matrices to speed up automatic testing of PRs
- Switch from Coveralls to Codecov to handle CI test coverage
- Speed-up CI tests by caching installation of libs and splitting tests into randomized groups using pytest-test-groups
- Improved LDAP login documentation
- Use lib flask-ldapconn instead of flask_ldap3_login> to handle ldap authentication
- Updated Managed variant documentation in user guide
- Fix and simplify creating and editing of gene panels
- Simplified gene variants search code
- Increased the height of the genes track in the IGV viewer
### Fixed
- Validate uploaded managed variant file lines, warning the user.
- Exporting validated variants with missing "genes" database key
- No results returned when searching for gene variants using a phenotype term
- Variants filtering by gene symbols file
- Make gene HGNC symbols field mandatory in gene variants page and run search only on form submit
- Make sure collaborator gene variants are still visible, even if HPO filter is used

## [4.45]
### Added
### Changed
- Start Scout also when loqusdbapi is not reachable
- Clearer definition of manual standard and custom inheritance models in gene panels
- Allow searching multiple chromosomes in filters
### Fixed
- Gene panel crashing on edit action

## [4.44]
### Added
### Changed
- Display Gene track beneath each sample track when displaying splice junctions in igv browser
- Check outdated gene symbols and update with aliases for both RD and cancer variantS
### Fixed
- Added query input check and fixed the Genes API endpoint to return a json formatted error when request is malformed
- Typo in ACMG BP6 tooltip

## [4.43.1]
### Added
- Added database index for OMIM disease term genes
### Changed
### Fixed
- Do not drop HPO terms collection when updating HPO terms via the command line
- Do not drop disease (OMIM) terms collection when updating diseases via the command line

## [4.43]
### Added
- Specify which collection(s) update/build indexes for
### Fixed
- Do not drop genes and transcripts collections when updating genes via the command line

## [4.42.1]
### Added
### Changed
### Fixed
- Freeze PyMongo lib to version<4.0 to keep supporting previous MongoDB versions
- Speed up gene panels creation and update by collecting only light gene info from database
- Avoid case page crash on Phenomizer queries timeout

## [4.42]
### Added
- Choose custom pinned variants to submit to MatchMaker Exchange
- Submit structural variant as genes to the MatchMaker Exchange
- Added function for maintainers and admins to remove gene panels
- Admins can restore deleted gene panels
- A development docker-compose file illustrating the scout/chanjo-report integration
- Show AD on variants view for cancer SV (tumor and normal)
- Cancer SV variants filter AD, AF (tumor and normal)
- Hiding the variants score column also from cancer SVs, as for the SNVs
### Changed
- Enforce same case _id and display_name when updating a case
- Enforce same individual ids, display names and affected status when updating a case
- Improved documentation for connecting to loqusdb instances (including loqusdbapi)
- Display and download HPO gene panels' gene symbols in italics
- A faster-built and lighter Docker image
- Reduce complexity of `panels` endpoint moving some code to the panels controllers
- Update requirements to use flask-ldap3-login>=0.9.17 instead of freezing WTForm
### Fixed
- Use of deprecated TextField after the upgrade of WTF to v3.0
- Freeze to WTForms to version < 3
- Remove the extra files (bed files and madeline.svg) introduced by mistake
- Cli command loading demo data in docker-compose when case custom images exist and is None
- Increased MongoDB connection serverSelectionTimeoutMS parameter to 30K (default value according to MongoDB documentation)
- Better differentiate old obs counts 0 vs N/A
- Broken cancer variants page when default gene panel was deleted
- Typo in tx_overview function in variant controllers file
- Fixed loqusdbapi SV search URL
- SV variants filtering using Decipher criterion
- Removing old gene panels that don't contain the `maintainer` key.

## [4.41.1]
### Fixed
- General reports crash for variant annotations with same variant on other cases

## [4.41]
### Added
- Extended the instructions for running the Scout Docker image (web app and cli).
- Enabled inclusion of custom images to STR variant view
### Fixed
- General case report sorting comments for variants with None genetic models
- Do not crash but redirect to variants page with error when a variant is not found for a case
- UCSC links coordinates for SV variants with start chromosome different than end chromosome
- Human readable variants name in case page for variants having start chromosome different from end chromosome
- Avoid always loading all transcripts when checking gene symbol: introduce gene captions
- Slow queries for evaluated variants on e.g. case page - use events instead
### Changed
- Rearrange variant page again, moving severity predictions down.
- More reactive layout width steps on variant page

## [4.40.1]
### Added
### Fixed
- Variants dismissed with inconsistent inheritance pattern can again be shown in general case report
- General report page for variants with genes=None
- General report crashing when variants have no panels
- Added other missing keys to case and variant dictionaries passed to general report
### Changed

## [4.40]
### Added
- A .cff citation file
- Phenotype search API endpoint
- Added pagination to phenotype API
- Extend case search to include internal MongoDB id
- Support for connecting to a MongoDB replica set (.py config files)
- Support for connecting to a MongoDB replica set (.yaml config files)
### Fixed
- Command to load the OMIM gene panel (`scout load panel --omim`)
- Unify style of pinned and causative variants' badges on case page
- Removed automatic spaces after punctuation in comments
- Remove the hardcoded number of total individuals from the variant's old observations panel
- Send delete requests to a connected Beacon using the DELETE method
- Layout of the SNV and SV variant page - move frequency up
### Changed
- Stop updating database indexes after loading exons via command line
- Display validation status badge also for not Sanger-sequenced variants
- Moved Frequencies, Severity and Local observations panels up in RD variants page
- Enabled Flask CORS to communicate CORS status to js apps
- Moved the code preparing the transcripts overview to the backend
- Refactored and filtered json data used in general case report
- Changed the database used in docker-compose file to use the official MongoDB v4.4 image
- Modified the Python (3.6, 3.8) and MongoDB (3.2, 4.4, 5.0) versions used in testing matrices (GitHub actions)
- Capitalize case search terms on institute and dashboard pages


## [4.39]
### Added
- COSMIC IDs collected from CSQ field named `COSMIC`
### Fixed
- Link to other causative variants on variant page
- Allow multiple COSMIC links for a cancer variant
- Fix floating text in severity box #2808
- Fixed MitoMap and HmtVar links for hg38 cases
- Do not open new browser tabs when downloading files
- Selectable IGV tracks on variant page
- Missing splice junctions button on variant page
- Refactor variantS representative gene selection, and use it also for cancer variant summary
### Changed
- Improve Javascript performance for displaying Chromograph images
- Make ClinVar classification more evident in cancer variant page

## [4.38]
### Added
- Option to hide Alamut button in the app config file
### Fixed
- Library deprecation warning fixed (insert is deprecated. Use insert_one or insert_many instead)
- Update genes command will not trigger an update of database indices any more
- Missing resources in temporary downloading directory when updating genes using the command line
- Restore previous variant ACMG classification in a scrollable div
- Loading spinner not stopping after downloading PDF case reports and variant list export
- Add extra Alamut links higher up on variant pages
- Improve UX for phenotypes in case page
- Filter and export of STR variants
- Update look of variants page navigation buttons
### Changed

## [4.37]
### Added
- Highlight and show version number for RefSeq MANE transcripts.
- Added integration to a rerunner service for toggling reanalysis with updated pedigree information
- SpliceAI display and parsing from VEP CSQ
- Display matching tiered variants for cancer variants
- Display a loading icon (spinner) until the page loads completely
- Display filter badges in cancer variants list
- Update genes from pre-downloaded file resources
- On login, OS, browser version and screen size are saved anonymously to understand how users are using Scout
- API returning institutes data for a given user: `/api/v1/institutes`
- API returning case data for a given institute: `/api/v1/institutes/<institute_id>/cases`
- Added GMS and Lund university hospital logos to login page
- Made display of Swedac logo configurable
- Support for displaying custom images in case view
- Individual-specific HPO terms
- Optional alamut_key in institute settings for Alamut Plus software
- Case report API endpoint
- Tooltip in case explaining that genes with genome build different than case genome build will not be added to dynamic HPO panel.
- Add DeepVariant as a caller
### Fixed
- Updated IGV to v2.8.5 to solve missing gene labels on some zoom levels
- Demo cancer case config file to load somatic SNVs and SVs only.
- Expand list of refseq trancripts in ClinVar submission form
- Renamed `All SNVs and INDELs` institute sidebar element to `Search SNVs and INDELs` and fixed its style.
- Add missing parameters to case load-config documentation
- Allow creating/editing gene panels and dynamic gene panels with genes present in genome build 38
- Bugfix broken Pytests
- Bulk dismissing variants error due to key conversion from string to integer
- Fix typo in index documentation
- Fixed crash in institute settings page if "collaborators" key is not set in database
- Don't stop Scout execution if LoqusDB call fails and print stacktrace to log
- Bug when case contains custom images with value `None`
- Bug introduced when fixing another bug in Scout-LoqusDB interaction
- Loading of OMIM diagnoses in Scout demo instance
- Remove the docker-compose with chanjo integration because it doesn't work yet.
- Fixed standard docker-compose with scout demo data and database
- Clinical variant assessments not present for pinned and causative variants on case page.
- MatchMaker matching one node at the time only
- Remove link from previously tiered variants badge in cancer variants page
- Typo in gene cell on cancer variants page
- Managed variants filter form
### Changed
- Better naming for variants buttons on cancer track (somatic, germline). Also show cancer research button if available.
- Load case with missing panels in config files, but show warning.
- Changing the (Female, Male) symbols to (F/M) letters in individuals_table and case-sma.
- Print stacktrace if case load command fails
- Added sort icon and a pointer to the cursor to all tables with sortable fields
- Moved variant, gene and panel info from the basic pane to summary panel for all variants.
- Renamed `Basics` panel to `Classify` on variant page.
- Revamped `Basics` panel to a panel dedicated to classify variants
- Revamped the summary panel to be more compact.
- Added dedicated template for cancer variants
- Removed Gene models, Gene annotations and Conservation panels for cancer variants
- Reorganized the orders of panels for variant and cancer variant views
- Added dedicated variant quality panel and removed relevant panes
- A more compact case page
- Removed OMIM genes panel
- Make genes panel, pinned variants panel, causative variants panel and ClinVar panel scrollable on case page
- Update to Scilifelab's 2020 logo
- Update Gens URL to support Gens v2.0 format
- Refactor tests for parsing case configurations
- Updated links to HPO downloadable resources
- Managed variants filtering defaults to all variant categories
- Changing the (Kind) drop-down according to (Category) drop-down in Managed variant add variant
- Moved Gens button to individuals table
- Check resource files availability before starting updating OMIM diagnoses
- Fix typo in `SHOW_OBSERVED_VARIANT_ARCHIVE` config param

## [4.36]
### Added
- Parse and save splice junction tracks from case config file
- Tooltip in observations panel, explaining that case variants with no link might be old variants, not uploaded after a case rerun
### Fixed
- Warning on overwriting variants with same position was no longer shown
- Increase the height of the dropdowns to 425px
- More indices for the case table as it grows, specifically for causatives queries
- Splice junction tracks not centered over variant genes
- Total number of research variants count
- Update variants stats in case documents every time new variants are loaded
- Bug in flashing warning messages when filtering variants
### Changed
- Clearer warning messages for genes and gene/gene-panels searches in variants filters

## [4.35]
### Added
- A new index for hgnc_symbol in the hgnc_gene collection
- A Pedigree panel in STR page
- Display Tier I and II variants in case view causatives card for cancer cases
### Fixed
- Send partial file data to igv.js when visualizing sashimi plots with splice junction tracks
- Research variants filtering by gene
- Do not attempt to populate annotations for not loaded pinned/causatives
- Add max-height to all dropdowns in filters
### Changed
- Switch off non-clinical gene warnings when filtering research variants
- Don't display OMIM disease card in case view for cancer cases
- Refactored Individuals and Causative card in case view for cancer cases
- Update and style STR case report

## [4.34]
### Added
- Saved filter lock and unlock
- Filters can optionally be marked audited, logging the filter name, user and date on the case events and general report.
- Added `ClinVar hits` and `Cosmic hits` in cancer SNVs filters
- Added `ClinVar hits` to variants filter (rare disease track)
- Load cancer demo case in docker-compose files (default and demo file)
- Inclusive-language check using [woke](https://github.com/get-woke/woke) github action
- Add link to HmtVar for mitochondrial variants (if VCF is annotated with HmtNote)
- Grey background for dismissed compounds in variants list and variant page
- Pin badge for pinned compounds in variants list and variant page
- Support LoqusDB REST API queries
- Add a docker-compose-matchmaker under scout/containers/development to test matchmaker locally
- Script to investigate consequences of symbol search bug
- Added GATK to list of SV and cancer SV callers
### Fixed
- Make MitoMap link work for hg38 again
- Export Variants feature crashing when one of the variants has no primary transcripts
- Redirect to last visited variantS page when dismissing variants from variants list
- Improved matching of SVs Loqus occurrences in other cases
- Remove padding from the list inside (Matching causatives from other cases) panel
- Pass None to get_app function in CLI base since passing script_info to app factory functions was deprecated in Flask 2.0
- Fixed failing tests due to Flask update to version 2.0
- Speed up user events view
- Causative view sort out of memory error
- Use hgnc_id for gene filter query
- Typo in case controllers displaying an error every time a patient is matched against external MatchMaker nodes
- Do not crash while attempting an update for variant documents that are too big (> 16 MB)
- Old STR causatives (and other variants) may not have HGNC symbols - fix sort lambda
- Check if gene_obj has primary_transcript before trying to access it
- Warn if a gene manually searched is in a clinical panel with an outdated name when filtering variants
- ChrPos split js not needed on STR page yet
### Changed
- Remove parsing of case `genome_version`, since it's not used anywhere downstream
- Introduce deprecation warning for Loqus configs that are not dictionaries
- SV clinical filter no longer filters out sub 100 nt variants
- Count cases in LoqusDB by variant type
- Commit pulse repo badge temporarily set to weekly
- Sort ClinVar submissions objects by ascending "Last evaluated" date
- Refactored the MatchMaker integration as an extension
- Replaced some sensitive words as suggested by woke linter
- Documentation for load-configuration rewritten.
- Add styles to MatchMaker matches table
- More detailed info on the data shared in MatchMaker submission form

## [4.33.1]
### Fixed
- Include markdown for release autodeploy docs
- Use standard inheritance model in ClinVar (https://ftp.ncbi.nlm.nih.gov/pub/GTR/standard_terms/Mode_of_inheritance.txt)
- Fix issue crash with variants that have been unflagged causative not being available in other causatives
### Added
### Changed

## [4.33]
### Fixed
- Command line crashing when updating an individual not found in database
- Dashboard page crashing when filters return no data
- Cancer variants filter by chromosome
- /api/v1/genes now searches for genes in all genome builds by default
- Upgraded igv.js to version 2.8.1 (Fixed Unparsable bed record error)
### Added
- Autodeploy docs on release
- Documentation for updating case individuals tracks
- Filter cases and dashboard stats by analysis track
### Changed
- Changed from deprecated db update method
- Pre-selected fields to run queries with in dashboard page
- Do not filter by any institute when first accessing the dashboard
- Removed OMIM panel in case view for cancer cases
- Display Tier I and II variants in case view causatives panel for cancer cases
- Refactored Individuals and Causative panels in case view for cancer cases

## [4.32.1]
### Fixed
- iSort lint check only
### Changed
- Institute cases page crashing when a case has track:Null
### Added

## [4.32]
### Added
- Load and show MITOMAP associated diseases from VCF (INFO field: MitomapAssociatedDiseases, via HmtNote)
- Show variant allele frequencies for mitochondrial variants (GRCh38 cases)
- Extend "public" json API with diseases (OMIM) and phenotypes (HPO)
- HPO gene list download now has option for clinical and non-clinical genes
- Display gene splice junctions data in sashimi plots
- Update case individuals with splice junctions tracks
- Simple Docker compose for development with local build
- Make Phenomodels subpanels collapsible
- User side documentation of cytogenomics features (Gens, Chromograph, vcf2cytosure, rhocall)
- iSort GitHub Action
- Support LoqusDB REST API queries
### Fixed
- Show other causative once, even if several events point to it
- Filtering variants by mitochondrial chromosome for cases with genome build=38
- HPO gene search button triggers any warnings for clinical / non-existing genes also on first search
- Fixed a bug in variants pages caused by MT variants without alt_frequency
- Tests for CADD score parsing function
- Fixed the look of IGV settings on SNV variant page
- Cases analyzed once shown as `rerun`
- Missing case track on case re-upload
- Fixed severity rank for SO term "regulatory region ablation"
### Changed
- Refactor according to CodeFactor - mostly reuse of duplicated code
- Phenomodels language adjustment
- Open variants in a new window (from variants page)
- Open overlapping and compound variants in a new window (from variant page)
- gnomAD link points to gnomAD v.3 (build GRCh38) for mitochondrial variants.
- Display only number of affected genes for dismissed SVs in general report
- Chromosome build check when populating the variants filter chromosome selection
- Display mitochondrial and rare diseases coverage report in cases with missing 'rare' track

## [4.31.1]
### Added
### Changed
- Remove mitochondrial and coverage report from cancer cases sidebar
### Fixed
- ClinVar page when dbSNP id is None

## [4.31]
### Added
- gnomAD annotation field in admin guide
- Export also dynamic panel genes not associated to an HPO term when downloading the HPO panel
- Primary HGNC transcript info in variant export files
- Show variant quality (QUAL field from vcf) in the variant summary
- Load/update PDF gene fusion reports (clinical and research) generated with Arriba
- Support new MANE annotations from VEP (both MANE Select and MANE Plus Clinical)
- Display on case activity the event of a user resetting all dismissed variants
- Support gnomAD population frequencies for mitochondrial variants
- Anchor links in Casedata ClinVar panels to redirect after renaming individuals
### Fixed
- Replace old docs link www.clinicalgenomics.se/scout with new https://clinical-genomics.github.io/scout
- Page formatting issues whenever case and variant comments contain extremely long strings with no spaces
- Chromograph images can be one column and have scrollbar. Removed legacy code.
- Column labels for ClinVar case submission
- Page crashing looking for LoqusDB observation when variant doesn't exist
- Missing inheritance models and custom inheritance models on newly created gene panels
- Accept only numbers in managed variants filter as position and end coordinates
- SNP id format and links in Variant page, ClinVar submission form and general report
- Case groups tooltip triggered only when mouse is on the panel header
### Changed
- A more compact case groups panel
- Added landscape orientation CSS style to cancer coverage and QC demo report
- Improve user documentation to create and save new gene panels
- Removed option to use space as separator when uploading gene panels
- Separating the columns of standard and custom inheritance models in gene panels
- Improved ClinVar instructions for users using non-English Excel

## [4.30.2]
### Added
### Fixed
- Use VEP RefSeq ID if RefSeq list is empty in RefSeq transcripts overview
- Bug creating variant links for variants with no end_chrom
### Changed

## [4.30.1]
### Added
### Fixed
- Cryptography dependency fixed to use version < 3.4
### Changed

## [4.30]
### Added
- Introduced a `reset dismiss variant` verb
- Button to reset all dismissed variants for a case
- Add black border to Chromograph ideograms
- Show ClinVar annotations on variantS page
- Added integration with GENS, copy number visualization tool
- Added a VUS label to the manual classification variant tags
- Add additional information to SNV verification emails
- Tooltips documenting manual annotations from default panels
- Case groups now show bam files from all cases on align view
### Fixed
- Center initial igv view on variant start with SNV/indels
- Don't set initial igv view to negative coordinates
- Display of GQ for SV and STR
- Parsing of AD and related info for STRs
- LoqusDB field in institute settings accepts only existing Loqus instances
- Fix DECIPHER link to work after DECIPHER migrated to GRCh38
- Removed visibility window param from igv.js genes track
- Updated HPO download URL
- Patch HPO download test correctly
- Reference size on STR hover not needed (also wrong)
- Introduced genome build check (allowed values: 37, 38, "37", "38") on case load
- Improve case searching by assignee full name
- Populating the LoqusDB select in institute settings
### Changed
- Cancer variants table header (pop freq etc)
- Only admin users can modify LoqusDB instance in Institute settings
- Style of case synopsis, variants and case comments
- Switched to igv.js 2.7.5
- Do not choke if case is missing research variants when research requested
- Count cases in LoqusDB by variant type
- Introduce deprecation warning for Loqus configs that are not dictionaries
- Improve create new gene panel form validation
- Make XM- transcripts less visible if they don't overlap with transcript refseq_id in variant page
- Color of gene panels and comments panels on cases and variant pages
- Do not choke if case is missing research variants when reserch requested

## [4.29.1]
### Added
### Fixed
- Always load STR variants regardless of RankScore threshold (hotfix)
### Changed

## [4.29]
### Added
- Added a page about migrating potentially breaking changes to the documentation
- markdown_include in development requirements file
- STR variants filter
- Display source, Z-score, inheritance pattern for STR annotations from Stranger (>0.6.1) if available
- Coverage and quality report to cancer view
### Fixed
- ACMG classification page crashing when trying to visualize a classification that was removed
- Pretty print HGVS on gene variants (URL-decode VEP)
- Broken or missing link in the documentation
- Multiple gene names in ClinVar submission form
- Inheritance model select field in ClinVar submission
- IGV.js >2.7.0 has an issue with the gene track zoom levels - temp freeze at 2.7.0
- Revert CORS-anywhere and introduce a local http proxy for cloud tracks
### Changed

## [4.28]
### Added
- Chromograph integration for displaying PNGs in case-page
- Add VAF to cancer case general report, and remove some of its unused fields
- Variants filter compatible with genome browser location strings
- Support for custom public igv tracks stored on the cloud
- Add tests to increase testing coverage
- Update case variants count after deleting variants
- Update IGV.js to latest (v2.7.4)
- Bypass igv.js CORS check using `https://github.com/Rob--W/cors-anywhere`
- Documentation on default and custom IGV.js tracks (admin docs)
- Lock phenomodels so they're editable by admins only
- Small case group assessment sharing
- Tutorial and files for deploying app on containers (Kubernetes pods)
- Canonical transcript and protein change of canonical transcript in exported variants excel sheet
- Support for Font Awesome version 6
- Submit to Beacon from case page sidebar
- Hide dismissed variants in variants pages and variants export function
- Systemd service files and instruction to deploy Scout using podman
### Fixed
- Bugfix: unused `chromgraph_prefix |tojson` removed
- Freeze coloredlogs temporarily
- Marrvel link
- Don't show TP53 link for silent or synonymous changes
- OMIM gene field accepts any custom number as OMIM gene
- Fix Pytest single quote vs double quote string
- Bug in gene variants search by similar cases and no similar case is found
- Delete unused file `userpanel.py`
- Primary transcripts in variant overview and general report
- Google OAuth2 login setup in README file
- Redirect to 'missing file'-icon if configured Chromograph file is missing
- Javascript error in case page
- Fix compound matching during variant loading for hg38
- Cancer variants view containing variants dismissed with cancer-specific reasons
- Zoom to SV variant length was missing IGV contig select
- Tooltips on case page when case has no default gene panels
### Changed
- Save case variants count in case document and not in sessions
- Style of gene panels multiselect on case page
- Collapse/expand main HPO checkboxes in phenomodel preview
- Replaced GQ (Genotype quality) with VAF (Variant allele frequency) in cancer variants GT table
- Allow loading of cancer cases with no tumor_purity field
- Truncate cDNA and protein changes in case report if longer than 20 characters


## [4.27]
### Added
- Exclude one or more variant categories when running variants delete command
### Fixed
### Changed

## [4.26.1]
### Added
### Fixed
- Links with 1-letter aa codes crash on frameshift etc
### Changed

## [4.26]
### Added
- Extend the delete variants command to print analysis date, track, institute, status and research status
- Delete variants by type of analysis (wgs|wes|panel)
- Links to cBioPortal, MutanTP53, IARC TP53, OncoKB, MyCancerGenome, CIViC
### Fixed
- Deleted variants count
### Changed
- Print output of variants delete command as a tab separated table

## [4.25]
### Added
- Command line function to remove variants from one or all cases
### Fixed
- Parse SMN None calls to None rather than False

## [4.24.1]
### Fixed
- Install requirements.txt via setup file

## [4.24]
### Added
- Institute-level phenotype models with sub-panels containing HPO and OMIM terms
- Runnable Docker demo
- Docker image build and push github action
- Makefile with shortcuts to docker commands
- Parse and save synopsis, phenotype and cohort terms from config files upon case upload
### Fixed
- Update dismissed variant status when variant dismissed key is missing
- Breakpoint two IGV button now shows correct chromosome when different from bp1
- Missing font lib in Docker image causing the PDF report download page to crash
- Sentieon Manta calls lack Somaticscore - load anyway
- ClinVar submissions crashing due to pinned variants that are not loaded
- Point ExAC pLI score to new gnomad server address
- Bug uploading cases missing phenotype terms in config file
- STRs loaded but not shown on browser page
- Bug when using adapter.variant.get_causatives with case_id without causatives
- Problem with fetching "solved" from scout export cases cli
- Better serialising of datetime and bson.ObjectId
- Added `volumes` folder to .gitignore
### Changed
- Make matching causative and managed variants foldable on case page
- Remove calls to PyMongo functions marked as deprecated in backend and frontend(as of version 3.7).
- Improved `scout update individual` command
- Export dynamic phenotypes with ordered gene lists as PDF


## [4.23]
### Added
- Save custom IGV track settings
- Show a flash message with clear info about non-valid genes when gene panel creation fails
- CNV report link in cancer case side navigation
- Return to comment section after editing, deleting or submitting a comment
- Managed variants
- MT vs 14 chromosome mean coverage stats if Scout is connected to Chanjo
### Fixed
- missing `vcf_cancer_sv` and `vcf_cancer_sv_research` to manual.
- Split ClinVar multiple clnsig values (slash-separated) and strip them of underscore for annotations without accession number
- Timeout of `All SNVs and INDELs` page when no valid gene is provided in the search
- Round CADD (MIPv9)
- Missing default panel value
- Invisible other causatives lines when other causatives lack gene symbols
### Changed
- Do not freeze mkdocs-material to version 4.6.1
- Remove pre-commit dependency

## [4.22]
### Added
- Editable cases comments
- Editable variants comments
### Fixed
- Empty variant activity panel
- STRs variants popover
- Split new ClinVar multiple significance terms for a variant
- Edit the selected comment, not the latest
### Changed
- Updated RELEASE docs.
- Pinned variants card style on the case page
- Merged `scout export exons` and `scout view exons` commands


## [4.21.2]
### Added
### Fixed
- Do not pre-filter research variants by (case-default) gene panels
- Show OMIM disease tooltip reliably
### Changed

## [4.21.1]
### Added
### Fixed
- Small change to Pop Freq column in variants ang gene panels to avoid strange text shrinking on small screens
- Direct use of HPO list for Clinical HPO SNV (and cancer SNV) filtering
- PDF coverage report redirecting to login page
### Changed
- Remove the option to dismiss single variants from all variants pages
- Bulk dismiss SNVs, SVs and cancer SNVs from variants pages

## [4.21]
### Added
- Support to configure LoqusDB per institute
- Highlight causative variants in the variants list
- Add tests. Mostly regarding building internal datatypes.
- Remove leading and trailing whitespaces from panel_name and display_name when panel is created
- Mark MANE transcript in list of transcripts in "Transcript overview" on variant page
- Show default panel name in case sidebar
- Previous buttons for variants pagination
- Adds a gh action that checks that the changelog is updated
- Adds a gh action that deploys new releases automatically to pypi
- Warn users if case default panels are outdated
- Define institute-specific gene panels for filtering in institute settings
- Use institute-specific gene panels in variants filtering
- Show somatic VAF for pinned and causative variants on case page

### Fixed
- Report pages redirect to login instead of crashing when session expires
- Variants filter loading in cancer variants page
- User, Causative and Cases tables not scaling to full page
- Improved docs for an initial production setup
- Compatibility with latest version of Black
- Fixed tests for Click>7
- Clinical filter required an extra click to Filter to return variants
- Restore pagination and shrink badges in the variants page tables
- Removing a user from the command line now inactivates the case only if user is last assignee and case is active
- Bugfix, LoqusDB per institute feature crashed when institute id was empty string
- Bugfix, LoqusDB calls where missing case count
- filter removal and upload for filters deleted from another page/other user
- Visualize outdated gene panels info in a popover instead of a tooltip in case page side panel

### Changed
- Highlight color on normal STRs in the variants table from green to blue
- Display breakpoints coordinates in verification emails only for structural variants


## [4.20]
### Added
- Display number of filtered variants vs number of total variants in variants page
- Search case by HPO terms
- Dismiss variant column in the variants tables
- Black and pre-commit packages to dev requirements

### Fixed
- Bug occurring when rerun is requested twice
- Peddy info fields in the demo config file
- Added load config safety check for multiple alignment files for one individual
- Formatting of cancer variants table
- Missing Score in SV variants table

### Changed
- Updated the documentation on how to create a new software release
- Genome build-aware cytobands coordinates
- Styling update of the Matchmaker card
- Select search type in case search form


## [4.19]

### Added
- Show internal ID for case
- Add internal ID for downloaded CGH files
- Export dynamic HPO gene list from case page
- Remove users as case assignees when their account is deleted
- Keep variants filters panel expanded when filters have been used

### Fixed
- Handle the ProxyFix ModuleNotFoundError when Werkzeug installed version is >1.0
- General report formatting issues whenever case and variant comments contain extremely long strings with no spaces

### Changed
- Created an institute wrapper page that contains list of cases, causatives, SNVs & Indels, user list, shared data and institute settings
- Display case name instead of case ID on clinVar submissions
- Changed icon of sample update in clinVar submissions


## [4.18]

### Added
- Filter cancer variants on cytoband coordinates
- Show dismiss reasons in a badge with hover for clinical variants
- Show an ellipsis if 10 cases or more to display with loqusdb matches
- A new blog post for version 4.17
- Tooltip to better describe Tumor and Normal columns in cancer variants
- Filter cancer SNVs and SVs by chromosome coordinates
- Default export of `Assertion method citation` to clinVar variants submission file
- Button to export up to 500 cancer variants, filtered or not
- Rename samples of a clinVar submission file

### Fixed
- Apply default gene panel on return to cancer variantS from variant view
- Revert to certificate checking when asking for Chanjo reports
- `scout download everything` command failing while downloading HPO terms

### Changed
- Turn tumor and normal allelic fraction to decimal numbers in tumor variants page
- Moved clinVar submissions code to the institutes blueprints
- Changed name of clinVar export files to FILENAME.Variant.csv and FILENAME.CaseData.csv
- Switched Google login libraries from Flask-OAuthlib to Authlib


## [4.17.1]

### Fixed
- Load cytobands for cases with chromosome build not "37" or "38"


## [4.17]

### Added
- COSMIC badge shown in cancer variants
- Default gene-panel in non-cancer structural view in url
- Filter SNVs and SVs by cytoband coordinates
- Filter cancer SNV variants by alt allele frequency in tumor
- Correct genome build in UCSC link from structural variant page



### Fixed
- Bug in clinVar form when variant has no gene
- Bug when sharing cases with the same institute twice
- Page crashing when removing causative variant tag
- Do not default to GATK caller when no caller info is provided for cancer SNVs


## [4.16.1]

### Fixed
- Fix the fix for handling of delivery reports for rerun cases

## [4.16]

### Added
- Adds possibility to add "lims_id" to cases. Currently only stored in database, not shown anywhere
- Adds verification comment box to SVs (previously only available for small variants)
- Scrollable pedigree panel

### Fixed
- Error caused by changes in WTForm (new release 2.3.x)
- Bug in OMIM case page form, causing the page to crash when a string was provided instead of a numerical OMIM id
- Fix Alamut link to work properly on hg38
- Better handling of delivery reports for rerun cases
- Small CodeFactor style issues: matchmaker results counting, a couple of incomplete tests and safer external xml
- Fix an issue with Phenomizer introduced by CodeFactor style changes

### Changed
- Updated the version of igv.js to 2.5.4

## [4.15.1]

### Added
- Display gene names in ClinVar submissions page
- Links to Varsome in variant transcripts table

### Fixed
- Small fixes to ClinVar submission form
- Gene panel page crash when old panel has no maintainers

## [4.15]

### Added
- Clinvar CNVs IGV track
- Gene panels can have maintainers
- Keep variant actions (dismissed, manual rank, mosaic, acmg, comments) upon variant re-upload
- Keep variant actions also on full case re-upload

### Fixed
- Fix the link to Ensembl for SV variants when genome build 38.
- Arrange information in columns on variant page
- Fix so that new cosmic identifier (COSV) is also acceptable #1304
- Fixed COSMIC tag in INFO (outside of CSQ) to be parses as well with `&` splitter.
- COSMIC stub URL changed to https://cancer.sanger.ac.uk/cosmic/search?q= instead.
- Updated to a version of IGV where bigBed tracks are visualized correctly
- Clinvar submission files are named according to the content (variant_data and case_data)
- Always show causatives from other cases in case overview
- Correct disease associations for gene symbol aliases that exist as separate genes
- Re-add "custom annotations" for SV variants
- The override ClinVar P/LP add-in in the Clinical Filter failed for new CSQ strings

### Changed
- Runs all CI checks in github actions

## [4.14.1]

### Fixed
- Error when variant found in loqusdb is not loaded for other case

## [4.14]

### Added
- Use github actions to run tests
- Adds CLI command to update individual alignments path
- Update HPO terms using downloaded definitions files
- Option to use alternative flask config when running `scout serve`
- Requirement to use loqusdb >= 2.5 if integrated

### Fixed
- Do not display Pedigree panel in cancer view
- Do not rely on internet connection and services available when running CI tests
- Variant loading assumes GATK if no caller set given and GATK filter status is seen in FILTER
- Pass genome build param all the way in order to get the right gene mappings for cases with build 38
- Parse correctly variants with zero frequency values
- Continue even if there are problems to create a region vcf
- STR and cancer variant navigation back to variants pages could fail

### Changed
- Improved code that sends requests to the external APIs
- Updates ranges for user ranks to fit todays usage
- Run coveralls on github actions instead of travis
- Run pip checks on github actions instead of coveralls
- For hg38 cases, change gnomAD link to point to version 3.0 (which is hg38 based)
- Show pinned or causative STR variants a bit more human readable

## [4.13.1]

### Added
### Fixed
- Typo that caused not all clinvar conflicting interpretations to be loaded no matter what
- Parse and retrieve clinvar annotations from VEP-annotated (VEP 97+) CSQ VCF field
- Variant clinvar significance shown as `not provided` whenever is `Uncertain significance`
- Phenomizer query crashing when case has no HPO terms assigned
- Fixed a bug affecting `All SNVs and INDELs` page when variants don't have canonical transcript
- Add gene name or id in cancer variant view

### Changed
- Cancer Variant view changed "Variant:Transcript:Exon:HGVS" to "Gene:Transcript:Exon:HGVS"

## [4.13]

### Added
- ClinVar SNVs track in IGV
- Add SMA view with SMN Copy Number data
- Easier to assign OMIM diagnoses from case page
- OMIM terms and specific OMIM term page

### Fixed
- Bug when adding a new gene to a panel
- Restored missing recent delivery reports
- Fixed style and links to other reports in case side panel
- Deleting cases using display_name and institute not deleting its variants
- Fixed bug that caused coordinates filter to override other filters
- Fixed a problem with finding some INS in loqusdb
- Layout on SV page when local observations without cases are present
- Make scout compatible with the new HPO definition files from `http://compbio.charite.de/jenkins/`
- General report visualization error when SNVs display names are very long


### Changed


## [4.12.4]

### Fixed
- Layout on SV page when local observations without cases are present

## [4.12.3]

### Fixed
- Case report when causative or pinned SVs have non null allele frequencies

## [4.12.2]

### Fixed
- SV variant links now take you to the SV variant page again
- Cancer variant view has cleaner table data entries for "N/A" data
- Pinned variant case level display hotfix for cancer and str - more on this later
- Cancer variants show correct alt/ref reads mirroring alt frequency now
- Always load all clinical STR variants even if a region load is attempted - index may be missing
- Same case repetition in variant local observations

## [4.12.1]

### Fixed
- Bug in variant.gene when gene has no HGVS description


## [4.12]

### Added
- Accepts `alignment_path` in load config to pass bam/cram files
- Display all phenotypes on variant page
- Display hgvs coordinates on pinned and causatives
- Clear panel pending changes
- Adds option to setup the database with static files
- Adds cli command to download the resources from CLI that scout needs
- Adds test files for merged somatic SV and CNV; as well as merged SNV, and INDEL part of #1279
- Allows for upload of OMIM-AUTO gene panel from static files without api-key

### Fixed
- Cancer case HPO panel variants link
- Fix so that some drop downs have correct size
- First IGV button in str variants page
- Cancer case activates on SNV variants
- Cases activate when STR variants are viewed
- Always calculate code coverage
- Pinned/Classification/comments in all types of variants pages
- Null values for panel's custom_inheritance_models
- Discrepancy between the manual disease transcripts and those in database in gene-edit page
- ACMG classification not showing for some causatives
- Fix bug which caused IGV.js to use hg19 reference files for hg38 data
- Bug when multiple bam files sources with non-null values are available


### Changed
- Renamed `requests` file to `scout_requests`
- Cancer variant view shows two, instead of four, decimals for allele and normal


## [4.11.1]

### Fixed
- Institute settings page
- Link institute settings to sharing institutes choices

## [4.11.0]

### Added
- Display locus name on STR variant page
- Alternative key `GNOMADAF_popmax` for Gnomad popmax allele frequency
- Automatic suggestions on how to improve the code on Pull Requests
- Parse GERP, phastCons and phyloP annotations from vep annotated CSQ fields
- Avoid flickering comment popovers in variant list
- Parse REVEL score from vep annotated CSQ fields
- Allow users to modify general institute settings
- Optionally format code automatically on commit
- Adds command to backup vital parts `scout export database`
- Parsing and displaying cancer SV variants from Manta annotated VCF files
- Dismiss cancer snv variants with cancer-specific options
- Add IGV.js UPD, RHO and TIDDIT coverage wig tracks.


### Fixed
- Slightly darker page background
- Fixed an issued with parsed conservation values from CSQ
- Clinvar submissions accessible to all users of an institute
- Header toolbar when on Clinvar page now shows institute name correctly
- Case should not always inactivate upon update
- Show dismissed snv cancer variants as grey on the cancer variants page
- Improved style of mappability link and local observations on variant page
- Convert all the GET requests to the igv view to POST request
- Error when updating gene panels using a file containing BOM chars
- Add/replace gene radio button not working in gene panels


## [4.10.1]

### Fixed
- Fixed issue with opening research variants
- Problem with coveralls not called by Travis CI
- Handle Biomart service down in tests


## [4.10.0]

### Added
- Rank score model in causatives page
- Exportable HPO terms from phenotypes page
- AMP guideline tiers for cancer variants
- Adds scroll for the transcript tab
- Added CLI option to query cases on time since case event was added
- Shadow clinical assessments also on research variants display
- Support for CRAM alignment files
- Improved str variants view : sorting by locus, grouped by allele.
- Delivery report PDF export
- New mosaicism tag option
- Add or modify individuals' age or tissue type from case page
- Display GC and allele depth in causatives table.
- Included primary reference transcript in general report
- Included partial causative variants in general report
- Remove dependency of loqusdb by utilising the CLI

### Fixed
- Fixed update OMIM command bug due to change in the header of the genemap2 file
- Removed Mosaic Tag from Cancer variants
- Fixes issue with unaligned table headers that comes with hidden Datatables
- Layout in general report PDF export
- Fixed issue on the case statistics view. The validation bars didn't show up when all institutes were selected. Now they do.
- Fixed missing path import by importing pathlib.Path
- Handle index inconsistencies in the update index functions
- Fixed layout problems


## [4.9.0]

### Added
- Improved MatchMaker pages, including visible patient contacts email address
- New badges for the github repo
- Links to [GENEMANIA](genemania.org)
- Sort gene panel list on case view.
- More automatic tests
- Allow loading of custom annotations in VCF using the SCOUT_CUSTOM info tag.

### Fixed
- Fix error when a gene is added to an empty dynamic gene panel
- Fix crash when attempting to add genes on incorrect format to dynamic gene panel
- Manual rank variant tags could be saved in a "Select a tag"-state, a problem in the variants view.
- Same case evaluations are no longer shown as gray previous evaluations on the variants page
- Stay on research pages, even if reset, next first buttons are pressed..
- Overlapping variants will now be visible on variant page again
- Fix missing classification comments and links in evaluations page
- All prioritized cases are shown on cases page


## [4.8.3]

### Added

### Fixed
- Bug when ordering sanger
- Improved scrolling over long list of genes/transcripts


## [4.8.2]

### Added

### Fixed
- Avoid opening extra tab for coverage report
- Fixed a problem when rank model version was saved as floats and not strings
- Fixed a problem with displaying dismiss variant reasons on the general report
- Disable load and delete filter buttons if there are no saved filters
- Fix problem with missing verifications
- Remove duplicate users and merge their data and activity


## [4.8.1]

### Added

### Fixed
- Prevent login fail for users with id defined by ObjectId and not email
- Prevent the app from crashing with `AttributeError: 'NoneType' object has no attribute 'message'`


## [4.8.0]

### Added
- Updated Scout to use Bootstrap 4.3
- New looks for Scout
- Improved dashboard using Chart.js
- Ask before inactivating a case where last assigned user leaves it
- Genes can be manually added to the dynamic gene list directly on the case page
- Dynamic gene panels can optionally be used with clinical filter, instead of default gene panel
- Dynamic gene panels get link out to chanjo-report for coverage report
- Load all clinvar variants with clinvar Pathogenic, Likely Pathogenic and Conflicting pathogenic
- Show transcripts with exon numbers for structural variants
- Case sort order can now be toggled between ascending and descending.
- Variants can be marked as partial causative if phenotype is available for case.
- Show a frequency tooltip hover for SV-variants.
- Added support for LDAP login system
- Search snv and structural variants by chromosomal coordinates
- Structural variants can be marked as partial causative if phenotype is available for case.
- Show normal and pathologic limits for STRs in the STR variants view.
- Institute level persistent variant filter settings that can be retrieved and used.
- export causative variants to Excel
- Add support for ROH, WIG and chromosome PNGs in case-view

### Fixed
- Fixed missing import for variants with comments
- Instructions on how to build docs
- Keep sanger order + verification when updating/reloading variants
- Fixed and moved broken filter actions (HPO gene panel and reset filter)
- Fixed string conversion to number
- UCSC links for structural variants are now separated per breakpoint (and whole variant where applicable)
- Reintroduced missing coverage report
- Fixed a bug preventing loading samples using the command line
- Better inheritance models customization for genes in gene panels
- STR variant page back to list button now does its one job.
- Allows to setup scout without a omim api key
- Fixed error causing "favicon not found" flash messages
- Removed flask --version from base cli
- Request rerun no longer changes case status. Active or archived cases inactivate on upload.
- Fixed missing tooltip on the cancer variants page
- Fixed weird Rank cell in variants page
- Next and first buttons order swap
- Added pagination (and POST capability) to cancer variants.
- Improves loading speed for variant page
- Problem with updating variant rank when no variants
- Improved Clinvar submission form
- General report crashing when dismissed variant has no valid dismiss code
- Also show collaborative case variants on the All variants view.
- Improved phenotype search using dataTables.js on phenotypes page
- Search and delete users with `email` instead of `_id`
- Fixed css styles so that multiselect options will all fit one column


## [4.7.3]

### Added
- RankScore can be used with VCFs for vcf_cancer files

### Fixed
- Fix issue with STR view next page button not doing its one job.

### Deleted
- Removed pileup as a bam viewing option. This is replaced by IGV


## [4.7.2]

### Added
- Show earlier ACMG classification in the variant list

### Fixed
- Fixed igv search not working due to igv.js dist 2.2.17
- Fixed searches for cases with a gene with variants pinned or marked causative.
- Load variant pages faster after fixing other causatives query
- Fixed mitochondrial report bug for variants without genes

## [4.7.1]

### Added

### Fixed
- Fixed bug on genes page


## [4.7.0]

### Added
- Export genes and gene panels in build GRCh38
- Search for cases with variants pinned or marked causative in a given gene.
- Search for cases phenotypically similar to a case also from WUI.
- Case variant searches can be limited to similar cases, matching HPO-terms,
  phenogroups and cohorts.
- De-archive reruns and flag them as 'inactive' if archived
- Sort cases by analysis_date, track or status
- Display cases in the following order: prioritized, active, inactive, archived, solved
- Assign case to user when user activates it or asks for rerun
- Case becomes inactive when it has no assignees
- Fetch refseq version from entrez and use it in clinvar form
- Load and export of exons for all genes, independent on refseq
- Documentation for loading/updating exons
- Showing SV variant annotations: SV cgh frequencies, gnomad-SV, local SV frequencies
- Showing transcripts mapping score in segmental duplications
- Handle requests to Ensembl Rest API
- Handle requests to Ensembl Rest Biomart
- STR variants view now displays GT and IGV link.
- Description field for gene panels
- Export exons in build 37 and 38 using the command line

### Fixed
- Fixes of and induced by build tests
- Fixed bug affecting variant observations in other cases
- Fixed a bug that showed wrong gene coverage in general panel PDF export
- MT report only shows variants occurring in the specific individual of the excel sheet
- Disable SSL certifcate verification in requests to chanjo
- Updates how intervaltree and pymongo is used to void deprecated functions
- Increased size of IGV sample tracks
- Optimized tests


## [4.6.1]

### Added

### Fixed
- Missing 'father' and 'mother' keys when parsing single individual cases


## [4.6.0]

### Added
- Description of Scout branching model in CONTRIBUTING doc
- Causatives in alphabetical order, display ACMG classification and filter by gene.
- Added 'external' to the list of analysis type options
- Adds functionality to display "Tissue type". Passed via load config.
- Update to IGV 2.

### Fixed
- Fixed alignment visualization and vcf2cytosure availability for demo case samples
- Fixed 3 bugs affecting SV pages visualization
- Reintroduced the --version cli option
- Fixed variants query by panel (hpo panel + gene panel).
- Downloaded MT report contains excel files with individuals' display name
- Refactored code in parsing of config files.


## [4.5.1]

### Added

### Fixed
- update requirement to use PyYaml version >= 5.1
- Safer code when loading config params in cli base


## [4.5.0]

### Added
- Search for similar cases from scout view CLI
- Scout cli is now invoked from the app object and works under the app context

### Fixed
- PyYaml dependency fixed to use version >= 5.1


## [4.4.1]

### Added
- Display SV rank model version when available

### Fixed
- Fixed upload of delivery report via API


## [4.4.0]

### Added
- Displaying more info on the Causatives page and hiding those not causative at the case level
- Add a comment text field to Sanger order request form, allowing a message to be included in the email
- MatchMaker Exchange integration
- List cases with empty synopsis, missing HPO terms and phenotype groups.
- Search for cases with open research list, or a given case status (active, inactive, archived)

### Fixed
- Variant query builder split into several functions
- Fixed delivery report load bug


## [4.3.3]

### Added
- Different individual table for cancer cases

### Fixed
- Dashboard collects validated variants from verification events instead of using 'sanger' field
- Cases shared with collaborators are visible again in cases page
- Force users to select a real institute to share cases with (actionbar select fix)


## [4.3.2]

### Added
- Dashboard data can be filtered using filters available in cases page
- Causatives for each institute are displayed on a dedicated page
- SNVs and and SVs are searchable across cases by gene and rank score
- A more complete report with validated variants is downloadable from dashboard

### Fixed
- Clinsig filter is fixed so clinsig numerical values are returned
- Split multi clinsig string values in different elements of clinsig array
- Regex to search in multi clinsig string values or multi revstat string values
- It works to upload vcf files with no variants now
- Combined Pileup and IGV alignments for SVs having variant start and stop on the same chromosome


## [4.3.1]

### Added
- Show calls from all callers even if call is not available
- Instructions to install cairo and pango libs from WeasyPrint page
- Display cases with number of variants from CLI
- Only display cases with number of variants above certain treshold. (Also CLI)
- Export of verified variants by CLI or from the dashboard
- Extend case level queries with default panels, cohorts and phenotype groups.
- Slice dashboard statistics display using case level queries
- Add a view where all variants for an institute can be searched across cases, filtering on gene and rank score. Allows searching research variants for cases that have research open.

### Fixed
- Fixed code to extract variant conservation (gerp, phyloP, phastCons)
- Visualization of PDF-exported gene panels
- Reintroduced the exon/intron number in variant verification email
- Sex and affected status is correctly displayed on general report
- Force number validation in SV filter by size
- Display ensembl transcripts when no refseq exists


## [4.3.0]

### Added
- Mosaicism tag on variants
- Show and filter on SweGen frequency for SVs
- Show annotations for STR variants
- Show all transcripts in verification email
- Added mitochondrial export
- Adds alternative to search for SVs shorter that the given length
- Look for 'bcftools' in the `set` field of VCFs
- Display digenic inheritance from OMIM
- Displays what refseq transcript that is primary in hgnc

### Fixed

- Archived panels displays the correct date (not retroactive change)
- Fixed problem with waiting times in gene panel exports
- Clinvar fiter not working with human readable clinsig values

## [4.2.2]

### Fixed
- Fixed gene panel create/modify from CSV file utf-8 decoding error
- Updating genes in gene panels now supports edit comments and entry version
- Gene panel export timeout error

## [4.2.1]

### Fixed
- Re-introduced gene name(s) in verification email subject
- Better PDF rendering for excluded variants in report
- Problem to access old case when `is_default` did not exist on a panel


## [4.2.0]

### Added
- New index on variant_id for events
- Display overlapping compounds on variants view

### Fixed
- Fixed broken clinical filter


## [4.1.4]

### Added
- Download of filtered SVs

### Fixed
- Fixed broken download of filtered variants
- Fixed visualization issue in gene panel PDF export
- Fixed bug when updating gene names in variant controller


## [4.1.3]

### Fixed
- Displays all primary transcripts


## [4.1.2]

### Added
- Option add/replace when updating a panel via CSV file
- More flexible versioning of the gene panels
- Printing coverage report on the bottom of the pdf case report
- Variant verification option for SVs
- Logs uri without pwd when connecting
- Disease-causing transcripts in case report
- Thicker lines in case report
- Supports HPO search for cases, both terms or if described in synopsis
- Adds sanger information to dashboard

### Fixed
- Use db name instead of **auth** as default for authentication
- Fixes so that reports can be generated even with many variants
- Fixed sanger validation popup to show individual variants queried by user and institute.
- Fixed problem with setting up scout
- Fixes problem when exac file is not available through broad ftp
- Fetch transcripts for correct build in `adapter.hgnc_gene`

## [4.1.1]
- Fix problem with institute authentication flash message in utils
- Fix problem with comments
- Fix problem with ensembl link


## [4.1.0]

### Added
- OMIM phenotypes to case report
- Command to download all panel app gene panels `scout load panel --panel-app`
- Links to genenames.org and omim on gene page
- Popup on gene at variants page with gene information
- reset sanger status to "Not validated" for pinned variants
- highlight cases with variants to be evaluated by Sanger on the cases page
- option to point to local reference files to the genome viewer pileup.js. Documented in `docs.admin-guide.server`
- option to export single variants in `scout export variants`
- option to load a multiqc report together with a case(add line in load config)
- added a view for searching HPO terms. It is accessed from the top left corner menu
- Updates the variants view for cancer variants. Adds a small cancer specific filter for known variants
- Adds hgvs information on cancer variants page
- Adds option to update phenotype groups from CLI

### Fixed
- Improved Clinvar to submit variants from different cases. Fixed HPO terms in casedata according to feedback
- Fixed broken link to case page from Sanger modal in cases view
- Now only cases with non empty lists of causative variants are returned in `adapter.case(has_causatives=True)`
- Can handle Tumor only samples
- Long lists of HGNC symbols are now possible. This was previously difficult with manual, uploaded or by HPO search when changing filter settings due to GET request limitations. Relevant pages now use POST requests. Adds the dynamic HPO panel as a selection on the gene panel dropdown.
- Variant filter defaults to default panels also on SV and Cancer variants pages.

## [4.0.0]

### WARNING ###

This is a major version update and will require that the backend of pre releases is updated.
Run commands:

```
$scout update genes
$scout update hpo
```

- Created a Clinvar submission tool, to speed up Clinvar submission of SNVs and SVs
- Added an analysis report page (html and PDF format) containing phenotype, gene panels and variants that are relevant to solve a case.

### Fixed
- Optimized evaluated variants to speed up creation of case report
- Moved igv and pileup viewer under a common folder
- Fixed MT alignment view pileup.js
- Fixed coordinates for SVs with start chromosome different from end chromosome
- Global comments shown across cases and institutes. Case-specific variant comments are shown only for that specific case.
- Links to clinvar submitted variants at the cases level
- Adapts clinvar parsing to new format
- Fixed problem in `scout update user` when the user object had no roles
- Makes pileup.js use online genome resources when viewing alignments. Now any instance of Scout can make use of this functionality.
- Fix ensembl link for structural variants
- Works even when cases does not have `'madeline_info'`
- Parses Polyphen in correct way again
- Fix problem with parsing gnomad from VEP

### Added
- Added a PDF export function for gene panels
- Added a "Filter and export" button to export custom-filtered SNVs to CSV file
- Dismiss SVs
- Added IGV alignments viewer
- Read delivery report path from case config or CLI command
- Filter for spidex scores
- All HPO terms are now added and fetched from the correct source (https://github.com/obophenotype/human-phenotype-ontology/blob/master/hp.obo)
- New command `scout update hpo`
- New command `scout update genes` will fetch all the latest information about genes and update them
- Load **all** variants found on chromosome **MT**
- Adds choice in cases overview do show as many cases as user like

### Removed
- pileup.min.js and pileup css are imported from a remote web location now
- All source files for HPO information, this is instead fetched directly from source
- All source files for gene information, this is instead fetched directly from source

## [3.0.0]
### Fixed
- hide pedigree panel unless it exists

## [1.5.1] - 2016-07-27
### Fixed
- look for both ".bam.bai" and ".bai" extensions

## [1.4.0] - 2016-03-22
### Added
- support for local frequency through loqusdb
- bunch of other stuff

## [1.3.0] - 2016-02-19
### Fixed
- Update query-phenomizer and add username/password

### Changed
- Update the way a case is checked for rerun-status

### Added
- Add new button to mark a case as "checked"
- Link to clinical variants _without_ 1000G annotation

## [1.2.2] - 2016-02-18
### Fixed
- avoid filtering out variants lacking ExAC and 1000G annotations

## [1.1.3] - 2015-10-01
### Fixed
- persist (clinical) filter when clicking load more
- fix #154 by robustly setting clinical filter func. terms

## [1.1.2] - 2015-09-07
### Fixed
- avoid replacing coverage report with none
- update SO terms, refactored

## [1.1.1] - 2015-08-20
### Fixed
- fetch case based on collaborator status (not owner)

## [1.1.0] - 2015-05-29
### Added
- link(s) to SNPedia based on RS-numbers
- new Jinja filter to "humanize" decimal numbers
- show gene panels in variant view
- new Jinja filter for decoding URL encoding
- add indicator to variants in list that have comments
- add variant number threshold and rank score threshold to load function
- add event methods to mongo adapter
- add tests for models
- show badge "old" if comment was written for a previous analysis

### Changed
- show cDNA change in transcript summary unless variant is exonic
- moved compounds table further up the page
- show dates for case uploads in ISO format
- moved variant comments higher up on page
- updated documentation for pages
- read in coverage report as blob in database and serve directly
- change ``OmimPhenotype`` to ``PhenotypeTerm``
- reorganize models sub-package
- move events (and comments) to separate collection
- only display prev/next links for the research list
- include variant type in breadcrumbs e.g. "Clinical variants"

### Removed
- drop dependency on moment.js

### Fixed
- show the same level of detail for all frequencies on all pages
- properly decode URL encoded symbols in amino acid/cDNA change strings
- fixed issue with wipe permissions in MongoDB
- include default gene lists in "variants" link in breadcrumbs

## [1.0.2] - 2015-05-20
### Changed
- update case fetching function

### Fixed
- handle multiple cases with same id

## [1.0.1] - 2015-04-28
### Fixed
- Fix building URL parameters in cases list Vue component

## [1.0.0] - 2015-04-12
Codename: Sara Lund

![Release 1.0](artwork/releases/release-1-0.jpg)

### Added
- Add email logging for unexpected errors
- New command line tool for deleting case

### Changed
- Much improved logging overall
- Updated documentation/usage guide
- Removed non-working IGV link

### Fixed
- Show sample display name in GT call
- Various small bug fixes
- Make it easier to hover over popups

## [0.0.2-rc1] - 2015-03-04
### Added
- add protein table for each variant
- add many more external links
- add coverage reports as PDFs

### Changed
- incorporate user feedback updates
- big refactor of load scripts

## [0.0.2-rc2] - 2015-03-04
### Changes
- add gene table with gene description
- reorganize inheritance models box

### Fixed
- avoid overwriting gene list on "research" load
- fix various bugs in external links

## [0.0.2-rc3] - 2015-03-05
### Added
- Activity log feed to variant view
- Adds protein change strings to ODM and Sanger email

### Changed
- Extract activity log component to macro

### Fixes
- Make Ensembl transcript links use archive website<|MERGE_RESOLUTION|>--- conflicted
+++ resolved
@@ -9,11 +9,8 @@
 ### Added
 ### Changed
 - On genes panel page and gene panel PDF export, it's more evident which genes were newly introduced into the panel
-<<<<<<< HEAD
+- WTS outlier position copy button
 - Update IGV.js to v3.0.8
-=======
-- WTS outlier position copy button
->>>>>>> 1656c2dc
 ### Fixed
 - Empty custom_images dicts in case load config do not crash
 - Tracks missing alignment files are now properly skipped on generating IGV views
