# Change Log
All notable changes to this project will be documented in this file.
This project adheres to [Semantic Versioning](http://semver.org/).

About changelog [here](https://keepachangelog.com/en/1.0.0/)

## [unreleased]
### Added
- Filter case list by cases with variants in ClinVar submission
- Filter case list by cases containing RNA-seq data - gene_fusion_reports and sample-level tracks (splice junctions and RNA coverage)
- Additional case category `Ignored`, to be used for cases that don't fall in the existing 'inactive', 'archived', 'solved', 'prioritized' categories
- Display number of cases shown / total number of cases available for each category on Cases page
- Moved buttons to modify case status from sidebar to main case page
- Link to Mutalyzer Normalizer tool on variant's transcripts overview to retrieve official HVGS descriptions
- Option to manually load RNA MULTIQC report using the command `scout load report -t multiqc_rna`
- Load RNA MULTIQC automatically for a case if config file contains the `multiqc_rna` key/value
- Instructions in admin-guide on how to load case reports via the command line
- Possibility to filter RD variants by a specific genotype call
- Distinct colors for different inheritance models on RD Variant page
- Gene panels PDF export with case variants hits by variant type
- A couple of additional README badges for GitHub stats
- Upload and display of pipeline reference info and executable version yaml files as custom reports
<<<<<<< HEAD
- Display number of OMIM terms available and their last update on Diagnoses page
=======
- Testing CLI on hasta in PR template
>>>>>>> f1040c69
### Changed
- Instructions on how to call dibs on scout-stage server in pull request template
- Deprecated CLI commands `scout load <delivery_report, gene_fusion_report, coverage_qc_report, cnv_report>` to replace them with command `scout load report -t <report type>`
- Refactored code to display and download custom case reports
- Do not export `Assertion method` and `Assertion method citation` to ClinVar submission files according to changes to ClinVar's submission spreadsheet templates.
- Simplified code to create and download ClinVar CSV files
- Colorize inheritance models badges by category on VariantS page
- `Safe variants matching` badge more visible on case page
### Fixed
- Non-admin users saving institute settings would clear loqusdb instance selection
- Layout of variant position, cytoband and type in SV variant summary
- Broken `Build Status - GitHub badge` on GitHub README page
- Visibility of text on grey badges in gene panels PDF exports
- Labels for dashboard search controls
- Dark mode visibility for ClinVar submission
- Whitespaces on outdated panel in extent report

## [4.60]
### Added
- Mitochondrial deletion signatures (mitosign) can be uploaded and shown with mtDNA report
- A `Type of analysis` column on Causatives and Validated variants pages
- List of "safe" gene panels available for matching causatives and managed variants in institute settings, to avoid secondary findings
- `svdb_origin` as a synonym for `FOUND_IN` to complement `set` for variants found by all callers
### Changed
- Hide removed gene panels by default in panels page
- Removed option for filtering cancer SVs by Tumor and Normal alt AF
- Hide links to coverage report from case dynamic HPO panel if cancer analysis
- Remove rerun emails and redirect users to the analysis order portal instead
- Updated clinical SVs igv.js track (dbVar) and added example of external track from `https://trackhubregistry.org/`
- Rewrote the ClinVar export module to simplify and add one variant at the time
- ClinVar submissions with phenotype conditions from: [OMIM, MedGen, Orphanet, MeSH, HP, MONDO]
### Fixed
- If trying to load a badly formatted .tsv file an error message is displayed.
- Avoid showing case as rerun when first attempt at case upload failed
- Dynamic autocomplete search not working on phenomodels page
- Callers added to variant when loading case
- Now possible to update managed variant from file without deleting it first
- Missing preselected chromosome when editing a managed variant
- Preselected variant type and subtype when editing a managed variant
- Typo in dbVar ClinVar track, hg19


## [4.59]
### Added
- Button to go directly to HPO SV filter variantS page from case
- `Scout-REViewer-Service` integration - show `REViewer` picture if available
- Link to HPO panel coverage overview on Case page
- Specify a confidence threshold (green|amber|red) when loading PanelApp panels
- Functional annotations in variants lists exports (all variants)
- Cancer/Normal VAFs and COSMIC ids in in variants lists exports (cancer variants)
### Changed
- Better visualization of regional annotation for long lists of genes in large SVs in Variants tables
- Order of cells in variants tables
- More evident links to gene coverage from Variant page
- Gene panels sorted by display name in the entire Case page
- Round CADD and GnomAD values in variants export files
### Fixed
- HPO filter button on SV variantS page
- Spacing between region|function cells in SVs lists
- Labels on gene panel Chanjo report
- Fixed ambiguous duplicated response headers when requesting a BAM file from /static
- Visited color link on gene coverage button (Variant page)

## [4.58.1]
### Fixed
- Case search with search strings that contain characters that can be escaped

## [4.58]
### Added
- Documentation on how to create/update PanelApp panels
- Add filter by local observations (archive) to structural variants filters
- Add more splicing consequences to SO term definitions
- Search for a specific gene in all gene panels
- Institute settings option to force show all variants on VariantS page for all cases of an institute
- Filter cases by validation pending status
- Link to The Clinical Knowledgebase (CKB) (https://ckb.jax.org/) in cancer variant's page
### Fixed
- Added a not-authorized `auto-login` fixture according to changes in Flask-Login 0.6.2
- Renamed `cache_timeout` param name of flask.send_file function to `max_age` (Flask 2.2 compliant)
- Replaced deprecated `app.config["JSON_SORT_KEYS"]` with app.json.sort_keys in app settings
- Bug in gene variants page (All SNVs and INDELs) when variant gene doesn't have a hgnc id that is found in the database
- Broken export of causatives table
- Query for genes in build 38 on `Search SNVs and INDELs` page
- Prevent typing special characters `^<>?!=\/` in case search form
- Search matching causatives also among research variants in other cases
- Links to variants in Verified variants page
- Broken filter institute cases by pinned gene
- Better visualization of long lists of genes in large SVs on Causative and Verified Variants page
- Reintroduced missing button to export Causative variants
- Better linking and display of matching causatives and managed variants
- Reduced code complexity in `scout/parse/variant/variant.py`
- Reduced complexity of code in `scout/build/variant/variant.py`

### Changed
- State that loqusdb observation is in current case if observations count is one and no cases are shown
- Better pagination and number of variants returned by queries in `Search SNVs and INDELs` page
- Refactored and simplified code used for collecting gene variants for `Search SNVs and INDELs` page
- Fix sidebar panel icons in Case view
- Fix panel spacing in Case view
- Removed unused database `sanger_ordered` and `case_id,category,rank_score` indexes (variant collection)
- Verified variants displayed in a dedicated page reachable from institute sidebar
- Unified stats in dashboard page
- Improved gene info for large SVs and cancer SVs
- Remove the unused `variant.str_variant` endpoint from variant views
- Easier editing of HPO gene panel on case page
- Assign phenotype panel less cramped on Case page
- Causatives and Verified variants pages to use the same template macro
- Allow hyphens in panel names
- Reduce resolution of example images
- Remove some animations in web gui which where rendered slow


## [4.57.4]
### Fixed
- Parsing of variant.FORMAT "DR" key in parse variant file

## [4.57.3]
### Fixed
- Export of STR verified variants
- Do not download as verified variants first verified and then reset to not validated
- Avoid duplicated lines in downloaded verified variants reflecting changes in variant validation status

## [4.57.2]
### Fixed
- Export of verified variants when variant gene has no transcripts
- HTTP 500 when visiting a the details page for a cancer variant that had been ranked with genmod

## [4.57.1]
### Fixed
- Updating/replacing a gene panel from file with a corrupted or malformed file

## [4.57]
### Added
- Display last 50 or 500 events for a user in a timeline
- Show dismiss count from other cases on matching variantS
- Save Beacon-related events in events collection
- Institute settings allow saving multiple loqusdb instances for one institute
- Display stats from multiple instances of loqusdb on variant page
- Display date and frequency of obs derived from count of local archive observations from MIP11 (requires fix in MIP)
### Changed
- Prior ACMG classifications view is no longer limited by pathogenicity
### Fixed
- Visibility of Sanger ordered badge on case page, light mode
- Some of the DataTables tables (Phenotypes and Diagnoses pages) got a bit dark in dark mode
- Remove all redundancies when displaying timeline events (some events are saved both as case-related and variant-related)
- Missing link in saved MatchMaker-related events
- Genes with mixed case gene symbols missing in PanelApp panels
- Alignment of elements on the Beacon submission modal window
- Locus info links from STR variantS page open in new browser tabs

## [4.56]
### Added
- Test for PanelApp panels loading
- `panel-umi` tag option when loading cancer analyses
### Changed
- Black text to make comments more visible in dark mode
- Loading PanelApp panels replaces pre-existing panels with same version
- Removed sidebar from Causatives page - navigation is available on the top bar for now
- Create ClinVar submissions from pinned variants list in case page
- Select which pinned variants will be included in ClinVar submission documents
### Fixed
- Remove a:visited css style from all buttons
- Update of HPO terms via command line
- Background color of `MIXED` and `PANEL-UMI` sequencing types on cases page
- Fixed regex error when searching for cases with query ending with `\ `
- Gene symbols on Causatives page lighter in dark mode
- SpliceAI tooltip of multigene variants

## [4.55]
### Changed
- Represent different tumor samples as vials in cases page
- Option to force-update the OMIM panel
### Fixed
- Low tumor purity badge alignment in cancer samples table on cancer case view
- VariantS comment popovers reactivate on hover
- Updating database genes in build 37
- ACMG classification summary hidden by sticky navbar
- Logo backgrounds fixed to white on welcome page
- Visited links turn purple again
- Style of link buttons and dropdown menus
- Update KUH and GMS logos
- Link color for Managed variants

## [4.54]
### Added
- Dark mode, using browser/OS media preference
- Allow marking case as solved without defining causative variants
- Admin users can create missing beacon datasets from the institute's settings page
- GenCC links on gene and variant pages
- Deprecation warnings when launching the app using a .yaml config file or loading cases using .ped files
### Changed
- Improved HTML syntax in case report template
- Modified message displayed when variant rank stats could not be calculated
- Expanded instructions on how to test on CG development server (cg-vm1)
- Added more somatic variant callers (Balsamic v9 SNV, develop SV)
### Fixed
- Remove load demo case command from docker-compose.yml
- Text elements being split across pages in PDF reports
- Made login password field of type `password` in LDAP login form
- Gene panels HTML select in institute's settings page
- Bootstrap upgraded to version 5
- Fix some Sourcery and SonarCloud suggestions
- Escape special characters in case search on institute and dashboard pages
- Broken case PDF reports when no Madeline pedigree image can be created
- Removed text-white links style that were invisible in new pages style
- Variants pagination after pressing "Filter variants" or "Clinical filter"
- Layout of buttons Matchmaker submission panel (case page)
- Removing cases from Matchmaker (simplified code and fixed functionality)
- Reintroduce check for missing alignment files purged from server

## [4.53]
### Added
### Changed
- Point Alamut API key docs link to new API version
- Parse dbSNP id from ID only if it says "rs", else use VEP CSQ fields
- Removed MarkupSafe from the dependencies
### Fixed
- Reintroduced loading of SVs for demo case 643595
- Successful parse of FOUND_IN should avoid GATK caller default
- All vulnerabilities flagged by SonarCloud

## [4.52]
### Added
- Demo cancer case gets loaded together with demo RD case in demo instance
- Parse REVEL_score alongside REVEL_rankscore from csq field and display it on SNV variant page
- Rank score results now show the ranking range
- cDNA and protein changes displayed on institute causatives pages
- Optional SESSION_TIMEOUT_MINUTES configuration in app config files
- Script to convert old OMIM case format (list of integers) to new format (list of dictionaries)
- Additional check for user logged in status before serving alignment files
- Download .cgh files from cancer samples table on cancer case page
- Number of documents and date of last update on genes page
### Changed
- Verify user before redirecting to IGV alignments and sashimi plots
- Build case IGV tracks starting from case and variant objects instead of passing all params in a form
- Unfreeze Werkzeug lib since Flask_login v.0.6 with bugfix has been released
- Sort gene panels by name (panelS and variant page)
- Removed unused `server.blueprints.alignviewers.unindexed_remote_static` endpoint
- User sessions to check files served by `server.blueprints.alignviewers.remote_static` endpoint
- Moved Beacon-related functions to a dedicated app extension
- Audit Filter now also loads filter displaying the variants for it
### Fixed
- Handle `attachment_filename` parameter renamed to `download_name` when Flask 2.2 will be released
- Removed cursor timeout param in cases find adapter function to avoid many code warnings
- Removed stream argument deprecation warning in tests
- Handle `no intervals found` warning in load_region test
- Beacon remove variants
- Protect remote_cors function in alignviewers view from Server-Side Request Forgery (SSRF)
- Check creation date of last document in gene collection to display when genes collection was updated last

## [4.51]
### Added
- Config file containing codecov settings for pull requests
- Add an IGV.js direct link button from case page
- Security policy file
- Hide/shade compound variants based on rank score on variantS from filter
- Chromograph legend documentation direct link
### Changed
- Updated deprecated Codecov GitHub action to v.2
- Simplified code of scout/adapter/mongo/variant
- Update IGV.js to v2.11.2
- Show summary number of variant gene panels on general report if more than 3
### Fixed
- Marrvel link for variants in genome build 38 (using liftover to build 37)
- Remove flags from codecov config file
- Fixed filter bug with high negative SPIDEX scores
- Renamed IARC TP53 button to to `TP53 Database`, modified also link since IARC has been moved to the US NCI: `https://tp53.isb-cgc.org/`
- Parsing new format of OMIM case info when exporting patients to Matchmaker
- Remove flask-debugtoolbar lib dependency that is using deprecated code and causes app to crash after new release of Jinja2 (3.1)
- Variant page crashing for cases with old OMIM terms structure (a list of integers instead of dictionary)
- Variant page crashing when creating MARRVEL link for cases with no genome build
- SpliceAI documentation link
- Fix deprecated `safe_str_cmp` import from `werkzeug.security` by freezing Werkzeug lib to v2.0 until Flask_login v.0.6 with bugfix is released
- List gene names densely in general report for SVs that contain more than 3 genes
- Show transcript ids on refseq genes on hg19 in IGV.js, using refgene source
- Display correct number of genes in general report for SVs that contain more than 32 genes
- Broken Google login after new major release of `lepture/authlib`
- Fix frequency and callers display on case general report

## [4.50.1]
### Fixed
- Show matching causative STR_repid for legacy str variants (pre Stranger hgnc_id)

## [4.50]
### Added
- Individual-specific OMIM terms
- OMIM disease descriptions in ClinVar submission form
- Add a toggle for melter rerun monitoring of cases
- Add a config option to show the rerun monitoring toggle
- Add a cli option to export cases with rerun monitoring enabled
- Add a link to STRipy for STR variants; shallow for ARX and HOXA13
- Hide by default variants only present in unaffected individuals in variants filters
- OMIM terms in general case report
- Individual-level info on OMIM and HPO terms in general case report
- PanelApp gene link among the external links on variant page
- Dashboard case filters fields help
- Filter cases by OMIM terms in cases and dashboard pages
### Fixed
- A malformed panel id request would crash with exception: now gives user warning flash with redirect
- Link to HPO resource file hosted on `http://purl.obolibrary.org`
- Gene search form when gene exists only in build 38
- Fixed odd redirect error and poor error message on missing column for gene panel csv upload
- Typo in parse variant transcripts function
- Modified keys name used to parse local observations (archived) frequencies to reflect change in MIP keys naming
- Better error handling for partly broken/timed out chanjo reports
- Broken javascript code when case Chromograph data is malformed
- Broader space for case synopsis in general report
- Show partial causatives on causatives and matching causatives panels
- Partial causative assignment in cases with no OMIM or HPO terms
- Partial causative OMIM select options in variant page
### Changed
- Slightly smaller and improved layout of content in case PDF report
- Relabel more cancer variant pages somatic for navigation
- Unify caseS nav links
- Removed unused `add_compounds` param from variant controllers function
- Changed default hg19 genome for IGV.js to legacy hg19_1kg_decoy to fix a few problematic loci
- Reduce code complexity (parse/ensembl.py)
- Silence certain fields in ClinVar export if prioritised ones exist (chrom-start-end if hgvs exist)
- Made phenotype non-mandatory when marking a variant as partial causative
- Only one phenotype condition type (OMIM or HPO) per variant is used in ClinVar submissions
- ClinVar submission variant condition prefers OMIM over HPO if available
- Use lighter version of gene objects in Omim MongoDB adapter, panels controllers, panels views and institute controllers
- Gene-variants table size is now adaptive
- Remove unused file upload on gene-variants page

## [4.49]
### Fixed
- Pydantic model types for genome_build, madeline_info, peddy_ped_check and peddy_sex_check, rank_model_version and sv_rank_model_version
- Replace `MatchMaker` with `Matchmaker` in all places visible by a user
- Save diagnosis labels along with OMIM terms in Matchmaker Exchange submission objects
- `libegl-mesa0_21.0.3-0ubuntu0.3~20.04.5_amd64.deb` lib not found by GitHub actions Docker build
- Remove unused `chromograph_image_files` and `chromograph_prefixes` keys saved when creating or updating an RD case
- Search managed variants by description and with ignore case
### Changed
- Introduced page margins on exported PDF reports
- Smaller gene fonts in downloaded HPO genes PDF reports
- Reintroduced gene coverage data in the PDF-exported general report of rare-disease cases
- Check for existence of case report files before creating sidebar links
- Better description of HPO and OMIM terms for patients submitted to Matchmaker Exchange
- Remove null non-mandatory key/values when updating a case
- Freeze WTForms<3 due to several form input rendering changes

## [4.48.1]
### Fixed
- General case PDF report for recent cases with no pedigree

## [4.48]
### Added
- Option to cancel a request for research variants in case page
### Changed
- Update igv.js to v2.10.5
- Updated example of a case delivery report
- Unfreeze cyvcf2
- Builder images used in Scout Dockerfiles
- Crash report email subject gives host name
- Export general case report to PDF using PDFKit instead of WeasyPrint
- Do not include coverage report in PDF case report since they might have different orientation
- Export cancer cases's "Coverage and QC report" to PDF using PDFKit instead of Weasyprint
- Updated cancer "Coverage and QC report" example
- Keep portrait orientation in PDF delivery report
- Export delivery report to PDF using PDFKit instead of Weasyprint
- PDF export of clinical and research HPO panels using PDFKit instead of Weasyprint
- Export gene panel report to PDF using PDFKit
- Removed WeasyPrint lib dependency

### Fixed
- Reintroduced missing links to Swegen and Beacon and dbSNP in RD variant page, summary section
- Demo delivery report orientation to fit new columns
- Missing delivery report in demo case
- Cast MNVs to SNV for test
- Export verified variants from all institutes when user is admin
- Cancer coverage and QC report not found for demo cancer case
- Pull request template instructions on how to deploy to test server
- PDF Delivery report not showing Swedac logo
- Fix code typos
- Disable codefactor raised by ESLint for javascript functions located on another file
- Loading spinner stuck after downloading a PDF gene panel report
- IGV browser crashing when file system with alignment files is not mounted

## [4.47]
### Added
- Added CADD, GnomAD and genotype calls to variantS export
### Changed
- Pull request template, to illustrate how to deploy pull request branches on cg-vm1 stage server
### Fixed
- Compiled Docker image contains a patched version (v4.9) of chanjo-report

## [4.46.1]
### Fixed
- Downloading of files generated within the app container (MT-report, verified variants, pedigrees, ..)

## [4.46]
### Added
- Created a Dockefile to be used to serve the dockerized app in production
- Modified the code to collect database params specified as env vars
- Created a GitHub action that pushes the Dockerfile-server image to Docker Hub (scout-server-stage) every time a PR is opened
- Created a GitHub action that pushes the Dockerfile-server image to Docker Hub (scout-server) every time a new release is created
- Reassign MatchMaker Exchange submission to another user when a Scout user is deleted
- Expose public API JSON gene panels endpoint, primarily to enable automated rerun checking for updates
- Add utils for dictionary type
- Filter institute cases using multiple HPO terms
- Vulture GitHub action to identify and remove unused variables and imports
### Changed
- Updated the python config file documentation in admin guide
- Case configuration parsing now uses Pydantic for improved typechecking and config handling
- Removed test matrices to speed up automatic testing of PRs
- Switch from Coveralls to Codecov to handle CI test coverage
- Speed-up CI tests by caching installation of libs and splitting tests into randomized groups using pytest-test-groups
- Improved LDAP login documentation
- Use lib flask-ldapconn instead of flask_ldap3_login> to handle ldap authentication
- Updated Managed variant documentation in user guide
- Fix and simplify creating and editing of gene panels
- Simplified gene variants search code
- Increased the height of the genes track in the IGV viewer
### Fixed
- Validate uploaded managed variant file lines, warning the user.
- Exporting validated variants with missing "genes" database key
- No results returned when searching for gene variants using a phenotype term
- Variants filtering by gene symbols file
- Make gene HGNC symbols field mandatory in gene variants page and run search only on form submit
- Make sure collaborator gene variants are still visible, even if HPO filter is used

## [4.45]
### Added
### Changed
- Start Scout also when loqusdbapi is not reachable
- Clearer definition of manual standard and custom inheritance models in gene panels
- Allow searching multiple chromosomes in filters
### Fixed
- Gene panel crashing on edit action

## [4.44]
### Added
### Changed
- Display Gene track beneath each sample track when displaying splice junctions in igv browser
- Check outdated gene symbols and update with aliases for both RD and cancer variantS
### Fixed
- Added query input check and fixed the Genes API endpoint to return a json formatted error when request is malformed
- Typo in ACMG BP6 tooltip

## [4.43.1]
### Added
- Added database index for OMIM disease term genes
### Changed
### Fixed
- Do not drop HPO terms collection when updating HPO terms via the command line
- Do not drop disease (OMIM) terms collection when updating diseases via the command line

## [4.43]
### Added
- Specify which collection(s) update/build indexes for
### Fixed
- Do not drop genes and transcripts collections when updating genes via the command line

## [4.42.1]
### Added
### Changed
### Fixed
- Freeze PyMongo lib to version<4.0 to keep supporting previous MongoDB versions
- Speed up gene panels creation and update by collecting only light gene info from database
- Avoid case page crash on Phenomizer queries timeout

## [4.42]
### Added
- Choose custom pinned variants to submit to MatchMaker Exchange
- Submit structural variant as genes to the MatchMaker Exchange
- Added function for maintainers and admins to remove gene panels
- Admins can restore deleted gene panels
- A development docker-compose file illustrating the scout/chanjo-report integration
- Show AD on variants view for cancer SV (tumor and normal)
- Cancer SV variants filter AD, AF (tumor and normal)
- Hiding the variants score column also from cancer SVs, as for the SNVs
### Changed
- Enforce same case _id and display_name when updating a case
- Enforce same individual ids, display names and affected status when updating a case
- Improved documentation for connecting to loqusdb instances (including loqusdbapi)
- Display and download HPO gene panels' gene symbols in italics
- A faster-built and lighter Docker image
- Reduce complexity of `panels` endpoint moving some code to the panels controllers
- Update requirements to use flask-ldap3-login>=0.9.17 instead of freezing WTForm
### Fixed
- Use of deprecated TextField after the upgrade of WTF to v3.0
- Freeze to WTForms to version < 3
- Remove the extra files (bed files and madeline.svg) introduced by mistake
- Cli command loading demo data in docker-compose when case custom images exist and is None
- Increased MongoDB connection serverSelectionTimeoutMS parameter to 30K (default value according to MongoDB documentation)
- Better differentiate old obs counts 0 vs N/A
- Broken cancer variants page when default gene panel was deleted
- Typo in tx_overview function in variant controllers file
- Fixed loqusdbapi SV search URL
- SV variants filtering using Decipher criterion
- Removing old gene panels that don't contain the `maintainer` key.

## [4.41.1]
### Fixed
- General reports crash for variant annotations with same variant on other cases

## [4.41]
### Added
- Extended the instructions for running the Scout Docker image (web app and cli).
- Enabled inclusion of custom images to STR variant view
### Fixed
- General case report sorting comments for variants with None genetic models
- Do not crash but redirect to variants page with error when a variant is not found for a case
- UCSC links coordinates for SV variants with start chromosome different than end chromosome
- Human readable variants name in case page for variants having start chromosome different from end chromosome
- Avoid always loading all transcripts when checking gene symbol: introduce gene captions
- Slow queries for evaluated variants on e.g. case page - use events instead
### Changed
- Rearrange variant page again, moving severity predictions down.
- More reactive layout width steps on variant page

## [4.40.1]
### Added
### Fixed
- Variants dismissed with inconsistent inheritance pattern can again be shown in general case report
- General report page for variants with genes=None
- General report crashing when variants have no panels
- Added other missing keys to case and variant dictionaries passed to general report
### Changed

## [4.40]
### Added
- A .cff citation file
- Phenotype search API endpoint
- Added pagination to phenotype API
- Extend case search to include internal MongoDB id
- Support for connecting to a MongoDB replica set (.py config files)
- Support for connecting to a MongoDB replica set (.yaml config files)
### Fixed
- Command to load the OMIM gene panel (`scout load panel --omim`)
- Unify style of pinned and causative variants' badges on case page
- Removed automatic spaces after punctuation in comments
- Remove the hardcoded number of total individuals from the variant's old observations panel
- Send delete requests to a connected Beacon using the DELETE method
- Layout of the SNV and SV variant page - move frequency up
### Changed
- Stop updating database indexes after loading exons via command line
- Display validation status badge also for not Sanger-sequenced variants
- Moved Frequencies, Severity and Local observations panels up in RD variants page
- Enabled Flask CORS to communicate CORS status to js apps
- Moved the code preparing the transcripts overview to the backend
- Refactored and filtered json data used in general case report
- Changed the database used in docker-compose file to use the official MongoDB v4.4 image
- Modified the Python (3.6, 3.8) and MongoDB (3.2, 4.4, 5.0) versions used in testing matrices (GitHub actions)
- Capitalize case search terms on institute and dashboard pages


## [4.39]
### Added
- COSMIC IDs collected from CSQ field named `COSMIC`
### Fixed
- Link to other causative variants on variant page
- Allow multiple COSMIC links for a cancer variant
- Fix floating text in severity box #2808
- Fixed MitoMap and HmtVar links for hg38 cases
- Do not open new browser tabs when downloading files
- Selectable IGV tracks on variant page
- Missing splice junctions button on variant page
- Refactor variantS representative gene selection, and use it also for cancer variant summary
### Changed
- Improve Javascript performance for displaying Chromograph images
- Make ClinVar classification more evident in cancer variant page

## [4.38]
### Added
- Option to hide Alamut button in the app config file
### Fixed
- Library deprecation warning fixed (insert is deprecated. Use insert_one or insert_many instead)
- Update genes command will not trigger an update of database indices any more
- Missing resources in temporary downloading directory when updating genes using the command line
- Restore previous variant ACMG classification in a scrollable div
- Loading spinner not stopping after downloading PDF case reports and variant list export
- Add extra Alamut links higher up on variant pages
- Improve UX for phenotypes in case page
- Filter and export of STR variants
- Update look of variants page navigation buttons
### Changed

## [4.37]
### Added
- Highlight and show version number for RefSeq MANE transcripts.
- Added integration to a rerunner service for toggling reanalysis with updated pedigree information
- SpliceAI display and parsing from VEP CSQ
- Display matching tiered variants for cancer variants
- Display a loading icon (spinner) until the page loads completely
- Display filter badges in cancer variants list
- Update genes from pre-downloaded file resources
- On login, OS, browser version and screen size are saved anonymously to understand how users are using Scout
- API returning institutes data for a given user: `/api/v1/institutes`
- API returning case data for a given institute: `/api/v1/institutes/<institute_id>/cases`
- Added GMS and Lund university hospital logos to login page
- Made display of Swedac logo configurable
- Support for displaying custom images in case view
- Individual-specific HPO terms
- Optional alamut_key in institute settings for Alamut Plus software
- Case report API endpoint
- Tooltip in case explaining that genes with genome build different than case genome build will not be added to dynamic HPO panel.
- Add DeepVariant as a caller
### Fixed
- Updated IGV to v2.8.5 to solve missing gene labels on some zoom levels
- Demo cancer case config file to load somatic SNVs and SVs only.
- Expand list of refseq trancripts in ClinVar submission form
- Renamed `All SNVs and INDELs` institute sidebar element to `Search SNVs and INDELs` and fixed its style.
- Add missing parameters to case load-config documentation
- Allow creating/editing gene panels and dynamic gene panels with genes present in genome build 38
- Bugfix broken Pytests
- Bulk dismissing variants error due to key conversion from string to integer
- Fix typo in index documentation
- Fixed crash in institute settings page if "collaborators" key is not set in database
- Don't stop Scout execution if LoqusDB call fails and print stacktrace to log
- Bug when case contains custom images with value `None`
- Bug introduced when fixing another bug in Scout-LoqusDB interaction
- Loading of OMIM diagnoses in Scout demo instance
- Remove the docker-compose with chanjo integration because it doesn't work yet.
- Fixed standard docker-compose with scout demo data and database
- Clinical variant assessments not present for pinned and causative variants on case page.
- MatchMaker matching one node at the time only
- Remove link from previously tiered variants badge in cancer variants page
- Typo in gene cell on cancer variants page
- Managed variants filter form
### Changed
- Better naming for variants buttons on cancer track (somatic, germline). Also show cancer research button if available.
- Load case with missing panels in config files, but show warning.
- Changing the (Female, Male) symbols to (F/M) letters in individuals_table and case-sma.
- Print stacktrace if case load command fails
- Added sort icon and a pointer to the cursor to all tables with sortable fields
- Moved variant, gene and panel info from the basic pane to summary panel for all variants.
- Renamed `Basics` panel to `Classify` on variant page.
- Revamped `Basics` panel to a panel dedicated to classify variants
- Revamped the summary panel to be more compact.
- Added dedicated template for cancer variants
- Removed Gene models, Gene annotations and Conservation panels for cancer variants
- Reorganized the orders of panels for variant and cancer variant views
- Added dedicated variant quality panel and removed relevant panes
- A more compact case page
- Removed OMIM genes panel
- Make genes panel, pinned variants panel, causative variants panel and ClinVar panel scrollable on case page
- Update to Scilifelab's 2020 logo
- Update Gens URL to support Gens v2.0 format
- Refactor tests for parsing case configurations
- Updated links to HPO downloadable resources
- Managed variants filtering defaults to all variant categories
- Changing the (Kind) drop-down according to (Category) drop-down in Managed variant add variant
- Moved Gens button to individuals table
- Check resource files availability before starting updating OMIM diagnoses
- Fix typo in `SHOW_OBSERVED_VARIANT_ARCHIVE` config param

## [4.36]
### Added
- Parse and save splice junction tracks from case config file
- Tooltip in observations panel, explaining that case variants with no link might be old variants, not uploaded after a case rerun
### Fixed
- Warning on overwriting variants with same position was no longer shown
- Increase the height of the dropdowns to 425px
- More indices for the case table as it grows, specifically for causatives queries
- Splice junction tracks not centered over variant genes
- Total number of research variants count
- Update variants stats in case documents every time new variants are loaded
- Bug in flashing warning messages when filtering variants
### Changed
- Clearer warning messages for genes and gene/gene-panels searches in variants filters

## [4.35]
### Added
- A new index for hgnc_symbol in the hgnc_gene collection
- A Pedigree panel in STR page
- Display Tier I and II variants in case view causatives card for cancer cases
### Fixed
- Send partial file data to igv.js when visualizing sashimi plots with splice junction tracks
- Research variants filtering by gene
- Do not attempt to populate annotations for not loaded pinned/causatives
- Add max-height to all dropdowns in filters
### Changed
- Switch off non-clinical gene warnings when filtering research variants
- Don't display OMIM disease card in case view for cancer cases
- Refactored Individuals and Causative card in case view for cancer cases
- Update and style STR case report

## [4.34]
### Added
- Saved filter lock and unlock
- Filters can optionally be marked audited, logging the filter name, user and date on the case events and general report.
- Added `ClinVar hits` and `Cosmic hits` in cancer SNVs filters
- Added `ClinVar hits` to variants filter (rare disease track)
- Load cancer demo case in docker-compose files (default and demo file)
- Inclusive-language check using [woke](https://github.com/get-woke/woke) github action
- Add link to HmtVar for mitochondrial variants (if VCF is annotated with HmtNote)
- Grey background for dismissed compounds in variants list and variant page
- Pin badge for pinned compounds in variants list and variant page
- Support LoqusDB REST API queries
- Add a docker-compose-matchmaker under scout/containers/development to test matchmaker locally
- Script to investigate consequences of symbol search bug
- Added GATK to list of SV and cancer SV callers
### Fixed
- Make MitoMap link work for hg38 again
- Export Variants feature crashing when one of the variants has no primary transcripts
- Redirect to last visited variantS page when dismissing variants from variants list
- Improved matching of SVs Loqus occurrences in other cases
- Remove padding from the list inside (Matching causatives from other cases) panel
- Pass None to get_app function in CLI base since passing script_info to app factory functions was deprecated in Flask 2.0
- Fixed failing tests due to Flask update to version 2.0
- Speed up user events view
- Causative view sort out of memory error
- Use hgnc_id for gene filter query
- Typo in case controllers displaying an error every time a patient is matched against external MatchMaker nodes
- Do not crash while attempting an update for variant documents that are too big (> 16 MB)
- Old STR causatives (and other variants) may not have HGNC symbols - fix sort lambda
- Check if gene_obj has primary_transcript before trying to access it
- Warn if a gene manually searched is in a clinical panel with an outdated name when filtering variants
- ChrPos split js not needed on STR page yet
### Changed
- Remove parsing of case `genome_version`, since it's not used anywhere downstream
- Introduce deprecation warning for Loqus configs that are not dictionaries
- SV clinical filter no longer filters out sub 100 nt variants
- Count cases in LoqusDB by variant type
- Commit pulse repo badge temporarily set to weekly
- Sort ClinVar submissions objects by ascending "Last evaluated" date
- Refactored the MatchMaker integration as an extension
- Replaced some sensitive words as suggested by woke linter
- Documentation for load-configuration rewritten.
- Add styles to MatchMaker matches table
- More detailed info on the data shared in MatchMaker submission form

## [4.33.1]
### Fixed
- Include markdown for release autodeploy docs
- Use standard inheritance model in ClinVar (https://ftp.ncbi.nlm.nih.gov/pub/GTR/standard_terms/Mode_of_inheritance.txt)
- Fix issue crash with variants that have been unflagged causative not being available in other causatives
### Added
### Changed

## [4.33]
### Fixed
- Command line crashing when updating an individual not found in database
- Dashboard page crashing when filters return no data
- Cancer variants filter by chromosome
- /api/v1/genes now searches for genes in all genome builds by default
- Upgraded igv.js to version 2.8.1 (Fixed Unparsable bed record error)
### Added
- Autodeploy docs on release
- Documentation for updating case individuals tracks
- Filter cases and dashboard stats by analysis track
### Changed
- Changed from deprecated db update method
- Pre-selected fields to run queries with in dashboard page
- Do not filter by any institute when first accessing the dashboard
- Removed OMIM panel in case view for cancer cases
- Display Tier I and II variants in case view causatives panel for cancer cases
- Refactored Individuals and Causative panels in case view for cancer cases

## [4.32.1]
### Fixed
- iSort lint check only
### Changed
- Institute cases page crashing when a case has track:Null
### Added

## [4.32]
### Added
- Load and show MITOMAP associated diseases from VCF (INFO field: MitomapAssociatedDiseases, via HmtNote)
- Show variant allele frequencies for mitochondrial variants (GRCh38 cases)
- Extend "public" json API with diseases (OMIM) and phenotypes (HPO)
- HPO gene list download now has option for clinical and non-clinical genes
- Display gene splice junctions data in sashimi plots
- Update case individuals with splice junctions tracks
- Simple Docker compose for development with local build
- Make Phenomodels subpanels collapsible
- User side documentation of cytogenomics features (Gens, Chromograph, vcf2cytosure, rhocall)
- iSort GitHub Action
- Support LoqusDB REST API queries
### Fixed
- Show other causative once, even if several events point to it
- Filtering variants by mitochondrial chromosome for cases with genome build=38
- HPO gene search button triggers any warnings for clinical / non-existing genes also on first search
- Fixed a bug in variants pages caused by MT variants without alt_frequency
- Tests for CADD score parsing function
- Fixed the look of IGV settings on SNV variant page
- Cases analyzed once shown as `rerun`
- Missing case track on case re-upload
- Fixed severity rank for SO term "regulatory region ablation"
### Changed
- Refactor according to CodeFactor - mostly reuse of duplicated code
- Phenomodels language adjustment
- Open variants in a new window (from variants page)
- Open overlapping and compound variants in a new window (from variant page)
- gnomAD link points to gnomAD v.3 (build GRCh38) for mitochondrial variants.
- Display only number of affected genes for dismissed SVs in general report
- Chromosome build check when populating the variants filter chromosome selection
- Display mitochondrial and rare diseases coverage report in cases with missing 'rare' track

## [4.31.1]
### Added
### Changed
- Remove mitochondrial and coverage report from cancer cases sidebar
### Fixed
- ClinVar page when dbSNP id is None

## [4.31]
### Added
- gnomAD annotation field in admin guide
- Export also dynamic panel genes not associated to an HPO term when downloading the HPO panel
- Primary HGNC transcript info in variant export files
- Show variant quality (QUAL field from vcf) in the variant summary
- Load/update PDF gene fusion reports (clinical and research) generated with Arriba
- Support new MANE annotations from VEP (both MANE Select and MANE Plus Clinical)
- Display on case activity the event of a user resetting all dismissed variants
- Support gnomAD population frequencies for mitochondrial variants
- Anchor links in Casedata ClinVar panels to redirect after renaming individuals
### Fixed
- Replace old docs link www.clinicalgenomics.se/scout with new https://clinical-genomics.github.io/scout
- Page formatting issues whenever case and variant comments contain extremely long strings with no spaces
- Chromograph images can be one column and have scrollbar. Removed legacy code.
- Column labels for ClinVar case submission
- Page crashing looking for LoqusDB observation when variant doesn't exist
- Missing inheritance models and custom inheritance models on newly created gene panels
- Accept only numbers in managed variants filter as position and end coordinates
- SNP id format and links in Variant page, ClinVar submission form and general report
- Case groups tooltip triggered only when mouse is on the panel header
### Changed
- A more compact case groups panel
- Added landscape orientation CSS style to cancer coverage and QC demo report
- Improve user documentation to create and save new gene panels
- Removed option to use space as separator when uploading gene panels
- Separating the columns of standard and custom inheritance models in gene panels
- Improved ClinVar instructions for users using non-English Excel

## [4.30.2]
### Added
### Fixed
- Use VEP RefSeq ID if RefSeq list is empty in RefSeq transcripts overview
- Bug creating variant links for variants with no end_chrom
### Changed

## [4.30.1]
### Added
### Fixed
- Cryptography dependency fixed to use version < 3.4
### Changed

## [4.30]
### Added
- Introduced a `reset dismiss variant` verb
- Button to reset all dismissed variants for a case
- Add black border to Chromograph ideograms
- Show ClinVar annotations on variantS page
- Added integration with GENS, copy number visualization tool
- Added a VUS label to the manual classification variant tags
- Add additional information to SNV verification emails
- Tooltips documenting manual annotations from default panels
- Case groups now show bam files from all cases on align view
### Fixed
- Center initial igv view on variant start with SNV/indels
- Don't set initial igv view to negative coordinates
- Display of GQ for SV and STR
- Parsing of AD and related info for STRs
- LoqusDB field in institute settings accepts only existing Loqus instances
- Fix DECIPHER link to work after DECIPHER migrated to GRCh38
- Removed visibility window param from igv.js genes track
- Updated HPO download URL
- Patch HPO download test correctly
- Reference size on STR hover not needed (also wrong)
- Introduced genome build check (allowed values: 37, 38, "37", "38") on case load
- Improve case searching by assignee full name
- Populating the LoqusDB select in institute settings
### Changed
- Cancer variants table header (pop freq etc)
- Only admin users can modify LoqusDB instance in Institute settings
- Style of case synopsis, variants and case comments
- Switched to igv.js 2.7.5
- Do not choke if case is missing research variants when research requested
- Count cases in LoqusDB by variant type
- Introduce deprecation warning for Loqus configs that are not dictionaries
- Improve create new gene panel form validation
- Make XM- transcripts less visible if they don't overlap with transcript refseq_id in variant page
- Color of gene panels and comments panels on cases and variant pages
- Do not choke if case is missing research variants when reserch requested

## [4.29.1]
### Added
### Fixed
- Always load STR variants regardless of RankScore threshold (hotfix)
### Changed

## [4.29]
### Added
- Added a page about migrating potentially breaking changes to the documentation
- markdown_include in development requirements file
- STR variants filter
- Display source, Z-score, inheritance pattern for STR annotations from Stranger (>0.6.1) if available
- Coverage and quality report to cancer view
### Fixed
- ACMG classification page crashing when trying to visualize a classification that was removed
- Pretty print HGVS on gene variants (URL-decode VEP)
- Broken or missing link in the documentation
- Multiple gene names in ClinVar submission form
- Inheritance model select field in ClinVar submission
- IGV.js >2.7.0 has an issue with the gene track zoom levels - temp freeze at 2.7.0
- Revert CORS-anywhere and introduce a local http proxy for cloud tracks
### Changed

## [4.28]
### Added
- Chromograph integration for displaying PNGs in case-page
- Add VAF to cancer case general report, and remove some of its unused fields
- Variants filter compatible with genome browser location strings
- Support for custom public igv tracks stored on the cloud
- Add tests to increase testing coverage
- Update case variants count after deleting variants
- Update IGV.js to latest (v2.7.4)
- Bypass igv.js CORS check using `https://github.com/Rob--W/cors-anywhere`
- Documentation on default and custom IGV.js tracks (admin docs)
- Lock phenomodels so they're editable by admins only
- Small case group assessment sharing
- Tutorial and files for deploying app on containers (Kubernetes pods)
- Canonical transcript and protein change of canonical transcript in exported variants excel sheet
- Support for Font Awesome version 6
- Submit to Beacon from case page sidebar
- Hide dismissed variants in variants pages and variants export function
- Systemd service files and instruction to deploy Scout using podman
### Fixed
- Bugfix: unused `chromgraph_prefix |tojson` removed
- Freeze coloredlogs temporarily
- Marrvel link
- Don't show TP53 link for silent or synonymous changes
- OMIM gene field accepts any custom number as OMIM gene
- Fix Pytest single quote vs double quote string
- Bug in gene variants search by similar cases and no similar case is found
- Delete unused file `userpanel.py`
- Primary transcripts in variant overview and general report
- Google OAuth2 login setup in README file
- Redirect to 'missing file'-icon if configured Chromograph file is missing
- Javascript error in case page
- Fix compound matching during variant loading for hg38
- Cancer variants view containing variants dismissed with cancer-specific reasons
- Zoom to SV variant length was missing IGV contig select
- Tooltips on case page when case has no default gene panels
### Changed
- Save case variants count in case document and not in sessions
- Style of gene panels multiselect on case page
- Collapse/expand main HPO checkboxes in phenomodel preview
- Replaced GQ (Genotype quality) with VAF (Variant allele frequency) in cancer variants GT table
- Allow loading of cancer cases with no tumor_purity field
- Truncate cDNA and protein changes in case report if longer than 20 characters


## [4.27]
### Added
- Exclude one or more variant categories when running variants delete command
### Fixed
### Changed

## [4.26.1]
### Added
### Fixed
- Links with 1-letter aa codes crash on frameshift etc
### Changed

## [4.26]
### Added
- Extend the delete variants command to print analysis date, track, institute, status and research status
- Delete variants by type of analysis (wgs|wes|panel)
- Links to cBioPortal, MutanTP53, IARC TP53, OncoKB, MyCancerGenome, CIViC
### Fixed
- Deleted variants count
### Changed
- Print output of variants delete command as a tab separated table

## [4.25]
### Added
- Command line function to remove variants from one or all cases
### Fixed
- Parse SMN None calls to None rather than False

## [4.24.1]
### Fixed
- Install requirements.txt via setup file

## [4.24]
### Added
- Institute-level phenotype models with sub-panels containing HPO and OMIM terms
- Runnable Docker demo
- Docker image build and push github action
- Makefile with shortcuts to docker commands
- Parse and save synopsis, phenotype and cohort terms from config files upon case upload
### Fixed
- Update dismissed variant status when variant dismissed key is missing
- Breakpoint two IGV button now shows correct chromosome when different from bp1
- Missing font lib in Docker image causing the PDF report download page to crash
- Sentieon Manta calls lack Somaticscore - load anyway
- ClinVar submissions crashing due to pinned variants that are not loaded
- Point ExAC pLI score to new gnomad server address
- Bug uploading cases missing phenotype terms in config file
- STRs loaded but not shown on browser page
- Bug when using adapter.variant.get_causatives with case_id without causatives
- Problem with fetching "solved" from scout export cases cli
- Better serialising of datetime and bson.ObjectId
- Added `volumes` folder to .gitignore
### Changed
- Make matching causative and managed variants foldable on case page
- Remove calls to PyMongo functions marked as deprecated in backend and frontend(as of version 3.7).
- Improved `scout update individual` command
- Export dynamic phenotypes with ordered gene lists as PDF


## [4.23]
### Added
- Save custom IGV track settings
- Show a flash message with clear info about non-valid genes when gene panel creation fails
- CNV report link in cancer case side navigation
- Return to comment section after editing, deleting or submitting a comment
- Managed variants
- MT vs 14 chromosome mean coverage stats if Scout is connected to Chanjo
### Fixed
- missing `vcf_cancer_sv` and `vcf_cancer_sv_research` to manual.
- Split ClinVar multiple clnsig values (slash-separated) and strip them of underscore for annotations without accession number
- Timeout of `All SNVs and INDELs` page when no valid gene is provided in the search
- Round CADD (MIPv9)
- Missing default panel value
- Invisible other causatives lines when other causatives lack gene symbols
### Changed
- Do not freeze mkdocs-material to version 4.6.1
- Remove pre-commit dependency

## [4.22]
### Added
- Editable cases comments
- Editable variants comments
### Fixed
- Empty variant activity panel
- STRs variants popover
- Split new ClinVar multiple significance terms for a variant
- Edit the selected comment, not the latest
### Changed
- Updated RELEASE docs.
- Pinned variants card style on the case page
- Merged `scout export exons` and `scout view exons` commands


## [4.21.2]
### Added
### Fixed
- Do not pre-filter research variants by (case-default) gene panels
- Show OMIM disease tooltip reliably
### Changed

## [4.21.1]
### Added
### Fixed
- Small change to Pop Freq column in variants ang gene panels to avoid strange text shrinking on small screens
- Direct use of HPO list for Clinical HPO SNV (and cancer SNV) filtering
- PDF coverage report redirecting to login page
### Changed
- Remove the option to dismiss single variants from all variants pages
- Bulk dismiss SNVs, SVs and cancer SNVs from variants pages

## [4.21]
### Added
- Support to configure LoqusDB per institute
- Highlight causative variants in the variants list
- Add tests. Mostly regarding building internal datatypes.
- Remove leading and trailing whitespaces from panel_name and display_name when panel is created
- Mark MANE transcript in list of transcripts in "Transcript overview" on variant page
- Show default panel name in case sidebar
- Previous buttons for variants pagination
- Adds a gh action that checks that the changelog is updated
- Adds a gh action that deploys new releases automatically to pypi
- Warn users if case default panels are outdated
- Define institute-specific gene panels for filtering in institute settings
- Use institute-specific gene panels in variants filtering
- Show somatic VAF for pinned and causative variants on case page

### Fixed
- Report pages redirect to login instead of crashing when session expires
- Variants filter loading in cancer variants page
- User, Causative and Cases tables not scaling to full page
- Improved docs for an initial production setup
- Compatibility with latest version of Black
- Fixed tests for Click>7
- Clinical filter required an extra click to Filter to return variants
- Restore pagination and shrink badges in the variants page tables
- Removing a user from the command line now inactivates the case only if user is last assignee and case is active
- Bugfix, LoqusDB per institute feature crashed when institute id was empty string
- Bugfix, LoqusDB calls where missing case count
- filter removal and upload for filters deleted from another page/other user
- Visualize outdated gene panels info in a popover instead of a tooltip in case page side panel

### Changed
- Highlight color on normal STRs in the variants table from green to blue
- Display breakpoints coordinates in verification emails only for structural variants


## [4.20]
### Added
- Display number of filtered variants vs number of total variants in variants page
- Search case by HPO terms
- Dismiss variant column in the variants tables
- Black and pre-commit packages to dev requirements

### Fixed
- Bug occurring when rerun is requested twice
- Peddy info fields in the demo config file
- Added load config safety check for multiple alignment files for one individual
- Formatting of cancer variants table
- Missing Score in SV variants table

### Changed
- Updated the documentation on how to create a new software release
- Genome build-aware cytobands coordinates
- Styling update of the Matchmaker card
- Select search type in case search form


## [4.19]

### Added
- Show internal ID for case
- Add internal ID for downloaded CGH files
- Export dynamic HPO gene list from case page
- Remove users as case assignees when their account is deleted
- Keep variants filters panel expanded when filters have been used

### Fixed
- Handle the ProxyFix ModuleNotFoundError when Werkzeug installed version is >1.0
- General report formatting issues whenever case and variant comments contain extremely long strings with no spaces

### Changed
- Created an institute wrapper page that contains list of cases, causatives, SNVs & Indels, user list, shared data and institute settings
- Display case name instead of case ID on clinVar submissions
- Changed icon of sample update in clinVar submissions


## [4.18]

### Added
- Filter cancer variants on cytoband coordinates
- Show dismiss reasons in a badge with hover for clinical variants
- Show an ellipsis if 10 cases or more to display with loqusdb matches
- A new blog post for version 4.17
- Tooltip to better describe Tumor and Normal columns in cancer variants
- Filter cancer SNVs and SVs by chromosome coordinates
- Default export of `Assertion method citation` to clinVar variants submission file
- Button to export up to 500 cancer variants, filtered or not
- Rename samples of a clinVar submission file

### Fixed
- Apply default gene panel on return to cancer variantS from variant view
- Revert to certificate checking when asking for Chanjo reports
- `scout download everything` command failing while downloading HPO terms

### Changed
- Turn tumor and normal allelic fraction to decimal numbers in tumor variants page
- Moved clinVar submissions code to the institutes blueprints
- Changed name of clinVar export files to FILENAME.Variant.csv and FILENAME.CaseData.csv
- Switched Google login libraries from Flask-OAuthlib to Authlib


## [4.17.1]

### Fixed
- Load cytobands for cases with chromosome build not "37" or "38"


## [4.17]

### Added
- COSMIC badge shown in cancer variants
- Default gene-panel in non-cancer structural view in url
- Filter SNVs and SVs by cytoband coordinates
- Filter cancer SNV variants by alt allele frequency in tumor
- Correct genome build in UCSC link from structural variant page



### Fixed
- Bug in clinVar form when variant has no gene
- Bug when sharing cases with the same institute twice
- Page crashing when removing causative variant tag
- Do not default to GATK caller when no caller info is provided for cancer SNVs


## [4.16.1]

### Fixed
- Fix the fix for handling of delivery reports for rerun cases

## [4.16]

### Added
- Adds possibility to add "lims_id" to cases. Currently only stored in database, not shown anywhere
- Adds verification comment box to SVs (previously only available for small variants)
- Scrollable pedigree panel

### Fixed
- Error caused by changes in WTForm (new release 2.3.x)
- Bug in OMIM case page form, causing the page to crash when a string was provided instead of a numerical OMIM id
- Fix Alamut link to work properly on hg38
- Better handling of delivery reports for rerun cases
- Small CodeFactor style issues: matchmaker results counting, a couple of incomplete tests and safer external xml
- Fix an issue with Phenomizer introduced by CodeFactor style changes

### Changed
- Updated the version of igv.js to 2.5.4

## [4.15.1]

### Added
- Display gene names in ClinVar submissions page
- Links to Varsome in variant transcripts table

### Fixed
- Small fixes to ClinVar submission form
- Gene panel page crash when old panel has no maintainers

## [4.15]

### Added
- Clinvar CNVs IGV track
- Gene panels can have maintainers
- Keep variant actions (dismissed, manual rank, mosaic, acmg, comments) upon variant re-upload
- Keep variant actions also on full case re-upload

### Fixed
- Fix the link to Ensembl for SV variants when genome build 38.
- Arrange information in columns on variant page
- Fix so that new cosmic identifier (COSV) is also acceptable #1304
- Fixed COSMIC tag in INFO (outside of CSQ) to be parses as well with `&` splitter.
- COSMIC stub URL changed to https://cancer.sanger.ac.uk/cosmic/search?q= instead.
- Updated to a version of IGV where bigBed tracks are visualized correctly
- Clinvar submission files are named according to the content (variant_data and case_data)
- Always show causatives from other cases in case overview
- Correct disease associations for gene symbol aliases that exist as separate genes
- Re-add "custom annotations" for SV variants
- The override ClinVar P/LP add-in in the Clinical Filter failed for new CSQ strings

### Changed
- Runs all CI checks in github actions

## [4.14.1]

### Fixed
- Error when variant found in loqusdb is not loaded for other case

## [4.14]

### Added
- Use github actions to run tests
- Adds CLI command to update individual alignments path
- Update HPO terms using downloaded definitions files
- Option to use alternative flask config when running `scout serve`
- Requirement to use loqusdb >= 2.5 if integrated

### Fixed
- Do not display Pedigree panel in cancer view
- Do not rely on internet connection and services available when running CI tests
- Variant loading assumes GATK if no caller set given and GATK filter status is seen in FILTER
- Pass genome build param all the way in order to get the right gene mappings for cases with build 38
- Parse correctly variants with zero frequency values
- Continue even if there are problems to create a region vcf
- STR and cancer variant navigation back to variants pages could fail

### Changed
- Improved code that sends requests to the external APIs
- Updates ranges for user ranks to fit todays usage
- Run coveralls on github actions instead of travis
- Run pip checks on github actions instead of coveralls
- For hg38 cases, change gnomAD link to point to version 3.0 (which is hg38 based)
- Show pinned or causative STR variants a bit more human readable

## [4.13.1]

### Added
### Fixed
- Typo that caused not all clinvar conflicting interpretations to be loaded no matter what
- Parse and retrieve clinvar annotations from VEP-annotated (VEP 97+) CSQ VCF field
- Variant clinvar significance shown as `not provided` whenever is `Uncertain significance`
- Phenomizer query crashing when case has no HPO terms assigned
- Fixed a bug affecting `All SNVs and INDELs` page when variants don't have canonical transcript
- Add gene name or id in cancer variant view

### Changed
- Cancer Variant view changed "Variant:Transcript:Exon:HGVS" to "Gene:Transcript:Exon:HGVS"

## [4.13]

### Added
- ClinVar SNVs track in IGV
- Add SMA view with SMN Copy Number data
- Easier to assign OMIM diagnoses from case page
- OMIM terms and specific OMIM term page

### Fixed
- Bug when adding a new gene to a panel
- Restored missing recent delivery reports
- Fixed style and links to other reports in case side panel
- Deleting cases using display_name and institute not deleting its variants
- Fixed bug that caused coordinates filter to override other filters
- Fixed a problem with finding some INS in loqusdb
- Layout on SV page when local observations without cases are present
- Make scout compatible with the new HPO definition files from `http://compbio.charite.de/jenkins/`
- General report visualization error when SNVs display names are very long


### Changed


## [4.12.4]

### Fixed
- Layout on SV page when local observations without cases are present

## [4.12.3]

### Fixed
- Case report when causative or pinned SVs have non null allele frequencies

## [4.12.2]

### Fixed
- SV variant links now take you to the SV variant page again
- Cancer variant view has cleaner table data entries for "N/A" data
- Pinned variant case level display hotfix for cancer and str - more on this later
- Cancer variants show correct alt/ref reads mirroring alt frequency now
- Always load all clinical STR variants even if a region load is attempted - index may be missing
- Same case repetition in variant local observations

## [4.12.1]

### Fixed
- Bug in variant.gene when gene has no HGVS description


## [4.12]

### Added
- Accepts `alignment_path` in load config to pass bam/cram files
- Display all phenotypes on variant page
- Display hgvs coordinates on pinned and causatives
- Clear panel pending changes
- Adds option to setup the database with static files
- Adds cli command to download the resources from CLI that scout needs
- Adds test files for merged somatic SV and CNV; as well as merged SNV, and INDEL part of #1279
- Allows for upload of OMIM-AUTO gene panel from static files without api-key

### Fixed
- Cancer case HPO panel variants link
- Fix so that some drop downs have correct size
- First IGV button in str variants page
- Cancer case activates on SNV variants
- Cases activate when STR variants are viewed
- Always calculate code coverage
- Pinned/Classification/comments in all types of variants pages
- Null values for panel's custom_inheritance_models
- Discrepancy between the manual disease transcripts and those in database in gene-edit page
- ACMG classification not showing for some causatives
- Fix bug which caused IGV.js to use hg19 reference files for hg38 data
- Bug when multiple bam files sources with non-null values are available


### Changed
- Renamed `requests` file to `scout_requests`
- Cancer variant view shows two, instead of four, decimals for allele and normal


## [4.11.1]

### Fixed
- Institute settings page
- Link institute settings to sharing institutes choices

## [4.11.0]

### Added
- Display locus name on STR variant page
- Alternative key `GNOMADAF_popmax` for Gnomad popmax allele frequency
- Automatic suggestions on how to improve the code on Pull Requests
- Parse GERP, phastCons and phyloP annotations from vep annotated CSQ fields
- Avoid flickering comment popovers in variant list
- Parse REVEL score from vep annotated CSQ fields
- Allow users to modify general institute settings
- Optionally format code automatically on commit
- Adds command to backup vital parts `scout export database`
- Parsing and displaying cancer SV variants from Manta annotated VCF files
- Dismiss cancer snv variants with cancer-specific options
- Add IGV.js UPD, RHO and TIDDIT coverage wig tracks.


### Fixed
- Slightly darker page background
- Fixed an issued with parsed conservation values from CSQ
- Clinvar submissions accessible to all users of an institute
- Header toolbar when on Clinvar page now shows institute name correctly
- Case should not always inactivate upon update
- Show dismissed snv cancer variants as grey on the cancer variants page
- Improved style of mappability link and local observations on variant page
- Convert all the GET requests to the igv view to POST request
- Error when updating gene panels using a file containing BOM chars
- Add/replace gene radio button not working in gene panels


## [4.10.1]

### Fixed
- Fixed issue with opening research variants
- Problem with coveralls not called by Travis CI
- Handle Biomart service down in tests


## [4.10.0]

### Added
- Rank score model in causatives page
- Exportable HPO terms from phenotypes page
- AMP guideline tiers for cancer variants
- Adds scroll for the transcript tab
- Added CLI option to query cases on time since case event was added
- Shadow clinical assessments also on research variants display
- Support for CRAM alignment files
- Improved str variants view : sorting by locus, grouped by allele.
- Delivery report PDF export
- New mosaicism tag option
- Add or modify individuals' age or tissue type from case page
- Display GC and allele depth in causatives table.
- Included primary reference transcript in general report
- Included partial causative variants in general report
- Remove dependency of loqusdb by utilising the CLI

### Fixed
- Fixed update OMIM command bug due to change in the header of the genemap2 file
- Removed Mosaic Tag from Cancer variants
- Fixes issue with unaligned table headers that comes with hidden Datatables
- Layout in general report PDF export
- Fixed issue on the case statistics view. The validation bars didn't show up when all institutes were selected. Now they do.
- Fixed missing path import by importing pathlib.Path
- Handle index inconsistencies in the update index functions
- Fixed layout problems


## [4.9.0]

### Added
- Improved MatchMaker pages, including visible patient contacts email address
- New badges for the github repo
- Links to [GENEMANIA](genemania.org)
- Sort gene panel list on case view.
- More automatic tests
- Allow loading of custom annotations in VCF using the SCOUT_CUSTOM info tag.

### Fixed
- Fix error when a gene is added to an empty dynamic gene panel
- Fix crash when attempting to add genes on incorrect format to dynamic gene panel
- Manual rank variant tags could be saved in a "Select a tag"-state, a problem in the variants view.
- Same case evaluations are no longer shown as gray previous evaluations on the variants page
- Stay on research pages, even if reset, next first buttons are pressed..
- Overlapping variants will now be visible on variant page again
- Fix missing classification comments and links in evaluations page
- All prioritized cases are shown on cases page


## [4.8.3]

### Added

### Fixed
- Bug when ordering sanger
- Improved scrolling over long list of genes/transcripts


## [4.8.2]

### Added

### Fixed
- Avoid opening extra tab for coverage report
- Fixed a problem when rank model version was saved as floats and not strings
- Fixed a problem with displaying dismiss variant reasons on the general report
- Disable load and delete filter buttons if there are no saved filters
- Fix problem with missing verifications
- Remove duplicate users and merge their data and activity


## [4.8.1]

### Added

### Fixed
- Prevent login fail for users with id defined by ObjectId and not email
- Prevent the app from crashing with `AttributeError: 'NoneType' object has no attribute 'message'`


## [4.8.0]

### Added
- Updated Scout to use Bootstrap 4.3
- New looks for Scout
- Improved dashboard using Chart.js
- Ask before inactivating a case where last assigned user leaves it
- Genes can be manually added to the dynamic gene list directly on the case page
- Dynamic gene panels can optionally be used with clinical filter, instead of default gene panel
- Dynamic gene panels get link out to chanjo-report for coverage report
- Load all clinvar variants with clinvar Pathogenic, Likely Pathogenic and Conflicting pathogenic
- Show transcripts with exon numbers for structural variants
- Case sort order can now be toggled between ascending and descending.
- Variants can be marked as partial causative if phenotype is available for case.
- Show a frequency tooltip hover for SV-variants.
- Added support for LDAP login system
- Search snv and structural variants by chromosomal coordinates
- Structural variants can be marked as partial causative if phenotype is available for case.
- Show normal and pathologic limits for STRs in the STR variants view.
- Institute level persistent variant filter settings that can be retrieved and used.
- export causative variants to Excel
- Add support for ROH, WIG and chromosome PNGs in case-view

### Fixed
- Fixed missing import for variants with comments
- Instructions on how to build docs
- Keep sanger order + verification when updating/reloading variants
- Fixed and moved broken filter actions (HPO gene panel and reset filter)
- Fixed string conversion to number
- UCSC links for structural variants are now separated per breakpoint (and whole variant where applicable)
- Reintroduced missing coverage report
- Fixed a bug preventing loading samples using the command line
- Better inheritance models customization for genes in gene panels
- STR variant page back to list button now does its one job.
- Allows to setup scout without a omim api key
- Fixed error causing "favicon not found" flash messages
- Removed flask --version from base cli
- Request rerun no longer changes case status. Active or archived cases inactivate on upload.
- Fixed missing tooltip on the cancer variants page
- Fixed weird Rank cell in variants page
- Next and first buttons order swap
- Added pagination (and POST capability) to cancer variants.
- Improves loading speed for variant page
- Problem with updating variant rank when no variants
- Improved Clinvar submission form
- General report crashing when dismissed variant has no valid dismiss code
- Also show collaborative case variants on the All variants view.
- Improved phenotype search using dataTables.js on phenotypes page
- Search and delete users with `email` instead of `_id`
- Fixed css styles so that multiselect options will all fit one column


## [4.7.3]

### Added
- RankScore can be used with VCFs for vcf_cancer files

### Fixed
- Fix issue with STR view next page button not doing its one job.

### Deleted
- Removed pileup as a bam viewing option. This is replaced by IGV


## [4.7.2]

### Added
- Show earlier ACMG classification in the variant list

### Fixed
- Fixed igv search not working due to igv.js dist 2.2.17
- Fixed searches for cases with a gene with variants pinned or marked causative.
- Load variant pages faster after fixing other causatives query
- Fixed mitochondrial report bug for variants without genes

## [4.7.1]

### Added

### Fixed
- Fixed bug on genes page


## [4.7.0]

### Added
- Export genes and gene panels in build GRCh38
- Search for cases with variants pinned or marked causative in a given gene.
- Search for cases phenotypically similar to a case also from WUI.
- Case variant searches can be limited to similar cases, matching HPO-terms,
  phenogroups and cohorts.
- De-archive reruns and flag them as 'inactive' if archived
- Sort cases by analysis_date, track or status
- Display cases in the following order: prioritized, active, inactive, archived, solved
- Assign case to user when user activates it or asks for rerun
- Case becomes inactive when it has no assignees
- Fetch refseq version from entrez and use it in clinvar form
- Load and export of exons for all genes, independent on refseq
- Documentation for loading/updating exons
- Showing SV variant annotations: SV cgh frequencies, gnomad-SV, local SV frequencies
- Showing transcripts mapping score in segmental duplications
- Handle requests to Ensembl Rest API
- Handle requests to Ensembl Rest Biomart
- STR variants view now displays GT and IGV link.
- Description field for gene panels
- Export exons in build 37 and 38 using the command line

### Fixed
- Fixes of and induced by build tests
- Fixed bug affecting variant observations in other cases
- Fixed a bug that showed wrong gene coverage in general panel PDF export
- MT report only shows variants occurring in the specific individual of the excel sheet
- Disable SSL certifcate verification in requests to chanjo
- Updates how intervaltree and pymongo is used to void deprecated functions
- Increased size of IGV sample tracks
- Optimized tests


## [4.6.1]

### Added

### Fixed
- Missing 'father' and 'mother' keys when parsing single individual cases


## [4.6.0]

### Added
- Description of Scout branching model in CONTRIBUTING doc
- Causatives in alphabetical order, display ACMG classification and filter by gene.
- Added 'external' to the list of analysis type options
- Adds functionality to display "Tissue type". Passed via load config.
- Update to IGV 2.

### Fixed
- Fixed alignment visualization and vcf2cytosure availability for demo case samples
- Fixed 3 bugs affecting SV pages visualization
- Reintroduced the --version cli option
- Fixed variants query by panel (hpo panel + gene panel).
- Downloaded MT report contains excel files with individuals' display name
- Refactored code in parsing of config files.


## [4.5.1]

### Added

### Fixed
- update requirement to use PyYaml version >= 5.1
- Safer code when loading config params in cli base


## [4.5.0]

### Added
- Search for similar cases from scout view CLI
- Scout cli is now invoked from the app object and works under the app context

### Fixed
- PyYaml dependency fixed to use version >= 5.1


## [4.4.1]

### Added
- Display SV rank model version when available

### Fixed
- Fixed upload of delivery report via API


## [4.4.0]

### Added
- Displaying more info on the Causatives page and hiding those not causative at the case level
- Add a comment text field to Sanger order request form, allowing a message to be included in the email
- MatchMaker Exchange integration
- List cases with empty synopsis, missing HPO terms and phenotype groups.
- Search for cases with open research list, or a given case status (active, inactive, archived)

### Fixed
- Variant query builder split into several functions
- Fixed delivery report load bug


## [4.3.3]

### Added
- Different individual table for cancer cases

### Fixed
- Dashboard collects validated variants from verification events instead of using 'sanger' field
- Cases shared with collaborators are visible again in cases page
- Force users to select a real institute to share cases with (actionbar select fix)


## [4.3.2]

### Added
- Dashboard data can be filtered using filters available in cases page
- Causatives for each institute are displayed on a dedicated page
- SNVs and and SVs are searchable across cases by gene and rank score
- A more complete report with validated variants is downloadable from dashboard

### Fixed
- Clinsig filter is fixed so clinsig numerical values are returned
- Split multi clinsig string values in different elements of clinsig array
- Regex to search in multi clinsig string values or multi revstat string values
- It works to upload vcf files with no variants now
- Combined Pileup and IGV alignments for SVs having variant start and stop on the same chromosome


## [4.3.1]

### Added
- Show calls from all callers even if call is not available
- Instructions to install cairo and pango libs from WeasyPrint page
- Display cases with number of variants from CLI
- Only display cases with number of variants above certain treshold. (Also CLI)
- Export of verified variants by CLI or from the dashboard
- Extend case level queries with default panels, cohorts and phenotype groups.
- Slice dashboard statistics display using case level queries
- Add a view where all variants for an institute can be searched across cases, filtering on gene and rank score. Allows searching research variants for cases that have research open.

### Fixed
- Fixed code to extract variant conservation (gerp, phyloP, phastCons)
- Visualization of PDF-exported gene panels
- Reintroduced the exon/intron number in variant verification email
- Sex and affected status is correctly displayed on general report
- Force number validation in SV filter by size
- Display ensembl transcripts when no refseq exists


## [4.3.0]

### Added
- Mosaicism tag on variants
- Show and filter on SweGen frequency for SVs
- Show annotations for STR variants
- Show all transcripts in verification email
- Added mitochondrial export
- Adds alternative to search for SVs shorter that the given length
- Look for 'bcftools' in the `set` field of VCFs
- Display digenic inheritance from OMIM
- Displays what refseq transcript that is primary in hgnc

### Fixed

- Archived panels displays the correct date (not retroactive change)
- Fixed problem with waiting times in gene panel exports
- Clinvar fiter not working with human readable clinsig values

## [4.2.2]

### Fixed
- Fixed gene panel create/modify from CSV file utf-8 decoding error
- Updating genes in gene panels now supports edit comments and entry version
- Gene panel export timeout error

## [4.2.1]

### Fixed
- Re-introduced gene name(s) in verification email subject
- Better PDF rendering for excluded variants in report
- Problem to access old case when `is_default` did not exist on a panel


## [4.2.0]

### Added
- New index on variant_id for events
- Display overlapping compounds on variants view

### Fixed
- Fixed broken clinical filter


## [4.1.4]

### Added
- Download of filtered SVs

### Fixed
- Fixed broken download of filtered variants
- Fixed visualization issue in gene panel PDF export
- Fixed bug when updating gene names in variant controller


## [4.1.3]

### Fixed
- Displays all primary transcripts


## [4.1.2]

### Added
- Option add/replace when updating a panel via CSV file
- More flexible versioning of the gene panels
- Printing coverage report on the bottom of the pdf case report
- Variant verification option for SVs
- Logs uri without pwd when connecting
- Disease-causing transcripts in case report
- Thicker lines in case report
- Supports HPO search for cases, both terms or if described in synopsis
- Adds sanger information to dashboard

### Fixed
- Use db name instead of **auth** as default for authentication
- Fixes so that reports can be generated even with many variants
- Fixed sanger validation popup to show individual variants queried by user and institute.
- Fixed problem with setting up scout
- Fixes problem when exac file is not available through broad ftp
- Fetch transcripts for correct build in `adapter.hgnc_gene`

## [4.1.1]
- Fix problem with institute authentication flash message in utils
- Fix problem with comments
- Fix problem with ensembl link


## [4.1.0]

### Added
- OMIM phenotypes to case report
- Command to download all panel app gene panels `scout load panel --panel-app`
- Links to genenames.org and omim on gene page
- Popup on gene at variants page with gene information
- reset sanger status to "Not validated" for pinned variants
- highlight cases with variants to be evaluated by Sanger on the cases page
- option to point to local reference files to the genome viewer pileup.js. Documented in `docs.admin-guide.server`
- option to export single variants in `scout export variants`
- option to load a multiqc report together with a case(add line in load config)
- added a view for searching HPO terms. It is accessed from the top left corner menu
- Updates the variants view for cancer variants. Adds a small cancer specific filter for known variants
- Adds hgvs information on cancer variants page
- Adds option to update phenotype groups from CLI

### Fixed
- Improved Clinvar to submit variants from different cases. Fixed HPO terms in casedata according to feedback
- Fixed broken link to case page from Sanger modal in cases view
- Now only cases with non empty lists of causative variants are returned in `adapter.case(has_causatives=True)`
- Can handle Tumor only samples
- Long lists of HGNC symbols are now possible. This was previously difficult with manual, uploaded or by HPO search when changing filter settings due to GET request limitations. Relevant pages now use POST requests. Adds the dynamic HPO panel as a selection on the gene panel dropdown.
- Variant filter defaults to default panels also on SV and Cancer variants pages.

## [4.0.0]

### WARNING ###

This is a major version update and will require that the backend of pre releases is updated.
Run commands:

```
$scout update genes
$scout update hpo
```

- Created a Clinvar submission tool, to speed up Clinvar submission of SNVs and SVs
- Added an analysis report page (html and PDF format) containing phenotype, gene panels and variants that are relevant to solve a case.

### Fixed
- Optimized evaluated variants to speed up creation of case report
- Moved igv and pileup viewer under a common folder
- Fixed MT alignment view pileup.js
- Fixed coordinates for SVs with start chromosome different from end chromosome
- Global comments shown across cases and institutes. Case-specific variant comments are shown only for that specific case.
- Links to clinvar submitted variants at the cases level
- Adapts clinvar parsing to new format
- Fixed problem in `scout update user` when the user object had no roles
- Makes pileup.js use online genome resources when viewing alignments. Now any instance of Scout can make use of this functionality.
- Fix ensembl link for structural variants
- Works even when cases does not have `'madeline_info'`
- Parses Polyphen in correct way again
- Fix problem with parsing gnomad from VEP

### Added
- Added a PDF export function for gene panels
- Added a "Filter and export" button to export custom-filtered SNVs to CSV file
- Dismiss SVs
- Added IGV alignments viewer
- Read delivery report path from case config or CLI command
- Filter for spidex scores
- All HPO terms are now added and fetched from the correct source (https://github.com/obophenotype/human-phenotype-ontology/blob/master/hp.obo)
- New command `scout update hpo`
- New command `scout update genes` will fetch all the latest information about genes and update them
- Load **all** variants found on chromosome **MT**
- Adds choice in cases overview do show as many cases as user like

### Removed
- pileup.min.js and pileup css are imported from a remote web location now
- All source files for HPO information, this is instead fetched directly from source
- All source files for gene information, this is instead fetched directly from source

## [3.0.0]
### Fixed
- hide pedigree panel unless it exists

## [1.5.1] - 2016-07-27
### Fixed
- look for both ".bam.bai" and ".bai" extensions

## [1.4.0] - 2016-03-22
### Added
- support for local frequency through loqusdb
- bunch of other stuff

## [1.3.0] - 2016-02-19
### Fixed
- Update query-phenomizer and add username/password

### Changed
- Update the way a case is checked for rerun-status

### Added
- Add new button to mark a case as "checked"
- Link to clinical variants _without_ 1000G annotation

## [1.2.2] - 2016-02-18
### Fixed
- avoid filtering out variants lacking ExAC and 1000G annotations

## [1.1.3] - 2015-10-01
### Fixed
- persist (clinical) filter when clicking load more
- fix #154 by robustly setting clinical filter func. terms

## [1.1.2] - 2015-09-07
### Fixed
- avoid replacing coverage report with none
- update SO terms, refactored

## [1.1.1] - 2015-08-20
### Fixed
- fetch case based on collaborator status (not owner)

## [1.1.0] - 2015-05-29
### Added
- link(s) to SNPedia based on RS-numbers
- new Jinja filter to "humanize" decimal numbers
- show gene panels in variant view
- new Jinja filter for decoding URL encoding
- add indicator to variants in list that have comments
- add variant number threshold and rank score threshold to load function
- add event methods to mongo adapter
- add tests for models
- show badge "old" if comment was written for a previous analysis

### Changed
- show cDNA change in transcript summary unless variant is exonic
- moved compounds table further up the page
- show dates for case uploads in ISO format
- moved variant comments higher up on page
- updated documentation for pages
- read in coverage report as blob in database and serve directly
- change ``OmimPhenotype`` to ``PhenotypeTerm``
- reorganize models sub-package
- move events (and comments) to separate collection
- only display prev/next links for the research list
- include variant type in breadcrumbs e.g. "Clinical variants"

### Removed
- drop dependency on moment.js

### Fixed
- show the same level of detail for all frequencies on all pages
- properly decode URL encoded symbols in amino acid/cDNA change strings
- fixed issue with wipe permissions in MongoDB
- include default gene lists in "variants" link in breadcrumbs

## [1.0.2] - 2015-05-20
### Changed
- update case fetching function

### Fixed
- handle multiple cases with same id

## [1.0.1] - 2015-04-28
### Fixed
- Fix building URL parameters in cases list Vue component

## [1.0.0] - 2015-04-12
Codename: Sara Lund

![Release 1.0](artwork/releases/release-1-0.jpg)

### Added
- Add email logging for unexpected errors
- New command line tool for deleting case

### Changed
- Much improved logging overall
- Updated documentation/usage guide
- Removed non-working IGV link

### Fixed
- Show sample display name in GT call
- Various small bug fixes
- Make it easier to hover over popups

## [0.0.2-rc1] - 2015-03-04
### Added
- add protein table for each variant
- add many more external links
- add coverage reports as PDFs

### Changed
- incorporate user feedback updates
- big refactor of load scripts

## [0.0.2-rc2] - 2015-03-04
### Changes
- add gene table with gene description
- reorganize inheritance models box

### Fixed
- avoid overwriting gene list on "research" load
- fix various bugs in external links

## [0.0.2-rc3] - 2015-03-05
### Added
- Activity log feed to variant view
- Adds protein change strings to ODM and Sanger email

### Changed
- Extract activity log component to macro

### Fixes
- Make Ensembl transcript links use archive website<|MERGE_RESOLUTION|>--- conflicted
+++ resolved
@@ -20,11 +20,8 @@
 - Gene panels PDF export with case variants hits by variant type
 - A couple of additional README badges for GitHub stats
 - Upload and display of pipeline reference info and executable version yaml files as custom reports
-<<<<<<< HEAD
+- Testing CLI on hasta in PR template
 - Display number of OMIM terms available and their last update on Diagnoses page
-=======
-- Testing CLI on hasta in PR template
->>>>>>> f1040c69
 ### Changed
 - Instructions on how to call dibs on scout-stage server in pull request template
 - Deprecated CLI commands `scout load <delivery_report, gene_fusion_report, coverage_qc_report, cnv_report>` to replace them with command `scout load report -t <report type>`
