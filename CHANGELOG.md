--- conflicted
+++ resolved
@@ -14,11 +14,8 @@
 - Stop updating database indexes after loading exons via command line
 - Display validation status badge also for not Sanger-sequenced variants
 - Moved Frequencies, Severity and Local observations panels up in RD variants page
-<<<<<<< HEAD
+- Enabled Flask CORS to communicate CORS status to js apps
 - Refactored and filtered json data used in general case report
-=======
-- Enabled Flask CORS to communicate CORS status to js apps
->>>>>>> 6ac4790f
 
 ## [4.39]
 ### Added
