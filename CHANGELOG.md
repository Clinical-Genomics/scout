--- conflicted
+++ resolved
@@ -19,11 +19,8 @@
 - Variant loading assumes GATK if no caller set given and GATK filter status is seen in FILTER
 - Pass genome build param all the way in order to get the right gene mappings for cases with build 38
 - Parse correctly variants with zero frequency values
-<<<<<<< HEAD
+- Continue even if there are problems to create a region vcf
 - STR and cancer variant navigation back to variants pages could fail
-=======
-- Continue even if there are problems to create a region vcf
->>>>>>> 41780ec1
 
 ### Changed
 - Improved code that sends requests to the external APIs
