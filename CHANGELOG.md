--- conflicted
+++ resolved
@@ -23,12 +23,8 @@
 - Matchmaker Exchange submissions page crashing when one or more cases have no synopsis(#5534)
 - Loading PathologicStruc from Stranger annotated TRGT STR files (#5542)
 - Badge color for missing REVEL and SpliceAI scores (#5546)
-<<<<<<< HEAD
+- Truncate long STR RepeatUnit names, from loci missing formal RU just showing ref allele (#5551)
 - Do not reorder Sanger sequencing for variants when case is re-uploaded. Just assign Sanger status = ordered to them. (#5504)
-
-=======
-- Truncate long STR RepeatUnit names, from loci missing formal RU just showing ref allele (#5551)
->>>>>>> e76e75b8
 
 ## [4.102]
 ### Added
