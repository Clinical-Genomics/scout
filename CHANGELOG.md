--- conflicted
+++ resolved
@@ -8,16 +8,12 @@
 ### Added
 - Demo cancer case gets loaded together with demo RD case in demo instance
 ### Changed
-<<<<<<< HEAD
-- Moved Beacon-related functions to a dedicated app extension
-### Fixed
-- Beacon remove variants
-=======
 - Verify user before redirecting to IGV alignments and sashimi plots
 - Build case IGV tracks starting from case and variant objects instead of passing all params in a form
 - Unfreeze Werkzeug lib since Flask_login v.0.6 with bugfix has been released
-
->>>>>>> 2a27d359
+- Moved Beacon-related functions to a dedicated app extension
+### Fixed
+- Beacon remove variants
 
 ## [4.51]
 ### Added
