# Change Log
All notable changes to this project will be documented in this file.
This project adheres to [Semantic Versioning](http://semver.org/).

About changelog [here](https://keepachangelog.com/en/1.0.0/)

## [unreleased]
### Added
- Bulk dismiss STR variants from variantS page (#5774)
- Delete flag for update individual command (#5793)
- Update report command, with a delete flag (#5793)
- Display phase blocks gtf - new key on individuals, parsed from case load config or updated via CLI (#5822)
### Changed
- Refactored variantS pages to share an intermediate template (#5774)
- Removed ClinVar submissions instructions from case pages - it's still present on the ClinVar submissions page (#5806)
- Render the case report's pedigree SVG to a temporary file without Cairo when exporting it to PDF (#5791)
- Deprecate python 3.9 which has reached its EOL, default build to 3.14 (#5818)
- Don't build in editable mode for Docker images (#5819)
- Restored installation of chanjo-report from PyPI (#5820)
- Export of managed variants to VCF is subject to validation. Variants failing validation will raise a warning instead of being included in the VCF file (#5813)
### Fixed
- Filter `f` hotkey not working on cancer variantS pages (#5788)
- IGV.js updated to v3.5.4 (#5790)
- Broken ClinVar germline submission page when submission contains SVs (#5805)
- Missing size_selector in old filters containing a size criterion, causing the variantS page to crash (#5817)
- Avoid backslash in f-strings, to preserve backwards compatibility with old python (#5818)
- GnomAD links for the STR variant page (#5823)
- `get_gene_complete_coverage` breaking for genes with no intervals on chanjo2, which is returning 'NA' instead of numerical stats (#5830)
- Cleaner managed variant VCF export and detailed error messages for variants which are not included (#5813)
<<<<<<< HEAD
- MIM diseases can have multiple descriptions - merge them instead of using the first (#5814)
=======
- Chromosome order for hg38 in IGV.js view (#5838)
>>>>>>> b89673fe

## [4.105.2]
### Fixed
- Downgrade igv.js to 3.5.0 to restore alignment track popupData (#5783)
- CN profile button not to dim for visited links (#5787)
- Saving an SNV variant in a germline ClinVar submission object without specifying HGVS and transcript (#5804)

## [4.105.1]
### Fixed
- uv lockfile update (#5780)

## [4.105]
### Added
- Support for variants annotated with an unmodified ClinVar VCF (#5691)
- Parse and display copy number on SV page, genotype table (#5692)
- Bootstrap-based pagination on variantS pages (#5697)
- More transcript insights on variant summary for SV variants hitting max 5 genes (#5706)
- Button to export ACMG classifications to PDF (#5715)
- CLINSIG table on SV variant page (#5718)
- Search genes at breakpoint for larger SVs (#5722)
- Code for refreshing id token, if needed. To be used for authenticated requests to chanjo2 (#5532)
- Genotypes on `Search SNVs & SVs` page (#5737)
- Display the number of fusion variants on the variantS page, just like the other variant types (#5754)
- Keyboard shortcuts on the variantS pages - see the updated user guide for details (#5768)
### Changed
- Better access to ALT allele for SVs (#5694)
- Remove unused `variant_count` parameter from several functions involved with variant queries (#5700)
- Consolidated and simplified case handling tests (#5708)
- Authorize access to IGV.js track files at endpoint, instead of by session cookie. Allows huge case groups and many open IGV.js sessions. (#5712)
- On the variant page, the corresponding button opens the ACMG and CCV classification tools in a new tab (#5723)
- Fix CLI parameter typo --rank-treshold with backward-compatible alias and deprecation warning (#5720)
- Safer redirect to previous page for all views and controllers still using `redirect(request.referrer)`(#5721)
- Default paraphase igv.js track settings: color by YC, squish, extend visibility window, auto-height and place last in view. (#5724)
- Chanjo2 requests are sent with OIDC id token, if available (#5532)
- Refactored and simplified SV, cancer SV and MEI variants views (#5701)
- Replaced deprecated `flask-ldapconn` library with `flask-ldap3-login`. Modified LDAP login module accordingly (#5719)
- Update IGV.js to v3.5.3 (#5757)
- Specify in the MT report that Chanjo2 stats are based on full chromosomes MT and 14, not transcript intervals. (#5771)
### Fixed
- Typo in PR template (#5682)
- Highlight affected individuals/samples on `GT call` tables (#5683)
- Refactored and simplified the LoqusDB archived observations table. -1 is no longer shown for missing observations (#5680)
- Fix a parsing issue with VEP annotations done with `--check_existing` where the `CSQ` key `CLIN_SIG` would be prioritised over `CLINVAR` (#5691)
- Display variant rank score 0 (#5699)
- Show only IGV link to breakpoint1 for SVs of sub-category INS (#5694)
- Allow updating case owner on `scout load case -u` (#5681)
- Missing query results on STR variantS page (#5713)
- Links to variants with missing rank scores from Causatives and Verified pages (#5715)
- Clinical filter button on research variants, wrongly redirecting to respective clinical variants pages (#5725)
- Pagination to handle empty search results (#5727)
- Gene variants page to return all resulting variants again (#5727)
- Gene panel parsing if gene doesn't contain an identifier (#5733)
- Include both chanjo and chanjo2 stats on MT report (#5686)
- Institute cases filtering with Has ClinVar submissions checkbox (#5735)
- Display plain variant rank score also if norm rank score is missing (#5738)
- Missing cairo runtime dependency (#5750)
- Fix pagination for somatic SVs (#5746)
- Fix display of STR MC for cases with GT "./0" calls (#5749)
- Build full HGNC genes for STR variants with HGNCId on load (#5751)
- Use proper end position for large SVs when looking up edge genes (#5755)
- Fixed crash on the Gene Panel page when changes to the same panel version were applied from multiple browser tabs (#5762 and #5765)
- Sort STRs primarily by HGNC symbol, if available (#5763)
- Refresh login token on stale case pages before submitting chanjo2 forms (#5772)
- Safer code in gene panel parsing (#5778)

## [4.104]
### Added
- Parsing variant's`local_obs_cancer_somatic_panel_old` and `local_obs_cancer_somatic_panel_old_freq`from `Cancer_Somatic_Panel_Obs` and `Cancer_Somatic_Panel_Frq` INFO keys respectively (#5594)
- Filter cancer variants by archived number of cancer somatic panel observations (#5598)
- Export Managed Variants: CLI now supports `--category` to filter by one or more categories (snv, sv, cancer_snv, cancer_sv). Defaults to all. (#5608)
- New form to create/edit users on the general users page (visible to admin users only) (#5610 and #5613)
- Scout-Reviewer-Service endpoint to visualise PacBio trgt called expansions (#5611)
- Updated the documentation with instructions on how, as an admin, to add/edit/remove users from the main users page (#5625)
- Button to remove users from the main users page (visible to admins only) (#5612)
- New `"P-value`, `abs log₂FC` and `abs ΔΨ` WTS filters options (#5639)
- ESCAT tiers for cancer SNVs (#5660)
### Changed
- Avoid `utcnow()` deprecated code by installing Flask-Login from its main branch (#5592)
- Compute chanjo2 coverage on exons only when at least case individual has analysis_type=panel (#5601)
- Display conservation scores for PHAST, GERP and phyloP alongside "Conserved" or "NotConserved" (#5593)
- Exporting managed variants from the command line with the `--collaborator` option will return variants from the specified institute plus those not assigned to any institute (#5607)
- Safer redirect to previous page for variants views (#5599)
- Make whole caseS row clickable link for case page (#5620)
- Make whole variantS row clickable link for variant page (#5618)
- Refined the filtering logic for Clinical WTS variants. The clinical filter now selects variants with either `padjust` < 0.05 or (`p_adjust_gene` < 0.1 and abs(`delta_psi`) > 0.1), for OUTRIDER expression variants and FRASER splicing variants respectively (#5630)
- Removing git installers when building Docker images (#5644)
- Refactored the parsing of the app config file so there exists only one centralized loader for both cli and web app (#5638)
- Restrict gene-overlapping variants (DNA and WTS outliers) search to variants found in affected individuals (#5623, #5659)
- Update command: `scout export variants` now `scout export causatives` (backward-compatible) (#5654)
- Show estimated VAF% also for panel and WES SNVs, much as for MT variants (#5658)
### Fixed
- Treat -1 values as None values when parsing archived LoqusDB frequencies - works retroactively on variantS page, not on variant page yet (#5591)
- Links to SNVs and SVs from SMN CN page (#5600)
- Consistent panel display on variants pages for unselected "All" panels (#5600)
- Bump tj-actions-branch-names GitHub action to v9 (#5605)
- Missing variant key `tool_hits` causing fusion variants page to crash (#5614)
- Add/fix conflicts between ClinGen-CGC-VICC classification criteria to fix discrepancies to Horak et al (#5629)
- Fix display of gene symbols for TRGT loci on variantS page (#5634)
- Parse and store also SpliceAI, CADD scores where all scores are 0. (#5637)
- Git missing from docker bookworm slim image (#5642)
- Matching cancer_snv managed variants failure (#5647)
- Parsing of database name when provided on a .yaml config file (#5663)
- Export causatives command crashing on variants that have been removed (#5665)
- Don't follow row link for checkboxes or other input elements (#5668)
- Parse error on REViewer.trgt case load entries (#5672)
- Fix SpliceAI 0.0 score display (#5675)

## [4.103.3]
### Changed
- Sort institute multiselect alphabetically by display name on 'Search SNVs & SVs' page (#5584)
- Always display STRs sorted by ascending gene symbol (#5580)
### Fixed
- App filter `format_variant_canonical_transcripts` (used on `Search SNVs and SVs` page) crashing when a gene has no canonical transcript (#5582)
- STRs not displaying a repeat locus (#5587)

## [4.103.2]
### Changed
- Display number of available/displayed variants on variantS pages without having to expand search filters (#5571) with collapsing chevron (#5572)
- Update to IGV.js v3.4.1 (#5573)
- Allow autoscaling on IGV tracks, but group alignment scale (#5574)
### Fixed
- Fixed panel filename sanitization in download panel function (#5577)

## [4.103.1]
### Fixed
- Rounding of SV VQ with undefined value (#5568)

## [4.103]
### Added
- Add cancer SNVs to Oncogenicity ClinVar submissions (downloadable json document) (#5449)
- Fold changes values alongside Log2 fold changes values (l2fc) on WTS outliers page (#5536)
- REVEL and SpliceAI scores are now displayed as multi-colored, labeled badges on the variant and report pages (#5537, #5538)
- Filter results in `Search SNVs & SVs` page by one or more institutes (#5539)
- New exome CNV caller GATK CNV (#5557)
- Automatic ClinVar oncogenicity submissions via ClinVar API (#5510)
- Parse and show normalized rank scores (`RankScoreNormalized`) on SNVs (RD & cancer) and SVs (RD) pages (#5554)
- Add MuTect2 SNV caller (used in nf-core/raredisease MT calling) (#5558)
- Option to remove any role assigned to a user, not only the admin role (#5523)
### Changed
- Improved test that checks code collecting other categories of variants overlapping a variant (#5521)
- Enable insertion/deletion size display on IGV.js alignment tracks (#5547)
- LRS STR variant read support (TRGT SD) stored and displayed on variant as ref/alt depth (#5552)
- On `Search SNVs and SVs` page, display multiple HGVS descriptors when variant has more than one gene (#5513)
- Deprecated the `--remove-admin` flag in the update user command line (#5523)
### Fixed
- Instance badge class and config option documentation (#5500)
- Fix incorrect reference to non-existent pymongo.synchronous (#5517)
- More clearly dim cases for empty queries (#5507)
- Case search form enforces numeric input for number of results returned (`Limit` field) (#5519)
- Parsing of canonical transcript in variants genes when variant is outside the coding sequence (#5515)
- Download of a ClinVar submission's json file when observation data is no longer present in the database (#5520)
- Removed extra warnings for missing file types on case loading (#5525)
- Matchmaker Exchange submissions page crashing when one or more cases have no synopsis(#5534)
- Loading PathologicStruc from Stranger annotated TRGT STR files (#5542)
- Badge color for missing REVEL and SpliceAI scores (#5546)
- Truncate long STR RepeatUnit names, from loci missing formal RU just showing ref allele (#5551)
- Do not reorder Sanger sequencing for variants when case is re-uploaded. Just assign Sanger status = ordered to them. (#5504)
- Do not create new variant-associated events, when re-uploading a case. New variant inherits key/values from old evaluated variants (#5507)
- Increased bottom margin in ClinVar submission option on institute's sidebar (#5561)
- `Search SNVs & SVs` for cases which have been removed (#5563)
- SpliceAI label color when variant hits multiple genes (#5565)

## [4.102]
### Added
- ClinVar data with link to ClinVar for variants present on the general case report (#5478)
- Customise Scout instance color and name, by adding INSTANCE_NAME and INSTANCE_COLOR parameters in the app config file (#5479)
- Display local archived frequencies on general case report (#5492)
### Changed
- Refactored and simplified code that fetches case's genome build (#5443)
- On caseS page, dim cases only included from the always display cases with status option (#5464)
- Reuse the variant frequencies table from variant page on case reports (#5478)
- Loading of outliers files (Fraser and Outrider) do not raise error when path to these files is missing or wrong, just a warning (#5486)
- Updated libraries on uv lock file (#5495)
### Fixed
- Fix long STR variant pinned display on case page (#5455)
- Variant page crashing when Loqusdb instance is chosen on institute settings but is not found at the given URL (#5447)
- Show assignees in case list when user ID is different from email (#5460)
- When removing a germline variant from a ClinVar submission, make sure to remove also its associated observations from the database (#5463)
- Chanjo2 genes full coverage check when variant has no genes (#5468)
- Full Flask user logout blocked by session clear (#5470)
- SV page UCSC link for breakpoints did not detect genome build 38 (#5489)
- HPO term deep link URL updated to a working one (#5488)
- Add `str_trid` as a sorting criterion when selecting STRs. This fixes the sort order problem of STRs from cases with genome build 38 (#5491)
- Always use GitHub original for igv.js genomes.json config - it is intended as official backup URL already (#5496)
- Update igv.js to v3.3.0 (#5496)
- Introduced a function that checks redirect URLs to avoid redirection to external sites (#5458)
- Loading of missing outliers files should also not raise error if key exists but is unset (#5497)
- Do not add null references to HPO-associated genes when parsing errors occur (#5472)
- Possibility to change user immediately after logging out from Google Oauth or Keycloak (#5493)
- Trust hgnc_id for unique aliases for HPO-associated genes (#5498)

## [4.101]
### Changed
- Institutes are now sorted by ID on gene panels page (#5436)
- Simplified visualization of previous ACMG and CCV classifications for a variant on variantS page (#5439 & #5440)
- On ClinVar multistep submission form, skip fetching transcript versions for build 38 transcripts which are not MANE Select or MANE Plus Clinical (#5426)
### Fixed
- Malformatted table cell for analysis date on caseS page (#5438)
- Remove "Add to ClinVar submission" button for pinned MEI variants as submission is not supported at the moment (#5442)
- Clinical variant files could once again be read in arbitrary order on load (#5452)
- Fix test_sanger_validation test to be run with a mock app instantiated (#5453)

## [4.100.2]
### Fixed
- Keyerror 'ensembl_transcript_id' when loading transcripts from a pre-downloaded Ensembl transcripts file (#5435)

## [4.100.1]
### Fixed
- Removed an extra `x` from compounds functional annotation cells (#5432)

## [4.100]
### Added
- Button with link to cancerhotspots.org on variant page for cancer cases (#5359)
- Link to ClinGen ACMG CSPEC Criteria Specification Registry from ACMG classification page (#5364)
- Documentation on how to export data from the scout database using the command line (#5373)
- Filter cancer SNVs by ClinVar oncogenicity. OBS: since annotations are still sparse in ClinVar, relying solely on them could be too restrictive (#5367)
- Include eventual gene-matching WTS outliers on variantS page (Overlap column) and variant page (Gene overlapping non-SNVs table) (#5371)
- Minor Allele Frequency (HiFiCNV) IGV.js track for Nallo cases (#5401)
- A page showing all cases submitted to the Matchmaker Exchange, accessible from the institute's sidebar (#5378)
- Variants' loader progress bar (#5411)
### Changed
- Allow matching compounded subcategories from SV callers e.g. DUP:INV (#5360)
- Adjust the link to the chanjo2 gene coverage report to reflect the type of analyses used for the samples (#5368)
- Gene panels open in new tabs from case panels and display case name on the top of the page (#5369)
- When uploading research variants, use rank threshold defined in case settings, if available, otherwise use the default threshold of 8 (#5370)
- Display genome build version on case general report (#5381)
- On pull request template, fixed instructions on how to deploy a branch to the development server (#5382)
- On case general report, when a variant is classified (ACMG or CCV), tagged, commented and also dismissed, will only be displayed among the dismissed variants (#5377)
- If case is re-runned/re-uploaded with the `--keep-actions` tag, remember also previously assigned diseases, HPO terms, phenotype groups and HPO panels (#5365)
- Case load config alias and updated track label for TIDDIT coverage tracks to accommodate HiFiCNV dito (#5401)
- On variants page, compounds popup table, truncate the display name of compound variants with display name that exceeds 20 characters (#5404)
- Update dataTables js (#5407)
- Load variants command prints more clearly which categories of variants are being loaded (#5409)
- Tooltips instead of popovers (no click needed) for matching indicators on variantS page (#5419)
- Call chanjo2 coverage completeness indicator via API after window loading completes (#5366)
- On ClinVar multistep submission form, silence warnings coming from missing HGVS version using Entrez Eutils (#5424)
### Fixed
- Style of Alamut button on variant page (#5358)
- Scope of overlapping functions (#5385)
- Tests involving the variants controllers, which failed when not run in a specific order (#5391)
- Option to return to the previous step in each of the steps of the ClinVar submission form (#5393)
- chanjo2 MT report for cases in build 38 (#5397)
- Fixed some variantS view tests accessing database out of app context (#5415)
- Display of matching manual rank on the SV variant page (#5419)
- Broken `scout setup database` command (#5422)
- Collecting submission data for cases which have been removed (#5421)
- Speed up query for gene overlapping variants (#5413)
- Removing submission data for cases which have been removed (#5430)

## [4.99]
### Added
- De novo assembly alignment file load and display (#5284)
- Paraphase bam-let alignment file load and display (#5284)
- Parsing and showing ClinVar somatic oncogenicity anontations, when available (#5304)
- Gene overlapping variants (superset of compounds) for SVs (#5332)
- Gene overlapping variants for MEIs (#5332)
- Gene overlapping variants for cancer (and cancer_sv) (#5332)
- Tests for the Google login functionality (#5335)
- Support for login using Keycloak (#5337)
- Documentation on Keycloak login system integration (#5342)
- Integrity check for genes/transcripts/exons files downloaded from Ensembl (#5353)
- Options for custom ID/display name for PanelApp Green updates (#5355)
### Changed
- Allow ACMG criteria strength modification to Very strong/Stand-alone (#5297)
- Mocked the Ensembl liftover service in igv tracks tests (#5319)
- Refactored the login function into smaller functions, handling respectively: user consent, LDAP login, Google login, database login and user validation (#5331)
- Allow loading of mixed analysis type cases where some individuals are fully WTS and do not appear in DNA VCFs (#5327)
- Documentation available in dark mode, and expanded installation instructions (#5343)
### Fixed
- Re-enable display of case and individual specific tracks (pre-computed coverage, UPD, zygosity) (#5300)
- Disable 2-color mode in IGV.js by default, since it obscures variant proportion of reads. Can be manually enabled (#5311)
- Institute settings reset (#5309)
- Updated color scheme for variant assessment badges that were hard to see in light mode, notably Risk Factor (#5318)
- Avoid page timeout by skipping HGVS validations in ClinVar multistep submission for non-MANE transcripts from variants in build 38 (#5302)
- Sashimi view page displaying an error message when Ensembl REST API (LiftOver) is not available (#5322)
- Refactored the liftover functionality to avoid using the old Ensembl REST API (#5326)
- Downloading of Ensembl resources by fixing the URL to the schug server, pointing to the production instance instead of the staging one (#5348)
- Missing MT genes from the IGV track (#5339)
- Paraphase and de novo assembly tracks could mismatch alignment sample labels - refactor to case specific tracks (#5357)

## [4.98]
### Added
- Documentation on how to delete variants for one or more cases
- Document the option to collect green genes from any panel when updating the PanelApp green genes panel
- On the institute's filters page, display also any soft filters applied to institute's variants
### Fixed
- Case page patch for research cases without WTS outliers

## [4.97]
### Added
- Software version and link to the relative release on GitHub on the top left dropdown menu
- Option to sort WTS outliers by p_value, Δψ, ψ value, zscore or l2fc
- Display pLI score and LOEUF on rare diseases and cancer SNV pages
- Preselect MANE SELECT transcripts in the multi-step ClinVar variant add to submission process
- Allow updating case with WTS Fraser and Outrider research files
- Load research WTS outliers using the `scout load variants --outliers-research` command
- Chanjo2 gene coverage completeness indicator and report from variant page, summary card
- Enhanced SNV and SV filtering for cancer and rare disease cases, now supporting size thresholds (≥ or < a specified base pair length)
- Option to exclude ClinVar significance status in SNVs filters form
- Made HRD a config parameter and display it for cancer cases.
- Preset institute-level soft filters for variants (filtering based on "filters" values on variant documents). Settings editable by admins on the institute's settings page. Allows e.g. hiding tumor `in_normal` and `germline_risk` filter status variants.
- Load pedigree and sex check from Somalier, provided by e.g. the Nallo pipeline
- Expand the command line to remove more types of variants. Now supports: `cancer`, `cancer_sv`, `fusion`, `mei`, `outlier`, `snv`, `str`, and `sv`.
- New `prioritise_clinvar` checkbox on rare diseases cases, SNVs page, used by clinical filter or for expanding the search to always return variants that match the selected ClinVar conditions
- ClinVar CLNSIG Exclude option on cancer variantS filters
### Changed
- Do not show overlapping gene panels badge on variants from cases runned without gene panels
- Set case as research case if it contains any type of research variants
- Update igv.js to 3.2.0
- IGV DNA alignment track defaults to group by tag:HP and color by methylation (useful for LRS), and show soft-clips
- Update gnomAD constraint to v4.1
- HG38 genes track in igv.js browser, to correctly display gene names
- Refactored code for prioritizing the order of variant loading
- Modified the web pages body style to adapt content to smaller screens
- Refactored filters to filter variants by ClinVar significance, CLINSIG Confident and ClinVar hits at the same time
- Improved tooltips for ClinVar filter in SNVs filter form
- `showSoftClips` parameter in igv.js is set to false by default for WES and PANEL samples
- Updated dependencies in uv.lock file
### Fixed
- Don't save any "-1", "." or "0" frequency values for SNVs - same as for SVs
- Downloading and parsing of genes from Ensembl (including MT-TP)
- Don't parse SV frequencies for SNVs even if the name matches. Also accept "." as missing value for SV frequencies.
- HPO search on WTS Outliers page
- Stop using dynamic gene panel (HPO generated list) for clinical filter when the last gene is removed from the dynamic gene panel
- Return only variants with ClinVar annotation when `ClinVar hits` checkbox is checked on variants search form
- Legacy variant filter option `clinsig_confident_always_returned` on saved filters is remapped as `prioritised_clivar` and `clinvar_trusted_revstat`
- Variants queries excluding ClinVar tags without `prioritise_clinvar` checkbox checked
- Pedigree QC Somalier loading demo ancestry file and operator priority

## [4.96]
### Added
- Support case status assignment upon loading (by providing case status in the case config file)
- Severity predictions on general case report for SNVs and cancer SNVs
- Variant functional annotation on general case report for SNVs and cancer SNVs
- Version of Scout used when the case was loaded is displayed on case page and general report
### Removed
- Discontinue ClinVar submissions via CSV files and support only submission via API: removed buttons for downloading ClinVar submission objects as CSV files
### Changed
- Display STR variant filter status on corresponding variantS page
- Warning and reference to Biesecker et al when using PP1/BS4 and PP4 together in ACMG classifications
- Warning to not use PP4 criterion together with PS2/PM6 in ACMG classifications with reference to the SVI Recommendation for _de novo_ Criteria (PS2 & PM6)
- Button to directly remove accepted submissions from ClinVar
- Upgraded libs in uv.lock file
### Fixed
- Release docs to include instructions for upgrading dependencies
- Truncated long HGVS descriptions on cancer SNV and SNVs pages
- Avoid recurrent error by removing variant ranking settings in unranked demo case
- Actually re-raise exception after load aborts and has rolled back variant insertion

## [4.95]
### Added
- CCV score / temperature on case reports
- ACMG SNV classification form also accessible from SV variant page
- Simplify updating of the PanelApp Green panel from all source types in the command line interactive session
### Changed
- Clearer link to `Richards 2015` on ACMG classification section on SVs and cancer SVs variants pages
- Parse HGNC Ids directly from PanelApp when updating/downloading PanelApp panels
- Skip variant genotype matching check and just return True when matching causative is found in a case with only one individual/sample
- Reduced number of research MEI variants present in the demo case from 17K to 145 to speed up automatic tests
### Fixed
- ACMG temperature on case general report should respect term modifiers
- Missing inheritance, constraint info for genes with symbols matching other genes previous aliases with some lower case letters
- Loading of all PanelApp panels from command line
- Saving gene inheritance models when loading/updating specific/all PanelApp panels (doesn't apply to the `PanelApp Green Genes panel`)
- Save also complete penetrance status (in addition to incomplete) if available when loading specific/all PanelApp panels (does not apply to the `PanelApp Green Genes panel`)
- Variants and managed variants query by coordinates, which was returning all variants in the chromosome if start position was 0
- Compound loading matches also "chr"-containing compound variant names

## [4.94.1]
### Fixed
- Temporary directory generation for MT reports and pedigree file for case general report

## [4.94]
### Added
- Max-level provenance and Software Bill Of Materials (SBOM) to the Docker images pushed to Docker Hub
- ACMG VUS Bayesian score / temperature on case reports
- Button to filter and download case individuals/samples from institute's caseS page
### Changed
- On variant page, RefSeq transcripts panel, truncate very long protein change descriptions
- Build system changed to uv/hatchling, remove setuptools, version file, add project toml and associated files
- On variantS pages, display chromosome directly on start and end chromosome if different
- On cancer variantS pages, display allele counts and frequency the same way for SNVs and SVs (refactor macro)
- Stricter coordinate check in BND variants queries (affecting search results on SV variants page)
### Fixed
- UCSC hg38 links are updated
- Variants page tooltip errors
- Cancer variantS page had poor visibility of VAF and chromosome coordinate on causatives (green background)

## [4.93.1]
### Fixed
- Updated PyPi build GitHub action to explicitly include setuptools (for Python 3.12 distro)

## [4.93]
### Added
- ClinGen-CGC-VICC oncogenicity classification for cancer SNVs
- A warning to not to post sensitive or personal info when opening an issue
### Changed
- "Show more/less" button to toggle showing 50 (instead of 10) observed cases in LoqusDB observation panel
- Show customer id on share and revoke sharing case collapsible sidebar dialog
- Switch to python v.3.12 in Dockerfiles and automatic tests
### Fixed
- Limit the size of custom images displayed on case and variant pages and add a link to display them in full size in a new tab
- Classified variants not showing on case report when collaborator adds classification
- On variantS page, when a variant has more than one gene, then the gene panel badge reflect the panels each gene is actually in
- Updating genes on a gene panel using a file
- Link out to Horak 2020 from CCV classify page opens in new tab

## [4.92]
### Added
- PanelApp link on gene page and on gene panels description
- Add more filters to the delete variants command (institute ID and text file with list of case IDs)
### Changed
- Use the `clinicalgenomics/python3.11-venv:1.0` image everywhere in the Dockerfiles
### Fixed
- list/List typing issue on PanelApp extension module

## [4.91.2]
### Fixed
- Stranger TRGT parsing of `.` in `FORMAT.MC`
- Parse ClinVar low-penetrance info and display it alongside Pathogenic and likely pathogenic on SNVs pages
- Gene panel indexes to reflect the indexes used in production database
- Panel version check while editing the genes of a panel
- Display unknown filter tags as "danger" marked badges
- Open WTS variantS SNVs and SVs in new tabs
- PanelApp panels update documentation to reflect the latest changes in the command line
- Display panel IDs alongside panel display names on gene panels page
- Just one `Hide removed panels` checkbox for all panels on gene panels page
- Variant filters redecoration from multiple classifications crash on general case report

## [4.91.1]
### Fixed
- Update IGV.js to v3.1.0
- Columns/headings on SV variantS shifted

## [4.91]
### Added
- Variant link to Franklin in database buttons (different depending on rare or cancer track)
- MANE badges on list of variant's Genes/Transcripts/Proteins table, this way also SVs will display MANE annotations
- Export variant type and callers-related info fields when exporting variants from variantS pages
- Cases advanced search on the dashboard page
- Possibility to use only signed off panels when building the PanelApp GREEN panel
### Changed
- On genes panel page and gene panel PDF export, it's more evident which genes were newly introduced into the panel
- WTS outlier position copy button on WTS outliers page
- Update IGV.js to v3.0.9
- Managed variants VCF export more verbose on SVs
- `/api/v1/hpo-terms` returns pymongo OperationFailure errors when provided query string contains problematic characters
- When parsing variants, prioritise caller AF if set in FORMAT over recalculation from AD
- Expand the submissions information section on the ClinVar submissions page to fully display long text entries
- Jarvik et al for PP1 added to ACMG modification guidelines
- Display institute `_id` + display name on dashboard filters
- ClinVar category 8 has changed to "Conflicting classifications of pathogenicity" instead of "interpretations"
- Simplify always loading ClinVar `CLNSIG` P, LP and conflicting annotations slightly
- Increased visibility of variant callers's "Pass" or "Filtered" on the following pages: SNV variants (cancer cases), SV variants (both RD and cancer cases)
- Names on IGV buttons, including an overview level IGV MT button
- Cases query no longer accepts strings for the `name_query` parameter, only ImmutableMultiDict (form data)
- Refactor the loading of PanelApp panels to use the maintained API - Customised PanelApp GREEN panels
- Better layout for Consequence cell on cancer SNVs page
- Merged `Qual` and `Callers` cell on cancer SNVs page
### Fixed
- Empty custom_images dicts in case load config do not crash
- Tracks missing alignment files are skipped on generating IGV views
- ClinVar form to accept MedGen phenotypes
- Cancer SV variantS page spinner on variant export
- STRs variants export (do not allow null estimated variant size and repeat locus ID)
- STRs variants page when one or more variants have SweGen mean frequency but lack Short Tandem Repeat motif count
- ClinVar submission enquiry status for all submissions after the latest
- CLI scout update type hint error when running commands using Python 3.9
- Missing alignment files but present index files could crash the function creating alignment tracks for IGV display
- Fix missing "Repeat locus" info on STRs export

## [4.90.1]
### Fixed
- Parsing Matchmaker Exchange's matches dates

## [4.90]
### Added
- Link to chanjo2 MANE coverage overview on case page and panel page
- More SVI recommendation links on the ACMG page
- IGV buttons for SMN CN page
- Warnings on ACMG classifications for potentially conflicting classification pairs
- ACMG Bayesian foundation point scale after Tavtigian for variant heat profile
### Changed
- Variants query backend allows rank_score filtering
- Added script to tabulate causatives clinical filter rank
- Do not display inheritance models associated to ORPHA terms on variant page
- Moved edit and delete buttons close to gene names on gene panel page and other aesthetical fixes
- SNV VariantS page functional annotation and region annotation columns merged
- VariantS pages (not cancer) gene cells show OMIM inheritance pattern badges also without hover
- STR variantS page to show STR inheritance model without hover (fallback to OMIM for non-Stranger annotation)
- VariantS page local observation badges have counts visible also without hover
- On Matchmaker page, show number of matches together with matching attempt date
- Display all custom inheritance models, both standard and non-standard, as gathered from the gene panel information on the variant page
- Moved PanelApp-related code to distinct modules/extension
### Fixed
- Make BA1 fully stand-alone to Benign prediction
- Modifying Benign terms to "Moderate" has no effect under Richards. Ignored completely before, will retain unmodified significance now
- Extract all fields correctly when exporting a panel to file from gene panel page
- Custom updates to a gene in a panel
- Gene panel PDF export, including gene links
- Cancer SV, Fusion, MEI and Outlier filters are shown on the Institute Filters overview
- CaseS advanced search limit
- Visibility of Matchmaker Exchange matches on dark mode
- When creating a new gene panel from file, all gene fields are saved, including comments and manual inheritance models
- Downloading on gene names from EBI
- Links to gene panels on variant page, summary panel
- Exporting gene variants when one or more variants' genes are missing HGNC symbol

## [4.89.2]
## Fixed
- If OMIM gene panel gene symbols are not mapping to hgnc_id, allow fallback use of a unique gene alias

## [4.89.1]
### Fixed
- General case report crash when encountering STR variants without `source` tags
- Coloring and SV inheritance patterns on general case report

## [4.89]
### Added
- Button on SMN CN page to search variants within SMN1 and SMN2 genes
- Options for selectively updating OMICS variants (fraser, outrider) on a case
- Log users' activity to file by specifying `USERS_ACTIVITY_LOG_PATH` parameter in app config
- `Mean MT coverage`, `Mean chrom 14 coverage` and `Estimated mtDNA copy number` on MT coverage file from chanjo2 if available
- In ClinVar multistep form, preselect ACMG criteria according to the variant's ACMG classification, if available
- Subject id search from caseS page (supporting multiple sample types e.g.) - adding indexes to speed up caseS queries
- Advanced cases search to narrow down results using more than one search parameter
- Coverage report available for any case with samples containing d4 files, even if case has no associated gene panels
- RNA delivery reports
- Two new LRS SV callers (hificnv, severus)
### Changed
- Documentation for OMICS variants and updating a case
- Include both creation and deletion dates in gene panels pages
- Moved code to collect MT copy number stats for the MT report to the chanjo extension
- On the gene panelS page, show expanded gene panel version list in one column only
- IGV.js WTS loci default to zoom to a region around a variant instead of whole gene
- Refactored logging module
- Case general report no longer shows ORPHA inheritance models. OMIM models are shown colored.
- Chromosome alias tab files used in the igv.js browser, which now contain the alias for chromosome "M"
- Renamed "Comment on clinical significance" to "Comment on classification" in ClinVar multistep form
- Enable Gens CN button also for non-wgs cancer track cases
### Fixed
- Broken heading anchors in the documentation (`admin-guide/login-system.md` and `admin-guide/setup-scout.md` files)
- Avoid open login redirect attacks by always redirecting to cases page upon user login
- Stricter check of ID of gene panels to prevent file downloading vulnerability
- Removed link to the retired SPANR service. SPIDEX scores are still parsed and displayed if available from variant annotation.
- Omics variant view test coverage
- String pattern escape warnings
- Code creating Alamut links for variant genes without canonical_transcript set
- Variant delete button in ClinVar submissions page
- Broken search cases by case similarity
- Missing caller tag for TRGT

## [4.88.1]
### Fixed
- Patch update igv.js to 3.0.5

## [4.88]
### Added
- Added CoLoRSdb frequency to Pop Freq column on variantS page
- Hovertip to gene panel names with associated genes in SV variant view, when variant covers more than one gene
- RNA sample ID can be provided in case load config if different from sample_id
### Fixed
- Broken `scout setup database` command
- Update demo VCF header, adding missing keys found on variants
- Broken upload to Codecov step in Tests & Coverage GitHub action
- Tomte DROP column names have been updated (backwards compatibility preserved for main fields)
- WTS outlierS view to display correct individual IDs for cases with multiple individuals
- WTS outlierS not displayed on WTS outlierS view

## [4.87.1]
### Fixed
- Positioning and alignment of genes cell on variantS page

## [4.87]
### Added
- Option to configure RNA build on case load (default '38')
### Changed
- Tooltip on RNA alignments now shows RNA genome build version
- Updated igv.js to v3.0.4
### Fixed
- Style of "SNVs" and "SVs" buttons on WTS Outliers page
- Chromosome alias files for igv.js
- Genes track displayed also when RNA alignments are present without splice junctions track on igv browser
- Genes track displayed again when splice junction tracks are present

## [4.86.1]
### Fixed
- Loading and updating PanelApp panels, including PanelApp green

## [4.86]
### Added
- Display samples' name (tooltip) and affected status directly on caseS page
- Search SVs across all cases, in given genes
- `CLINVAR_API_URL` param can be specified in app settings to override the URL used to send ClinVar submissions to. Intended for testing.
- Support for loading and storing OMICS data
- Parse DROP Fraser and Outrider TSVs
- Display omics variants - wts outliers (Fraser, Outrider)
- Parse GNOMAD `gnomad_af` and `gnomad_popmax_af` keys from variants annotated with `echtvar`
- Make removed panel optionally visible to non-admin or non maintainers
- Parse CoLoRSdb frequencies annotated in the variant INFO field with the `colorsdb_af` key
- Download -omics variants using the `Filter and export button`
- Clickable COSMIC links on IGV tracks
- Possibility to un-audit previously audited filters
- Reverted table style and removed font awesome style from IGV template
- Case status tags displayed on dashboard case overview
### Changed
- Updated igv.js to v3.0.1
- Alphabetically sort IGV track available for custom selection
- Updated wokeignore to avoid unfixable warning
- Update Chart.js to v4.4.3
- Use tornado library version >= 6.4.1
- Fewer variants in the MEI demo file
- Switch to FontAwesome v.6 instead of using icons v.5 + kit with icons v.6
- Show time (hours and minutes) additionally to date on comments and activity panel
### Fixed
- Only add expected caller keys to variant (FOUND_IN or SVDB_ORIGIN)
- Splice junction merged track height offset in IGV.js
- Splice junction initiation crash with empty variant obj
- Splice junction variant routing for cases with WTS but without outlier data
- Variant links to ExAC, now pointing to gnomAD, since the ExAC browser is no longer available
- Style of HPO terms assigned to a case, now one phenotype per line
- RNA sashimi view rendering should work also if the gene track is user disabled
- Respect IGV tracks chosen by user in variant IGV settings

## [4.85]
### Added
- Load also genes which are missing Ensembl gene ID (72 in both builds), including immunoglobulins and fragile sites
### Changed
- Unfreeze werkzeug again
- Show "(Removed)" after removed panels in dropdown
- The REVEL score is collected as the maximum REVEL score from all of the variant's transcripts
- Parse GNOMAD POPMAX values only if they are numerical when loading variants
### Fixed
- Alphabetically sort "select default panels" dropdown menu options on case page
- Show gene panel removed status on case page
- Fixed visibility of the following buttons: remove assignee, remove pinned/causative, remove comment, remove case from group

## [4.84]
### Changed
- Clearer error message when a loqusdb query fails for an instance that initially connected
- Do not load chanjo-report module if not needed and more visible message when it fails loading
- Converted the HgncGene class into a Pydantic class
- Swap menu open and collapse indicator chevrons - down is now displayed-open, right hidden-closed
- Linters and actions now all use python 3.11
### Fixed
- Safer way to update variant genes and compounds that avoids saving temporary decorators into variants' database documents
- Link to HGNC gene report on gene page
- Case file load priority so that e.g. SNV get loaded before SV, or clinical before research, for consistent variant_id collisions

## [4.83]
### Added
- Edit ACMG classifications from variant page (only for classifications with criteria)
- Events for case CLI events (load case, update case, update individual)
- Support for loading and displaying local custom IGV tracks
- MANE IGV track to be used as a local track for igv.js (see scout demo config file)
- Optional separate MT VCFs, for `nf-core/raredisease`
### Changed
- Avoid passing verbs from CaseHandler - functions for case sample and individual in CaseEventHandler
- Hide mtDNA report and coverage report links on case sidebar for cases with WTS data only
- Modified OMIM-AUTO gene panel to include genes in both genome builds
- Moved chanjo code into a dedicated extension
- Optimise the function that collects "match-safe" genes for an institute by avoiding duplicated genes from different panels
- Users must actively select "show matching causatives/managed" on a case page to see matching numbers
- Upgraded python version from 3.8 to 3.11 in Docker images
### Fixed
- Fix several tests that relied on number of events after setup to be 0
- Removed unused load case function
- Artwork logo sync sketch with png and export svg
- Clearer exception handling on chanjo-report setup - fail early and visibly
- mtDNA report crashing when one or more samples from a case is not in the chanjo database
- Case page crashing on missing phenotype terms
- ACMG benign modifiers
- Speed up tests by caching python env correctly in Github action and adding two more test groups
- Agile issue templates were added globally to the CG-org. Adding custom issue templates to avoid exposing customers
- PanelApp panel not saving genes with empty `EnsembleGeneIds` list
- Speed up checking outdated gene panels
- Do not load research variants automatically when loading a case

## [4.82.2]
### Fixed
- Warning icon in case pages for individuals where `confirmed_sex` is false
- Show allele sizes form ExpansionHunter on STR variantS page again

## [4.82.1]
### Fixed
- Revert the installation of flask-ldapconn to use the version available on PyPI to be able to push new scout releases to PyPI

## [4.82]
### Added
- Tooltip for combined score in tables for compounds and overlapping variants
- Checkbox to filter variants by excluding genes listed in selected gene panels, files or provided as list
- STR variant information card with database links, replacing empty frequency panel
- Display paging and number of HPO terms available in the database on Phenotypes page
- On case page, typeahead hints when searching for a disease using substrings containing source ("OMIM:", "ORPHA:")
- Button to monitor the status of submissions on ClinVar Submissions page
- Option to filter cancer variants by number of observations in somatic and germline archived database
- Documentation for integrating chanjo2
- More up-to-date VEP CSQ dbNSFP frequency keys
- Parse PacBio TRGT (Tandem repeat genotyping tool) Short Tandem Repeat VCFs
### Changed
- In the case_report #panel-tables has a fixed width
- Updated IGV.js to 2.15.11
- Fusion variants in case report now contain same info as on fusion variantS page
- Block submission of somatic variants to ClinVar until we harmonise with their changed API
- Additional control on the format of conditions provided in ClinVar form
- Errors while loading managed variants from file are now displayed on the Managed Variants page
- Chanjo2 coverage button visible only when query will contain a list of HGNC gene IDs
- Use Python-Markdown directly instead of the unmaintained Flask-Markdown
- Use Markupsafe instead of long deprecated, now removed Flask Markup
- Prepare to unfreeze Werkzeug, but don't actually activate until chanjo can deal with the change
### Fixed
- Submit requests to Chanjo2 using HTML forms instead of JSON data
- `Research somatic variants` link name on caseS page
- Broken `Install the HTML 2 PDF renderer` step in a GitHub action
- Fix ClinVar form parsing to not include ":" in conditionType.id when condition conditionType.db is Orphanet
- Fix condition dropdown and pre-selection on ClinVar form for cases with associated ORPHA diagnoses
- Improved visibility of ClinVar form in dark mode
- End coordinates for indels in ClinVar form
- Diagnoses API search crashing with empty search string
- Variant's overlapping panels should show overlapping of variant genes against the latest version of the panel
- Case page crashing when case has both variants in a ClinVar submission and pinned not loaded variants
- Installation of git in second build stage of Dockerfile, allowing correct installation of libraries

## [4.81]
### Added
- Tag for somatic SV IGH-DUX4 detection samtools script
### Changed
- Upgraded Bootstrap version in reports from 4.3.1 to 5.1.3
### Fixed
- Buttons layout in HPO genes panel on case page
- Added back old variant rankscore index with different key order to help loading on demo instance
- Cancer case_report panel-table no longer contains inheritance information
- Case report pinned variants card now displays info text if all pinned variants are present in causatives
- Darkmode setting now applies to the comment-box accordion
- Typo in case report causing `cancer_rank_options is undefined` error

## [4.80]
### Added
- Support for .d4 files coverage using chanjo2 (Case page sidebar link) with test
- Link to chanjo2 coverage report and coverage gene overview on gene panel page
- Link to chanjo2 coverage report on Case page, HPO dynamic gene list
- Link to genes coverage overview report on Case page, HPO dynamic gene list
### Changed
- All links in disease table on diagnosis page now open in a new tab
- Dark mode settings applied to multi-selects on institute settings page
- Comments on case and variant pages can be viewed by expanding an accordion
- On case page information on pinned variants and variants submitted to ClinVar are displayed in the same table
- Demo case file paths are now stored as absolute paths
- Optimised indices to address slow queries
- On case page default panels are now found at the top of the table, and it can be sorted by this trait
### Fixed
- On variants page, search for variants in genes present only in build 38 returning no results
- Pin/unpin with API was not able to make event links
- A new field `Explanation for multiple conditions` is available in ClinVar for submitting variants with more than one associated condition
- Fusion genes with partners lacking gene HGNC id will still be fully loaded
- Fusion variantS export now contains fusion variant specific columns
- When Loqusdb observations count is one the table includes information on if observation was for the current or another case

## [4.79.1]
### Fixed
- Exporting variants without rank score causing page to crash
- Display custom annotations also on cancer variant page

## [4.79]
### Added
- Added tags for Sniffles and CNVpytor, two LRS SV callers
- Button on case page for displaying STR variants occurring in the dynamic HPO panel
- Display functional annotation relative to variant gene's MANE transcripts on variant summary, when available
- Links to ACMG structural variant pathogenicity classification guidelines
- Phenomodels checkboxes can now include orpha terms
- Add incidental finding to case tags
- Get an alert on caseS page when somebody validates variants you ordered Sanger sequencing for
### Changed
- In the diagnoses page genes associated with a disease are displayed using hgnc symbol instead of hgnc id
- Refactor view route to allow navigation directly to unique variant document id, improve permissions check
- Do not show MANE and MANE Plus Clinical transcripts annotated from VEP (saved in variants) but collect this info from the transcripts database collection
- Refactor view route to allow navigation directly to unique case id (in particular for gens)
- `Institutes to share cases with` on institute's settings page now displays institutes names and IDs
- View route with document id selects view template based on variant category
### Fixed
- Refactored code in cases blueprints and variant_events adapter (set diseases for partial causative variants) to use "disease" instead of "omim" to encompass also ORPHA terms
- Refactored code in `scout/parse/omim.py` and `scout/parse/disease_terms.py` to use "disease" instead of "phenotype" to differentiate from HPO terms
- Be more careful about checking access to variant on API access
- Show also ACMG VUS on general report (could be missing if not e.g. pinned)

## [4.78]
### Added
- Case status labels can be added, giving more finegrained details on a solved status (provisional, diagnostic, carrier, UPD, SMN, ...)
- New SO terms: `sequence_variant` and `coding_transcript_variant`
- More MEI specific annotation is shown on the variant page
- Parse and save MANE transcripts info when updating genes in build 38
- ClinVar submission can now be downloaded as a json file
- `Mane Select` and `Mane Plus Clinical` badges on Gene page, when available
- ClinVar submission can now be downloaded as a json file
- API endpoint to pin variant
- Display common/uncommon/rare on summary of mei variant page
### Changed
- In the ClinVar form, database and id of assertion criteria citation are now separate inputs
- Customise institute settings to be able to display all cases with a certain status on cases page (admin users)
- Renamed `Clinical Significance` to `Germline Classification` on multistep ClinVar form
- Changed the "x" in cases.utils.remove_form button text to red for better visibility in dark mode
- Update GitHub actions
- Default loglevel up to INFO, making logs with default start easier to read
- Add XTR region to PAR region definition
- Diagnoses can be searched on diagnoses page without waiting for load first
### Fixed
- Removed log info showing hgnc IDs used in variantS search
- Maintain Matchmaker Exchange and Beacon submission status when a case is re-uploaded
- Inheritance mode from ORPHA should not be confounded with the OMIM inheritance model
- Decipher link URL changes
- Refactored code in cases blueprints to use "disease" instead of "omim" to encompass also ORPHA terms

## [4.77]
### Added
- Orpha disease terms now include information on inheritance
- Case loading via .yaml config file accepts subject_id and phenotype_groups (if previously defined as constant default or added per institute)
- Possibility to submit variants associated with Orphanet conditions to ClinVar
- Option update path to .d4 files path for individuals of an existing case using the command line
- More constraint information is displayed per gene in addition to pLi: missense and LoF OE, CI (inluding LOEUF) and Z-score.
### Changed
- Introduce validation in the ClinVar multistep form to make sure users provide at least one variant-associated condition
- CLI scout update individual accepts subject_id
- Update ClinVar inheritance models to reflect changes in ClinVar submission API
- Handle variant-associated condition ID format in background when creating ClinVar submissions
- Replace the code that downloads Ensembl genes, transcripts and exons with the Schug web app
- Add more info to error log when transcript variant frequency parsing fails.
- GnomAD v4 constraint information replaces ExAC constraints (pLi).
### Fixed
- Text input of associated condition in ClinVar form now aligns to the left
- Alignment of contents in the case report has been updated
- Missing number of phenotypes and genes from case diagnoses
- Associate OMIM and/or ORPHA diagnoses with partial causatives
- Visualization of partial causatives' diagnoses on case page: style and links
- Revert style of pinned variants window on the case page
- Rename `Clinical significanc` to `Germline classification` in ClinVar submissions exported files
- Rename `Clinical significance citations` to `Classification citations` in ClinVar submissions exported files
- Rename `Comment on clinical significance` to `Comment on classification` in ClinVar submissions exported files
- Show matching partial causatives on variant page
- Matching causatives shown on case page consisting only of variant matching the default panels of the case - bug introduced since scout v4.72 (Oct 18, 2023)
- Missing somatic variant read depth leading to report division by zero

## [4.76]
### Added
- Orphacodes are visible in phenotype tables
- Pydantic validation of image paths provided in case load config file
- Info on the user which created a ClinVar submission, when available
- Associate .d4 files to case individuals when loading a case via config file
### Changed
- In diagnoses page the load of diseases are initiated by clicking a button
- Revel score, Revel rank score and SpliceAI values are also displayed in Causatives and Validated variants tables
- Remove unused functions and tests
- Analysis type and direct link from cases list for OGM cases
- Removed unused `case_obj` parameter from server/blueprints/variant/controllers/observations function
- Possibility to reset ClinVar submission ID
- Allow ClinVar submissions with custom API key for users registered as ClinVar submitters or when institute doesn't have a preset list of ClinVar submitters
- Ordered event verbs alphabetically and created ClinVar-related user events
- Removed the unused "no-variants" option from the load case command line
### Fixed
- All disease_terms have gene HGNC ids as integers when added to the scout database
- Disease_term identifiers are now prefixed with the name of the coding system
- Command line crashing with error when updating a user that doesn't exist
- Thaw coloredlogs - 15.0.1 restores errorhandler issue
- Thaw crypography - current base image and library version allow Docker builds
- Missing delete icons on phenomodels page
- Missing cryptography lib error while running Scout container on an ARM processor
- Round CADD values with many decimals on causatives and validated variants pages
- Dark-mode visibility of some fields on causatives and validated variants pages
- Clinvar submitters would be cleared when unprivileged users saved institute settings page
- Added a default empty string in cases search form to avoid None default value
- Page crashing when user tries to remove the same variant from a ClinVar submission in different browser tabs
- Update more GnomAD links to GnomAD v4 (v38 SNVs, MT vars, STRs)
- Empty cells for RNA fusion variants in Causatives and Verified variants page
- Submenu icons missing from collapsible actionbar
- The collapsible actionbar had some non-collapsing overly long entries
- Cancer observations for SVs not appearing in the variant details view
- Archived local observations not visible on cancer variantS page
- Empty Population Frequency column in the Cancer SV Variants view
- Capital letters in ClinVar events description shown on case page

## [4.75]
### Added
- Hovertip to gene panel names with associated genes in variant view, when variant covers more than one gene
- Tests for panel to genes
- Download of Orphadata en_product6 and en_product4 from CLI
- Parse and save `database_found` key/values for RNA fusion variants
- Added fusion_score, ffpm, split_reads, junction_reads and fusion_caller to the list of filters on RNA fusion variants page
- Renamed the function `get_mei_info` to `set_mei_info` to be consistent with the other functions
- Fixed removing None key/values from parsed variants
- Orphacodes are included in the database disease_terms
### Changed
- Allow use of projections when retrieving gene panels
- Do not save custom images as binary data into case and variant database documents
- Retrieve and display case and variant custom images using image's saved path
- Cases are activated by viewing FSHD and SMA reports
- Split multi-gene SNV variants into single genes when submitting to Matchmaker Exchange
- Alamut links also on the gene level, using transcript and HGVS: better for indels. Keep variant link for missing HGVS
- Thaw WTForms - explicitly coerce form decimal field entries when filters fetched from db
### Fixed
- Removed some extra characters from top of general report left over from FontAwsome fix
- Do not save fusion variants-specific key/values in other types of variants
- Alamut link for MT variants in build 38
- Convert RNA fusions variants `tool_hits` and `fusion_score` keys from string to numbers
- Fix genotype reference and alternative sequencing depths defaulting to -1 when values are 0
- DecimalFields were limited to two decimal places for several forms - lifting restrictions on AF, CADD etc.

## [4.74.1]
### Changed
- Parse and save into database also OMIM terms not associated to genes
### Fixed
- BioNano API FSHD report requests are GET in Access 1.8, were POST in 1.7
- Update more FontAwesome icons to avoid Pro icons
- Test if files still exist before attempting to load research variants
- Parsing of genotypes error, resulting in -1 values when alt or ref read depths are 0

## [4.74]
### Added
- SNVs and Indels, MEI and str variants genes have links to Decipher
- An `owner + case display name` index for cases database collection
- Test and fixtures for RNA fusion case page
- Load and display fusion variants from VCF files as the other variant types
- Option to update case document with path to mei variants (clinical and research)
### Changed
- Details on variant type and category for audit filters on case general report
- Enable Gens CN profile button also in somatic case view
- Fix case of analysis type check for Gens analysis button - only show for WGS
### Fixed
- loqusdb table no longer has empty row below each loqusid
- MatchMaker submission details page crashing because of change in date format returned by PatientMatcher
- Variant external links buttons style does not change color when visited
- Hide compounds with compounds follow filter for region or function would fail for variants in multiple genes
- Updated FontAwesome version to fix missing icons

## [4.73]
### Added
- Shortcut button for HPO panel MEI variants from case page
- Export managed variants from CLI
### Changed
- STRs visualization on case panel to emphasize abnormal repeat count and associated condition
- Removed cytoband column from STRs variant view on case report
- More long integers formatted with thin spaces, and copy to clipboard buttons added
### Fixed
- OMIM table is scrollable if higher than 700px on SV page
- Pinned variants validation badge is now red for false positives.
- Case display name defaulting to case ID when `family_name` or `display_name` are missing from case upload config file
- Expanded menu visible at screen sizes below 1000px now has background color
- The image in ClinVar howto-modal is now responsive
- Clicking on a case in case groups when case was already removed from group in another browser tab
- Page crashing when saving filters for mei variants
- Link visited color of images

## [4.72.4]
### Changed
- Automatic test mongod version increased to v7
### Fixed
- GnomAD now defaults to hg38 - change build 37 links accordingly

## [4.72.3]
### Fixed
- Somatic general case report small variant table can crash with unclassified variants

## [4.72.2]
### Changed
- A gunicorn maxrequests parameter for Docker server image - default to 1200
- STR export limit increased to 500, as for other variants
- Prevent long number wrapping and use thin spaces for separation, as per standards from SI, NIST, IUPAC, BIPM.
- Speed up case retrieval and lower memory use by projecting case queries
- Make relatedness check fails stand out a little more to new users
- Speed up case retrieval and lower memory use by projecting case queries
- Speed up variant pages by projecting only the necessary keys in disease collection query
### Fixed
- Huge memory use caused by cases and variants pages pulling complete disease documents from DB
- Do not include genes fetched from HPO terms when loading diseases
- Consider the renamed fields `Approved Symbol` -> `Approved Gene Symbol` and `Gene Symbols` -> `Gene/Locus And Other Related Symbols` when parsing OMIM terms from genemap2.txt file

## [4.72.1]
### Fixed
- Jinja filter that renders long integers
- Case cache when looking for causatives in other cases causing the server to hang

## [4.72]
### Added
- A GitHub action that checks for broken internal links in docs pages
- Link validation settings in mkdocs.yml file
- Load and display full RNA alignments on alignment viewer
- Genome build check when loading a case
- Extend event index to previous causative variants and always load them
### Fixed
- Documentation nav links for a few documents
- Slightly extended the BioNano Genomics Access integration docs
- Loading of SVs when VCF is missing the INFO.END field but has INFO.SVLEN field
- Escape protein sequence name (if available) in case general report to render special characters correctly
- CaseS HPO term searches for multiple terms works independent of order
- CaseS search regexp should not allow backslash
- CaseS cohort tags can contain whitespace and still match
- Remove diagnoses from cases even if OMIM term is not found in the database
- Parsing of disease-associated genes
- Removed an annoying warning while updating database's disease terms
- Displaying custom case images loaded with scout version <= 4.71
- Use pydantic version >=2 in requirements.txt file
### Changed
- Column width adjustment on caseS page
- Use Python 3.11 in tests
- Update some github actions
- Upgraded Pydantic to version 2
- Case validation fails on loading when associated files (alignments, VCFs and reports) are not present on disk
- Case validation fails on loading when custom images have format different then ["gif", "svg", "png", "jpg", "jpeg"]
- Custom images keys `case` and `str` in case config yaml file are renamed to `case_images` and `str_variants_images`
- Simplify and speed up case general report code
- Speed up case retrieval in case_matching_causatives
- Upgrade pymongo to version 4
- When updating disease terms, check that all terms are consistent with a DiseaseTerm model before dropping the old collection
- Better separation between modules loading HPO terms and diseases
- Deleted unused scout.build.phenotype module
- Stricter validation of mandatory genome build key when loading a case. Allowed values are ['37','38',37,38]
- Improved readability of variants length and coordinates on variantS pages

## [4.71]
### Added
- Added Balsamic keys for SweGen and loqusdb local archive frequecies, SNV and SV
- New filter option for Cancer variantS: local archive RD loqusdb
- Show annotated observations on SV variantS view, also for cancer somatic SVs
- Revel filter for variantS
- Show case default panel on caseS page
- CADD filter for Cancer Somatic SNV variantS - show score
- SpliceAI-lookup link (BROAD, shows SpliceAI and Pangolin) from variant page
- BioNano Access server API - check projects, samples and fetch FSHD reports
### Fixed
- Name of reference genome build for RNA for compatibility with IGV locus search change
- Howto to run the Docker image on Mac computers in `admin-guide/containers/container-deploy.md`
- Link to Weasyprint installation howto in README file
- Avoid filling up disk by creating a reduced VCF file for every variant that is visualized
- Remove legacy incorrectly formatted CODEOWNERS file
- Restrain variant_type requests to variantS views to "clinical" or "research"
- Visualization of cancer variants where cancer case has no affected individual
- ProteinPaint gene link (small StJude API change)
- Causative MEI variant link on causatives page
- Bionano access api settings commented out by default in Scout demo config file.
- Do not show FSHD button on freshly loaded cases without bionano_access individuals
- Truncate long variants' HGVS on causative/Clinically significant and pinned variants case panels
### Changed
- Remove function call that tracks users' browser version
- Include three more splice variant SO terms in clinical filter severe SO terms
- Drop old HPO term collection only after parsing and validation of new terms completes
- Move score to own column on Cancer Somatic SNV variantS page
- Refactored a few complex case operations, breaking out sub functionalities

## [4.70]
### Added
- Download a list of Gene Variants (max 500) resulting from SNVs and Indels search
- Variant PubMed link to search for gene symbol and any aliases
### Changed
- Clearer gnomAD values in Variants page
### Fixed
- CaseS page uniform column widths
- Include ClinVar variants into a scrollable div element on Case page
- `canonical_transcript` variable not initialized in get_hgvs function (server.blueprints.institutes.controllers.py)
- Catch and display any error while importing Phenopacket info
- Modified Docker files to use python:3.8-slim-bullseye to prevent gunicorn workers booting error

## [4.69]
### Added
- ClinVar submission howto available also on Case page
- Somatic score and filtering for somatic SV callers, if available
- Show caller as a tooltip on variantS list
### Fixed
- Crash when attempting to export phenotype from a case that had never had phenotypes
- Aesthetic fix to Causative and Pinned Variants on Case page
- Structural inconsistency for ClinVar Blueprint templates
- Updated igv.js to 2.15.8 to fix track default color bug
- Fixed release versions for actions.
- Freeze tornado below 6.3.0 for compatibility with livereload 2.6.3
- Force update variants count on case re-upload
- IGV locus search not working - add genome reference id
- Pin links to MEI variants should end up on MEI not SV variant view
- Load also matching MEI variants on forced region load
- Allow excluding MEI from case variant deletion
- Fixed the name of the assigned user when the internal user ID is different from the user email address
- Gene variantS should display gene function, region and full hgvs
### Changed
- FontAwesome integrity check fail (updated resource)
- Removed ClinVar API validation buttons in favour of direct API submission
- Improved layout of Institute settings page
- ClinVar API key and allowed submitters are set in the Institute settings page


## [4.68]
### Added
- Rare Disease Mobile Element Insertion variants view
### Changed
- Updated igv.js to 2.15.6
### Fixed
- Docker stage build pycairo.
- Restore SNV and SV rank models versions on Causatives and Verified pages
- Saving `REVEL_RANKSCORE` value in a field named `revel` in variants database documents

## [4.67]
### Added
- Prepare to filter local SV frequency
### Changed
- Speed up instituteS page loading by refactoring cases/institutes query
- Clinical Filter for SVs includes `splice_polypyrimidine_tract_variant` as a severe consequence
- Clinical Filter for SVs includes local variant frequency freeze ("old") for filtering, starting at 30 counts
- Speed up caseS page loading by adding status to index and refactoring totals count
- HPO file parsing is updated to reflect that HPO have changed a few downloadable file formats with their 230405 release.
### Fixed
- Page crashing when a user tries to edit a comment that was removed
- Warning instead of crashed page when attempting to retrieve a non-existent Phenopacket
- Fixed StJude ProteinPaint gene link (URL change)
- Freeze of werkzeug library to version<2.3 to avoid problems resulting from the consequential upgrade of the Flask lib
- Huge list of genes in case report for megabases-long structural variants.
- Fix displaying institutes without associated cases on institutes page
- Fix default panel selection on SVs in cancer case report

## [4.66]
### Changed
- Moved Phenomodels code under a dedicated blueprint
- Updated the instructions to load custom case report under admin guide
- Keep variants filter window collapsed except when user expands it to filter
### Added
- A summary table of pinned variants on the cancer case general report
- New openable matching causatives and managed variants lists for default gene panels only for convenience
### Fixed
- Gens structural variant page link individual id typo

## [4.65.2]
### Fixed
- Generating general case report with str variants containing comments

## [4.65.1]
### Fixed
- Visibility of `Gene(s)` badges on SV VariantS page
- Hide dismiss bar on SV page not working well
- Delivery report PDF download
- Saving Pipeline version file when loading a case
- Backport compatible import of importlib metadata for old python versions (<3.8)

## [4.65]
### Added
- Option to mark a ClinVar submission as submitted
- Docs on how to create/update the PanelApp green genes as a system admin
- `individual_id`-parameter to both Gens links
- Download a gene panel in TXT format from gene panel page
- Panel gene comments on variant page: genes in panels can have comments that describe the gene in a panel context
### Changed
- Always show each case category on caseS page, even if 0 cases in total or after current query
- Improved sorting of ClinVar submissions
- Pre-populate SV type select in ClinVar submission form, when possible
- Show comment badges in related comments tables on general report
- Updated version of several GitHub actions
- Migrate from deprecated `pkg_resources` lib to `importlib_resources`
- Dismiss bar on variantS pages is thinner.
- Dismiss bar on variantS pages can be toggled open or closed for the duration of a login session.
### Fixed
- Fixed Sanger order / Cancel order modal close buttons
- Visibility of SV type in ClinVar submission form
- Fixed a couple of creations where now was called twice, so updated_at and created_at could differ
- Deprecated Ubuntu version 18.04 in one GitHub action
- Panels that have been removed (hidden) should not be visible in views where overlapping gene panels for genes are shown
- Gene panel test pointing to the right function

## [4.64]
### Added
- Create/Update a gene panel containing all PanelApp green genes (`scout update panelapp-green -i <cust_id>`)
- Links for ACMG pathogenicity impact modification on the ACMG classification page
### Changed
- Open local observation matching cases in new windows
### Fixed
- Matching manual ranked variants are now shown also on the somatic variant page
- VarSome links to hg19/GRCh37
- Managed variants filter settings lost when navigating to additional pages
- Collect the right variant category after submitting filter form from research variantS page
- Beacon links are templated and support variants in genome build 38

## [4.63]
### Added
- Display data sharing info for ClinVar, Matchmaker Exchange and Beacon in a dedicated column on Cases page
- Test for `commands.download.omim.print_omim`
- Display dismissed variants comments on general case report
- Modify ACMG pathogenicity impact (most commonly PVS1, PS3) based on strength of evidence with lab director's professional judgement
- REViewer button on STR variant page
- Alamut institution parameter in institute settings for Alamut Visual Plus software
- Added Manual Ranks Risk Factor, Likely Risk Factor and Uncertain Risk Factor
- Display matching manual ranks from previous cases the user has access to on VariantS and Variant pages
- Link to gnomAD gene SVs v2.1 for SV variants with gnomAD frequency
- Support for nf-core/rnafusion reports
### Changed
- Display chrY for sex unknown
- Deprecate legacy scout_load() method API call.
- Message shown when variant tag is updated for a variant
- When all ACMG classifications are deleted from a variant, the current variant classification status is also reset.
- Refactored the functions that collect causative variants
- Removed `scripts/generate_test_data.py`
### Fixed
- Default IGV tracks (genes, ClinVar, ClinVar CNVs) showing even if user unselects them all
- Freeze Flask-Babel below v3.0 due to issue with a locale decorator
- Thaw Flask-Babel and fix according to v3 standard. Thank you @TkTech!
- Show matching causatives on somatic structural variant page
- Visibility of gene names and functional annotations on Causatives/Verified pages
- Panel version can be manually set to floating point numbers, when modified
- Causatives page showing also non-causative variants matching causatives in other cases
- ClinVar form submission for variants with no selected transcript and HGVS
- Validating and submitting ClinVar objects not containing both Variant and Casedata info

## [4.62.1]
### Fixed
- Case page crashing when adding a case to a group without providing a valid case name

## [4.62]
### Added
- Validate ClinVar submission objects using the ClinVar API
- Wrote tests for case and variant API endpoints
- Create ClinVar submissions from Scout using the ClinVar API
- Export Phenopacket for affected individual
- Import Phenopacket from JSON file or Phenopacket API backend server
- Use the new case name option for GENS requests
- Pre-validate refseq:HGVS items using VariantValidator in ClinVar submission form
### Fixed
- Fallback for empty alignment index for REViewer service
- Source link out for MIP 11.1 reference STR annotation
- Avoid duplicate causatives and pinned variants
- ClinVar clinical significance displays only the ACMG terms when user selects ACMG 2015 as assertion criteria
- Spacing between icon and text on Beacon and MatchMaker links on case page sidebar
- Truncate IDs and HGVS representations in ClinVar pages if longer than 25 characters
- Update ClinVar submission ID form
- Handle connection timeout when sending requests requests to external web services
- Validate any ClinVar submission regardless of its status
- Empty Phenopackets import crashes
- Stop Spinner on Phenopacket JSON download
### Changed
- Updated ClinVar submission instructions

## [4.61.1]
### Fixed
- Added `UMLS` as an option of `Condition ID type` in ClinVar Variant downloaded files
- Missing value for `Condition ID type` in ClinVar Variant downloaded files
- Possibility to open, close or delete a ClinVar submission even if it doesn't have an associated name
- Save SV type, ref and alt n. copies to exported ClinVar files
- Inner and outer start and stop SV coordinates not exported in ClinVar files
- ClinVar submissions page crashing when SV files don't contain breakpoint exact coordinates
- Align OMIM diagnoses with delete diagnosis button on case page
- In ClinVar form, reset condition list and customize help when condition ID changes

## [4.61]
### Added
- Filter case list by cases with variants in ClinVar submission
- Filter case list by cases containing RNA-seq data - gene_fusion_reports and sample-level tracks (splice junctions and RNA coverage)
- Additional case category `Ignored`, to be used for cases that don't fall in the existing 'inactive', 'archived', 'solved', 'prioritized' categories
- Display number of cases shown / total number of cases available for each category on Cases page
- Moved buttons to modify case status from sidebar to main case page
- Link to Mutalyzer Normalizer tool on variant's transcripts overview to retrieve official HVGS descriptions
- Option to manually load RNA MULTIQC report using the command `scout load report -t multiqc_rna`
- Load RNA MULTIQC automatically for a case if config file contains the `multiqc_rna` key/value
- Instructions in admin-guide on how to load case reports via the command line
- Possibility to filter RD variants by a specific genotype call
- Distinct colors for different inheritance models on RD Variant page
- Gene panels PDF export with case variants hits by variant type
- A couple of additional README badges for GitHub stats
- Upload and display of pipeline reference info and executable version yaml files as custom reports
- Testing CLI on hasta in PR template
### Changed
- Instructions on how to call dibs on scout-stage server in pull request template
- Deprecated CLI commands `scout load <delivery_report, gene_fusion_report, coverage_qc_report, cnv_report>` to replace them with command `scout load report -t <report type>`
- Refactored code to display and download custom case reports
- Do not export `Assertion method` and `Assertion method citation` to ClinVar submission files according to changes to ClinVar's submission spreadsheet templates.
- Simplified code to create and download ClinVar CSV files
- Colorize inheritance models badges by category on VariantS page
- `Safe variants matching` badge more visible on case page
### Fixed
- Non-admin users saving institute settings would clear loqusdb instance selection
- Layout of variant position, cytoband and type in SV variant summary
- Broken `Build Status - GitHub badge` on GitHub README page
- Visibility of text on grey badges in gene panels PDF exports
- Labels for dashboard search controls
- Dark mode visibility for ClinVar submission
- Whitespaces on outdated panel in extent report

## [4.60]
### Added
- Mitochondrial deletion signatures (mitosign) can be uploaded and shown with mtDNA report
- A `Type of analysis` column on Causatives and Validated variants pages
- List of "safe" gene panels available for matching causatives and managed variants in institute settings, to avoid secondary findings
- `svdb_origin` as a synonym for `FOUND_IN` to complement `set` for variants found by all callers
### Changed
- Hide removed gene panels by default in panels page
- Removed option for filtering cancer SVs by Tumor and Normal alt AF
- Hide links to coverage report from case dynamic HPO panel if cancer analysis
- Remove rerun emails and redirect users to the analysis order portal instead
- Updated clinical SVs igv.js track (dbVar) and added example of external track from `https://trackhubregistry.org/`
- Rewrote the ClinVar export module to simplify and add one variant at the time
- ClinVar submissions with phenotype conditions from: [OMIM, MedGen, Orphanet, MeSH, HP, MONDO]
### Fixed
- If trying to load a badly formatted .tsv file an error message is displayed.
- Avoid showing case as rerun when first attempt at case upload failed
- Dynamic autocomplete search not working on phenomodels page
- Callers added to variant when loading case
- Now possible to update managed variant from file without deleting it first
- Missing preselected chromosome when editing a managed variant
- Preselected variant type and subtype when editing a managed variant
- Typo in dbVar ClinVar track, hg19


## [4.59]
### Added
- Button to go directly to HPO SV filter variantS page from case
- `Scout-REViewer-Service` integration - show `REViewer` picture if available
- Link to HPO panel coverage overview on Case page
- Specify a confidence threshold (green|amber|red) when loading PanelApp panels
- Functional annotations in variants lists exports (all variants)
- Cancer/Normal VAFs and COSMIC ids in in variants lists exports (cancer variants)
### Changed
- Better visualization of regional annotation for long lists of genes in large SVs in Variants tables
- Order of cells in variants tables
- More evident links to gene coverage from Variant page
- Gene panels sorted by display name in the entire Case page
- Round CADD and GnomAD values in variants export files
### Fixed
- HPO filter button on SV variantS page
- Spacing between region|function cells in SVs lists
- Labels on gene panel Chanjo report
- Fixed ambiguous duplicated response headers when requesting a BAM file from /static
- Visited color link on gene coverage button (Variant page)

## [4.58.1]
### Fixed
- Case search with search strings that contain characters that can be escaped

## [4.58]
### Added
- Documentation on how to create/update PanelApp panels
- Add filter by local observations (archive) to structural variants filters
- Add more splicing consequences to SO term definitions
- Search for a specific gene in all gene panels
- Institute settings option to force show all variants on VariantS page for all cases of an institute
- Filter cases by validation pending status
- Link to The Clinical Knowledgebase (CKB) (https://ckb.jax.org/) in cancer variant's page
### Fixed
- Added a not-authorized `auto-login` fixture according to changes in Flask-Login 0.6.2
- Renamed `cache_timeout` param name of flask.send_file function to `max_age` (Flask 2.2 compliant)
- Replaced deprecated `app.config["JSON_SORT_KEYS"]` with app.json.sort_keys in app settings
- Bug in gene variants page (All SNVs and INDELs) when variant gene doesn't have a hgnc id that is found in the database
- Broken export of causatives table
- Query for genes in build 38 on `Search SNVs and INDELs` page
- Prevent typing special characters `^<>?!=\/` in case search form
- Search matching causatives also among research variants in other cases
- Links to variants in Verified variants page
- Broken filter institute cases by pinned gene
- Better visualization of long lists of genes in large SVs on Causative and Verified Variants page
- Reintroduced missing button to export Causative variants
- Better linking and display of matching causatives and managed variants
- Reduced code complexity in `scout/parse/variant/variant.py`
- Reduced complexity of code in `scout/build/variant/variant.py`

### Changed
- State that loqusdb observation is in current case if observations count is one and no cases are shown
- Better pagination and number of variants returned by queries in `Search SNVs and INDELs` page
- Refactored and simplified code used for collecting gene variants for `Search SNVs and INDELs` page
- Fix sidebar panel icons in Case view
- Fix panel spacing in Case view
- Removed unused database `sanger_ordered` and `case_id,category,rank_score` indexes (variant collection)
- Verified variants displayed in a dedicated page reachable from institute sidebar
- Unified stats in dashboard page
- Improved gene info for large SVs and cancer SVs
- Remove the unused `variant.str_variant` endpoint from variant views
- Easier editing of HPO gene panel on case page
- Assign phenotype panel less cramped on Case page
- Causatives and Verified variants pages to use the same template macro
- Allow hyphens in panel names
- Reduce resolution of example images
- Remove some animations in web gui which where rendered slow


## [4.57.4]
### Fixed
- Parsing of variant.FORMAT "DR" key in parse variant file

## [4.57.3]
### Fixed
- Export of STR verified variants
- Do not download as verified variants first verified and then reset to not validated
- Avoid duplicated lines in downloaded verified variants reflecting changes in variant validation status

## [4.57.2]
### Fixed
- Export of verified variants when variant gene has no transcripts
- HTTP 500 when visiting a the details page for a cancer variant that had been ranked with genmod

## [4.57.1]
### Fixed
- Updating/replacing a gene panel from file with a corrupted or malformed file

## [4.57]
### Added
- Display last 50 or 500 events for a user in a timeline
- Show dismiss count from other cases on matching variantS
- Save Beacon-related events in events collection
- Institute settings allow saving multiple loqusdb instances for one institute
- Display stats from multiple instances of loqusdb on variant page
- Display date and frequency of obs derived from count of local archive observations from MIP11 (requires fix in MIP)
### Changed
- Prior ACMG classifications view is no longer limited by pathogenicity
### Fixed
- Visibility of Sanger ordered badge on case page, light mode
- Some of the DataTables tables (Phenotypes and Diagnoses pages) got a bit dark in dark mode
- Remove all redundancies when displaying timeline events (some events are saved both as case-related and variant-related)
- Missing link in saved MatchMaker-related events
- Genes with mixed case gene symbols missing in PanelApp panels
- Alignment of elements on the Beacon submission modal window
- Locus info links from STR variantS page open in new browser tabs

## [4.56]
### Added
- Test for PanelApp panels loading
- `panel-umi` tag option when loading cancer analyses
### Changed
- Black text to make comments more visible in dark mode
- Loading PanelApp panels replaces pre-existing panels with same version
- Removed sidebar from Causatives page - navigation is available on the top bar for now
- Create ClinVar submissions from pinned variants list in case page
- Select which pinned variants will be included in ClinVar submission documents
### Fixed
- Remove a:visited css style from all buttons
- Update of HPO terms via command line
- Background color of `MIXED` and `PANEL-UMI` sequencing types on cases page
- Fixed regex error when searching for cases with query ending with `\ `
- Gene symbols on Causatives page lighter in dark mode
- SpliceAI tooltip of multigene variants

## [4.55]
### Changed
- Represent different tumor samples as vials in cases page
- Option to force-update the OMIM panel
### Fixed
- Low tumor purity badge alignment in cancer samples table on cancer case view
- VariantS comment popovers reactivate on hover
- Updating database genes in build 37
- ACMG classification summary hidden by sticky navbar
- Logo backgrounds fixed to white on welcome page
- Visited links turn purple again
- Style of link buttons and dropdown menus
- Update KUH and GMS logos
- Link color for Managed variants

## [4.54]
### Added
- Dark mode, using browser/OS media preference
- Allow marking case as solved without defining causative variants
- Admin users can create missing beacon datasets from the institute's settings page
- GenCC links on gene and variant pages
- Deprecation warnings when launching the app using a .yaml config file or loading cases using .ped files
### Changed
- Improved HTML syntax in case report template
- Modified message displayed when variant rank stats could not be calculated
- Expanded instructions on how to test on CG development server (cg-vm1)
- Added more somatic variant callers (Balsamic v9 SNV, develop SV)
### Fixed
- Remove load demo case command from docker-compose.yml
- Text elements being split across pages in PDF reports
- Made login password field of type `password` in LDAP login form
- Gene panels HTML select in institute's settings page
- Bootstrap upgraded to version 5
- Fix some Sourcery and SonarCloud suggestions
- Escape special characters in case search on institute and dashboard pages
- Broken case PDF reports when no Madeline pedigree image can be created
- Removed text-white links style that were invisible in new pages style
- Variants pagination after pressing "Filter variants" or "Clinical filter"
- Layout of buttons Matchmaker submission panel (case page)
- Removing cases from Matchmaker (simplified code and fixed functionality)
- Reintroduce check for missing alignment files purged from server

## [4.53]
### Added
### Changed
- Point Alamut API key docs link to new API version
- Parse dbSNP id from ID only if it says "rs", else use VEP CSQ fields
- Removed MarkupSafe from the dependencies
### Fixed
- Reintroduced loading of SVs for demo case 643595
- Successful parse of FOUND_IN should avoid GATK caller default
- All vulnerabilities flagged by SonarCloud

## [4.52]
### Added
- Demo cancer case gets loaded together with demo RD case in demo instance
- Parse REVEL_score alongside REVEL_rankscore from csq field and display it on SNV variant page
- Rank score results now show the ranking range
- cDNA and protein changes displayed on institute causatives pages
- Optional SESSION_TIMEOUT_MINUTES configuration in app config files
- Script to convert old OMIM case format (list of integers) to new format (list of dictionaries)
- Additional check for user logged in status before serving alignment files
- Download .cgh files from cancer samples table on cancer case page
- Number of documents and date of last update on genes page
### Changed
- Verify user before redirecting to IGV alignments and sashimi plots
- Build case IGV tracks starting from case and variant objects instead of passing all params in a form
- Unfreeze Werkzeug lib since Flask_login v.0.6 with bugfix has been released
- Sort gene panels by name (panelS and variant page)
- Removed unused `server.blueprints.alignviewers.unindexed_remote_static` endpoint
- User sessions to check files served by `server.blueprints.alignviewers.remote_static` endpoint
- Moved Beacon-related functions to a dedicated app extension
- Audit Filter now also loads filter displaying the variants for it
### Fixed
- Handle `attachment_filename` parameter renamed to `download_name` when Flask 2.2 will be released
- Removed cursor timeout param in cases find adapter function to avoid many code warnings
- Removed stream argument deprecation warning in tests
- Handle `no intervals found` warning in load_region test
- Beacon remove variants
- Protect remote_cors function in alignviewers view from Server-Side Request Forgery (SSRF)
- Check creation date of last document in gene collection to display when genes collection was updated last

## [4.51]
### Added
- Config file containing codecov settings for pull requests
- Add an IGV.js direct link button from case page
- Security policy file
- Hide/shade compound variants based on rank score on variantS from filter
- Chromograph legend documentation direct link
### Changed
- Updated deprecated Codecov GitHub action to v.2
- Simplified code of scout/adapter/mongo/variant
- Update IGV.js to v2.11.2
- Show summary number of variant gene panels on general report if more than 3
### Fixed
- Marrvel link for variants in genome build 38 (using liftover to build 37)
- Remove flags from codecov config file
- Fixed filter bug with high negative SPIDEX scores
- Renamed IARC TP53 button to to `TP53 Database`, modified also link since IARC has been moved to the US NCI: `https://tp53.isb-cgc.org/`
- Parsing new format of OMIM case info when exporting patients to Matchmaker
- Remove flask-debugtoolbar lib dependency that is using deprecated code and causes app to crash after new release of Jinja2 (3.1)
- Variant page crashing for cases with old OMIM terms structure (a list of integers instead of dictionary)
- Variant page crashing when creating MARRVEL link for cases with no genome build
- SpliceAI documentation link
- Fix deprecated `safe_str_cmp` import from `werkzeug.security` by freezing Werkzeug lib to v2.0 until Flask_login v.0.6 with bugfix is released
- List gene names densely in general report for SVs that contain more than 3 genes
- Show transcript ids on refseq genes on hg19 in IGV.js, using refgene source
- Display correct number of genes in general report for SVs that contain more than 32 genes
- Broken Google login after new major release of `lepture/authlib`
- Fix frequency and callers display on case general report

## [4.50.1]
### Fixed
- Show matching causative STR_repid for legacy str variants (pre Stranger hgnc_id)

## [4.50]
### Added
- Individual-specific OMIM terms
- OMIM disease descriptions in ClinVar submission form
- Add a toggle for melter rerun monitoring of cases
- Add a config option to show the rerun monitoring toggle
- Add a cli option to export cases with rerun monitoring enabled
- Add a link to STRipy for STR variants; shallow for ARX and HOXA13
- Hide by default variants only present in unaffected individuals in variants filters
- OMIM terms in general case report
- Individual-level info on OMIM and HPO terms in general case report
- PanelApp gene link among the external links on variant page
- Dashboard case filters fields help
- Filter cases by OMIM terms in cases and dashboard pages
### Fixed
- A malformed panel id request would crash with exception: now gives user warning flash with redirect
- Link to HPO resource file hosted on `http://purl.obolibrary.org`
- Gene search form when gene exists only in build 38
- Fixed odd redirect error and poor error message on missing column for gene panel csv upload
- Typo in parse variant transcripts function
- Modified keys name used to parse local observations (archived) frequencies to reflect change in MIP keys naming
- Better error handling for partly broken/timed out chanjo reports
- Broken javascript code when case Chromograph data is malformed
- Broader space for case synopsis in general report
- Show partial causatives on causatives and matching causatives panels
- Partial causative assignment in cases with no OMIM or HPO terms
- Partial causative OMIM select options in variant page
### Changed
- Slightly smaller and improved layout of content in case PDF report
- Relabel more cancer variant pages somatic for navigation
- Unify caseS nav links
- Removed unused `add_compounds` param from variant controllers function
- Changed default hg19 genome for IGV.js to legacy hg19_1kg_decoy to fix a few problematic loci
- Reduce code complexity (parse/ensembl.py)
- Silence certain fields in ClinVar export if prioritised ones exist (chrom-start-end if hgvs exist)
- Made phenotype non-mandatory when marking a variant as partial causative
- Only one phenotype condition type (OMIM or HPO) per variant is used in ClinVar submissions
- ClinVar submission variant condition prefers OMIM over HPO if available
- Use lighter version of gene objects in Omim MongoDB adapter, panels controllers, panels views and institute controllers
- Gene-variants table size is now adaptive
- Remove unused file upload on gene-variants page

## [4.49]
### Fixed
- Pydantic model types for genome_build, madeline_info, peddy_ped_check and peddy_sex_check, rank_model_version and sv_rank_model_version
- Replace `MatchMaker` with `Matchmaker` in all places visible by a user
- Save diagnosis labels along with OMIM terms in Matchmaker Exchange submission objects
- `libegl-mesa0_21.0.3-0ubuntu0.3~20.04.5_amd64.deb` lib not found by GitHub actions Docker build
- Remove unused `chromograph_image_files` and `chromograph_prefixes` keys saved when creating or updating an RD case
- Search managed variants by description and with ignore case
### Changed
- Introduced page margins on exported PDF reports
- Smaller gene fonts in downloaded HPO genes PDF reports
- Reintroduced gene coverage data in the PDF-exported general report of rare-disease cases
- Check for existence of case report files before creating sidebar links
- Better description of HPO and OMIM terms for patients submitted to Matchmaker Exchange
- Remove null non-mandatory key/values when updating a case
- Freeze WTForms<3 due to several form input rendering changes

## [4.48.1]
### Fixed
- General case PDF report for recent cases with no pedigree

## [4.48]
### Added
- Option to cancel a request for research variants in case page
### Changed
- Update igv.js to v2.10.5
- Updated example of a case delivery report
- Unfreeze cyvcf2
- Builder images used in Scout Dockerfiles
- Crash report email subject gives host name
- Export general case report to PDF using PDFKit instead of WeasyPrint
- Do not include coverage report in PDF case report since they might have different orientation
- Export cancer cases's "Coverage and QC report" to PDF using PDFKit instead of Weasyprint
- Updated cancer "Coverage and QC report" example
- Keep portrait orientation in PDF delivery report
- Export delivery report to PDF using PDFKit instead of Weasyprint
- PDF export of clinical and research HPO panels using PDFKit instead of Weasyprint
- Export gene panel report to PDF using PDFKit
- Removed WeasyPrint lib dependency

### Fixed
- Reintroduced missing links to Swegen and Beacon and dbSNP in RD variant page, summary section
- Demo delivery report orientation to fit new columns
- Missing delivery report in demo case
- Cast MNVs to SNV for test
- Export verified variants from all institutes when user is admin
- Cancer coverage and QC report not found for demo cancer case
- Pull request template instructions on how to deploy to test server
- PDF Delivery report not showing Swedac logo
- Fix code typos
- Disable codefactor raised by ESLint for javascript functions located on another file
- Loading spinner stuck after downloading a PDF gene panel report
- IGV browser crashing when file system with alignment files is not mounted

## [4.47]
### Added
- Added CADD, GnomAD and genotype calls to variantS export
### Changed
- Pull request template, to illustrate how to deploy pull request branches on cg-vm1 stage server
### Fixed
- Compiled Docker image contains a patched version (v4.9) of chanjo-report

## [4.46.1]
### Fixed
- Downloading of files generated within the app container (MT-report, verified variants, pedigrees, ..)

## [4.46]
### Added
- Created a Dockefile to be used to serve the dockerized app in production
- Modified the code to collect database params specified as env vars
- Created a GitHub action that pushes the Dockerfile-server image to Docker Hub (scout-server-stage) every time a PR is opened
- Created a GitHub action that pushes the Dockerfile-server image to Docker Hub (scout-server) every time a new release is created
- Reassign MatchMaker Exchange submission to another user when a Scout user is deleted
- Expose public API JSON gene panels endpoint, primarily to enable automated rerun checking for updates
- Add utils for dictionary type
- Filter institute cases using multiple HPO terms
- Vulture GitHub action to identify and remove unused variables and imports
### Changed
- Updated the python config file documentation in admin guide
- Case configuration parsing now uses Pydantic for improved typechecking and config handling
- Removed test matrices to speed up automatic testing of PRs
- Switch from Coveralls to Codecov to handle CI test coverage
- Speed-up CI tests by caching installation of libs and splitting tests into randomized groups using pytest-test-groups
- Improved LDAP login documentation
- Use lib flask-ldapconn instead of flask_ldap3_login> to handle ldap authentication
- Updated Managed variant documentation in user guide
- Fix and simplify creating and editing of gene panels
- Simplified gene variants search code
- Increased the height of the genes track in the IGV viewer
### Fixed
- Validate uploaded managed variant file lines, warning the user.
- Exporting validated variants with missing "genes" database key
- No results returned when searching for gene variants using a phenotype term
- Variants filtering by gene symbols file
- Make gene HGNC symbols field mandatory in gene variants page and run search only on form submit
- Make sure collaborator gene variants are still visible, even if HPO filter is used

## [4.45]
### Added
### Changed
- Start Scout also when loqusdbapi is not reachable
- Clearer definition of manual standard and custom inheritance models in gene panels
- Allow searching multiple chromosomes in filters
### Fixed
- Gene panel crashing on edit action

## [4.44]
### Added
### Changed
- Display Gene track beneath each sample track when displaying splice junctions in igv browser
- Check outdated gene symbols and update with aliases for both RD and cancer variantS
### Fixed
- Added query input check and fixed the Genes API endpoint to return a json formatted error when request is malformed
- Typo in ACMG BP6 tooltip

## [4.43.1]
### Added
- Added database index for OMIM disease term genes
### Changed
### Fixed
- Do not drop HPO terms collection when updating HPO terms via the command line
- Do not drop disease (OMIM) terms collection when updating diseases via the command line

## [4.43]
### Added
- Specify which collection(s) update/build indexes for
### Fixed
- Do not drop genes and transcripts collections when updating genes via the command line

## [4.42.1]
### Added
### Changed
### Fixed
- Freeze PyMongo lib to version<4.0 to keep supporting previous MongoDB versions
- Speed up gene panels creation and update by collecting only light gene info from database
- Avoid case page crash on Phenomizer queries timeout

## [4.42]
### Added
- Choose custom pinned variants to submit to MatchMaker Exchange
- Submit structural variant as genes to the MatchMaker Exchange
- Added function for maintainers and admins to remove gene panels
- Admins can restore deleted gene panels
- A development docker-compose file illustrating the scout/chanjo-report integration
- Show AD on variants view for cancer SV (tumor and normal)
- Cancer SV variants filter AD, AF (tumor and normal)
- Hiding the variants score column also from cancer SVs, as for the SNVs
### Changed
- Enforce same case _id and display_name when updating a case
- Enforce same individual ids, display names and affected status when updating a case
- Improved documentation for connecting to loqusdb instances (including loqusdbapi)
- Display and download HPO gene panels' gene symbols in italics
- A faster-built and lighter Docker image
- Reduce complexity of `panels` endpoint moving some code to the panels controllers
- Update requirements to use flask-ldap3-login>=0.9.17 instead of freezing WTForm
### Fixed
- Use of deprecated TextField after the upgrade of WTF to v3.0
- Freeze to WTForms to version < 3
- Remove the extra files (bed files and madeline.svg) introduced by mistake
- Cli command loading demo data in docker-compose when case custom images exist and is None
- Increased MongoDB connection serverSelectionTimeoutMS parameter to 30K (default value according to MongoDB documentation)
- Better differentiate old obs counts 0 vs N/A
- Broken cancer variants page when default gene panel was deleted
- Typo in tx_overview function in variant controllers file
- Fixed loqusdbapi SV search URL
- SV variants filtering using Decipher criterion
- Removing old gene panels that don't contain the `maintainer` key.

## [4.41.1]
### Fixed
- General reports crash for variant annotations with same variant on other cases

## [4.41]
### Added
- Extended the instructions for running the Scout Docker image (web app and cli).
- Enabled inclusion of custom images to STR variant view
### Fixed
- General case report sorting comments for variants with None genetic models
- Do not crash but redirect to variants page with error when a variant is not found for a case
- UCSC links coordinates for SV variants with start chromosome different than end chromosome
- Human readable variants name in case page for variants having start chromosome different from end chromosome
- Avoid always loading all transcripts when checking gene symbol: introduce gene captions
- Slow queries for evaluated variants on e.g. case page - use events instead
### Changed
- Rearrange variant page again, moving severity predictions down.
- More reactive layout width steps on variant page

## [4.40.1]
### Added
### Fixed
- Variants dismissed with inconsistent inheritance pattern can again be shown in general case report
- General report page for variants with genes=None
- General report crashing when variants have no panels
- Added other missing keys to case and variant dictionaries passed to general report
### Changed

## [4.40]
### Added
- A .cff citation file
- Phenotype search API endpoint
- Added pagination to phenotype API
- Extend case search to include internal MongoDB id
- Support for connecting to a MongoDB replica set (.py config files)
- Support for connecting to a MongoDB replica set (.yaml config files)
### Fixed
- Command to load the OMIM gene panel (`scout load panel --omim`)
- Unify style of pinned and causative variants' badges on case page
- Removed automatic spaces after punctuation in comments
- Remove the hardcoded number of total individuals from the variant's old observations panel
- Send delete requests to a connected Beacon using the DELETE method
- Layout of the SNV and SV variant page - move frequency up
### Changed
- Stop updating database indexes after loading exons via command line
- Display validation status badge also for not Sanger-sequenced variants
- Moved Frequencies, Severity and Local observations panels up in RD variants page
- Enabled Flask CORS to communicate CORS status to js apps
- Moved the code preparing the transcripts overview to the backend
- Refactored and filtered json data used in general case report
- Changed the database used in docker-compose file to use the official MongoDB v4.4 image
- Modified the Python (3.6, 3.8) and MongoDB (3.2, 4.4, 5.0) versions used in testing matrices (GitHub actions)
- Capitalize case search terms on institute and dashboard pages


## [4.39]
### Added
- COSMIC IDs collected from CSQ field named `COSMIC`
### Fixed
- Link to other causative variants on variant page
- Allow multiple COSMIC links for a cancer variant
- Fix floating text in severity box #2808
- Fixed MitoMap and HmtVar links for hg38 cases
- Do not open new browser tabs when downloading files
- Selectable IGV tracks on variant page
- Missing splice junctions button on variant page
- Refactor variantS representative gene selection, and use it also for cancer variant summary
### Changed
- Improve Javascript performance for displaying Chromograph images
- Make ClinVar classification more evident in cancer variant page

## [4.38]
### Added
- Option to hide Alamut button in the app config file
### Fixed
- Library deprecation warning fixed (insert is deprecated. Use insert_one or insert_many instead)
- Update genes command will not trigger an update of database indices any more
- Missing resources in temporary downloading directory when updating genes using the command line
- Restore previous variant ACMG classification in a scrollable div
- Loading spinner not stopping after downloading PDF case reports and variant list export
- Add extra Alamut links higher up on variant pages
- Improve UX for phenotypes in case page
- Filter and export of STR variants
- Update look of variants page navigation buttons
### Changed

## [4.37]
### Added
- Highlight and show version number for RefSeq MANE transcripts.
- Added integration to a rerunner service for toggling reanalysis with updated pedigree information
- SpliceAI display and parsing from VEP CSQ
- Display matching tiered variants for cancer variants
- Display a loading icon (spinner) until the page loads completely
- Display filter badges in cancer variants list
- Update genes from pre-downloaded file resources
- On login, OS, browser version and screen size are saved anonymously to understand how users are using Scout
- API returning institutes data for a given user: `/api/v1/institutes`
- API returning case data for a given institute: `/api/v1/institutes/<institute_id>/cases`
- Added GMS and Lund university hospital logos to login page
- Made display of Swedac logo configurable
- Support for displaying custom images in case view
- Individual-specific HPO terms
- Optional alamut_key in institute settings for Alamut Plus software
- Case report API endpoint
- Tooltip in case explaining that genes with genome build different than case genome build will not be added to dynamic HPO panel.
- Add DeepVariant as a caller
### Fixed
- Updated IGV to v2.8.5 to solve missing gene labels on some zoom levels
- Demo cancer case config file to load somatic SNVs and SVs only.
- Expand list of refseq trancripts in ClinVar submission form
- Renamed `All SNVs and INDELs` institute sidebar element to `Search SNVs and INDELs` and fixed its style.
- Add missing parameters to case load-config documentation
- Allow creating/editing gene panels and dynamic gene panels with genes present in genome build 38
- Bugfix broken Pytests
- Bulk dismissing variants error due to key conversion from string to integer
- Fix typo in index documentation
- Fixed crash in institute settings page if "collaborators" key is not set in database
- Don't stop Scout execution if LoqusDB call fails and print stacktrace to log
- Bug when case contains custom images with value `None`
- Bug introduced when fixing another bug in Scout-LoqusDB interaction
- Loading of OMIM diagnoses in Scout demo instance
- Remove the docker-compose with chanjo integration because it doesn't work yet.
- Fixed standard docker-compose with scout demo data and database
- Clinical variant assessments not present for pinned and causative variants on case page.
- MatchMaker matching one node at the time only
- Remove link from previously tiered variants badge in cancer variants page
- Typo in gene cell on cancer variants page
- Managed variants filter form
### Changed
- Better naming for variants buttons on cancer track (somatic, germline). Also show cancer research button if available.
- Load case with missing panels in config files, but show warning.
- Changing the (Female, Male) symbols to (F/M) letters in individuals_table and case-sma.
- Print stacktrace if case load command fails
- Added sort icon and a pointer to the cursor to all tables with sortable fields
- Moved variant, gene and panel info from the basic pane to summary panel for all variants.
- Renamed `Basics` panel to `Classify` on variant page.
- Revamped `Basics` panel to a panel dedicated to classify variants
- Revamped the summary panel to be more compact.
- Added dedicated template for cancer variants
- Removed Gene models, Gene annotations and Conservation panels for cancer variants
- Reorganized the orders of panels for variant and cancer variant views
- Added dedicated variant quality panel and removed relevant panes
- A more compact case page
- Removed OMIM genes panel
- Make genes panel, pinned variants panel, causative variants panel and ClinVar panel scrollable on case page
- Update to Scilifelab's 2020 logo
- Update Gens URL to support Gens v2.0 format
- Refactor tests for parsing case configurations
- Updated links to HPO downloadable resources
- Managed variants filtering defaults to all variant categories
- Changing the (Kind) drop-down according to (Category) drop-down in Managed variant add variant
- Moved Gens button to individuals table
- Check resource files availability before starting updating OMIM diagnoses
- Fix typo in `SHOW_OBSERVED_VARIANT_ARCHIVE` config param

## [4.36]
### Added
- Parse and save splice junction tracks from case config file
- Tooltip in observations panel, explaining that case variants with no link might be old variants, not uploaded after a case rerun
### Fixed
- Warning on overwriting variants with same position was no longer shown
- Increase the height of the dropdowns to 425px
- More indices for the case table as it grows, specifically for causatives queries
- Splice junction tracks not centered over variant genes
- Total number of research variants count
- Update variants stats in case documents every time new variants are loaded
- Bug in flashing warning messages when filtering variants
### Changed
- Clearer warning messages for genes and gene/gene-panels searches in variants filters

## [4.35]
### Added
- A new index for hgnc_symbol in the hgnc_gene collection
- A Pedigree panel in STR page
- Display Tier I and II variants in case view causatives card for cancer cases
### Fixed
- Send partial file data to igv.js when visualizing sashimi plots with splice junction tracks
- Research variants filtering by gene
- Do not attempt to populate annotations for not loaded pinned/causatives
- Add max-height to all dropdowns in filters
### Changed
- Switch off non-clinical gene warnings when filtering research variants
- Don't display OMIM disease card in case view for cancer cases
- Refactored Individuals and Causative card in case view for cancer cases
- Update and style STR case report

## [4.34]
### Added
- Saved filter lock and unlock
- Filters can optionally be marked audited, logging the filter name, user and date on the case events and general report.
- Added `ClinVar hits` and `Cosmic hits` in cancer SNVs filters
- Added `ClinVar hits` to variants filter (rare disease track)
- Load cancer demo case in docker-compose files (default and demo file)
- Inclusive-language check using [woke](https://github.com/get-woke/woke) github action
- Add link to HmtVar for mitochondrial variants (if VCF is annotated with HmtNote)
- Grey background for dismissed compounds in variants list and variant page
- Pin badge for pinned compounds in variants list and variant page
- Support LoqusDB REST API queries
- Add a docker-compose-matchmaker under scout/containers/development to test matchmaker locally
- Script to investigate consequences of symbol search bug
- Added GATK to list of SV and cancer SV callers
### Fixed
- Make MitoMap link work for hg38 again
- Export Variants feature crashing when one of the variants has no primary transcripts
- Redirect to last visited variantS page when dismissing variants from variants list
- Improved matching of SVs Loqus occurrences in other cases
- Remove padding from the list inside (Matching causatives from other cases) panel
- Pass None to get_app function in CLI base since passing script_info to app factory functions was deprecated in Flask 2.0
- Fixed failing tests due to Flask update to version 2.0
- Speed up user events view
- Causative view sort out of memory error
- Use hgnc_id for gene filter query
- Typo in case controllers displaying an error every time a patient is matched against external MatchMaker nodes
- Do not crash while attempting an update for variant documents that are too big (> 16 MB)
- Old STR causatives (and other variants) may not have HGNC symbols - fix sort lambda
- Check if gene_obj has primary_transcript before trying to access it
- Warn if a gene manually searched is in a clinical panel with an outdated name when filtering variants
- ChrPos split js not needed on STR page yet
### Changed
- Remove parsing of case `genome_version`, since it's not used anywhere downstream
- Introduce deprecation warning for Loqus configs that are not dictionaries
- SV clinical filter no longer filters out sub 100 nt variants
- Count cases in LoqusDB by variant type
- Commit pulse repo badge temporarily set to weekly
- Sort ClinVar submissions objects by ascending "Last evaluated" date
- Refactored the MatchMaker integration as an extension
- Replaced some sensitive words as suggested by woke linter
- Documentation for load-configuration rewritten.
- Add styles to MatchMaker matches table
- More detailed info on the data shared in MatchMaker submission form

## [4.33.1]
### Fixed
- Include markdown for release autodeploy docs
- Use standard inheritance model in ClinVar (https://ftp.ncbi.nlm.nih.gov/pub/GTR/standard_terms/Mode_of_inheritance.txt)
- Fix issue crash with variants that have been unflagged causative not being available in other causatives
### Added
### Changed

## [4.33]
### Fixed
- Command line crashing when updating an individual not found in database
- Dashboard page crashing when filters return no data
- Cancer variants filter by chromosome
- /api/v1/genes now searches for genes in all genome builds by default
- Upgraded igv.js to version 2.8.1 (Fixed Unparsable bed record error)
### Added
- Autodeploy docs on release
- Documentation for updating case individuals tracks
- Filter cases and dashboard stats by analysis track
### Changed
- Changed from deprecated db update method
- Pre-selected fields to run queries with in dashboard page
- Do not filter by any institute when first accessing the dashboard
- Removed OMIM panel in case view for cancer cases
- Display Tier I and II variants in case view causatives panel for cancer cases
- Refactored Individuals and Causative panels in case view for cancer cases

## [4.32.1]
### Fixed
- iSort lint check only
### Changed
- Institute cases page crashing when a case has track:Null
### Added

## [4.32]
### Added
- Load and show MITOMAP associated diseases from VCF (INFO field: MitomapAssociatedDiseases, via HmtNote)
- Show variant allele frequencies for mitochondrial variants (GRCh38 cases)
- Extend "public" json API with diseases (OMIM) and phenotypes (HPO)
- HPO gene list download now has option for clinical and non-clinical genes
- Display gene splice junctions data in sashimi plots
- Update case individuals with splice junctions tracks
- Simple Docker compose for development with local build
- Make Phenomodels subpanels collapsible
- User side documentation of cytogenomics features (Gens, Chromograph, vcf2cytosure, rhocall)
- iSort GitHub Action
- Support LoqusDB REST API queries
### Fixed
- Show other causative once, even if several events point to it
- Filtering variants by mitochondrial chromosome for cases with genome build=38
- HPO gene search button triggers any warnings for clinical / non-existing genes also on first search
- Fixed a bug in variants pages caused by MT variants without alt_frequency
- Tests for CADD score parsing function
- Fixed the look of IGV settings on SNV variant page
- Cases analyzed once shown as `rerun`
- Missing case track on case re-upload
- Fixed severity rank for SO term "regulatory region ablation"
### Changed
- Refactor according to CodeFactor - mostly reuse of duplicated code
- Phenomodels language adjustment
- Open variants in a new window (from variants page)
- Open overlapping and compound variants in a new window (from variant page)
- gnomAD link points to gnomAD v.3 (build GRCh38) for mitochondrial variants.
- Display only number of affected genes for dismissed SVs in general report
- Chromosome build check when populating the variants filter chromosome selection
- Display mitochondrial and rare diseases coverage report in cases with missing 'rare' track

## [4.31.1]
### Added
### Changed
- Remove mitochondrial and coverage report from cancer cases sidebar
### Fixed
- ClinVar page when dbSNP id is None

## [4.31]
### Added
- gnomAD annotation field in admin guide
- Export also dynamic panel genes not associated to an HPO term when downloading the HPO panel
- Primary HGNC transcript info in variant export files
- Show variant quality (QUAL field from vcf) in the variant summary
- Load/update PDF gene fusion reports (clinical and research) generated with Arriba
- Support new MANE annotations from VEP (both MANE Select and MANE Plus Clinical)
- Display on case activity the event of a user resetting all dismissed variants
- Support gnomAD population frequencies for mitochondrial variants
- Anchor links in Casedata ClinVar panels to redirect after renaming individuals
### Fixed
- Replace old docs link www.clinicalgenomics.se/scout with new https://clinical-genomics.github.io/scout
- Page formatting issues whenever case and variant comments contain extremely long strings with no spaces
- Chromograph images can be one column and have scrollbar. Removed legacy code.
- Column labels for ClinVar case submission
- Page crashing looking for LoqusDB observation when variant doesn't exist
- Missing inheritance models and custom inheritance models on newly created gene panels
- Accept only numbers in managed variants filter as position and end coordinates
- SNP id format and links in Variant page, ClinVar submission form and general report
- Case groups tooltip triggered only when mouse is on the panel header
- Loadable filters displayed in alphabetical order on variants page
### Changed
- A more compact case groups panel
- Added landscape orientation CSS style to cancer coverage and QC demo report
- Improve user documentation to create and save new gene panels
- Removed option to use space as separator when uploading gene panels
- Separating the columns of standard and custom inheritance models in gene panels
- Improved ClinVar instructions for users using non-English Excel

## [4.30.2]
### Added
### Fixed
- Use VEP RefSeq ID if RefSeq list is empty in RefSeq transcripts overview
- Bug creating variant links for variants with no end_chrom
### Changed

## [4.30.1]
### Added
### Fixed
- Cryptography dependency fixed to use version < 3.4
### Changed

## [4.30]
### Added
- Introduced a `reset dismiss variant` verb
- Button to reset all dismissed variants for a case
- Add black border to Chromograph ideograms
- Show ClinVar annotations on variantS page
- Added integration with GENS, copy number visualization tool
- Added a VUS label to the manual classification variant tags
- Add additional information to SNV verification emails
- Tooltips documenting manual annotations from default panels
- Case groups now show bam files from all cases on align view
### Fixed
- Center initial igv view on variant start with SNV/indels
- Don't set initial igv view to negative coordinates
- Display of GQ for SV and STR
- Parsing of AD and related info for STRs
- LoqusDB field in institute settings accepts only existing Loqus instances
- Fix DECIPHER link to work after DECIPHER migrated to GRCh38
- Removed visibility window param from igv.js genes track
- Updated HPO download URL
- Patch HPO download test correctly
- Reference size on STR hover not needed (also wrong)
- Introduced genome build check (allowed values: 37, 38, "37", "38") on case load
- Improve case searching by assignee full name
- Populating the LoqusDB select in institute settings
### Changed
- Cancer variants table header (pop freq etc)
- Only admin users can modify LoqusDB instance in Institute settings
- Style of case synopsis, variants and case comments
- Switched to igv.js 2.7.5
- Do not choke if case is missing research variants when research requested
- Count cases in LoqusDB by variant type
- Introduce deprecation warning for Loqus configs that are not dictionaries
- Improve create new gene panel form validation
- Make XM- transcripts less visible if they don't overlap with transcript refseq_id in variant page
- Color of gene panels and comments panels on cases and variant pages
- Do not choke if case is missing research variants when reserch requested

## [4.29.1]
### Added
### Fixed
- Always load STR variants regardless of RankScore threshold (hotfix)
### Changed

## [4.29]
### Added
- Added a page about migrating potentially breaking changes to the documentation
- markdown_include in development requirements file
- STR variants filter
- Display source, Z-score, inheritance pattern for STR annotations from Stranger (>0.6.1) if available
- Coverage and quality report to cancer view
### Fixed
- ACMG classification page crashing when trying to visualize a classification that was removed
- Pretty print HGVS on gene variants (URL-decode VEP)
- Broken or missing link in the documentation
- Multiple gene names in ClinVar submission form
- Inheritance model select field in ClinVar submission
- IGV.js >2.7.0 has an issue with the gene track zoom levels - temp freeze at 2.7.0
- Revert CORS-anywhere and introduce a local http proxy for cloud tracks
### Changed

## [4.28]
### Added
- Chromograph integration for displaying PNGs in case-page
- Add VAF to cancer case general report, and remove some of its unused fields
- Variants filter compatible with genome browser location strings
- Support for custom public igv tracks stored on the cloud
- Add tests to increase testing coverage
- Update case variants count after deleting variants
- Update IGV.js to latest (v2.7.4)
- Bypass igv.js CORS check using `https://github.com/Rob--W/cors-anywhere`
- Documentation on default and custom IGV.js tracks (admin docs)
- Lock phenomodels so they're editable by admins only
- Small case group assessment sharing
- Tutorial and files for deploying app on containers (Kubernetes pods)
- Canonical transcript and protein change of canonical transcript in exported variants excel sheet
- Support for Font Awesome version 6
- Submit to Beacon from case page sidebar
- Hide dismissed variants in variants pages and variants export function
- Systemd service files and instruction to deploy Scout using podman
### Fixed
- Bugfix: unused `chromgraph_prefix |tojson` removed
- Freeze coloredlogs temporarily
- Marrvel link
- Don't show TP53 link for silent or synonymous changes
- OMIM gene field accepts any custom number as OMIM gene
- Fix Pytest single quote vs double quote string
- Bug in gene variants search by similar cases and no similar case is found
- Delete unused file `userpanel.py`
- Primary transcripts in variant overview and general report
- Google OAuth2 login setup in README file
- Redirect to 'missing file'-icon if configured Chromograph file is missing
- Javascript error in case page
- Fix compound matching during variant loading for hg38
- Cancer variants view containing variants dismissed with cancer-specific reasons
- Zoom to SV variant length was missing IGV contig select
- Tooltips on case page when case has no default gene panels
### Changed
- Save case variants count in case document and not in sessions
- Style of gene panels multiselect on case page
- Collapse/expand main HPO checkboxes in phenomodel preview
- Replaced GQ (Genotype quality) with VAF (Variant allele frequency) in cancer variants GT table
- Allow loading of cancer cases with no tumor_purity field
- Truncate cDNA and protein changes in case report if longer than 20 characters


## [4.27]
### Added
- Exclude one or more variant categories when running variants delete command
### Fixed
### Changed

## [4.26.1]
### Added
### Fixed
- Links with 1-letter aa codes crash on frameshift etc
### Changed

## [4.26]
### Added
- Extend the delete variants command to print analysis date, track, institute, status and research status
- Delete variants by type of analysis (wgs|wes|panel)
- Links to cBioPortal, MutanTP53, IARC TP53, OncoKB, MyCancerGenome, CIViC
### Fixed
- Deleted variants count
### Changed
- Print output of variants delete command as a tab separated table

## [4.25]
### Added
- Command line function to remove variants from one or all cases
### Fixed
- Parse SMN None calls to None rather than False

## [4.24.1]
### Fixed
- Install requirements.txt via setup file

## [4.24]
### Added
- Institute-level phenotype models with sub-panels containing HPO and OMIM terms
- Runnable Docker demo
- Docker image build and push github action
- Makefile with shortcuts to docker commands
- Parse and save synopsis, phenotype and cohort terms from config files upon case upload
### Fixed
- Update dismissed variant status when variant dismissed key is missing
- Breakpoint two IGV button now shows correct chromosome when different from bp1
- Missing font lib in Docker image causing the PDF report download page to crash
- Sentieon Manta calls lack Somaticscore - load anyway
- ClinVar submissions crashing due to pinned variants that are not loaded
- Point ExAC pLI score to new gnomad server address
- Bug uploading cases missing phenotype terms in config file
- STRs loaded but not shown on browser page
- Bug when using adapter.variant.get_causatives with case_id without causatives
- Problem with fetching "solved" from scout export cases cli
- Better serialising of datetime and bson.ObjectId
- Added `volumes` folder to .gitignore
### Changed
- Make matching causative and managed variants foldable on case page
- Remove calls to PyMongo functions marked as deprecated in backend and frontend(as of version 3.7).
- Improved `scout update individual` command
- Export dynamic phenotypes with ordered gene lists as PDF


## [4.23]
### Added
- Save custom IGV track settings
- Show a flash message with clear info about non-valid genes when gene panel creation fails
- CNV report link in cancer case side navigation
- Return to comment section after editing, deleting or submitting a comment
- Managed variants
- MT vs 14 chromosome mean coverage stats if Scout is connected to Chanjo
### Fixed
- missing `vcf_cancer_sv` and `vcf_cancer_sv_research` to manual.
- Split ClinVar multiple clnsig values (slash-separated) and strip them of underscore for annotations without accession number
- Timeout of `All SNVs and INDELs` page when no valid gene is provided in the search
- Round CADD (MIPv9)
- Missing default panel value
- Invisible other causatives lines when other causatives lack gene symbols
### Changed
- Do not freeze mkdocs-material to version 4.6.1
- Remove pre-commit dependency

## [4.22]
### Added
- Editable cases comments
- Editable variants comments
### Fixed
- Empty variant activity panel
- STRs variants popover
- Split new ClinVar multiple significance terms for a variant
- Edit the selected comment, not the latest
### Changed
- Updated RELEASE docs.
- Pinned variants card style on the case page
- Merged `scout export exons` and `scout view exons` commands


## [4.21.2]
### Added
### Fixed
- Do not pre-filter research variants by (case-default) gene panels
- Show OMIM disease tooltip reliably
### Changed

## [4.21.1]
### Added
### Fixed
- Small change to Pop Freq column in variants ang gene panels to avoid strange text shrinking on small screens
- Direct use of HPO list for Clinical HPO SNV (and cancer SNV) filtering
- PDF coverage report redirecting to login page
### Changed
- Remove the option to dismiss single variants from all variants pages
- Bulk dismiss SNVs, SVs and cancer SNVs from variants pages

## [4.21]
### Added
- Support to configure LoqusDB per institute
- Highlight causative variants in the variants list
- Add tests. Mostly regarding building internal datatypes.
- Remove leading and trailing whitespaces from panel_name and display_name when panel is created
- Mark MANE transcript in list of transcripts in "Transcript overview" on variant page
- Show default panel name in case sidebar
- Previous buttons for variants pagination
- Adds a gh action that checks that the changelog is updated
- Adds a gh action that deploys new releases automatically to pypi
- Warn users if case default panels are outdated
- Define institute-specific gene panels for filtering in institute settings
- Use institute-specific gene panels in variants filtering
- Show somatic VAF for pinned and causative variants on case page

### Fixed
- Report pages redirect to login instead of crashing when session expires
- Variants filter loading in cancer variants page
- User, Causative and Cases tables not scaling to full page
- Improved docs for an initial production setup
- Compatibility with latest version of Black
- Fixed tests for Click>7
- Clinical filter required an extra click to Filter to return variants
- Restore pagination and shrink badges in the variants page tables
- Removing a user from the command line now inactivates the case only if user is last assignee and case is active
- Bugfix, LoqusDB per institute feature crashed when institute id was empty string
- Bugfix, LoqusDB calls where missing case count
- filter removal and upload for filters deleted from another page/other user
- Visualize outdated gene panels info in a popover instead of a tooltip in case page side panel

### Changed
- Highlight color on normal STRs in the variants table from green to blue
- Display breakpoints coordinates in verification emails only for structural variants


## [4.20]
### Added
- Display number of filtered variants vs number of total variants in variants page
- Search case by HPO terms
- Dismiss variant column in the variants tables
- Black and pre-commit packages to dev requirements

### Fixed
- Bug occurring when rerun is requested twice
- Peddy info fields in the demo config file
- Added load config safety check for multiple alignment files for one individual
- Formatting of cancer variants table
- Missing Score in SV variants table

### Changed
- Updated the documentation on how to create a new software release
- Genome build-aware cytobands coordinates
- Styling update of the Matchmaker card
- Select search type in case search form


## [4.19]

### Added
- Show internal ID for case
- Add internal ID for downloaded CGH files
- Export dynamic HPO gene list from case page
- Remove users as case assignees when their account is deleted
- Keep variants filters panel expanded when filters have been used

### Fixed
- Handle the ProxyFix ModuleNotFoundError when Werkzeug installed version is >1.0
- General report formatting issues whenever case and variant comments contain extremely long strings with no spaces

### Changed
- Created an institute wrapper page that contains list of cases, causatives, SNVs & Indels, user list, shared data and institute settings
- Display case name instead of case ID on clinVar submissions
- Changed icon of sample update in clinVar submissions


## [4.18]

### Added
- Filter cancer variants on cytoband coordinates
- Show dismiss reasons in a badge with hover for clinical variants
- Show an ellipsis if 10 cases or more to display with loqusdb matches
- A new blog post for version 4.17
- Tooltip to better describe Tumor and Normal columns in cancer variants
- Filter cancer SNVs and SVs by chromosome coordinates
- Default export of `Assertion method citation` to clinVar variants submission file
- Button to export up to 500 cancer variants, filtered or not
- Rename samples of a clinVar submission file

### Fixed
- Apply default gene panel on return to cancer variantS from variant view
- Revert to certificate checking when asking for Chanjo reports
- `scout download everything` command failing while downloading HPO terms

### Changed
- Turn tumor and normal allelic fraction to decimal numbers in tumor variants page
- Moved clinVar submissions code to the institutes blueprints
- Changed name of clinVar export files to FILENAME.Variant.csv and FILENAME.CaseData.csv
- Switched Google login libraries from Flask-OAuthlib to Authlib


## [4.17.1]

### Fixed
- Load cytobands for cases with chromosome build not "37" or "38"


## [4.17]

### Added
- COSMIC badge shown in cancer variants
- Default gene-panel in non-cancer structural view in url
- Filter SNVs and SVs by cytoband coordinates
- Filter cancer SNV variants by alt allele frequency in tumor
- Correct genome build in UCSC link from structural variant page



### Fixed
- Bug in clinVar form when variant has no gene
- Bug when sharing cases with the same institute twice
- Page crashing when removing causative variant tag
- Do not default to GATK caller when no caller info is provided for cancer SNVs


## [4.16.1]

### Fixed
- Fix the fix for handling of delivery reports for rerun cases

## [4.16]

### Added
- Adds possibility to add "lims_id" to cases. Currently only stored in database, not shown anywhere
- Adds verification comment box to SVs (previously only available for small variants)
- Scrollable pedigree panel

### Fixed
- Error caused by changes in WTForm (new release 2.3.x)
- Bug in OMIM case page form, causing the page to crash when a string was provided instead of a numerical OMIM id
- Fix Alamut link to work properly on hg38
- Better handling of delivery reports for rerun cases
- Small CodeFactor style issues: matchmaker results counting, a couple of incomplete tests and safer external xml
- Fix an issue with Phenomizer introduced by CodeFactor style changes

### Changed
- Updated the version of igv.js to 2.5.4

## [4.15.1]

### Added
- Display gene names in ClinVar submissions page
- Links to Varsome in variant transcripts table

### Fixed
- Small fixes to ClinVar submission form
- Gene panel page crash when old panel has no maintainers

## [4.15]

### Added
- Clinvar CNVs IGV track
- Gene panels can have maintainers
- Keep variant actions (dismissed, manual rank, mosaic, acmg, comments) upon variant re-upload
- Keep variant actions also on full case re-upload

### Fixed
- Fix the link to Ensembl for SV variants when genome build 38.
- Arrange information in columns on variant page
- Fix so that new cosmic identifier (COSV) is also acceptable #1304
- Fixed COSMIC tag in INFO (outside of CSQ) to be parses as well with `&` splitter.
- COSMIC stub URL changed to https://cancer.sanger.ac.uk/cosmic/search?q= instead.
- Updated to a version of IGV where bigBed tracks are visualized correctly
- Clinvar submission files are named according to the content (variant_data and case_data)
- Always show causatives from other cases in case overview
- Correct disease associations for gene symbol aliases that exist as separate genes
- Re-add "custom annotations" for SV variants
- The override ClinVar P/LP add-in in the Clinical Filter failed for new CSQ strings

### Changed
- Runs all CI checks in github actions

## [4.14.1]

### Fixed
- Error when variant found in loqusdb is not loaded for other case

## [4.14]

### Added
- Use github actions to run tests
- Adds CLI command to update individual alignments path
- Update HPO terms using downloaded definitions files
- Option to use alternative flask config when running `scout serve`
- Requirement to use loqusdb >= 2.5 if integrated

### Fixed
- Do not display Pedigree panel in cancer view
- Do not rely on internet connection and services available when running CI tests
- Variant loading assumes GATK if no caller set given and GATK filter status is seen in FILTER
- Pass genome build param all the way in order to get the right gene mappings for cases with build 38
- Parse correctly variants with zero frequency values
- Continue even if there are problems to create a region vcf
- STR and cancer variant navigation back to variants pages could fail

### Changed
- Improved code that sends requests to the external APIs
- Updates ranges for user ranks to fit todays usage
- Run coveralls on github actions instead of travis
- Run pip checks on github actions instead of coveralls
- For hg38 cases, change gnomAD link to point to version 3.0 (which is hg38 based)
- Show pinned or causative STR variants a bit more human readable

## [4.13.1]

### Added
### Fixed
- Typo that caused not all clinvar conflicting interpretations to be loaded no matter what
- Parse and retrieve clinvar annotations from VEP-annotated (VEP 97+) CSQ VCF field
- Variant clinvar significance shown as `not provided` whenever is `Uncertain significance`
- Phenomizer query crashing when case has no HPO terms assigned
- Fixed a bug affecting `All SNVs and INDELs` page when variants don't have canonical transcript
- Add gene name or id in cancer variant view

### Changed
- Cancer Variant view changed "Variant:Transcript:Exon:HGVS" to "Gene:Transcript:Exon:HGVS"

## [4.13]

### Added
- ClinVar SNVs track in IGV
- Add SMA view with SMN Copy Number data
- Easier to assign OMIM diagnoses from case page
- OMIM terms and specific OMIM term page

### Fixed
- Bug when adding a new gene to a panel
- Restored missing recent delivery reports
- Fixed style and links to other reports in case side panel
- Deleting cases using display_name and institute not deleting its variants
- Fixed bug that caused coordinates filter to override other filters
- Fixed a problem with finding some INS in loqusdb
- Layout on SV page when local observations without cases are present
- Make scout compatible with the new HPO definition files from `http://compbio.charite.de/jenkins/`
- General report visualization error when SNVs display names are very long


### Changed


## [4.12.4]

### Fixed
- Layout on SV page when local observations without cases are present

## [4.12.3]

### Fixed
- Case report when causative or pinned SVs have non null allele frequencies

## [4.12.2]

### Fixed
- SV variant links now take you to the SV variant page again
- Cancer variant view has cleaner table data entries for "N/A" data
- Pinned variant case level display hotfix for cancer and str - more on this later
- Cancer variants show correct alt/ref reads mirroring alt frequency now
- Always load all clinical STR variants even if a region load is attempted - index may be missing
- Same case repetition in variant local observations

## [4.12.1]

### Fixed
- Bug in variant.gene when gene has no HGVS description


## [4.12]

### Added
- Accepts `alignment_path` in load config to pass bam/cram files
- Display all phenotypes on variant page
- Display hgvs coordinates on pinned and causatives
- Clear panel pending changes
- Adds option to setup the database with static files
- Adds cli command to download the resources from CLI that scout needs
- Adds test files for merged somatic SV and CNV; as well as merged SNV, and INDEL part of #1279
- Allows for upload of OMIM-AUTO gene panel from static files without api-key

### Fixed
- Cancer case HPO panel variants link
- Fix so that some drop downs have correct size
- First IGV button in str variants page
- Cancer case activates on SNV variants
- Cases activate when STR variants are viewed
- Always calculate code coverage
- Pinned/Classification/comments in all types of variants pages
- Null values for panel's custom_inheritance_models
- Discrepancy between the manual disease transcripts and those in database in gene-edit page
- ACMG classification not showing for some causatives
- Fix bug which caused IGV.js to use hg19 reference files for hg38 data
- Bug when multiple bam files sources with non-null values are available


### Changed
- Renamed `requests` file to `scout_requests`
- Cancer variant view shows two, instead of four, decimals for allele and normal


## [4.11.1]

### Fixed
- Institute settings page
- Link institute settings to sharing institutes choices

## [4.11.0]

### Added
- Display locus name on STR variant page
- Alternative key `GNOMADAF_popmax` for Gnomad popmax allele frequency
- Automatic suggestions on how to improve the code on Pull Requests
- Parse GERP, phastCons and phyloP annotations from vep annotated CSQ fields
- Avoid flickering comment popovers in variant list
- Parse REVEL score from vep annotated CSQ fields
- Allow users to modify general institute settings
- Optionally format code automatically on commit
- Adds command to backup vital parts `scout export database`
- Parsing and displaying cancer SV variants from Manta annotated VCF files
- Dismiss cancer snv variants with cancer-specific options
- Add IGV.js UPD, RHO and TIDDIT coverage wig tracks.


### Fixed
- Slightly darker page background
- Fixed an issued with parsed conservation values from CSQ
- Clinvar submissions accessible to all users of an institute
- Header toolbar when on Clinvar page now shows institute name correctly
- Case should not always inactivate upon update
- Show dismissed snv cancer variants as grey on the cancer variants page
- Improved style of mappability link and local observations on variant page
- Convert all the GET requests to the igv view to POST request
- Error when updating gene panels using a file containing BOM chars
- Add/replace gene radio button not working in gene panels


## [4.10.1]

### Fixed
- Fixed issue with opening research variants
- Problem with coveralls not called by Travis CI
- Handle Biomart service down in tests


## [4.10.0]

### Added
- Rank score model in causatives page
- Exportable HPO terms from phenotypes page
- AMP guideline tiers for cancer variants
- Adds scroll for the transcript tab
- Added CLI option to query cases on time since case event was added
- Shadow clinical assessments also on research variants display
- Support for CRAM alignment files
- Improved str variants view : sorting by locus, grouped by allele.
- Delivery report PDF export
- New mosaicism tag option
- Add or modify individuals' age or tissue type from case page
- Display GC and allele depth in causatives table.
- Included primary reference transcript in general report
- Included partial causative variants in general report
- Remove dependency of loqusdb by utilising the CLI

### Fixed
- Fixed update OMIM command bug due to change in the header of the genemap2 file
- Removed Mosaic Tag from Cancer variants
- Fixes issue with unaligned table headers that comes with hidden Datatables
- Layout in general report PDF export
- Fixed issue on the case statistics view. The validation bars didn't show up when all institutes were selected. Now they do.
- Fixed missing path import by importing pathlib.Path
- Handle index inconsistencies in the update index functions
- Fixed layout problems


## [4.9.0]

### Added
- Improved MatchMaker pages, including visible patient contacts email address
- New badges for the github repo
- Links to [GENEMANIA](genemania.org)
- Sort gene panel list on case view.
- More automatic tests
- Allow loading of custom annotations in VCF using the SCOUT_CUSTOM info tag.

### Fixed
- Fix error when a gene is added to an empty dynamic gene panel
- Fix crash when attempting to add genes on incorrect format to dynamic gene panel
- Manual rank variant tags could be saved in a "Select a tag"-state, a problem in the variants view.
- Same case evaluations are no longer shown as gray previous evaluations on the variants page
- Stay on research pages, even if reset, next first buttons are pressed..
- Overlapping variants will now be visible on variant page again
- Fix missing classification comments and links in evaluations page
- All prioritized cases are shown on cases page


## [4.8.3]

### Added

### Fixed
- Bug when ordering sanger
- Improved scrolling over long list of genes/transcripts


## [4.8.2]

### Added

### Fixed
- Avoid opening extra tab for coverage report
- Fixed a problem when rank model version was saved as floats and not strings
- Fixed a problem with displaying dismiss variant reasons on the general report
- Disable load and delete filter buttons if there are no saved filters
- Fix problem with missing verifications
- Remove duplicate users and merge their data and activity


## [4.8.1]

### Added

### Fixed
- Prevent login fail for users with id defined by ObjectId and not email
- Prevent the app from crashing with `AttributeError: 'NoneType' object has no attribute 'message'`


## [4.8.0]

### Added
- Updated Scout to use Bootstrap 4.3
- New looks for Scout
- Improved dashboard using Chart.js
- Ask before inactivating a case where last assigned user leaves it
- Genes can be manually added to the dynamic gene list directly on the case page
- Dynamic gene panels can optionally be used with clinical filter, instead of default gene panel
- Dynamic gene panels get link out to chanjo-report for coverage report
- Load all clinvar variants with clinvar Pathogenic, Likely Pathogenic and Conflicting pathogenic
- Show transcripts with exon numbers for structural variants
- Case sort order can now be toggled between ascending and descending.
- Variants can be marked as partial causative if phenotype is available for case.
- Show a frequency tooltip hover for SV-variants.
- Added support for LDAP login system
- Search snv and structural variants by chromosomal coordinates
- Structural variants can be marked as partial causative if phenotype is available for case.
- Show normal and pathologic limits for STRs in the STR variants view.
- Institute level persistent variant filter settings that can be retrieved and used.
- export causative variants to Excel
- Add support for ROH, WIG and chromosome PNGs in case-view

### Fixed
- Fixed missing import for variants with comments
- Instructions on how to build docs
- Keep sanger order + verification when updating/reloading variants
- Fixed and moved broken filter actions (HPO gene panel and reset filter)
- Fixed string conversion to number
- UCSC links for structural variants are now separated per breakpoint (and whole variant where applicable)
- Reintroduced missing coverage report
- Fixed a bug preventing loading samples using the command line
- Better inheritance models customization for genes in gene panels
- STR variant page back to list button now does its one job.
- Allows to setup scout without a omim api key
- Fixed error causing "favicon not found" flash messages
- Removed flask --version from base cli
- Request rerun no longer changes case status. Active or archived cases inactivate on upload.
- Fixed missing tooltip on the cancer variants page
- Fixed weird Rank cell in variants page
- Next and first buttons order swap
- Added pagination (and POST capability) to cancer variants.
- Improves loading speed for variant page
- Problem with updating variant rank when no variants
- Improved Clinvar submission form
- General report crashing when dismissed variant has no valid dismiss code
- Also show collaborative case variants on the All variants view.
- Improved phenotype search using dataTables.js on phenotypes page
- Search and delete users with `email` instead of `_id`
- Fixed css styles so that multiselect options will all fit one column


## [4.7.3]

### Added
- RankScore can be used with VCFs for vcf_cancer files

### Fixed
- Fix issue with STR view next page button not doing its one job.

### Deleted
- Removed pileup as a bam viewing option. This is replaced by IGV


## [4.7.2]

### Added
- Show earlier ACMG classification in the variant list

### Fixed
- Fixed igv search not working due to igv.js dist 2.2.17
- Fixed searches for cases with a gene with variants pinned or marked causative.
- Load variant pages faster after fixing other causatives query
- Fixed mitochondrial report bug for variants without genes

## [4.7.1]

### Added

### Fixed
- Fixed bug on genes page


## [4.7.0]

### Added
- Export genes and gene panels in build GRCh38
- Search for cases with variants pinned or marked causative in a given gene.
- Search for cases phenotypically similar to a case also from WUI.
- Case variant searches can be limited to similar cases, matching HPO-terms,
  phenogroups and cohorts.
- De-archive reruns and flag them as 'inactive' if archived
- Sort cases by analysis_date, track or status
- Display cases in the following order: prioritized, active, inactive, archived, solved
- Assign case to user when user activates it or asks for rerun
- Case becomes inactive when it has no assignees
- Fetch refseq version from entrez and use it in clinvar form
- Load and export of exons for all genes, independent on refseq
- Documentation for loading/updating exons
- Showing SV variant annotations: SV cgh frequencies, gnomad-SV, local SV frequencies
- Showing transcripts mapping score in segmental duplications
- Handle requests to Ensembl Rest API
- Handle requests to Ensembl Rest Biomart
- STR variants view now displays GT and IGV link.
- Description field for gene panels
- Export exons in build 37 and 38 using the command line

### Fixed
- Fixes of and induced by build tests
- Fixed bug affecting variant observations in other cases
- Fixed a bug that showed wrong gene coverage in general panel PDF export
- MT report only shows variants occurring in the specific individual of the excel sheet
- Disable SSL certifcate verification in requests to chanjo
- Updates how intervaltree and pymongo is used to void deprecated functions
- Increased size of IGV sample tracks
- Optimized tests


## [4.6.1]

### Added

### Fixed
- Missing 'father' and 'mother' keys when parsing single individual cases


## [4.6.0]

### Added
- Description of Scout branching model in CONTRIBUTING doc
- Causatives in alphabetical order, display ACMG classification and filter by gene.
- Added 'external' to the list of analysis type options
- Adds functionality to display "Tissue type". Passed via load config.
- Update to IGV 2.

### Fixed
- Fixed alignment visualization and vcf2cytosure availability for demo case samples
- Fixed 3 bugs affecting SV pages visualization
- Reintroduced the --version cli option
- Fixed variants query by panel (hpo panel + gene panel).
- Downloaded MT report contains excel files with individuals' display name
- Refactored code in parsing of config files.


## [4.5.1]

### Added

### Fixed
- update requirement to use PyYaml version >= 5.1
- Safer code when loading config params in cli base


## [4.5.0]

### Added
- Search for similar cases from scout view CLI
- Scout cli is now invoked from the app object and works under the app context

### Fixed
- PyYaml dependency fixed to use version >= 5.1


## [4.4.1]

### Added
- Display SV rank model version when available

### Fixed
- Fixed upload of delivery report via API


## [4.4.0]

### Added
- Displaying more info on the Causatives page and hiding those not causative at the case level
- Add a comment text field to Sanger order request form, allowing a message to be included in the email
- MatchMaker Exchange integration
- List cases with empty synopsis, missing HPO terms and phenotype groups.
- Search for cases with open research list, or a given case status (active, inactive, archived)

### Fixed
- Variant query builder split into several functions
- Fixed delivery report load bug


## [4.3.3]

### Added
- Different individual table for cancer cases

### Fixed
- Dashboard collects validated variants from verification events instead of using 'sanger' field
- Cases shared with collaborators are visible again in cases page
- Force users to select a real institute to share cases with (actionbar select fix)


## [4.3.2]

### Added
- Dashboard data can be filtered using filters available in cases page
- Causatives for each institute are displayed on a dedicated page
- SNVs and and SVs are searchable across cases by gene and rank score
- A more complete report with validated variants is downloadable from dashboard

### Fixed
- Clinsig filter is fixed so clinsig numerical values are returned
- Split multi clinsig string values in different elements of clinsig array
- Regex to search in multi clinsig string values or multi revstat string values
- It works to upload vcf files with no variants now
- Combined Pileup and IGV alignments for SVs having variant start and stop on the same chromosome


## [4.3.1]

### Added
- Show calls from all callers even if call is not available
- Instructions to install cairo and pango libs from WeasyPrint page
- Display cases with number of variants from CLI
- Only display cases with number of variants above certain treshold. (Also CLI)
- Export of verified variants by CLI or from the dashboard
- Extend case level queries with default panels, cohorts and phenotype groups.
- Slice dashboard statistics display using case level queries
- Add a view where all variants for an institute can be searched across cases, filtering on gene and rank score. Allows searching research variants for cases that have research open.

### Fixed
- Fixed code to extract variant conservation (gerp, phyloP, phastCons)
- Visualization of PDF-exported gene panels
- Reintroduced the exon/intron number in variant verification email
- Sex and affected status is correctly displayed on general report
- Force number validation in SV filter by size
- Display ensembl transcripts when no refseq exists


## [4.3.0]

### Added
- Mosaicism tag on variants
- Show and filter on SweGen frequency for SVs
- Show annotations for STR variants
- Show all transcripts in verification email
- Added mitochondrial export
- Adds alternative to search for SVs shorter that the given length
- Look for 'bcftools' in the `set` field of VCFs
- Display digenic inheritance from OMIM
- Displays what refseq transcript that is primary in hgnc

### Fixed

- Archived panels displays the correct date (not retroactive change)
- Fixed problem with waiting times in gene panel exports
- Clinvar fiter not working with human readable clinsig values

## [4.2.2]

### Fixed
- Fixed gene panel create/modify from CSV file utf-8 decoding error
- Updating genes in gene panels now supports edit comments and entry version
- Gene panel export timeout error

## [4.2.1]

### Fixed
- Re-introduced gene name(s) in verification email subject
- Better PDF rendering for excluded variants in report
- Problem to access old case when `is_default` did not exist on a panel


## [4.2.0]

### Added
- New index on variant_id for events
- Display overlapping compounds on variants view

### Fixed
- Fixed broken clinical filter


## [4.1.4]

### Added
- Download of filtered SVs

### Fixed
- Fixed broken download of filtered variants
- Fixed visualization issue in gene panel PDF export
- Fixed bug when updating gene names in variant controller


## [4.1.3]

### Fixed
- Displays all primary transcripts


## [4.1.2]

### Added
- Option add/replace when updating a panel via CSV file
- More flexible versioning of the gene panels
- Printing coverage report on the bottom of the pdf case report
- Variant verification option for SVs
- Logs uri without pwd when connecting
- Disease-causing transcripts in case report
- Thicker lines in case report
- Supports HPO search for cases, both terms or if described in synopsis
- Adds sanger information to dashboard

### Fixed
- Use db name instead of **auth** as default for authentication
- Fixes so that reports can be generated even with many variants
- Fixed sanger validation popup to show individual variants queried by user and institute.
- Fixed problem with setting up scout
- Fixes problem when exac file is not available through broad ftp
- Fetch transcripts for correct build in `adapter.hgnc_gene`

## [4.1.1]
- Fix problem with institute authentication flash message in utils
- Fix problem with comments
- Fix problem with ensembl link


## [4.1.0]

### Added
- OMIM phenotypes to case report
- Command to download all panel app gene panels `scout load panel --panel-app`
- Links to genenames.org and omim on gene page
- Popup on gene at variants page with gene information
- reset sanger status to "Not validated" for pinned variants
- highlight cases with variants to be evaluated by Sanger on the cases page
- option to point to local reference files to the genome viewer pileup.js. Documented in `docs.admin-guide.server`
- option to export single variants in `scout export variants`
- option to load a multiqc report together with a case(add line in load config)
- added a view for searching HPO terms. It is accessed from the top left corner menu
- Updates the variants view for cancer variants. Adds a small cancer specific filter for known variants
- Adds hgvs information on cancer variants page
- Adds option to update phenotype groups from CLI

### Fixed
- Improved Clinvar to submit variants from different cases. Fixed HPO terms in casedata according to feedback
- Fixed broken link to case page from Sanger modal in cases view
- Now only cases with non empty lists of causative variants are returned in `adapter.case(has_causatives=True)`
- Can handle Tumor only samples
- Long lists of HGNC symbols are now possible. This was previously difficult with manual, uploaded or by HPO search when changing filter settings due to GET request limitations. Relevant pages now use POST requests. Adds the dynamic HPO panel as a selection on the gene panel dropdown.
- Variant filter defaults to default panels also on SV and Cancer variants pages.

## [4.0.0]

### WARNING ###

This is a major version update and will require that the backend of pre releases is updated.
Run commands:

```
$scout update genes
$scout update hpo
```

- Created a Clinvar submission tool, to speed up Clinvar submission of SNVs and SVs
- Added an analysis report page (html and PDF format) containing phenotype, gene panels and variants that are relevant to solve a case.

### Fixed
- Optimized evaluated variants to speed up creation of case report
- Moved igv and pileup viewer under a common folder
- Fixed MT alignment view pileup.js
- Fixed coordinates for SVs with start chromosome different from end chromosome
- Global comments shown across cases and institutes. Case-specific variant comments are shown only for that specific case.
- Links to clinvar submitted variants at the cases level
- Adapts clinvar parsing to new format
- Fixed problem in `scout update user` when the user object had no roles
- Makes pileup.js use online genome resources when viewing alignments. Now any instance of Scout can make use of this functionality.
- Fix ensembl link for structural variants
- Works even when cases does not have `'madeline_info'`
- Parses Polyphen in correct way again
- Fix problem with parsing gnomad from VEP

### Added
- Added a PDF export function for gene panels
- Added a "Filter and export" button to export custom-filtered SNVs to CSV file
- Dismiss SVs
- Added IGV alignments viewer
- Read delivery report path from case config or CLI command
- Filter for spidex scores
- All HPO terms are now added and fetched from the correct source (https://github.com/obophenotype/human-phenotype-ontology/blob/master/hp.obo)
- New command `scout update hpo`
- New command `scout update genes` will fetch all the latest information about genes and update them
- Load **all** variants found on chromosome **MT**
- Adds choice in cases overview do show as many cases as user like

### Removed
- pileup.min.js and pileup css are imported from a remote web location now
- All source files for HPO information, this is instead fetched directly from source
- All source files for gene information, this is instead fetched directly from source

## [3.0.0]
### Fixed
- hide pedigree panel unless it exists

## [1.5.1] - 2016-07-27
### Fixed
- look for both ".bam.bai" and ".bai" extensions

## [1.4.0] - 2016-03-22
### Added
- support for local frequency through loqusdb
- bunch of other stuff

## [1.3.0] - 2016-02-19
### Fixed
- Update query-phenomizer and add username/password

### Changed
- Update the way a case is checked for rerun-status

### Added
- Add new button to mark a case as "checked"
- Link to clinical variants _without_ 1000G annotation

## [1.2.2] - 2016-02-18
### Fixed
- avoid filtering out variants lacking ExAC and 1000G annotations

## [1.1.3] - 2015-10-01
### Fixed
- persist (clinical) filter when clicking load more
- fix #154 by robustly setting clinical filter func. terms

## [1.1.2] - 2015-09-07
### Fixed
- avoid replacing coverage report with none
- update SO terms, refactored

## [1.1.1] - 2015-08-20
### Fixed
- fetch case based on collaborator status (not owner)

## [1.1.0] - 2015-05-29
### Added
- link(s) to SNPedia based on RS-numbers
- new Jinja filter to "humanize" decimal numbers
- show gene panels in variant view
- new Jinja filter for decoding URL encoding
- add indicator to variants in list that have comments
- add variant number threshold and rank score threshold to load function
- add event methods to mongo adapter
- add tests for models
- show badge "old" if comment was written for a previous analysis

### Changed
- show cDNA change in transcript summary unless variant is exonic
- moved compounds table further up the page
- show dates for case uploads in ISO format
- moved variant comments higher up on page
- updated documentation for pages
- read in coverage report as blob in database and serve directly
- change ``OmimPhenotype`` to ``PhenotypeTerm``
- reorganize models sub-package
- move events (and comments) to separate collection
- only display prev/next links for the research list
- include variant type in breadcrumbs e.g. "Clinical variants"

### Removed
- drop dependency on moment.js

### Fixed
- show the same level of detail for all frequencies on all pages
- properly decode URL encoded symbols in amino acid/cDNA change strings
- fixed issue with wipe permissions in MongoDB
- include default gene lists in "variants" link in breadcrumbs

## [1.0.2] - 2015-05-20
### Changed
- update case fetching function

### Fixed
- handle multiple cases with same id

## [1.0.1] - 2015-04-28
### Fixed
- Fix building URL parameters in cases list Vue component

## [1.0.0] - 2015-04-12
Codename: Sara Lund

![Release 1.0](artwork/releases/release-1-0.jpg)

### Added
- Add email logging for unexpected errors
- New command line tool for deleting case

### Changed
- Much improved logging overall
- Updated documentation/usage guide
- Removed non-working IGV link

### Fixed
- Show sample display name in GT call
- Various small bug fixes
- Make it easier to hover over popups

## [0.0.2-rc1] - 2015-03-04
### Added
- add protein table for each variant
- add many more external links
- add coverage reports as PDFs

### Changed
- incorporate user feedback updates
- big refactor of load scripts

## [0.0.2-rc2] - 2015-03-04
### Changes
- add gene table with gene description
- reorganize inheritance models box

### Fixed
- avoid overwriting gene list on "research" load
- fix various bugs in external links

## [0.0.2-rc3] - 2015-03-05
### Added
- Activity log feed to variant view
- Adds protein change strings to ODM and Sanger email

### Changed
- Extract activity log component to macro

### Fixes
- Make Ensembl transcript links use archive website<|MERGE_RESOLUTION|>--- conflicted
+++ resolved
@@ -27,11 +27,8 @@
 - GnomAD links for the STR variant page (#5823)
 - `get_gene_complete_coverage` breaking for genes with no intervals on chanjo2, which is returning 'NA' instead of numerical stats (#5830)
 - Cleaner managed variant VCF export and detailed error messages for variants which are not included (#5813)
-<<<<<<< HEAD
+- Chromosome order for hg38 in IGV.js view (#5838)
 - MIM diseases can have multiple descriptions - merge them instead of using the first (#5814)
-=======
-- Chromosome order for hg38 in IGV.js view (#5838)
->>>>>>> b89673fe
 
 ## [4.105.2]
 ### Fixed
