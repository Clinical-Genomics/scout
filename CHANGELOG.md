# Change Log
All notable changes to this project will be documented in this file.
This project adheres to [Semantic Versioning](http://semver.org/).

About changelog [here](https://keepachangelog.com/en/1.0.0/)

## [unreleased]
### Added
- Software version and link to the relative release on GitHub on the top left dropdown menu
- Option to sort WTS outliers by p_value, Δψ, ψ value, zscore or l2fc
<<<<<<< HEAD
- Display pLI score and LOEUF on rare diseases and cancer SNV pages
=======
- Display pLI score on rare diseases and cancer SNV pages
- Preselect MANE SELECT transcripts in the multi-step ClinVar variant add to submission process
>>>>>>> 2328f89d
### Changed
- Do not show overlapping gene panels badge on variants from cases runned without gene panels
- Set case as research case if it contains any type of research variants
- Update igv.js to 3.1.4
- IGV DNA alignment track defaults to group by tag:HP and color by methylation (useful for LRS), and show soft-clips
- Update gnomAD constraint to v4.1
- Refactored code for prioritizing the order of variant loading
### Fixed
- Don't save any "-1", "." or "0" frequency values for SNVs - same as for SVs
- Downloading and parsing of genes from Ensembl (including MT-TP)
- Don't parse SV frequencies for SNVs even if the name matches. Also accept "." as missing value for SV frequencies.

## [4.96]
### Added
- Support case status assignment upon loading (by providing case status in the case config file)
- Severity predictions on general case report for SNVs and cancer SNVs
- Variant functional annotation on general case report for SNVs and cancer SNVs
- Version of Scout used when the case was loaded is displayed on case page and general report
### Removed
- Discontinue ClinVar submissions via CSV files and support only submission via API: removed buttons for downloading ClinVar submission objects as CSV files
### Changed
- Display STR variant filter status on corresponding variantS page
- Warning and reference to Biesecker et al when using PP1/BS4 and PP4 together in ACMG classifications
- Warning to not use PP4 criterion together with PS2/PM6 in ACMG classifications with reference to the SVI Recommendation for _de novo_ Criteria (PS2 & PM6)
- Button to directly remove accepted submissions from ClinVar
- Upgraded libs in uv.lock file
### Fixed
- Release docs to include instructions for upgrading dependencies
- Truncated long HGVS descriptions on cancer SNV and SNVs pages
- Avoid recurrent error by removing variant ranking settings in unranked demo case
- Actually re-raise exception after load aborts and has rolled back variant insertion

## [4.95]
### Added
- CCV score / temperature on case reports
- ACMG SNV classification form also accessible from SV variant page
- Simplify updating of the PanelApp Green panel from all source types in the command line interactive session
### Changed
- Clearer link to `Richards 2015` on ACMG classification section on SVs and cancer SVs variants pages
- Parse HGNC Ids directly from PanelApp when updating/downloading PanelApp panels
- Skip variant genotype matching check and just return True when matching causative is found in a case with only one individual/sample
- Reduced number of research MEI variants present in the demo case from 17K to 145 to speed up automatic tests
### Fixed
- ACMG temperature on case general report should respect term modifiers
- Missing inheritance, constraint info for genes with symbols matching other genes previous aliases with some lower case letters
- Loading of all PanelApp panels from command line
- Saving gene inheritance models when loading/updating specific/all PanelApp panels (doesn't apply to the `PanelApp Green Genes panel`)
- Save also complete penetrance status (in addition to incomplete) if available when loading specific/all PanelApp panels (does not apply to the `PanelApp Green Genes panel`)
- Variants and managed variants query by coordinates, which was returning all variants in the chromosome if start position was 0
- Compound loading matches also "chr"-containing compound variant names

## [4.94.1]
### Fixed
- Temporary directory generation for MT reports and pedigree file for case general report

## [4.94]
### Added
- Max-level provenance and Software Bill Of Materials (SBOM) to the Docker images pushed to Docker Hub
- ACMG VUS Bayesian score / temperature on case reports
- Button to filter and download case individuals/samples from institute's caseS page
### Changed
- On variant page, RefSeq transcripts panel, truncate very long protein change descriptions
- Build system changed to uv/hatchling, remove setuptools, version file, add project toml and associated files
- On variantS pages, display chromosome directly on start and end chromosome if different
- On cancer variantS pages, display allele counts and frequency the same way for SNVs and SVs (refactor macro)
- Stricter coordinate check in BND variants queries (affecting search results on SV variants page)
### Fixed
- UCSC hg38 links are updated
- Variants page tooltip errors
- Cancer variantS page had poor visibility of VAF and chromosome coordinate on causatives (green background)

## [4.93.1]
### Fixed
- Updated PyPi build GitHub action to explicitly include setuptools (for Python 3.12 distro)

## [4.93]
### Added
- ClinGen-CGC-VICC oncogenicity classification for cancer SNVs
- A warning to not to post sensitive or personal info when opening an issue
### Changed
- "Show more/less" button to toggle showing 50 (instead of 10) observed cases in LoqusDB observation panel
- Show customer id on share and revoke sharing case collapsible sidebar dialog
- Switch to python v.3.12 in Dockerfiles and automatic tests
### Fixed
- Limit the size of custom images displayed on case and variant pages and add a link to display them in full size in a new tab
- Classified variants not showing on case report when collaborator adds classification
- On variantS page, when a variant has more than one gene, then the gene panel badge reflect the panels each gene is actually in
- Updating genes on a gene panel using a file
- Link out to Horak 2020 from CCV classify page opens in new tab

## [4.92]
### Added
- PanelApp link on gene page and on gene panels description
- Add more filters to the delete variants command (institute ID and text file with list of case IDs)
### Changed
- Use the `clinicalgenomics/python3.11-venv:1.0` image everywhere in the Dockerfiles
### Fixed
- list/List typing issue on PanelApp extension module

## [4.91.2]
### Fixed
- Stranger TRGT parsing of `.` in `FORMAT.MC`
- Parse ClinVar low-penetrance info and display it alongside Pathogenic and likely pathogenic on SNVs pages
- Gene panel indexes to reflect the indexes used in production database
- Panel version check while editing the genes of a panel
- Display unknown filter tags as "danger" marked badges
- Open WTS variantS SNVs and SVs in new tabs
- PanelApp panels update documentation to reflect the latest changes in the command line
- Display panel IDs alongside panel display names on gene panels page
- Just one `Hide removed panels` checkbox for all panels on gene panels page
- Variant filters redecoration from multiple classifications crash on general case report

## [4.91.1]
### Fixed
- Update IGV.js to v3.1.0
- Columns/headings on SV variantS shifted

## [4.91]
### Added
- Variant link to Franklin in database buttons (different depending on rare or cancer track)
- MANE badges on list of variant's Genes/Transcripts/Proteins table, this way also SVs will display MANE annotations
- Export variant type and callers-related info fields when exporting variants from variantS pages
- Cases advanced search on the dashboard page
- Possibility to use only signed off panels when building the PanelApp GREEN panel
### Changed
- On genes panel page and gene panel PDF export, it's more evident which genes were newly introduced into the panel
- WTS outlier position copy button on WTS outliers page
- Update IGV.js to v3.0.9
- Managed variants VCF export more verbose on SVs
- `/api/v1/hpo-terms` returns pymongo OperationFailure errors when provided query string contains problematic characters
- When parsing variants, prioritise caller AF if set in FORMAT over recalculation from AD
- Expand the submissions information section on the ClinVar submissions page to fully display long text entries
- Jarvik et al for PP1 added to ACMG modification guidelines
- Display institute `_id` + display name on dashboard filters
- ClinVar category 8 has changed to "Conflicting classifications of pathogenicity" instead of "interpretations"
- Simplify always loading ClinVar `CLNSIG` P, LP and conflicting annotations slightly
- Increased visibility of variant callers's "Pass" or "Filtered" on the following pages: SNV variants (cancer cases), SV variants (both RD and cancer cases)
- Names on IGV buttons, including an overview level IGV MT button
- Cases query no longer accepts strings for the `name_query` parameter, only ImmutableMultiDict (form data)
- Refactor the loading of PanelApp panels to use the maintained API - Customised PanelApp GREEN panels
- Better layout for Consequence cell on cancer SNVs page
- Merged `Qual` and `Callers` cell on cancer SNVs page
### Fixed
- Empty custom_images dicts in case load config do not crash
- Tracks missing alignment files are skipped on generating IGV views
- ClinVar form to accept MedGen phenotypes
- Cancer SV variantS page spinner on variant export
- STRs variants export (do not allow null estimated variant size and repeat locus ID)
- STRs variants page when one or more variants have SweGen mean frequency but lack Short Tandem Repeat motif count
- ClinVar submission enquiry status for all submissions after the latest
- CLI scout update type hint error when running commands using Python 3.9
- Missing alignment files but present index files could crash the function creating alignment tracks for IGV display
- Fix missing "Repeat locus" info on STRs export

## [4.90.1]
### Fixed
- Parsing Matchmaker Exchange's matches dates

## [4.90]
### Added
- Link to chanjo2 MANE coverage overview on case page and panel page
- More SVI recommendation links on the ACMG page
- IGV buttons for SMN CN page
- Warnings on ACMG classifications for potentially conflicting classification pairs
- ACMG Bayesian foundation point scale after Tavtigian for variant heat profile
### Changed
- Variants query backend allows rank_score filtering
- Added script to tabulate causatives clinical filter rank
- Do not display inheritance models associated to ORPHA terms on variant page
- Moved edit and delete buttons close to gene names on gene panel page and other aesthetical fixes
- SNV VariantS page functional annotation and region annotation columns merged
- VariantS pages (not cancer) gene cells show OMIM inheritance pattern badges also without hover
- STR variantS page to show STR inheritance model without hover (fallback to OMIM for non-Stranger annotation)
- VariantS page local observation badges have counts visible also without hover
- On Matchmaker page, show number of matches together with matching attempt date
- Display all custom inheritance models, both standard and non-standard, as gathered from the gene panel information on the variant page
- Moved PanelApp-related code to distinct modules/extension
### Fixed
- Make BA1 fully stand-alone to Benign prediction
- Modifying Benign terms to "Moderate" has no effect under Richards. Ignored completely before, will retain unmodified significance now
- Extract all fields correctly when exporting a panel to file from gene panel page
- Custom updates to a gene in a panel
- Gene panel PDF export, including gene links
- Cancer SV, Fusion, MEI and Outlier filters are shown on the Institute Filters overview
- CaseS advanced search limit
- Visibility of Matchmaker Exchange matches on dark mode
- When creating a new gene panel from file, all gene fields are saved, including comments and manual inheritance models
- Downloading on gene names from EBI
- Links to gene panels on variant page, summary panel
- Exporting gene variants when one or more variants' genes are missing HGNC symbol

## [4.89.2]
## Fixed
- If OMIM gene panel gene symbols are not mapping to hgnc_id, allow fallback use of a unique gene alias

## [4.89.1]
### Fixed
- General case report crash when encountering STR variants without `source` tags
- Coloring and SV inheritance patterns on general case report

## [4.89]
### Added
- Button on SMN CN page to search variants within SMN1 and SMN2 genes
- Options for selectively updating OMICS variants (fraser, outrider) on a case
- Log users' activity to file by specifying `USERS_ACTIVITY_LOG_PATH` parameter in app config
- `Mean MT coverage`, `Mean chrom 14 coverage` and `Estimated mtDNA copy number` on MT coverage file from chanjo2 if available
- In ClinVar multistep form, preselect ACMG criteria according to the variant's ACMG classification, if available
- Subject id search from caseS page (supporting multiple sample types e.g.) - adding indexes to speed up caseS queries
- Advanced cases search to narrow down results using more than one search parameter
- Coverage report available for any case with samples containing d4 files, even if case has no associated gene panels
- RNA delivery reports
- Two new LRS SV callers (hificnv, severus)
### Changed
- Documentation for OMICS variants and updating a case
- Include both creation and deletion dates in gene panels pages
- Moved code to collect MT copy number stats for the MT report to the chanjo extension
- On the gene panelS page, show expanded gene panel version list in one column only
- IGV.js WTS loci default to zoom to a region around a variant instead of whole gene
- Refactored logging module
- Case general report no longer shows ORPHA inheritance models. OMIM models are shown colored.
- Chromosome alias tab files used in the igv.js browser, which now contain the alias for chromosome "M"
- Renamed "Comment on clinical significance" to "Comment on classification" in ClinVar multistep form
- Enable Gens CN button also for non-wgs cancer track cases
### Fixed
- Broken heading anchors in the documentation (`admin-guide/login-system.md` and `admin-guide/setup-scout.md` files)
- Avoid open login redirect attacks by always redirecting to cases page upon user login
- Stricter check of ID of gene panels to prevent file downloading vulnerability
- Removed link to the retired SPANR service. SPIDEX scores are still parsed and displayed if available from variant annotation.
- Omics variant view test coverage
- String pattern escape warnings
- Code creating Alamut links for variant genes without canonical_transcript set
- Variant delete button in ClinVar submissions page
- Broken search cases by case similarity
- Missing caller tag for TRGT

## [4.88.1]
### Fixed
- Patch update igv.js to 3.0.5

## [4.88]
### Added
- Added CoLoRSdb frequency to Pop Freq column on variantS page
- Hovertip to gene panel names with associated genes in SV variant view, when variant covers more than one gene
- RNA sample ID can be provided in case load config if different from sample_id
### Fixed
- Broken `scout setup database` command
- Update demo VCF header, adding missing keys found on variants
- Broken upload to Codecov step in Tests & Coverage GitHub action
- Tomte DROP column names have been updated (backwards compatibility preserved for main fields)
- WTS outlierS view to display correct individual IDs for cases with multiple individuals
- WTS outlierS not displayed on WTS outlierS view

## [4.87.1]
### Fixed
- Positioning and alignment of genes cell on variantS page

## [4.87]
### Added
- Option to configure RNA build on case load (default '38')
### Changed
- Tooltip on RNA alignments now shows RNA genome build version
- Updated igv.js to v3.0.4
### Fixed
- Style of "SNVs" and "SVs" buttons on WTS Outliers page
- Chromosome alias files for igv.js
- Genes track displayed also when RNA alignments are present without splice junctions track on igv browser
- Genes track displayed again when splice junction tracks are present

## [4.86.1]
### Fixed
- Loading and updating PanelApp panels, including PanelApp green

## [4.86]
### Added
- Display samples' name (tooltip) and affected status directly on caseS page
- Search SVs across all cases, in given genes
- `CLINVAR_API_URL` param can be specified in app settings to override the URL used to send ClinVar submissions to. Intended for testing.
- Support for loading and storing OMICS data
- Parse DROP Fraser and Outrider TSVs
- Display omics variants - wts outliers (Fraser, Outrider)
- Parse GNOMAD `gnomad_af` and `gnomad_popmax_af` keys from variants annotated with `echtvar`
- Make removed panel optionally visible to non-admin or non maintainers
- Parse CoLoRSdb frequencies annotated in the variant INFO field with the `colorsdb_af` key
- Download -omics variants using the `Filter and export button`
- Clickable COSMIC links on IGV tracks
- Possibility to un-audit previously audited filters
- Reverted table style and removed font awesome style from IGV template
- Case status tags displayed on dashboard case overview
### Changed
- Updated igv.js to v3.0.1
- Alphabetically sort IGV track available for custom selection
- Updated wokeignore to avoid unfixable warning
- Update Chart.js to v4.4.3
- Use tornado library version >= 6.4.1
- Fewer variants in the MEI demo file
- Switch to FontAwesome v.6 instead of using icons v.5 + kit with icons v.6
- Show time (hours and minutes) additionally to date on comments and activity panel
### Fixed
- Only add expected caller keys to variant (FOUND_IN or SVDB_ORIGIN)
- Splice junction merged track height offset in IGV.js
- Splice junction initiation crash with empty variant obj
- Splice junction variant routing for cases with WTS but without outlier data
- Variant links to ExAC, now pointing to gnomAD, since the ExAC browser is no longer available
- Style of HPO terms assigned to a case, now one phenotype per line
- RNA sashimi view rendering should work also if the gene track is user disabled
- Respect IGV tracks chosen by user in variant IGV settings

## [4.85]
### Added
- Load also genes which are missing Ensembl gene ID (72 in both builds), including immunoglobulins and fragile sites
### Changed
- Unfreeze werkzeug again
- Show "(Removed)" after removed panels in dropdown
- The REVEL score is collected as the maximum REVEL score from all of the variant's transcripts
- Parse GNOMAD POPMAX values only if they are numerical when loading variants
### Fixed
- Alphabetically sort "select default panels" dropdown menu options on case page
- Show gene panel removed status on case page
- Fixed visibility of the following buttons: remove assignee, remove pinned/causative, remove comment, remove case from group

## [4.84]
### Changed
- Clearer error message when a loqusdb query fails for an instance that initially connected
- Do not load chanjo-report module if not needed and more visible message when it fails loading
- Converted the HgncGene class into a Pydantic class
- Swap menu open and collapse indicator chevrons - down is now displayed-open, right hidden-closed
- Linters and actions now all use python 3.11
### Fixed
- Safer way to update variant genes and compounds that avoids saving temporary decorators into variants' database documents
- Link to HGNC gene report on gene page
- Case file load priority so that e.g. SNV get loaded before SV, or clinical before research, for consistent variant_id collisions

## [4.83]
### Added
- Edit ACMG classifications from variant page (only for classifications with criteria)
- Events for case CLI events (load case, update case, update individual)
- Support for loading and displaying local custom IGV tracks
- MANE IGV track to be used as a local track for igv.js (see scout demo config file)
- Optional separate MT VCFs, for `nf-core/raredisease`
### Changed
- Avoid passing verbs from CaseHandler - functions for case sample and individual in CaseEventHandler
- Hide mtDNA report and coverage report links on case sidebar for cases with WTS data only
- Modified OMIM-AUTO gene panel to include genes in both genome builds
- Moved chanjo code into a dedicated extension
- Optimise the function that collects "match-safe" genes for an institute by avoiding duplicated genes from different panels
- Users must actively select "show matching causatives/managed" on a case page to see matching numbers
- Upgraded python version from 3.8 to 3.11 in Docker images
### Fixed
- Fix several tests that relied on number of events after setup to be 0
- Removed unused load case function
- Artwork logo sync sketch with png and export svg
- Clearer exception handling on chanjo-report setup - fail early and visibly
- mtDNA report crashing when one or more samples from a case is not in the chanjo database
- Case page crashing on missing phenotype terms
- ACMG benign modifiers
- Speed up tests by caching python env correctly in Github action and adding two more test groups
- Agile issue templates were added globally to the CG-org. Adding custom issue templates to avoid exposing customers
- PanelApp panel not saving genes with empty `EnsembleGeneIds` list
- Speed up checking outdated gene panels
- Do not load research variants automatically when loading a case

## [4.82.2]
### Fixed
- Warning icon in case pages for individuals where `confirmed_sex` is false
- Show allele sizes form ExpansionHunter on STR variantS page again

## [4.82.1]
### Fixed
- Revert the installation of flask-ldapconn to use the version available on PyPI to be able to push new scout releases to PyPI

## [4.82]
### Added
- Tooltip for combined score in tables for compounds and overlapping variants
- Checkbox to filter variants by excluding genes listed in selected gene panels, files or provided as list
- STR variant information card with database links, replacing empty frequency panel
- Display paging and number of HPO terms available in the database on Phenotypes page
- On case page, typeahead hints when searching for a disease using substrings containing source ("OMIM:", "ORPHA:")
- Button to monitor the status of submissions on ClinVar Submissions page
- Option to filter cancer variants by number of observations in somatic and germline archived database
- Documentation for integrating chanjo2
- More up-to-date VEP CSQ dbNSFP frequency keys
- Parse PacBio TRGT (Tandem repeat genotyping tool) Short Tandem Repeat VCFs
### Changed
- In the case_report #panel-tables has a fixed width
- Updated IGV.js to 2.15.11
- Fusion variants in case report now contain same info as on fusion variantS page
- Block submission of somatic variants to ClinVar until we harmonise with their changed API
- Additional control on the format of conditions provided in ClinVar form
- Errors while loading managed variants from file are now displayed on the Managed Variants page
- Chanjo2 coverage button visible only when query will contain a list of HGNC gene IDs
- Use Python-Markdown directly instead of the unmaintained Flask-Markdown
- Use Markupsafe instead of long deprecated, now removed Flask Markup
- Prepare to unfreeze Werkzeug, but don't actually activate until chanjo can deal with the change
### Fixed
- Submit requests to Chanjo2 using HTML forms instead of JSON data
- `Research somatic variants` link name on caseS page
- Broken `Install the HTML 2 PDF renderer` step in a GitHub action
- Fix ClinVar form parsing to not include ":" in conditionType.id when condition conditionType.db is Orphanet
- Fix condition dropdown and pre-selection on ClinVar form for cases with associated ORPHA diagnoses
- Improved visibility of ClinVar form in dark mode
- End coordinates for indels in ClinVar form
- Diagnoses API search crashing with empty search string
- Variant's overlapping panels should show overlapping of variant genes against the latest version of the panel
- Case page crashing when case has both variants in a ClinVar submission and pinned not loaded variants
- Installation of git in second build stage of Dockerfile, allowing correct installation of libraries

## [4.81]
### Added
- Tag for somatic SV IGH-DUX4 detection samtools script
### Changed
- Upgraded Bootstrap version in reports from 4.3.1 to 5.1.3
### Fixed
- Buttons layout in HPO genes panel on case page
- Added back old variant rankscore index with different key order to help loading on demo instance
- Cancer case_report panel-table no longer contains inheritance information
- Case report pinned variants card now displays info text if all pinned variants are present in causatives
- Darkmode setting now applies to the comment-box accordion
- Typo in case report causing `cancer_rank_options is undefined` error

## [4.80]
### Added
- Support for .d4 files coverage using chanjo2 (Case page sidebar link) with test
- Link to chanjo2 coverage report and coverage gene overview on gene panel page
- Link to chanjo2 coverage report on Case page, HPO dynamic gene list
- Link to genes coverage overview report on Case page, HPO dynamic gene list
### Changed
- All links in disease table on diagnosis page now open in a new tab
- Dark mode settings applied to multi-selects on institute settings page
- Comments on case and variant pages can be viewed by expanding an accordion
- On case page information on pinned variants and variants submitted to ClinVar are displayed in the same table
- Demo case file paths are now stored as absolute paths
- Optimised indices to address slow queries
- On case page default panels are now found at the top of the table, and it can be sorted by this trait
### Fixed
- On variants page, search for variants in genes present only in build 38 returning no results
- Pin/unpin with API was not able to make event links
- A new field `Explanation for multiple conditions` is available in ClinVar for submitting variants with more than one associated condition
- Fusion genes with partners lacking gene HGNC id will still be fully loaded
- Fusion variantS export now contains fusion variant specific columns
- When Loqusdb observations count is one the table includes information on if observation was for the current or another case

## [4.79.1]
### Fixed
- Exporting variants without rank score causing page to crash
- Display custom annotations also on cancer variant page

## [4.79]
### Added
- Added tags for Sniffles and CNVpytor, two LRS SV callers
- Button on case page for displaying STR variants occurring in the dynamic HPO panel
- Display functional annotation relative to variant gene's MANE transcripts on variant summary, when available
- Links to ACMG structural variant pathogenicity classification guidelines
- Phenomodels checkboxes can now include orpha terms
- Add incidental finding to case tags
- Get an alert on caseS page when somebody validates variants you ordered Sanger sequencing for
### Changed
- In the diagnoses page genes associated with a disease are displayed using hgnc symbol instead of hgnc id
- Refactor view route to allow navigation directly to unique variant document id, improve permissions check
- Do not show MANE and MANE Plus Clinical transcripts annotated from VEP (saved in variants) but collect this info from the transcripts database collection
- Refactor view route to allow navigation directly to unique case id (in particular for gens)
- `Institutes to share cases with` on institute's settings page now displays institutes names and IDs
- View route with document id selects view template based on variant category
### Fixed
- Refactored code in cases blueprints and variant_events adapter (set diseases for partial causative variants) to use "disease" instead of "omim" to encompass also ORPHA terms
- Refactored code in `scout/parse/omim.py` and `scout/parse/disease_terms.py` to use "disease" instead of "phenotype" to differentiate from HPO terms
- Be more careful about checking access to variant on API access
- Show also ACMG VUS on general report (could be missing if not e.g. pinned)

## [4.78]
### Added
- Case status labels can be added, giving more finegrained details on a solved status (provisional, diagnostic, carrier, UPD, SMN, ...)
- New SO terms: `sequence_variant` and `coding_transcript_variant`
- More MEI specific annotation is shown on the variant page
- Parse and save MANE transcripts info when updating genes in build 38
- ClinVar submission can now be downloaded as a json file
- `Mane Select` and `Mane Plus Clinical` badges on Gene page, when available
- ClinVar submission can now be downloaded as a json file
- API endpoint to pin variant
- Display common/uncommon/rare on summary of mei variant page
### Changed
- In the ClinVar form, database and id of assertion criteria citation are now separate inputs
- Customise institute settings to be able to display all cases with a certain status on cases page (admin users)
- Renamed `Clinical Significance` to `Germline Classification` on multistep ClinVar form
- Changed the "x" in cases.utils.remove_form button text to red for better visibility in dark mode
- Update GitHub actions
- Default loglevel up to INFO, making logs with default start easier to read
- Add XTR region to PAR region definition
- Diagnoses can be searched on diagnoses page without waiting for load first
### Fixed
- Removed log info showing hgnc IDs used in variantS search
- Maintain Matchmaker Exchange and Beacon submission status when a case is re-uploaded
- Inheritance mode from ORPHA should not be confounded with the OMIM inheritance model
- Decipher link URL changes
- Refactored code in cases blueprints to use "disease" instead of "omim" to encompass also ORPHA terms

## [4.77]
### Added
- Orpha disease terms now include information on inheritance
- Case loading via .yaml config file accepts subject_id and phenotype_groups (if previously defined as constant default or added per institute)
- Possibility to submit variants associated with Orphanet conditions to ClinVar
- Option update path to .d4 files path for individuals of an existing case using the command line
- More constraint information is displayed per gene in addition to pLi: missense and LoF OE, CI (inluding LOEUF) and Z-score.
### Changed
- Introduce validation in the ClinVar multistep form to make sure users provide at least one variant-associated condition
- CLI scout update individual accepts subject_id
- Update ClinVar inheritance models to reflect changes in ClinVar submission API
- Handle variant-associated condition ID format in background when creating ClinVar submissions
- Replace the code that downloads Ensembl genes, transcripts and exons with the Schug web app
- Add more info to error log when transcript variant frequency parsing fails.
- GnomAD v4 constraint information replaces ExAC constraints (pLi).
### Fixed
- Text input of associated condition in ClinVar form now aligns to the left
- Alignment of contents in the case report has been updated
- Missing number of phenotypes and genes from case diagnoses
- Associate OMIM and/or ORPHA diagnoses with partial causatives
- Visualization of partial causatives' diagnoses on case page: style and links
- Revert style of pinned variants window on the case page
- Rename `Clinical significanc` to `Germline classification` in ClinVar submissions exported files
- Rename `Clinical significance citations` to `Classification citations` in ClinVar submissions exported files
- Rename `Comment on clinical significance` to `Comment on classification` in ClinVar submissions exported files
- Show matching partial causatives on variant page
- Matching causatives shown on case page consisting only of variant matching the default panels of the case - bug introduced since scout v4.72 (Oct 18, 2023)
- Missing somatic variant read depth leading to report division by zero

## [4.76]
### Added
- Orphacodes are visible in phenotype tables
- Pydantic validation of image paths provided in case load config file
- Info on the user which created a ClinVar submission, when available
- Associate .d4 files to case individuals when loading a case via config file
### Changed
- In diagnoses page the load of diseases are initiated by clicking a button
- Revel score, Revel rank score and SpliceAI values are also displayed in Causatives and Validated variants tables
- Remove unused functions and tests
- Analysis type and direct link from cases list for OGM cases
- Removed unused `case_obj` parameter from server/blueprints/variant/controllers/observations function
- Possibility to reset ClinVar submission ID
- Allow ClinVar submissions with custom API key for users registered as ClinVar submitters or when institute doesn't have a preset list of ClinVar submitters
- Ordered event verbs alphabetically and created ClinVar-related user events
- Removed the unused "no-variants" option from the load case command line
### Fixed
- All disease_terms have gene HGNC ids as integers when added to the scout database
- Disease_term identifiers are now prefixed with the name of the coding system
- Command line crashing with error when updating a user that doesn't exist
- Thaw coloredlogs - 15.0.1 restores errorhandler issue
- Thaw crypography - current base image and library version allow Docker builds
- Missing delete icons on phenomodels page
- Missing cryptography lib error while running Scout container on an ARM processor
- Round CADD values with many decimals on causatives and validated variants pages
- Dark-mode visibility of some fields on causatives and validated variants pages
- Clinvar submitters would be cleared when unprivileged users saved institute settings page
- Added a default empty string in cases search form to avoid None default value
- Page crashing when user tries to remove the same variant from a ClinVar submission in different browser tabs
- Update more GnomAD links to GnomAD v4 (v38 SNVs, MT vars, STRs)
- Empty cells for RNA fusion variants in Causatives and Verified variants page
- Submenu icons missing from collapsible actionbar
- The collapsible actionbar had some non-collapsing overly long entries
- Cancer observations for SVs not appearing in the variant details view
- Archived local observations not visible on cancer variantS page
- Empty Population Frequency column in the Cancer SV Variants view
- Capital letters in ClinVar events description shown on case page

## [4.75]
### Added
- Hovertip to gene panel names with associated genes in variant view, when variant covers more than one gene
- Tests for panel to genes
- Download of Orphadata en_product6 and en_product4 from CLI
- Parse and save `database_found` key/values for RNA fusion variants
- Added fusion_score, ffpm, split_reads, junction_reads and fusion_caller to the list of filters on RNA fusion variants page
- Renamed the function `get_mei_info` to `set_mei_info` to be consistent with the other functions
- Fixed removing None key/values from parsed variants
- Orphacodes are included in the database disease_terms
### Changed
- Allow use of projections when retrieving gene panels
- Do not save custom images as binary data into case and variant database documents
- Retrieve and display case and variant custom images using image's saved path
- Cases are activated by viewing FSHD and SMA reports
- Split multi-gene SNV variants into single genes when submitting to Matchmaker Exchange
- Alamut links also on the gene level, using transcript and HGVS: better for indels. Keep variant link for missing HGVS
- Thaw WTForms - explicitly coerce form decimal field entries when filters fetched from db
### Fixed
- Removed some extra characters from top of general report left over from FontAwsome fix
- Do not save fusion variants-specific key/values in other types of variants
- Alamut link for MT variants in build 38
- Convert RNA fusions variants `tool_hits` and `fusion_score` keys from string to numbers
- Fix genotype reference and alternative sequencing depths defaulting to -1 when values are 0
- DecimalFields were limited to two decimal places for several forms - lifting restrictions on AF, CADD etc.

## [4.74.1]
### Changed
- Parse and save into database also OMIM terms not associated to genes
### Fixed
- BioNano API FSHD report requests are GET in Access 1.8, were POST in 1.7
- Update more FontAwesome icons to avoid Pro icons
- Test if files still exist before attempting to load research variants
- Parsing of genotypes error, resulting in -1 values when alt or ref read depths are 0

## [4.74]
### Added
- SNVs and Indels, MEI and str variants genes have links to Decipher
- An `owner + case display name` index for cases database collection
- Test and fixtures for RNA fusion case page
- Load and display fusion variants from VCF files as the other variant types
- Option to update case document with path to mei variants (clinical and research)
### Changed
- Details on variant type and category for audit filters on case general report
- Enable Gens CN profile button also in somatic case view
- Fix case of analysis type check for Gens analysis button - only show for WGS
### Fixed
- loqusdb table no longer has empty row below each loqusid
- MatchMaker submission details page crashing because of change in date format returned by PatientMatcher
- Variant external links buttons style does not change color when visited
- Hide compounds with compounds follow filter for region or function would fail for variants in multiple genes
- Updated FontAwesome version to fix missing icons

## [4.73]
### Added
- Shortcut button for HPO panel MEI variants from case page
- Export managed variants from CLI
### Changed
- STRs visualization on case panel to emphasize abnormal repeat count and associated condition
- Removed cytoband column from STRs variant view on case report
- More long integers formatted with thin spaces, and copy to clipboard buttons added
### Fixed
- OMIM table is scrollable if higher than 700px on SV page
- Pinned variants validation badge is now red for false positives.
- Case display name defaulting to case ID when `family_name` or `display_name` are missing from case upload config file
- Expanded menu visible at screen sizes below 1000px now has background color
- The image in ClinVar howto-modal is now responsive
- Clicking on a case in case groups when case was already removed from group in another browser tab
- Page crashing when saving filters for mei variants
- Link visited color of images

## [4.72.4]
### Changed
- Automatic test mongod version increased to v7
### Fixed
- GnomAD now defaults to hg38 - change build 37 links accordingly

## [4.72.3]
### Fixed
- Somatic general case report small variant table can crash with unclassified variants

## [4.72.2]
### Changed
- A gunicorn maxrequests parameter for Docker server image - default to 1200
- STR export limit increased to 500, as for other variants
- Prevent long number wrapping and use thin spaces for separation, as per standards from SI, NIST, IUPAC, BIPM.
- Speed up case retrieval and lower memory use by projecting case queries
- Make relatedness check fails stand out a little more to new users
- Speed up case retrieval and lower memory use by projecting case queries
- Speed up variant pages by projecting only the necessary keys in disease collection query
### Fixed
- Huge memory use caused by cases and variants pages pulling complete disease documents from DB
- Do not include genes fetched from HPO terms when loading diseases
- Consider the renamed fields `Approved Symbol` -> `Approved Gene Symbol` and `Gene Symbols` -> `Gene/Locus And Other Related Symbols` when parsing OMIM terms from genemap2.txt file

## [4.72.1]
### Fixed
- Jinja filter that renders long integers
- Case cache when looking for causatives in other cases causing the server to hang

## [4.72]
### Added
- A GitHub action that checks for broken internal links in docs pages
- Link validation settings in mkdocs.yml file
- Load and display full RNA alignments on alignment viewer
- Genome build check when loading a case
- Extend event index to previous causative variants and always load them
### Fixed
- Documentation nav links for a few documents
- Slightly extended the BioNano Genomics Access integration docs
- Loading of SVs when VCF is missing the INFO.END field but has INFO.SVLEN field
- Escape protein sequence name (if available) in case general report to render special characters correctly
- CaseS HPO term searches for multiple terms works independent of order
- CaseS search regexp should not allow backslash
- CaseS cohort tags can contain whitespace and still match
- Remove diagnoses from cases even if OMIM term is not found in the database
- Parsing of disease-associated genes
- Removed an annoying warning while updating database's disease terms
- Displaying custom case images loaded with scout version <= 4.71
- Use pydantic version >=2 in requirements.txt file
### Changed
- Column width adjustment on caseS page
- Use Python 3.11 in tests
- Update some github actions
- Upgraded Pydantic to version 2
- Case validation fails on loading when associated files (alignments, VCFs and reports) are not present on disk
- Case validation fails on loading when custom images have format different then ["gif", "svg", "png", "jpg", "jpeg"]
- Custom images keys `case` and `str` in case config yaml file are renamed to `case_images` and `str_variants_images`
- Simplify and speed up case general report code
- Speed up case retrieval in case_matching_causatives
- Upgrade pymongo to version 4
- When updating disease terms, check that all terms are consistent with a DiseaseTerm model before dropping the old collection
- Better separation between modules loading HPO terms and diseases
- Deleted unused scout.build.phenotype module
- Stricter validation of mandatory genome build key when loading a case. Allowed values are ['37','38',37,38]
- Improved readability of variants length and coordinates on variantS pages

## [4.71]
### Added
- Added Balsamic keys for SweGen and loqusdb local archive frequecies, SNV and SV
- New filter option for Cancer variantS: local archive RD loqusdb
- Show annotated observations on SV variantS view, also for cancer somatic SVs
- Revel filter for variantS
- Show case default panel on caseS page
- CADD filter for Cancer Somatic SNV variantS - show score
- SpliceAI-lookup link (BROAD, shows SpliceAI and Pangolin) from variant page
- BioNano Access server API - check projects, samples and fetch FSHD reports
### Fixed
- Name of reference genome build for RNA for compatibility with IGV locus search change
- Howto to run the Docker image on Mac computers in `admin-guide/containers/container-deploy.md`
- Link to Weasyprint installation howto in README file
- Avoid filling up disk by creating a reduced VCF file for every variant that is visualized
- Remove legacy incorrectly formatted CODEOWNERS file
- Restrain variant_type requests to variantS views to "clinical" or "research"
- Visualization of cancer variants where cancer case has no affected individual
- ProteinPaint gene link (small StJude API change)
- Causative MEI variant link on causatives page
- Bionano access api settings commented out by default in Scout demo config file.
- Do not show FSHD button on freshly loaded cases without bionano_access individuals
- Truncate long variants' HGVS on causative/Clinically significant and pinned variants case panels
### Changed
- Remove function call that tracks users' browser version
- Include three more splice variant SO terms in clinical filter severe SO terms
- Drop old HPO term collection only after parsing and validation of new terms completes
- Move score to own column on Cancer Somatic SNV variantS page
- Refactored a few complex case operations, breaking out sub functionalities

## [4.70]
### Added
- Download a list of Gene Variants (max 500) resulting from SNVs and Indels search
- Variant PubMed link to search for gene symbol and any aliases
### Changed
- Clearer gnomAD values in Variants page
### Fixed
- CaseS page uniform column widths
- Include ClinVar variants into a scrollable div element on Case page
- `canonical_transcript` variable not initialized in get_hgvs function (server.blueprints.institutes.controllers.py)
- Catch and display any error while importing Phenopacket info
- Modified Docker files to use python:3.8-slim-bullseye to prevent gunicorn workers booting error

## [4.69]
### Added
- ClinVar submission howto available also on Case page
- Somatic score and filtering for somatic SV callers, if available
- Show caller as a tooltip on variantS list
### Fixed
- Crash when attempting to export phenotype from a case that had never had phenotypes
- Aesthetic fix to Causative and Pinned Variants on Case page
- Structural inconsistency for ClinVar Blueprint templates
- Updated igv.js to 2.15.8 to fix track default color bug
- Fixed release versions for actions.
- Freeze tornado below 6.3.0 for compatibility with livereload 2.6.3
- Force update variants count on case re-upload
- IGV locus search not working - add genome reference id
- Pin links to MEI variants should end up on MEI not SV variant view
- Load also matching MEI variants on forced region load
- Allow excluding MEI from case variant deletion
- Fixed the name of the assigned user when the internal user ID is different from the user email address
- Gene variantS should display gene function, region and full hgvs
### Changed
- FontAwesome integrity check fail (updated resource)
- Removed ClinVar API validation buttons in favour of direct API submission
- Improved layout of Institute settings page
- ClinVar API key and allowed submitters are set in the Institute settings page


## [4.68]
### Added
- Rare Disease Mobile Element Insertion variants view
### Changed
- Updated igv.js to 2.15.6
### Fixed
- Docker stage build pycairo.
- Restore SNV and SV rank models versions on Causatives and Verified pages
- Saving `REVEL_RANKSCORE` value in a field named `revel` in variants database documents

## [4.67]
### Added
- Prepare to filter local SV frequency
### Changed
- Speed up instituteS page loading by refactoring cases/institutes query
- Clinical Filter for SVs includes `splice_polypyrimidine_tract_variant` as a severe consequence
- Clinical Filter for SVs includes local variant frequency freeze ("old") for filtering, starting at 30 counts
- Speed up caseS page loading by adding status to index and refactoring totals count
- HPO file parsing is updated to reflect that HPO have changed a few downloadable file formats with their 230405 release.
### Fixed
- Page crashing when a user tries to edit a comment that was removed
- Warning instead of crashed page when attempting to retrieve a non-existent Phenopacket
- Fixed StJude ProteinPaint gene link (URL change)
- Freeze of werkzeug library to version<2.3 to avoid problems resulting from the consequential upgrade of the Flask lib
- Huge list of genes in case report for megabases-long structural variants.
- Fix displaying institutes without associated cases on institutes page
- Fix default panel selection on SVs in cancer case report

## [4.66]
### Changed
- Moved Phenomodels code under a dedicated blueprint
- Updated the instructions to load custom case report under admin guide
- Keep variants filter window collapsed except when user expands it to filter
### Added
- A summary table of pinned variants on the cancer case general report
- New openable matching causatives and managed variants lists for default gene panels only for convenience
### Fixed
- Gens structural variant page link individual id typo

## [4.65.2]
### Fixed
- Generating general case report with str variants containing comments

## [4.65.1]
### Fixed
- Visibility of `Gene(s)` badges on SV VariantS page
- Hide dismiss bar on SV page not working well
- Delivery report PDF download
- Saving Pipeline version file when loading a case
- Backport compatible import of importlib metadata for old python versions (<3.8)

## [4.65]
### Added
- Option to mark a ClinVar submission as submitted
- Docs on how to create/update the PanelApp green genes as a system admin
- `individual_id`-parameter to both Gens links
- Download a gene panel in TXT format from gene panel page
- Panel gene comments on variant page: genes in panels can have comments that describe the gene in a panel context
### Changed
- Always show each case category on caseS page, even if 0 cases in total or after current query
- Improved sorting of ClinVar submissions
- Pre-populate SV type select in ClinVar submission form, when possible
- Show comment badges in related comments tables on general report
- Updated version of several GitHub actions
- Migrate from deprecated `pkg_resources` lib to `importlib_resources`
- Dismiss bar on variantS pages is thinner.
- Dismiss bar on variantS pages can be toggled open or closed for the duration of a login session.
### Fixed
- Fixed Sanger order / Cancel order modal close buttons
- Visibility of SV type in ClinVar submission form
- Fixed a couple of creations where now was called twice, so updated_at and created_at could differ
- Deprecated Ubuntu version 18.04 in one GitHub action
- Panels that have been removed (hidden) should not be visible in views where overlapping gene panels for genes are shown
- Gene panel test pointing to the right function

## [4.64]
### Added
- Create/Update a gene panel containing all PanelApp green genes (`scout update panelapp-green -i <cust_id>`)
- Links for ACMG pathogenicity impact modification on the ACMG classification page
### Changed
- Open local observation matching cases in new windows
### Fixed
- Matching manual ranked variants are now shown also on the somatic variant page
- VarSome links to hg19/GRCh37
- Managed variants filter settings lost when navigating to additional pages
- Collect the right variant category after submitting filter form from research variantS page
- Beacon links are templated and support variants in genome build 38

## [4.63]
### Added
- Display data sharing info for ClinVar, Matchmaker Exchange and Beacon in a dedicated column on Cases page
- Test for `commands.download.omim.print_omim`
- Display dismissed variants comments on general case report
- Modify ACMG pathogenicity impact (most commonly PVS1, PS3) based on strength of evidence with lab director's professional judgement
- REViewer button on STR variant page
- Alamut institution parameter in institute settings for Alamut Visual Plus software
- Added Manual Ranks Risk Factor, Likely Risk Factor and Uncertain Risk Factor
- Display matching manual ranks from previous cases the user has access to on VariantS and Variant pages
- Link to gnomAD gene SVs v2.1 for SV variants with gnomAD frequency
- Support for nf-core/rnafusion reports
### Changed
- Display chrY for sex unknown
- Deprecate legacy scout_load() method API call.
- Message shown when variant tag is updated for a variant
- When all ACMG classifications are deleted from a variant, the current variant classification status is also reset.
- Refactored the functions that collect causative variants
- Removed `scripts/generate_test_data.py`
### Fixed
- Default IGV tracks (genes, ClinVar, ClinVar CNVs) showing even if user unselects them all
- Freeze Flask-Babel below v3.0 due to issue with a locale decorator
- Thaw Flask-Babel and fix according to v3 standard. Thank you @TkTech!
- Show matching causatives on somatic structural variant page
- Visibility of gene names and functional annotations on Causatives/Verified pages
- Panel version can be manually set to floating point numbers, when modified
- Causatives page showing also non-causative variants matching causatives in other cases
- ClinVar form submission for variants with no selected transcript and HGVS
- Validating and submitting ClinVar objects not containing both Variant and Casedata info

## [4.62.1]
### Fixed
- Case page crashing when adding a case to a group without providing a valid case name

## [4.62]
### Added
- Validate ClinVar submission objects using the ClinVar API
- Wrote tests for case and variant API endpoints
- Create ClinVar submissions from Scout using the ClinVar API
- Export Phenopacket for affected individual
- Import Phenopacket from JSON file or Phenopacket API backend server
- Use the new case name option for GENS requests
- Pre-validate refseq:HGVS items using VariantValidator in ClinVar submission form
### Fixed
- Fallback for empty alignment index for REViewer service
- Source link out for MIP 11.1 reference STR annotation
- Avoid duplicate causatives and pinned variants
- ClinVar clinical significance displays only the ACMG terms when user selects ACMG 2015 as assertion criteria
- Spacing between icon and text on Beacon and MatchMaker links on case page sidebar
- Truncate IDs and HGVS representations in ClinVar pages if longer than 25 characters
- Update ClinVar submission ID form
- Handle connection timeout when sending requests requests to external web services
- Validate any ClinVar submission regardless of its status
- Empty Phenopackets import crashes
- Stop Spinner on Phenopacket JSON download
### Changed
- Updated ClinVar submission instructions

## [4.61.1]
### Fixed
- Added `UMLS` as an option of `Condition ID type` in ClinVar Variant downloaded files
- Missing value for `Condition ID type` in ClinVar Variant downloaded files
- Possibility to open, close or delete a ClinVar submission even if it doesn't have an associated name
- Save SV type, ref and alt n. copies to exported ClinVar files
- Inner and outer start and stop SV coordinates not exported in ClinVar files
- ClinVar submissions page crashing when SV files don't contain breakpoint exact coordinates
- Align OMIM diagnoses with delete diagnosis button on case page
- In ClinVar form, reset condition list and customize help when condition ID changes

## [4.61]
### Added
- Filter case list by cases with variants in ClinVar submission
- Filter case list by cases containing RNA-seq data - gene_fusion_reports and sample-level tracks (splice junctions and RNA coverage)
- Additional case category `Ignored`, to be used for cases that don't fall in the existing 'inactive', 'archived', 'solved', 'prioritized' categories
- Display number of cases shown / total number of cases available for each category on Cases page
- Moved buttons to modify case status from sidebar to main case page
- Link to Mutalyzer Normalizer tool on variant's transcripts overview to retrieve official HVGS descriptions
- Option to manually load RNA MULTIQC report using the command `scout load report -t multiqc_rna`
- Load RNA MULTIQC automatically for a case if config file contains the `multiqc_rna` key/value
- Instructions in admin-guide on how to load case reports via the command line
- Possibility to filter RD variants by a specific genotype call
- Distinct colors for different inheritance models on RD Variant page
- Gene panels PDF export with case variants hits by variant type
- A couple of additional README badges for GitHub stats
- Upload and display of pipeline reference info and executable version yaml files as custom reports
- Testing CLI on hasta in PR template
### Changed
- Instructions on how to call dibs on scout-stage server in pull request template
- Deprecated CLI commands `scout load <delivery_report, gene_fusion_report, coverage_qc_report, cnv_report>` to replace them with command `scout load report -t <report type>`
- Refactored code to display and download custom case reports
- Do not export `Assertion method` and `Assertion method citation` to ClinVar submission files according to changes to ClinVar's submission spreadsheet templates.
- Simplified code to create and download ClinVar CSV files
- Colorize inheritance models badges by category on VariantS page
- `Safe variants matching` badge more visible on case page
### Fixed
- Non-admin users saving institute settings would clear loqusdb instance selection
- Layout of variant position, cytoband and type in SV variant summary
- Broken `Build Status - GitHub badge` on GitHub README page
- Visibility of text on grey badges in gene panels PDF exports
- Labels for dashboard search controls
- Dark mode visibility for ClinVar submission
- Whitespaces on outdated panel in extent report

## [4.60]
### Added
- Mitochondrial deletion signatures (mitosign) can be uploaded and shown with mtDNA report
- A `Type of analysis` column on Causatives and Validated variants pages
- List of "safe" gene panels available for matching causatives and managed variants in institute settings, to avoid secondary findings
- `svdb_origin` as a synonym for `FOUND_IN` to complement `set` for variants found by all callers
### Changed
- Hide removed gene panels by default in panels page
- Removed option for filtering cancer SVs by Tumor and Normal alt AF
- Hide links to coverage report from case dynamic HPO panel if cancer analysis
- Remove rerun emails and redirect users to the analysis order portal instead
- Updated clinical SVs igv.js track (dbVar) and added example of external track from `https://trackhubregistry.org/`
- Rewrote the ClinVar export module to simplify and add one variant at the time
- ClinVar submissions with phenotype conditions from: [OMIM, MedGen, Orphanet, MeSH, HP, MONDO]
### Fixed
- If trying to load a badly formatted .tsv file an error message is displayed.
- Avoid showing case as rerun when first attempt at case upload failed
- Dynamic autocomplete search not working on phenomodels page
- Callers added to variant when loading case
- Now possible to update managed variant from file without deleting it first
- Missing preselected chromosome when editing a managed variant
- Preselected variant type and subtype when editing a managed variant
- Typo in dbVar ClinVar track, hg19


## [4.59]
### Added
- Button to go directly to HPO SV filter variantS page from case
- `Scout-REViewer-Service` integration - show `REViewer` picture if available
- Link to HPO panel coverage overview on Case page
- Specify a confidence threshold (green|amber|red) when loading PanelApp panels
- Functional annotations in variants lists exports (all variants)
- Cancer/Normal VAFs and COSMIC ids in in variants lists exports (cancer variants)
### Changed
- Better visualization of regional annotation for long lists of genes in large SVs in Variants tables
- Order of cells in variants tables
- More evident links to gene coverage from Variant page
- Gene panels sorted by display name in the entire Case page
- Round CADD and GnomAD values in variants export files
### Fixed
- HPO filter button on SV variantS page
- Spacing between region|function cells in SVs lists
- Labels on gene panel Chanjo report
- Fixed ambiguous duplicated response headers when requesting a BAM file from /static
- Visited color link on gene coverage button (Variant page)

## [4.58.1]
### Fixed
- Case search with search strings that contain characters that can be escaped

## [4.58]
### Added
- Documentation on how to create/update PanelApp panels
- Add filter by local observations (archive) to structural variants filters
- Add more splicing consequences to SO term definitions
- Search for a specific gene in all gene panels
- Institute settings option to force show all variants on VariantS page for all cases of an institute
- Filter cases by validation pending status
- Link to The Clinical Knowledgebase (CKB) (https://ckb.jax.org/) in cancer variant's page
### Fixed
- Added a not-authorized `auto-login` fixture according to changes in Flask-Login 0.6.2
- Renamed `cache_timeout` param name of flask.send_file function to `max_age` (Flask 2.2 compliant)
- Replaced deprecated `app.config["JSON_SORT_KEYS"]` with app.json.sort_keys in app settings
- Bug in gene variants page (All SNVs and INDELs) when variant gene doesn't have a hgnc id that is found in the database
- Broken export of causatives table
- Query for genes in build 38 on `Search SNVs and INDELs` page
- Prevent typing special characters `^<>?!=\/` in case search form
- Search matching causatives also among research variants in other cases
- Links to variants in Verified variants page
- Broken filter institute cases by pinned gene
- Better visualization of long lists of genes in large SVs on Causative and Verified Variants page
- Reintroduced missing button to export Causative variants
- Better linking and display of matching causatives and managed variants
- Reduced code complexity in `scout/parse/variant/variant.py`
- Reduced complexity of code in `scout/build/variant/variant.py`

### Changed
- State that loqusdb observation is in current case if observations count is one and no cases are shown
- Better pagination and number of variants returned by queries in `Search SNVs and INDELs` page
- Refactored and simplified code used for collecting gene variants for `Search SNVs and INDELs` page
- Fix sidebar panel icons in Case view
- Fix panel spacing in Case view
- Removed unused database `sanger_ordered` and `case_id,category,rank_score` indexes (variant collection)
- Verified variants displayed in a dedicated page reachable from institute sidebar
- Unified stats in dashboard page
- Improved gene info for large SVs and cancer SVs
- Remove the unused `variant.str_variant` endpoint from variant views
- Easier editing of HPO gene panel on case page
- Assign phenotype panel less cramped on Case page
- Causatives and Verified variants pages to use the same template macro
- Allow hyphens in panel names
- Reduce resolution of example images
- Remove some animations in web gui which where rendered slow


## [4.57.4]
### Fixed
- Parsing of variant.FORMAT "DR" key in parse variant file

## [4.57.3]
### Fixed
- Export of STR verified variants
- Do not download as verified variants first verified and then reset to not validated
- Avoid duplicated lines in downloaded verified variants reflecting changes in variant validation status

## [4.57.2]
### Fixed
- Export of verified variants when variant gene has no transcripts
- HTTP 500 when visiting a the details page for a cancer variant that had been ranked with genmod

## [4.57.1]
### Fixed
- Updating/replacing a gene panel from file with a corrupted or malformed file

## [4.57]
### Added
- Display last 50 or 500 events for a user in a timeline
- Show dismiss count from other cases on matching variantS
- Save Beacon-related events in events collection
- Institute settings allow saving multiple loqusdb instances for one institute
- Display stats from multiple instances of loqusdb on variant page
- Display date and frequency of obs derived from count of local archive observations from MIP11 (requires fix in MIP)
### Changed
- Prior ACMG classifications view is no longer limited by pathogenicity
### Fixed
- Visibility of Sanger ordered badge on case page, light mode
- Some of the DataTables tables (Phenotypes and Diagnoses pages) got a bit dark in dark mode
- Remove all redundancies when displaying timeline events (some events are saved both as case-related and variant-related)
- Missing link in saved MatchMaker-related events
- Genes with mixed case gene symbols missing in PanelApp panels
- Alignment of elements on the Beacon submission modal window
- Locus info links from STR variantS page open in new browser tabs

## [4.56]
### Added
- Test for PanelApp panels loading
- `panel-umi` tag option when loading cancer analyses
### Changed
- Black text to make comments more visible in dark mode
- Loading PanelApp panels replaces pre-existing panels with same version
- Removed sidebar from Causatives page - navigation is available on the top bar for now
- Create ClinVar submissions from pinned variants list in case page
- Select which pinned variants will be included in ClinVar submission documents
### Fixed
- Remove a:visited css style from all buttons
- Update of HPO terms via command line
- Background color of `MIXED` and `PANEL-UMI` sequencing types on cases page
- Fixed regex error when searching for cases with query ending with `\ `
- Gene symbols on Causatives page lighter in dark mode
- SpliceAI tooltip of multigene variants

## [4.55]
### Changed
- Represent different tumor samples as vials in cases page
- Option to force-update the OMIM panel
### Fixed
- Low tumor purity badge alignment in cancer samples table on cancer case view
- VariantS comment popovers reactivate on hover
- Updating database genes in build 37
- ACMG classification summary hidden by sticky navbar
- Logo backgrounds fixed to white on welcome page
- Visited links turn purple again
- Style of link buttons and dropdown menus
- Update KUH and GMS logos
- Link color for Managed variants

## [4.54]
### Added
- Dark mode, using browser/OS media preference
- Allow marking case as solved without defining causative variants
- Admin users can create missing beacon datasets from the institute's settings page
- GenCC links on gene and variant pages
- Deprecation warnings when launching the app using a .yaml config file or loading cases using .ped files
### Changed
- Improved HTML syntax in case report template
- Modified message displayed when variant rank stats could not be calculated
- Expanded instructions on how to test on CG development server (cg-vm1)
- Added more somatic variant callers (Balsamic v9 SNV, develop SV)
### Fixed
- Remove load demo case command from docker-compose.yml
- Text elements being split across pages in PDF reports
- Made login password field of type `password` in LDAP login form
- Gene panels HTML select in institute's settings page
- Bootstrap upgraded to version 5
- Fix some Sourcery and SonarCloud suggestions
- Escape special characters in case search on institute and dashboard pages
- Broken case PDF reports when no Madeline pedigree image can be created
- Removed text-white links style that were invisible in new pages style
- Variants pagination after pressing "Filter variants" or "Clinical filter"
- Layout of buttons Matchmaker submission panel (case page)
- Removing cases from Matchmaker (simplified code and fixed functionality)
- Reintroduce check for missing alignment files purged from server

## [4.53]
### Added
### Changed
- Point Alamut API key docs link to new API version
- Parse dbSNP id from ID only if it says "rs", else use VEP CSQ fields
- Removed MarkupSafe from the dependencies
### Fixed
- Reintroduced loading of SVs for demo case 643595
- Successful parse of FOUND_IN should avoid GATK caller default
- All vulnerabilities flagged by SonarCloud

## [4.52]
### Added
- Demo cancer case gets loaded together with demo RD case in demo instance
- Parse REVEL_score alongside REVEL_rankscore from csq field and display it on SNV variant page
- Rank score results now show the ranking range
- cDNA and protein changes displayed on institute causatives pages
- Optional SESSION_TIMEOUT_MINUTES configuration in app config files
- Script to convert old OMIM case format (list of integers) to new format (list of dictionaries)
- Additional check for user logged in status before serving alignment files
- Download .cgh files from cancer samples table on cancer case page
- Number of documents and date of last update on genes page
### Changed
- Verify user before redirecting to IGV alignments and sashimi plots
- Build case IGV tracks starting from case and variant objects instead of passing all params in a form
- Unfreeze Werkzeug lib since Flask_login v.0.6 with bugfix has been released
- Sort gene panels by name (panelS and variant page)
- Removed unused `server.blueprints.alignviewers.unindexed_remote_static` endpoint
- User sessions to check files served by `server.blueprints.alignviewers.remote_static` endpoint
- Moved Beacon-related functions to a dedicated app extension
- Audit Filter now also loads filter displaying the variants for it
### Fixed
- Handle `attachment_filename` parameter renamed to `download_name` when Flask 2.2 will be released
- Removed cursor timeout param in cases find adapter function to avoid many code warnings
- Removed stream argument deprecation warning in tests
- Handle `no intervals found` warning in load_region test
- Beacon remove variants
- Protect remote_cors function in alignviewers view from Server-Side Request Forgery (SSRF)
- Check creation date of last document in gene collection to display when genes collection was updated last

## [4.51]
### Added
- Config file containing codecov settings for pull requests
- Add an IGV.js direct link button from case page
- Security policy file
- Hide/shade compound variants based on rank score on variantS from filter
- Chromograph legend documentation direct link
### Changed
- Updated deprecated Codecov GitHub action to v.2
- Simplified code of scout/adapter/mongo/variant
- Update IGV.js to v2.11.2
- Show summary number of variant gene panels on general report if more than 3
### Fixed
- Marrvel link for variants in genome build 38 (using liftover to build 37)
- Remove flags from codecov config file
- Fixed filter bug with high negative SPIDEX scores
- Renamed IARC TP53 button to to `TP53 Database`, modified also link since IARC has been moved to the US NCI: `https://tp53.isb-cgc.org/`
- Parsing new format of OMIM case info when exporting patients to Matchmaker
- Remove flask-debugtoolbar lib dependency that is using deprecated code and causes app to crash after new release of Jinja2 (3.1)
- Variant page crashing for cases with old OMIM terms structure (a list of integers instead of dictionary)
- Variant page crashing when creating MARRVEL link for cases with no genome build
- SpliceAI documentation link
- Fix deprecated `safe_str_cmp` import from `werkzeug.security` by freezing Werkzeug lib to v2.0 until Flask_login v.0.6 with bugfix is released
- List gene names densely in general report for SVs that contain more than 3 genes
- Show transcript ids on refseq genes on hg19 in IGV.js, using refgene source
- Display correct number of genes in general report for SVs that contain more than 32 genes
- Broken Google login after new major release of `lepture/authlib`
- Fix frequency and callers display on case general report

## [4.50.1]
### Fixed
- Show matching causative STR_repid for legacy str variants (pre Stranger hgnc_id)

## [4.50]
### Added
- Individual-specific OMIM terms
- OMIM disease descriptions in ClinVar submission form
- Add a toggle for melter rerun monitoring of cases
- Add a config option to show the rerun monitoring toggle
- Add a cli option to export cases with rerun monitoring enabled
- Add a link to STRipy for STR variants; shallow for ARX and HOXA13
- Hide by default variants only present in unaffected individuals in variants filters
- OMIM terms in general case report
- Individual-level info on OMIM and HPO terms in general case report
- PanelApp gene link among the external links on variant page
- Dashboard case filters fields help
- Filter cases by OMIM terms in cases and dashboard pages
### Fixed
- A malformed panel id request would crash with exception: now gives user warning flash with redirect
- Link to HPO resource file hosted on `http://purl.obolibrary.org`
- Gene search form when gene exists only in build 38
- Fixed odd redirect error and poor error message on missing column for gene panel csv upload
- Typo in parse variant transcripts function
- Modified keys name used to parse local observations (archived) frequencies to reflect change in MIP keys naming
- Better error handling for partly broken/timed out chanjo reports
- Broken javascript code when case Chromograph data is malformed
- Broader space for case synopsis in general report
- Show partial causatives on causatives and matching causatives panels
- Partial causative assignment in cases with no OMIM or HPO terms
- Partial causative OMIM select options in variant page
### Changed
- Slightly smaller and improved layout of content in case PDF report
- Relabel more cancer variant pages somatic for navigation
- Unify caseS nav links
- Removed unused `add_compounds` param from variant controllers function
- Changed default hg19 genome for IGV.js to legacy hg19_1kg_decoy to fix a few problematic loci
- Reduce code complexity (parse/ensembl.py)
- Silence certain fields in ClinVar export if prioritised ones exist (chrom-start-end if hgvs exist)
- Made phenotype non-mandatory when marking a variant as partial causative
- Only one phenotype condition type (OMIM or HPO) per variant is used in ClinVar submissions
- ClinVar submission variant condition prefers OMIM over HPO if available
- Use lighter version of gene objects in Omim MongoDB adapter, panels controllers, panels views and institute controllers
- Gene-variants table size is now adaptive
- Remove unused file upload on gene-variants page

## [4.49]
### Fixed
- Pydantic model types for genome_build, madeline_info, peddy_ped_check and peddy_sex_check, rank_model_version and sv_rank_model_version
- Replace `MatchMaker` with `Matchmaker` in all places visible by a user
- Save diagnosis labels along with OMIM terms in Matchmaker Exchange submission objects
- `libegl-mesa0_21.0.3-0ubuntu0.3~20.04.5_amd64.deb` lib not found by GitHub actions Docker build
- Remove unused `chromograph_image_files` and `chromograph_prefixes` keys saved when creating or updating an RD case
- Search managed variants by description and with ignore case
### Changed
- Introduced page margins on exported PDF reports
- Smaller gene fonts in downloaded HPO genes PDF reports
- Reintroduced gene coverage data in the PDF-exported general report of rare-disease cases
- Check for existence of case report files before creating sidebar links
- Better description of HPO and OMIM terms for patients submitted to Matchmaker Exchange
- Remove null non-mandatory key/values when updating a case
- Freeze WTForms<3 due to several form input rendering changes

## [4.48.1]
### Fixed
- General case PDF report for recent cases with no pedigree

## [4.48]
### Added
- Option to cancel a request for research variants in case page
### Changed
- Update igv.js to v2.10.5
- Updated example of a case delivery report
- Unfreeze cyvcf2
- Builder images used in Scout Dockerfiles
- Crash report email subject gives host name
- Export general case report to PDF using PDFKit instead of WeasyPrint
- Do not include coverage report in PDF case report since they might have different orientation
- Export cancer cases's "Coverage and QC report" to PDF using PDFKit instead of Weasyprint
- Updated cancer "Coverage and QC report" example
- Keep portrait orientation in PDF delivery report
- Export delivery report to PDF using PDFKit instead of Weasyprint
- PDF export of clinical and research HPO panels using PDFKit instead of Weasyprint
- Export gene panel report to PDF using PDFKit
- Removed WeasyPrint lib dependency

### Fixed
- Reintroduced missing links to Swegen and Beacon and dbSNP in RD variant page, summary section
- Demo delivery report orientation to fit new columns
- Missing delivery report in demo case
- Cast MNVs to SNV for test
- Export verified variants from all institutes when user is admin
- Cancer coverage and QC report not found for demo cancer case
- Pull request template instructions on how to deploy to test server
- PDF Delivery report not showing Swedac logo
- Fix code typos
- Disable codefactor raised by ESLint for javascript functions located on another file
- Loading spinner stuck after downloading a PDF gene panel report
- IGV browser crashing when file system with alignment files is not mounted

## [4.47]
### Added
- Added CADD, GnomAD and genotype calls to variantS export
### Changed
- Pull request template, to illustrate how to deploy pull request branches on cg-vm1 stage server
### Fixed
- Compiled Docker image contains a patched version (v4.9) of chanjo-report

## [4.46.1]
### Fixed
- Downloading of files generated within the app container (MT-report, verified variants, pedigrees, ..)

## [4.46]
### Added
- Created a Dockefile to be used to serve the dockerized app in production
- Modified the code to collect database params specified as env vars
- Created a GitHub action that pushes the Dockerfile-server image to Docker Hub (scout-server-stage) every time a PR is opened
- Created a GitHub action that pushes the Dockerfile-server image to Docker Hub (scout-server) every time a new release is created
- Reassign MatchMaker Exchange submission to another user when a Scout user is deleted
- Expose public API JSON gene panels endpoint, primarily to enable automated rerun checking for updates
- Add utils for dictionary type
- Filter institute cases using multiple HPO terms
- Vulture GitHub action to identify and remove unused variables and imports
### Changed
- Updated the python config file documentation in admin guide
- Case configuration parsing now uses Pydantic for improved typechecking and config handling
- Removed test matrices to speed up automatic testing of PRs
- Switch from Coveralls to Codecov to handle CI test coverage
- Speed-up CI tests by caching installation of libs and splitting tests into randomized groups using pytest-test-groups
- Improved LDAP login documentation
- Use lib flask-ldapconn instead of flask_ldap3_login> to handle ldap authentication
- Updated Managed variant documentation in user guide
- Fix and simplify creating and editing of gene panels
- Simplified gene variants search code
- Increased the height of the genes track in the IGV viewer
### Fixed
- Validate uploaded managed variant file lines, warning the user.
- Exporting validated variants with missing "genes" database key
- No results returned when searching for gene variants using a phenotype term
- Variants filtering by gene symbols file
- Make gene HGNC symbols field mandatory in gene variants page and run search only on form submit
- Make sure collaborator gene variants are still visible, even if HPO filter is used

## [4.45]
### Added
### Changed
- Start Scout also when loqusdbapi is not reachable
- Clearer definition of manual standard and custom inheritance models in gene panels
- Allow searching multiple chromosomes in filters
### Fixed
- Gene panel crashing on edit action

## [4.44]
### Added
### Changed
- Display Gene track beneath each sample track when displaying splice junctions in igv browser
- Check outdated gene symbols and update with aliases for both RD and cancer variantS
### Fixed
- Added query input check and fixed the Genes API endpoint to return a json formatted error when request is malformed
- Typo in ACMG BP6 tooltip

## [4.43.1]
### Added
- Added database index for OMIM disease term genes
### Changed
### Fixed
- Do not drop HPO terms collection when updating HPO terms via the command line
- Do not drop disease (OMIM) terms collection when updating diseases via the command line

## [4.43]
### Added
- Specify which collection(s) update/build indexes for
### Fixed
- Do not drop genes and transcripts collections when updating genes via the command line

## [4.42.1]
### Added
### Changed
### Fixed
- Freeze PyMongo lib to version<4.0 to keep supporting previous MongoDB versions
- Speed up gene panels creation and update by collecting only light gene info from database
- Avoid case page crash on Phenomizer queries timeout

## [4.42]
### Added
- Choose custom pinned variants to submit to MatchMaker Exchange
- Submit structural variant as genes to the MatchMaker Exchange
- Added function for maintainers and admins to remove gene panels
- Admins can restore deleted gene panels
- A development docker-compose file illustrating the scout/chanjo-report integration
- Show AD on variants view for cancer SV (tumor and normal)
- Cancer SV variants filter AD, AF (tumor and normal)
- Hiding the variants score column also from cancer SVs, as for the SNVs
### Changed
- Enforce same case _id and display_name when updating a case
- Enforce same individual ids, display names and affected status when updating a case
- Improved documentation for connecting to loqusdb instances (including loqusdbapi)
- Display and download HPO gene panels' gene symbols in italics
- A faster-built and lighter Docker image
- Reduce complexity of `panels` endpoint moving some code to the panels controllers
- Update requirements to use flask-ldap3-login>=0.9.17 instead of freezing WTForm
### Fixed
- Use of deprecated TextField after the upgrade of WTF to v3.0
- Freeze to WTForms to version < 3
- Remove the extra files (bed files and madeline.svg) introduced by mistake
- Cli command loading demo data in docker-compose when case custom images exist and is None
- Increased MongoDB connection serverSelectionTimeoutMS parameter to 30K (default value according to MongoDB documentation)
- Better differentiate old obs counts 0 vs N/A
- Broken cancer variants page when default gene panel was deleted
- Typo in tx_overview function in variant controllers file
- Fixed loqusdbapi SV search URL
- SV variants filtering using Decipher criterion
- Removing old gene panels that don't contain the `maintainer` key.

## [4.41.1]
### Fixed
- General reports crash for variant annotations with same variant on other cases

## [4.41]
### Added
- Extended the instructions for running the Scout Docker image (web app and cli).
- Enabled inclusion of custom images to STR variant view
### Fixed
- General case report sorting comments for variants with None genetic models
- Do not crash but redirect to variants page with error when a variant is not found for a case
- UCSC links coordinates for SV variants with start chromosome different than end chromosome
- Human readable variants name in case page for variants having start chromosome different from end chromosome
- Avoid always loading all transcripts when checking gene symbol: introduce gene captions
- Slow queries for evaluated variants on e.g. case page - use events instead
### Changed
- Rearrange variant page again, moving severity predictions down.
- More reactive layout width steps on variant page

## [4.40.1]
### Added
### Fixed
- Variants dismissed with inconsistent inheritance pattern can again be shown in general case report
- General report page for variants with genes=None
- General report crashing when variants have no panels
- Added other missing keys to case and variant dictionaries passed to general report
### Changed

## [4.40]
### Added
- A .cff citation file
- Phenotype search API endpoint
- Added pagination to phenotype API
- Extend case search to include internal MongoDB id
- Support for connecting to a MongoDB replica set (.py config files)
- Support for connecting to a MongoDB replica set (.yaml config files)
### Fixed
- Command to load the OMIM gene panel (`scout load panel --omim`)
- Unify style of pinned and causative variants' badges on case page
- Removed automatic spaces after punctuation in comments
- Remove the hardcoded number of total individuals from the variant's old observations panel
- Send delete requests to a connected Beacon using the DELETE method
- Layout of the SNV and SV variant page - move frequency up
### Changed
- Stop updating database indexes after loading exons via command line
- Display validation status badge also for not Sanger-sequenced variants
- Moved Frequencies, Severity and Local observations panels up in RD variants page
- Enabled Flask CORS to communicate CORS status to js apps
- Moved the code preparing the transcripts overview to the backend
- Refactored and filtered json data used in general case report
- Changed the database used in docker-compose file to use the official MongoDB v4.4 image
- Modified the Python (3.6, 3.8) and MongoDB (3.2, 4.4, 5.0) versions used in testing matrices (GitHub actions)
- Capitalize case search terms on institute and dashboard pages


## [4.39]
### Added
- COSMIC IDs collected from CSQ field named `COSMIC`
### Fixed
- Link to other causative variants on variant page
- Allow multiple COSMIC links for a cancer variant
- Fix floating text in severity box #2808
- Fixed MitoMap and HmtVar links for hg38 cases
- Do not open new browser tabs when downloading files
- Selectable IGV tracks on variant page
- Missing splice junctions button on variant page
- Refactor variantS representative gene selection, and use it also for cancer variant summary
### Changed
- Improve Javascript performance for displaying Chromograph images
- Make ClinVar classification more evident in cancer variant page

## [4.38]
### Added
- Option to hide Alamut button in the app config file
### Fixed
- Library deprecation warning fixed (insert is deprecated. Use insert_one or insert_many instead)
- Update genes command will not trigger an update of database indices any more
- Missing resources in temporary downloading directory when updating genes using the command line
- Restore previous variant ACMG classification in a scrollable div
- Loading spinner not stopping after downloading PDF case reports and variant list export
- Add extra Alamut links higher up on variant pages
- Improve UX for phenotypes in case page
- Filter and export of STR variants
- Update look of variants page navigation buttons
### Changed

## [4.37]
### Added
- Highlight and show version number for RefSeq MANE transcripts.
- Added integration to a rerunner service for toggling reanalysis with updated pedigree information
- SpliceAI display and parsing from VEP CSQ
- Display matching tiered variants for cancer variants
- Display a loading icon (spinner) until the page loads completely
- Display filter badges in cancer variants list
- Update genes from pre-downloaded file resources
- On login, OS, browser version and screen size are saved anonymously to understand how users are using Scout
- API returning institutes data for a given user: `/api/v1/institutes`
- API returning case data for a given institute: `/api/v1/institutes/<institute_id>/cases`
- Added GMS and Lund university hospital logos to login page
- Made display of Swedac logo configurable
- Support for displaying custom images in case view
- Individual-specific HPO terms
- Optional alamut_key in institute settings for Alamut Plus software
- Case report API endpoint
- Tooltip in case explaining that genes with genome build different than case genome build will not be added to dynamic HPO panel.
- Add DeepVariant as a caller
### Fixed
- Updated IGV to v2.8.5 to solve missing gene labels on some zoom levels
- Demo cancer case config file to load somatic SNVs and SVs only.
- Expand list of refseq trancripts in ClinVar submission form
- Renamed `All SNVs and INDELs` institute sidebar element to `Search SNVs and INDELs` and fixed its style.
- Add missing parameters to case load-config documentation
- Allow creating/editing gene panels and dynamic gene panels with genes present in genome build 38
- Bugfix broken Pytests
- Bulk dismissing variants error due to key conversion from string to integer
- Fix typo in index documentation
- Fixed crash in institute settings page if "collaborators" key is not set in database
- Don't stop Scout execution if LoqusDB call fails and print stacktrace to log
- Bug when case contains custom images with value `None`
- Bug introduced when fixing another bug in Scout-LoqusDB interaction
- Loading of OMIM diagnoses in Scout demo instance
- Remove the docker-compose with chanjo integration because it doesn't work yet.
- Fixed standard docker-compose with scout demo data and database
- Clinical variant assessments not present for pinned and causative variants on case page.
- MatchMaker matching one node at the time only
- Remove link from previously tiered variants badge in cancer variants page
- Typo in gene cell on cancer variants page
- Managed variants filter form
### Changed
- Better naming for variants buttons on cancer track (somatic, germline). Also show cancer research button if available.
- Load case with missing panels in config files, but show warning.
- Changing the (Female, Male) symbols to (F/M) letters in individuals_table and case-sma.
- Print stacktrace if case load command fails
- Added sort icon and a pointer to the cursor to all tables with sortable fields
- Moved variant, gene and panel info from the basic pane to summary panel for all variants.
- Renamed `Basics` panel to `Classify` on variant page.
- Revamped `Basics` panel to a panel dedicated to classify variants
- Revamped the summary panel to be more compact.
- Added dedicated template for cancer variants
- Removed Gene models, Gene annotations and Conservation panels for cancer variants
- Reorganized the orders of panels for variant and cancer variant views
- Added dedicated variant quality panel and removed relevant panes
- A more compact case page
- Removed OMIM genes panel
- Make genes panel, pinned variants panel, causative variants panel and ClinVar panel scrollable on case page
- Update to Scilifelab's 2020 logo
- Update Gens URL to support Gens v2.0 format
- Refactor tests for parsing case configurations
- Updated links to HPO downloadable resources
- Managed variants filtering defaults to all variant categories
- Changing the (Kind) drop-down according to (Category) drop-down in Managed variant add variant
- Moved Gens button to individuals table
- Check resource files availability before starting updating OMIM diagnoses
- Fix typo in `SHOW_OBSERVED_VARIANT_ARCHIVE` config param

## [4.36]
### Added
- Parse and save splice junction tracks from case config file
- Tooltip in observations panel, explaining that case variants with no link might be old variants, not uploaded after a case rerun
### Fixed
- Warning on overwriting variants with same position was no longer shown
- Increase the height of the dropdowns to 425px
- More indices for the case table as it grows, specifically for causatives queries
- Splice junction tracks not centered over variant genes
- Total number of research variants count
- Update variants stats in case documents every time new variants are loaded
- Bug in flashing warning messages when filtering variants
### Changed
- Clearer warning messages for genes and gene/gene-panels searches in variants filters

## [4.35]
### Added
- A new index for hgnc_symbol in the hgnc_gene collection
- A Pedigree panel in STR page
- Display Tier I and II variants in case view causatives card for cancer cases
### Fixed
- Send partial file data to igv.js when visualizing sashimi plots with splice junction tracks
- Research variants filtering by gene
- Do not attempt to populate annotations for not loaded pinned/causatives
- Add max-height to all dropdowns in filters
### Changed
- Switch off non-clinical gene warnings when filtering research variants
- Don't display OMIM disease card in case view for cancer cases
- Refactored Individuals and Causative card in case view for cancer cases
- Update and style STR case report

## [4.34]
### Added
- Saved filter lock and unlock
- Filters can optionally be marked audited, logging the filter name, user and date on the case events and general report.
- Added `ClinVar hits` and `Cosmic hits` in cancer SNVs filters
- Added `ClinVar hits` to variants filter (rare disease track)
- Load cancer demo case in docker-compose files (default and demo file)
- Inclusive-language check using [woke](https://github.com/get-woke/woke) github action
- Add link to HmtVar for mitochondrial variants (if VCF is annotated with HmtNote)
- Grey background for dismissed compounds in variants list and variant page
- Pin badge for pinned compounds in variants list and variant page
- Support LoqusDB REST API queries
- Add a docker-compose-matchmaker under scout/containers/development to test matchmaker locally
- Script to investigate consequences of symbol search bug
- Added GATK to list of SV and cancer SV callers
### Fixed
- Make MitoMap link work for hg38 again
- Export Variants feature crashing when one of the variants has no primary transcripts
- Redirect to last visited variantS page when dismissing variants from variants list
- Improved matching of SVs Loqus occurrences in other cases
- Remove padding from the list inside (Matching causatives from other cases) panel
- Pass None to get_app function in CLI base since passing script_info to app factory functions was deprecated in Flask 2.0
- Fixed failing tests due to Flask update to version 2.0
- Speed up user events view
- Causative view sort out of memory error
- Use hgnc_id for gene filter query
- Typo in case controllers displaying an error every time a patient is matched against external MatchMaker nodes
- Do not crash while attempting an update for variant documents that are too big (> 16 MB)
- Old STR causatives (and other variants) may not have HGNC symbols - fix sort lambda
- Check if gene_obj has primary_transcript before trying to access it
- Warn if a gene manually searched is in a clinical panel with an outdated name when filtering variants
- ChrPos split js not needed on STR page yet
### Changed
- Remove parsing of case `genome_version`, since it's not used anywhere downstream
- Introduce deprecation warning for Loqus configs that are not dictionaries
- SV clinical filter no longer filters out sub 100 nt variants
- Count cases in LoqusDB by variant type
- Commit pulse repo badge temporarily set to weekly
- Sort ClinVar submissions objects by ascending "Last evaluated" date
- Refactored the MatchMaker integration as an extension
- Replaced some sensitive words as suggested by woke linter
- Documentation for load-configuration rewritten.
- Add styles to MatchMaker matches table
- More detailed info on the data shared in MatchMaker submission form

## [4.33.1]
### Fixed
- Include markdown for release autodeploy docs
- Use standard inheritance model in ClinVar (https://ftp.ncbi.nlm.nih.gov/pub/GTR/standard_terms/Mode_of_inheritance.txt)
- Fix issue crash with variants that have been unflagged causative not being available in other causatives
### Added
### Changed

## [4.33]
### Fixed
- Command line crashing when updating an individual not found in database
- Dashboard page crashing when filters return no data
- Cancer variants filter by chromosome
- /api/v1/genes now searches for genes in all genome builds by default
- Upgraded igv.js to version 2.8.1 (Fixed Unparsable bed record error)
### Added
- Autodeploy docs on release
- Documentation for updating case individuals tracks
- Filter cases and dashboard stats by analysis track
### Changed
- Changed from deprecated db update method
- Pre-selected fields to run queries with in dashboard page
- Do not filter by any institute when first accessing the dashboard
- Removed OMIM panel in case view for cancer cases
- Display Tier I and II variants in case view causatives panel for cancer cases
- Refactored Individuals and Causative panels in case view for cancer cases

## [4.32.1]
### Fixed
- iSort lint check only
### Changed
- Institute cases page crashing when a case has track:Null
### Added

## [4.32]
### Added
- Load and show MITOMAP associated diseases from VCF (INFO field: MitomapAssociatedDiseases, via HmtNote)
- Show variant allele frequencies for mitochondrial variants (GRCh38 cases)
- Extend "public" json API with diseases (OMIM) and phenotypes (HPO)
- HPO gene list download now has option for clinical and non-clinical genes
- Display gene splice junctions data in sashimi plots
- Update case individuals with splice junctions tracks
- Simple Docker compose for development with local build
- Make Phenomodels subpanels collapsible
- User side documentation of cytogenomics features (Gens, Chromograph, vcf2cytosure, rhocall)
- iSort GitHub Action
- Support LoqusDB REST API queries
### Fixed
- Show other causative once, even if several events point to it
- Filtering variants by mitochondrial chromosome for cases with genome build=38
- HPO gene search button triggers any warnings for clinical / non-existing genes also on first search
- Fixed a bug in variants pages caused by MT variants without alt_frequency
- Tests for CADD score parsing function
- Fixed the look of IGV settings on SNV variant page
- Cases analyzed once shown as `rerun`
- Missing case track on case re-upload
- Fixed severity rank for SO term "regulatory region ablation"
### Changed
- Refactor according to CodeFactor - mostly reuse of duplicated code
- Phenomodels language adjustment
- Open variants in a new window (from variants page)
- Open overlapping and compound variants in a new window (from variant page)
- gnomAD link points to gnomAD v.3 (build GRCh38) for mitochondrial variants.
- Display only number of affected genes for dismissed SVs in general report
- Chromosome build check when populating the variants filter chromosome selection
- Display mitochondrial and rare diseases coverage report in cases with missing 'rare' track

## [4.31.1]
### Added
### Changed
- Remove mitochondrial and coverage report from cancer cases sidebar
### Fixed
- ClinVar page when dbSNP id is None

## [4.31]
### Added
- gnomAD annotation field in admin guide
- Export also dynamic panel genes not associated to an HPO term when downloading the HPO panel
- Primary HGNC transcript info in variant export files
- Show variant quality (QUAL field from vcf) in the variant summary
- Load/update PDF gene fusion reports (clinical and research) generated with Arriba
- Support new MANE annotations from VEP (both MANE Select and MANE Plus Clinical)
- Display on case activity the event of a user resetting all dismissed variants
- Support gnomAD population frequencies for mitochondrial variants
- Anchor links in Casedata ClinVar panels to redirect after renaming individuals
### Fixed
- Replace old docs link www.clinicalgenomics.se/scout with new https://clinical-genomics.github.io/scout
- Page formatting issues whenever case and variant comments contain extremely long strings with no spaces
- Chromograph images can be one column and have scrollbar. Removed legacy code.
- Column labels for ClinVar case submission
- Page crashing looking for LoqusDB observation when variant doesn't exist
- Missing inheritance models and custom inheritance models on newly created gene panels
- Accept only numbers in managed variants filter as position and end coordinates
- SNP id format and links in Variant page, ClinVar submission form and general report
- Case groups tooltip triggered only when mouse is on the panel header
### Changed
- A more compact case groups panel
- Added landscape orientation CSS style to cancer coverage and QC demo report
- Improve user documentation to create and save new gene panels
- Removed option to use space as separator when uploading gene panels
- Separating the columns of standard and custom inheritance models in gene panels
- Improved ClinVar instructions for users using non-English Excel

## [4.30.2]
### Added
### Fixed
- Use VEP RefSeq ID if RefSeq list is empty in RefSeq transcripts overview
- Bug creating variant links for variants with no end_chrom
### Changed

## [4.30.1]
### Added
### Fixed
- Cryptography dependency fixed to use version < 3.4
### Changed

## [4.30]
### Added
- Introduced a `reset dismiss variant` verb
- Button to reset all dismissed variants for a case
- Add black border to Chromograph ideograms
- Show ClinVar annotations on variantS page
- Added integration with GENS, copy number visualization tool
- Added a VUS label to the manual classification variant tags
- Add additional information to SNV verification emails
- Tooltips documenting manual annotations from default panels
- Case groups now show bam files from all cases on align view
### Fixed
- Center initial igv view on variant start with SNV/indels
- Don't set initial igv view to negative coordinates
- Display of GQ for SV and STR
- Parsing of AD and related info for STRs
- LoqusDB field in institute settings accepts only existing Loqus instances
- Fix DECIPHER link to work after DECIPHER migrated to GRCh38
- Removed visibility window param from igv.js genes track
- Updated HPO download URL
- Patch HPO download test correctly
- Reference size on STR hover not needed (also wrong)
- Introduced genome build check (allowed values: 37, 38, "37", "38") on case load
- Improve case searching by assignee full name
- Populating the LoqusDB select in institute settings
### Changed
- Cancer variants table header (pop freq etc)
- Only admin users can modify LoqusDB instance in Institute settings
- Style of case synopsis, variants and case comments
- Switched to igv.js 2.7.5
- Do not choke if case is missing research variants when research requested
- Count cases in LoqusDB by variant type
- Introduce deprecation warning for Loqus configs that are not dictionaries
- Improve create new gene panel form validation
- Make XM- transcripts less visible if they don't overlap with transcript refseq_id in variant page
- Color of gene panels and comments panels on cases and variant pages
- Do not choke if case is missing research variants when reserch requested

## [4.29.1]
### Added
### Fixed
- Always load STR variants regardless of RankScore threshold (hotfix)
### Changed

## [4.29]
### Added
- Added a page about migrating potentially breaking changes to the documentation
- markdown_include in development requirements file
- STR variants filter
- Display source, Z-score, inheritance pattern for STR annotations from Stranger (>0.6.1) if available
- Coverage and quality report to cancer view
### Fixed
- ACMG classification page crashing when trying to visualize a classification that was removed
- Pretty print HGVS on gene variants (URL-decode VEP)
- Broken or missing link in the documentation
- Multiple gene names in ClinVar submission form
- Inheritance model select field in ClinVar submission
- IGV.js >2.7.0 has an issue with the gene track zoom levels - temp freeze at 2.7.0
- Revert CORS-anywhere and introduce a local http proxy for cloud tracks
### Changed

## [4.28]
### Added
- Chromograph integration for displaying PNGs in case-page
- Add VAF to cancer case general report, and remove some of its unused fields
- Variants filter compatible with genome browser location strings
- Support for custom public igv tracks stored on the cloud
- Add tests to increase testing coverage
- Update case variants count after deleting variants
- Update IGV.js to latest (v2.7.4)
- Bypass igv.js CORS check using `https://github.com/Rob--W/cors-anywhere`
- Documentation on default and custom IGV.js tracks (admin docs)
- Lock phenomodels so they're editable by admins only
- Small case group assessment sharing
- Tutorial and files for deploying app on containers (Kubernetes pods)
- Canonical transcript and protein change of canonical transcript in exported variants excel sheet
- Support for Font Awesome version 6
- Submit to Beacon from case page sidebar
- Hide dismissed variants in variants pages and variants export function
- Systemd service files and instruction to deploy Scout using podman
### Fixed
- Bugfix: unused `chromgraph_prefix |tojson` removed
- Freeze coloredlogs temporarily
- Marrvel link
- Don't show TP53 link for silent or synonymous changes
- OMIM gene field accepts any custom number as OMIM gene
- Fix Pytest single quote vs double quote string
- Bug in gene variants search by similar cases and no similar case is found
- Delete unused file `userpanel.py`
- Primary transcripts in variant overview and general report
- Google OAuth2 login setup in README file
- Redirect to 'missing file'-icon if configured Chromograph file is missing
- Javascript error in case page
- Fix compound matching during variant loading for hg38
- Cancer variants view containing variants dismissed with cancer-specific reasons
- Zoom to SV variant length was missing IGV contig select
- Tooltips on case page when case has no default gene panels
### Changed
- Save case variants count in case document and not in sessions
- Style of gene panels multiselect on case page
- Collapse/expand main HPO checkboxes in phenomodel preview
- Replaced GQ (Genotype quality) with VAF (Variant allele frequency) in cancer variants GT table
- Allow loading of cancer cases with no tumor_purity field
- Truncate cDNA and protein changes in case report if longer than 20 characters


## [4.27]
### Added
- Exclude one or more variant categories when running variants delete command
### Fixed
### Changed

## [4.26.1]
### Added
### Fixed
- Links with 1-letter aa codes crash on frameshift etc
### Changed

## [4.26]
### Added
- Extend the delete variants command to print analysis date, track, institute, status and research status
- Delete variants by type of analysis (wgs|wes|panel)
- Links to cBioPortal, MutanTP53, IARC TP53, OncoKB, MyCancerGenome, CIViC
### Fixed
- Deleted variants count
### Changed
- Print output of variants delete command as a tab separated table

## [4.25]
### Added
- Command line function to remove variants from one or all cases
### Fixed
- Parse SMN None calls to None rather than False

## [4.24.1]
### Fixed
- Install requirements.txt via setup file

## [4.24]
### Added
- Institute-level phenotype models with sub-panels containing HPO and OMIM terms
- Runnable Docker demo
- Docker image build and push github action
- Makefile with shortcuts to docker commands
- Parse and save synopsis, phenotype and cohort terms from config files upon case upload
### Fixed
- Update dismissed variant status when variant dismissed key is missing
- Breakpoint two IGV button now shows correct chromosome when different from bp1
- Missing font lib in Docker image causing the PDF report download page to crash
- Sentieon Manta calls lack Somaticscore - load anyway
- ClinVar submissions crashing due to pinned variants that are not loaded
- Point ExAC pLI score to new gnomad server address
- Bug uploading cases missing phenotype terms in config file
- STRs loaded but not shown on browser page
- Bug when using adapter.variant.get_causatives with case_id without causatives
- Problem with fetching "solved" from scout export cases cli
- Better serialising of datetime and bson.ObjectId
- Added `volumes` folder to .gitignore
### Changed
- Make matching causative and managed variants foldable on case page
- Remove calls to PyMongo functions marked as deprecated in backend and frontend(as of version 3.7).
- Improved `scout update individual` command
- Export dynamic phenotypes with ordered gene lists as PDF


## [4.23]
### Added
- Save custom IGV track settings
- Show a flash message with clear info about non-valid genes when gene panel creation fails
- CNV report link in cancer case side navigation
- Return to comment section after editing, deleting or submitting a comment
- Managed variants
- MT vs 14 chromosome mean coverage stats if Scout is connected to Chanjo
### Fixed
- missing `vcf_cancer_sv` and `vcf_cancer_sv_research` to manual.
- Split ClinVar multiple clnsig values (slash-separated) and strip them of underscore for annotations without accession number
- Timeout of `All SNVs and INDELs` page when no valid gene is provided in the search
- Round CADD (MIPv9)
- Missing default panel value
- Invisible other causatives lines when other causatives lack gene symbols
### Changed
- Do not freeze mkdocs-material to version 4.6.1
- Remove pre-commit dependency

## [4.22]
### Added
- Editable cases comments
- Editable variants comments
### Fixed
- Empty variant activity panel
- STRs variants popover
- Split new ClinVar multiple significance terms for a variant
- Edit the selected comment, not the latest
### Changed
- Updated RELEASE docs.
- Pinned variants card style on the case page
- Merged `scout export exons` and `scout view exons` commands


## [4.21.2]
### Added
### Fixed
- Do not pre-filter research variants by (case-default) gene panels
- Show OMIM disease tooltip reliably
### Changed

## [4.21.1]
### Added
### Fixed
- Small change to Pop Freq column in variants ang gene panels to avoid strange text shrinking on small screens
- Direct use of HPO list for Clinical HPO SNV (and cancer SNV) filtering
- PDF coverage report redirecting to login page
### Changed
- Remove the option to dismiss single variants from all variants pages
- Bulk dismiss SNVs, SVs and cancer SNVs from variants pages

## [4.21]
### Added
- Support to configure LoqusDB per institute
- Highlight causative variants in the variants list
- Add tests. Mostly regarding building internal datatypes.
- Remove leading and trailing whitespaces from panel_name and display_name when panel is created
- Mark MANE transcript in list of transcripts in "Transcript overview" on variant page
- Show default panel name in case sidebar
- Previous buttons for variants pagination
- Adds a gh action that checks that the changelog is updated
- Adds a gh action that deploys new releases automatically to pypi
- Warn users if case default panels are outdated
- Define institute-specific gene panels for filtering in institute settings
- Use institute-specific gene panels in variants filtering
- Show somatic VAF for pinned and causative variants on case page

### Fixed
- Report pages redirect to login instead of crashing when session expires
- Variants filter loading in cancer variants page
- User, Causative and Cases tables not scaling to full page
- Improved docs for an initial production setup
- Compatibility with latest version of Black
- Fixed tests for Click>7
- Clinical filter required an extra click to Filter to return variants
- Restore pagination and shrink badges in the variants page tables
- Removing a user from the command line now inactivates the case only if user is last assignee and case is active
- Bugfix, LoqusDB per institute feature crashed when institute id was empty string
- Bugfix, LoqusDB calls where missing case count
- filter removal and upload for filters deleted from another page/other user
- Visualize outdated gene panels info in a popover instead of a tooltip in case page side panel

### Changed
- Highlight color on normal STRs in the variants table from green to blue
- Display breakpoints coordinates in verification emails only for structural variants


## [4.20]
### Added
- Display number of filtered variants vs number of total variants in variants page
- Search case by HPO terms
- Dismiss variant column in the variants tables
- Black and pre-commit packages to dev requirements

### Fixed
- Bug occurring when rerun is requested twice
- Peddy info fields in the demo config file
- Added load config safety check for multiple alignment files for one individual
- Formatting of cancer variants table
- Missing Score in SV variants table

### Changed
- Updated the documentation on how to create a new software release
- Genome build-aware cytobands coordinates
- Styling update of the Matchmaker card
- Select search type in case search form


## [4.19]

### Added
- Show internal ID for case
- Add internal ID for downloaded CGH files
- Export dynamic HPO gene list from case page
- Remove users as case assignees when their account is deleted
- Keep variants filters panel expanded when filters have been used

### Fixed
- Handle the ProxyFix ModuleNotFoundError when Werkzeug installed version is >1.0
- General report formatting issues whenever case and variant comments contain extremely long strings with no spaces

### Changed
- Created an institute wrapper page that contains list of cases, causatives, SNVs & Indels, user list, shared data and institute settings
- Display case name instead of case ID on clinVar submissions
- Changed icon of sample update in clinVar submissions


## [4.18]

### Added
- Filter cancer variants on cytoband coordinates
- Show dismiss reasons in a badge with hover for clinical variants
- Show an ellipsis if 10 cases or more to display with loqusdb matches
- A new blog post for version 4.17
- Tooltip to better describe Tumor and Normal columns in cancer variants
- Filter cancer SNVs and SVs by chromosome coordinates
- Default export of `Assertion method citation` to clinVar variants submission file
- Button to export up to 500 cancer variants, filtered or not
- Rename samples of a clinVar submission file

### Fixed
- Apply default gene panel on return to cancer variantS from variant view
- Revert to certificate checking when asking for Chanjo reports
- `scout download everything` command failing while downloading HPO terms

### Changed
- Turn tumor and normal allelic fraction to decimal numbers in tumor variants page
- Moved clinVar submissions code to the institutes blueprints
- Changed name of clinVar export files to FILENAME.Variant.csv and FILENAME.CaseData.csv
- Switched Google login libraries from Flask-OAuthlib to Authlib


## [4.17.1]

### Fixed
- Load cytobands for cases with chromosome build not "37" or "38"


## [4.17]

### Added
- COSMIC badge shown in cancer variants
- Default gene-panel in non-cancer structural view in url
- Filter SNVs and SVs by cytoband coordinates
- Filter cancer SNV variants by alt allele frequency in tumor
- Correct genome build in UCSC link from structural variant page



### Fixed
- Bug in clinVar form when variant has no gene
- Bug when sharing cases with the same institute twice
- Page crashing when removing causative variant tag
- Do not default to GATK caller when no caller info is provided for cancer SNVs


## [4.16.1]

### Fixed
- Fix the fix for handling of delivery reports for rerun cases

## [4.16]

### Added
- Adds possibility to add "lims_id" to cases. Currently only stored in database, not shown anywhere
- Adds verification comment box to SVs (previously only available for small variants)
- Scrollable pedigree panel

### Fixed
- Error caused by changes in WTForm (new release 2.3.x)
- Bug in OMIM case page form, causing the page to crash when a string was provided instead of a numerical OMIM id
- Fix Alamut link to work properly on hg38
- Better handling of delivery reports for rerun cases
- Small CodeFactor style issues: matchmaker results counting, a couple of incomplete tests and safer external xml
- Fix an issue with Phenomizer introduced by CodeFactor style changes

### Changed
- Updated the version of igv.js to 2.5.4

## [4.15.1]

### Added
- Display gene names in ClinVar submissions page
- Links to Varsome in variant transcripts table

### Fixed
- Small fixes to ClinVar submission form
- Gene panel page crash when old panel has no maintainers

## [4.15]

### Added
- Clinvar CNVs IGV track
- Gene panels can have maintainers
- Keep variant actions (dismissed, manual rank, mosaic, acmg, comments) upon variant re-upload
- Keep variant actions also on full case re-upload

### Fixed
- Fix the link to Ensembl for SV variants when genome build 38.
- Arrange information in columns on variant page
- Fix so that new cosmic identifier (COSV) is also acceptable #1304
- Fixed COSMIC tag in INFO (outside of CSQ) to be parses as well with `&` splitter.
- COSMIC stub URL changed to https://cancer.sanger.ac.uk/cosmic/search?q= instead.
- Updated to a version of IGV where bigBed tracks are visualized correctly
- Clinvar submission files are named according to the content (variant_data and case_data)
- Always show causatives from other cases in case overview
- Correct disease associations for gene symbol aliases that exist as separate genes
- Re-add "custom annotations" for SV variants
- The override ClinVar P/LP add-in in the Clinical Filter failed for new CSQ strings

### Changed
- Runs all CI checks in github actions

## [4.14.1]

### Fixed
- Error when variant found in loqusdb is not loaded for other case

## [4.14]

### Added
- Use github actions to run tests
- Adds CLI command to update individual alignments path
- Update HPO terms using downloaded definitions files
- Option to use alternative flask config when running `scout serve`
- Requirement to use loqusdb >= 2.5 if integrated

### Fixed
- Do not display Pedigree panel in cancer view
- Do not rely on internet connection and services available when running CI tests
- Variant loading assumes GATK if no caller set given and GATK filter status is seen in FILTER
- Pass genome build param all the way in order to get the right gene mappings for cases with build 38
- Parse correctly variants with zero frequency values
- Continue even if there are problems to create a region vcf
- STR and cancer variant navigation back to variants pages could fail

### Changed
- Improved code that sends requests to the external APIs
- Updates ranges for user ranks to fit todays usage
- Run coveralls on github actions instead of travis
- Run pip checks on github actions instead of coveralls
- For hg38 cases, change gnomAD link to point to version 3.0 (which is hg38 based)
- Show pinned or causative STR variants a bit more human readable

## [4.13.1]

### Added
### Fixed
- Typo that caused not all clinvar conflicting interpretations to be loaded no matter what
- Parse and retrieve clinvar annotations from VEP-annotated (VEP 97+) CSQ VCF field
- Variant clinvar significance shown as `not provided` whenever is `Uncertain significance`
- Phenomizer query crashing when case has no HPO terms assigned
- Fixed a bug affecting `All SNVs and INDELs` page when variants don't have canonical transcript
- Add gene name or id in cancer variant view

### Changed
- Cancer Variant view changed "Variant:Transcript:Exon:HGVS" to "Gene:Transcript:Exon:HGVS"

## [4.13]

### Added
- ClinVar SNVs track in IGV
- Add SMA view with SMN Copy Number data
- Easier to assign OMIM diagnoses from case page
- OMIM terms and specific OMIM term page

### Fixed
- Bug when adding a new gene to a panel
- Restored missing recent delivery reports
- Fixed style and links to other reports in case side panel
- Deleting cases using display_name and institute not deleting its variants
- Fixed bug that caused coordinates filter to override other filters
- Fixed a problem with finding some INS in loqusdb
- Layout on SV page when local observations without cases are present
- Make scout compatible with the new HPO definition files from `http://compbio.charite.de/jenkins/`
- General report visualization error when SNVs display names are very long


### Changed


## [4.12.4]

### Fixed
- Layout on SV page when local observations without cases are present

## [4.12.3]

### Fixed
- Case report when causative or pinned SVs have non null allele frequencies

## [4.12.2]

### Fixed
- SV variant links now take you to the SV variant page again
- Cancer variant view has cleaner table data entries for "N/A" data
- Pinned variant case level display hotfix for cancer and str - more on this later
- Cancer variants show correct alt/ref reads mirroring alt frequency now
- Always load all clinical STR variants even if a region load is attempted - index may be missing
- Same case repetition in variant local observations

## [4.12.1]

### Fixed
- Bug in variant.gene when gene has no HGVS description


## [4.12]

### Added
- Accepts `alignment_path` in load config to pass bam/cram files
- Display all phenotypes on variant page
- Display hgvs coordinates on pinned and causatives
- Clear panel pending changes
- Adds option to setup the database with static files
- Adds cli command to download the resources from CLI that scout needs
- Adds test files for merged somatic SV and CNV; as well as merged SNV, and INDEL part of #1279
- Allows for upload of OMIM-AUTO gene panel from static files without api-key

### Fixed
- Cancer case HPO panel variants link
- Fix so that some drop downs have correct size
- First IGV button in str variants page
- Cancer case activates on SNV variants
- Cases activate when STR variants are viewed
- Always calculate code coverage
- Pinned/Classification/comments in all types of variants pages
- Null values for panel's custom_inheritance_models
- Discrepancy between the manual disease transcripts and those in database in gene-edit page
- ACMG classification not showing for some causatives
- Fix bug which caused IGV.js to use hg19 reference files for hg38 data
- Bug when multiple bam files sources with non-null values are available


### Changed
- Renamed `requests` file to `scout_requests`
- Cancer variant view shows two, instead of four, decimals for allele and normal


## [4.11.1]

### Fixed
- Institute settings page
- Link institute settings to sharing institutes choices

## [4.11.0]

### Added
- Display locus name on STR variant page
- Alternative key `GNOMADAF_popmax` for Gnomad popmax allele frequency
- Automatic suggestions on how to improve the code on Pull Requests
- Parse GERP, phastCons and phyloP annotations from vep annotated CSQ fields
- Avoid flickering comment popovers in variant list
- Parse REVEL score from vep annotated CSQ fields
- Allow users to modify general institute settings
- Optionally format code automatically on commit
- Adds command to backup vital parts `scout export database`
- Parsing and displaying cancer SV variants from Manta annotated VCF files
- Dismiss cancer snv variants with cancer-specific options
- Add IGV.js UPD, RHO and TIDDIT coverage wig tracks.


### Fixed
- Slightly darker page background
- Fixed an issued with parsed conservation values from CSQ
- Clinvar submissions accessible to all users of an institute
- Header toolbar when on Clinvar page now shows institute name correctly
- Case should not always inactivate upon update
- Show dismissed snv cancer variants as grey on the cancer variants page
- Improved style of mappability link and local observations on variant page
- Convert all the GET requests to the igv view to POST request
- Error when updating gene panels using a file containing BOM chars
- Add/replace gene radio button not working in gene panels


## [4.10.1]

### Fixed
- Fixed issue with opening research variants
- Problem with coveralls not called by Travis CI
- Handle Biomart service down in tests


## [4.10.0]

### Added
- Rank score model in causatives page
- Exportable HPO terms from phenotypes page
- AMP guideline tiers for cancer variants
- Adds scroll for the transcript tab
- Added CLI option to query cases on time since case event was added
- Shadow clinical assessments also on research variants display
- Support for CRAM alignment files
- Improved str variants view : sorting by locus, grouped by allele.
- Delivery report PDF export
- New mosaicism tag option
- Add or modify individuals' age or tissue type from case page
- Display GC and allele depth in causatives table.
- Included primary reference transcript in general report
- Included partial causative variants in general report
- Remove dependency of loqusdb by utilising the CLI

### Fixed
- Fixed update OMIM command bug due to change in the header of the genemap2 file
- Removed Mosaic Tag from Cancer variants
- Fixes issue with unaligned table headers that comes with hidden Datatables
- Layout in general report PDF export
- Fixed issue on the case statistics view. The validation bars didn't show up when all institutes were selected. Now they do.
- Fixed missing path import by importing pathlib.Path
- Handle index inconsistencies in the update index functions
- Fixed layout problems


## [4.9.0]

### Added
- Improved MatchMaker pages, including visible patient contacts email address
- New badges for the github repo
- Links to [GENEMANIA](genemania.org)
- Sort gene panel list on case view.
- More automatic tests
- Allow loading of custom annotations in VCF using the SCOUT_CUSTOM info tag.

### Fixed
- Fix error when a gene is added to an empty dynamic gene panel
- Fix crash when attempting to add genes on incorrect format to dynamic gene panel
- Manual rank variant tags could be saved in a "Select a tag"-state, a problem in the variants view.
- Same case evaluations are no longer shown as gray previous evaluations on the variants page
- Stay on research pages, even if reset, next first buttons are pressed..
- Overlapping variants will now be visible on variant page again
- Fix missing classification comments and links in evaluations page
- All prioritized cases are shown on cases page


## [4.8.3]

### Added

### Fixed
- Bug when ordering sanger
- Improved scrolling over long list of genes/transcripts


## [4.8.2]

### Added

### Fixed
- Avoid opening extra tab for coverage report
- Fixed a problem when rank model version was saved as floats and not strings
- Fixed a problem with displaying dismiss variant reasons on the general report
- Disable load and delete filter buttons if there are no saved filters
- Fix problem with missing verifications
- Remove duplicate users and merge their data and activity


## [4.8.1]

### Added

### Fixed
- Prevent login fail for users with id defined by ObjectId and not email
- Prevent the app from crashing with `AttributeError: 'NoneType' object has no attribute 'message'`


## [4.8.0]

### Added
- Updated Scout to use Bootstrap 4.3
- New looks for Scout
- Improved dashboard using Chart.js
- Ask before inactivating a case where last assigned user leaves it
- Genes can be manually added to the dynamic gene list directly on the case page
- Dynamic gene panels can optionally be used with clinical filter, instead of default gene panel
- Dynamic gene panels get link out to chanjo-report for coverage report
- Load all clinvar variants with clinvar Pathogenic, Likely Pathogenic and Conflicting pathogenic
- Show transcripts with exon numbers for structural variants
- Case sort order can now be toggled between ascending and descending.
- Variants can be marked as partial causative if phenotype is available for case.
- Show a frequency tooltip hover for SV-variants.
- Added support for LDAP login system
- Search snv and structural variants by chromosomal coordinates
- Structural variants can be marked as partial causative if phenotype is available for case.
- Show normal and pathologic limits for STRs in the STR variants view.
- Institute level persistent variant filter settings that can be retrieved and used.
- export causative variants to Excel
- Add support for ROH, WIG and chromosome PNGs in case-view

### Fixed
- Fixed missing import for variants with comments
- Instructions on how to build docs
- Keep sanger order + verification when updating/reloading variants
- Fixed and moved broken filter actions (HPO gene panel and reset filter)
- Fixed string conversion to number
- UCSC links for structural variants are now separated per breakpoint (and whole variant where applicable)
- Reintroduced missing coverage report
- Fixed a bug preventing loading samples using the command line
- Better inheritance models customization for genes in gene panels
- STR variant page back to list button now does its one job.
- Allows to setup scout without a omim api key
- Fixed error causing "favicon not found" flash messages
- Removed flask --version from base cli
- Request rerun no longer changes case status. Active or archived cases inactivate on upload.
- Fixed missing tooltip on the cancer variants page
- Fixed weird Rank cell in variants page
- Next and first buttons order swap
- Added pagination (and POST capability) to cancer variants.
- Improves loading speed for variant page
- Problem with updating variant rank when no variants
- Improved Clinvar submission form
- General report crashing when dismissed variant has no valid dismiss code
- Also show collaborative case variants on the All variants view.
- Improved phenotype search using dataTables.js on phenotypes page
- Search and delete users with `email` instead of `_id`
- Fixed css styles so that multiselect options will all fit one column


## [4.7.3]

### Added
- RankScore can be used with VCFs for vcf_cancer files

### Fixed
- Fix issue with STR view next page button not doing its one job.

### Deleted
- Removed pileup as a bam viewing option. This is replaced by IGV


## [4.7.2]

### Added
- Show earlier ACMG classification in the variant list

### Fixed
- Fixed igv search not working due to igv.js dist 2.2.17
- Fixed searches for cases with a gene with variants pinned or marked causative.
- Load variant pages faster after fixing other causatives query
- Fixed mitochondrial report bug for variants without genes

## [4.7.1]

### Added

### Fixed
- Fixed bug on genes page


## [4.7.0]

### Added
- Export genes and gene panels in build GRCh38
- Search for cases with variants pinned or marked causative in a given gene.
- Search for cases phenotypically similar to a case also from WUI.
- Case variant searches can be limited to similar cases, matching HPO-terms,
  phenogroups and cohorts.
- De-archive reruns and flag them as 'inactive' if archived
- Sort cases by analysis_date, track or status
- Display cases in the following order: prioritized, active, inactive, archived, solved
- Assign case to user when user activates it or asks for rerun
- Case becomes inactive when it has no assignees
- Fetch refseq version from entrez and use it in clinvar form
- Load and export of exons for all genes, independent on refseq
- Documentation for loading/updating exons
- Showing SV variant annotations: SV cgh frequencies, gnomad-SV, local SV frequencies
- Showing transcripts mapping score in segmental duplications
- Handle requests to Ensembl Rest API
- Handle requests to Ensembl Rest Biomart
- STR variants view now displays GT and IGV link.
- Description field for gene panels
- Export exons in build 37 and 38 using the command line

### Fixed
- Fixes of and induced by build tests
- Fixed bug affecting variant observations in other cases
- Fixed a bug that showed wrong gene coverage in general panel PDF export
- MT report only shows variants occurring in the specific individual of the excel sheet
- Disable SSL certifcate verification in requests to chanjo
- Updates how intervaltree and pymongo is used to void deprecated functions
- Increased size of IGV sample tracks
- Optimized tests


## [4.6.1]

### Added

### Fixed
- Missing 'father' and 'mother' keys when parsing single individual cases


## [4.6.0]

### Added
- Description of Scout branching model in CONTRIBUTING doc
- Causatives in alphabetical order, display ACMG classification and filter by gene.
- Added 'external' to the list of analysis type options
- Adds functionality to display "Tissue type". Passed via load config.
- Update to IGV 2.

### Fixed
- Fixed alignment visualization and vcf2cytosure availability for demo case samples
- Fixed 3 bugs affecting SV pages visualization
- Reintroduced the --version cli option
- Fixed variants query by panel (hpo panel + gene panel).
- Downloaded MT report contains excel files with individuals' display name
- Refactored code in parsing of config files.


## [4.5.1]

### Added

### Fixed
- update requirement to use PyYaml version >= 5.1
- Safer code when loading config params in cli base


## [4.5.0]

### Added
- Search for similar cases from scout view CLI
- Scout cli is now invoked from the app object and works under the app context

### Fixed
- PyYaml dependency fixed to use version >= 5.1


## [4.4.1]

### Added
- Display SV rank model version when available

### Fixed
- Fixed upload of delivery report via API


## [4.4.0]

### Added
- Displaying more info on the Causatives page and hiding those not causative at the case level
- Add a comment text field to Sanger order request form, allowing a message to be included in the email
- MatchMaker Exchange integration
- List cases with empty synopsis, missing HPO terms and phenotype groups.
- Search for cases with open research list, or a given case status (active, inactive, archived)

### Fixed
- Variant query builder split into several functions
- Fixed delivery report load bug


## [4.3.3]

### Added
- Different individual table for cancer cases

### Fixed
- Dashboard collects validated variants from verification events instead of using 'sanger' field
- Cases shared with collaborators are visible again in cases page
- Force users to select a real institute to share cases with (actionbar select fix)


## [4.3.2]

### Added
- Dashboard data can be filtered using filters available in cases page
- Causatives for each institute are displayed on a dedicated page
- SNVs and and SVs are searchable across cases by gene and rank score
- A more complete report with validated variants is downloadable from dashboard

### Fixed
- Clinsig filter is fixed so clinsig numerical values are returned
- Split multi clinsig string values in different elements of clinsig array
- Regex to search in multi clinsig string values or multi revstat string values
- It works to upload vcf files with no variants now
- Combined Pileup and IGV alignments for SVs having variant start and stop on the same chromosome


## [4.3.1]

### Added
- Show calls from all callers even if call is not available
- Instructions to install cairo and pango libs from WeasyPrint page
- Display cases with number of variants from CLI
- Only display cases with number of variants above certain treshold. (Also CLI)
- Export of verified variants by CLI or from the dashboard
- Extend case level queries with default panels, cohorts and phenotype groups.
- Slice dashboard statistics display using case level queries
- Add a view where all variants for an institute can be searched across cases, filtering on gene and rank score. Allows searching research variants for cases that have research open.

### Fixed
- Fixed code to extract variant conservation (gerp, phyloP, phastCons)
- Visualization of PDF-exported gene panels
- Reintroduced the exon/intron number in variant verification email
- Sex and affected status is correctly displayed on general report
- Force number validation in SV filter by size
- Display ensembl transcripts when no refseq exists


## [4.3.0]

### Added
- Mosaicism tag on variants
- Show and filter on SweGen frequency for SVs
- Show annotations for STR variants
- Show all transcripts in verification email
- Added mitochondrial export
- Adds alternative to search for SVs shorter that the given length
- Look for 'bcftools' in the `set` field of VCFs
- Display digenic inheritance from OMIM
- Displays what refseq transcript that is primary in hgnc

### Fixed

- Archived panels displays the correct date (not retroactive change)
- Fixed problem with waiting times in gene panel exports
- Clinvar fiter not working with human readable clinsig values

## [4.2.2]

### Fixed
- Fixed gene panel create/modify from CSV file utf-8 decoding error
- Updating genes in gene panels now supports edit comments and entry version
- Gene panel export timeout error

## [4.2.1]

### Fixed
- Re-introduced gene name(s) in verification email subject
- Better PDF rendering for excluded variants in report
- Problem to access old case when `is_default` did not exist on a panel


## [4.2.0]

### Added
- New index on variant_id for events
- Display overlapping compounds on variants view

### Fixed
- Fixed broken clinical filter


## [4.1.4]

### Added
- Download of filtered SVs

### Fixed
- Fixed broken download of filtered variants
- Fixed visualization issue in gene panel PDF export
- Fixed bug when updating gene names in variant controller


## [4.1.3]

### Fixed
- Displays all primary transcripts


## [4.1.2]

### Added
- Option add/replace when updating a panel via CSV file
- More flexible versioning of the gene panels
- Printing coverage report on the bottom of the pdf case report
- Variant verification option for SVs
- Logs uri without pwd when connecting
- Disease-causing transcripts in case report
- Thicker lines in case report
- Supports HPO search for cases, both terms or if described in synopsis
- Adds sanger information to dashboard

### Fixed
- Use db name instead of **auth** as default for authentication
- Fixes so that reports can be generated even with many variants
- Fixed sanger validation popup to show individual variants queried by user and institute.
- Fixed problem with setting up scout
- Fixes problem when exac file is not available through broad ftp
- Fetch transcripts for correct build in `adapter.hgnc_gene`

## [4.1.1]
- Fix problem with institute authentication flash message in utils
- Fix problem with comments
- Fix problem with ensembl link


## [4.1.0]

### Added
- OMIM phenotypes to case report
- Command to download all panel app gene panels `scout load panel --panel-app`
- Links to genenames.org and omim on gene page
- Popup on gene at variants page with gene information
- reset sanger status to "Not validated" for pinned variants
- highlight cases with variants to be evaluated by Sanger on the cases page
- option to point to local reference files to the genome viewer pileup.js. Documented in `docs.admin-guide.server`
- option to export single variants in `scout export variants`
- option to load a multiqc report together with a case(add line in load config)
- added a view for searching HPO terms. It is accessed from the top left corner menu
- Updates the variants view for cancer variants. Adds a small cancer specific filter for known variants
- Adds hgvs information on cancer variants page
- Adds option to update phenotype groups from CLI

### Fixed
- Improved Clinvar to submit variants from different cases. Fixed HPO terms in casedata according to feedback
- Fixed broken link to case page from Sanger modal in cases view
- Now only cases with non empty lists of causative variants are returned in `adapter.case(has_causatives=True)`
- Can handle Tumor only samples
- Long lists of HGNC symbols are now possible. This was previously difficult with manual, uploaded or by HPO search when changing filter settings due to GET request limitations. Relevant pages now use POST requests. Adds the dynamic HPO panel as a selection on the gene panel dropdown.
- Variant filter defaults to default panels also on SV and Cancer variants pages.

## [4.0.0]

### WARNING ###

This is a major version update and will require that the backend of pre releases is updated.
Run commands:

```
$scout update genes
$scout update hpo
```

- Created a Clinvar submission tool, to speed up Clinvar submission of SNVs and SVs
- Added an analysis report page (html and PDF format) containing phenotype, gene panels and variants that are relevant to solve a case.

### Fixed
- Optimized evaluated variants to speed up creation of case report
- Moved igv and pileup viewer under a common folder
- Fixed MT alignment view pileup.js
- Fixed coordinates for SVs with start chromosome different from end chromosome
- Global comments shown across cases and institutes. Case-specific variant comments are shown only for that specific case.
- Links to clinvar submitted variants at the cases level
- Adapts clinvar parsing to new format
- Fixed problem in `scout update user` when the user object had no roles
- Makes pileup.js use online genome resources when viewing alignments. Now any instance of Scout can make use of this functionality.
- Fix ensembl link for structural variants
- Works even when cases does not have `'madeline_info'`
- Parses Polyphen in correct way again
- Fix problem with parsing gnomad from VEP

### Added
- Added a PDF export function for gene panels
- Added a "Filter and export" button to export custom-filtered SNVs to CSV file
- Dismiss SVs
- Added IGV alignments viewer
- Read delivery report path from case config or CLI command
- Filter for spidex scores
- All HPO terms are now added and fetched from the correct source (https://github.com/obophenotype/human-phenotype-ontology/blob/master/hp.obo)
- New command `scout update hpo`
- New command `scout update genes` will fetch all the latest information about genes and update them
- Load **all** variants found on chromosome **MT**
- Adds choice in cases overview do show as many cases as user like

### Removed
- pileup.min.js and pileup css are imported from a remote web location now
- All source files for HPO information, this is instead fetched directly from source
- All source files for gene information, this is instead fetched directly from source

## [3.0.0]
### Fixed
- hide pedigree panel unless it exists

## [1.5.1] - 2016-07-27
### Fixed
- look for both ".bam.bai" and ".bai" extensions

## [1.4.0] - 2016-03-22
### Added
- support for local frequency through loqusdb
- bunch of other stuff

## [1.3.0] - 2016-02-19
### Fixed
- Update query-phenomizer and add username/password

### Changed
- Update the way a case is checked for rerun-status

### Added
- Add new button to mark a case as "checked"
- Link to clinical variants _without_ 1000G annotation

## [1.2.2] - 2016-02-18
### Fixed
- avoid filtering out variants lacking ExAC and 1000G annotations

## [1.1.3] - 2015-10-01
### Fixed
- persist (clinical) filter when clicking load more
- fix #154 by robustly setting clinical filter func. terms

## [1.1.2] - 2015-09-07
### Fixed
- avoid replacing coverage report with none
- update SO terms, refactored

## [1.1.1] - 2015-08-20
### Fixed
- fetch case based on collaborator status (not owner)

## [1.1.0] - 2015-05-29
### Added
- link(s) to SNPedia based on RS-numbers
- new Jinja filter to "humanize" decimal numbers
- show gene panels in variant view
- new Jinja filter for decoding URL encoding
- add indicator to variants in list that have comments
- add variant number threshold and rank score threshold to load function
- add event methods to mongo adapter
- add tests for models
- show badge "old" if comment was written for a previous analysis

### Changed
- show cDNA change in transcript summary unless variant is exonic
- moved compounds table further up the page
- show dates for case uploads in ISO format
- moved variant comments higher up on page
- updated documentation for pages
- read in coverage report as blob in database and serve directly
- change ``OmimPhenotype`` to ``PhenotypeTerm``
- reorganize models sub-package
- move events (and comments) to separate collection
- only display prev/next links for the research list
- include variant type in breadcrumbs e.g. "Clinical variants"

### Removed
- drop dependency on moment.js

### Fixed
- show the same level of detail for all frequencies on all pages
- properly decode URL encoded symbols in amino acid/cDNA change strings
- fixed issue with wipe permissions in MongoDB
- include default gene lists in "variants" link in breadcrumbs

## [1.0.2] - 2015-05-20
### Changed
- update case fetching function

### Fixed
- handle multiple cases with same id

## [1.0.1] - 2015-04-28
### Fixed
- Fix building URL parameters in cases list Vue component

## [1.0.0] - 2015-04-12
Codename: Sara Lund

![Release 1.0](artwork/releases/release-1-0.jpg)

### Added
- Add email logging for unexpected errors
- New command line tool for deleting case

### Changed
- Much improved logging overall
- Updated documentation/usage guide
- Removed non-working IGV link

### Fixed
- Show sample display name in GT call
- Various small bug fixes
- Make it easier to hover over popups

## [0.0.2-rc1] - 2015-03-04
### Added
- add protein table for each variant
- add many more external links
- add coverage reports as PDFs

### Changed
- incorporate user feedback updates
- big refactor of load scripts

## [0.0.2-rc2] - 2015-03-04
### Changes
- add gene table with gene description
- reorganize inheritance models box

### Fixed
- avoid overwriting gene list on "research" load
- fix various bugs in external links

## [0.0.2-rc3] - 2015-03-05
### Added
- Activity log feed to variant view
- Adds protein change strings to ODM and Sanger email

### Changed
- Extract activity log component to macro

### Fixes
- Make Ensembl transcript links use archive website<|MERGE_RESOLUTION|>--- conflicted
+++ resolved
@@ -8,12 +8,8 @@
 ### Added
 - Software version and link to the relative release on GitHub on the top left dropdown menu
 - Option to sort WTS outliers by p_value, Δψ, ψ value, zscore or l2fc
-<<<<<<< HEAD
 - Display pLI score and LOEUF on rare diseases and cancer SNV pages
-=======
-- Display pLI score on rare diseases and cancer SNV pages
 - Preselect MANE SELECT transcripts in the multi-step ClinVar variant add to submission process
->>>>>>> 2328f89d
 ### Changed
 - Do not show overlapping gene panels badge on variants from cases runned without gene panels
 - Set case as research case if it contains any type of research variants
