--- conflicted
+++ resolved
@@ -27,12 +27,9 @@
 - Remove padding from the list inside (Matching causatives from other cases) panel
 - Pass None to get_app function in CLI base since passing script_info to app factory functions was deprecated in Flask 2.0
 - Fixed failing tests due to Flask update to version 2.0
-<<<<<<< HEAD
-=======
 - Speed up user events view
 - Causative view sort out of memory error
 - Use hgnc_id for gene filter query
->>>>>>> 89dec847
 ### Changed
 - Remove parsing of case `genome_version`, since it's not used anywhere downstream
 - Introduce deprecation warning for Loqus configs that are not dictionaries
