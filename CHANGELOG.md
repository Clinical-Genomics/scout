# Change Log
All notable changes to this project will be documented in this file.
This project adheres to [Semantic Versioning](http://semver.org/).

About changelog [here](https://keepachangelog.com/en/1.0.0/)

## []
### Added
- Individual-specific OMIM terms
- OMIM disease descriptions in ClinVar submission form
- Add a toggle for melter rerun monitoring of cases
- Add a config option to show the rerun monitoring toggle
- Add a cli option to export cases with rerun monitoring enabled
### Fixed
- A malformed panel id request would crash with exception: now gives user warning flash with redirect
- Link to HPO resource file hosted on `http://purl.obolibrary.org`
- Gene search form when gene exists only in build 38
### Changed
- Slightly smaller and improved layout of content in case PDF report
- Relabel more cancer variant pages somatic for navigation
- Removed unused `add_compounds` param from variant controllers function
- Changed default hg19 genome for IGV.js to legacy hg19_1kg_decoy to fix a few problematic loci
- Reduce code complexity (parse/ensembl.py)
<<<<<<< HEAD
- Refactor to reduce code complexity
=======
- Silence certain fields in ClinVar export if prioritised ones exist (chrom-start-end if hgvs exist)
>>>>>>> ae3fe531

## [4.49]
### Fixed
- Pydantic model types for genome_build, madeline_info, peddy_ped_check and peddy_sex_check, rank_model_version and sv_rank_model_version
- Replace `MatchMaker` with `Matchmaker` in all places visible by a user
- Save diagnosis labels along with OMIM terms in Matchmaker Exchange submission objects
- `libegl-mesa0_21.0.3-0ubuntu0.3~20.04.5_amd64.deb` lib not found by GitHub actions Docker build
- Remove unused `chromograph_image_files` and `chromograph_prefixes` keys saved when creating or updating an RD case
- Search managed variants by description and with ignore case
### Changed
- Introduced page margins on exported PDF reports
- Smaller gene fonts in downloaded HPO genes PDF reports
- Reintroduced gene coverage data in the PDF-exported general report of rare-disease cases
- Check for existence of case report files before creating sidebar links
- Better description of HPO and OMIM terms for patients submitted to Matchmaker Exchange
- Remove null non-mandatory key/values when updating a case
- Freeze WTForms<3 due to several form input rendering changes

## [4.48.1]
### Fixed
- General case PDF report for recent cases with no pedigree

## [4.48]
### Added
- Option to cancel a request for research variants in case page
### Changed
- Update igv.js to v2.10.5
- Updated example of a case delivery report
- Unfreeze cyvcf2
- Builder images used in Scout Dockerfiles
- Crash report email subject gives host name
- Export general case report to PDF using PDFKit instead of WeasyPrint
- Do not include coverage report in PDF case report since they might have different orientation
- Export cancer cases's "Coverage and QC report" to PDF using PDFKit instead of Weasyprint
- Updated cancer "Coverage and QC report" example
- Keep portrait orientation in PDF delivery report
- Export delivery report to PDF using PDFKit instead of Weasyprint
- PDF export of clinical and research HPO panels using PDFKit instead of Weasyprint
- Export gene panel report to PDF using PDFKit
- Removed WeasyPrint lib dependency

### Fixed
- Reintroduced missing links to Swegen and Beacon and dbSNP in RD variant page, summary section
- Demo delivery report orientation to fit new columns
- Missing delivery report in demo case
- Cast MNVs to SNV for test
- Export verified variants from all institutes when user is admin
- Cancer coverage and QC report not found for demo cancer case
- Pull request template instructions on how to deploy to test server
- PDF Delivery report not showing Swedac logo
- Fix code typos
- Disable codefactor raised by ESLint for javascript functions located on another file
- Loading spinner stuck after downloading a PDF gene panel report
- IGV browser crashing when file system with alignment files is not mounted

## [4.47]
### Added
- Added CADD, GnomAD and genotype calls to variantS export
### Changed
- Pull request template, to illustrate how to deploy pull request branches on cg-vm1 stage server
### Fixed
- Compiled Docker image contains a patched version (v4.9) of chanjo-report

## [4.46.1]
### Fixed
- Downloading of files generated within the app container (MT-report, verified variants, pedigrees, ..)

## [4.46]
### Added
- Created a Dockefile to be used to serve the dockerized app in production
- Modified the code to collect database params specified as env vars
- Created a GitHub action that pushes the Dockerfile-server image to Docker Hub (scout-server-stage) every time a PR is opened
- Created a GitHub action that pushes the Dockerfile-server image to Docker Hub (scout-server) every time a new release is created
- Reassign MatchMaker Exchange submission to another user when a Scout user is deleted
- Expose public API JSON gene panels endpoint, primarily to enable automated rerun checking for updates
- Add utils for dictionary type
- Filter institute cases using multiple HPO terms
- Vulture GitHub action to identify and remove unused variables and imports
### Changed
- Updated the python config file documentation in admin guide
- Case configuration parsing now uses Pydantic for improved typechecking and config handling
- Removed test matrices to speed up automatic testing of PRs
- Switch from Coveralls to Codecov to handle CI test coverage
- Speed-up CI tests by caching installation of libs and splitting tests into randomized groups using pytest-test-groups
- Improved LDAP login documentation
- Use lib flask-ldapconn instead of flask_ldap3_login> to handle ldap authentication
- Updated Managed variant documentation in user guide
- Fix and simplify creating and editing of gene panels
- Simplified gene variants search code
- Increased the height of the genes track in the IGV viewer
### Fixed
- Validate uploaded managed variant file lines, warning the user.
- Exporting validated variants with missing "genes" database key
- No results returned when searching for gene variants using a phenotype term
- Variants filtering by gene symbols file
- Make gene HGNC symbols field mandatory in gene variants page and run search only on form submit
- Make sure collaborator gene variants are still visible, even if HPO filter is used

## [4.45]
### Added
### Changed
- Start Scout also when loqusdbapi is not reachable
- Clearer definition of manual standard and custom inheritance models in gene panels
- Allow searching multiple chromosomes in filters
### Fixed
- Gene panel crashing on edit action

## [4.44]
### Added
### Changed
- Display Gene track beneath each sample track when displaying splice junctions in igv browser
- Check outdated gene symbols and update with aliases for both RD and cancer variantS
### Fixed
- Added query input check and fixed the Genes API endpoint to return a json formatted error when request is malformed
- Typo in ACMG BP6 tooltip

## [4.43.1]
### Added
- Added database index for OMIM disease term genes
### Changed
### Fixed
- Do not drop HPO terms collection when updating HPO terms via the command line
- Do not drop disease (OMIM) terms collection when updating diseases via the command line

## [4.43]
### Added
- Specify which collection(s) update/build indexes for
### Fixed
- Do not drop genes and transcripts collections when updating genes via the command line

## [4.42.1]
### Added
### Changed
### Fixed
- Freeze PyMongo lib to version<4.0 to keep supporting previous MongoDB versions
- Speed up gene panels creation and update by collecting only light gene info from database
- Avoid case page crash on Phenomizer queries timeout

## [4.42]
### Added
- Choose custom pinned variants to submit to MatchMaker Exchange
- Submit structural variant as genes to the MatchMaker Exchange
- Added function for maintainers and admins to remove gene panels
- Admins can restore deleted gene panels
- A development docker-compose file illustrating the scout/chanjo-report integration
- Show AD on variants view for cancer SV (tumor and normal)
- Cancer SV variants filter AD, AF (tumor and normal)
- Hiding the variants score column also from cancer SVs, as for the SNVs
### Changed
- Enforce same case _id and display_name when updating a case
- Enforce same individual ids, display names and affected status when updating a case
- Improved documentation for connecting to loqusdb instances (including loqusdbapi)
- Display and download HPO gene panels' gene symbols in italics
- A faster-built and lighter Docker image
- Reduce complexity of `panels` endpoint moving some code to the panels controllers
- Update requirements to use flask-ldap3-login>=0.9.17 instead of freezing WTForm
### Fixed
- Use of deprecated TextField after the upgrade of WTF to v3.0
- Freeze to WTForms to version < 3
- Remove the extra files (bed files and madeline.svg) introduced by mistake
- Cli command loading demo data in docker-compose when case custom images exist and is None
- Increased MongoDB connection serverSelectionTimeoutMS parameter to 30K (default value according to MongoDB documentation)
- Better differentiate old obs counts 0 vs N/A
- Broken cancer variants page when default gene panel was deleted
- Typo in tx_overview function in variant controllers file
- Fixed loqusdbapi SV search URL
- SV variants filtering using Decipher criterion
- Removing old gene panels that don't contain the `maintainer` key.

## [4.41.1]
### Fixed
- General reports crash for variant annotations with same variant on other cases

## [4.41]
### Added
- Extended the instructions for running the Scout Docker image (web app and cli).
- Enabled inclusion of custom images to STR variant view
### Fixed
- General case report sorting comments for variants with None genetic models
- Do not crash but redirect to variants page with error when a variant is not found for a case
- UCSC links coordinates for SV variants with start chromosome different than end chromosome
- Human readable variants name in case page for variants having start chromosome different from end chromosome
- Avoid always loading all transcripts when checking gene symbol: introduce gene captions
- Slow queries for evaluated variants on e.g. case page - use events instead
### Changed
- Rearrange variant page again, moving severity predictions down.
- More reactive layout width steps on variant page

## [4.40.1]
### Added
### Fixed
- Variants dismissed with inconsistent inheritance pattern can again be shown in general case report
- General report page for variants with genes=None
- General report crashing when variants have no panels
- Added other missing keys to case and variant dictionaries passed to general report
### Changed

## [4.40]
### Added
- A .cff citation file
- Phenotype search API endpoint
- Added pagination to phenotype API
- Extend case search to include internal MongoDB id
- Support for connecting to a MongoDB replica set (.py config files)
- Support for connecting to a MongoDB replica set (.yaml config files)
### Fixed
- Command to load the OMIM gene panel (`scout load panel --omim`)
- Unify style of pinned and causative variants' badges on case page
- Removed automatic spaces after punctuation in comments
- Remove the hardcoded number of total individuals from the variant's old observations panel
- Send delete requests to a connected Beacon using the DELETE method
- Layout of the SNV and SV variant page - move frequency up
### Changed
- Stop updating database indexes after loading exons via command line
- Display validation status badge also for not Sanger-sequenced variants
- Moved Frequencies, Severity and Local observations panels up in RD variants page
- Enabled Flask CORS to communicate CORS status to js apps
- Moved the code preparing the transcripts overview to the backend
- Refactored and filtered json data used in general case report
- Changed the database used in docker-compose file to use the official MongoDB v4.4 image
- Modified the Python (3.6, 3.8) and MongoDB (3.2, 4.4, 5.0) versions used in testing matrices (GitHub actions)
- Capitalize case search terms on institute and dashboard pages


## [4.39]
### Added
- COSMIC IDs collected from CSQ field named `COSMIC`
### Fixed
- Link to other causative variants on variant page
- Allow multiple COSMIC links for a cancer variant
- Fix floating text in severity box #2808
- Fixed MitoMap and HmtVar links for hg38 cases
- Do not open new browser tabs when downloading files
- Selectable IGV tracks on variant page
- Missing splice junctions button on variant page
- Refactor variantS representative gene selection, and use it also for cancer variant summary
### Changed
- Improve Javascript performance for displaying Chromograph images
- Make ClinVar classification more evident in cancer variant page

## [4.38]
### Added
- Option to hide Alamut button in the app config file
### Fixed
- Library deprecation warning fixed (insert is deprecated. Use insert_one or insert_many instead)
- Update genes command will not trigger an update of database indices any more
- Missing resources in temporary downloading directory when updating genes using the command line
- Restore previous variant ACMG classification in a scrollable div
- Loading spinner not stopping after downloading PDF case reports and variant list export
- Add extra Alamut links higher up on variant pages
- Improve UX for phenotypes in case page
- Filter and export of STR variants
- Update look of variants page navigation buttons
### Changed

## [4.37]
### Added
- Highlight and show version number for RefSeq MANE transcripts.
- Added integration to a rerunner service for toggling reanalysis with updated pedigree information
- SpliceAI display and parsing from VEP CSQ
- Display matching tiered variants for cancer variants
- Display a loading icon (spinner) until the page loads completely
- Display filter badges in cancer variants list
- Update genes from pre-downloaded file resources
- On login, OS, browser version and screen size are saved anonymously to understand how users are using Scout
- API returning institutes data for a given user: `/api/v1/institutes`
- API returning case data for a given institute: `/api/v1/institutes/<institute_id>/cases`
- Added GMS and Lund university hospital logos to login page
- Made display of Swedac logo configurable
- Support for displaying custom images in case view
- Individual-specific HPO terms
- Optional alamut_key in institute settings for Alamut Plus software
- Case report API endpoint
- Tooltip in case explaining that genes with genome build different than case genome build will not be added to dynamic HPO panel.
- Add DeepVariant as a caller
### Fixed
- Updated IGV to v2.8.5 to solve missing gene labels on some zoom levels
- Demo cancer case config file to load somatic SNVs and SVs only.
- Expand list of refseq trancripts in ClinVar submission form
- Renamed `All SNVs and INDELs` institute sidebar element to `Search SNVs and INDELs` and fixed its style.
- Add missing parameters to case load-config documentation
- Allow creating/editing gene panels and dynamic gene panels with genes present in genome build 38
- Bugfix broken Pytests
- Bulk dismissing variants error due to key conversion from string to integer
- Fix typo in index documentation
- Fixed crash in institute settings page if "collaborators" key is not set in database
- Don't stop Scout execution if LoqusDB call fails and print stacktrace to log
- Bug when case contains custom images with value `None`
- Bug introduced when fixing another bug in Scout-LoqusDB interaction
- Loading of OMIM diagnoses in Scout demo instance
- Remove the docker-compose with chanjo integration because it doesn't work yet.
- Fixed standard docker-compose with scout demo data and database
- Clinical variant assessments not present for pinned and causative variants on case page.
- MatchMaker matching one node at the time only
- Remove link from previously tiered variants badge in cancer variants page
- Typo in gene cell on cancer variants page
- Managed variants filter form
### Changed
- Better naming for variants buttons on cancer track (somatic, germline). Also show cancer research button if available.
- Load case with missing panels in config files, but show warning.
- Changing the (Female, Male) symbols to (F/M) letters in individuals_table and case-sma.
- Print stacktrace if case load command fails
- Added sort icon and a pointer to the cursor to all tables with sortable fields
- Moved variant, gene and panel info from the basic pane to summary panel for all variants.
- Renamed `Basics` panel to `Classify` on variant page.
- Revamped `Basics` panel to a panel dedicated to classify variants
- Revamped the summary panel to be more compact.
- Added dedicated template for cancer variants
- Removed Gene models, Gene annotations and Conservation panels for cancer variants
- Reorganized the orders of panels for variant and cancer variant views
- Added dedicated variant quality panel and removed relevant panes
- A more compact case page
- Removed OMIM genes panel
- Make genes panel, pinned variants panel, causative variants panel and ClinVar panel scrollable on case page
- Update to Scilifelab's 2020 logo
- Update Gens URL to support Gens v2.0 format
- Refactor tests for parsing case configurations
- Updated links to HPO downloadable resources
- Managed variants filtering defaults to all variant categories
- Changing the (Kind) drop-down according to (Category) drop-down in Managed variant add variant
- Moved Gens button to individuals table
- Check resource files availability before starting updating OMIM diagnoses
- Fix typo in `SHOW_OBSERVED_VARIANT_ARCHIVE` config param

## [4.36]
### Added
- Parse and save splice junction tracks from case config file
- Tooltip in observations panel, explaining that case variants with no link might be old variants, not uploaded after a case rerun
### Fixed
- Warning on overwriting variants with same position was no longer shown
- Increase the height of the dropdowns to 425px
- More indices for the case table as it grows, specifically for causatives queries
- Splice junction tracks not centered over variant genes
- Total number of research variants count
- Update variants stats in case documents every time new variants are loaded
- Bug in flashing warning messages when filtering variants
### Changed
- Clearer warning messages for genes and gene/gene-panels searches in variants filters

## [4.35]
### Added
- A new index for hgnc_symbol in the hgnc_gene collection
- A Pedigree panel in STR page
- Display Tier I and II variants in case view causatives card for cancer cases
### Fixed
- Send partial file data to igv.js when visualizing sashimi plots with splice junction tracks
- Research variants filtering by gene
- Do not attempt to populate annotations for not loaded pinned/causatives
- Add max-height to all dropdowns in filters
### Changed
- Switch off non-clinical gene warnings when filtering research variants
- Don't display OMIM disease card in case view for cancer cases
- Refactored Individuals and Causative card in case view for cancer cases
- Update and style STR case report

## [4.34]
### Added
- Saved filter lock and unlock
- Filters can optionally be marked audited, logging the filter name, user and date on the case events and general report.
- Added `ClinVar hits` and `Cosmic hits` in cancer SNVs filters
- Added `ClinVar hits` to variants filter (rare disease track)
- Load cancer demo case in docker-compose files (default and demo file)
- Inclusive-language check using [woke](https://github.com/get-woke/woke) github action
- Add link to HmtVar for mitochondrial variants (if VCF is annotated with HmtNote)
- Grey background for dismissed compounds in variants list and variant page
- Pin badge for pinned compounds in variants list and variant page
- Support LoqusDB REST API queries
- Add a docker-compose-matchmaker under scout/containers/development to test matchmaker locally
- Script to investigate consequences of symbol search bug
- Added GATK to list of SV and cancer SV callers
### Fixed
- Make MitoMap link work for hg38 again
- Export Variants feature crashing when one of the variants has no primary transcripts
- Redirect to last visited variantS page when dismissing variants from variants list
- Improved matching of SVs Loqus occurrences in other cases
- Remove padding from the list inside (Matching causatives from other cases) panel
- Pass None to get_app function in CLI base since passing script_info to app factory functions was deprecated in Flask 2.0
- Fixed failing tests due to Flask update to version 2.0
- Speed up user events view
- Causative view sort out of memory error
- Use hgnc_id for gene filter query
- Typo in case controllers displaying an error every time a patient is matched against external MatchMaker nodes
- Do not crash while attempting an update for variant documents that are too big (> 16 MB)
- Old STR causatives (and other variants) may not have HGNC symbols - fix sort lambda
- Check if gene_obj has primary_transcript before trying to access it
- Warn if a gene manually searched is in a clinical panel with an outdated name when filtering variants
- ChrPos split js not needed on STR page yet
### Changed
- Remove parsing of case `genome_version`, since it's not used anywhere downstream
- Introduce deprecation warning for Loqus configs that are not dictionaries
- SV clinical filter no longer filters out sub 100 nt variants
- Count cases in LoqusDB by variant type
- Commit pulse repo badge temporarily set to weekly
- Sort ClinVar submissions objects by ascending "Last evaluated" date
- Refactored the MatchMaker integration as an extension
- Replaced some sensitive words as suggested by woke linter
- Documentation for load-configuration rewritten.
- Add styles to MatchMaker matches table
- More detailed info on the data shared in MatchMaker submission form

## [4.33.1]
### Fixed
- Include markdown for release autodeploy docs
- Use standard inheritance model in ClinVar (https://ftp.ncbi.nlm.nih.gov/pub/GTR/standard_terms/Mode_of_inheritance.txt)
- Fix issue crash with variants that have been unflagged causative not being available in other causatives
### Added
### Changed

## [4.33]
### Fixed
- Command line crashing when updating an individual not found in database
- Dashboard page crashing when filters return no data
- Cancer variants filter by chromosome
- /api/v1/genes now searches for genes in all genome builds by default
- Upgraded igv.js to version 2.8.1 (Fixed Unparsable bed record error)
### Added
- Autodeploy docs on release
- Documentation for updating case individuals tracks
- Filter cases and dashboard stats by analysis track
### Changed
- Changed from deprecated db update method
- Pre-selected fields to run queries with in dashboard page
- Do not filter by any institute when first accessing the dashboard
- Removed OMIM panel in case view for cancer cases
- Display Tier I and II variants in case view causatives panel for cancer cases
- Refactored Individuals and Causative panels in case view for cancer cases

## [4.32.1]
### Fixed
- iSort lint check only
### Changed
- Institute cases page crashing when a case has track:Null
### Added

## [4.32]
### Added
- Load and show MITOMAP associated diseases from VCF (INFO field: MitomapAssociatedDiseases, via HmtNote)
- Show variant allele frequencies for mitochondrial variants (GRCh38 cases)
- Extend "public" json API with diseases (OMIM) and phenotypes (HPO)
- HPO gene list download now has option for clinical and non-clinical genes
- Display gene splice junctions data in sashimi plots
- Update case individuals with splice junctions tracks
- Simple Docker compose for development with local build
- Make Phenomodels subpanels collapsible
- User side documentation of cytogenomics features (Gens, Chromograph, vcf2cytosure, rhocall)
- iSort GitHub Action
- Support LoqusDB REST API queries
### Fixed
- Show other causative once, even if several events point to it
- Filtering variants by mitochondrial chromosome for cases with genome build=38
- HPO gene search button triggers any warnings for clinical / non-existing genes also on first search
- Fixed a bug in variants pages caused by MT variants without alt_frequency
- Tests for CADD score parsing function
- Fixed the look of IGV settings on SNV variant page
- Cases analyzed once shown as `rerun`
- Missing case track on case re-upload
- Fixed severity rank for SO term "regulatory region ablation"
### Changed
- Refactor according to CodeFactor - mostly reuse of duplicated code
- Phenomodels language adjustment
- Open variants in a new window (from variants page)
- Open overlapping and compound variants in a new window (from variant page)
- gnomAD link points to gnomAD v.3 (build GRCh38) for mitochondrial variants.
- Display only number of affected genes for dismissed SVs in general report
- Chromosome build check when populating the variants filter chromosome selection
- Display mitochondrial and rare diseases coverage report in cases with missing 'rare' track

## [4.31.1]
### Added
### Changed
- Remove mitochondrial and coverage report from cancer cases sidebar
### Fixed
- ClinVar page when dbSNP id is None

## [4.31]
### Added
- gnomAD annotation field in admin guide
- Export also dynamic panel genes not associated to an HPO term when downloading the HPO panel
- Primary HGNC transcript info in variant export files
- Show variant quality (QUAL field from vcf) in the variant summary
- Load/update PDF gene fusion reports (clinical and research) generated with Arriba
- Support new MANE annotations from VEP (both MANE Select and MANE Plus Clinical)
- Display on case activity the event of a user resetting all dismissed variants
- Support gnomAD population frequencies for mitochondrial variants
- Anchor links in Casedata ClinVar panels to redirect after renaming individuals
### Fixed
- Replace old docs link www.clinicalgenomics.se/scout with new https://clinical-genomics.github.io/scout
- Page formatting issues whenever case and variant comments contain extremely long strings with no spaces
- Chromograph images can be one column and have scrollbar. Removed legacy code.
- Column labels for ClinVar case submission
- Page crashing looking for LoqusDB observation when variant doesn't exist
- Missing inheritance models and custom inheritance models on newly created gene panels
- Accept only numbers in managed variants filter as position and end coordinates
- SNP id format and links in Variant page, ClinVar submission form and general report
- Case groups tooltip triggered only when mouse is on the panel header
### Changed
- A more compact case groups panel
- Added landscape orientation CSS style to cancer coverage and QC demo report
- Improve user documentation to create and save new gene panels
- Removed option to use space as separator when uploading gene panels
- Separating the columns of standard and custom inheritance models in gene panels
- Improved ClinVar instructions for users using non-English Excel

## [4.30.2]
### Added
### Fixed
- Use VEP RefSeq ID if RefSeq list is empty in RefSeq transcripts overview
- Bug creating variant links for variants with no end_chrom
### Changed

## [4.30.1]
### Added
### Fixed
- Cryptography dependency fixed to use version < 3.4
### Changed

## [4.30]
### Added
- Introduced a `reset dismiss variant` verb
- Button to reset all dismissed variants for a case
- Add black border to Chromograph ideograms
- Show ClinVar annotations on variantS page
- Added integration with GENS, copy number visualization tool
- Added a VUS label to the manual classification variant tags
- Add additional information to SNV verification emails
- Tooltips documenting manual annotations from default panels
- Case groups now show bam files from all cases on align view
### Fixed
- Center initial igv view on variant start with SNV/indels
- Don't set initial igv view to negative coordinates
- Display of GQ for SV and STR
- Parsing of AD and related info for STRs
- LoqusDB field in institute settings accepts only existing Loqus instances
- Fix DECIPHER link to work after DECIPHER migrated to GRCh38
- Removed visibility window param from igv.js genes track
- Updated HPO download URL
- Patch HPO download test correctly
- Reference size on STR hover not needed (also wrong)
- Introduced genome build check (allowed values: 37, 38, "37", "38") on case load
- Improve case searching by assignee full name
- Populating the LoqusDB select in institute settings
### Changed
- Cancer variants table header (pop freq etc)
- Only admin users can modify LoqusDB instance in Institute settings
- Style of case synopsis, variants and case comments
- Switched to igv.js 2.7.5
- Do not choke if case is missing research variants when research requested
- Count cases in LoqusDB by variant type
- Introduce deprecation warning for Loqus configs that are not dictionaries
- Improve create new gene panel form validation
- Make XM- transcripts less visible if they don't overlap with transcript refseq_id in variant page
- Color of gene panels and comments panels on cases and variant pages
- Do not choke if case is missing research variants when reserch requested

## [4.29.1]
### Added
### Fixed
- Always load STR variants regardless of RankScore threshold (hotfix)
### Changed

## [4.29]
### Added
- Added a page about migrating potentially breaking changes to the documentation
- markdown_include in development requirements file
- STR variants filter
- Display source, Z-score, inheritance pattern for STR annotations from Stranger (>0.6.1) if available
- Coverage and quality report to cancer view
### Fixed
- ACMG classification page crashing when trying to visualize a classification that was removed
- Pretty print HGVS on gene variants (URL-decode VEP)
- Broken or missing link in the documentation
- Multiple gene names in ClinVar submission form
- Inheritance model select field in ClinVar submission
- IGV.js >2.7.0 has an issue with the gene track zoom levels - temp freeze at 2.7.0
- Revert CORS-anywhere and introduce a local http proxy for cloud tracks
### Changed

## [4.28]
### Added
- Chromograph integration for displaying PNGs in case-page
- Add VAF to cancer case general report, and remove some of its unused fields
- Variants filter compatible with genome browser location strings
- Support for custom public igv tracks stored on the cloud
- Add tests to increase testing coverage
- Update case variants count after deleting variants
- Update IGV.js to latest (v2.7.4)
- Bypass igv.js CORS check using `https://github.com/Rob--W/cors-anywhere`
- Documentation on default and custom IGV.js tracks (admin docs)
- Lock phenomodels so they're editable by admins only
- Small case group assessment sharing
- Tutorial and files for deploying app on containers (Kubernetes pods)
- Canonical transcript and protein change of canonical transcript in exported variants excel sheet
- Support for Font Awesome version 6
- Submit to Beacon from case page sidebar
- Hide dismissed variants in variants pages and variants export function
- Systemd service files and instruction to deploy Scout using podman
### Fixed
- Bugfix: unused `chromgraph_prefix |tojson` removed
- Freeze coloredlogs temporarily
- Marrvel link
- Don't show TP53 link for silent or synonymous changes
- OMIM gene field accepts any custom number as OMIM gene
- Fix Pytest single quote vs double quote string
- Bug in gene variants search by similar cases and no similar case is found
- Delete unused file `userpanel.py`
- Primary transcripts in variant overview and general report
- Google OAuth2 login setup in README file
- Redirect to 'missing file'-icon if configured Chromograph file is missing
- Javascript error in case page
- Fix compound matching during variant loading for hg38
- Cancer variants view containing variants dismissed with cancer-specific reasons
- Zoom to SV variant length was missing IGV contig select
- Tooltips on case page when case has no default gene panels
### Changed
- Save case variants count in case document and not in sessions
- Style of gene panels multiselect on case page
- Collapse/expand main HPO checkboxes in phenomodel preview
- Replaced GQ (Genotype quality) with VAF (Variant allele frequency) in cancer variants GT table
- Allow loading of cancer cases with no tumor_purity field
- Truncate cDNA and protein changes in case report if longer than 20 characters


## [4.27]
### Added
- Exclude one or more variant categories when running variants delete command
### Fixed
### Changed

## [4.26.1]
### Added
### Fixed
- Links with 1-letter aa codes crash on frameshift etc
### Changed

## [4.26]
### Added
- Extend the delete variants command to print analysis date, track, institute, status and research status
- Delete variants by type of analysis (wgs|wes|panel)
- Links to cBioPortal, MutanTP53, IARC TP53, OncoKB, MyCancerGenome, CIViC
### Fixed
- Deleted variants count
### Changed
- Print output of variants delete command as a tab separated table

## [4.25]
### Added
- Command line function to remove variants from one or all cases
### Fixed
- Parse SMN None calls to None rather than False

## [4.24.1]
### Fixed
- Install requirements.txt via setup file

## [4.24]
### Added
- Institute-level phenotype models with sub-panels containing HPO and OMIM terms
- Runnable Docker demo
- Docker image build and push github action
- Makefile with shortcuts to docker commands
- Parse and save synopsis, phenotype and cohort terms from config files upon case upload
### Fixed
- Update dismissed variant status when variant dismissed key is missing
- Breakpoint two IGV button now shows correct chromosome when different from bp1
- Missing font lib in Docker image causing the PDF report download page to crash
- Sentieon Manta calls lack Somaticscore - load anyway
- ClinVar submissions crashing due to pinned variants that are not loaded
- Point ExAC pLI score to new gnomad server address
- Bug uploading cases missing phenotype terms in config file
- STRs loaded but not shown on browser page
- Bug when using adapter.variant.get_causatives with case_id without causatives
- Problem with fetching "solved" from scout export cases cli
- Better serialising of datetime and bson.ObjectId
- Added `volumes` folder to .gitignore
### Changed
- Make matching causative and managed variants foldable on case page
- Remove calls to PyMongo functions marked as deprecated in backend and frontend(as of version 3.7).
- Improved `scout update individual` command
- Export dynamic phenotypes with ordered gene lists as PDF


## [4.23]
### Added
- Save custom IGV track settings
- Show a flash message with clear info about non-valid genes when gene panel creation fails
- CNV report link in cancer case side navigation
- Return to comment section after editing, deleting or submitting a comment
- Managed variants
- MT vs 14 chromosome mean coverage stats if Scout is connected to Chanjo
### Fixed
- missing `vcf_cancer_sv` and `vcf_cancer_sv_research` to manual.
- Split ClinVar multiple clnsig values (slash-separated) and strip them of underscore for annotations without accession number
- Timeout of `All SNVs and INDELs` page when no valid gene is provided in the search
- Round CADD (MIPv9)
- Missing default panel value
- Invisible other causatives lines when other causatives lack gene symbols
### Changed
- Do not freeze mkdocs-material to version 4.6.1
- Remove pre-commit dependency

## [4.22]
### Added
- Editable cases comments
- Editable variants comments
### Fixed
- Empty variant activity panel
- STRs variants popover
- Split new ClinVar multiple significance terms for a variant
- Edit the selected comment, not the latest
### Changed
- Updated RELEASE docs.
- Pinned variants card style on the case page
- Merged `scout export exons` and `scout view exons` commands


## [4.21.2]
### Added
### Fixed
- Do not pre-filter research variants by (case-default) gene panels
- Show OMIM disease tooltip reliably
### Changed

## [4.21.1]
### Added
### Fixed
- Small change to Pop Freq column in variants ang gene panels to avoid strange text shrinking on small screens
- Direct use of HPO list for Clinical HPO SNV (and cancer SNV) filtering
- PDF coverage report redirecting to login page
### Changed
- Remove the option to dismiss single variants from all variants pages
- Bulk dismiss SNVs, SVs and cancer SNVs from variants pages

## [4.21]
### Added
- Support to configure LoqusDB per institute
- Highlight causative variants in the variants list
- Add tests. Mostly regarding building internal datatypes.
- Remove leading and trailing whitespaces from panel_name and display_name when panel is created
- Mark MANE transcript in list of transcripts in "Transcript overview" on variant page
- Show default panel name in case sidebar
- Previous buttons for variants pagination
- Adds a gh action that checks that the changelog is updated
- Adds a gh action that deploys new releases automatically to pypi
- Warn users if case default panels are outdated
- Define institute-specific gene panels for filtering in institute settings
- Use institute-specific gene panels in variants filtering
- Show somatic VAF for pinned and causative variants on case page

### Fixed
- Report pages redirect to login instead of crashing when session expires
- Variants filter loading in cancer variants page
- User, Causative and Cases tables not scaling to full page
- Improved docs for an initial production setup
- Compatibility with latest version of Black
- Fixed tests for Click>7
- Clinical filter required an extra click to Filter to return variants
- Restore pagination and shrink badges in the variants page tables
- Removing a user from the command line now inactivates the case only if user is last assignee and case is active
- Bugfix, LoqusDB per institute feature crashed when institute id was empty string
- Bugfix, LoqusDB calls where missing case count
- filter removal and upload for filters deleted from another page/other user
- Visualize outdated gene panels info in a popover instead of a tooltip in case page side panel

### Changed
- Highlight color on normal STRs in the variants table from green to blue
- Display breakpoints coordinates in verification emails only for structural variants


## [4.20]
### Added
- Display number of filtered variants vs number of total variants in variants page
- Search case by HPO terms
- Dismiss variant column in the variants tables
- Black and pre-commit packages to dev requirements

### Fixed
- Bug occurring when rerun is requested twice
- Peddy info fields in the demo config file
- Added load config safety check for multiple alignment files for one individual
- Formatting of cancer variants table
- Missing Score in SV variants table

### Changed
- Updated the documentation on how to create a new software release
- Genome build-aware cytobands coordinates
- Styling update of the Matchmaker card
- Select search type in case search form


## [4.19]

### Added
- Show internal ID for case
- Add internal ID for downloaded CGH files
- Export dynamic HPO gene list from case page
- Remove users as case assignees when their account is deleted
- Keep variants filters panel expanded when filters have been used

### Fixed
- Handle the ProxyFix ModuleNotFoundError when Werkzeug installed version is >1.0
- General report formatting issues whenever case and variant comments contain extremely long strings with no spaces

### Changed
- Created an institute wrapper page that contains list of cases, causatives, SNVs & Indels, user list, shared data and institute settings
- Display case name instead of case ID on clinVar submissions
- Changed icon of sample update in clinVar submissions


## [4.18]

### Added
- Filter cancer variants on cytoband coordinates
- Show dismiss reasons in a badge with hover for clinical variants
- Show an ellipsis if 10 cases or more to display with loqusdb matches
- A new blog post for version 4.17
- Tooltip to better describe Tumor and Normal columns in cancer variants
- Filter cancer SNVs and SVs by chromosome coordinates
- Default export of `Assertion method citation` to clinVar variants submission file
- Button to export up to 500 cancer variants, filtered or not
- Rename samples of a clinVar submission file

### Fixed
- Apply default gene panel on return to cancer variantS from variant view
- Revert to certificate checking when asking for Chanjo reports
- `scout download everything` command failing while downloading HPO terms

### Changed
- Turn tumor and normal allelic fraction to decimal numbers in tumor variants page
- Moved clinVar submissions code to the institutes blueprints
- Changed name of clinVar export files to FILENAME.Variant.csv and FILENAME.CaseData.csv
- Switched Google login libraries from Flask-OAuthlib to Authlib


## [4.17.1]

### Fixed
- Load cytobands for cases with chromosome build not "37" or "38"


## [4.17]

### Added
- COSMIC badge shown in cancer variants
- Default gene-panel in non-cancer structural view in url
- Filter SNVs and SVs by cytoband coordinates
- Filter cancer SNV variants by alt allele frequency in tumor
- Correct genome build in UCSC link from structural variant page



### Fixed
- Bug in clinVar form when variant has no gene
- Bug when sharing cases with the same institute twice
- Page crashing when removing causative variant tag
- Do not default to GATK caller when no caller info is provided for cancer SNVs


## [4.16.1]

### Fixed
- Fix the fix for handling of delivery reports for rerun cases

## [4.16]

### Added
- Adds possibility to add "lims_id" to cases. Currently only stored in database, not shown anywhere
- Adds verification comment box to SVs (previously only available for small variants)
- Scrollable pedigree panel

### Fixed
- Error caused by changes in WTForm (new release 2.3.x)
- Bug in OMIM case page form, causing the page to crash when a string was provided instead of a numerical OMIM id
- Fix Alamut link to work properly on hg38
- Better handling of delivery reports for rerun cases
- Small CodeFactor style issues: matchmaker results counting, a couple of incomplete tests and safer external xml
- Fix an issue with Phenomizer introduced by CodeFactor style changes

### Changed
- Updated the version of igv.js to 2.5.4

## [4.15.1]

### Added
- Display gene names in ClinVar submissions page
- Links to Varsome in variant transcripts table

### Fixed
- Small fixes to ClinVar submission form
- Gene panel page crash when old panel has no maintainers

## [4.15]

### Added
- Clinvar CNVs IGV track
- Gene panels can have maintainers
- Keep variant actions (dismissed, manual rank, mosaic, acmg, comments) upon variant re-upload
- Keep variant actions also on full case re-upload

### Fixed
- Fix the link to Ensembl for SV variants when genome build 38.
- Arrange information in columns on variant page
- Fix so that new cosmic identifier (COSV) is also acceptable #1304
- Fixed COSMIC tag in INFO (outside of CSQ) to be parses as well with `&` splitter.
- COSMIC stub URL changed to https://cancer.sanger.ac.uk/cosmic/search?q= instead.
- Updated to a version of IGV where bigBed tracks are visualized correctly
- Clinvar submission files are named according to the content (variant_data and case_data)
- Always show causatives from other cases in case overview
- Correct disease associations for gene symbol aliases that exist as separate genes
- Re-add "custom annotations" for SV variants
- The override ClinVar P/LP add-in in the Clinical Filter failed for new CSQ strings

### Changed
- Runs all CI checks in github actions

## [4.14.1]

### Fixed
- Error when variant found in loqusdb is not loaded for other case

## [4.14]

### Added
- Use github actions to run tests
- Adds CLI command to update individual alignments path
- Update HPO terms using downloaded definitions files
- Option to use alternative flask config when running `scout serve`
- Requirement to use loqusdb >= 2.5 if integrated

### Fixed
- Do not display Pedigree panel in cancer view
- Do not rely on internet connection and services available when running CI tests
- Variant loading assumes GATK if no caller set given and GATK filter status is seen in FILTER
- Pass genome build param all the way in order to get the right gene mappings for cases with build 38
- Parse correctly variants with zero frequency values
- Continue even if there are problems to create a region vcf
- STR and cancer variant navigation back to variants pages could fail

### Changed
- Improved code that sends requests to the external APIs
- Updates ranges for user ranks to fit todays usage
- Run coveralls on github actions instead of travis
- Run pip checks on github actions instead of coveralls
- For hg38 cases, change gnomAD link to point to version 3.0 (which is hg38 based)
- Show pinned or causative STR variants a bit more human readable

## [4.13.1]

### Added
### Fixed
- Typo that caused not all clinvar conflicting interpretations to be loaded no matter what
- Parse and retrieve clinvar annotations from VEP-annotated (VEP 97+) CSQ VCF field
- Variant clinvar significance shown as `not provided` whenever is `Uncertain significance`
- Phenomizer query crashing when case has no HPO terms assigned
- Fixed a bug affecting `All SNVs and INDELs` page when variants don't have canonical transcript
- Add gene name or id in cancer variant view

### Changed
- Cancer Variant view changed "Variant:Transcript:Exon:HGVS" to "Gene:Transcript:Exon:HGVS"

## [4.13]

### Added
- ClinVar SNVs track in IGV
- Add SMA view with SMN Copy Number data
- Easier to assign OMIM diagnoses from case page
- OMIM terms and specific OMIM term page

### Fixed
- Bug when adding a new gene to a panel
- Restored missing recent delivery reports
- Fixed style and links to other reports in case side panel
- Deleting cases using display_name and institute not deleting its variants
- Fixed bug that caused coordinates filter to override other filters
- Fixed a problem with finding some INS in loqusdb
- Layout on SV page when local observations without cases are present
- Make scout compatible with the new HPO definition files from `http://compbio.charite.de/jenkins/`
- General report visualization error when SNVs display names are very long


### Changed


## [4.12.4]

### Fixed
- Layout on SV page when local observations without cases are present

## [4.12.3]

### Fixed
- Case report when causative or pinned SVs have non null allele frequencies

## [4.12.2]

### Fixed
- SV variant links now take you to the SV variant page again
- Cancer variant view has cleaner table data entries for "N/A" data
- Pinned variant case level display hotfix for cancer and str - more on this later
- Cancer variants show correct alt/ref reads mirroring alt frequency now
- Always load all clinical STR variants even if a region load is attempted - index may be missing
- Same case repetition in variant local observations

## [4.12.1]

### Fixed
- Bug in variant.gene when gene has no HGVS description


## [4.12]

### Added
- Accepts `alignment_path` in load config to pass bam/cram files
- Display all phenotypes on variant page
- Display hgvs coordinates on pinned and causatives
- Clear panel pending changes
- Adds option to setup the database with static files
- Adds cli command to download the resources from CLI that scout needs
- Adds test files for merged somatic SV and CNV; as well as merged SNV, and INDEL part of #1279
- Allows for upload of OMIM-AUTO gene panel from static files without api-key

### Fixed
- Cancer case HPO panel variants link
- Fix so that some drop downs have correct size
- First IGV button in str variants page
- Cancer case activates on SNV variants
- Cases activate when STR variants are viewed
- Always calculate code coverage
- Pinned/Classification/comments in all types of variants pages
- Null values for panel's custom_inheritance_models
- Discrepancy between the manual disease transcripts and those in database in gene-edit page
- ACMG classification not showing for some causatives
- Fix bug which caused IGV.js to use hg19 reference files for hg38 data
- Bug when multiple bam files sources with non-null values are available


### Changed
- Renamed `requests` file to `scout_requests`
- Cancer variant view shows two, instead of four, decimals for allele and normal


## [4.11.1]

### Fixed
- Institute settings page
- Link institute settings to sharing institutes choices

## [4.11.0]

### Added
- Display locus name on STR variant page
- Alternative key `GNOMADAF_popmax` for Gnomad popmax allele frequency
- Automatic suggestions on how to improve the code on Pull Requests
- Parse GERP, phastCons and phyloP annotations from vep annotated CSQ fields
- Avoid flickering comment popovers in variant list
- Parse REVEL score from vep annotated CSQ fields
- Allow users to modify general institute settings
- Optionally format code automatically on commit
- Adds command to backup vital parts `scout export database`
- Parsing and displaying cancer SV variants from Manta annotated VCF files
- Dismiss cancer snv variants with cancer-specific options
- Add IGV.js UPD, RHO and TIDDIT coverage wig tracks.


### Fixed
- Slightly darker page background
- Fixed an issued with parsed conservation values from CSQ
- Clinvar submissions accessible to all users of an institute
- Header toolbar when on Clinvar page now shows institute name correctly
- Case should not always inactivate upon update
- Show dismissed snv cancer variants as grey on the cancer variants page
- Improved style of mappability link and local observations on variant page
- Convert all the GET requests to the igv view to POST request
- Error when updating gene panels using a file containing BOM chars
- Add/replace gene radio button not working in gene panels


## [4.10.1]

### Fixed
- Fixed issue with opening research variants
- Problem with coveralls not called by Travis CI
- Handle Biomart service down in tests


## [4.10.0]

### Added
- Rank score model in causatives page
- Exportable HPO terms from phenotypes page
- AMP guideline tiers for cancer variants
- Adds scroll for the transcript tab
- Added CLI option to query cases on time since case event was added
- Shadow clinical assessments also on research variants display
- Support for CRAM alignment files
- Improved str variants view : sorting by locus, grouped by allele.
- Delivery report PDF export
- New mosaicism tag option
- Add or modify individuals' age or tissue type from case page
- Display GC and allele depth in causatives table.
- Included primary reference transcript in general report
- Included partial causative variants in general report
- Remove dependency of loqusdb by utilising the CLI

### Fixed
- Fixed update OMIM command bug due to change in the header of the genemap2 file
- Removed Mosaic Tag from Cancer variants
- Fixes issue with unaligned table headers that comes with hidden Datatables
- Layout in general report PDF export
- Fixed issue on the case statistics view. The validation bars didn't show up when all institutes were selected. Now they do.
- Fixed missing path import by importing pathlib.Path
- Handle index inconsistencies in the update index functions
- Fixed layout problems


## [4.9.0]

### Added
- Improved MatchMaker pages, including visible patient contacts email address
- New badges for the github repo
- Links to [GENEMANIA](genemania.org)
- Sort gene panel list on case view.
- More automatic tests
- Allow loading of custom annotations in VCF using the SCOUT_CUSTOM info tag.

### Fixed
- Fix error when a gene is added to an empty dynamic gene panel
- Fix crash when attempting to add genes on incorrect format to dynamic gene panel
- Manual rank variant tags could be saved in a "Select a tag"-state, a problem in the variants view.
- Same case evaluations are no longer shown as gray previous evaluations on the variants page
- Stay on research pages, even if reset, next first buttons are pressed..
- Overlapping variants will now be visible on variant page again
- Fix missing classification comments and links in evaluations page
- All prioritized cases are shown on cases page


## [4.8.3]

### Added

### Fixed
- Bug when ordering sanger
- Improved scrolling over long list of genes/transcripts


## [4.8.2]

### Added

### Fixed
- Avoid opening extra tab for coverage report
- Fixed a problem when rank model version was saved as floats and not strings
- Fixed a problem with displaying dismiss variant reasons on the general report
- Disable load and delete filter buttons if there are no saved filters
- Fix problem with missing verifications
- Remove duplicate users and merge their data and activity


## [4.8.1]

### Added

### Fixed
- Prevent login fail for users with id defined by ObjectId and not email
- Prevent the app from crashing with `AttributeError: 'NoneType' object has no attribute 'message'`


## [4.8.0]

### Added
- Updated Scout to use Bootstrap 4.3
- New looks for Scout
- Improved dashboard using Chart.js
- Ask before inactivating a case where last assigned user leaves it
- Genes can be manually added to the dynamic gene list directly on the case page
- Dynamic gene panels can optionally be used with clinical filter, instead of default gene panel
- Dynamic gene panels get link out to chanjo-report for coverage report
- Load all clinvar variants with clinvar Pathogenic, Likely Pathogenic and Conflicting pathogenic
- Show transcripts with exon numbers for structural variants
- Case sort order can now be toggled between ascending and descending.
- Variants can be marked as partial causative if phenotype is available for case.
- Show a frequency tooltip hover for SV-variants.
- Added support for LDAP login system
- Search snv and structural variants by chromosomal coordinates
- Structural variants can be marked as partial causative if phenotype is available for case.
- Show normal and pathologic limits for STRs in the STR variants view.
- Institute level persistent variant filter settings that can be retrieved and used.
- export causative variants to Excel
- Add support for ROH, WIG and chromosome PNGs in case-view

### Fixed
- Fixed missing import for variants with comments
- Instructions on how to build docs
- Keep sanger order + verification when updating/reloading variants
- Fixed and moved broken filter actions (HPO gene panel and reset filter)
- Fixed string conversion to number
- UCSC links for structural variants are now separated per breakpoint (and whole variant where applicable)
- Reintroduced missing coverage report
- Fixed a bug preventing loading samples using the command line
- Better inheritance models customization for genes in gene panels
- STR variant page back to list button now does its one job.
- Allows to setup scout without a omim api key
- Fixed error causing "favicon not found" flash messages
- Removed flask --version from base cli
- Request rerun no longer changes case status. Active or archived cases inactivate on upload.
- Fixed missing tooltip on the cancer variants page
- Fixed weird Rank cell in variants page
- Next and first buttons order swap
- Added pagination (and POST capability) to cancer variants.
- Improves loading speed for variant page
- Problem with updating variant rank when no variants
- Improved Clinvar submission form
- General report crashing when dismissed variant has no valid dismiss code
- Also show collaborative case variants on the All variants view.
- Improved phenotype search using dataTables.js on phenotypes page
- Search and delete users with `email` instead of `_id`
- Fixed css styles so that multiselect options will all fit one column


## [4.7.3]

### Added
- RankScore can be used with VCFs for vcf_cancer files

### Fixed
- Fix issue with STR view next page button not doing its one job.

### Deleted
- Removed pileup as a bam viewing option. This is replaced by IGV


## [4.7.2]

### Added
- Show earlier ACMG classification in the variant list

### Fixed
- Fixed igv search not working due to igv.js dist 2.2.17
- Fixed searches for cases with a gene with variants pinned or marked causative.
- Load variant pages faster after fixing other causatives query
- Fixed mitochondrial report bug for variants without genes

## [4.7.1]

### Added

### Fixed
- Fixed bug on genes page


## [4.7.0]

### Added
- Export genes and gene panels in build GRCh38
- Search for cases with variants pinned or marked causative in a given gene.
- Search for cases phenotypically similar to a case also from WUI.
- Case variant searches can be limited to similar cases, matching HPO-terms,
  phenogroups and cohorts.
- De-archive reruns and flag them as 'inactive' if archived
- Sort cases by analysis_date, track or status
- Display cases in the following order: prioritized, active, inactive, archived, solved
- Assign case to user when user activates it or asks for rerun
- Case becomes inactive when it has no assignees
- Fetch refseq version from entrez and use it in clinvar form
- Load and export of exons for all genes, independent on refseq
- Documentation for loading/updating exons
- Showing SV variant annotations: SV cgh frequencies, gnomad-SV, local SV frequencies
- Showing transcripts mapping score in segmental duplications
- Handle requests to Ensembl Rest API
- Handle requests to Ensembl Rest Biomart
- STR variants view now displays GT and IGV link.
- Description field for gene panels
- Export exons in build 37 and 38 using the command line

### Fixed
- Fixes of and induced by build tests
- Fixed bug affecting variant observations in other cases
- Fixed a bug that showed wrong gene coverage in general panel PDF export
- MT report only shows variants occurring in the specific individual of the excel sheet
- Disable SSL certifcate verification in requests to chanjo
- Updates how intervaltree and pymongo is used to void deprecated functions
- Increased size of IGV sample tracks
- Optimized tests


## [4.6.1]

### Added

### Fixed
- Missing 'father' and 'mother' keys when parsing single individual cases


## [4.6.0]

### Added
- Description of Scout branching model in CONTRIBUTING doc
- Causatives in alphabetical order, display ACMG classification and filter by gene.
- Added 'external' to the list of analysis type options
- Adds functionality to display "Tissue type". Passed via load config.
- Update to IGV 2.

### Fixed
- Fixed alignment visualization and vcf2cytosure availability for demo case samples
- Fixed 3 bugs affecting SV pages visualization
- Reintroduced the --version cli option
- Fixed variants query by panel (hpo panel + gene panel).
- Downloaded MT report contains excel files with individuals' display name
- Refactored code in parsing of config files.


## [4.5.1]

### Added

### Fixed
- update requirement to use PyYaml version >= 5.1
- Safer code when loading config params in cli base


## [4.5.0]

### Added
- Search for similar cases from scout view CLI
- Scout cli is now invoked from the app object and works under the app context

### Fixed
- PyYaml dependency fixed to use version >= 5.1


## [4.4.1]

### Added
- Display SV rank model version when available

### Fixed
- Fixed upload of delivery report via API


## [4.4.0]

### Added
- Displaying more info on the Causatives page and hiding those not causative at the case level
- Add a comment text field to Sanger order request form, allowing a message to be included in the email
- MatchMaker Exchange integration
- List cases with empty synopsis, missing HPO terms and phenotype groups.
- Search for cases with open research list, or a given case status (active, inactive, archived)

### Fixed
- Variant query builder split into several functions
- Fixed delivery report load bug


## [4.3.3]

### Added
- Different individual table for cancer cases

### Fixed
- Dashboard collects validated variants from verification events instead of using 'sanger' field
- Cases shared with collaborators are visible again in cases page
- Force users to select a real institute to share cases with (actionbar select fix)


## [4.3.2]

### Added
- Dashboard data can be filtered using filters available in cases page
- Causatives for each institute are displayed on a dedicated page
- SNVs and and SVs are searchable across cases by gene and rank score
- A more complete report with validated variants is downloadable from dashboard

### Fixed
- Clinsig filter is fixed so clinsig numerical values are returned
- Split multi clinsig string values in different elements of clinsig array
- Regex to search in multi clinsig string values or multi revstat string values
- It works to upload vcf files with no variants now
- Combined Pileup and IGV alignments for SVs having variant start and stop on the same chromosome


## [4.3.1]

### Added
- Show calls from all callers even if call is not available
- Instructions to install cairo and pango libs from WeasyPrint page
- Display cases with number of variants from CLI
- Only display cases with number of variants above certain treshold. (Also CLI)
- Export of verified variants by CLI or from the dashboard
- Extend case level queries with default panels, cohorts and phenotype groups.
- Slice dashboard statistics display using case level queries
- Add a view where all variants for an institute can be searched across cases, filtering on gene and rank score. Allows searching research variants for cases that have research open.

### Fixed
- Fixed code to extract variant conservation (gerp, phyloP, phastCons)
- Visualization of PDF-exported gene panels
- Reintroduced the exon/intron number in variant verification email
- Sex and affected status is correctly displayed on general report
- Force number validation in SV filter by size
- Display ensembl transcripts when no refseq exists


## [4.3.0]

### Added
- Mosaicism tag on variants
- Show and filter on SweGen frequency for SVs
- Show annotations for STR variants
- Show all transcripts in verification email
- Added mitochondrial export
- Adds alternative to search for SVs shorter that the given length
- Look for 'bcftools' in the `set` field of VCFs
- Display digenic inheritance from OMIM
- Displays what refseq transcript that is primary in hgnc

### Fixed

- Archived panels displays the correct date (not retroactive change)
- Fixed problem with waiting times in gene panel exports
- Clinvar fiter not working with human readable clinsig values

## [4.2.2]

### Fixed
- Fixed gene panel create/modify from CSV file utf-8 decoding error
- Updating genes in gene panels now supports edit comments and entry version
- Gene panel export timeout error

## [4.2.1]

### Fixed
- Re-introduced gene name(s) in verification email subject
- Better PDF rendering for excluded variants in report
- Problem to access old case when `is_default` did not exist on a panel


## [4.2.0]

### Added
- New index on variant_id for events
- Display overlapping compounds on variants view

### Fixed
- Fixed broken clinical filter


## [4.1.4]

### Added
- Download of filtered SVs

### Fixed
- Fixed broken download of filtered variants
- Fixed visualization issue in gene panel PDF export
- Fixed bug when updating gene names in variant controller


## [4.1.3]

### Fixed
- Displays all primary transcripts


## [4.1.2]

### Added
- Option add/replace when updating a panel via CSV file
- More flexible versioning of the gene panels
- Printing coverage report on the bottom of the pdf case report
- Variant verification option for SVs
- Logs uri without pwd when connecting
- Disease-causing transcripts in case report
- Thicker lines in case report
- Supports HPO search for cases, both terms or if described in synopsis
- Adds sanger information to dashboard

### Fixed
- Use db name instead of **auth** as default for authentication
- Fixes so that reports can be generated even with many variants
- Fixed sanger validation popup to show individual variants queried by user and institute.
- Fixed problem with setting up scout
- Fixes problem when exac file is not available through broad ftp
- Fetch transcripts for correct build in `adapter.hgnc_gene`

## [4.1.1]
- Fix problem with institute authentication flash message in utils
- Fix problem with comments
- Fix problem with ensembl link


## [4.1.0]

### Added
- OMIM phenotypes to case report
- Command to download all panel app gene panels `scout load panel --panel-app`
- Links to genenames.org and omim on gene page
- Popup on gene at variants page with gene information
- reset sanger status to "Not validated" for pinned variants
- highlight cases with variants to be evaluated by Sanger on the cases page
- option to point to local reference files to the genome viewer pileup.js. Documented in `docs.admin-guide.server`
- option to export single variants in `scout export variants`
- option to load a multiqc report together with a case(add line in load config)
- added a view for searching HPO terms. It is accessed from the top left corner menu
- Updates the variants view for cancer variants. Adds a small cancer specific filter for known variants
- Adds hgvs information on cancer variants page
- Adds option to update phenotype groups from CLI

### Fixed
- Improved Clinvar to submit variants from different cases. Fixed HPO terms in casedata according to feedback
- Fixed broken link to case page from Sanger modal in cases view
- Now only cases with non empty lists of causative variants are returned in `adapter.case(has_causatives=True)`
- Can handle Tumor only samples
- Long lists of HGNC symbols are now possible. This was previously difficult with manual, uploaded or by HPO search when changing filter settings due to GET request limitations. Relevant pages now use POST requests. Adds the dynamic HPO panel as a selection on the gene panel dropdown.
- Variant filter defaults to default panels also on SV and Cancer variants pages.

## [4.0.0]

### WARNING ###

This is a major version update and will require that the backend of pre releases is updated.
Run commands:

```
$scout update genes
$scout update hpo
```

- Created a Clinvar submission tool, to speed up Clinvar submission of SNVs and SVs
- Added an analysis report page (html and PDF format) containing phenotype, gene panels and variants that are relevant to solve a case.

### Fixed
- Optimized evaluated variants to speed up creation of case report
- Moved igv and pileup viewer under a common folder
- Fixed MT alignment view pileup.js
- Fixed coordinates for SVs with start chromosome different from end chromosome
- Global comments shown across cases and institutes. Case-specific variant comments are shown only for that specific case.
- Links to clinvar submitted variants at the cases level
- Adapts clinvar parsing to new format
- Fixed problem in `scout update user` when the user object had no roles
- Makes pileup.js use online genome resources when viewing alignments. Now any instance of Scout can make use of this functionality.
- Fix ensembl link for structural variants
- Works even when cases does not have `'madeline_info'`
- Parses Polyphen in correct way again
- Fix problem with parsing gnomad from VEP

### Added
- Added a PDF export function for gene panels
- Added a "Filter and export" button to export custom-filtered SNVs to CSV file
- Dismiss SVs
- Added IGV alignments viewer
- Read delivery report path from case config or CLI command
- Filter for spidex scores
- All HPO terms are now added and fetched from the correct source (https://github.com/obophenotype/human-phenotype-ontology/blob/master/hp.obo)
- New command `scout update hpo`
- New command `scout update genes` will fetch all the latest information about genes and update them
- Load **all** variants found on chromosome **MT**
- Adds choice in cases overview do show as many cases as user like

### Removed
- pileup.min.js and pileup css are imported from a remote web location now
- All source files for HPO information, this is instead fetched directly from source
- All source files for gene information, this is instead fetched directly from source

## [3.0.0]
### Fixed
- hide pedigree panel unless it exists

## [1.5.1] - 2016-07-27
### Fixed
- look for both ".bam.bai" and ".bai" extensions

## [1.4.0] - 2016-03-22
### Added
- support for local frequency through loqusdb
- bunch of other stuff

## [1.3.0] - 2016-02-19
### Fixed
- Update query-phenomizer and add username/password

### Changed
- Update the way a case is checked for rerun-status

### Added
- Add new button to mark a case as "checked"
- Link to clinical variants _without_ 1000G annotation

## [1.2.2] - 2016-02-18
### Fixed
- avoid filtering out variants lacking ExAC and 1000G annotations

## [1.1.3] - 2015-10-01
### Fixed
- persist (clinical) filter when clicking load more
- fix #154 by robustly setting clinical filter func. terms

## [1.1.2] - 2015-09-07
### Fixed
- avoid replacing coverage report with none
- update SO terms, refactored

## [1.1.1] - 2015-08-20
### Fixed
- fetch case based on collaborator status (not owner)

## [1.1.0] - 2015-05-29
### Added
- link(s) to SNPedia based on RS-numbers
- new Jinja filter to "humanize" decimal numbers
- show gene panels in variant view
- new Jinja filter for decoding URL encoding
- add indicator to variants in list that have comments
- add variant number threshold and rank score threshold to load function
- add event methods to mongo adapter
- add tests for models
- show badge "old" if comment was written for a previous analysis

### Changed
- show cDNA change in transcript summary unless variant is exonic
- moved compounds table further up the page
- show dates for case uploads in ISO format
- moved variant comments higher up on page
- updated documentation for pages
- read in coverage report as blob in database and serve directly
- change ``OmimPhenotype`` to ``PhenotypeTerm``
- reorganize models sub-package
- move events (and comments) to separate collection
- only display prev/next links for the research list
- include variant type in breadcrumbs e.g. "Clinical variants"

### Removed
- drop dependency on moment.js

### Fixed
- show the same level of detail for all frequencies on all pages
- properly decode URL encoded symbols in amino acid/cDNA change strings
- fixed issue with wipe permissions in MongoDB
- include default gene lists in "variants" link in breadcrumbs

## [1.0.2] - 2015-05-20
### Changed
- update case fetching function

### Fixed
- handle multiple cases with same id

## [1.0.1] - 2015-04-28
### Fixed
- Fix building URL parameters in cases list Vue component

## [1.0.0] - 2015-04-12
Codename: Sara Lund

![Release 1.0](artwork/releases/release-1-0.jpg)

### Added
- Add email logging for unexpected errors
- New command line tool for deleting case

### Changed
- Much improved logging overall
- Updated documentation/usage guide
- Removed non-working IGV link

### Fixed
- Show sample display name in GT call
- Various small bug fixes
- Make it easier to hover over popups

## [0.0.2-rc1] - 2015-03-04
### Added
- add protein table for each variant
- add many more external links
- add coverage reports as PDFs

### Changed
- incorporate user feedback updates
- big refactor of load scripts

## [0.0.2-rc2] - 2015-03-04
### Changes
- add gene table with gene description
- reorganize inheritance models box

### Fixed
- avoid overwriting gene list on "research" load
- fix various bugs in external links

## [0.0.2-rc3] - 2015-03-05
### Added
- Activity log feed to variant view
- Adds protein change strings to ODM and Sanger email

### Changed
- Extract activity log component to macro

### Fixes
- Make Ensembl transcript links use archive website<|MERGE_RESOLUTION|>--- conflicted
+++ resolved
@@ -21,11 +21,8 @@
 - Removed unused `add_compounds` param from variant controllers function
 - Changed default hg19 genome for IGV.js to legacy hg19_1kg_decoy to fix a few problematic loci
 - Reduce code complexity (parse/ensembl.py)
-<<<<<<< HEAD
+- Silence certain fields in ClinVar export if prioritised ones exist (chrom-start-end if hgvs exist)
 - Refactor to reduce code complexity
-=======
-- Silence certain fields in ClinVar export if prioritised ones exist (chrom-start-end if hgvs exist)
->>>>>>> ae3fe531
 
 ## [4.49]
 ### Fixed
