--- conflicted
+++ resolved
@@ -6,11 +6,8 @@
 
 ## [unreleased]
 ### Fixed
-<<<<<<< HEAD
+- Visibility of `Gene(s)` badges on SV VariantS page
 - Hide dismiss bar on SV page not working well
-=======
-- Visibility of `Gene(s)` badges on SV VariantS page
->>>>>>> d00c10e1
 
 ## [4.65]
 ### Added
