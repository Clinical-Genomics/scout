# Change Log
All notable changes to this project will be documented in this file.
This project adheres to [Semantic Versioning](http://semver.org/).

About changelog [here](https://keepachangelog.com/en/1.0.0/)

## []
### Added
- Dark mode, using browser/OS media preference
- Allow marking case as solved without defining causative variants
- Admin users can create missing beacon datasets from the institute's settings page
- GenCC links on gene and variant pages
### Changed
- Improved HTML syntax in case report template
- Modified message displayed when variant rank stats could not be calculated
### Fixed
- Remove load demo case command from docker-compose.yml
- Text elements being split across pages in PDF reports
- Made login password field of type `password` in LDAP login form
- Gene panels HTML select in institute's settings page
- Bootstrap upgraded to version 5
- Fix some Sourcery and SonarCloud suggestions
- Escape special characters in case search on institute and dashboard pages
- Broken case PDF reports when no Madeline pedigree image can be created
<<<<<<< HEAD
- Bug in gene variants page (All SNVs and INDELs) when variant gene doesn't have a hgnc_id that is found in the database
=======
- Removed text-white links style that were invisible in new pages style
>>>>>>> 1a9c4928

## [4.53]
### Added
### Changed
- Point Alamut API key docs link to new API version
- Parse dbSNP id from ID only if it says "rs", else use VEP CSQ fields
- Removed MarkupSafe from the dependencies
### Fixed
- Reintroduced loading of SVs for demo case 643595
- Successful parse of FOUND_IN should avoid GATK caller default
- All vulnerabilities flagged by SonarCloud

## [4.52]
### Added
- Demo cancer case gets loaded together with demo RD case in demo instance
- Parse REVEL_score alongside REVEL_rankscore from csq field and display it on SNV variant page
- Rank score results now show the ranking range
- cDNA and protein changes displayed on institute causatives pages
- Optional SESSION_TIMEOUT_MINUTES configuration in app config files
- Script to convert old OMIM case format (list of integers) to new format (list of dictionaries)
- Additional check for user logged in status before serving alignment files
- Download .cgh files from cancer samples table on cancer case page
- Number of documents and date of last update on genes page
### Changed
- Verify user before redirecting to IGV alignments and sashimi plots
- Build case IGV tracks starting from case and variant objects instead of passing all params in a form
- Unfreeze Werkzeug lib since Flask_login v.0.6 with bugfix has been released
- Sort gene panels by name (panelS and variant page)
- Removed unused `server.blueprints.alignviewers.unindexed_remote_static` endpoint
- User sessions to check files served by `server.blueprints.alignviewers.remote_static` endpoint
- Moved Beacon-related functions to a dedicated app extension
- Audit Filter now also loads filter displaying the variants for it
### Fixed
- Handle `attachment_filename` parameter renamed to `download_name` when Flask 2.2 will be released
- Removed cursor timeout param in cases find adapter function to avoid many code warnings
- Removed stream argument deprecation warning in tests
- Handle `no intervals found` warning in load_region test
- Beacon remove variants
- Protect remote_cors function in alignviewers view from Server-Side Request Forgery (SSRF)
- Check creation date of last document in gene collection to display when genes collection was updated last

## [4.51]
### Added
- Config file containing codecov settings for pull requests
- Add an IGV.js direct link button from case page
- Security policy file
- Hide/shade compound variants based on rank score on variantS from filter
- Chromograph legend documentation direct link
### Changed
- Updated deprecated Codecov GitHub action to v.2
- Simplified code of scout/adapter/mongo/variant
- Update IGV.js to v2.11.2
- Show summary number of variant gene panels on general report if more than 3
### Fixed
- Marrvel link for variants in genome build 38 (using liftover to build 37)
- Remove flags from codecov config file
- Fixed filter bug with high negative SPIDEX scores
- Renamed IARC TP53 button to to `TP53 Database`, modified also link since IARC has been moved to the US NCI: `https://tp53.isb-cgc.org/`
- Parsing new format of OMIM case info when exporting patients to Matchmaker
- Remove flask-debugtoolbar lib dependency that is using deprecated code and causes app to crash after new release of Jinja2 (3.1)
- Variant page crashing for cases with old OMIM terms structure (a list of integers instead of dictionary)
- Variant page crashing when creating MARRVEL link for cases with no genome build
- SpliceAI documentation link
- Fix deprecated `safe_str_cmp` import from `werkzeug.security` by freezing Werkzeug lib to v2.0 until Flask_login v.0.6 with bugfix is released
- List gene names densely in general report for SVs that contain more than 3 genes
- Show transcript ids on refseq genes on hg19 in IGV.js, using refgene source
- Display correct number of genes in general report for SVs that contain more than 32 genes
- Broken Google login after new major release of `lepture/authlib`
- Fix frequency and callers display on case general report

## [4.50.1]
### Fixed
- Show matching causative STR_repid for legacy str variants (pre Stranger hgnc_id)

## [4.50]
### Added
- Individual-specific OMIM terms
- OMIM disease descriptions in ClinVar submission form
- Add a toggle for melter rerun monitoring of cases
- Add a config option to show the rerun monitoring toggle
- Add a cli option to export cases with rerun monitoring enabled
- Add a link to STRipy for STR variants; shallow for ARX and HOXA13
- Hide by default variants only present in unaffected individuals in variants filters
- OMIM terms in general case report
- Individual-level info on OMIM and HPO terms in general case report
- PanelApp gene link among the external links on variant page
- Dashboard case filters fields help
- Filter cases by OMIM terms in cases and dashboard pages
### Fixed
- A malformed panel id request would crash with exception: now gives user warning flash with redirect
- Link to HPO resource file hosted on `http://purl.obolibrary.org`
- Gene search form when gene exists only in build 38
- Fixed odd redirect error and poor error message on missing column for gene panel csv upload
- Typo in parse variant transcripts function
- Modified keys name used to parse local observations (archived) frequencies to reflect change in MIP keys naming
- Better error handling for partly broken/timed out chanjo reports
- Broken javascript code when case Chromograph data is malformed
- Broader space for case synopsis in general report
- Show partial causatives on causatives and matching causatives panels
- Partial causative assignment in cases with no OMIM or HPO terms
- Partial causative OMIM select options in variant page
### Changed
- Slightly smaller and improved layout of content in case PDF report
- Relabel more cancer variant pages somatic for navigation
- Unify caseS nav links
- Removed unused `add_compounds` param from variant controllers function
- Changed default hg19 genome for IGV.js to legacy hg19_1kg_decoy to fix a few problematic loci
- Reduce code complexity (parse/ensembl.py)
- Silence certain fields in ClinVar export if prioritised ones exist (chrom-start-end if hgvs exist)
- Made phenotype non-mandatory when marking a variant as partial causative
- Only one phenotype condition type (OMIM or HPO) per variant is used in ClinVar submissions
- ClinVar submission variant condition prefers OMIM over HPO if available
- Use lighter version of gene objects in Omim MongoDB adapter, panels controllers, panels views and institute controllers
- Gene-variants table size is now adaptive
- Remove unused file upload on gene-variants page

## [4.49]
### Fixed
- Pydantic model types for genome_build, madeline_info, peddy_ped_check and peddy_sex_check, rank_model_version and sv_rank_model_version
- Replace `MatchMaker` with `Matchmaker` in all places visible by a user
- Save diagnosis labels along with OMIM terms in Matchmaker Exchange submission objects
- `libegl-mesa0_21.0.3-0ubuntu0.3~20.04.5_amd64.deb` lib not found by GitHub actions Docker build
- Remove unused `chromograph_image_files` and `chromograph_prefixes` keys saved when creating or updating an RD case
- Search managed variants by description and with ignore case
### Changed
- Introduced page margins on exported PDF reports
- Smaller gene fonts in downloaded HPO genes PDF reports
- Reintroduced gene coverage data in the PDF-exported general report of rare-disease cases
- Check for existence of case report files before creating sidebar links
- Better description of HPO and OMIM terms for patients submitted to Matchmaker Exchange
- Remove null non-mandatory key/values when updating a case
- Freeze WTForms<3 due to several form input rendering changes

## [4.48.1]
### Fixed
- General case PDF report for recent cases with no pedigree

## [4.48]
### Added
- Option to cancel a request for research variants in case page
### Changed
- Update igv.js to v2.10.5
- Updated example of a case delivery report
- Unfreeze cyvcf2
- Builder images used in Scout Dockerfiles
- Crash report email subject gives host name
- Export general case report to PDF using PDFKit instead of WeasyPrint
- Do not include coverage report in PDF case report since they might have different orientation
- Export cancer cases's "Coverage and QC report" to PDF using PDFKit instead of Weasyprint
- Updated cancer "Coverage and QC report" example
- Keep portrait orientation in PDF delivery report
- Export delivery report to PDF using PDFKit instead of Weasyprint
- PDF export of clinical and research HPO panels using PDFKit instead of Weasyprint
- Export gene panel report to PDF using PDFKit
- Removed WeasyPrint lib dependency

### Fixed
- Reintroduced missing links to Swegen and Beacon and dbSNP in RD variant page, summary section
- Demo delivery report orientation to fit new columns
- Missing delivery report in demo case
- Cast MNVs to SNV for test
- Export verified variants from all institutes when user is admin
- Cancer coverage and QC report not found for demo cancer case
- Pull request template instructions on how to deploy to test server
- PDF Delivery report not showing Swedac logo
- Fix code typos
- Disable codefactor raised by ESLint for javascript functions located on another file
- Loading spinner stuck after downloading a PDF gene panel report
- IGV browser crashing when file system with alignment files is not mounted

## [4.47]
### Added
- Added CADD, GnomAD and genotype calls to variantS export
### Changed
- Pull request template, to illustrate how to deploy pull request branches on cg-vm1 stage server
### Fixed
- Compiled Docker image contains a patched version (v4.9) of chanjo-report

## [4.46.1]
### Fixed
- Downloading of files generated within the app container (MT-report, verified variants, pedigrees, ..)

## [4.46]
### Added
- Created a Dockefile to be used to serve the dockerized app in production
- Modified the code to collect database params specified as env vars
- Created a GitHub action that pushes the Dockerfile-server image to Docker Hub (scout-server-stage) every time a PR is opened
- Created a GitHub action that pushes the Dockerfile-server image to Docker Hub (scout-server) every time a new release is created
- Reassign MatchMaker Exchange submission to another user when a Scout user is deleted
- Expose public API JSON gene panels endpoint, primarily to enable automated rerun checking for updates
- Add utils for dictionary type
- Filter institute cases using multiple HPO terms
- Vulture GitHub action to identify and remove unused variables and imports
### Changed
- Updated the python config file documentation in admin guide
- Case configuration parsing now uses Pydantic for improved typechecking and config handling
- Removed test matrices to speed up automatic testing of PRs
- Switch from Coveralls to Codecov to handle CI test coverage
- Speed-up CI tests by caching installation of libs and splitting tests into randomized groups using pytest-test-groups
- Improved LDAP login documentation
- Use lib flask-ldapconn instead of flask_ldap3_login> to handle ldap authentication
- Updated Managed variant documentation in user guide
- Fix and simplify creating and editing of gene panels
- Simplified gene variants search code
- Increased the height of the genes track in the IGV viewer
### Fixed
- Validate uploaded managed variant file lines, warning the user.
- Exporting validated variants with missing "genes" database key
- No results returned when searching for gene variants using a phenotype term
- Variants filtering by gene symbols file
- Make gene HGNC symbols field mandatory in gene variants page and run search only on form submit
- Make sure collaborator gene variants are still visible, even if HPO filter is used

## [4.45]
### Added
### Changed
- Start Scout also when loqusdbapi is not reachable
- Clearer definition of manual standard and custom inheritance models in gene panels
- Allow searching multiple chromosomes in filters
### Fixed
- Gene panel crashing on edit action

## [4.44]
### Added
### Changed
- Display Gene track beneath each sample track when displaying splice junctions in igv browser
- Check outdated gene symbols and update with aliases for both RD and cancer variantS
### Fixed
- Added query input check and fixed the Genes API endpoint to return a json formatted error when request is malformed
- Typo in ACMG BP6 tooltip

## [4.43.1]
### Added
- Added database index for OMIM disease term genes
### Changed
### Fixed
- Do not drop HPO terms collection when updating HPO terms via the command line
- Do not drop disease (OMIM) terms collection when updating diseases via the command line

## [4.43]
### Added
- Specify which collection(s) update/build indexes for
### Fixed
- Do not drop genes and transcripts collections when updating genes via the command line

## [4.42.1]
### Added
### Changed
### Fixed
- Freeze PyMongo lib to version<4.0 to keep supporting previous MongoDB versions
- Speed up gene panels creation and update by collecting only light gene info from database
- Avoid case page crash on Phenomizer queries timeout

## [4.42]
### Added
- Choose custom pinned variants to submit to MatchMaker Exchange
- Submit structural variant as genes to the MatchMaker Exchange
- Added function for maintainers and admins to remove gene panels
- Admins can restore deleted gene panels
- A development docker-compose file illustrating the scout/chanjo-report integration
- Show AD on variants view for cancer SV (tumor and normal)
- Cancer SV variants filter AD, AF (tumor and normal)
- Hiding the variants score column also from cancer SVs, as for the SNVs
### Changed
- Enforce same case _id and display_name when updating a case
- Enforce same individual ids, display names and affected status when updating a case
- Improved documentation for connecting to loqusdb instances (including loqusdbapi)
- Display and download HPO gene panels' gene symbols in italics
- A faster-built and lighter Docker image
- Reduce complexity of `panels` endpoint moving some code to the panels controllers
- Update requirements to use flask-ldap3-login>=0.9.17 instead of freezing WTForm
### Fixed
- Use of deprecated TextField after the upgrade of WTF to v3.0
- Freeze to WTForms to version < 3
- Remove the extra files (bed files and madeline.svg) introduced by mistake
- Cli command loading demo data in docker-compose when case custom images exist and is None
- Increased MongoDB connection serverSelectionTimeoutMS parameter to 30K (default value according to MongoDB documentation)
- Better differentiate old obs counts 0 vs N/A
- Broken cancer variants page when default gene panel was deleted
- Typo in tx_overview function in variant controllers file
- Fixed loqusdbapi SV search URL
- SV variants filtering using Decipher criterion
- Removing old gene panels that don't contain the `maintainer` key.

## [4.41.1]
### Fixed
- General reports crash for variant annotations with same variant on other cases

## [4.41]
### Added
- Extended the instructions for running the Scout Docker image (web app and cli).
- Enabled inclusion of custom images to STR variant view
### Fixed
- General case report sorting comments for variants with None genetic models
- Do not crash but redirect to variants page with error when a variant is not found for a case
- UCSC links coordinates for SV variants with start chromosome different than end chromosome
- Human readable variants name in case page for variants having start chromosome different from end chromosome
- Avoid always loading all transcripts when checking gene symbol: introduce gene captions
- Slow queries for evaluated variants on e.g. case page - use events instead
### Changed
- Rearrange variant page again, moving severity predictions down.
- More reactive layout width steps on variant page

## [4.40.1]
### Added
### Fixed
- Variants dismissed with inconsistent inheritance pattern can again be shown in general case report
- General report page for variants with genes=None
- General report crashing when variants have no panels
- Added other missing keys to case and variant dictionaries passed to general report
### Changed

## [4.40]
### Added
- A .cff citation file
- Phenotype search API endpoint
- Added pagination to phenotype API
- Extend case search to include internal MongoDB id
- Support for connecting to a MongoDB replica set (.py config files)
- Support for connecting to a MongoDB replica set (.yaml config files)
### Fixed
- Command to load the OMIM gene panel (`scout load panel --omim`)
- Unify style of pinned and causative variants' badges on case page
- Removed automatic spaces after punctuation in comments
- Remove the hardcoded number of total individuals from the variant's old observations panel
- Send delete requests to a connected Beacon using the DELETE method
- Layout of the SNV and SV variant page - move frequency up
### Changed
- Stop updating database indexes after loading exons via command line
- Display validation status badge also for not Sanger-sequenced variants
- Moved Frequencies, Severity and Local observations panels up in RD variants page
- Enabled Flask CORS to communicate CORS status to js apps
- Moved the code preparing the transcripts overview to the backend
- Refactored and filtered json data used in general case report
- Changed the database used in docker-compose file to use the official MongoDB v4.4 image
- Modified the Python (3.6, 3.8) and MongoDB (3.2, 4.4, 5.0) versions used in testing matrices (GitHub actions)
- Capitalize case search terms on institute and dashboard pages


## [4.39]
### Added
- COSMIC IDs collected from CSQ field named `COSMIC`
### Fixed
- Link to other causative variants on variant page
- Allow multiple COSMIC links for a cancer variant
- Fix floating text in severity box #2808
- Fixed MitoMap and HmtVar links for hg38 cases
- Do not open new browser tabs when downloading files
- Selectable IGV tracks on variant page
- Missing splice junctions button on variant page
- Refactor variantS representative gene selection, and use it also for cancer variant summary
### Changed
- Improve Javascript performance for displaying Chromograph images
- Make ClinVar classification more evident in cancer variant page

## [4.38]
### Added
- Option to hide Alamut button in the app config file
### Fixed
- Library deprecation warning fixed (insert is deprecated. Use insert_one or insert_many instead)
- Update genes command will not trigger an update of database indices any more
- Missing resources in temporary downloading directory when updating genes using the command line
- Restore previous variant ACMG classification in a scrollable div
- Loading spinner not stopping after downloading PDF case reports and variant list export
- Add extra Alamut links higher up on variant pages
- Improve UX for phenotypes in case page
- Filter and export of STR variants
- Update look of variants page navigation buttons
### Changed

## [4.37]
### Added
- Highlight and show version number for RefSeq MANE transcripts.
- Added integration to a rerunner service for toggling reanalysis with updated pedigree information
- SpliceAI display and parsing from VEP CSQ
- Display matching tiered variants for cancer variants
- Display a loading icon (spinner) until the page loads completely
- Display filter badges in cancer variants list
- Update genes from pre-downloaded file resources
- On login, OS, browser version and screen size are saved anonymously to understand how users are using Scout
- API returning institutes data for a given user: `/api/v1/institutes`
- API returning case data for a given institute: `/api/v1/institutes/<institute_id>/cases`
- Added GMS and Lund university hospital logos to login page
- Made display of Swedac logo configurable
- Support for displaying custom images in case view
- Individual-specific HPO terms
- Optional alamut_key in institute settings for Alamut Plus software
- Case report API endpoint
- Tooltip in case explaining that genes with genome build different than case genome build will not be added to dynamic HPO panel.
- Add DeepVariant as a caller
### Fixed
- Updated IGV to v2.8.5 to solve missing gene labels on some zoom levels
- Demo cancer case config file to load somatic SNVs and SVs only.
- Expand list of refseq trancripts in ClinVar submission form
- Renamed `All SNVs and INDELs` institute sidebar element to `Search SNVs and INDELs` and fixed its style.
- Add missing parameters to case load-config documentation
- Allow creating/editing gene panels and dynamic gene panels with genes present in genome build 38
- Bugfix broken Pytests
- Bulk dismissing variants error due to key conversion from string to integer
- Fix typo in index documentation
- Fixed crash in institute settings page if "collaborators" key is not set in database
- Don't stop Scout execution if LoqusDB call fails and print stacktrace to log
- Bug when case contains custom images with value `None`
- Bug introduced when fixing another bug in Scout-LoqusDB interaction
- Loading of OMIM diagnoses in Scout demo instance
- Remove the docker-compose with chanjo integration because it doesn't work yet.
- Fixed standard docker-compose with scout demo data and database
- Clinical variant assessments not present for pinned and causative variants on case page.
- MatchMaker matching one node at the time only
- Remove link from previously tiered variants badge in cancer variants page
- Typo in gene cell on cancer variants page
- Managed variants filter form
### Changed
- Better naming for variants buttons on cancer track (somatic, germline). Also show cancer research button if available.
- Load case with missing panels in config files, but show warning.
- Changing the (Female, Male) symbols to (F/M) letters in individuals_table and case-sma.
- Print stacktrace if case load command fails
- Added sort icon and a pointer to the cursor to all tables with sortable fields
- Moved variant, gene and panel info from the basic pane to summary panel for all variants.
- Renamed `Basics` panel to `Classify` on variant page.
- Revamped `Basics` panel to a panel dedicated to classify variants
- Revamped the summary panel to be more compact.
- Added dedicated template for cancer variants
- Removed Gene models, Gene annotations and Conservation panels for cancer variants
- Reorganized the orders of panels for variant and cancer variant views
- Added dedicated variant quality panel and removed relevant panes
- A more compact case page
- Removed OMIM genes panel
- Make genes panel, pinned variants panel, causative variants panel and ClinVar panel scrollable on case page
- Update to Scilifelab's 2020 logo
- Update Gens URL to support Gens v2.0 format
- Refactor tests for parsing case configurations
- Updated links to HPO downloadable resources
- Managed variants filtering defaults to all variant categories
- Changing the (Kind) drop-down according to (Category) drop-down in Managed variant add variant
- Moved Gens button to individuals table
- Check resource files availability before starting updating OMIM diagnoses
- Fix typo in `SHOW_OBSERVED_VARIANT_ARCHIVE` config param

## [4.36]
### Added
- Parse and save splice junction tracks from case config file
- Tooltip in observations panel, explaining that case variants with no link might be old variants, not uploaded after a case rerun
### Fixed
- Warning on overwriting variants with same position was no longer shown
- Increase the height of the dropdowns to 425px
- More indices for the case table as it grows, specifically for causatives queries
- Splice junction tracks not centered over variant genes
- Total number of research variants count
- Update variants stats in case documents every time new variants are loaded
- Bug in flashing warning messages when filtering variants
### Changed
- Clearer warning messages for genes and gene/gene-panels searches in variants filters

## [4.35]
### Added
- A new index for hgnc_symbol in the hgnc_gene collection
- A Pedigree panel in STR page
- Display Tier I and II variants in case view causatives card for cancer cases
### Fixed
- Send partial file data to igv.js when visualizing sashimi plots with splice junction tracks
- Research variants filtering by gene
- Do not attempt to populate annotations for not loaded pinned/causatives
- Add max-height to all dropdowns in filters
### Changed
- Switch off non-clinical gene warnings when filtering research variants
- Don't display OMIM disease card in case view for cancer cases
- Refactored Individuals and Causative card in case view for cancer cases
- Update and style STR case report

## [4.34]
### Added
- Saved filter lock and unlock
- Filters can optionally be marked audited, logging the filter name, user and date on the case events and general report.
- Added `ClinVar hits` and `Cosmic hits` in cancer SNVs filters
- Added `ClinVar hits` to variants filter (rare disease track)
- Load cancer demo case in docker-compose files (default and demo file)
- Inclusive-language check using [woke](https://github.com/get-woke/woke) github action
- Add link to HmtVar for mitochondrial variants (if VCF is annotated with HmtNote)
- Grey background for dismissed compounds in variants list and variant page
- Pin badge for pinned compounds in variants list and variant page
- Support LoqusDB REST API queries
- Add a docker-compose-matchmaker under scout/containers/development to test matchmaker locally
- Script to investigate consequences of symbol search bug
- Added GATK to list of SV and cancer SV callers
### Fixed
- Make MitoMap link work for hg38 again
- Export Variants feature crashing when one of the variants has no primary transcripts
- Redirect to last visited variantS page when dismissing variants from variants list
- Improved matching of SVs Loqus occurrences in other cases
- Remove padding from the list inside (Matching causatives from other cases) panel
- Pass None to get_app function in CLI base since passing script_info to app factory functions was deprecated in Flask 2.0
- Fixed failing tests due to Flask update to version 2.0
- Speed up user events view
- Causative view sort out of memory error
- Use hgnc_id for gene filter query
- Typo in case controllers displaying an error every time a patient is matched against external MatchMaker nodes
- Do not crash while attempting an update for variant documents that are too big (> 16 MB)
- Old STR causatives (and other variants) may not have HGNC symbols - fix sort lambda
- Check if gene_obj has primary_transcript before trying to access it
- Warn if a gene manually searched is in a clinical panel with an outdated name when filtering variants
- ChrPos split js not needed on STR page yet
### Changed
- Remove parsing of case `genome_version`, since it's not used anywhere downstream
- Introduce deprecation warning for Loqus configs that are not dictionaries
- SV clinical filter no longer filters out sub 100 nt variants
- Count cases in LoqusDB by variant type
- Commit pulse repo badge temporarily set to weekly
- Sort ClinVar submissions objects by ascending "Last evaluated" date
- Refactored the MatchMaker integration as an extension
- Replaced some sensitive words as suggested by woke linter
- Documentation for load-configuration rewritten.
- Add styles to MatchMaker matches table
- More detailed info on the data shared in MatchMaker submission form

## [4.33.1]
### Fixed
- Include markdown for release autodeploy docs
- Use standard inheritance model in ClinVar (https://ftp.ncbi.nlm.nih.gov/pub/GTR/standard_terms/Mode_of_inheritance.txt)
- Fix issue crash with variants that have been unflagged causative not being available in other causatives
### Added
### Changed

## [4.33]
### Fixed
- Command line crashing when updating an individual not found in database
- Dashboard page crashing when filters return no data
- Cancer variants filter by chromosome
- /api/v1/genes now searches for genes in all genome builds by default
- Upgraded igv.js to version 2.8.1 (Fixed Unparsable bed record error)
### Added
- Autodeploy docs on release
- Documentation for updating case individuals tracks
- Filter cases and dashboard stats by analysis track
### Changed
- Changed from deprecated db update method
- Pre-selected fields to run queries with in dashboard page
- Do not filter by any institute when first accessing the dashboard
- Removed OMIM panel in case view for cancer cases
- Display Tier I and II variants in case view causatives panel for cancer cases
- Refactored Individuals and Causative panels in case view for cancer cases

## [4.32.1]
### Fixed
- iSort lint check only
### Changed
- Institute cases page crashing when a case has track:Null
### Added

## [4.32]
### Added
- Load and show MITOMAP associated diseases from VCF (INFO field: MitomapAssociatedDiseases, via HmtNote)
- Show variant allele frequencies for mitochondrial variants (GRCh38 cases)
- Extend "public" json API with diseases (OMIM) and phenotypes (HPO)
- HPO gene list download now has option for clinical and non-clinical genes
- Display gene splice junctions data in sashimi plots
- Update case individuals with splice junctions tracks
- Simple Docker compose for development with local build
- Make Phenomodels subpanels collapsible
- User side documentation of cytogenomics features (Gens, Chromograph, vcf2cytosure, rhocall)
- iSort GitHub Action
- Support LoqusDB REST API queries
### Fixed
- Show other causative once, even if several events point to it
- Filtering variants by mitochondrial chromosome for cases with genome build=38
- HPO gene search button triggers any warnings for clinical / non-existing genes also on first search
- Fixed a bug in variants pages caused by MT variants without alt_frequency
- Tests for CADD score parsing function
- Fixed the look of IGV settings on SNV variant page
- Cases analyzed once shown as `rerun`
- Missing case track on case re-upload
- Fixed severity rank for SO term "regulatory region ablation"
### Changed
- Refactor according to CodeFactor - mostly reuse of duplicated code
- Phenomodels language adjustment
- Open variants in a new window (from variants page)
- Open overlapping and compound variants in a new window (from variant page)
- gnomAD link points to gnomAD v.3 (build GRCh38) for mitochondrial variants.
- Display only number of affected genes for dismissed SVs in general report
- Chromosome build check when populating the variants filter chromosome selection
- Display mitochondrial and rare diseases coverage report in cases with missing 'rare' track

## [4.31.1]
### Added
### Changed
- Remove mitochondrial and coverage report from cancer cases sidebar
### Fixed
- ClinVar page when dbSNP id is None

## [4.31]
### Added
- gnomAD annotation field in admin guide
- Export also dynamic panel genes not associated to an HPO term when downloading the HPO panel
- Primary HGNC transcript info in variant export files
- Show variant quality (QUAL field from vcf) in the variant summary
- Load/update PDF gene fusion reports (clinical and research) generated with Arriba
- Support new MANE annotations from VEP (both MANE Select and MANE Plus Clinical)
- Display on case activity the event of a user resetting all dismissed variants
- Support gnomAD population frequencies for mitochondrial variants
- Anchor links in Casedata ClinVar panels to redirect after renaming individuals
### Fixed
- Replace old docs link www.clinicalgenomics.se/scout with new https://clinical-genomics.github.io/scout
- Page formatting issues whenever case and variant comments contain extremely long strings with no spaces
- Chromograph images can be one column and have scrollbar. Removed legacy code.
- Column labels for ClinVar case submission
- Page crashing looking for LoqusDB observation when variant doesn't exist
- Missing inheritance models and custom inheritance models on newly created gene panels
- Accept only numbers in managed variants filter as position and end coordinates
- SNP id format and links in Variant page, ClinVar submission form and general report
- Case groups tooltip triggered only when mouse is on the panel header
### Changed
- A more compact case groups panel
- Added landscape orientation CSS style to cancer coverage and QC demo report
- Improve user documentation to create and save new gene panels
- Removed option to use space as separator when uploading gene panels
- Separating the columns of standard and custom inheritance models in gene panels
- Improved ClinVar instructions for users using non-English Excel

## [4.30.2]
### Added
### Fixed
- Use VEP RefSeq ID if RefSeq list is empty in RefSeq transcripts overview
- Bug creating variant links for variants with no end_chrom
### Changed

## [4.30.1]
### Added
### Fixed
- Cryptography dependency fixed to use version < 3.4
### Changed

## [4.30]
### Added
- Introduced a `reset dismiss variant` verb
- Button to reset all dismissed variants for a case
- Add black border to Chromograph ideograms
- Show ClinVar annotations on variantS page
- Added integration with GENS, copy number visualization tool
- Added a VUS label to the manual classification variant tags
- Add additional information to SNV verification emails
- Tooltips documenting manual annotations from default panels
- Case groups now show bam files from all cases on align view
### Fixed
- Center initial igv view on variant start with SNV/indels
- Don't set initial igv view to negative coordinates
- Display of GQ for SV and STR
- Parsing of AD and related info for STRs
- LoqusDB field in institute settings accepts only existing Loqus instances
- Fix DECIPHER link to work after DECIPHER migrated to GRCh38
- Removed visibility window param from igv.js genes track
- Updated HPO download URL
- Patch HPO download test correctly
- Reference size on STR hover not needed (also wrong)
- Introduced genome build check (allowed values: 37, 38, "37", "38") on case load
- Improve case searching by assignee full name
- Populating the LoqusDB select in institute settings
### Changed
- Cancer variants table header (pop freq etc)
- Only admin users can modify LoqusDB instance in Institute settings
- Style of case synopsis, variants and case comments
- Switched to igv.js 2.7.5
- Do not choke if case is missing research variants when research requested
- Count cases in LoqusDB by variant type
- Introduce deprecation warning for Loqus configs that are not dictionaries
- Improve create new gene panel form validation
- Make XM- transcripts less visible if they don't overlap with transcript refseq_id in variant page
- Color of gene panels and comments panels on cases and variant pages
- Do not choke if case is missing research variants when reserch requested

## [4.29.1]
### Added
### Fixed
- Always load STR variants regardless of RankScore threshold (hotfix)
### Changed

## [4.29]
### Added
- Added a page about migrating potentially breaking changes to the documentation
- markdown_include in development requirements file
- STR variants filter
- Display source, Z-score, inheritance pattern for STR annotations from Stranger (>0.6.1) if available
- Coverage and quality report to cancer view
### Fixed
- ACMG classification page crashing when trying to visualize a classification that was removed
- Pretty print HGVS on gene variants (URL-decode VEP)
- Broken or missing link in the documentation
- Multiple gene names in ClinVar submission form
- Inheritance model select field in ClinVar submission
- IGV.js >2.7.0 has an issue with the gene track zoom levels - temp freeze at 2.7.0
- Revert CORS-anywhere and introduce a local http proxy for cloud tracks
### Changed

## [4.28]
### Added
- Chromograph integration for displaying PNGs in case-page
- Add VAF to cancer case general report, and remove some of its unused fields
- Variants filter compatible with genome browser location strings
- Support for custom public igv tracks stored on the cloud
- Add tests to increase testing coverage
- Update case variants count after deleting variants
- Update IGV.js to latest (v2.7.4)
- Bypass igv.js CORS check using `https://github.com/Rob--W/cors-anywhere`
- Documentation on default and custom IGV.js tracks (admin docs)
- Lock phenomodels so they're editable by admins only
- Small case group assessment sharing
- Tutorial and files for deploying app on containers (Kubernetes pods)
- Canonical transcript and protein change of canonical transcript in exported variants excel sheet
- Support for Font Awesome version 6
- Submit to Beacon from case page sidebar
- Hide dismissed variants in variants pages and variants export function
- Systemd service files and instruction to deploy Scout using podman
### Fixed
- Bugfix: unused `chromgraph_prefix |tojson` removed
- Freeze coloredlogs temporarily
- Marrvel link
- Don't show TP53 link for silent or synonymous changes
- OMIM gene field accepts any custom number as OMIM gene
- Fix Pytest single quote vs double quote string
- Bug in gene variants search by similar cases and no similar case is found
- Delete unused file `userpanel.py`
- Primary transcripts in variant overview and general report
- Google OAuth2 login setup in README file
- Redirect to 'missing file'-icon if configured Chromograph file is missing
- Javascript error in case page
- Fix compound matching during variant loading for hg38
- Cancer variants view containing variants dismissed with cancer-specific reasons
- Zoom to SV variant length was missing IGV contig select
- Tooltips on case page when case has no default gene panels
### Changed
- Save case variants count in case document and not in sessions
- Style of gene panels multiselect on case page
- Collapse/expand main HPO checkboxes in phenomodel preview
- Replaced GQ (Genotype quality) with VAF (Variant allele frequency) in cancer variants GT table
- Allow loading of cancer cases with no tumor_purity field
- Truncate cDNA and protein changes in case report if longer than 20 characters


## [4.27]
### Added
- Exclude one or more variant categories when running variants delete command
### Fixed
### Changed

## [4.26.1]
### Added
### Fixed
- Links with 1-letter aa codes crash on frameshift etc
### Changed

## [4.26]
### Added
- Extend the delete variants command to print analysis date, track, institute, status and research status
- Delete variants by type of analysis (wgs|wes|panel)
- Links to cBioPortal, MutanTP53, IARC TP53, OncoKB, MyCancerGenome, CIViC
### Fixed
- Deleted variants count
### Changed
- Print output of variants delete command as a tab separated table

## [4.25]
### Added
- Command line function to remove variants from one or all cases
### Fixed
- Parse SMN None calls to None rather than False

## [4.24.1]
### Fixed
- Install requirements.txt via setup file

## [4.24]
### Added
- Institute-level phenotype models with sub-panels containing HPO and OMIM terms
- Runnable Docker demo
- Docker image build and push github action
- Makefile with shortcuts to docker commands
- Parse and save synopsis, phenotype and cohort terms from config files upon case upload
### Fixed
- Update dismissed variant status when variant dismissed key is missing
- Breakpoint two IGV button now shows correct chromosome when different from bp1
- Missing font lib in Docker image causing the PDF report download page to crash
- Sentieon Manta calls lack Somaticscore - load anyway
- ClinVar submissions crashing due to pinned variants that are not loaded
- Point ExAC pLI score to new gnomad server address
- Bug uploading cases missing phenotype terms in config file
- STRs loaded but not shown on browser page
- Bug when using adapter.variant.get_causatives with case_id without causatives
- Problem with fetching "solved" from scout export cases cli
- Better serialising of datetime and bson.ObjectId
- Added `volumes` folder to .gitignore
### Changed
- Make matching causative and managed variants foldable on case page
- Remove calls to PyMongo functions marked as deprecated in backend and frontend(as of version 3.7).
- Improved `scout update individual` command
- Export dynamic phenotypes with ordered gene lists as PDF


## [4.23]
### Added
- Save custom IGV track settings
- Show a flash message with clear info about non-valid genes when gene panel creation fails
- CNV report link in cancer case side navigation
- Return to comment section after editing, deleting or submitting a comment
- Managed variants
- MT vs 14 chromosome mean coverage stats if Scout is connected to Chanjo
### Fixed
- missing `vcf_cancer_sv` and `vcf_cancer_sv_research` to manual.
- Split ClinVar multiple clnsig values (slash-separated) and strip them of underscore for annotations without accession number
- Timeout of `All SNVs and INDELs` page when no valid gene is provided in the search
- Round CADD (MIPv9)
- Missing default panel value
- Invisible other causatives lines when other causatives lack gene symbols
### Changed
- Do not freeze mkdocs-material to version 4.6.1
- Remove pre-commit dependency

## [4.22]
### Added
- Editable cases comments
- Editable variants comments
### Fixed
- Empty variant activity panel
- STRs variants popover
- Split new ClinVar multiple significance terms for a variant
- Edit the selected comment, not the latest
### Changed
- Updated RELEASE docs.
- Pinned variants card style on the case page
- Merged `scout export exons` and `scout view exons` commands


## [4.21.2]
### Added
### Fixed
- Do not pre-filter research variants by (case-default) gene panels
- Show OMIM disease tooltip reliably
### Changed

## [4.21.1]
### Added
### Fixed
- Small change to Pop Freq column in variants ang gene panels to avoid strange text shrinking on small screens
- Direct use of HPO list for Clinical HPO SNV (and cancer SNV) filtering
- PDF coverage report redirecting to login page
### Changed
- Remove the option to dismiss single variants from all variants pages
- Bulk dismiss SNVs, SVs and cancer SNVs from variants pages

## [4.21]
### Added
- Support to configure LoqusDB per institute
- Highlight causative variants in the variants list
- Add tests. Mostly regarding building internal datatypes.
- Remove leading and trailing whitespaces from panel_name and display_name when panel is created
- Mark MANE transcript in list of transcripts in "Transcript overview" on variant page
- Show default panel name in case sidebar
- Previous buttons for variants pagination
- Adds a gh action that checks that the changelog is updated
- Adds a gh action that deploys new releases automatically to pypi
- Warn users if case default panels are outdated
- Define institute-specific gene panels for filtering in institute settings
- Use institute-specific gene panels in variants filtering
- Show somatic VAF for pinned and causative variants on case page

### Fixed
- Report pages redirect to login instead of crashing when session expires
- Variants filter loading in cancer variants page
- User, Causative and Cases tables not scaling to full page
- Improved docs for an initial production setup
- Compatibility with latest version of Black
- Fixed tests for Click>7
- Clinical filter required an extra click to Filter to return variants
- Restore pagination and shrink badges in the variants page tables
- Removing a user from the command line now inactivates the case only if user is last assignee and case is active
- Bugfix, LoqusDB per institute feature crashed when institute id was empty string
- Bugfix, LoqusDB calls where missing case count
- filter removal and upload for filters deleted from another page/other user
- Visualize outdated gene panels info in a popover instead of a tooltip in case page side panel

### Changed
- Highlight color on normal STRs in the variants table from green to blue
- Display breakpoints coordinates in verification emails only for structural variants


## [4.20]
### Added
- Display number of filtered variants vs number of total variants in variants page
- Search case by HPO terms
- Dismiss variant column in the variants tables
- Black and pre-commit packages to dev requirements

### Fixed
- Bug occurring when rerun is requested twice
- Peddy info fields in the demo config file
- Added load config safety check for multiple alignment files for one individual
- Formatting of cancer variants table
- Missing Score in SV variants table

### Changed
- Updated the documentation on how to create a new software release
- Genome build-aware cytobands coordinates
- Styling update of the Matchmaker card
- Select search type in case search form


## [4.19]

### Added
- Show internal ID for case
- Add internal ID for downloaded CGH files
- Export dynamic HPO gene list from case page
- Remove users as case assignees when their account is deleted
- Keep variants filters panel expanded when filters have been used

### Fixed
- Handle the ProxyFix ModuleNotFoundError when Werkzeug installed version is >1.0
- General report formatting issues whenever case and variant comments contain extremely long strings with no spaces

### Changed
- Created an institute wrapper page that contains list of cases, causatives, SNVs & Indels, user list, shared data and institute settings
- Display case name instead of case ID on clinVar submissions
- Changed icon of sample update in clinVar submissions


## [4.18]

### Added
- Filter cancer variants on cytoband coordinates
- Show dismiss reasons in a badge with hover for clinical variants
- Show an ellipsis if 10 cases or more to display with loqusdb matches
- A new blog post for version 4.17
- Tooltip to better describe Tumor and Normal columns in cancer variants
- Filter cancer SNVs and SVs by chromosome coordinates
- Default export of `Assertion method citation` to clinVar variants submission file
- Button to export up to 500 cancer variants, filtered or not
- Rename samples of a clinVar submission file

### Fixed
- Apply default gene panel on return to cancer variantS from variant view
- Revert to certificate checking when asking for Chanjo reports
- `scout download everything` command failing while downloading HPO terms

### Changed
- Turn tumor and normal allelic fraction to decimal numbers in tumor variants page
- Moved clinVar submissions code to the institutes blueprints
- Changed name of clinVar export files to FILENAME.Variant.csv and FILENAME.CaseData.csv
- Switched Google login libraries from Flask-OAuthlib to Authlib


## [4.17.1]

### Fixed
- Load cytobands for cases with chromosome build not "37" or "38"


## [4.17]

### Added
- COSMIC badge shown in cancer variants
- Default gene-panel in non-cancer structural view in url
- Filter SNVs and SVs by cytoband coordinates
- Filter cancer SNV variants by alt allele frequency in tumor
- Correct genome build in UCSC link from structural variant page



### Fixed
- Bug in clinVar form when variant has no gene
- Bug when sharing cases with the same institute twice
- Page crashing when removing causative variant tag
- Do not default to GATK caller when no caller info is provided for cancer SNVs


## [4.16.1]

### Fixed
- Fix the fix for handling of delivery reports for rerun cases

## [4.16]

### Added
- Adds possibility to add "lims_id" to cases. Currently only stored in database, not shown anywhere
- Adds verification comment box to SVs (previously only available for small variants)
- Scrollable pedigree panel

### Fixed
- Error caused by changes in WTForm (new release 2.3.x)
- Bug in OMIM case page form, causing the page to crash when a string was provided instead of a numerical OMIM id
- Fix Alamut link to work properly on hg38
- Better handling of delivery reports for rerun cases
- Small CodeFactor style issues: matchmaker results counting, a couple of incomplete tests and safer external xml
- Fix an issue with Phenomizer introduced by CodeFactor style changes

### Changed
- Updated the version of igv.js to 2.5.4

## [4.15.1]

### Added
- Display gene names in ClinVar submissions page
- Links to Varsome in variant transcripts table

### Fixed
- Small fixes to ClinVar submission form
- Gene panel page crash when old panel has no maintainers

## [4.15]

### Added
- Clinvar CNVs IGV track
- Gene panels can have maintainers
- Keep variant actions (dismissed, manual rank, mosaic, acmg, comments) upon variant re-upload
- Keep variant actions also on full case re-upload

### Fixed
- Fix the link to Ensembl for SV variants when genome build 38.
- Arrange information in columns on variant page
- Fix so that new cosmic identifier (COSV) is also acceptable #1304
- Fixed COSMIC tag in INFO (outside of CSQ) to be parses as well with `&` splitter.
- COSMIC stub URL changed to https://cancer.sanger.ac.uk/cosmic/search?q= instead.
- Updated to a version of IGV where bigBed tracks are visualized correctly
- Clinvar submission files are named according to the content (variant_data and case_data)
- Always show causatives from other cases in case overview
- Correct disease associations for gene symbol aliases that exist as separate genes
- Re-add "custom annotations" for SV variants
- The override ClinVar P/LP add-in in the Clinical Filter failed for new CSQ strings

### Changed
- Runs all CI checks in github actions

## [4.14.1]

### Fixed
- Error when variant found in loqusdb is not loaded for other case

## [4.14]

### Added
- Use github actions to run tests
- Adds CLI command to update individual alignments path
- Update HPO terms using downloaded definitions files
- Option to use alternative flask config when running `scout serve`
- Requirement to use loqusdb >= 2.5 if integrated

### Fixed
- Do not display Pedigree panel in cancer view
- Do not rely on internet connection and services available when running CI tests
- Variant loading assumes GATK if no caller set given and GATK filter status is seen in FILTER
- Pass genome build param all the way in order to get the right gene mappings for cases with build 38
- Parse correctly variants with zero frequency values
- Continue even if there are problems to create a region vcf
- STR and cancer variant navigation back to variants pages could fail

### Changed
- Improved code that sends requests to the external APIs
- Updates ranges for user ranks to fit todays usage
- Run coveralls on github actions instead of travis
- Run pip checks on github actions instead of coveralls
- For hg38 cases, change gnomAD link to point to version 3.0 (which is hg38 based)
- Show pinned or causative STR variants a bit more human readable

## [4.13.1]

### Added
### Fixed
- Typo that caused not all clinvar conflicting interpretations to be loaded no matter what
- Parse and retrieve clinvar annotations from VEP-annotated (VEP 97+) CSQ VCF field
- Variant clinvar significance shown as `not provided` whenever is `Uncertain significance`
- Phenomizer query crashing when case has no HPO terms assigned
- Fixed a bug affecting `All SNVs and INDELs` page when variants don't have canonical transcript
- Add gene name or id in cancer variant view

### Changed
- Cancer Variant view changed "Variant:Transcript:Exon:HGVS" to "Gene:Transcript:Exon:HGVS"

## [4.13]

### Added
- ClinVar SNVs track in IGV
- Add SMA view with SMN Copy Number data
- Easier to assign OMIM diagnoses from case page
- OMIM terms and specific OMIM term page

### Fixed
- Bug when adding a new gene to a panel
- Restored missing recent delivery reports
- Fixed style and links to other reports in case side panel
- Deleting cases using display_name and institute not deleting its variants
- Fixed bug that caused coordinates filter to override other filters
- Fixed a problem with finding some INS in loqusdb
- Layout on SV page when local observations without cases are present
- Make scout compatible with the new HPO definition files from `http://compbio.charite.de/jenkins/`
- General report visualization error when SNVs display names are very long


### Changed


## [4.12.4]

### Fixed
- Layout on SV page when local observations without cases are present

## [4.12.3]

### Fixed
- Case report when causative or pinned SVs have non null allele frequencies

## [4.12.2]

### Fixed
- SV variant links now take you to the SV variant page again
- Cancer variant view has cleaner table data entries for "N/A" data
- Pinned variant case level display hotfix for cancer and str - more on this later
- Cancer variants show correct alt/ref reads mirroring alt frequency now
- Always load all clinical STR variants even if a region load is attempted - index may be missing
- Same case repetition in variant local observations

## [4.12.1]

### Fixed
- Bug in variant.gene when gene has no HGVS description


## [4.12]

### Added
- Accepts `alignment_path` in load config to pass bam/cram files
- Display all phenotypes on variant page
- Display hgvs coordinates on pinned and causatives
- Clear panel pending changes
- Adds option to setup the database with static files
- Adds cli command to download the resources from CLI that scout needs
- Adds test files for merged somatic SV and CNV; as well as merged SNV, and INDEL part of #1279
- Allows for upload of OMIM-AUTO gene panel from static files without api-key

### Fixed
- Cancer case HPO panel variants link
- Fix so that some drop downs have correct size
- First IGV button in str variants page
- Cancer case activates on SNV variants
- Cases activate when STR variants are viewed
- Always calculate code coverage
- Pinned/Classification/comments in all types of variants pages
- Null values for panel's custom_inheritance_models
- Discrepancy between the manual disease transcripts and those in database in gene-edit page
- ACMG classification not showing for some causatives
- Fix bug which caused IGV.js to use hg19 reference files for hg38 data
- Bug when multiple bam files sources with non-null values are available


### Changed
- Renamed `requests` file to `scout_requests`
- Cancer variant view shows two, instead of four, decimals for allele and normal


## [4.11.1]

### Fixed
- Institute settings page
- Link institute settings to sharing institutes choices

## [4.11.0]

### Added
- Display locus name on STR variant page
- Alternative key `GNOMADAF_popmax` for Gnomad popmax allele frequency
- Automatic suggestions on how to improve the code on Pull Requests
- Parse GERP, phastCons and phyloP annotations from vep annotated CSQ fields
- Avoid flickering comment popovers in variant list
- Parse REVEL score from vep annotated CSQ fields
- Allow users to modify general institute settings
- Optionally format code automatically on commit
- Adds command to backup vital parts `scout export database`
- Parsing and displaying cancer SV variants from Manta annotated VCF files
- Dismiss cancer snv variants with cancer-specific options
- Add IGV.js UPD, RHO and TIDDIT coverage wig tracks.


### Fixed
- Slightly darker page background
- Fixed an issued with parsed conservation values from CSQ
- Clinvar submissions accessible to all users of an institute
- Header toolbar when on Clinvar page now shows institute name correctly
- Case should not always inactivate upon update
- Show dismissed snv cancer variants as grey on the cancer variants page
- Improved style of mappability link and local observations on variant page
- Convert all the GET requests to the igv view to POST request
- Error when updating gene panels using a file containing BOM chars
- Add/replace gene radio button not working in gene panels


## [4.10.1]

### Fixed
- Fixed issue with opening research variants
- Problem with coveralls not called by Travis CI
- Handle Biomart service down in tests


## [4.10.0]

### Added
- Rank score model in causatives page
- Exportable HPO terms from phenotypes page
- AMP guideline tiers for cancer variants
- Adds scroll for the transcript tab
- Added CLI option to query cases on time since case event was added
- Shadow clinical assessments also on research variants display
- Support for CRAM alignment files
- Improved str variants view : sorting by locus, grouped by allele.
- Delivery report PDF export
- New mosaicism tag option
- Add or modify individuals' age or tissue type from case page
- Display GC and allele depth in causatives table.
- Included primary reference transcript in general report
- Included partial causative variants in general report
- Remove dependency of loqusdb by utilising the CLI

### Fixed
- Fixed update OMIM command bug due to change in the header of the genemap2 file
- Removed Mosaic Tag from Cancer variants
- Fixes issue with unaligned table headers that comes with hidden Datatables
- Layout in general report PDF export
- Fixed issue on the case statistics view. The validation bars didn't show up when all institutes were selected. Now they do.
- Fixed missing path import by importing pathlib.Path
- Handle index inconsistencies in the update index functions
- Fixed layout problems


## [4.9.0]

### Added
- Improved MatchMaker pages, including visible patient contacts email address
- New badges for the github repo
- Links to [GENEMANIA](genemania.org)
- Sort gene panel list on case view.
- More automatic tests
- Allow loading of custom annotations in VCF using the SCOUT_CUSTOM info tag.

### Fixed
- Fix error when a gene is added to an empty dynamic gene panel
- Fix crash when attempting to add genes on incorrect format to dynamic gene panel
- Manual rank variant tags could be saved in a "Select a tag"-state, a problem in the variants view.
- Same case evaluations are no longer shown as gray previous evaluations on the variants page
- Stay on research pages, even if reset, next first buttons are pressed..
- Overlapping variants will now be visible on variant page again
- Fix missing classification comments and links in evaluations page
- All prioritized cases are shown on cases page


## [4.8.3]

### Added

### Fixed
- Bug when ordering sanger
- Improved scrolling over long list of genes/transcripts


## [4.8.2]

### Added

### Fixed
- Avoid opening extra tab for coverage report
- Fixed a problem when rank model version was saved as floats and not strings
- Fixed a problem with displaying dismiss variant reasons on the general report
- Disable load and delete filter buttons if there are no saved filters
- Fix problem with missing verifications
- Remove duplicate users and merge their data and activity


## [4.8.1]

### Added

### Fixed
- Prevent login fail for users with id defined by ObjectId and not email
- Prevent the app from crashing with `AttributeError: 'NoneType' object has no attribute 'message'`


## [4.8.0]

### Added
- Updated Scout to use Bootstrap 4.3
- New looks for Scout
- Improved dashboard using Chart.js
- Ask before inactivating a case where last assigned user leaves it
- Genes can be manually added to the dynamic gene list directly on the case page
- Dynamic gene panels can optionally be used with clinical filter, instead of default gene panel
- Dynamic gene panels get link out to chanjo-report for coverage report
- Load all clinvar variants with clinvar Pathogenic, Likely Pathogenic and Conflicting pathogenic
- Show transcripts with exon numbers for structural variants
- Case sort order can now be toggled between ascending and descending.
- Variants can be marked as partial causative if phenotype is available for case.
- Show a frequency tooltip hover for SV-variants.
- Added support for LDAP login system
- Search snv and structural variants by chromosomal coordinates
- Structural variants can be marked as partial causative if phenotype is available for case.
- Show normal and pathologic limits for STRs in the STR variants view.
- Institute level persistent variant filter settings that can be retrieved and used.
- export causative variants to Excel
- Add support for ROH, WIG and chromosome PNGs in case-view

### Fixed
- Fixed missing import for variants with comments
- Instructions on how to build docs
- Keep sanger order + verification when updating/reloading variants
- Fixed and moved broken filter actions (HPO gene panel and reset filter)
- Fixed string conversion to number
- UCSC links for structural variants are now separated per breakpoint (and whole variant where applicable)
- Reintroduced missing coverage report
- Fixed a bug preventing loading samples using the command line
- Better inheritance models customization for genes in gene panels
- STR variant page back to list button now does its one job.
- Allows to setup scout without a omim api key
- Fixed error causing "favicon not found" flash messages
- Removed flask --version from base cli
- Request rerun no longer changes case status. Active or archived cases inactivate on upload.
- Fixed missing tooltip on the cancer variants page
- Fixed weird Rank cell in variants page
- Next and first buttons order swap
- Added pagination (and POST capability) to cancer variants.
- Improves loading speed for variant page
- Problem with updating variant rank when no variants
- Improved Clinvar submission form
- General report crashing when dismissed variant has no valid dismiss code
- Also show collaborative case variants on the All variants view.
- Improved phenotype search using dataTables.js on phenotypes page
- Search and delete users with `email` instead of `_id`
- Fixed css styles so that multiselect options will all fit one column


## [4.7.3]

### Added
- RankScore can be used with VCFs for vcf_cancer files

### Fixed
- Fix issue with STR view next page button not doing its one job.

### Deleted
- Removed pileup as a bam viewing option. This is replaced by IGV


## [4.7.2]

### Added
- Show earlier ACMG classification in the variant list

### Fixed
- Fixed igv search not working due to igv.js dist 2.2.17
- Fixed searches for cases with a gene with variants pinned or marked causative.
- Load variant pages faster after fixing other causatives query
- Fixed mitochondrial report bug for variants without genes

## [4.7.1]

### Added

### Fixed
- Fixed bug on genes page


## [4.7.0]

### Added
- Export genes and gene panels in build GRCh38
- Search for cases with variants pinned or marked causative in a given gene.
- Search for cases phenotypically similar to a case also from WUI.
- Case variant searches can be limited to similar cases, matching HPO-terms,
  phenogroups and cohorts.
- De-archive reruns and flag them as 'inactive' if archived
- Sort cases by analysis_date, track or status
- Display cases in the following order: prioritized, active, inactive, archived, solved
- Assign case to user when user activates it or asks for rerun
- Case becomes inactive when it has no assignees
- Fetch refseq version from entrez and use it in clinvar form
- Load and export of exons for all genes, independent on refseq
- Documentation for loading/updating exons
- Showing SV variant annotations: SV cgh frequencies, gnomad-SV, local SV frequencies
- Showing transcripts mapping score in segmental duplications
- Handle requests to Ensembl Rest API
- Handle requests to Ensembl Rest Biomart
- STR variants view now displays GT and IGV link.
- Description field for gene panels
- Export exons in build 37 and 38 using the command line

### Fixed
- Fixes of and induced by build tests
- Fixed bug affecting variant observations in other cases
- Fixed a bug that showed wrong gene coverage in general panel PDF export
- MT report only shows variants occurring in the specific individual of the excel sheet
- Disable SSL certifcate verification in requests to chanjo
- Updates how intervaltree and pymongo is used to void deprecated functions
- Increased size of IGV sample tracks
- Optimized tests


## [4.6.1]

### Added

### Fixed
- Missing 'father' and 'mother' keys when parsing single individual cases


## [4.6.0]

### Added
- Description of Scout branching model in CONTRIBUTING doc
- Causatives in alphabetical order, display ACMG classification and filter by gene.
- Added 'external' to the list of analysis type options
- Adds functionality to display "Tissue type". Passed via load config.
- Update to IGV 2.

### Fixed
- Fixed alignment visualization and vcf2cytosure availability for demo case samples
- Fixed 3 bugs affecting SV pages visualization
- Reintroduced the --version cli option
- Fixed variants query by panel (hpo panel + gene panel).
- Downloaded MT report contains excel files with individuals' display name
- Refactored code in parsing of config files.


## [4.5.1]

### Added

### Fixed
- update requirement to use PyYaml version >= 5.1
- Safer code when loading config params in cli base


## [4.5.0]

### Added
- Search for similar cases from scout view CLI
- Scout cli is now invoked from the app object and works under the app context

### Fixed
- PyYaml dependency fixed to use version >= 5.1


## [4.4.1]

### Added
- Display SV rank model version when available

### Fixed
- Fixed upload of delivery report via API


## [4.4.0]

### Added
- Displaying more info on the Causatives page and hiding those not causative at the case level
- Add a comment text field to Sanger order request form, allowing a message to be included in the email
- MatchMaker Exchange integration
- List cases with empty synopsis, missing HPO terms and phenotype groups.
- Search for cases with open research list, or a given case status (active, inactive, archived)

### Fixed
- Variant query builder split into several functions
- Fixed delivery report load bug


## [4.3.3]

### Added
- Different individual table for cancer cases

### Fixed
- Dashboard collects validated variants from verification events instead of using 'sanger' field
- Cases shared with collaborators are visible again in cases page
- Force users to select a real institute to share cases with (actionbar select fix)


## [4.3.2]

### Added
- Dashboard data can be filtered using filters available in cases page
- Causatives for each institute are displayed on a dedicated page
- SNVs and and SVs are searchable across cases by gene and rank score
- A more complete report with validated variants is downloadable from dashboard

### Fixed
- Clinsig filter is fixed so clinsig numerical values are returned
- Split multi clinsig string values in different elements of clinsig array
- Regex to search in multi clinsig string values or multi revstat string values
- It works to upload vcf files with no variants now
- Combined Pileup and IGV alignments for SVs having variant start and stop on the same chromosome


## [4.3.1]

### Added
- Show calls from all callers even if call is not available
- Instructions to install cairo and pango libs from WeasyPrint page
- Display cases with number of variants from CLI
- Only display cases with number of variants above certain treshold. (Also CLI)
- Export of verified variants by CLI or from the dashboard
- Extend case level queries with default panels, cohorts and phenotype groups.
- Slice dashboard statistics display using case level queries
- Add a view where all variants for an institute can be searched across cases, filtering on gene and rank score. Allows searching research variants for cases that have research open.

### Fixed
- Fixed code to extract variant conservation (gerp, phyloP, phastCons)
- Visualization of PDF-exported gene panels
- Reintroduced the exon/intron number in variant verification email
- Sex and affected status is correctly displayed on general report
- Force number validation in SV filter by size
- Display ensembl transcripts when no refseq exists


## [4.3.0]

### Added
- Mosaicism tag on variants
- Show and filter on SweGen frequency for SVs
- Show annotations for STR variants
- Show all transcripts in verification email
- Added mitochondrial export
- Adds alternative to search for SVs shorter that the given length
- Look for 'bcftools' in the `set` field of VCFs
- Display digenic inheritance from OMIM
- Displays what refseq transcript that is primary in hgnc

### Fixed

- Archived panels displays the correct date (not retroactive change)
- Fixed problem with waiting times in gene panel exports
- Clinvar fiter not working with human readable clinsig values

## [4.2.2]

### Fixed
- Fixed gene panel create/modify from CSV file utf-8 decoding error
- Updating genes in gene panels now supports edit comments and entry version
- Gene panel export timeout error

## [4.2.1]

### Fixed
- Re-introduced gene name(s) in verification email subject
- Better PDF rendering for excluded variants in report
- Problem to access old case when `is_default` did not exist on a panel


## [4.2.0]

### Added
- New index on variant_id for events
- Display overlapping compounds on variants view

### Fixed
- Fixed broken clinical filter


## [4.1.4]

### Added
- Download of filtered SVs

### Fixed
- Fixed broken download of filtered variants
- Fixed visualization issue in gene panel PDF export
- Fixed bug when updating gene names in variant controller


## [4.1.3]

### Fixed
- Displays all primary transcripts


## [4.1.2]

### Added
- Option add/replace when updating a panel via CSV file
- More flexible versioning of the gene panels
- Printing coverage report on the bottom of the pdf case report
- Variant verification option for SVs
- Logs uri without pwd when connecting
- Disease-causing transcripts in case report
- Thicker lines in case report
- Supports HPO search for cases, both terms or if described in synopsis
- Adds sanger information to dashboard

### Fixed
- Use db name instead of **auth** as default for authentication
- Fixes so that reports can be generated even with many variants
- Fixed sanger validation popup to show individual variants queried by user and institute.
- Fixed problem with setting up scout
- Fixes problem when exac file is not available through broad ftp
- Fetch transcripts for correct build in `adapter.hgnc_gene`

## [4.1.1]
- Fix problem with institute authentication flash message in utils
- Fix problem with comments
- Fix problem with ensembl link


## [4.1.0]

### Added
- OMIM phenotypes to case report
- Command to download all panel app gene panels `scout load panel --panel-app`
- Links to genenames.org and omim on gene page
- Popup on gene at variants page with gene information
- reset sanger status to "Not validated" for pinned variants
- highlight cases with variants to be evaluated by Sanger on the cases page
- option to point to local reference files to the genome viewer pileup.js. Documented in `docs.admin-guide.server`
- option to export single variants in `scout export variants`
- option to load a multiqc report together with a case(add line in load config)
- added a view for searching HPO terms. It is accessed from the top left corner menu
- Updates the variants view for cancer variants. Adds a small cancer specific filter for known variants
- Adds hgvs information on cancer variants page
- Adds option to update phenotype groups from CLI

### Fixed
- Improved Clinvar to submit variants from different cases. Fixed HPO terms in casedata according to feedback
- Fixed broken link to case page from Sanger modal in cases view
- Now only cases with non empty lists of causative variants are returned in `adapter.case(has_causatives=True)`
- Can handle Tumor only samples
- Long lists of HGNC symbols are now possible. This was previously difficult with manual, uploaded or by HPO search when changing filter settings due to GET request limitations. Relevant pages now use POST requests. Adds the dynamic HPO panel as a selection on the gene panel dropdown.
- Variant filter defaults to default panels also on SV and Cancer variants pages.

## [4.0.0]

### WARNING ###

This is a major version update and will require that the backend of pre releases is updated.
Run commands:

```
$scout update genes
$scout update hpo
```

- Created a Clinvar submission tool, to speed up Clinvar submission of SNVs and SVs
- Added an analysis report page (html and PDF format) containing phenotype, gene panels and variants that are relevant to solve a case.

### Fixed
- Optimized evaluated variants to speed up creation of case report
- Moved igv and pileup viewer under a common folder
- Fixed MT alignment view pileup.js
- Fixed coordinates for SVs with start chromosome different from end chromosome
- Global comments shown across cases and institutes. Case-specific variant comments are shown only for that specific case.
- Links to clinvar submitted variants at the cases level
- Adapts clinvar parsing to new format
- Fixed problem in `scout update user` when the user object had no roles
- Makes pileup.js use online genome resources when viewing alignments. Now any instance of Scout can make use of this functionality.
- Fix ensembl link for structural variants
- Works even when cases does not have `'madeline_info'`
- Parses Polyphen in correct way again
- Fix problem with parsing gnomad from VEP

### Added
- Added a PDF export function for gene panels
- Added a "Filter and export" button to export custom-filtered SNVs to CSV file
- Dismiss SVs
- Added IGV alignments viewer
- Read delivery report path from case config or CLI command
- Filter for spidex scores
- All HPO terms are now added and fetched from the correct source (https://github.com/obophenotype/human-phenotype-ontology/blob/master/hp.obo)
- New command `scout update hpo`
- New command `scout update genes` will fetch all the latest information about genes and update them
- Load **all** variants found on chromosome **MT**
- Adds choice in cases overview do show as many cases as user like

### Removed
- pileup.min.js and pileup css are imported from a remote web location now
- All source files for HPO information, this is instead fetched directly from source
- All source files for gene information, this is instead fetched directly from source

## [3.0.0]
### Fixed
- hide pedigree panel unless it exists

## [1.5.1] - 2016-07-27
### Fixed
- look for both ".bam.bai" and ".bai" extensions

## [1.4.0] - 2016-03-22
### Added
- support for local frequency through loqusdb
- bunch of other stuff

## [1.3.0] - 2016-02-19
### Fixed
- Update query-phenomizer and add username/password

### Changed
- Update the way a case is checked for rerun-status

### Added
- Add new button to mark a case as "checked"
- Link to clinical variants _without_ 1000G annotation

## [1.2.2] - 2016-02-18
### Fixed
- avoid filtering out variants lacking ExAC and 1000G annotations

## [1.1.3] - 2015-10-01
### Fixed
- persist (clinical) filter when clicking load more
- fix #154 by robustly setting clinical filter func. terms

## [1.1.2] - 2015-09-07
### Fixed
- avoid replacing coverage report with none
- update SO terms, refactored

## [1.1.1] - 2015-08-20
### Fixed
- fetch case based on collaborator status (not owner)

## [1.1.0] - 2015-05-29
### Added
- link(s) to SNPedia based on RS-numbers
- new Jinja filter to "humanize" decimal numbers
- show gene panels in variant view
- new Jinja filter for decoding URL encoding
- add indicator to variants in list that have comments
- add variant number threshold and rank score threshold to load function
- add event methods to mongo adapter
- add tests for models
- show badge "old" if comment was written for a previous analysis

### Changed
- show cDNA change in transcript summary unless variant is exonic
- moved compounds table further up the page
- show dates for case uploads in ISO format
- moved variant comments higher up on page
- updated documentation for pages
- read in coverage report as blob in database and serve directly
- change ``OmimPhenotype`` to ``PhenotypeTerm``
- reorganize models sub-package
- move events (and comments) to separate collection
- only display prev/next links for the research list
- include variant type in breadcrumbs e.g. "Clinical variants"

### Removed
- drop dependency on moment.js

### Fixed
- show the same level of detail for all frequencies on all pages
- properly decode URL encoded symbols in amino acid/cDNA change strings
- fixed issue with wipe permissions in MongoDB
- include default gene lists in "variants" link in breadcrumbs

## [1.0.2] - 2015-05-20
### Changed
- update case fetching function

### Fixed
- handle multiple cases with same id

## [1.0.1] - 2015-04-28
### Fixed
- Fix building URL parameters in cases list Vue component

## [1.0.0] - 2015-04-12
Codename: Sara Lund

![Release 1.0](artwork/releases/release-1-0.jpg)

### Added
- Add email logging for unexpected errors
- New command line tool for deleting case

### Changed
- Much improved logging overall
- Updated documentation/usage guide
- Removed non-working IGV link

### Fixed
- Show sample display name in GT call
- Various small bug fixes
- Make it easier to hover over popups

## [0.0.2-rc1] - 2015-03-04
### Added
- add protein table for each variant
- add many more external links
- add coverage reports as PDFs

### Changed
- incorporate user feedback updates
- big refactor of load scripts

## [0.0.2-rc2] - 2015-03-04
### Changes
- add gene table with gene description
- reorganize inheritance models box

### Fixed
- avoid overwriting gene list on "research" load
- fix various bugs in external links

## [0.0.2-rc3] - 2015-03-05
### Added
- Activity log feed to variant view
- Adds protein change strings to ODM and Sanger email

### Changed
- Extract activity log component to macro

### Fixes
- Make Ensembl transcript links use archive website<|MERGE_RESOLUTION|>--- conflicted
+++ resolved
@@ -22,11 +22,8 @@
 - Fix some Sourcery and SonarCloud suggestions
 - Escape special characters in case search on institute and dashboard pages
 - Broken case PDF reports when no Madeline pedigree image can be created
-<<<<<<< HEAD
+- Removed text-white links style that were invisible in new pages style
 - Bug in gene variants page (All SNVs and INDELs) when variant gene doesn't have a hgnc_id that is found in the database
-=======
-- Removed text-white links style that were invisible in new pages style
->>>>>>> 1a9c4928
 
 ## [4.53]
 ### Added
