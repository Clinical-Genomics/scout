# Change Log
All notable changes to this project will be documented in this file.
This project adheres to [Semantic Versioning](http://semver.org/).

About changelog [here](https://keepachangelog.com/en/1.0.0/)


## [X.X.X]
### Added
- gnomAD annotation field in admin guide
- Export also dynamic panel genes not associated to an HPO term when downloading the HPO panel
- Primary HGNC transcript info in variant export files
- Show variant quality (QUAL field from vcf) in the variant summary
- Load/update PDF gene fusion reports (clinical and research) generated with Arriba
- Support new MANE annotations from VEP (both MANE Select and MANE Plus Clinical)
- Display on case activity the event of a user resetting all dismissed variants
- Support gnomAD population frequencies for mitochondrial variants
- Anchor links in Casedata ClinVar panels to redirect after renaming individuals
### Fixed
- Replace old docs link www.clinicalgenomics.se/scout with new https://clinical-genomics.github.io/scout
- Page formatting issues whenever case and variant comments contain extremely long strings with no spaces
- Chromograph images can be one column and have scrollbar. Removed legacy code.
- Column labels for ClinVar case submission
- Page crashing looking for LoqusDB observation when variant doesn't exist
- Missing inheritance models and custom inheritance models on newly created gene panels
- Accept only numbers in managed variants filter as position and end coordinates
### Changed
- A more compact case groups panel
- Added landscape orientation CSS style to cancer coverage and QC demo report
- Improve user documentation to create and save new gene panels
- Removed option to use space as separator when uploading gene panels
- Separating the columns of standard and custom inheritance models in gene panels
<<<<<<< HEAD
- Pre-collect all case-group evaluated before creating variant assessments from other cases in case group
=======
- Improved ClinVar instructions for users using non-English Excel
>>>>>>> e05a51d5


## [4.30.2]
### Added
### Fixed
- Use VEP RefSeq ID if RefSeq list is empty in RefSeq transcripts overview
- Bug creating variant links for variants with no end_chrom
### Changed

## [4.30.1]
### Added
### Fixed
- Cryptography dependency fixed to use version < 3.4
### Changed

## [4.30]
### Added
- Introduced a `reset dismiss variant` verb
- Button to reset all dismissed variants for a case
- Add black border to Chromograph ideograms
- Show ClinVar annotations on variantS page
- Added integration with GENS, copy number visualization tool
- Added a VUS label to the manual classification variant tags
- Add additional information to SNV verification emails
- Tooltips documenting manual annotations from default panels
- Case groups now show bam files from all cases on align view
### Fixed
- Center initial igv view on variant start with SNV/indels
- Don't set initial igv view to negative coordinates
- Display of GQ for SV and STR
- Parsing of AD and related info for STRs
- LoqusDB field in institute settings accepts only existing Loqus instances
- Fix DECIPHER link to work after DECIPHER migrated to GRCh38
- Removed visibility window param from igv.js genes track
- Updated HPO download URL
- Patch HPO download test correctly
- Reference size on STR hover not needed (also wrong)
- Introduced genome build check (allowed values: 37, 38, "37", "38") on case load
- Improve case searching by assignee full name
- Populating the LoqusDB select in institute settings
### Changed
- Cancer variants table header (pop freq etc)
- Only admin users can modify LoqusDB instance in Institute settings
- Style of case synopsis, variants and case comments
- Switched to igv.js 2.7.5
- Do not choke if case is missing research variants when research requested
- Improve create new gene panel form validation
- Make XM- transcripts less visible if they don't overlap with transcript refseq_id in variant page
- Color of gene panels and comments panels on cases and variant pages

## [4.29.1]
### Added
### Fixed
- Always load STR variants regardless of RankScore threshold (hotfix)
### Changed

## [4.29]
### Added
- Added a page about migrating potentially breaking changes to the documentation
- markdown_include in development requirements file
- STR variants filter
- Display source, Z-score, inheritance pattern for STR annotations from Stranger (>0.6.1) if available
- Coverage and quality report to cancer view
### Fixed
- ACMG classification page crashing when trying to visualize a classification that was removed
- Pretty print HGVS on gene variants (URL-decode VEP)
- Broken or missing link in the documentation
- Multiple gene names in ClinVar submission form
- Inheritance model select field in ClinVar submission
- IGV.js >2.7.0 has an issue with the gene track zoom levels - temp freeze at 2.7.0
- Revert CORS-anywhere and introduce a local http proxy for cloud tracks
### Changed

## [4.28]
### Added
- Chromograph integration for displaying PNGs in case-page
- Add VAF to cancer case general report, and remove some of its unused fields
- Variants filter compatible with genome browser location strings
- Support for custom public igv tracks stored on the cloud
- Add tests to increase testing coverage
- Update case variants count after deleting variants
- Update IGV.js to latest (v2.7.4)
- Bypass igv.js CORS check using `https://github.com/Rob--W/cors-anywhere`
- Documentation on default and custom IGV.js tracks (admin docs)
- Lock phenomodels so they're editable by admins only
- Small case group assessment sharing
- Tutorial and files for deploying app on containers (Kubernetes pods)
- Canonical transcript and protein change of canonical transcript in exported variants excel sheet
- Support for Font Awesome version 6
- Submit to Beacon from case page sidebar
- Hide dismissed variants in variants pages and variants export function
- Systemd service files and instruction to deploy Scout using podman
### Fixed
- Bugfix: unused `chromgraph_prefix |tojson` removed
- Freeze coloredlogs temporarily
- Marrvel link
- Don't show TP53 link for silent or synonymous changes
- OMIM gene field accepts any custom number as OMIM gene
- Fix Pytest single quote vs double quote string
- Bug in gene variants search by similar cases and no similar case is found
- Delete unused file `userpanel.py`
- Primary transcripts in variant overview and general report
- Google OAuth2 login setup in README file
- Redirect to 'missing file'-icon if configured Chromograph file is missing
- Javascript error in case page
- Fix compound matching during variant loading for hg38
- Cancer variants view containing variants dismissed with cancer-specific reasons
- Zoom to SV variant length was missing IGV contig select
- Tooltips on case page when case has no default gene panels
### Changed
- Save case variants count in case document and not in sessions
- Style of gene panels multiselect on case page
- Collapse/expand main HPO checkboxes in phenomodel preview
- Replaced GQ (Genotype quality) with VAF (Variant allele frequency) in cancer variants GT table
- Allow loading of cancer cases with no tumor_purity field
- Truncate cDNA and protein changes in case report if longer than 20 characters


## [4.27]
### Added
- Exclude one or more variant categories when running variants delete command
### Fixed
### Changed

## [4.26.1]
### Added
### Fixed
- Links with 1-letter aa codes crash on frameshift etc
### Changed

## [4.26]
### Added
- Extend the delete variants command to print analysis date, track, institute, status and research status
- Delete variants by type of analysis (wgs|wes|panel)
- Links to cBioPortal, MutanTP53, IARC TP53, OncoKB, MyCancerGenome, CIViC
### Fixed
- Deleted variants count
### Changed
- Print output of variants delete command as a tab separated table

## [4.25]
### Added
- Command line function to remove variants from one or all cases
### Fixed
- Parse SMN None calls to None rather than False

## [4.24.1]
### Fixed
- Install requirements.txt via setup file

## [4.24]
### Added
- Institute-level phenotype models with sub-panels containing HPO and OMIM terms
- Runnable Docker demo
- Docker image build and push github action
- Makefile with shortcuts to docker commands
- Parse and save synopsis, phenotype and cohort terms from config files upon case upload
### Fixed
- Update dismissed variant status when variant dismissed key is missing
- Breakpoint two IGV button now shows correct chromosome when different from bp1
- Missing font lib in Docker image causing the PDF report download page to crash
- Sentieon Manta calls lack Somaticscore - load anyway
- ClinVar submissions crashing due to pinned variants that are not loaded
- Point ExAC pLI score to new gnomad server address
- Bug uploading cases missing phenotype terms in config file
- STRs loaded but not shown on browser page
- Bug when using adapter.variant.get_causatives with case_id without causatives
- Problem with fetching "solved" from scout export cases cli
- Better serialising of datetime and bson.ObjectId
- Added `volumes` folder to .gitignore
### Changed
- Make matching causative and managed variants foldable on case page
- Remove calls to PyMongo functions marked as deprecated in backend and frontend(as of version 3.7).
- Improved `scout update individual` command
- Export dynamic phenotypes with ordered gene lists as PDF


## [4.23]
### Added
- Save custom IGV track settings
- Show a flash message with clear info about non-valid genes when gene panel creation fails
- CNV report link in cancer case side navigation
- Return to comment section after editing, deleting or submitting a comment
- Managed variants
- MT vs 14 chromosome mean coverage stats if Scout is connected to Chanjo
### Fixed
- missing `vcf_cancer_sv` and `vcf_cancer_sv_research` to manual.
- Split ClinVar multiple clnsig values (slash-separated) and strip them of underscore for annotations without accession number
- Timeout of `All SNVs and INDELs` page when no valid gene is provided in the search
- Round CADD (MIPv9)
- Missing default panel value
- Invisible other causatives lines when other causatives lack gene symbols
### Changed
- Do not freeze mkdocs-material to version 4.6.1
- Remove pre-commit dependency

## [4.22]
### Added
- Editable cases comments
- Editable variants comments
### Fixed
- Empty variant activity panel
- STRs variants popover
- Split new ClinVar multiple significance terms for a variant
- Edit the selected comment, not the latest
### Changed
- Updated RELEASE docs.
- Pinned variants card style on the case page
- Merged `scout export exons` and `scout view exons` commands


## [4.21.2]
### Added
### Fixed
- Do not pre-filter research variants by (case-default) gene panels
- Show OMIM disease tooltip reliably
### Changed

## [4.21.1]
### Added
### Fixed
- Small change to Pop Freq column in variants ang gene panels to avoid strange text shrinking on small screens
- Direct use of HPO list for Clinical HPO SNV (and cancer SNV) filtering
- PDF coverage report redirecting to login page
### Changed
- Remove the option to dismiss single variants from all variants pages
- Bulk dismiss SNVs, SVs and cancer SNVs from variants pages

## [4.21]
### Added
- Support to configure LoqusDB per institute
- Highlight causative variants in the variants list
- Add tests. Mostly regarding building internal datatypes.
- Remove leading and trailing whitespaces from panel_name and display_name when panel is created
- Mark MANE transcript in list of transcripts in "Transcript overview" on variant page
- Show default panel name in case sidebar
- Previous buttons for variants pagination
- Adds a gh action that checks that the changelog is updated
- Adds a gh action that deploys new releases automatically to pypi
- Warn users if case default panels are outdated
- Define institute-specific gene panels for filtering in institute settings
- Use institute-specific gene panels in variants filtering
- Show somatic VAF for pinned and causative variants on case page

### Fixed
- Report pages redirect to login instead of crashing when session expires
- Variants filter loading in cancer variants page
- User, Causative and Cases tables not scaling to full page
- Improved docs for an initial production setup
- Compatibility with latest version of Black
- Fixed tests for Click>7
- Clinical filter required an extra click to Filter to return variants
- Restore pagination and shrink badges in the variants page tables
- Removing a user from the command line now inactivates the case only if user is last assignee and case is active
- Bugfix, LoqusDB per institute feature crashed when institute id was empty string
- Bugfix, LoqusDB calls where missing case count
- filter removal and upload for filters deleted from another page/other user
- Visualize outdated gene panels info in a popover instead of a tooltip in case page side panel

### Changed
- Highlight color on normal STRs in the variants table from green to blue
- Display breakpoints coordinates in verification emails only for structural variants


## [4.20]
### Added
- Display number of filtered variants vs number of total variants in variants page
- Search case by HPO terms
- Dismiss variant column in the variants tables
- Black and pre-commit packages to dev requirements

### Fixed
- Bug occurring when rerun is requested twice
- Peddy info fields in the demo config file
- Added load config safety check for multiple alignment files for one individual
- Formatting of cancer variants table
- Missing Score in SV variants table

### Changed
- Updated the documentation on how to create a new software release
- Genome build-aware cytobands coordinates
- Styling update of the Matchmaker card
- Select search type in case search form


## [4.19]

### Added
- Show internal ID for case
- Add internal ID for downloaded CGH files
- Export dynamic HPO gene list from case page
- Remove users as case assignees when their account is deleted
- Keep variants filters panel expanded when filters have been used

### Fixed
- Handle the ProxyFix ModuleNotFoundError when Werkzeug installed version is >1.0
- General report formatting issues whenever case and variant comments contain extremely long strings with no spaces

### Changed
- Created an institute wrapper page that contains list of cases, causatives, SNVs & Indels, user list, shared data and institute settings
- Display case name instead of case ID on clinVar submissions
- Changed icon of sample update in clinVar submissions


## [4.18]

### Added
- Filter cancer variants on cytoband coordinates
- Show dismiss reasons in a badge with hover for clinical variants
- Show an ellipsis if 10 cases or more to display with loqusdb matches
- A new blog post for version 4.17
- Tooltip to better describe Tumor and Normal columns in cancer variants
- Filter cancer SNVs and SVs by chromosome coordinates
- Default export of `Assertion method citation` to clinVar variants submission file
- Button to export up to 500 cancer variants, filtered or not
- Rename samples of a clinVar submission file

### Fixed
- Apply default gene panel on return to cancer variantS from variant view
- Revert to certificate checking when asking for Chanjo reports
- `scout download everything` command failing while downloading HPO terms

### Changed
- Turn tumor and normal allelic fraction to decimal numbers in tumor variants page
- Moved clinVar submissions code to the institutes blueprints
- Changed name of clinVar export files to FILENAME.Variant.csv and FILENAME.CaseData.csv
- Switched Google login libraries from Flask-OAuthlib to Authlib


## [4.17.1]

### Fixed
- Load cytobands for cases with chromosome build not "37" or "38"


## [4.17]

### Added
- COSMIC badge shown in cancer variants
- Default gene-panel in non-cancer structural view in url
- Filter SNVs and SVs by cytoband coordinates
- Filter cancer SNV variants by alt allele frequency in tumor
- Correct genome build in UCSC link from structural variant page



### Fixed
- Bug in clinVar form when variant has no gene
- Bug when sharing cases with the same institute twice
- Page crashing when removing causative variant tag
- Do not default to GATK caller when no caller info is provided for cancer SNVs


## [4.16.1]

### Fixed
- Fix the fix for handling of delivery reports for rerun cases

## [4.16]

### Added
- Adds possibility to add "lims_id" to cases. Currently only stored in database, not shown anywhere
- Adds verification comment box to SVs (previously only available for small variants)
- Scrollable pedigree panel

### Fixed
- Error caused by changes in WTForm (new release 2.3.x)
- Bug in OMIM case page form, causing the page to crash when a string was provided instead of a numerical OMIM id
- Fix Alamut link to work properly on hg38
- Better handling of delivery reports for rerun cases
- Small CodeFactor style issues: matchmaker results counting, a couple of incomplete tests and safer external xml
- Fix an issue with Phenomizer introduced by CodeFactor style changes

### Changed
- Updated the version of igv.js to 2.5.4

## [4.15.1]

### Added
- Display gene names in ClinVar submissions page
- Links to Varsome in variant transcripts table

### Fixed
- Small fixes to ClinVar submission form
- Gene panel page crash when old panel has no maintainers

## [4.15]

### Added
- Clinvar CNVs IGV track
- Gene panels can have maintainers
- Keep variant actions (dismissed, manual rank, mosaic, acmg, comments) upon variant re-upload
- Keep variant actions also on full case re-upload

### Fixed
- Fix the link to Ensembl for SV variants when genome build 38.
- Arrange information in columns on variant page
- Fix so that new cosmic identifier (COSV) is also acceptable #1304
- Fixed COSMIC tag in INFO (outside of CSQ) to be parses as well with `&` splitter.
- COSMIC stub URL changed to https://cancer.sanger.ac.uk/cosmic/search?q= instead.
- Updated to a version of IGV where bigBed tracks are visualized correctly
- Clinvar submission files are named according to the content (variant_data and case_data)
- Always show causatives from other cases in case overview
- Correct disease associations for gene symbol aliases that exist as separate genes
- Re-add "custom annotations" for SV variants
- The override ClinVar P/LP add-in in the Clinical Filter failed for new CSQ strings

### Changed
- Runs all CI checks in github actions

## [4.14.1]

### Fixed
- Error when variant found in loqusdb is not loaded for other case

## [4.14]

### Added
- Use github actions to run tests
- Adds CLI command to update individual alignments path
- Update HPO terms using downloaded definitions files
- Option to use alternative flask config when running `scout serve`
- Requirement to use loqusdb >= 2.5 if integrated

### Fixed
- Do not display Pedigree panel in cancer view
- Do not rely on internet connection and services available when running CI tests
- Variant loading assumes GATK if no caller set given and GATK filter status is seen in FILTER
- Pass genome build param all the way in order to get the right gene mappings for cases with build 38
- Parse correctly variants with zero frequency values
- Continue even if there are problems to create a region vcf
- STR and cancer variant navigation back to variants pages could fail

### Changed
- Improved code that sends requests to the external APIs
- Updates ranges for user ranks to fit todays usage
- Run coveralls on github actions instead of travis
- Run pip checks on github actions instead of coveralls
- For hg38 cases, change gnomAD link to point to version 3.0 (which is hg38 based)
- Show pinned or causative STR variants a bit more human readable

## [4.13.1]

### Added
### Fixed
- Typo that caused not all clinvar conflicting interpretations to be loaded no matter what
- Parse and retrieve clinvar annotations from VEP-annotated (VEP 97+) CSQ VCF field
- Variant clinvar significance shown as `not provided` whenever is `Uncertain significance`
- Phenomizer query crashing when case has no HPO terms assigned
- Fixed a bug affecting `All SNVs and INDELs` page when variants don't have canonical transcript
- Add gene name or id in cancer variant view

### Changed
- Cancer Variant view changed "Variant:Transcript:Exon:HGVS" to "Gene:Transcript:Exon:HGVS"

## [4.13]

### Added
- ClinVar SNVs track in IGV
- Add SMA view with SMN Copy Number data
- Easier to assign OMIM diagnoses from case page
- OMIM terms and specific OMIM term page

### Fixed
- Bug when adding a new gene to a panel
- Restored missing recent delivery reports
- Fixed style and links to other reports in case side panel
- Deleting cases using display_name and institute not deleting its variants
- Fixed bug that caused coordinates filter to override other filters
- Fixed a problem with finding some INS in loqusdb
- Layout on SV page when local observations without cases are present
- Make scout compatible with the new HPO definition files from `http://compbio.charite.de/jenkins/`
- General report visualization error when SNVs display names are very long


### Changed


## [4.12.4]

### Fixed
- Layout on SV page when local observations without cases are present

## [4.12.3]

### Fixed
- Case report when causative or pinned SVs have non null allele frequencies

## [4.12.2]

### Fixed
- SV variant links now take you to the SV variant page again
- Cancer variant view has cleaner table data entries for "N/A" data
- Pinned variant case level display hotfix for cancer and str - more on this later
- Cancer variants show correct alt/ref reads mirroring alt frequency now
- Always load all clinical STR variants even if a region load is attempted - index may be missing
- Same case repetition in variant local observations

## [4.12.1]

### Fixed
- Bug in variant.gene when gene has no HGVS description


## [4.12]

### Added
- Accepts `alignment_path` in load config to pass bam/cram files
- Display all phenotypes on variant page
- Display hgvs coordinates on pinned and causatives
- Clear panel pending changes
- Adds option to setup the database with static files
- Adds cli command to download the resources from CLI that scout needs
- Adds dummy files for merged somatic SV and CNV; as well as merged SNV, and INDEL part of #1279
- Allows for upload of OMIM-AUTO gene panel from static files without api-key

### Fixed
- Cancer case HPO panel variants link
- Fix so that some drop downs have correct size
- First IGV button in str variants page
- Cancer case activates on SNV variants
- Cases activate when STR variants are viewed
- Always calculate code coverage
- Pinned/Classification/comments in all types of variants pages
- Null values for panel's custom_inheritance_models
- Discrepancy between the manual disease transcripts and those in database in gene-edit page
- ACMG classification not showing for some causatives
- Fix bug which caused IGV.js to use hg19 reference files for hg38 data
- Bug when multiple bam files sources with non-null values are available


### Changed
- Renamed `requests` file to `scout_requests`
- Cancer variant view shows two, instead of four, decimals for allele and normal


## [4.11.1]

### Fixed
- Institute settings page
- Link institute settings to sharing institutes choices

## [4.11.0]

### Added
- Display locus name on STR variant page
- Alternative key `GNOMADAF_popmax` for Gnomad popmax allele frequency
- Automatic suggestions on how to improve the code on Pull Requests
- Parse GERP, phastCons and phyloP annotations from vep annotated CSQ fields
- Avoid flickering comment popovers in variant list
- Parse REVEL score from vep annotated CSQ fields
- Allow users to modify general institute settings
- Optionally format code automatically on commit
- Adds command to backup vital parts `scout export database`
- Parsing and displaying cancer SV variants from Manta annotated VCF files
- Dismiss cancer snv variants with cancer-specific options
- Add IGV.js UPD, RHO and TIDDIT coverage wig tracks.


### Fixed
- Slightly darker page background
- Fixed an issued with parsed conservation values from CSQ
- Clinvar submissions accessible to all users of an institute
- Header toolbar when on Clinvar page now shows institute name correctly
- Case should not always inactivate upon update
- Show dismissed snv cancer variants as grey on the cancer variants page
- Improved style of mappability link and local observations on variant page
- Convert all the GET requests to the igv view to POST request
- Error when updating gene panels using a file containing BOM chars
- Add/replace gene radio button not working in gene panels


## [4.10.1]

### Fixed
- Fixed issue with opening research variants
- Problem with coveralls not called by Travis CI
- Handle Biomart service down in tests


## [4.10.0]

### Added
- Rank score model in causatives page
- Exportable HPO terms from phenotypes page
- AMP guideline tiers for cancer variants
- Adds scroll for the transcript tab
- Added CLI option to query cases on time since case event was added
- Shadow clinical assessments also on research variants display
- Support for CRAM alignment files
- Improved str variants view : sorting by locus, grouped by allele.
- Delivery report PDF export
- New mosaicism tag option
- Add or modify individuals' age or tissue type from case page
- Display GC and allele depth in causatives table.
- Included primary reference transcript in general report
- Included partial causative variants in general report
- Remove dependency of loqusdb by utilising the CLI

### Fixed
- Fixed update OMIM command bug due to change in the header of the genemap2 file
- Removed Mosaic Tag from Cancer variants
- Fixes issue with unaligned table headers that comes with hidden Datatables
- Layout in general report PDF export
- Fixed issue on the case statistics view. The validation bars didn't show up when all institutes were selected. Now they do.
- Fixed missing path import by importing pathlib.Path
- Handle index inconsistencies in the update index functions
- Fixed layout problems


## [4.9.0]

### Added
- Improved MatchMaker pages, including visible patient contacts email address
- New badges for the github repo
- Links to [GENEMANIA](genemania.org)
- Sort gene panel list on case view.
- More automatic tests
- Allow loading of custom annotations in VCF using the SCOUT_CUSTOM info tag.

### Fixed
- Fix error when a gene is added to an empty dynamic gene panel
- Fix crash when attempting to add genes on incorrect format to dynamic gene panel
- Manual rank variant tags could be saved in a "Select a tag"-state, a problem in the variants view.
- Same case evaluations are no longer shown as gray previous evaluations on the variants page
- Stay on research pages, even if reset, next first buttons are pressed..
- Overlapping variants will now be visible on variant page again
- Fix missing classification comments and links in evaluations page
- All prioritized cases are shown on cases page


## [4.8.3]

### Added

### Fixed
- Bug when ordering sanger
- Improved scrolling over long list of genes/transcripts


## [4.8.2]

### Added

### Fixed
- Avoid opening extra tab for coverage report
- Fixed a problem when rank model version was saved as floats and not strings
- Fixed a problem with displaying dismiss variant reasons on the general report
- Disable load and delete filter buttons if there are no saved filters
- Fix problem with missing verifications
- Remove duplicate users and merge their data and activity


## [4.8.1]

### Added

### Fixed
- Prevent login fail for users with id defined by ObjectId and not email
- Prevent the app from crashing with `AttributeError: 'NoneType' object has no attribute 'message'`


## [4.8.0]

### Added
- Updated Scout to use Bootstrap 4.3
- New looks for Scout
- Improved dashboard using Chart.js
- Ask before inactivating a case where last assigned user leaves it
- Genes can be manually added to the dynamic gene list directly on the case page
- Dynamic gene panels can optionally be used with clinical filter, instead of default gene panel
- Dynamic gene panels get link out to chanjo-report for coverage report
- Load all clinvar variants with clinvar Pathogenic, Likely Pathogenic and Conflicting pathogenic
- Show transcripts with exon numbers for structural variants
- Case sort order can now be toggled between ascending and descending.
- Variants can be marked as partial causative if phenotype is available for case.
- Show a frequency tooltip hover for SV-variants.
- Added support for LDAP login system
- Search snv and structural variants by chromosomal coordinates
- Structural variants can be marked as partial causative if phenotype is available for case.
- Show normal and pathologic limits for STRs in the STR variants view.
- Institute level persistent variant filter settings that can be retrieved and used.
- export causative variants to Excel
- Add support for ROH, WIG and chromosome PNGs in case-view

### Fixed
- Fixed missing import for variants with comments
- Instructions on how to build docs
- Keep sanger order + verification when updating/reloading variants
- Fixed and moved broken filter actions (HPO gene panel and reset filter)
- Fixed string conversion to number
- UCSC links for structural variants are now separated per breakpoint (and whole variant where applicable)
- Reintroduced missing coverage report
- Fixed a bug preventing loading samples using the command line
- Better inheritance models customization for genes in gene panels
- STR variant page back to list button now does its one job.
- Allows to setup scout without a omim api key
- Fixed error causing "favicon not found" flash messages
- Removed flask --version from base cli
- Request rerun no longer changes case status. Active or archived cases inactivate on upload.
- Fixed missing tooltip on the cancer variants page
- Fixed weird Rank cell in variants page
- Next and first buttons order swap
- Added pagination (and POST capability) to cancer variants.
- Improves loading speed for variant page
- Problem with updating variant rank when no variants
- Improved Clinvar submission form
- General report crashing when dismissed variant has no valid dismiss code
- Also show collaborative case variants on the All variants view.
- Improved phenotype search using dataTables.js on phenotypes page
- Search and delete users with `email` instead of `_id`
- Fixed css styles so that multiselect options will all fit one column


## [4.7.3]

### Added
- RankScore can be used with VCFs for vcf_cancer files

### Fixed
- Fix issue with STR view next page button not doing its one job.

### Deleted
- Removed pileup as a bam viewing option. This is replaced by IGV


## [4.7.2]

### Added
- Show earlier ACMG classification in the variant list

### Fixed
- Fixed igv search not working due to igv.js dist 2.2.17
- Fixed searches for cases with a gene with variants pinned or marked causative.
- Load variant pages faster after fixing other causatives query
- Fixed mitochondrial report bug for variants without genes

## [4.7.1]

### Added

### Fixed
- Fixed bug on genes page


## [4.7.0]

### Added
- Export genes and gene panels in build GRCh38
- Search for cases with variants pinned or marked causative in a given gene.
- Search for cases phenotypically similar to a case also from WUI.
- Case variant searches can be limited to similar cases, matching HPO-terms,
  phenogroups and cohorts.
- De-archive reruns and flag them as 'inactive' if archived
- Sort cases by analysis_date, track or status
- Display cases in the following order: prioritized, active, inactive, archived, solved
- Assign case to user when user activates it or asks for rerun
- Case becomes inactive when it has no assignees
- Fetch refseq version from entrez and use it in clinvar form
- Load and export of exons for all genes, independent on refseq
- Documentation for loading/updating exons
- Showing SV variant annotations: SV cgh frequencies, gnomad-SV, local SV frequencies
- Showing transcripts mapping score in segmental duplications
- Handle requests to Ensembl Rest API
- Handle requests to Ensembl Rest Biomart
- STR variants view now displays GT and IGV link.
- Description field for gene panels
- Export exons in build 37 and 38 using the command line

### Fixed
- Fixes of and induced by build tests
- Fixed bug affecting variant observations in other cases
- Fixed a bug that showed wrong gene coverage in general panel PDF export
- MT report only shows variants occurring in the specific individual of the excel sheet
- Disable SSL certifcate verification in requests to chanjo
- Updates how intervaltree and pymongo is used to void deprecated functions
- Increased size of IGV sample tracks
- Optimized tests


## [4.6.1]

### Added

### Fixed
- Missing 'father' and 'mother' keys when parsing single individual cases


## [4.6.0]

### Added
- Description of Scout branching model in CONTRIBUTING doc
- Causatives in alphabetical order, display ACMG classification and filter by gene.
- Added 'external' to the list of analysis type options
- Adds functionality to display "Tissue type". Passed via load config.
- Update to IGV 2.

### Fixed
- Fixed alignment visualization and vcf2cytosure availability for demo case samples
- Fixed 3 bugs affecting SV pages visualization
- Reintroduced the --version cli option
- Fixed variants query by panel (hpo panel + gene panel).
- Downloaded MT report contains excel files with individuals' display name
- Refactored code in parsing of config files.


## [4.5.1]

### Added

### Fixed
- update requirement to use PyYaml version >= 5.1
- Safer code when loading config params in cli base


## [4.5.0]

### Added
- Search for similar cases from scout view CLI
- Scout cli is now invoked from the app object and works under the app context

### Fixed
- PyYaml dependency fixed to use version >= 5.1


## [4.4.1]

### Added
- Display SV rank model version when available

### Fixed
- Fixed upload of delivery report via API


## [4.4.0]

### Added
- Displaying more info on the Causatives page and hiding those not causative at the case level
- Add a comment text field to Sanger order request form, allowing a message to be included in the email
- MatchMaker Exchange integration
- List cases with empty synopsis, missing HPO terms and phenotype groups.
- Search for cases with open research list, or a given case status (active, inactive, archived)

### Fixed
- Variant query builder split into several functions
- Fixed delivery report load bug


## [4.3.3]

### Added
- Different individual table for cancer cases

### Fixed
- Dashboard collects validated variants from verification events instead of using 'sanger' field
- Cases shared with collaborators are visible again in cases page
- Force users to select a real institute to share cases with (actionbar select fix)


## [4.3.2]

### Added
- Dashboard data can be filtered using filters available in cases page
- Causatives for each institute are displayed on a dedicated page
- SNVs and and SVs are searchable across cases by gene and rank score
- A more complete report with validated variants is downloadable from dashboard

### Fixed
- Clinsig filter is fixed so clinsig numerical values are returned
- Split multi clinsig string values in different elements of clinsig array
- Regex to search in multi clinsig string values or multi revstat string values
- It works to upload vcf files with no variants now
- Combined Pileup and IGV alignments for SVs having variant start and stop on the same chromosome


## [4.3.1]

### Added
- Show calls from all callers even if call is not available
- Instructions to install cairo and pango libs from WeasyPrint page
- Display cases with number of variants from CLI
- Only display cases with number of variants above certain treshold. (Also CLI)
- Export of verified variants by CLI or from the dashboard
- Extend case level queries with default panels, cohorts and phenotype groups.
- Slice dashboard statistics display using case level queries
- Add a view where all variants for an institute can be searched across cases, filtering on gene and rank score. Allows searching research variants for cases that have research open.

### Fixed
- Fixed code to extract variant conservation (gerp, phyloP, phastCons)
- Visualization of PDF-exported gene panels
- Reintroduced the exon/intron number in variant verification email
- Sex and affected status is correctly displayed on general report
- Force number validation in SV filter by size
- Display ensembl transcripts when no refseq exists


## [4.3.0]

### Added
- Mosaicism tag on variants
- Show and filter on SweGen frequency for SVs
- Show annotations for STR variants
- Show all transcripts in verification email
- Added mitochondrial export
- Adds alternative to search for SVs shorter that the given length
- Look for 'bcftools' in the `set` field of VCFs
- Display digenic inheritance from OMIM
- Displays what refseq transcript that is primary in hgnc

### Fixed

- Archived panels displays the correct date (not retroactive change)
- Fixed problem with waiting times in gene panel exports
- Clinvar fiter not working with human readable clinsig values

## [4.2.2]

### Fixed
- Fixed gene panel create/modify from CSV file utf-8 decoding error
- Updating genes in gene panels now supports edit comments and entry version
- Gene panel export timeout error

## [4.2.1]

### Fixed
- Re-introduced gene name(s) in verification email subject
- Better PDF rendering for excluded variants in report
- Problem to access old case when `is_default` did not exist on a panel


## [4.2.0]

### Added
- New index on variant_id for events
- Display overlapping compounds on variants view

### Fixed
- Fixed broken clinical filter


## [4.1.4]

### Added
- Download of filtered SVs

### Fixed
- Fixed broken download of filtered variants
- Fixed visualization issue in gene panel PDF export
- Fixed bug when updating gene names in variant controller


## [4.1.3]

### Fixed
- Displays all primary transcripts


## [4.1.2]

### Added
- Option add/replace when updating a panel via CSV file
- More flexible versioning of the gene panels
- Printing coverage report on the bottom of the pdf case report
- Variant verification option for SVs
- Logs uri without pwd when connecting
- Disease-causing transcripts in case report
- Thicker lines in case report
- Supports HPO search for cases, both terms or if described in synopsis
- Adds sanger information to dashboard

### Fixed
- Use db name instead of **auth** as default for authentication
- Fixes so that reports can be generated even with many variants
- Fixed sanger validation popup to show individual variants queried by user and institute.
- Fixed problem with setting up scout
- Fixes problem when exac file is not available through broad ftp
- Fetch transcripts for correct build in `adapter.hgnc_gene`

## [4.1.1]
- Fix problem with institute authentication flash message in utils
- Fix problem with comments
- Fix problem with ensembl link


## [4.1.0]

### Added
- OMIM phenotypes to case report
- Command to download all panel app gene panels `scout load panel --panel-app`
- Links to genenames.org and omim on gene page
- Popup on gene at variants page with gene information
- reset sanger status to "Not validated" for pinned variants
- highlight cases with variants to be evaluated by Sanger on the cases page
- option to point to local reference files to the genome viewer pileup.js. Documented in `docs.admin-guide.server`
- option to export single variants in `scout export variants`
- option to load a multiqc report together with a case(add line in load config)
- added a view for searching HPO terms. It is accessed from the top left corner menu
- Updates the variants view for cancer variants. Adds a small cancer specific filter for known variants
- Adds hgvs information on cancer variants page
- Adds option to update phenotype groups from CLI

### Fixed
- Improved Clinvar to submit variants from different cases. Fixed HPO terms in casedata according to feedback
- Fixed broken link to case page from Sanger modal in cases view
- Now only cases with non empty lists of causative variants are returned in `adapter.case(has_causatives=True)`
- Can handle Tumor only samples
- Long lists of HGNC symbols are now possible. This was previously difficult with manual, uploaded or by HPO search when changing filter settings due to GET request limitations. Relevant pages now use POST requests. Adds the dynamic HPO panel as a selection on the gene panel dropdown.
- Variant filter defaults to default panels also on SV and Cancer variants pages.

## [4.0.0]

### WARNING ###

This is a major version update and will require that the backend of pre releases is updated.
Run commands:

```
$scout update genes
$scout update hpo
```

- Created a Clinvar submission tool, to speed up Clinvar submission of SNVs and SVs
- Added an analysis report page (html and PDF format) containing phenotype, gene panels and variants that are relevant to solve a case.

### Fixed
- Optimized evaluated variants to speed up creation of case report
- Moved igv and pileup viewer under a common folder
- Fixed MT alignment view pileup.js
- Fixed coordinates for SVs with start chromosome different from end chromosome
- Global comments shown across cases and institutes. Case-specific variant comments are shown only for that specific case.
- Links to clinvar submitted variants at the cases level
- Adapts clinvar parsing to new format
- Fixed problem in `scout update user` when the user object had no roles
- Makes pileup.js use online genome resources when viewing alignments. Now any instance of Scout can make use of this functionality.
- Fix ensembl link for structural variants
- Works even when cases does not have `'madeline_info'`
- Parses Polyphen in correct way again
- Fix problem with parsing gnomad from VEP

### Added
- Added a PDF export function for gene panels
- Added a "Filter and export" button to export custom-filtered SNVs to CSV file
- Dismiss SVs
- Added IGV alignments viewer
- Read delivery report path from case config or CLI command
- Filter for spidex scores
- All HPO terms are now added and fetched from the correct source (https://github.com/obophenotype/human-phenotype-ontology/blob/master/hp.obo)
- New command `scout update hpo`
- New command `scout update genes` will fetch all the latest information about genes and update them
- Load **all** variants found on chromosome **MT**
- Adds choice in cases overview do show as many cases as user like

### Removed
- pileup.min.js and pileup css are imported from a remote web location now
- All source files for HPO information, this is instead fetched directly from source
- All source files for gene information, this is instead fetched directly from source

## [3.0.0]
### Fixed
- hide pedigree panel unless it exists

## [1.5.1] - 2016-07-27
### Fixed
- look for both ".bam.bai" and ".bai" extensions

## [1.4.0] - 2016-03-22
### Added
- support for local frequency through loqusdb
- bunch of other stuff

## [1.3.0] - 2016-02-19
### Fixed
- Update query-phenomizer and add username/password

### Changed
- Update the way a case is checked for rerun-status

### Added
- Add new button to mark a case as "checked"
- Link to clinical variants _without_ 1000G annotation

## [1.2.2] - 2016-02-18
### Fixed
- avoid filtering out variants lacking ExAC and 1000G annotations

## [1.1.3] - 2015-10-01
### Fixed
- persist (clinical) filter when clicking load more
- fix #154 by robustly setting clinical filter func. terms

## [1.1.2] - 2015-09-07
### Fixed
- avoid replacing coverage report with none
- update SO terms, refactored

## [1.1.1] - 2015-08-20
### Fixed
- fetch case based on collaborator status (not owner)

## [1.1.0] - 2015-05-29
### Added
- link(s) to SNPedia based on RS-numbers
- new Jinja filter to "humanize" decimal numbers
- show gene panels in variant view
- new Jinja filter for decoding URL encoding
- add indicator to variants in list that have comments
- add variant number threshold and rank score threshold to load function
- add event methods to mongo adapter
- add tests for models
- show badge "old" if comment was written for a previous analysis

### Changed
- show cDNA change in transcript summary unless variant is exonic
- moved compounds table further up the page
- show dates for case uploads in ISO format
- moved variant comments higher up on page
- updated documentation for pages
- read in coverage report as blob in database and serve directly
- change ``OmimPhenotype`` to ``PhenotypeTerm``
- reorganize models sub-package
- move events (and comments) to separate collection
- only display prev/next links for the research list
- include variant type in breadcrumbs e.g. "Clinical variants"

### Removed
- drop dependency on moment.js

### Fixed
- show the same level of detail for all frequencies on all pages
- properly decode URL encoded symbols in amino acid/cDNA change strings
- fixed issue with wipe permissions in MongoDB
- include default gene lists in "variants" link in breadcrumbs

## [1.0.2] - 2015-05-20
### Changed
- update case fetching function

### Fixed
- handle multiple cases with same id

## [1.0.1] - 2015-04-28
### Fixed
- Fix building URL parameters in cases list Vue component

## [1.0.0] - 2015-04-12
Codename: Sara Lund

![Release 1.0](artwork/releases/release-1-0.jpg)

### Added
- Add email logging for unexpected errors
- New command line tool for deleting case

### Changed
- Much improved logging overall
- Updated documentation/usage guide
- Removed non-working IGV link

### Fixed
- Show sample display name in GT call
- Various small bug fixes
- Make it easier to hover over popups

## [0.0.2-rc1] - 2015-03-04
### Added
- add protein table for each variant
- add many more external links
- add coverage reports as PDFs

### Changed
- incorporate user feedback updates
- big refactor of load scripts

## [0.0.2-rc2] - 2015-03-04
### Changes
- add gene table with gene description
- reorganize inheritance models box

### Fixed
- avoid overwriting gene list on "research" load
- fix various bugs in external links

## [0.0.2-rc3] - 2015-03-05
### Added
- Activity log feed to variant view
- Adds protein change strings to ODM and Sanger email

### Changed
- Extract activity log component to macro

### Fixes
- Make Ensembl transcript links use archive website<|MERGE_RESOLUTION|>--- conflicted
+++ resolved
@@ -30,12 +30,8 @@
 - Improve user documentation to create and save new gene panels
 - Removed option to use space as separator when uploading gene panels
 - Separating the columns of standard and custom inheritance models in gene panels
-<<<<<<< HEAD
+- Improved ClinVar instructions for users using non-English Excel
 - Pre-collect all case-group evaluated before creating variant assessments from other cases in case group
-=======
-- Improved ClinVar instructions for users using non-English Excel
->>>>>>> e05a51d5
-
 
 ## [4.30.2]
 ### Added
