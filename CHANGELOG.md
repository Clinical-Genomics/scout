--- conflicted
+++ resolved
@@ -9,11 +9,8 @@
 ### Added
 - Improved MatchMaker pages, including visible patient contacts email address
 - New badges for the github repo
-<<<<<<< HEAD
+- Links to [GENEMANIA](genemania.org)
 - Sort gene panel list on case view.
-=======
-- Links to [GENEMANIA](genemania.org)
->>>>>>> b752c3d4
 
 ### Fixed
 - Manual rank variant tags could be saved in a "Select a tag"-state, a problem in the variants view.
