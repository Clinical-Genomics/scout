# Change Log
All notable changes to this project will be documented in this file.
This project adheres to [Semantic Versioning](http://semver.org/).

About changelog [here](https://keepachangelog.com/en/1.0.0/)

<<<<<<< HEAD
## [4.94.1]
### Fixed
- Temporary directory generation for MT reports and pedigree files to avoid pages crashing
=======
## [unreleased]
### Fixed
- Temporary directory generation for MT reports
>>>>>>> 6b4cfe31

## [4.94]
### Added
- Max-level provenance and Software Bill Of Materials (SBOM) to the Docker images pushed to Docker Hub
- ACMG VUS Bayesian score / temperature on case reports
- Button to filter and download case individuals/samples from institute's caseS page
### Changed
- On variant page, RefSeq transcripts panel, truncate very long protein change descriptions
- Build system changed to uv/hatchling, remove setuptools, version file, add project toml and associated files
- On variantS pages, display chromosome directly on start and end chromosome if different
- On cancer variantS pages, display allele counts and frequency the same way for SNVs and SVs (refactor macro)
- Stricter coordinate check in BND variants queries (affecting search results on SV variants page)
### Fixed
- UCSC hg38 links are updated
- Variants page tooltip errors
- Cancer variantS page had poor visibility of VAF and chromosome coordinate on causatives (green background)

## [4.93.1]
### Fixed
- Updated PyPi build GitHub action to explicitly include setuptools (for Python 3.12 distro)

## [4.93]
### Added
- ClinGen-CGC-VICC oncogenicity classification for cancer SNVs
- A warning to not to post sensitive or personal info when opening an issue
### Changed
- "Show more/less" button to toggle showing 50 (instead of 10) observed cases in LoqusDB observation panel
- Show customer id on share and revoke sharing case collapsible sidebar dialog
- Switch to python v.3.12 in Dockerfiles and automatic tests
### Fixed
- Limit the size of custom images displayed on case and variant pages and add a link to display them in full size in a new tab
- Classified variants not showing on case report when collaborator adds classification
- On variantS page, when a variant has more than one gene, then the gene panel badge reflect the panels each gene is actually in
- Updating genes on a gene panel using a file
- Link out to Horak 2020 from CCV classify page opens in new tab

## [4.92]
### Added
- PanelApp link on gene page and on gene panels description
- Add more filters to the delete variants command (institute ID and text file with list of case IDs)
### Changed
- Use the `clinicalgenomics/python3.11-venv:1.0` image everywhere in the Dockerfiles
### Fixed
- list/List typing issue on PanelApp extension module

## [4.91.2]
### Fixed
- Stranger TRGT parsing of `.` in `FORMAT.MC`
- Parse ClinVar low-penetrance info and display it alongside Pathogenic and likely pathogenic on SNVs pages
- Gene panel indexes to reflect the indexes used in production database
- Panel version check while editing the genes of a panel
- Display unknown filter tags as "danger" marked badges
- Open WTS variantS SNVs and SVs in new tabs
- PanelApp panels update documentation to reflect the latest changes in the command line
- Display panel IDs alongside panel display names on gene panels page
- Just one `Hide removed panels` checkbox for all panels on gene panels page
- Variant filters redecoration from multiple classifications crash on general case report

## [4.91.1]
### Fixed
- Update IGV.js to v3.1.0
- Columns/headings on SV variantS shifted

## [4.91]
### Added
- Variant link to Franklin in database buttons (different depending on rare or cancer track)
- MANE badges on list of variant's Genes/Transcripts/Proteins table, this way also SVs will display MANE annotations
- Export variant type and callers-related info fields when exporting variants from variantS pages
- Cases advanced search on the dashboard page
- Possibility to use only signed off panels when building the PanelApp GREEN panel
### Changed
- On genes panel page and gene panel PDF export, it's more evident which genes were newly introduced into the panel
- WTS outlier position copy button on WTS outliers page
- Update IGV.js to v3.0.9
- Managed variants VCF export more verbose on SVs
- `/api/v1/hpo-terms` returns pymongo OperationFailure errors when provided query string contains problematic characters
- When parsing variants, prioritise caller AF if set in FORMAT over recalculation from AD
- Expand the submissions information section on the ClinVar submissions page to fully display long text entries
- Jarvik et al for PP1 added to ACMG modification guidelines
- Display institute `_id` + display name on dashboard filters
- ClinVar category 8 has changed to "Conflicting classifications of pathogenicity" instead of "interpretations"
- Simplify always loading ClinVar `CLNSIG` P, LP and conflicting annotations slightly
- Increased visibility of variant callers's "Pass" or "Filtered" on the following pages: SNV variants (cancer cases), SV variants (both RD and cancer cases)
- Names on IGV buttons, including an overview level IGV MT button
- Cases query no longer accepts strings for the `name_query` parameter, only ImmutableMultiDict (form data)
- Refactor the loading of PanelApp panels to use the maintained API - Customised PanelApp GREEN panels
- Better layout for Consequence cell on cancer SNVs page
- Merged `Qual` and `Callers` cell on cancer SNVs page
### Fixed
- Empty custom_images dicts in case load config do not crash
- Tracks missing alignment files are skipped on generating IGV views
- ClinVar form to accept MedGen phenotypes
- Cancer SV variantS page spinner on variant export
- STRs variants export (do not allow null estimated variant size and repeat locus ID)
- STRs variants page when one or more variants have SweGen mean frequency but lack Short Tandem Repeat motif count
- ClinVar submission enquiry status for all submissions after the latest
- CLI scout update type hint error when running commands using Python 3.9
- Missing alignment files but present index files could crash the function creating alignment tracks for IGV display
- Fix missing "Repeat locus" info on STRs export

## [4.90.1]
### Fixed
- Parsing Matchmaker Exchange's matches dates

## [4.90]
### Added
- Link to chanjo2 MANE coverage overview on case page and panel page
- More SVI recommendation links on the ACMG page
- IGV buttons for SMN CN page
- Warnings on ACMG classifications for potentially conflicting classification pairs
- ACMG Bayesian foundation point scale after Tavtigian for variant heat profile
### Changed
- Variants query backend allows rank_score filtering
- Added script to tabulate causatives clinical filter rank
- Do not display inheritance models associated to ORPHA terms on variant page
- Moved edit and delete buttons close to gene names on gene panel page and other aesthetical fixes
- SNV VariantS page functional annotation and region annotation columns merged
- VariantS pages (not cancer) gene cells show OMIM inheritance pattern badges also without hover
- STR variantS page to show STR inheritance model without hover (fallback to OMIM for non-Stranger annotation)
- VariantS page local observation badges have counts visible also without hover
- On Matchmaker page, show number of matches together with matching attempt date
- Display all custom inheritance models, both standard and non-standard, as gathered from the gene panel information on the variant page
- Moved PanelApp-related code to distinct modules/extension
### Fixed
- Make BA1 fully stand-alone to Benign prediction
- Modifying Benign terms to "Moderate" has no effect under Richards. Ignored completely before, will retain unmodified significance now
- Extract all fields correctly when exporting a panel to file from gene panel page
- Custom updates to a gene in a panel
- Gene panel PDF export, including gene links
- Cancer SV, Fusion, MEI and Outlier filters are shown on the Institute Filters overview
- CaseS advanced search limit
- Visibility of Matchmaker Exchange matches on dark mode
- When creating a new gene panel from file, all gene fields are saved, including comments and manual inheritance models
- Downloading on gene names from EBI
- Links to gene panels on variant page, summary panel
- Exporting gene variants when one or more variants' genes are missing HGNC symbol

## [4.89.2]
## Fixed
- If OMIM gene panel gene symbols are not mapping to hgnc_id, allow fallback use of a unique gene alias

## [4.89.1]
### Fixed
- General case report crash when encountering STR variants without `source` tags
- Coloring and SV inheritance patterns on general case report

## [4.89]
### Added
- Button on SMN CN page to search variants within SMN1 and SMN2 genes
- Options for selectively updating OMICS variants (fraser, outrider) on a case
- Log users' activity to file by specifying `USERS_ACTIVITY_LOG_PATH` parameter in app config
- `Mean MT coverage`, `Mean chrom 14 coverage` and `Estimated mtDNA copy number` on MT coverage file from chanjo2 if available
- In ClinVar multistep form, preselect ACMG criteria according to the variant's ACMG classification, if available
- Subject id search from caseS page (supporting multiple sample types e.g.) - adding indexes to speed up caseS queries
- Advanced cases search to narrow down results using more than one search parameter
- Coverage report available for any case with samples containing d4 files, even if case has no associated gene panels
- RNA delivery reports
- Two new LRS SV callers (hificnv, severus)
### Changed
- Documentation for OMICS variants and updating a case
- Include both creation and deletion dates in gene panels pages
- Moved code to collect MT copy number stats for the MT report to the chanjo extension
- On the gene panelS page, show expanded gene panel version list in one column only
- IGV.js WTS loci default to zoom to a region around a variant instead of whole gene
- Refactored logging module
- Case general report no longer shows ORPHA inheritance models. OMIM models are shown colored.
- Chromosome alias tab files used in the igv.js browser, which now contain the alias for chromosome "M"
- Renamed "Comment on clinical significance" to "Comment on classification" in ClinVar multistep form
- Enable Gens CN button also for non-wgs cancer track cases
### Fixed
- Broken heading anchors in the documentation (`admin-guide/login-system.md` and `admin-guide/setup-scout.md` files)
- Avoid open login redirect attacks by always redirecting to cases page upon user login
- Stricter check of ID of gene panels to prevent file downloading vulnerability
- Removed link to the retired SPANR service. SPIDEX scores are still parsed and displayed if available from variant annotation.
- Omics variant view test coverage
- String pattern escape warnings
- Code creating Alamut links for variant genes without canonical_transcript set
- Variant delete button in ClinVar submissions page
- Broken search cases by case similarity
- Missing caller tag for TRGT

## [4.88.1]
### Fixed
- Patch update igv.js to 3.0.5

## [4.88]
### Added
- Added CoLoRSdb frequency to Pop Freq column on variantS page
- Hovertip to gene panel names with associated genes in SV variant view, when variant covers more than one gene
- RNA sample ID can be provided in case load config if different from sample_id
### Fixed
- Broken `scout setup database` command
- Update demo VCF header, adding missing keys found on variants
- Broken upload to Codecov step in Tests & Coverage GitHub action
- Tomte DROP column names have been updated (backwards compatibility preserved for main fields)
- WTS outlierS view to display correct individual IDs for cases with multiple individuals
- WTS outlierS not displayed on WTS outlierS view

## [4.87.1]
### Fixed
- Positioning and alignment of genes cell on variantS page

## [4.87]
### Added
- Option to configure RNA build on case load (default '38')
### Changed
- Tooltip on RNA alignments now shows RNA genome build version
- Updated igv.js to v3.0.4
### Fixed
- Style of "SNVs" and "SVs" buttons on WTS Outliers page
- Chromosome alias files for igv.js
- Genes track displayed also when RNA alignments are present without splice junctions track on igv browser
- Genes track displayed again when splice junction tracks are present

## [4.86.1]
### Fixed
- Loading and updating PanelApp panels, including PanelApp green

## [4.86]
### Added
- Display samples' name (tooltip) and affected status directly on caseS page
- Search SVs across all cases, in given genes
- `CLINVAR_API_URL` param can be specified in app settings to override the URL used to send ClinVar submissions to. Intended for testing.
- Support for loading and storing OMICS data
- Parse DROP Fraser and Outrider TSVs
- Display omics variants - wts outliers (Fraser, Outrider)
- Parse GNOMAD `gnomad_af` and `gnomad_popmax_af` keys from variants annotated with `echtvar`
- Make removed panel optionally visible to non-admin or non maintainers
- Parse CoLoRSdb frequencies annotated in the variant INFO field with the `colorsdb_af` key
- Download -omics variants using the `Filter and export button`
- Clickable COSMIC links on IGV tracks
- Possibility to un-audit previously audited filters
- Reverted table style and removed font awesome style from IGV template
- Case status tags displayed on dashboard case overview
### Changed
- Updated igv.js to v3.0.1
- Alphabetically sort IGV track available for custom selection
- Updated wokeignore to avoid unfixable warning
- Update Chart.js to v4.4.3
- Use tornado library version >= 6.4.1
- Fewer variants in the MEI demo file
- Switch to FontAwesome v.6 instead of using icons v.5 + kit with icons v.6
- Show time (hours and minutes) additionally to date on comments and activity panel
### Fixed
- Only add expected caller keys to variant (FOUND_IN or SVDB_ORIGIN)
- Splice junction merged track height offset in IGV.js
- Splice junction initiation crash with empty variant obj
- Splice junction variant routing for cases with WTS but without outlier data
- Variant links to ExAC, now pointing to gnomAD, since the ExAC browser is no longer available
- Style of HPO terms assigned to a case, now one phenotype per line
- RNA sashimi view rendering should work also if the gene track is user disabled
- Respect IGV tracks chosen by user in variant IGV settings

## [4.85]
### Added
- Load also genes which are missing Ensembl gene ID (72 in both builds), including immunoglobulins and fragile sites
### Changed
- Unfreeze werkzeug again
- Show "(Removed)" after removed panels in dropdown
- The REVEL score is collected as the maximum REVEL score from all of the variant's transcripts
- Parse GNOMAD POPMAX values only if they are numerical when loading variants
### Fixed
- Alphabetically sort "select default panels" dropdown menu options on case page
- Show gene panel removed status on case page
- Fixed visibility of the following buttons: remove assignee, remove pinned/causative, remove comment, remove case from group

## [4.84]
### Changed
- Clearer error message when a loqusdb query fails for an instance that initially connected
- Do not load chanjo-report module if not needed and more visible message when it fails loading
- Converted the HgncGene class into a Pydantic class
- Swap menu open and collapse indicator chevrons - down is now displayed-open, right hidden-closed
- Linters and actions now all use python 3.11
### Fixed
- Safer way to update variant genes and compounds that avoids saving temporary decorators into variants' database documents
- Link to HGNC gene report on gene page
- Case file load priority so that e.g. SNV get loaded before SV, or clinical before research, for consistent variant_id collisions

## [4.83]
### Added
- Edit ACMG classifications from variant page (only for classifications with criteria)
- Events for case CLI events (load case, update case, update individual)
- Support for loading and displaying local custom IGV tracks
- MANE IGV track to be used as a local track for igv.js (see scout demo config file)
- Optional separate MT VCFs, for `nf-core/raredisease`
### Changed
- Avoid passing verbs from CaseHandler - functions for case sample and individual in CaseEventHandler
- Hide mtDNA report and coverage report links on case sidebar for cases with WTS data only
- Modified OMIM-AUTO gene panel to include genes in both genome builds
- Moved chanjo code into a dedicated extension
- Optimise the function that collects "match-safe" genes for an institute by avoiding duplicated genes from different panels
- Users must actively select "show matching causatives/managed" on a case page to see matching numbers
- Upgraded python version from 3.8 to 3.11 in Docker images
### Fixed
- Fix several tests that relied on number of events after setup to be 0
- Removed unused load case function
- Artwork logo sync sketch with png and export svg
- Clearer exception handling on chanjo-report setup - fail early and visibly
- mtDNA report crashing when one or more samples from a case is not in the chanjo database
- Case page crashing on missing phenotype terms
- ACMG benign modifiers
- Speed up tests by caching python env correctly in Github action and adding two more test groups
- Agile issue templates were added globally to the CG-org. Adding custom issue templates to avoid exposing customers
- PanelApp panel not saving genes with empty `EnsembleGeneIds` list
- Speed up checking outdated gene panels
- Do not load research variants automatically when loading a case

## [4.82.2]
### Fixed
- Warning icon in case pages for individuals where `confirmed_sex` is false
- Show allele sizes form ExpansionHunter on STR variantS page again

## [4.82.1]
### Fixed
- Revert the installation of flask-ldapconn to use the version available on PyPI to be able to push new scout releases to PyPI

## [4.82]
### Added
- Tooltip for combined score in tables for compounds and overlapping variants
- Checkbox to filter variants by excluding genes listed in selected gene panels, files or provided as list
- STR variant information card with database links, replacing empty frequency panel
- Display paging and number of HPO terms available in the database on Phenotypes page
- On case page, typeahead hints when searching for a disease using substrings containing source ("OMIM:", "ORPHA:")
- Button to monitor the status of submissions on ClinVar Submissions page
- Option to filter cancer variants by number of observations in somatic and germline archived database
- Documentation for integrating chanjo2
- More up-to-date VEP CSQ dbNSFP frequency keys
- Parse PacBio TRGT (Tandem repeat genotyping tool) Short Tandem Repeat VCFs
### Changed
- In the case_report #panel-tables has a fixed width
- Updated IGV.js to 2.15.11
- Fusion variants in case report now contain same info as on fusion variantS page
- Block submission of somatic variants to ClinVar until we harmonise with their changed API
- Additional control on the format of conditions provided in ClinVar form
- Errors while loading managed variants from file are now displayed on the Managed Variants page
- Chanjo2 coverage button visible only when query will contain a list of HGNC gene IDs
- Use Python-Markdown directly instead of the unmaintained Flask-Markdown
- Use Markupsafe instead of long deprecated, now removed Flask Markup
- Prepare to unfreeze Werkzeug, but don't actually activate until chanjo can deal with the change
### Fixed
- Submit requests to Chanjo2 using HTML forms instead of JSON data
- `Research somatic variants` link name on caseS page
- Broken `Install the HTML 2 PDF renderer` step in a GitHub action
- Fix ClinVar form parsing to not include ":" in conditionType.id when condition conditionType.db is Orphanet
- Fix condition dropdown and pre-selection on ClinVar form for cases with associated ORPHA diagnoses
- Improved visibility of ClinVar form in dark mode
- End coordinates for indels in ClinVar form
- Diagnoses API search crashing with empty search string
- Variant's overlapping panels should show overlapping of variant genes against the latest version of the panel
- Case page crashing when case has both variants in a ClinVar submission and pinned not loaded variants
- Installation of git in second build stage of Dockerfile, allowing correct installation of libraries

## [4.81]
### Added
- Tag for somatic SV IGH-DUX4 detection samtools script
### Changed
- Upgraded Bootstrap version in reports from 4.3.1 to 5.1.3
### Fixed
- Buttons layout in HPO genes panel on case page
- Added back old variant rankscore index with different key order to help loading on demo instance
- Cancer case_report panel-table no longer contains inheritance information
- Case report pinned variants card now displays info text if all pinned variants are present in causatives
- Darkmode setting now applies to the comment-box accordion
- Typo in case report causing `cancer_rank_options is undefined` error

## [4.80]
### Added
- Support for .d4 files coverage using chanjo2 (Case page sidebar link) with test
- Link to chanjo2 coverage report and coverage gene overview on gene panel page
- Link to chanjo2 coverage report on Case page, HPO dynamic gene list
- Link to genes coverage overview report on Case page, HPO dynamic gene list
### Changed
- All links in disease table on diagnosis page now open in a new tab
- Dark mode settings applied to multi-selects on institute settings page
- Comments on case and variant pages can be viewed by expanding an accordion
- On case page information on pinned variants and variants submitted to ClinVar are displayed in the same table
- Demo case file paths are now stored as absolute paths
- Optimised indices to address slow queries
- On case page default panels are now found at the top of the table, and it can be sorted by this trait
### Fixed
- On variants page, search for variants in genes present only in build 38 returning no results
- Pin/unpin with API was not able to make event links
- A new field `Explanation for multiple conditions` is available in ClinVar for submitting variants with more than one associated condition
- Fusion genes with partners lacking gene HGNC id will still be fully loaded
- Fusion variantS export now contains fusion variant specific columns
- When Loqusdb observations count is one the table includes information on if observation was for the current or another case

## [4.79.1]
### Fixed
- Exporting variants without rank score causing page to crash
- Display custom annotations also on cancer variant page

## [4.79]
### Added
- Added tags for Sniffles and CNVpytor, two LRS SV callers
- Button on case page for displaying STR variants occurring in the dynamic HPO panel
- Display functional annotation relative to variant gene's MANE transcripts on variant summary, when available
- Links to ACMG structural variant pathogenicity classification guidelines
- Phenomodels checkboxes can now include orpha terms
- Add incidental finding to case tags
- Get an alert on caseS page when somebody validates variants you ordered Sanger sequencing for
### Changed
- In the diagnoses page genes associated with a disease are displayed using hgnc symbol instead of hgnc id
- Refactor view route to allow navigation directly to unique variant document id, improve permissions check
- Do not show MANE and MANE Plus Clinical transcripts annotated from VEP (saved in variants) but collect this info from the transcripts database collection
- Refactor view route to allow navigation directly to unique case id (in particular for gens)
- `Institutes to share cases with` on institute's settings page now displays institutes names and IDs
- View route with document id selects view template based on variant category
### Fixed
- Refactored code in cases blueprints and variant_events adapter (set diseases for partial causative variants) to use "disease" instead of "omim" to encompass also ORPHA terms
- Refactored code in `scout/parse/omim.py` and `scout/parse/disease_terms.py` to use "disease" instead of "phenotype" to differentiate from HPO terms
- Be more careful about checking access to variant on API access
- Show also ACMG VUS on general report (could be missing if not e.g. pinned)

## [4.78]
### Added
- Case status labels can be added, giving more finegrained details on a solved status (provisional, diagnostic, carrier, UPD, SMN, ...)
- New SO terms: `sequence_variant` and `coding_transcript_variant`
- More MEI specific annotation is shown on the variant page
- Parse and save MANE transcripts info when updating genes in build 38
- ClinVar submission can now be downloaded as a json file
- `Mane Select` and `Mane Plus Clinical` badges on Gene page, when available
- ClinVar submission can now be downloaded as a json file
- API endpoint to pin variant
- Display common/uncommon/rare on summary of mei variant page
### Changed
- In the ClinVar form, database and id of assertion criteria citation are now separate inputs
- Customise institute settings to be able to display all cases with a certain status on cases page (admin users)
- Renamed `Clinical Significance` to `Germline Classification` on multistep ClinVar form
- Changed the "x" in cases.utils.remove_form button text to red for better visibility in dark mode
- Update GitHub actions
- Default loglevel up to INFO, making logs with default start easier to read
- Add XTR region to PAR region definition
- Diagnoses can be searched on diagnoses page without waiting for load first
### Fixed
- Removed log info showing hgnc IDs used in variantS search
- Maintain Matchmaker Exchange and Beacon submission status when a case is re-uploaded
- Inheritance mode from ORPHA should not be confounded with the OMIM inheritance model
- Decipher link URL changes
- Refactored code in cases blueprints to use "disease" instead of "omim" to encompass also ORPHA terms

## [4.77]
### Added
- Orpha disease terms now include information on inheritance
- Case loading via .yaml config file accepts subject_id and phenotype_groups (if previously defined as constant default or added per institute)
- Possibility to submit variants associated with Orphanet conditions to ClinVar
- Option update path to .d4 files path for individuals of an existing case using the command line
- More constraint information is displayed per gene in addition to pLi: missense and LoF OE, CI (inluding LOEUF) and Z-score.
### Changed
- Introduce validation in the ClinVar multistep form to make sure users provide at least one variant-associated condition
- CLI scout update individual accepts subject_id
- Update ClinVar inheritance models to reflect changes in ClinVar submission API
- Handle variant-associated condition ID format in background when creating ClinVar submissions
- Replace the code that downloads Ensembl genes, transcripts and exons with the Schug web app
- Add more info to error log when transcript variant frequency parsing fails.
- GnomAD v4 constraint information replaces ExAC constraints (pLi).
### Fixed
- Text input of associated condition in ClinVar form now aligns to the left
- Alignment of contents in the case report has been updated
- Missing number of phenotypes and genes from case diagnoses
- Associate OMIM and/or ORPHA diagnoses with partial causatives
- Visualization of partial causatives' diagnoses on case page: style and links
- Revert style of pinned variants window on the case page
- Rename `Clinical significanc` to `Germline classification` in ClinVar submissions exported files
- Rename `Clinical significance citations` to `Classification citations` in ClinVar submissions exported files
- Rename `Comment on clinical significance` to `Comment on classification` in ClinVar submissions exported files
- Show matching partial causatives on variant page
- Matching causatives shown on case page consisting only of variant matching the default panels of the case - bug introduced since scout v4.72 (Oct 18, 2023)
- Missing somatic variant read depth leading to report division by zero

## [4.76]
### Added
- Orphacodes are visible in phenotype tables
- Pydantic validation of image paths provided in case load config file
- Info on the user which created a ClinVar submission, when available
- Associate .d4 files to case individuals when loading a case via config file
### Changed
- In diagnoses page the load of diseases are initiated by clicking a button
- Revel score, Revel rank score and SpliceAI values are also displayed in Causatives and Validated variants tables
- Remove unused functions and tests
- Analysis type and direct link from cases list for OGM cases
- Removed unused `case_obj` parameter from server/blueprints/variant/controllers/observations function
- Possibility to reset ClinVar submission ID
- Allow ClinVar submissions with custom API key for users registered as ClinVar submitters or when institute doesn't have a preset list of ClinVar submitters
- Ordered event verbs alphabetically and created ClinVar-related user events
- Removed the unused "no-variants" option from the load case command line
### Fixed
- All disease_terms have gene HGNC ids as integers when added to the scout database
- Disease_term identifiers are now prefixed with the name of the coding system
- Command line crashing with error when updating a user that doesn't exist
- Thaw coloredlogs - 15.0.1 restores errorhandler issue
- Thaw crypography - current base image and library version allow Docker builds
- Missing delete icons on phenomodels page
- Missing cryptography lib error while running Scout container on an ARM processor
- Round CADD values with many decimals on causatives and validated variants pages
- Dark-mode visibility of some fields on causatives and validated variants pages
- Clinvar submitters would be cleared when unprivileged users saved institute settings page
- Added a default empty string in cases search form to avoid None default value
- Page crashing when user tries to remove the same variant from a ClinVar submission in different browser tabs
- Update more GnomAD links to GnomAD v4 (v38 SNVs, MT vars, STRs)
- Empty cells for RNA fusion variants in Causatives and Verified variants page
- Submenu icons missing from collapsible actionbar
- The collapsible actionbar had some non-collapsing overly long entries
- Cancer observations for SVs not appearing in the variant details view
- Archived local observations not visible on cancer variantS page
- Empty Population Frequency column in the Cancer SV Variants view
- Capital letters in ClinVar events description shown on case page

## [4.75]
### Added
- Hovertip to gene panel names with associated genes in variant view, when variant covers more than one gene
- Tests for panel to genes
- Download of Orphadata en_product6 and en_product4 from CLI
- Parse and save `database_found` key/values for RNA fusion variants
- Added fusion_score, ffpm, split_reads, junction_reads and fusion_caller to the list of filters on RNA fusion variants page
- Renamed the function `get_mei_info` to `set_mei_info` to be consistent with the other functions
- Fixed removing None key/values from parsed variants
- Orphacodes are included in the database disease_terms
### Changed
- Allow use of projections when retrieving gene panels
- Do not save custom images as binary data into case and variant database documents
- Retrieve and display case and variant custom images using image's saved path
- Cases are activated by viewing FSHD and SMA reports
- Split multi-gene SNV variants into single genes when submitting to Matchmaker Exchange
- Alamut links also on the gene level, using transcript and HGVS: better for indels. Keep variant link for missing HGVS
- Thaw WTForms - explicitly coerce form decimal field entries when filters fetched from db
### Fixed
- Removed some extra characters from top of general report left over from FontAwsome fix
- Do not save fusion variants-specific key/values in other types of variants
- Alamut link for MT variants in build 38
- Convert RNA fusions variants `tool_hits` and `fusion_score` keys from string to numbers
- Fix genotype reference and alternative sequencing depths defaulting to -1 when values are 0
- DecimalFields were limited to two decimal places for several forms - lifting restrictions on AF, CADD etc.

## [4.74.1]
### Changed
- Parse and save into database also OMIM terms not associated to genes
### Fixed
- BioNano API FSHD report requests are GET in Access 1.8, were POST in 1.7
- Update more FontAwesome icons to avoid Pro icons
- Test if files still exist before attempting to load research variants
- Parsing of genotypes error, resulting in -1 values when alt or ref read depths are 0

## [4.74]
### Added
- SNVs and Indels, MEI and str variants genes have links to Decipher
- An `owner + case display name` index for cases database collection
- Test and fixtures for RNA fusion case page
- Load and display fusion variants from VCF files as the other variant types
- Option to update case document with path to mei variants (clinical and research)
### Changed
- Details on variant type and category for audit filters on case general report
- Enable Gens CN profile button also in somatic case view
- Fix case of analysis type check for Gens analysis button - only show for WGS
### Fixed
- loqusdb table no longer has empty row below each loqusid
- MatchMaker submission details page crashing because of change in date format returned by PatientMatcher
- Variant external links buttons style does not change color when visited
- Hide compounds with compounds follow filter for region or function would fail for variants in multiple genes
- Updated FontAwesome version to fix missing icons

## [4.73]
### Added
- Shortcut button for HPO panel MEI variants from case page
- Export managed variants from CLI
### Changed
- STRs visualization on case panel to emphasize abnormal repeat count and associated condition
- Removed cytoband column from STRs variant view on case report
- More long integers formatted with thin spaces, and copy to clipboard buttons added
### Fixed
- OMIM table is scrollable if higher than 700px on SV page
- Pinned variants validation badge is now red for false positives.
- Case display name defaulting to case ID when `family_name` or `display_name` are missing from case upload config file
- Expanded menu visible at screen sizes below 1000px now has background color
- The image in ClinVar howto-modal is now responsive
- Clicking on a case in case groups when case was already removed from group in another browser tab
- Page crashing when saving filters for mei variants
- Link visited color of images

## [4.72.4]
### Changed
- Automatic test mongod version increased to v7
### Fixed
- GnomAD now defaults to hg38 - change build 37 links accordingly

## [4.72.3]
### Fixed
- Somatic general case report small variant table can crash with unclassified variants

## [4.72.2]
### Changed
- A gunicorn maxrequests parameter for Docker server image - default to 1200
- STR export limit increased to 500, as for other variants
- Prevent long number wrapping and use thin spaces for separation, as per standards from SI, NIST, IUPAC, BIPM.
- Speed up case retrieval and lower memory use by projecting case queries
- Make relatedness check fails stand out a little more to new users
- Speed up case retrieval and lower memory use by projecting case queries
- Speed up variant pages by projecting only the necessary keys in disease collection query
### Fixed
- Huge memory use caused by cases and variants pages pulling complete disease documents from DB
- Do not include genes fetched from HPO terms when loading diseases
- Consider the renamed fields `Approved Symbol` -> `Approved Gene Symbol` and `Gene Symbols` -> `Gene/Locus And Other Related Symbols` when parsing OMIM terms from genemap2.txt file

## [4.72.1]
### Fixed
- Jinja filter that renders long integers
- Case cache when looking for causatives in other cases causing the server to hang

## [4.72]
### Added
- A GitHub action that checks for broken internal links in docs pages
- Link validation settings in mkdocs.yml file
- Load and display full RNA alignments on alignment viewer
- Genome build check when loading a case
- Extend event index to previous causative variants and always load them
### Fixed
- Documentation nav links for a few documents
- Slightly extended the BioNano Genomics Access integration docs
- Loading of SVs when VCF is missing the INFO.END field but has INFO.SVLEN field
- Escape protein sequence name (if available) in case general report to render special characters correctly
- CaseS HPO term searches for multiple terms works independent of order
- CaseS search regexp should not allow backslash
- CaseS cohort tags can contain whitespace and still match
- Remove diagnoses from cases even if OMIM term is not found in the database
- Parsing of disease-associated genes
- Removed an annoying warning while updating database's disease terms
- Displaying custom case images loaded with scout version <= 4.71
- Use pydantic version >=2 in requirements.txt file
### Changed
- Column width adjustment on caseS page
- Use Python 3.11 in tests
- Update some github actions
- Upgraded Pydantic to version 2
- Case validation fails on loading when associated files (alignments, VCFs and reports) are not present on disk
- Case validation fails on loading when custom images have format different then ["gif", "svg", "png", "jpg", "jpeg"]
- Custom images keys `case` and `str` in case config yaml file are renamed to `case_images` and `str_variants_images`
- Simplify and speed up case general report code
- Speed up case retrieval in case_matching_causatives
- Upgrade pymongo to version 4
- When updating disease terms, check that all terms are consistent with a DiseaseTerm model before dropping the old collection
- Better separation between modules loading HPO terms and diseases
- Deleted unused scout.build.phenotype module
- Stricter validation of mandatory genome build key when loading a case. Allowed values are ['37','38',37,38]
- Improved readability of variants length and coordinates on variantS pages

## [4.71]
### Added
- Added Balsamic keys for SweGen and loqusdb local archive frequecies, SNV and SV
- New filter option for Cancer variantS: local archive RD loqusdb
- Show annotated observations on SV variantS view, also for cancer somatic SVs
- Revel filter for variantS
- Show case default panel on caseS page
- CADD filter for Cancer Somatic SNV variantS - show score
- SpliceAI-lookup link (BROAD, shows SpliceAI and Pangolin) from variant page
- BioNano Access server API - check projects, samples and fetch FSHD reports
### Fixed
- Name of reference genome build for RNA for compatibility with IGV locus search change
- Howto to run the Docker image on Mac computers in `admin-guide/containers/container-deploy.md`
- Link to Weasyprint installation howto in README file
- Avoid filling up disk by creating a reduced VCF file for every variant that is visualized
- Remove legacy incorrectly formatted CODEOWNERS file
- Restrain variant_type requests to variantS views to "clinical" or "research"
- Visualization of cancer variants where cancer case has no affected individual
- ProteinPaint gene link (small StJude API change)
- Causative MEI variant link on causatives page
- Bionano access api settings commented out by default in Scout demo config file.
- Do not show FSHD button on freshly loaded cases without bionano_access individuals
- Truncate long variants' HGVS on causative/Clinically significant and pinned variants case panels
### Changed
- Remove function call that tracks users' browser version
- Include three more splice variant SO terms in clinical filter severe SO terms
- Drop old HPO term collection only after parsing and validation of new terms completes
- Move score to own column on Cancer Somatic SNV variantS page
- Refactored a few complex case operations, breaking out sub functionalities

## [4.70]
### Added
- Download a list of Gene Variants (max 500) resulting from SNVs and Indels search
- Variant PubMed link to search for gene symbol and any aliases
### Changed
- Clearer gnomAD values in Variants page
### Fixed
- CaseS page uniform column widths
- Include ClinVar variants into a scrollable div element on Case page
- `canonical_transcript` variable not initialized in get_hgvs function (server.blueprints.institutes.controllers.py)
- Catch and display any error while importing Phenopacket info
- Modified Docker files to use python:3.8-slim-bullseye to prevent gunicorn workers booting error

## [4.69]
### Added
- ClinVar submission howto available also on Case page
- Somatic score and filtering for somatic SV callers, if available
- Show caller as a tooltip on variantS list
### Fixed
- Crash when attempting to export phenotype from a case that had never had phenotypes
- Aesthetic fix to Causative and Pinned Variants on Case page
- Structural inconsistency for ClinVar Blueprint templates
- Updated igv.js to 2.15.8 to fix track default color bug
- Fixed release versions for actions.
- Freeze tornado below 6.3.0 for compatibility with livereload 2.6.3
- Force update variants count on case re-upload
- IGV locus search not working - add genome reference id
- Pin links to MEI variants should end up on MEI not SV variant view
- Load also matching MEI variants on forced region load
- Allow excluding MEI from case variant deletion
- Fixed the name of the assigned user when the internal user ID is different from the user email address
- Gene variantS should display gene function, region and full hgvs
### Changed
- FontAwesome integrity check fail (updated resource)
- Removed ClinVar API validation buttons in favour of direct API submission
- Improved layout of Institute settings page
- ClinVar API key and allowed submitters are set in the Institute settings page


## [4.68]
### Added
- Rare Disease Mobile Element Insertion variants view
### Changed
- Updated igv.js to 2.15.6
### Fixed
- Docker stage build pycairo.
- Restore SNV and SV rank models versions on Causatives and Verified pages
- Saving `REVEL_RANKSCORE` value in a field named `revel` in variants database documents

## [4.67]
### Added
- Prepare to filter local SV frequency
### Changed
- Speed up instituteS page loading by refactoring cases/institutes query
- Clinical Filter for SVs includes `splice_polypyrimidine_tract_variant` as a severe consequence
- Clinical Filter for SVs includes local variant frequency freeze ("old") for filtering, starting at 30 counts
- Speed up caseS page loading by adding status to index and refactoring totals count
- HPO file parsing is updated to reflect that HPO have changed a few downloadable file formats with their 230405 release.
### Fixed
- Page crashing when a user tries to edit a comment that was removed
- Warning instead of crashed page when attempting to retrieve a non-existent Phenopacket
- Fixed StJude ProteinPaint gene link (URL change)
- Freeze of werkzeug library to version<2.3 to avoid problems resulting from the consequential upgrade of the Flask lib
- Huge list of genes in case report for megabases-long structural variants.
- Fix displaying institutes without associated cases on institutes page
- Fix default panel selection on SVs in cancer case report

## [4.66]
### Changed
- Moved Phenomodels code under a dedicated blueprint
- Updated the instructions to load custom case report under admin guide
- Keep variants filter window collapsed except when user expands it to filter
### Added
- A summary table of pinned variants on the cancer case general report
- New openable matching causatives and managed variants lists for default gene panels only for convenience
### Fixed
- Gens structural variant page link individual id typo

## [4.65.2]
### Fixed
- Generating general case report with str variants containing comments

## [4.65.1]
### Fixed
- Visibility of `Gene(s)` badges on SV VariantS page
- Hide dismiss bar on SV page not working well
- Delivery report PDF download
- Saving Pipeline version file when loading a case
- Backport compatible import of importlib metadata for old python versions (<3.8)

## [4.65]
### Added
- Option to mark a ClinVar submission as submitted
- Docs on how to create/update the PanelApp green genes as a system admin
- `individual_id`-parameter to both Gens links
- Download a gene panel in TXT format from gene panel page
- Panel gene comments on variant page: genes in panels can have comments that describe the gene in a panel context
### Changed
- Always show each case category on caseS page, even if 0 cases in total or after current query
- Improved sorting of ClinVar submissions
- Pre-populate SV type select in ClinVar submission form, when possible
- Show comment badges in related comments tables on general report
- Updated version of several GitHub actions
- Migrate from deprecated `pkg_resources` lib to `importlib_resources`
- Dismiss bar on variantS pages is thinner.
- Dismiss bar on variantS pages can be toggled open or closed for the duration of a login session.
### Fixed
- Fixed Sanger order / Cancel order modal close buttons
- Visibility of SV type in ClinVar submission form
- Fixed a couple of creations where now was called twice, so updated_at and created_at could differ
- Deprecated Ubuntu version 18.04 in one GitHub action
- Panels that have been removed (hidden) should not be visible in views where overlapping gene panels for genes are shown
- Gene panel test pointing to the right function

## [4.64]
### Added
- Create/Update a gene panel containing all PanelApp green genes (`scout update panelapp-green -i <cust_id>`)
- Links for ACMG pathogenicity impact modification on the ACMG classification page
### Changed
- Open local observation matching cases in new windows
### Fixed
- Matching manual ranked variants are now shown also on the somatic variant page
- VarSome links to hg19/GRCh37
- Managed variants filter settings lost when navigating to additional pages
- Collect the right variant category after submitting filter form from research variantS page
- Beacon links are templated and support variants in genome build 38

## [4.63]
### Added
- Display data sharing info for ClinVar, Matchmaker Exchange and Beacon in a dedicated column on Cases page
- Test for `commands.download.omim.print_omim`
- Display dismissed variants comments on general case report
- Modify ACMG pathogenicity impact (most commonly PVS1, PS3) based on strength of evidence with lab director's professional judgement
- REViewer button on STR variant page
- Alamut institution parameter in institute settings for Alamut Visual Plus software
- Added Manual Ranks Risk Factor, Likely Risk Factor and Uncertain Risk Factor
- Display matching manual ranks from previous cases the user has access to on VariantS and Variant pages
- Link to gnomAD gene SVs v2.1 for SV variants with gnomAD frequency
- Support for nf-core/rnafusion reports
### Changed
- Display chrY for sex unknown
- Deprecate legacy scout_load() method API call.
- Message shown when variant tag is updated for a variant
- When all ACMG classifications are deleted from a variant, the current variant classification status is also reset.
- Refactored the functions that collect causative variants
- Removed `scripts/generate_test_data.py`
### Fixed
- Default IGV tracks (genes, ClinVar, ClinVar CNVs) showing even if user unselects them all
- Freeze Flask-Babel below v3.0 due to issue with a locale decorator
- Thaw Flask-Babel and fix according to v3 standard. Thank you @TkTech!
- Show matching causatives on somatic structural variant page
- Visibility of gene names and functional annotations on Causatives/Verified pages
- Panel version can be manually set to floating point numbers, when modified
- Causatives page showing also non-causative variants matching causatives in other cases
- ClinVar form submission for variants with no selected transcript and HGVS
- Validating and submitting ClinVar objects not containing both Variant and Casedata info

## [4.62.1]
### Fixed
- Case page crashing when adding a case to a group without providing a valid case name

## [4.62]
### Added
- Validate ClinVar submission objects using the ClinVar API
- Wrote tests for case and variant API endpoints
- Create ClinVar submissions from Scout using the ClinVar API
- Export Phenopacket for affected individual
- Import Phenopacket from JSON file or Phenopacket API backend server
- Use the new case name option for GENS requests
- Pre-validate refseq:HGVS items using VariantValidator in ClinVar submission form
### Fixed
- Fallback for empty alignment index for REViewer service
- Source link out for MIP 11.1 reference STR annotation
- Avoid duplicate causatives and pinned variants
- ClinVar clinical significance displays only the ACMG terms when user selects ACMG 2015 as assertion criteria
- Spacing between icon and text on Beacon and MatchMaker links on case page sidebar
- Truncate IDs and HGVS representations in ClinVar pages if longer than 25 characters
- Update ClinVar submission ID form
- Handle connection timeout when sending requests requests to external web services
- Validate any ClinVar submission regardless of its status
- Empty Phenopackets import crashes
- Stop Spinner on Phenopacket JSON download
### Changed
- Updated ClinVar submission instructions

## [4.61.1]
### Fixed
- Added `UMLS` as an option of `Condition ID type` in ClinVar Variant downloaded files
- Missing value for `Condition ID type` in ClinVar Variant downloaded files
- Possibility to open, close or delete a ClinVar submission even if it doesn't have an associated name
- Save SV type, ref and alt n. copies to exported ClinVar files
- Inner and outer start and stop SV coordinates not exported in ClinVar files
- ClinVar submissions page crashing when SV files don't contain breakpoint exact coordinates
- Align OMIM diagnoses with delete diagnosis button on case page
- In ClinVar form, reset condition list and customize help when condition ID changes

## [4.61]
### Added
- Filter case list by cases with variants in ClinVar submission
- Filter case list by cases containing RNA-seq data - gene_fusion_reports and sample-level tracks (splice junctions and RNA coverage)
- Additional case category `Ignored`, to be used for cases that don't fall in the existing 'inactive', 'archived', 'solved', 'prioritized' categories
- Display number of cases shown / total number of cases available for each category on Cases page
- Moved buttons to modify case status from sidebar to main case page
- Link to Mutalyzer Normalizer tool on variant's transcripts overview to retrieve official HVGS descriptions
- Option to manually load RNA MULTIQC report using the command `scout load report -t multiqc_rna`
- Load RNA MULTIQC automatically for a case if config file contains the `multiqc_rna` key/value
- Instructions in admin-guide on how to load case reports via the command line
- Possibility to filter RD variants by a specific genotype call
- Distinct colors for different inheritance models on RD Variant page
- Gene panels PDF export with case variants hits by variant type
- A couple of additional README badges for GitHub stats
- Upload and display of pipeline reference info and executable version yaml files as custom reports
- Testing CLI on hasta in PR template
### Changed
- Instructions on how to call dibs on scout-stage server in pull request template
- Deprecated CLI commands `scout load <delivery_report, gene_fusion_report, coverage_qc_report, cnv_report>` to replace them with command `scout load report -t <report type>`
- Refactored code to display and download custom case reports
- Do not export `Assertion method` and `Assertion method citation` to ClinVar submission files according to changes to ClinVar's submission spreadsheet templates.
- Simplified code to create and download ClinVar CSV files
- Colorize inheritance models badges by category on VariantS page
- `Safe variants matching` badge more visible on case page
### Fixed
- Non-admin users saving institute settings would clear loqusdb instance selection
- Layout of variant position, cytoband and type in SV variant summary
- Broken `Build Status - GitHub badge` on GitHub README page
- Visibility of text on grey badges in gene panels PDF exports
- Labels for dashboard search controls
- Dark mode visibility for ClinVar submission
- Whitespaces on outdated panel in extent report

## [4.60]
### Added
- Mitochondrial deletion signatures (mitosign) can be uploaded and shown with mtDNA report
- A `Type of analysis` column on Causatives and Validated variants pages
- List of "safe" gene panels available for matching causatives and managed variants in institute settings, to avoid secondary findings
- `svdb_origin` as a synonym for `FOUND_IN` to complement `set` for variants found by all callers
### Changed
- Hide removed gene panels by default in panels page
- Removed option for filtering cancer SVs by Tumor and Normal alt AF
- Hide links to coverage report from case dynamic HPO panel if cancer analysis
- Remove rerun emails and redirect users to the analysis order portal instead
- Updated clinical SVs igv.js track (dbVar) and added example of external track from `https://trackhubregistry.org/`
- Rewrote the ClinVar export module to simplify and add one variant at the time
- ClinVar submissions with phenotype conditions from: [OMIM, MedGen, Orphanet, MeSH, HP, MONDO]
### Fixed
- If trying to load a badly formatted .tsv file an error message is displayed.
- Avoid showing case as rerun when first attempt at case upload failed
- Dynamic autocomplete search not working on phenomodels page
- Callers added to variant when loading case
- Now possible to update managed variant from file without deleting it first
- Missing preselected chromosome when editing a managed variant
- Preselected variant type and subtype when editing a managed variant
- Typo in dbVar ClinVar track, hg19


## [4.59]
### Added
- Button to go directly to HPO SV filter variantS page from case
- `Scout-REViewer-Service` integration - show `REViewer` picture if available
- Link to HPO panel coverage overview on Case page
- Specify a confidence threshold (green|amber|red) when loading PanelApp panels
- Functional annotations in variants lists exports (all variants)
- Cancer/Normal VAFs and COSMIC ids in in variants lists exports (cancer variants)
### Changed
- Better visualization of regional annotation for long lists of genes in large SVs in Variants tables
- Order of cells in variants tables
- More evident links to gene coverage from Variant page
- Gene panels sorted by display name in the entire Case page
- Round CADD and GnomAD values in variants export files
### Fixed
- HPO filter button on SV variantS page
- Spacing between region|function cells in SVs lists
- Labels on gene panel Chanjo report
- Fixed ambiguous duplicated response headers when requesting a BAM file from /static
- Visited color link on gene coverage button (Variant page)

## [4.58.1]
### Fixed
- Case search with search strings that contain characters that can be escaped

## [4.58]
### Added
- Documentation on how to create/update PanelApp panels
- Add filter by local observations (archive) to structural variants filters
- Add more splicing consequences to SO term definitions
- Search for a specific gene in all gene panels
- Institute settings option to force show all variants on VariantS page for all cases of an institute
- Filter cases by validation pending status
- Link to The Clinical Knowledgebase (CKB) (https://ckb.jax.org/) in cancer variant's page
### Fixed
- Added a not-authorized `auto-login` fixture according to changes in Flask-Login 0.6.2
- Renamed `cache_timeout` param name of flask.send_file function to `max_age` (Flask 2.2 compliant)
- Replaced deprecated `app.config["JSON_SORT_KEYS"]` with app.json.sort_keys in app settings
- Bug in gene variants page (All SNVs and INDELs) when variant gene doesn't have a hgnc id that is found in the database
- Broken export of causatives table
- Query for genes in build 38 on `Search SNVs and INDELs` page
- Prevent typing special characters `^<>?!=\/` in case search form
- Search matching causatives also among research variants in other cases
- Links to variants in Verified variants page
- Broken filter institute cases by pinned gene
- Better visualization of long lists of genes in large SVs on Causative and Verified Variants page
- Reintroduced missing button to export Causative variants
- Better linking and display of matching causatives and managed variants
- Reduced code complexity in `scout/parse/variant/variant.py`
- Reduced complexity of code in `scout/build/variant/variant.py`

### Changed
- State that loqusdb observation is in current case if observations count is one and no cases are shown
- Better pagination and number of variants returned by queries in `Search SNVs and INDELs` page
- Refactored and simplified code used for collecting gene variants for `Search SNVs and INDELs` page
- Fix sidebar panel icons in Case view
- Fix panel spacing in Case view
- Removed unused database `sanger_ordered` and `case_id,category,rank_score` indexes (variant collection)
- Verified variants displayed in a dedicated page reachable from institute sidebar
- Unified stats in dashboard page
- Improved gene info for large SVs and cancer SVs
- Remove the unused `variant.str_variant` endpoint from variant views
- Easier editing of HPO gene panel on case page
- Assign phenotype panel less cramped on Case page
- Causatives and Verified variants pages to use the same template macro
- Allow hyphens in panel names
- Reduce resolution of example images
- Remove some animations in web gui which where rendered slow


## [4.57.4]
### Fixed
- Parsing of variant.FORMAT "DR" key in parse variant file

## [4.57.3]
### Fixed
- Export of STR verified variants
- Do not download as verified variants first verified and then reset to not validated
- Avoid duplicated lines in downloaded verified variants reflecting changes in variant validation status

## [4.57.2]
### Fixed
- Export of verified variants when variant gene has no transcripts
- HTTP 500 when visiting a the details page for a cancer variant that had been ranked with genmod

## [4.57.1]
### Fixed
- Updating/replacing a gene panel from file with a corrupted or malformed file

## [4.57]
### Added
- Display last 50 or 500 events for a user in a timeline
- Show dismiss count from other cases on matching variantS
- Save Beacon-related events in events collection
- Institute settings allow saving multiple loqusdb instances for one institute
- Display stats from multiple instances of loqusdb on variant page
- Display date and frequency of obs derived from count of local archive observations from MIP11 (requires fix in MIP)
### Changed
- Prior ACMG classifications view is no longer limited by pathogenicity
### Fixed
- Visibility of Sanger ordered badge on case page, light mode
- Some of the DataTables tables (Phenotypes and Diagnoses pages) got a bit dark in dark mode
- Remove all redundancies when displaying timeline events (some events are saved both as case-related and variant-related)
- Missing link in saved MatchMaker-related events
- Genes with mixed case gene symbols missing in PanelApp panels
- Alignment of elements on the Beacon submission modal window
- Locus info links from STR variantS page open in new browser tabs

## [4.56]
### Added
- Test for PanelApp panels loading
- `panel-umi` tag option when loading cancer analyses
### Changed
- Black text to make comments more visible in dark mode
- Loading PanelApp panels replaces pre-existing panels with same version
- Removed sidebar from Causatives page - navigation is available on the top bar for now
- Create ClinVar submissions from pinned variants list in case page
- Select which pinned variants will be included in ClinVar submission documents
### Fixed
- Remove a:visited css style from all buttons
- Update of HPO terms via command line
- Background color of `MIXED` and `PANEL-UMI` sequencing types on cases page
- Fixed regex error when searching for cases with query ending with `\ `
- Gene symbols on Causatives page lighter in dark mode
- SpliceAI tooltip of multigene variants

## [4.55]
### Changed
- Represent different tumor samples as vials in cases page
- Option to force-update the OMIM panel
### Fixed
- Low tumor purity badge alignment in cancer samples table on cancer case view
- VariantS comment popovers reactivate on hover
- Updating database genes in build 37
- ACMG classification summary hidden by sticky navbar
- Logo backgrounds fixed to white on welcome page
- Visited links turn purple again
- Style of link buttons and dropdown menus
- Update KUH and GMS logos
- Link color for Managed variants

## [4.54]
### Added
- Dark mode, using browser/OS media preference
- Allow marking case as solved without defining causative variants
- Admin users can create missing beacon datasets from the institute's settings page
- GenCC links on gene and variant pages
- Deprecation warnings when launching the app using a .yaml config file or loading cases using .ped files
### Changed
- Improved HTML syntax in case report template
- Modified message displayed when variant rank stats could not be calculated
- Expanded instructions on how to test on CG development server (cg-vm1)
- Added more somatic variant callers (Balsamic v9 SNV, develop SV)
### Fixed
- Remove load demo case command from docker-compose.yml
- Text elements being split across pages in PDF reports
- Made login password field of type `password` in LDAP login form
- Gene panels HTML select in institute's settings page
- Bootstrap upgraded to version 5
- Fix some Sourcery and SonarCloud suggestions
- Escape special characters in case search on institute and dashboard pages
- Broken case PDF reports when no Madeline pedigree image can be created
- Removed text-white links style that were invisible in new pages style
- Variants pagination after pressing "Filter variants" or "Clinical filter"
- Layout of buttons Matchmaker submission panel (case page)
- Removing cases from Matchmaker (simplified code and fixed functionality)
- Reintroduce check for missing alignment files purged from server

## [4.53]
### Added
### Changed
- Point Alamut API key docs link to new API version
- Parse dbSNP id from ID only if it says "rs", else use VEP CSQ fields
- Removed MarkupSafe from the dependencies
### Fixed
- Reintroduced loading of SVs for demo case 643595
- Successful parse of FOUND_IN should avoid GATK caller default
- All vulnerabilities flagged by SonarCloud

## [4.52]
### Added
- Demo cancer case gets loaded together with demo RD case in demo instance
- Parse REVEL_score alongside REVEL_rankscore from csq field and display it on SNV variant page
- Rank score results now show the ranking range
- cDNA and protein changes displayed on institute causatives pages
- Optional SESSION_TIMEOUT_MINUTES configuration in app config files
- Script to convert old OMIM case format (list of integers) to new format (list of dictionaries)
- Additional check for user logged in status before serving alignment files
- Download .cgh files from cancer samples table on cancer case page
- Number of documents and date of last update on genes page
### Changed
- Verify user before redirecting to IGV alignments and sashimi plots
- Build case IGV tracks starting from case and variant objects instead of passing all params in a form
- Unfreeze Werkzeug lib since Flask_login v.0.6 with bugfix has been released
- Sort gene panels by name (panelS and variant page)
- Removed unused `server.blueprints.alignviewers.unindexed_remote_static` endpoint
- User sessions to check files served by `server.blueprints.alignviewers.remote_static` endpoint
- Moved Beacon-related functions to a dedicated app extension
- Audit Filter now also loads filter displaying the variants for it
### Fixed
- Handle `attachment_filename` parameter renamed to `download_name` when Flask 2.2 will be released
- Removed cursor timeout param in cases find adapter function to avoid many code warnings
- Removed stream argument deprecation warning in tests
- Handle `no intervals found` warning in load_region test
- Beacon remove variants
- Protect remote_cors function in alignviewers view from Server-Side Request Forgery (SSRF)
- Check creation date of last document in gene collection to display when genes collection was updated last

## [4.51]
### Added
- Config file containing codecov settings for pull requests
- Add an IGV.js direct link button from case page
- Security policy file
- Hide/shade compound variants based on rank score on variantS from filter
- Chromograph legend documentation direct link
### Changed
- Updated deprecated Codecov GitHub action to v.2
- Simplified code of scout/adapter/mongo/variant
- Update IGV.js to v2.11.2
- Show summary number of variant gene panels on general report if more than 3
### Fixed
- Marrvel link for variants in genome build 38 (using liftover to build 37)
- Remove flags from codecov config file
- Fixed filter bug with high negative SPIDEX scores
- Renamed IARC TP53 button to to `TP53 Database`, modified also link since IARC has been moved to the US NCI: `https://tp53.isb-cgc.org/`
- Parsing new format of OMIM case info when exporting patients to Matchmaker
- Remove flask-debugtoolbar lib dependency that is using deprecated code and causes app to crash after new release of Jinja2 (3.1)
- Variant page crashing for cases with old OMIM terms structure (a list of integers instead of dictionary)
- Variant page crashing when creating MARRVEL link for cases with no genome build
- SpliceAI documentation link
- Fix deprecated `safe_str_cmp` import from `werkzeug.security` by freezing Werkzeug lib to v2.0 until Flask_login v.0.6 with bugfix is released
- List gene names densely in general report for SVs that contain more than 3 genes
- Show transcript ids on refseq genes on hg19 in IGV.js, using refgene source
- Display correct number of genes in general report for SVs that contain more than 32 genes
- Broken Google login after new major release of `lepture/authlib`
- Fix frequency and callers display on case general report

## [4.50.1]
### Fixed
- Show matching causative STR_repid for legacy str variants (pre Stranger hgnc_id)

## [4.50]
### Added
- Individual-specific OMIM terms
- OMIM disease descriptions in ClinVar submission form
- Add a toggle for melter rerun monitoring of cases
- Add a config option to show the rerun monitoring toggle
- Add a cli option to export cases with rerun monitoring enabled
- Add a link to STRipy for STR variants; shallow for ARX and HOXA13
- Hide by default variants only present in unaffected individuals in variants filters
- OMIM terms in general case report
- Individual-level info on OMIM and HPO terms in general case report
- PanelApp gene link among the external links on variant page
- Dashboard case filters fields help
- Filter cases by OMIM terms in cases and dashboard pages
### Fixed
- A malformed panel id request would crash with exception: now gives user warning flash with redirect
- Link to HPO resource file hosted on `http://purl.obolibrary.org`
- Gene search form when gene exists only in build 38
- Fixed odd redirect error and poor error message on missing column for gene panel csv upload
- Typo in parse variant transcripts function
- Modified keys name used to parse local observations (archived) frequencies to reflect change in MIP keys naming
- Better error handling for partly broken/timed out chanjo reports
- Broken javascript code when case Chromograph data is malformed
- Broader space for case synopsis in general report
- Show partial causatives on causatives and matching causatives panels
- Partial causative assignment in cases with no OMIM or HPO terms
- Partial causative OMIM select options in variant page
### Changed
- Slightly smaller and improved layout of content in case PDF report
- Relabel more cancer variant pages somatic for navigation
- Unify caseS nav links
- Removed unused `add_compounds` param from variant controllers function
- Changed default hg19 genome for IGV.js to legacy hg19_1kg_decoy to fix a few problematic loci
- Reduce code complexity (parse/ensembl.py)
- Silence certain fields in ClinVar export if prioritised ones exist (chrom-start-end if hgvs exist)
- Made phenotype non-mandatory when marking a variant as partial causative
- Only one phenotype condition type (OMIM or HPO) per variant is used in ClinVar submissions
- ClinVar submission variant condition prefers OMIM over HPO if available
- Use lighter version of gene objects in Omim MongoDB adapter, panels controllers, panels views and institute controllers
- Gene-variants table size is now adaptive
- Remove unused file upload on gene-variants page

## [4.49]
### Fixed
- Pydantic model types for genome_build, madeline_info, peddy_ped_check and peddy_sex_check, rank_model_version and sv_rank_model_version
- Replace `MatchMaker` with `Matchmaker` in all places visible by a user
- Save diagnosis labels along with OMIM terms in Matchmaker Exchange submission objects
- `libegl-mesa0_21.0.3-0ubuntu0.3~20.04.5_amd64.deb` lib not found by GitHub actions Docker build
- Remove unused `chromograph_image_files` and `chromograph_prefixes` keys saved when creating or updating an RD case
- Search managed variants by description and with ignore case
### Changed
- Introduced page margins on exported PDF reports
- Smaller gene fonts in downloaded HPO genes PDF reports
- Reintroduced gene coverage data in the PDF-exported general report of rare-disease cases
- Check for existence of case report files before creating sidebar links
- Better description of HPO and OMIM terms for patients submitted to Matchmaker Exchange
- Remove null non-mandatory key/values when updating a case
- Freeze WTForms<3 due to several form input rendering changes

## [4.48.1]
### Fixed
- General case PDF report for recent cases with no pedigree

## [4.48]
### Added
- Option to cancel a request for research variants in case page
### Changed
- Update igv.js to v2.10.5
- Updated example of a case delivery report
- Unfreeze cyvcf2
- Builder images used in Scout Dockerfiles
- Crash report email subject gives host name
- Export general case report to PDF using PDFKit instead of WeasyPrint
- Do not include coverage report in PDF case report since they might have different orientation
- Export cancer cases's "Coverage and QC report" to PDF using PDFKit instead of Weasyprint
- Updated cancer "Coverage and QC report" example
- Keep portrait orientation in PDF delivery report
- Export delivery report to PDF using PDFKit instead of Weasyprint
- PDF export of clinical and research HPO panels using PDFKit instead of Weasyprint
- Export gene panel report to PDF using PDFKit
- Removed WeasyPrint lib dependency

### Fixed
- Reintroduced missing links to Swegen and Beacon and dbSNP in RD variant page, summary section
- Demo delivery report orientation to fit new columns
- Missing delivery report in demo case
- Cast MNVs to SNV for test
- Export verified variants from all institutes when user is admin
- Cancer coverage and QC report not found for demo cancer case
- Pull request template instructions on how to deploy to test server
- PDF Delivery report not showing Swedac logo
- Fix code typos
- Disable codefactor raised by ESLint for javascript functions located on another file
- Loading spinner stuck after downloading a PDF gene panel report
- IGV browser crashing when file system with alignment files is not mounted

## [4.47]
### Added
- Added CADD, GnomAD and genotype calls to variantS export
### Changed
- Pull request template, to illustrate how to deploy pull request branches on cg-vm1 stage server
### Fixed
- Compiled Docker image contains a patched version (v4.9) of chanjo-report

## [4.46.1]
### Fixed
- Downloading of files generated within the app container (MT-report, verified variants, pedigrees, ..)

## [4.46]
### Added
- Created a Dockefile to be used to serve the dockerized app in production
- Modified the code to collect database params specified as env vars
- Created a GitHub action that pushes the Dockerfile-server image to Docker Hub (scout-server-stage) every time a PR is opened
- Created a GitHub action that pushes the Dockerfile-server image to Docker Hub (scout-server) every time a new release is created
- Reassign MatchMaker Exchange submission to another user when a Scout user is deleted
- Expose public API JSON gene panels endpoint, primarily to enable automated rerun checking for updates
- Add utils for dictionary type
- Filter institute cases using multiple HPO terms
- Vulture GitHub action to identify and remove unused variables and imports
### Changed
- Updated the python config file documentation in admin guide
- Case configuration parsing now uses Pydantic for improved typechecking and config handling
- Removed test matrices to speed up automatic testing of PRs
- Switch from Coveralls to Codecov to handle CI test coverage
- Speed-up CI tests by caching installation of libs and splitting tests into randomized groups using pytest-test-groups
- Improved LDAP login documentation
- Use lib flask-ldapconn instead of flask_ldap3_login> to handle ldap authentication
- Updated Managed variant documentation in user guide
- Fix and simplify creating and editing of gene panels
- Simplified gene variants search code
- Increased the height of the genes track in the IGV viewer
### Fixed
- Validate uploaded managed variant file lines, warning the user.
- Exporting validated variants with missing "genes" database key
- No results returned when searching for gene variants using a phenotype term
- Variants filtering by gene symbols file
- Make gene HGNC symbols field mandatory in gene variants page and run search only on form submit
- Make sure collaborator gene variants are still visible, even if HPO filter is used

## [4.45]
### Added
### Changed
- Start Scout also when loqusdbapi is not reachable
- Clearer definition of manual standard and custom inheritance models in gene panels
- Allow searching multiple chromosomes in filters
### Fixed
- Gene panel crashing on edit action

## [4.44]
### Added
### Changed
- Display Gene track beneath each sample track when displaying splice junctions in igv browser
- Check outdated gene symbols and update with aliases for both RD and cancer variantS
### Fixed
- Added query input check and fixed the Genes API endpoint to return a json formatted error when request is malformed
- Typo in ACMG BP6 tooltip

## [4.43.1]
### Added
- Added database index for OMIM disease term genes
### Changed
### Fixed
- Do not drop HPO terms collection when updating HPO terms via the command line
- Do not drop disease (OMIM) terms collection when updating diseases via the command line

## [4.43]
### Added
- Specify which collection(s) update/build indexes for
### Fixed
- Do not drop genes and transcripts collections when updating genes via the command line

## [4.42.1]
### Added
### Changed
### Fixed
- Freeze PyMongo lib to version<4.0 to keep supporting previous MongoDB versions
- Speed up gene panels creation and update by collecting only light gene info from database
- Avoid case page crash on Phenomizer queries timeout

## [4.42]
### Added
- Choose custom pinned variants to submit to MatchMaker Exchange
- Submit structural variant as genes to the MatchMaker Exchange
- Added function for maintainers and admins to remove gene panels
- Admins can restore deleted gene panels
- A development docker-compose file illustrating the scout/chanjo-report integration
- Show AD on variants view for cancer SV (tumor and normal)
- Cancer SV variants filter AD, AF (tumor and normal)
- Hiding the variants score column also from cancer SVs, as for the SNVs
### Changed
- Enforce same case _id and display_name when updating a case
- Enforce same individual ids, display names and affected status when updating a case
- Improved documentation for connecting to loqusdb instances (including loqusdbapi)
- Display and download HPO gene panels' gene symbols in italics
- A faster-built and lighter Docker image
- Reduce complexity of `panels` endpoint moving some code to the panels controllers
- Update requirements to use flask-ldap3-login>=0.9.17 instead of freezing WTForm
### Fixed
- Use of deprecated TextField after the upgrade of WTF to v3.0
- Freeze to WTForms to version < 3
- Remove the extra files (bed files and madeline.svg) introduced by mistake
- Cli command loading demo data in docker-compose when case custom images exist and is None
- Increased MongoDB connection serverSelectionTimeoutMS parameter to 30K (default value according to MongoDB documentation)
- Better differentiate old obs counts 0 vs N/A
- Broken cancer variants page when default gene panel was deleted
- Typo in tx_overview function in variant controllers file
- Fixed loqusdbapi SV search URL
- SV variants filtering using Decipher criterion
- Removing old gene panels that don't contain the `maintainer` key.

## [4.41.1]
### Fixed
- General reports crash for variant annotations with same variant on other cases

## [4.41]
### Added
- Extended the instructions for running the Scout Docker image (web app and cli).
- Enabled inclusion of custom images to STR variant view
### Fixed
- General case report sorting comments for variants with None genetic models
- Do not crash but redirect to variants page with error when a variant is not found for a case
- UCSC links coordinates for SV variants with start chromosome different than end chromosome
- Human readable variants name in case page for variants having start chromosome different from end chromosome
- Avoid always loading all transcripts when checking gene symbol: introduce gene captions
- Slow queries for evaluated variants on e.g. case page - use events instead
### Changed
- Rearrange variant page again, moving severity predictions down.
- More reactive layout width steps on variant page

## [4.40.1]
### Added
### Fixed
- Variants dismissed with inconsistent inheritance pattern can again be shown in general case report
- General report page for variants with genes=None
- General report crashing when variants have no panels
- Added other missing keys to case and variant dictionaries passed to general report
### Changed

## [4.40]
### Added
- A .cff citation file
- Phenotype search API endpoint
- Added pagination to phenotype API
- Extend case search to include internal MongoDB id
- Support for connecting to a MongoDB replica set (.py config files)
- Support for connecting to a MongoDB replica set (.yaml config files)
### Fixed
- Command to load the OMIM gene panel (`scout load panel --omim`)
- Unify style of pinned and causative variants' badges on case page
- Removed automatic spaces after punctuation in comments
- Remove the hardcoded number of total individuals from the variant's old observations panel
- Send delete requests to a connected Beacon using the DELETE method
- Layout of the SNV and SV variant page - move frequency up
### Changed
- Stop updating database indexes after loading exons via command line
- Display validation status badge also for not Sanger-sequenced variants
- Moved Frequencies, Severity and Local observations panels up in RD variants page
- Enabled Flask CORS to communicate CORS status to js apps
- Moved the code preparing the transcripts overview to the backend
- Refactored and filtered json data used in general case report
- Changed the database used in docker-compose file to use the official MongoDB v4.4 image
- Modified the Python (3.6, 3.8) and MongoDB (3.2, 4.4, 5.0) versions used in testing matrices (GitHub actions)
- Capitalize case search terms on institute and dashboard pages


## [4.39]
### Added
- COSMIC IDs collected from CSQ field named `COSMIC`
### Fixed
- Link to other causative variants on variant page
- Allow multiple COSMIC links for a cancer variant
- Fix floating text in severity box #2808
- Fixed MitoMap and HmtVar links for hg38 cases
- Do not open new browser tabs when downloading files
- Selectable IGV tracks on variant page
- Missing splice junctions button on variant page
- Refactor variantS representative gene selection, and use it also for cancer variant summary
### Changed
- Improve Javascript performance for displaying Chromograph images
- Make ClinVar classification more evident in cancer variant page

## [4.38]
### Added
- Option to hide Alamut button in the app config file
### Fixed
- Library deprecation warning fixed (insert is deprecated. Use insert_one or insert_many instead)
- Update genes command will not trigger an update of database indices any more
- Missing resources in temporary downloading directory when updating genes using the command line
- Restore previous variant ACMG classification in a scrollable div
- Loading spinner not stopping after downloading PDF case reports and variant list export
- Add extra Alamut links higher up on variant pages
- Improve UX for phenotypes in case page
- Filter and export of STR variants
- Update look of variants page navigation buttons
### Changed

## [4.37]
### Added
- Highlight and show version number for RefSeq MANE transcripts.
- Added integration to a rerunner service for toggling reanalysis with updated pedigree information
- SpliceAI display and parsing from VEP CSQ
- Display matching tiered variants for cancer variants
- Display a loading icon (spinner) until the page loads completely
- Display filter badges in cancer variants list
- Update genes from pre-downloaded file resources
- On login, OS, browser version and screen size are saved anonymously to understand how users are using Scout
- API returning institutes data for a given user: `/api/v1/institutes`
- API returning case data for a given institute: `/api/v1/institutes/<institute_id>/cases`
- Added GMS and Lund university hospital logos to login page
- Made display of Swedac logo configurable
- Support for displaying custom images in case view
- Individual-specific HPO terms
- Optional alamut_key in institute settings for Alamut Plus software
- Case report API endpoint
- Tooltip in case explaining that genes with genome build different than case genome build will not be added to dynamic HPO panel.
- Add DeepVariant as a caller
### Fixed
- Updated IGV to v2.8.5 to solve missing gene labels on some zoom levels
- Demo cancer case config file to load somatic SNVs and SVs only.
- Expand list of refseq trancripts in ClinVar submission form
- Renamed `All SNVs and INDELs` institute sidebar element to `Search SNVs and INDELs` and fixed its style.
- Add missing parameters to case load-config documentation
- Allow creating/editing gene panels and dynamic gene panels with genes present in genome build 38
- Bugfix broken Pytests
- Bulk dismissing variants error due to key conversion from string to integer
- Fix typo in index documentation
- Fixed crash in institute settings page if "collaborators" key is not set in database
- Don't stop Scout execution if LoqusDB call fails and print stacktrace to log
- Bug when case contains custom images with value `None`
- Bug introduced when fixing another bug in Scout-LoqusDB interaction
- Loading of OMIM diagnoses in Scout demo instance
- Remove the docker-compose with chanjo integration because it doesn't work yet.
- Fixed standard docker-compose with scout demo data and database
- Clinical variant assessments not present for pinned and causative variants on case page.
- MatchMaker matching one node at the time only
- Remove link from previously tiered variants badge in cancer variants page
- Typo in gene cell on cancer variants page
- Managed variants filter form
### Changed
- Better naming for variants buttons on cancer track (somatic, germline). Also show cancer research button if available.
- Load case with missing panels in config files, but show warning.
- Changing the (Female, Male) symbols to (F/M) letters in individuals_table and case-sma.
- Print stacktrace if case load command fails
- Added sort icon and a pointer to the cursor to all tables with sortable fields
- Moved variant, gene and panel info from the basic pane to summary panel for all variants.
- Renamed `Basics` panel to `Classify` on variant page.
- Revamped `Basics` panel to a panel dedicated to classify variants
- Revamped the summary panel to be more compact.
- Added dedicated template for cancer variants
- Removed Gene models, Gene annotations and Conservation panels for cancer variants
- Reorganized the orders of panels for variant and cancer variant views
- Added dedicated variant quality panel and removed relevant panes
- A more compact case page
- Removed OMIM genes panel
- Make genes panel, pinned variants panel, causative variants panel and ClinVar panel scrollable on case page
- Update to Scilifelab's 2020 logo
- Update Gens URL to support Gens v2.0 format
- Refactor tests for parsing case configurations
- Updated links to HPO downloadable resources
- Managed variants filtering defaults to all variant categories
- Changing the (Kind) drop-down according to (Category) drop-down in Managed variant add variant
- Moved Gens button to individuals table
- Check resource files availability before starting updating OMIM diagnoses
- Fix typo in `SHOW_OBSERVED_VARIANT_ARCHIVE` config param

## [4.36]
### Added
- Parse and save splice junction tracks from case config file
- Tooltip in observations panel, explaining that case variants with no link might be old variants, not uploaded after a case rerun
### Fixed
- Warning on overwriting variants with same position was no longer shown
- Increase the height of the dropdowns to 425px
- More indices for the case table as it grows, specifically for causatives queries
- Splice junction tracks not centered over variant genes
- Total number of research variants count
- Update variants stats in case documents every time new variants are loaded
- Bug in flashing warning messages when filtering variants
### Changed
- Clearer warning messages for genes and gene/gene-panels searches in variants filters

## [4.35]
### Added
- A new index for hgnc_symbol in the hgnc_gene collection
- A Pedigree panel in STR page
- Display Tier I and II variants in case view causatives card for cancer cases
### Fixed
- Send partial file data to igv.js when visualizing sashimi plots with splice junction tracks
- Research variants filtering by gene
- Do not attempt to populate annotations for not loaded pinned/causatives
- Add max-height to all dropdowns in filters
### Changed
- Switch off non-clinical gene warnings when filtering research variants
- Don't display OMIM disease card in case view for cancer cases
- Refactored Individuals and Causative card in case view for cancer cases
- Update and style STR case report

## [4.34]
### Added
- Saved filter lock and unlock
- Filters can optionally be marked audited, logging the filter name, user and date on the case events and general report.
- Added `ClinVar hits` and `Cosmic hits` in cancer SNVs filters
- Added `ClinVar hits` to variants filter (rare disease track)
- Load cancer demo case in docker-compose files (default and demo file)
- Inclusive-language check using [woke](https://github.com/get-woke/woke) github action
- Add link to HmtVar for mitochondrial variants (if VCF is annotated with HmtNote)
- Grey background for dismissed compounds in variants list and variant page
- Pin badge for pinned compounds in variants list and variant page
- Support LoqusDB REST API queries
- Add a docker-compose-matchmaker under scout/containers/development to test matchmaker locally
- Script to investigate consequences of symbol search bug
- Added GATK to list of SV and cancer SV callers
### Fixed
- Make MitoMap link work for hg38 again
- Export Variants feature crashing when one of the variants has no primary transcripts
- Redirect to last visited variantS page when dismissing variants from variants list
- Improved matching of SVs Loqus occurrences in other cases
- Remove padding from the list inside (Matching causatives from other cases) panel
- Pass None to get_app function in CLI base since passing script_info to app factory functions was deprecated in Flask 2.0
- Fixed failing tests due to Flask update to version 2.0
- Speed up user events view
- Causative view sort out of memory error
- Use hgnc_id for gene filter query
- Typo in case controllers displaying an error every time a patient is matched against external MatchMaker nodes
- Do not crash while attempting an update for variant documents that are too big (> 16 MB)
- Old STR causatives (and other variants) may not have HGNC symbols - fix sort lambda
- Check if gene_obj has primary_transcript before trying to access it
- Warn if a gene manually searched is in a clinical panel with an outdated name when filtering variants
- ChrPos split js not needed on STR page yet
### Changed
- Remove parsing of case `genome_version`, since it's not used anywhere downstream
- Introduce deprecation warning for Loqus configs that are not dictionaries
- SV clinical filter no longer filters out sub 100 nt variants
- Count cases in LoqusDB by variant type
- Commit pulse repo badge temporarily set to weekly
- Sort ClinVar submissions objects by ascending "Last evaluated" date
- Refactored the MatchMaker integration as an extension
- Replaced some sensitive words as suggested by woke linter
- Documentation for load-configuration rewritten.
- Add styles to MatchMaker matches table
- More detailed info on the data shared in MatchMaker submission form

## [4.33.1]
### Fixed
- Include markdown for release autodeploy docs
- Use standard inheritance model in ClinVar (https://ftp.ncbi.nlm.nih.gov/pub/GTR/standard_terms/Mode_of_inheritance.txt)
- Fix issue crash with variants that have been unflagged causative not being available in other causatives
### Added
### Changed

## [4.33]
### Fixed
- Command line crashing when updating an individual not found in database
- Dashboard page crashing when filters return no data
- Cancer variants filter by chromosome
- /api/v1/genes now searches for genes in all genome builds by default
- Upgraded igv.js to version 2.8.1 (Fixed Unparsable bed record error)
### Added
- Autodeploy docs on release
- Documentation for updating case individuals tracks
- Filter cases and dashboard stats by analysis track
### Changed
- Changed from deprecated db update method
- Pre-selected fields to run queries with in dashboard page
- Do not filter by any institute when first accessing the dashboard
- Removed OMIM panel in case view for cancer cases
- Display Tier I and II variants in case view causatives panel for cancer cases
- Refactored Individuals and Causative panels in case view for cancer cases

## [4.32.1]
### Fixed
- iSort lint check only
### Changed
- Institute cases page crashing when a case has track:Null
### Added

## [4.32]
### Added
- Load and show MITOMAP associated diseases from VCF (INFO field: MitomapAssociatedDiseases, via HmtNote)
- Show variant allele frequencies for mitochondrial variants (GRCh38 cases)
- Extend "public" json API with diseases (OMIM) and phenotypes (HPO)
- HPO gene list download now has option for clinical and non-clinical genes
- Display gene splice junctions data in sashimi plots
- Update case individuals with splice junctions tracks
- Simple Docker compose for development with local build
- Make Phenomodels subpanels collapsible
- User side documentation of cytogenomics features (Gens, Chromograph, vcf2cytosure, rhocall)
- iSort GitHub Action
- Support LoqusDB REST API queries
### Fixed
- Show other causative once, even if several events point to it
- Filtering variants by mitochondrial chromosome for cases with genome build=38
- HPO gene search button triggers any warnings for clinical / non-existing genes also on first search
- Fixed a bug in variants pages caused by MT variants without alt_frequency
- Tests for CADD score parsing function
- Fixed the look of IGV settings on SNV variant page
- Cases analyzed once shown as `rerun`
- Missing case track on case re-upload
- Fixed severity rank for SO term "regulatory region ablation"
### Changed
- Refactor according to CodeFactor - mostly reuse of duplicated code
- Phenomodels language adjustment
- Open variants in a new window (from variants page)
- Open overlapping and compound variants in a new window (from variant page)
- gnomAD link points to gnomAD v.3 (build GRCh38) for mitochondrial variants.
- Display only number of affected genes for dismissed SVs in general report
- Chromosome build check when populating the variants filter chromosome selection
- Display mitochondrial and rare diseases coverage report in cases with missing 'rare' track

## [4.31.1]
### Added
### Changed
- Remove mitochondrial and coverage report from cancer cases sidebar
### Fixed
- ClinVar page when dbSNP id is None

## [4.31]
### Added
- gnomAD annotation field in admin guide
- Export also dynamic panel genes not associated to an HPO term when downloading the HPO panel
- Primary HGNC transcript info in variant export files
- Show variant quality (QUAL field from vcf) in the variant summary
- Load/update PDF gene fusion reports (clinical and research) generated with Arriba
- Support new MANE annotations from VEP (both MANE Select and MANE Plus Clinical)
- Display on case activity the event of a user resetting all dismissed variants
- Support gnomAD population frequencies for mitochondrial variants
- Anchor links in Casedata ClinVar panels to redirect after renaming individuals
### Fixed
- Replace old docs link www.clinicalgenomics.se/scout with new https://clinical-genomics.github.io/scout
- Page formatting issues whenever case and variant comments contain extremely long strings with no spaces
- Chromograph images can be one column and have scrollbar. Removed legacy code.
- Column labels for ClinVar case submission
- Page crashing looking for LoqusDB observation when variant doesn't exist
- Missing inheritance models and custom inheritance models on newly created gene panels
- Accept only numbers in managed variants filter as position and end coordinates
- SNP id format and links in Variant page, ClinVar submission form and general report
- Case groups tooltip triggered only when mouse is on the panel header
### Changed
- A more compact case groups panel
- Added landscape orientation CSS style to cancer coverage and QC demo report
- Improve user documentation to create and save new gene panels
- Removed option to use space as separator when uploading gene panels
- Separating the columns of standard and custom inheritance models in gene panels
- Improved ClinVar instructions for users using non-English Excel

## [4.30.2]
### Added
### Fixed
- Use VEP RefSeq ID if RefSeq list is empty in RefSeq transcripts overview
- Bug creating variant links for variants with no end_chrom
### Changed

## [4.30.1]
### Added
### Fixed
- Cryptography dependency fixed to use version < 3.4
### Changed

## [4.30]
### Added
- Introduced a `reset dismiss variant` verb
- Button to reset all dismissed variants for a case
- Add black border to Chromograph ideograms
- Show ClinVar annotations on variantS page
- Added integration with GENS, copy number visualization tool
- Added a VUS label to the manual classification variant tags
- Add additional information to SNV verification emails
- Tooltips documenting manual annotations from default panels
- Case groups now show bam files from all cases on align view
### Fixed
- Center initial igv view on variant start with SNV/indels
- Don't set initial igv view to negative coordinates
- Display of GQ for SV and STR
- Parsing of AD and related info for STRs
- LoqusDB field in institute settings accepts only existing Loqus instances
- Fix DECIPHER link to work after DECIPHER migrated to GRCh38
- Removed visibility window param from igv.js genes track
- Updated HPO download URL
- Patch HPO download test correctly
- Reference size on STR hover not needed (also wrong)
- Introduced genome build check (allowed values: 37, 38, "37", "38") on case load
- Improve case searching by assignee full name
- Populating the LoqusDB select in institute settings
### Changed
- Cancer variants table header (pop freq etc)
- Only admin users can modify LoqusDB instance in Institute settings
- Style of case synopsis, variants and case comments
- Switched to igv.js 2.7.5
- Do not choke if case is missing research variants when research requested
- Count cases in LoqusDB by variant type
- Introduce deprecation warning for Loqus configs that are not dictionaries
- Improve create new gene panel form validation
- Make XM- transcripts less visible if they don't overlap with transcript refseq_id in variant page
- Color of gene panels and comments panels on cases and variant pages
- Do not choke if case is missing research variants when reserch requested

## [4.29.1]
### Added
### Fixed
- Always load STR variants regardless of RankScore threshold (hotfix)
### Changed

## [4.29]
### Added
- Added a page about migrating potentially breaking changes to the documentation
- markdown_include in development requirements file
- STR variants filter
- Display source, Z-score, inheritance pattern for STR annotations from Stranger (>0.6.1) if available
- Coverage and quality report to cancer view
### Fixed
- ACMG classification page crashing when trying to visualize a classification that was removed
- Pretty print HGVS on gene variants (URL-decode VEP)
- Broken or missing link in the documentation
- Multiple gene names in ClinVar submission form
- Inheritance model select field in ClinVar submission
- IGV.js >2.7.0 has an issue with the gene track zoom levels - temp freeze at 2.7.0
- Revert CORS-anywhere and introduce a local http proxy for cloud tracks
### Changed

## [4.28]
### Added
- Chromograph integration for displaying PNGs in case-page
- Add VAF to cancer case general report, and remove some of its unused fields
- Variants filter compatible with genome browser location strings
- Support for custom public igv tracks stored on the cloud
- Add tests to increase testing coverage
- Update case variants count after deleting variants
- Update IGV.js to latest (v2.7.4)
- Bypass igv.js CORS check using `https://github.com/Rob--W/cors-anywhere`
- Documentation on default and custom IGV.js tracks (admin docs)
- Lock phenomodels so they're editable by admins only
- Small case group assessment sharing
- Tutorial and files for deploying app on containers (Kubernetes pods)
- Canonical transcript and protein change of canonical transcript in exported variants excel sheet
- Support for Font Awesome version 6
- Submit to Beacon from case page sidebar
- Hide dismissed variants in variants pages and variants export function
- Systemd service files and instruction to deploy Scout using podman
### Fixed
- Bugfix: unused `chromgraph_prefix |tojson` removed
- Freeze coloredlogs temporarily
- Marrvel link
- Don't show TP53 link for silent or synonymous changes
- OMIM gene field accepts any custom number as OMIM gene
- Fix Pytest single quote vs double quote string
- Bug in gene variants search by similar cases and no similar case is found
- Delete unused file `userpanel.py`
- Primary transcripts in variant overview and general report
- Google OAuth2 login setup in README file
- Redirect to 'missing file'-icon if configured Chromograph file is missing
- Javascript error in case page
- Fix compound matching during variant loading for hg38
- Cancer variants view containing variants dismissed with cancer-specific reasons
- Zoom to SV variant length was missing IGV contig select
- Tooltips on case page when case has no default gene panels
### Changed
- Save case variants count in case document and not in sessions
- Style of gene panels multiselect on case page
- Collapse/expand main HPO checkboxes in phenomodel preview
- Replaced GQ (Genotype quality) with VAF (Variant allele frequency) in cancer variants GT table
- Allow loading of cancer cases with no tumor_purity field
- Truncate cDNA and protein changes in case report if longer than 20 characters


## [4.27]
### Added
- Exclude one or more variant categories when running variants delete command
### Fixed
### Changed

## [4.26.1]
### Added
### Fixed
- Links with 1-letter aa codes crash on frameshift etc
### Changed

## [4.26]
### Added
- Extend the delete variants command to print analysis date, track, institute, status and research status
- Delete variants by type of analysis (wgs|wes|panel)
- Links to cBioPortal, MutanTP53, IARC TP53, OncoKB, MyCancerGenome, CIViC
### Fixed
- Deleted variants count
### Changed
- Print output of variants delete command as a tab separated table

## [4.25]
### Added
- Command line function to remove variants from one or all cases
### Fixed
- Parse SMN None calls to None rather than False

## [4.24.1]
### Fixed
- Install requirements.txt via setup file

## [4.24]
### Added
- Institute-level phenotype models with sub-panels containing HPO and OMIM terms
- Runnable Docker demo
- Docker image build and push github action
- Makefile with shortcuts to docker commands
- Parse and save synopsis, phenotype and cohort terms from config files upon case upload
### Fixed
- Update dismissed variant status when variant dismissed key is missing
- Breakpoint two IGV button now shows correct chromosome when different from bp1
- Missing font lib in Docker image causing the PDF report download page to crash
- Sentieon Manta calls lack Somaticscore - load anyway
- ClinVar submissions crashing due to pinned variants that are not loaded
- Point ExAC pLI score to new gnomad server address
- Bug uploading cases missing phenotype terms in config file
- STRs loaded but not shown on browser page
- Bug when using adapter.variant.get_causatives with case_id without causatives
- Problem with fetching "solved" from scout export cases cli
- Better serialising of datetime and bson.ObjectId
- Added `volumes` folder to .gitignore
### Changed
- Make matching causative and managed variants foldable on case page
- Remove calls to PyMongo functions marked as deprecated in backend and frontend(as of version 3.7).
- Improved `scout update individual` command
- Export dynamic phenotypes with ordered gene lists as PDF


## [4.23]
### Added
- Save custom IGV track settings
- Show a flash message with clear info about non-valid genes when gene panel creation fails
- CNV report link in cancer case side navigation
- Return to comment section after editing, deleting or submitting a comment
- Managed variants
- MT vs 14 chromosome mean coverage stats if Scout is connected to Chanjo
### Fixed
- missing `vcf_cancer_sv` and `vcf_cancer_sv_research` to manual.
- Split ClinVar multiple clnsig values (slash-separated) and strip them of underscore for annotations without accession number
- Timeout of `All SNVs and INDELs` page when no valid gene is provided in the search
- Round CADD (MIPv9)
- Missing default panel value
- Invisible other causatives lines when other causatives lack gene symbols
### Changed
- Do not freeze mkdocs-material to version 4.6.1
- Remove pre-commit dependency

## [4.22]
### Added
- Editable cases comments
- Editable variants comments
### Fixed
- Empty variant activity panel
- STRs variants popover
- Split new ClinVar multiple significance terms for a variant
- Edit the selected comment, not the latest
### Changed
- Updated RELEASE docs.
- Pinned variants card style on the case page
- Merged `scout export exons` and `scout view exons` commands


## [4.21.2]
### Added
### Fixed
- Do not pre-filter research variants by (case-default) gene panels
- Show OMIM disease tooltip reliably
### Changed

## [4.21.1]
### Added
### Fixed
- Small change to Pop Freq column in variants ang gene panels to avoid strange text shrinking on small screens
- Direct use of HPO list for Clinical HPO SNV (and cancer SNV) filtering
- PDF coverage report redirecting to login page
### Changed
- Remove the option to dismiss single variants from all variants pages
- Bulk dismiss SNVs, SVs and cancer SNVs from variants pages

## [4.21]
### Added
- Support to configure LoqusDB per institute
- Highlight causative variants in the variants list
- Add tests. Mostly regarding building internal datatypes.
- Remove leading and trailing whitespaces from panel_name and display_name when panel is created
- Mark MANE transcript in list of transcripts in "Transcript overview" on variant page
- Show default panel name in case sidebar
- Previous buttons for variants pagination
- Adds a gh action that checks that the changelog is updated
- Adds a gh action that deploys new releases automatically to pypi
- Warn users if case default panels are outdated
- Define institute-specific gene panels for filtering in institute settings
- Use institute-specific gene panels in variants filtering
- Show somatic VAF for pinned and causative variants on case page

### Fixed
- Report pages redirect to login instead of crashing when session expires
- Variants filter loading in cancer variants page
- User, Causative and Cases tables not scaling to full page
- Improved docs for an initial production setup
- Compatibility with latest version of Black
- Fixed tests for Click>7
- Clinical filter required an extra click to Filter to return variants
- Restore pagination and shrink badges in the variants page tables
- Removing a user from the command line now inactivates the case only if user is last assignee and case is active
- Bugfix, LoqusDB per institute feature crashed when institute id was empty string
- Bugfix, LoqusDB calls where missing case count
- filter removal and upload for filters deleted from another page/other user
- Visualize outdated gene panels info in a popover instead of a tooltip in case page side panel

### Changed
- Highlight color on normal STRs in the variants table from green to blue
- Display breakpoints coordinates in verification emails only for structural variants


## [4.20]
### Added
- Display number of filtered variants vs number of total variants in variants page
- Search case by HPO terms
- Dismiss variant column in the variants tables
- Black and pre-commit packages to dev requirements

### Fixed
- Bug occurring when rerun is requested twice
- Peddy info fields in the demo config file
- Added load config safety check for multiple alignment files for one individual
- Formatting of cancer variants table
- Missing Score in SV variants table

### Changed
- Updated the documentation on how to create a new software release
- Genome build-aware cytobands coordinates
- Styling update of the Matchmaker card
- Select search type in case search form


## [4.19]

### Added
- Show internal ID for case
- Add internal ID for downloaded CGH files
- Export dynamic HPO gene list from case page
- Remove users as case assignees when their account is deleted
- Keep variants filters panel expanded when filters have been used

### Fixed
- Handle the ProxyFix ModuleNotFoundError when Werkzeug installed version is >1.0
- General report formatting issues whenever case and variant comments contain extremely long strings with no spaces

### Changed
- Created an institute wrapper page that contains list of cases, causatives, SNVs & Indels, user list, shared data and institute settings
- Display case name instead of case ID on clinVar submissions
- Changed icon of sample update in clinVar submissions


## [4.18]

### Added
- Filter cancer variants on cytoband coordinates
- Show dismiss reasons in a badge with hover for clinical variants
- Show an ellipsis if 10 cases or more to display with loqusdb matches
- A new blog post for version 4.17
- Tooltip to better describe Tumor and Normal columns in cancer variants
- Filter cancer SNVs and SVs by chromosome coordinates
- Default export of `Assertion method citation` to clinVar variants submission file
- Button to export up to 500 cancer variants, filtered or not
- Rename samples of a clinVar submission file

### Fixed
- Apply default gene panel on return to cancer variantS from variant view
- Revert to certificate checking when asking for Chanjo reports
- `scout download everything` command failing while downloading HPO terms

### Changed
- Turn tumor and normal allelic fraction to decimal numbers in tumor variants page
- Moved clinVar submissions code to the institutes blueprints
- Changed name of clinVar export files to FILENAME.Variant.csv and FILENAME.CaseData.csv
- Switched Google login libraries from Flask-OAuthlib to Authlib


## [4.17.1]

### Fixed
- Load cytobands for cases with chromosome build not "37" or "38"


## [4.17]

### Added
- COSMIC badge shown in cancer variants
- Default gene-panel in non-cancer structural view in url
- Filter SNVs and SVs by cytoband coordinates
- Filter cancer SNV variants by alt allele frequency in tumor
- Correct genome build in UCSC link from structural variant page



### Fixed
- Bug in clinVar form when variant has no gene
- Bug when sharing cases with the same institute twice
- Page crashing when removing causative variant tag
- Do not default to GATK caller when no caller info is provided for cancer SNVs


## [4.16.1]

### Fixed
- Fix the fix for handling of delivery reports for rerun cases

## [4.16]

### Added
- Adds possibility to add "lims_id" to cases. Currently only stored in database, not shown anywhere
- Adds verification comment box to SVs (previously only available for small variants)
- Scrollable pedigree panel

### Fixed
- Error caused by changes in WTForm (new release 2.3.x)
- Bug in OMIM case page form, causing the page to crash when a string was provided instead of a numerical OMIM id
- Fix Alamut link to work properly on hg38
- Better handling of delivery reports for rerun cases
- Small CodeFactor style issues: matchmaker results counting, a couple of incomplete tests and safer external xml
- Fix an issue with Phenomizer introduced by CodeFactor style changes

### Changed
- Updated the version of igv.js to 2.5.4

## [4.15.1]

### Added
- Display gene names in ClinVar submissions page
- Links to Varsome in variant transcripts table

### Fixed
- Small fixes to ClinVar submission form
- Gene panel page crash when old panel has no maintainers

## [4.15]

### Added
- Clinvar CNVs IGV track
- Gene panels can have maintainers
- Keep variant actions (dismissed, manual rank, mosaic, acmg, comments) upon variant re-upload
- Keep variant actions also on full case re-upload

### Fixed
- Fix the link to Ensembl for SV variants when genome build 38.
- Arrange information in columns on variant page
- Fix so that new cosmic identifier (COSV) is also acceptable #1304
- Fixed COSMIC tag in INFO (outside of CSQ) to be parses as well with `&` splitter.
- COSMIC stub URL changed to https://cancer.sanger.ac.uk/cosmic/search?q= instead.
- Updated to a version of IGV where bigBed tracks are visualized correctly
- Clinvar submission files are named according to the content (variant_data and case_data)
- Always show causatives from other cases in case overview
- Correct disease associations for gene symbol aliases that exist as separate genes
- Re-add "custom annotations" for SV variants
- The override ClinVar P/LP add-in in the Clinical Filter failed for new CSQ strings

### Changed
- Runs all CI checks in github actions

## [4.14.1]

### Fixed
- Error when variant found in loqusdb is not loaded for other case

## [4.14]

### Added
- Use github actions to run tests
- Adds CLI command to update individual alignments path
- Update HPO terms using downloaded definitions files
- Option to use alternative flask config when running `scout serve`
- Requirement to use loqusdb >= 2.5 if integrated

### Fixed
- Do not display Pedigree panel in cancer view
- Do not rely on internet connection and services available when running CI tests
- Variant loading assumes GATK if no caller set given and GATK filter status is seen in FILTER
- Pass genome build param all the way in order to get the right gene mappings for cases with build 38
- Parse correctly variants with zero frequency values
- Continue even if there are problems to create a region vcf
- STR and cancer variant navigation back to variants pages could fail

### Changed
- Improved code that sends requests to the external APIs
- Updates ranges for user ranks to fit todays usage
- Run coveralls on github actions instead of travis
- Run pip checks on github actions instead of coveralls
- For hg38 cases, change gnomAD link to point to version 3.0 (which is hg38 based)
- Show pinned or causative STR variants a bit more human readable

## [4.13.1]

### Added
### Fixed
- Typo that caused not all clinvar conflicting interpretations to be loaded no matter what
- Parse and retrieve clinvar annotations from VEP-annotated (VEP 97+) CSQ VCF field
- Variant clinvar significance shown as `not provided` whenever is `Uncertain significance`
- Phenomizer query crashing when case has no HPO terms assigned
- Fixed a bug affecting `All SNVs and INDELs` page when variants don't have canonical transcript
- Add gene name or id in cancer variant view

### Changed
- Cancer Variant view changed "Variant:Transcript:Exon:HGVS" to "Gene:Transcript:Exon:HGVS"

## [4.13]

### Added
- ClinVar SNVs track in IGV
- Add SMA view with SMN Copy Number data
- Easier to assign OMIM diagnoses from case page
- OMIM terms and specific OMIM term page

### Fixed
- Bug when adding a new gene to a panel
- Restored missing recent delivery reports
- Fixed style and links to other reports in case side panel
- Deleting cases using display_name and institute not deleting its variants
- Fixed bug that caused coordinates filter to override other filters
- Fixed a problem with finding some INS in loqusdb
- Layout on SV page when local observations without cases are present
- Make scout compatible with the new HPO definition files from `http://compbio.charite.de/jenkins/`
- General report visualization error when SNVs display names are very long


### Changed


## [4.12.4]

### Fixed
- Layout on SV page when local observations without cases are present

## [4.12.3]

### Fixed
- Case report when causative or pinned SVs have non null allele frequencies

## [4.12.2]

### Fixed
- SV variant links now take you to the SV variant page again
- Cancer variant view has cleaner table data entries for "N/A" data
- Pinned variant case level display hotfix for cancer and str - more on this later
- Cancer variants show correct alt/ref reads mirroring alt frequency now
- Always load all clinical STR variants even if a region load is attempted - index may be missing
- Same case repetition in variant local observations

## [4.12.1]

### Fixed
- Bug in variant.gene when gene has no HGVS description


## [4.12]

### Added
- Accepts `alignment_path` in load config to pass bam/cram files
- Display all phenotypes on variant page
- Display hgvs coordinates on pinned and causatives
- Clear panel pending changes
- Adds option to setup the database with static files
- Adds cli command to download the resources from CLI that scout needs
- Adds test files for merged somatic SV and CNV; as well as merged SNV, and INDEL part of #1279
- Allows for upload of OMIM-AUTO gene panel from static files without api-key

### Fixed
- Cancer case HPO panel variants link
- Fix so that some drop downs have correct size
- First IGV button in str variants page
- Cancer case activates on SNV variants
- Cases activate when STR variants are viewed
- Always calculate code coverage
- Pinned/Classification/comments in all types of variants pages
- Null values for panel's custom_inheritance_models
- Discrepancy between the manual disease transcripts and those in database in gene-edit page
- ACMG classification not showing for some causatives
- Fix bug which caused IGV.js to use hg19 reference files for hg38 data
- Bug when multiple bam files sources with non-null values are available


### Changed
- Renamed `requests` file to `scout_requests`
- Cancer variant view shows two, instead of four, decimals for allele and normal


## [4.11.1]

### Fixed
- Institute settings page
- Link institute settings to sharing institutes choices

## [4.11.0]

### Added
- Display locus name on STR variant page
- Alternative key `GNOMADAF_popmax` for Gnomad popmax allele frequency
- Automatic suggestions on how to improve the code on Pull Requests
- Parse GERP, phastCons and phyloP annotations from vep annotated CSQ fields
- Avoid flickering comment popovers in variant list
- Parse REVEL score from vep annotated CSQ fields
- Allow users to modify general institute settings
- Optionally format code automatically on commit
- Adds command to backup vital parts `scout export database`
- Parsing and displaying cancer SV variants from Manta annotated VCF files
- Dismiss cancer snv variants with cancer-specific options
- Add IGV.js UPD, RHO and TIDDIT coverage wig tracks.


### Fixed
- Slightly darker page background
- Fixed an issued with parsed conservation values from CSQ
- Clinvar submissions accessible to all users of an institute
- Header toolbar when on Clinvar page now shows institute name correctly
- Case should not always inactivate upon update
- Show dismissed snv cancer variants as grey on the cancer variants page
- Improved style of mappability link and local observations on variant page
- Convert all the GET requests to the igv view to POST request
- Error when updating gene panels using a file containing BOM chars
- Add/replace gene radio button not working in gene panels


## [4.10.1]

### Fixed
- Fixed issue with opening research variants
- Problem with coveralls not called by Travis CI
- Handle Biomart service down in tests


## [4.10.0]

### Added
- Rank score model in causatives page
- Exportable HPO terms from phenotypes page
- AMP guideline tiers for cancer variants
- Adds scroll for the transcript tab
- Added CLI option to query cases on time since case event was added
- Shadow clinical assessments also on research variants display
- Support for CRAM alignment files
- Improved str variants view : sorting by locus, grouped by allele.
- Delivery report PDF export
- New mosaicism tag option
- Add or modify individuals' age or tissue type from case page
- Display GC and allele depth in causatives table.
- Included primary reference transcript in general report
- Included partial causative variants in general report
- Remove dependency of loqusdb by utilising the CLI

### Fixed
- Fixed update OMIM command bug due to change in the header of the genemap2 file
- Removed Mosaic Tag from Cancer variants
- Fixes issue with unaligned table headers that comes with hidden Datatables
- Layout in general report PDF export
- Fixed issue on the case statistics view. The validation bars didn't show up when all institutes were selected. Now they do.
- Fixed missing path import by importing pathlib.Path
- Handle index inconsistencies in the update index functions
- Fixed layout problems


## [4.9.0]

### Added
- Improved MatchMaker pages, including visible patient contacts email address
- New badges for the github repo
- Links to [GENEMANIA](genemania.org)
- Sort gene panel list on case view.
- More automatic tests
- Allow loading of custom annotations in VCF using the SCOUT_CUSTOM info tag.

### Fixed
- Fix error when a gene is added to an empty dynamic gene panel
- Fix crash when attempting to add genes on incorrect format to dynamic gene panel
- Manual rank variant tags could be saved in a "Select a tag"-state, a problem in the variants view.
- Same case evaluations are no longer shown as gray previous evaluations on the variants page
- Stay on research pages, even if reset, next first buttons are pressed..
- Overlapping variants will now be visible on variant page again
- Fix missing classification comments and links in evaluations page
- All prioritized cases are shown on cases page


## [4.8.3]

### Added

### Fixed
- Bug when ordering sanger
- Improved scrolling over long list of genes/transcripts


## [4.8.2]

### Added

### Fixed
- Avoid opening extra tab for coverage report
- Fixed a problem when rank model version was saved as floats and not strings
- Fixed a problem with displaying dismiss variant reasons on the general report
- Disable load and delete filter buttons if there are no saved filters
- Fix problem with missing verifications
- Remove duplicate users and merge their data and activity


## [4.8.1]

### Added

### Fixed
- Prevent login fail for users with id defined by ObjectId and not email
- Prevent the app from crashing with `AttributeError: 'NoneType' object has no attribute 'message'`


## [4.8.0]

### Added
- Updated Scout to use Bootstrap 4.3
- New looks for Scout
- Improved dashboard using Chart.js
- Ask before inactivating a case where last assigned user leaves it
- Genes can be manually added to the dynamic gene list directly on the case page
- Dynamic gene panels can optionally be used with clinical filter, instead of default gene panel
- Dynamic gene panels get link out to chanjo-report for coverage report
- Load all clinvar variants with clinvar Pathogenic, Likely Pathogenic and Conflicting pathogenic
- Show transcripts with exon numbers for structural variants
- Case sort order can now be toggled between ascending and descending.
- Variants can be marked as partial causative if phenotype is available for case.
- Show a frequency tooltip hover for SV-variants.
- Added support for LDAP login system
- Search snv and structural variants by chromosomal coordinates
- Structural variants can be marked as partial causative if phenotype is available for case.
- Show normal and pathologic limits for STRs in the STR variants view.
- Institute level persistent variant filter settings that can be retrieved and used.
- export causative variants to Excel
- Add support for ROH, WIG and chromosome PNGs in case-view

### Fixed
- Fixed missing import for variants with comments
- Instructions on how to build docs
- Keep sanger order + verification when updating/reloading variants
- Fixed and moved broken filter actions (HPO gene panel and reset filter)
- Fixed string conversion to number
- UCSC links for structural variants are now separated per breakpoint (and whole variant where applicable)
- Reintroduced missing coverage report
- Fixed a bug preventing loading samples using the command line
- Better inheritance models customization for genes in gene panels
- STR variant page back to list button now does its one job.
- Allows to setup scout without a omim api key
- Fixed error causing "favicon not found" flash messages
- Removed flask --version from base cli
- Request rerun no longer changes case status. Active or archived cases inactivate on upload.
- Fixed missing tooltip on the cancer variants page
- Fixed weird Rank cell in variants page
- Next and first buttons order swap
- Added pagination (and POST capability) to cancer variants.
- Improves loading speed for variant page
- Problem with updating variant rank when no variants
- Improved Clinvar submission form
- General report crashing when dismissed variant has no valid dismiss code
- Also show collaborative case variants on the All variants view.
- Improved phenotype search using dataTables.js on phenotypes page
- Search and delete users with `email` instead of `_id`
- Fixed css styles so that multiselect options will all fit one column


## [4.7.3]

### Added
- RankScore can be used with VCFs for vcf_cancer files

### Fixed
- Fix issue with STR view next page button not doing its one job.

### Deleted
- Removed pileup as a bam viewing option. This is replaced by IGV


## [4.7.2]

### Added
- Show earlier ACMG classification in the variant list

### Fixed
- Fixed igv search not working due to igv.js dist 2.2.17
- Fixed searches for cases with a gene with variants pinned or marked causative.
- Load variant pages faster after fixing other causatives query
- Fixed mitochondrial report bug for variants without genes

## [4.7.1]

### Added

### Fixed
- Fixed bug on genes page


## [4.7.0]

### Added
- Export genes and gene panels in build GRCh38
- Search for cases with variants pinned or marked causative in a given gene.
- Search for cases phenotypically similar to a case also from WUI.
- Case variant searches can be limited to similar cases, matching HPO-terms,
  phenogroups and cohorts.
- De-archive reruns and flag them as 'inactive' if archived
- Sort cases by analysis_date, track or status
- Display cases in the following order: prioritized, active, inactive, archived, solved
- Assign case to user when user activates it or asks for rerun
- Case becomes inactive when it has no assignees
- Fetch refseq version from entrez and use it in clinvar form
- Load and export of exons for all genes, independent on refseq
- Documentation for loading/updating exons
- Showing SV variant annotations: SV cgh frequencies, gnomad-SV, local SV frequencies
- Showing transcripts mapping score in segmental duplications
- Handle requests to Ensembl Rest API
- Handle requests to Ensembl Rest Biomart
- STR variants view now displays GT and IGV link.
- Description field for gene panels
- Export exons in build 37 and 38 using the command line

### Fixed
- Fixes of and induced by build tests
- Fixed bug affecting variant observations in other cases
- Fixed a bug that showed wrong gene coverage in general panel PDF export
- MT report only shows variants occurring in the specific individual of the excel sheet
- Disable SSL certifcate verification in requests to chanjo
- Updates how intervaltree and pymongo is used to void deprecated functions
- Increased size of IGV sample tracks
- Optimized tests


## [4.6.1]

### Added

### Fixed
- Missing 'father' and 'mother' keys when parsing single individual cases


## [4.6.0]

### Added
- Description of Scout branching model in CONTRIBUTING doc
- Causatives in alphabetical order, display ACMG classification and filter by gene.
- Added 'external' to the list of analysis type options
- Adds functionality to display "Tissue type". Passed via load config.
- Update to IGV 2.

### Fixed
- Fixed alignment visualization and vcf2cytosure availability for demo case samples
- Fixed 3 bugs affecting SV pages visualization
- Reintroduced the --version cli option
- Fixed variants query by panel (hpo panel + gene panel).
- Downloaded MT report contains excel files with individuals' display name
- Refactored code in parsing of config files.


## [4.5.1]

### Added

### Fixed
- update requirement to use PyYaml version >= 5.1
- Safer code when loading config params in cli base


## [4.5.0]

### Added
- Search for similar cases from scout view CLI
- Scout cli is now invoked from the app object and works under the app context

### Fixed
- PyYaml dependency fixed to use version >= 5.1


## [4.4.1]

### Added
- Display SV rank model version when available

### Fixed
- Fixed upload of delivery report via API


## [4.4.0]

### Added
- Displaying more info on the Causatives page and hiding those not causative at the case level
- Add a comment text field to Sanger order request form, allowing a message to be included in the email
- MatchMaker Exchange integration
- List cases with empty synopsis, missing HPO terms and phenotype groups.
- Search for cases with open research list, or a given case status (active, inactive, archived)

### Fixed
- Variant query builder split into several functions
- Fixed delivery report load bug


## [4.3.3]

### Added
- Different individual table for cancer cases

### Fixed
- Dashboard collects validated variants from verification events instead of using 'sanger' field
- Cases shared with collaborators are visible again in cases page
- Force users to select a real institute to share cases with (actionbar select fix)


## [4.3.2]

### Added
- Dashboard data can be filtered using filters available in cases page
- Causatives for each institute are displayed on a dedicated page
- SNVs and and SVs are searchable across cases by gene and rank score
- A more complete report with validated variants is downloadable from dashboard

### Fixed
- Clinsig filter is fixed so clinsig numerical values are returned
- Split multi clinsig string values in different elements of clinsig array
- Regex to search in multi clinsig string values or multi revstat string values
- It works to upload vcf files with no variants now
- Combined Pileup and IGV alignments for SVs having variant start and stop on the same chromosome


## [4.3.1]

### Added
- Show calls from all callers even if call is not available
- Instructions to install cairo and pango libs from WeasyPrint page
- Display cases with number of variants from CLI
- Only display cases with number of variants above certain treshold. (Also CLI)
- Export of verified variants by CLI or from the dashboard
- Extend case level queries with default panels, cohorts and phenotype groups.
- Slice dashboard statistics display using case level queries
- Add a view where all variants for an institute can be searched across cases, filtering on gene and rank score. Allows searching research variants for cases that have research open.

### Fixed
- Fixed code to extract variant conservation (gerp, phyloP, phastCons)
- Visualization of PDF-exported gene panels
- Reintroduced the exon/intron number in variant verification email
- Sex and affected status is correctly displayed on general report
- Force number validation in SV filter by size
- Display ensembl transcripts when no refseq exists


## [4.3.0]

### Added
- Mosaicism tag on variants
- Show and filter on SweGen frequency for SVs
- Show annotations for STR variants
- Show all transcripts in verification email
- Added mitochondrial export
- Adds alternative to search for SVs shorter that the given length
- Look for 'bcftools' in the `set` field of VCFs
- Display digenic inheritance from OMIM
- Displays what refseq transcript that is primary in hgnc

### Fixed

- Archived panels displays the correct date (not retroactive change)
- Fixed problem with waiting times in gene panel exports
- Clinvar fiter not working with human readable clinsig values

## [4.2.2]

### Fixed
- Fixed gene panel create/modify from CSV file utf-8 decoding error
- Updating genes in gene panels now supports edit comments and entry version
- Gene panel export timeout error

## [4.2.1]

### Fixed
- Re-introduced gene name(s) in verification email subject
- Better PDF rendering for excluded variants in report
- Problem to access old case when `is_default` did not exist on a panel


## [4.2.0]

### Added
- New index on variant_id for events
- Display overlapping compounds on variants view

### Fixed
- Fixed broken clinical filter


## [4.1.4]

### Added
- Download of filtered SVs

### Fixed
- Fixed broken download of filtered variants
- Fixed visualization issue in gene panel PDF export
- Fixed bug when updating gene names in variant controller


## [4.1.3]

### Fixed
- Displays all primary transcripts


## [4.1.2]

### Added
- Option add/replace when updating a panel via CSV file
- More flexible versioning of the gene panels
- Printing coverage report on the bottom of the pdf case report
- Variant verification option for SVs
- Logs uri without pwd when connecting
- Disease-causing transcripts in case report
- Thicker lines in case report
- Supports HPO search for cases, both terms or if described in synopsis
- Adds sanger information to dashboard

### Fixed
- Use db name instead of **auth** as default for authentication
- Fixes so that reports can be generated even with many variants
- Fixed sanger validation popup to show individual variants queried by user and institute.
- Fixed problem with setting up scout
- Fixes problem when exac file is not available through broad ftp
- Fetch transcripts for correct build in `adapter.hgnc_gene`

## [4.1.1]
- Fix problem with institute authentication flash message in utils
- Fix problem with comments
- Fix problem with ensembl link


## [4.1.0]

### Added
- OMIM phenotypes to case report
- Command to download all panel app gene panels `scout load panel --panel-app`
- Links to genenames.org and omim on gene page
- Popup on gene at variants page with gene information
- reset sanger status to "Not validated" for pinned variants
- highlight cases with variants to be evaluated by Sanger on the cases page
- option to point to local reference files to the genome viewer pileup.js. Documented in `docs.admin-guide.server`
- option to export single variants in `scout export variants`
- option to load a multiqc report together with a case(add line in load config)
- added a view for searching HPO terms. It is accessed from the top left corner menu
- Updates the variants view for cancer variants. Adds a small cancer specific filter for known variants
- Adds hgvs information on cancer variants page
- Adds option to update phenotype groups from CLI

### Fixed
- Improved Clinvar to submit variants from different cases. Fixed HPO terms in casedata according to feedback
- Fixed broken link to case page from Sanger modal in cases view
- Now only cases with non empty lists of causative variants are returned in `adapter.case(has_causatives=True)`
- Can handle Tumor only samples
- Long lists of HGNC symbols are now possible. This was previously difficult with manual, uploaded or by HPO search when changing filter settings due to GET request limitations. Relevant pages now use POST requests. Adds the dynamic HPO panel as a selection on the gene panel dropdown.
- Variant filter defaults to default panels also on SV and Cancer variants pages.

## [4.0.0]

### WARNING ###

This is a major version update and will require that the backend of pre releases is updated.
Run commands:

```
$scout update genes
$scout update hpo
```

- Created a Clinvar submission tool, to speed up Clinvar submission of SNVs and SVs
- Added an analysis report page (html and PDF format) containing phenotype, gene panels and variants that are relevant to solve a case.

### Fixed
- Optimized evaluated variants to speed up creation of case report
- Moved igv and pileup viewer under a common folder
- Fixed MT alignment view pileup.js
- Fixed coordinates for SVs with start chromosome different from end chromosome
- Global comments shown across cases and institutes. Case-specific variant comments are shown only for that specific case.
- Links to clinvar submitted variants at the cases level
- Adapts clinvar parsing to new format
- Fixed problem in `scout update user` when the user object had no roles
- Makes pileup.js use online genome resources when viewing alignments. Now any instance of Scout can make use of this functionality.
- Fix ensembl link for structural variants
- Works even when cases does not have `'madeline_info'`
- Parses Polyphen in correct way again
- Fix problem with parsing gnomad from VEP

### Added
- Added a PDF export function for gene panels
- Added a "Filter and export" button to export custom-filtered SNVs to CSV file
- Dismiss SVs
- Added IGV alignments viewer
- Read delivery report path from case config or CLI command
- Filter for spidex scores
- All HPO terms are now added and fetched from the correct source (https://github.com/obophenotype/human-phenotype-ontology/blob/master/hp.obo)
- New command `scout update hpo`
- New command `scout update genes` will fetch all the latest information about genes and update them
- Load **all** variants found on chromosome **MT**
- Adds choice in cases overview do show as many cases as user like

### Removed
- pileup.min.js and pileup css are imported from a remote web location now
- All source files for HPO information, this is instead fetched directly from source
- All source files for gene information, this is instead fetched directly from source

## [3.0.0]
### Fixed
- hide pedigree panel unless it exists

## [1.5.1] - 2016-07-27
### Fixed
- look for both ".bam.bai" and ".bai" extensions

## [1.4.0] - 2016-03-22
### Added
- support for local frequency through loqusdb
- bunch of other stuff

## [1.3.0] - 2016-02-19
### Fixed
- Update query-phenomizer and add username/password

### Changed
- Update the way a case is checked for rerun-status

### Added
- Add new button to mark a case as "checked"
- Link to clinical variants _without_ 1000G annotation

## [1.2.2] - 2016-02-18
### Fixed
- avoid filtering out variants lacking ExAC and 1000G annotations

## [1.1.3] - 2015-10-01
### Fixed
- persist (clinical) filter when clicking load more
- fix #154 by robustly setting clinical filter func. terms

## [1.1.2] - 2015-09-07
### Fixed
- avoid replacing coverage report with none
- update SO terms, refactored

## [1.1.1] - 2015-08-20
### Fixed
- fetch case based on collaborator status (not owner)

## [1.1.0] - 2015-05-29
### Added
- link(s) to SNPedia based on RS-numbers
- new Jinja filter to "humanize" decimal numbers
- show gene panels in variant view
- new Jinja filter for decoding URL encoding
- add indicator to variants in list that have comments
- add variant number threshold and rank score threshold to load function
- add event methods to mongo adapter
- add tests for models
- show badge "old" if comment was written for a previous analysis

### Changed
- show cDNA change in transcript summary unless variant is exonic
- moved compounds table further up the page
- show dates for case uploads in ISO format
- moved variant comments higher up on page
- updated documentation for pages
- read in coverage report as blob in database and serve directly
- change ``OmimPhenotype`` to ``PhenotypeTerm``
- reorganize models sub-package
- move events (and comments) to separate collection
- only display prev/next links for the research list
- include variant type in breadcrumbs e.g. "Clinical variants"

### Removed
- drop dependency on moment.js

### Fixed
- show the same level of detail for all frequencies on all pages
- properly decode URL encoded symbols in amino acid/cDNA change strings
- fixed issue with wipe permissions in MongoDB
- include default gene lists in "variants" link in breadcrumbs

## [1.0.2] - 2015-05-20
### Changed
- update case fetching function

### Fixed
- handle multiple cases with same id

## [1.0.1] - 2015-04-28
### Fixed
- Fix building URL parameters in cases list Vue component

## [1.0.0] - 2015-04-12
Codename: Sara Lund

![Release 1.0](artwork/releases/release-1-0.jpg)

### Added
- Add email logging for unexpected errors
- New command line tool for deleting case

### Changed
- Much improved logging overall
- Updated documentation/usage guide
- Removed non-working IGV link

### Fixed
- Show sample display name in GT call
- Various small bug fixes
- Make it easier to hover over popups

## [0.0.2-rc1] - 2015-03-04
### Added
- add protein table for each variant
- add many more external links
- add coverage reports as PDFs

### Changed
- incorporate user feedback updates
- big refactor of load scripts

## [0.0.2-rc2] - 2015-03-04
### Changes
- add gene table with gene description
- reorganize inheritance models box

### Fixed
- avoid overwriting gene list on "research" load
- fix various bugs in external links

## [0.0.2-rc3] - 2015-03-05
### Added
- Activity log feed to variant view
- Adds protein change strings to ODM and Sanger email

### Changed
- Extract activity log component to macro

### Fixes
- Make Ensembl transcript links use archive website<|MERGE_RESOLUTION|>--- conflicted
+++ resolved
@@ -4,15 +4,9 @@
 
 About changelog [here](https://keepachangelog.com/en/1.0.0/)
 
-<<<<<<< HEAD
 ## [4.94.1]
 ### Fixed
-- Temporary directory generation for MT reports and pedigree files to avoid pages crashing
-=======
-## [unreleased]
-### Fixed
-- Temporary directory generation for MT reports
->>>>>>> 6b4cfe31
+- Temporary directory generation for MT reports and pedigree file for case general report
 
 ## [4.94]
 ### Added
