--- conflicted
+++ resolved
@@ -18,12 +18,9 @@
 - Load case with missing panels in config files, but show warning.
 - Changing the (Female, Male) symbols to (F/M) letters in individuals_table and case-sma.
 - Print stacktrace if load command fails
-<<<<<<< HEAD
+- Added sort icon and a pointer to the cursor to all tables with sortable fields
 - A more compact case page
 - Removed OMIM genes panel
-=======
-- Added sort icon and a pointer to the cursor to all tables with sortable fields
->>>>>>> 131c12a1
 
 ## [4.36]
 ### Added
