--- conflicted
+++ resolved
@@ -18,11 +18,8 @@
 - Retrieve and display case and variant custom images using image's saved path
 - Cases are activated by viewing FSHD and SMA reports
 - Split multi-gene SNV variants into single genes when submitting to Matchmaker Exchange
-<<<<<<< HEAD
+- Alamut links now appear on the gene level, using transcript and hgvs notation. Less precise, but better for indels.
 - Remove unused functions and their tests
-=======
-- Alamut links now appear on the gene level, using transcript and hgvs notation. Less precise, but better for indels.
->>>>>>> 1149ecbc
 ### Fixed
 - Removed some extra characters from top of general report left over from FontAwsome fix
 - Do not save fusion variants-specific key/values in other types of variants
