--- conflicted
+++ resolved
@@ -12,13 +12,10 @@
 - Autodeploy docs on release
 - Documentation for updating case individuals tracks
 ### Changed
-<<<<<<< HEAD
-- Reworked the layout and content of cancer variant view
-=======
 - Changed from deprecated db update method
 - Pre-selected fields to run queries with in dashboard page
 - Do not filter by any institute when first accessing the dashboard
->>>>>>> d94efc68
+- Reworked the layout and content of cancer variant view
 
 ## [4.32.1]
 ### Fixed
