# Change Log
All notable changes to this project will be documented in this file.
This project adheres to [Semantic Versioning](http://semver.org/).

About changelog [here](https://keepachangelog.com/en/1.0.0/)

##[]
### Added
- Display last 50 or 500 events for a user in a timeline
<<<<<<< HEAD
- Save Beacon-related events in events collection
=======
- Show dismiss count from other cases on matching variantS
### Changed
- Prior ACMG classifications view is no longer limited by pathogenicity
>>>>>>> 1aac958d
### Fixed
- Visibility of Sanger ordered badge on case page, light mode
<<<<<<< HEAD
- Missing link in saved MatchMaker-related events
=======
- Some of the DataTables tables got a bit dark in dark mode
- Update list of variant specific events
>>>>>>> 1aac958d

## [4.56]
### Added
- Test for PanelApp panels loading
- `panel-umi` tag option when loading cancer analyses
### Changed
- Black text to make comments more visible in dark mode
- Loading PanelApp panels replaces pre-existing panels with same version
- Removed sidebar from Causatives page - navigation is available on the top bar for now
### Fixed
- Remove a:visited css style from all buttons
- Update of HPO terms via command line
- Background color of `MIXED` and `PANEL-UMI` sequencing types on cases page
- Fixed regex error when searching for cases with query ending with `\ `
- Gene symbols on Causatives page lighter in dark mode
- SpliceAI tooltip of multigene variants

## [4.55]
### Changed
- Represent different tumor samples as vials in cases page
- Option to force-update the OMIM panel
### Fixed
- Low tumor purity badge alignment in cancer samples table on cancer case view
- VariantS comment popovers reactivate on hover
- Updating database genes in build 37
- ACMG classification summary hidden by sticky navbar
- Logo backgrounds fixed to white on welcome page
- Visited links turn purple again
- Style of link buttons and dropdown menus
- Update KUH and GMS logos
- Link color for Managed variants

## [4.54]
### Added
- Dark mode, using browser/OS media preference
- Allow marking case as solved without defining causative variants
- Admin users can create missing beacon datasets from the institute's settings page
- GenCC links on gene and variant pages
- Deprecation warnings when launching the app using a .yaml config file or loading cases using .ped files
### Changed
- Improved HTML syntax in case report template
- Modified message displayed when variant rank stats could not be calculated
- Expanded instructions on how to test on CG development server (cg-vm1)
- Added more somatic variant callers (Balsamic v9 SNV, develop SV)
### Fixed
- Remove load demo case command from docker-compose.yml
- Text elements being split across pages in PDF reports
- Made login password field of type `password` in LDAP login form
- Gene panels HTML select in institute's settings page
- Bootstrap upgraded to version 5
- Fix some Sourcery and SonarCloud suggestions
- Escape special characters in case search on institute and dashboard pages
- Broken case PDF reports when no Madeline pedigree image can be created
- Removed text-white links style that were invisible in new pages style
- Variants pagination after pressing "Filter variants" or "Clinical filter"
- Layout of buttons Matchmaker submission panel (case page)
- Removing cases from Matchmaker (simplified code and fixed functionality)
- Reintroduce check for missing alignment files purged from server

## [4.53]
### Added
### Changed
- Point Alamut API key docs link to new API version
- Parse dbSNP id from ID only if it says "rs", else use VEP CSQ fields
- Removed MarkupSafe from the dependencies
### Fixed
- Reintroduced loading of SVs for demo case 643595
- Successful parse of FOUND_IN should avoid GATK caller default
- All vulnerabilities flagged by SonarCloud

## [4.52]
### Added
- Demo cancer case gets loaded together with demo RD case in demo instance
- Parse REVEL_score alongside REVEL_rankscore from csq field and display it on SNV variant page
- Rank score results now show the ranking range
- cDNA and protein changes displayed on institute causatives pages
- Optional SESSION_TIMEOUT_MINUTES configuration in app config files
- Script to convert old OMIM case format (list of integers) to new format (list of dictionaries)
- Additional check for user logged in status before serving alignment files
- Download .cgh files from cancer samples table on cancer case page
- Number of documents and date of last update on genes page
### Changed
- Verify user before redirecting to IGV alignments and sashimi plots
- Build case IGV tracks starting from case and variant objects instead of passing all params in a form
- Unfreeze Werkzeug lib since Flask_login v.0.6 with bugfix has been released
- Sort gene panels by name (panelS and variant page)
- Removed unused `server.blueprints.alignviewers.unindexed_remote_static` endpoint
- User sessions to check files served by `server.blueprints.alignviewers.remote_static` endpoint
- Moved Beacon-related functions to a dedicated app extension
- Audit Filter now also loads filter displaying the variants for it
### Fixed
- Handle `attachment_filename` parameter renamed to `download_name` when Flask 2.2 will be released
- Removed cursor timeout param in cases find adapter function to avoid many code warnings
- Removed stream argument deprecation warning in tests
- Handle `no intervals found` warning in load_region test
- Beacon remove variants
- Protect remote_cors function in alignviewers view from Server-Side Request Forgery (SSRF)
- Check creation date of last document in gene collection to display when genes collection was updated last

## [4.51]
### Added
- Config file containing codecov settings for pull requests
- Add an IGV.js direct link button from case page
- Security policy file
- Hide/shade compound variants based on rank score on variantS from filter
- Chromograph legend documentation direct link
### Changed
- Updated deprecated Codecov GitHub action to v.2
- Simplified code of scout/adapter/mongo/variant
- Update IGV.js to v2.11.2
- Show summary number of variant gene panels on general report if more than 3
### Fixed
- Marrvel link for variants in genome build 38 (using liftover to build 37)
- Remove flags from codecov config file
- Fixed filter bug with high negative SPIDEX scores
- Renamed IARC TP53 button to to `TP53 Database`, modified also link since IARC has been moved to the US NCI: `https://tp53.isb-cgc.org/`
- Parsing new format of OMIM case info when exporting patients to Matchmaker
- Remove flask-debugtoolbar lib dependency that is using deprecated code and causes app to crash after new release of Jinja2 (3.1)
- Variant page crashing for cases with old OMIM terms structure (a list of integers instead of dictionary)
- Variant page crashing when creating MARRVEL link for cases with no genome build
- SpliceAI documentation link
- Fix deprecated `safe_str_cmp` import from `werkzeug.security` by freezing Werkzeug lib to v2.0 until Flask_login v.0.6 with bugfix is released
- List gene names densely in general report for SVs that contain more than 3 genes
- Show transcript ids on refseq genes on hg19 in IGV.js, using refgene source
- Display correct number of genes in general report for SVs that contain more than 32 genes
- Broken Google login after new major release of `lepture/authlib`
- Fix frequency and callers display on case general report

## [4.50.1]
### Fixed
- Show matching causative STR_repid for legacy str variants (pre Stranger hgnc_id)

## [4.50]
### Added
- Individual-specific OMIM terms
- OMIM disease descriptions in ClinVar submission form
- Add a toggle for melter rerun monitoring of cases
- Add a config option to show the rerun monitoring toggle
- Add a cli option to export cases with rerun monitoring enabled
- Add a link to STRipy for STR variants; shallow for ARX and HOXA13
- Hide by default variants only present in unaffected individuals in variants filters
- OMIM terms in general case report
- Individual-level info on OMIM and HPO terms in general case report
- PanelApp gene link among the external links on variant page
- Dashboard case filters fields help
- Filter cases by OMIM terms in cases and dashboard pages
### Fixed
- A malformed panel id request would crash with exception: now gives user warning flash with redirect
- Link to HPO resource file hosted on `http://purl.obolibrary.org`
- Gene search form when gene exists only in build 38
- Fixed odd redirect error and poor error message on missing column for gene panel csv upload
- Typo in parse variant transcripts function
- Modified keys name used to parse local observations (archived) frequencies to reflect change in MIP keys naming
- Better error handling for partly broken/timed out chanjo reports
- Broken javascript code when case Chromograph data is malformed
- Broader space for case synopsis in general report
- Show partial causatives on causatives and matching causatives panels
- Partial causative assignment in cases with no OMIM or HPO terms
- Partial causative OMIM select options in variant page
### Changed
- Slightly smaller and improved layout of content in case PDF report
- Relabel more cancer variant pages somatic for navigation
- Unify caseS nav links
- Removed unused `add_compounds` param from variant controllers function
- Changed default hg19 genome for IGV.js to legacy hg19_1kg_decoy to fix a few problematic loci
- Reduce code complexity (parse/ensembl.py)
- Silence certain fields in ClinVar export if prioritised ones exist (chrom-start-end if hgvs exist)
- Made phenotype non-mandatory when marking a variant as partial causative
- Only one phenotype condition type (OMIM or HPO) per variant is used in ClinVar submissions
- ClinVar submission variant condition prefers OMIM over HPO if available
- Use lighter version of gene objects in Omim MongoDB adapter, panels controllers, panels views and institute controllers
- Gene-variants table size is now adaptive
- Remove unused file upload on gene-variants page

## [4.49]
### Fixed
- Pydantic model types for genome_build, madeline_info, peddy_ped_check and peddy_sex_check, rank_model_version and sv_rank_model_version
- Replace `MatchMaker` with `Matchmaker` in all places visible by a user
- Save diagnosis labels along with OMIM terms in Matchmaker Exchange submission objects
- `libegl-mesa0_21.0.3-0ubuntu0.3~20.04.5_amd64.deb` lib not found by GitHub actions Docker build
- Remove unused `chromograph_image_files` and `chromograph_prefixes` keys saved when creating or updating an RD case
- Search managed variants by description and with ignore case
### Changed
- Introduced page margins on exported PDF reports
- Smaller gene fonts in downloaded HPO genes PDF reports
- Reintroduced gene coverage data in the PDF-exported general report of rare-disease cases
- Check for existence of case report files before creating sidebar links
- Better description of HPO and OMIM terms for patients submitted to Matchmaker Exchange
- Remove null non-mandatory key/values when updating a case
- Freeze WTForms<3 due to several form input rendering changes

## [4.48.1]
### Fixed
- General case PDF report for recent cases with no pedigree

## [4.48]
### Added
- Option to cancel a request for research variants in case page
### Changed
- Update igv.js to v2.10.5
- Updated example of a case delivery report
- Unfreeze cyvcf2
- Builder images used in Scout Dockerfiles
- Crash report email subject gives host name
- Export general case report to PDF using PDFKit instead of WeasyPrint
- Do not include coverage report in PDF case report since they might have different orientation
- Export cancer cases's "Coverage and QC report" to PDF using PDFKit instead of Weasyprint
- Updated cancer "Coverage and QC report" example
- Keep portrait orientation in PDF delivery report
- Export delivery report to PDF using PDFKit instead of Weasyprint
- PDF export of clinical and research HPO panels using PDFKit instead of Weasyprint
- Export gene panel report to PDF using PDFKit
- Removed WeasyPrint lib dependency

### Fixed
- Reintroduced missing links to Swegen and Beacon and dbSNP in RD variant page, summary section
- Demo delivery report orientation to fit new columns
- Missing delivery report in demo case
- Cast MNVs to SNV for test
- Export verified variants from all institutes when user is admin
- Cancer coverage and QC report not found for demo cancer case
- Pull request template instructions on how to deploy to test server
- PDF Delivery report not showing Swedac logo
- Fix code typos
- Disable codefactor raised by ESLint for javascript functions located on another file
- Loading spinner stuck after downloading a PDF gene panel report
- IGV browser crashing when file system with alignment files is not mounted

## [4.47]
### Added
- Added CADD, GnomAD and genotype calls to variantS export
### Changed
- Pull request template, to illustrate how to deploy pull request branches on cg-vm1 stage server
### Fixed
- Compiled Docker image contains a patched version (v4.9) of chanjo-report

## [4.46.1]
### Fixed
- Downloading of files generated within the app container (MT-report, verified variants, pedigrees, ..)

## [4.46]
### Added
- Created a Dockefile to be used to serve the dockerized app in production
- Modified the code to collect database params specified as env vars
- Created a GitHub action that pushes the Dockerfile-server image to Docker Hub (scout-server-stage) every time a PR is opened
- Created a GitHub action that pushes the Dockerfile-server image to Docker Hub (scout-server) every time a new release is created
- Reassign MatchMaker Exchange submission to another user when a Scout user is deleted
- Expose public API JSON gene panels endpoint, primarily to enable automated rerun checking for updates
- Add utils for dictionary type
- Filter institute cases using multiple HPO terms
- Vulture GitHub action to identify and remove unused variables and imports
### Changed
- Updated the python config file documentation in admin guide
- Case configuration parsing now uses Pydantic for improved typechecking and config handling
- Removed test matrices to speed up automatic testing of PRs
- Switch from Coveralls to Codecov to handle CI test coverage
- Speed-up CI tests by caching installation of libs and splitting tests into randomized groups using pytest-test-groups
- Improved LDAP login documentation
- Use lib flask-ldapconn instead of flask_ldap3_login> to handle ldap authentication
- Updated Managed variant documentation in user guide
- Fix and simplify creating and editing of gene panels
- Simplified gene variants search code
- Increased the height of the genes track in the IGV viewer
### Fixed
- Validate uploaded managed variant file lines, warning the user.
- Exporting validated variants with missing "genes" database key
- No results returned when searching for gene variants using a phenotype term
- Variants filtering by gene symbols file
- Make gene HGNC symbols field mandatory in gene variants page and run search only on form submit
- Make sure collaborator gene variants are still visible, even if HPO filter is used

## [4.45]
### Added
### Changed
- Start Scout also when loqusdbapi is not reachable
- Clearer definition of manual standard and custom inheritance models in gene panels
- Allow searching multiple chromosomes in filters
### Fixed
- Gene panel crashing on edit action

## [4.44]
### Added
### Changed
- Display Gene track beneath each sample track when displaying splice junctions in igv browser
- Check outdated gene symbols and update with aliases for both RD and cancer variantS
### Fixed
- Added query input check and fixed the Genes API endpoint to return a json formatted error when request is malformed
- Typo in ACMG BP6 tooltip

## [4.43.1]
### Added
- Added database index for OMIM disease term genes
### Changed
### Fixed
- Do not drop HPO terms collection when updating HPO terms via the command line
- Do not drop disease (OMIM) terms collection when updating diseases via the command line

## [4.43]
### Added
- Specify which collection(s) update/build indexes for
### Fixed
- Do not drop genes and transcripts collections when updating genes via the command line

## [4.42.1]
### Added
### Changed
### Fixed
- Freeze PyMongo lib to version<4.0 to keep supporting previous MongoDB versions
- Speed up gene panels creation and update by collecting only light gene info from database
- Avoid case page crash on Phenomizer queries timeout

## [4.42]
### Added
- Choose custom pinned variants to submit to MatchMaker Exchange
- Submit structural variant as genes to the MatchMaker Exchange
- Added function for maintainers and admins to remove gene panels
- Admins can restore deleted gene panels
- A development docker-compose file illustrating the scout/chanjo-report integration
- Show AD on variants view for cancer SV (tumor and normal)
- Cancer SV variants filter AD, AF (tumor and normal)
- Hiding the variants score column also from cancer SVs, as for the SNVs
### Changed
- Enforce same case _id and display_name when updating a case
- Enforce same individual ids, display names and affected status when updating a case
- Improved documentation for connecting to loqusdb instances (including loqusdbapi)
- Display and download HPO gene panels' gene symbols in italics
- A faster-built and lighter Docker image
- Reduce complexity of `panels` endpoint moving some code to the panels controllers
- Update requirements to use flask-ldap3-login>=0.9.17 instead of freezing WTForm
### Fixed
- Use of deprecated TextField after the upgrade of WTF to v3.0
- Freeze to WTForms to version < 3
- Remove the extra files (bed files and madeline.svg) introduced by mistake
- Cli command loading demo data in docker-compose when case custom images exist and is None
- Increased MongoDB connection serverSelectionTimeoutMS parameter to 30K (default value according to MongoDB documentation)
- Better differentiate old obs counts 0 vs N/A
- Broken cancer variants page when default gene panel was deleted
- Typo in tx_overview function in variant controllers file
- Fixed loqusdbapi SV search URL
- SV variants filtering using Decipher criterion
- Removing old gene panels that don't contain the `maintainer` key.

## [4.41.1]
### Fixed
- General reports crash for variant annotations with same variant on other cases

## [4.41]
### Added
- Extended the instructions for running the Scout Docker image (web app and cli).
- Enabled inclusion of custom images to STR variant view
### Fixed
- General case report sorting comments for variants with None genetic models
- Do not crash but redirect to variants page with error when a variant is not found for a case
- UCSC links coordinates for SV variants with start chromosome different than end chromosome
- Human readable variants name in case page for variants having start chromosome different from end chromosome
- Avoid always loading all transcripts when checking gene symbol: introduce gene captions
- Slow queries for evaluated variants on e.g. case page - use events instead
### Changed
- Rearrange variant page again, moving severity predictions down.
- More reactive layout width steps on variant page

## [4.40.1]
### Added
### Fixed
- Variants dismissed with inconsistent inheritance pattern can again be shown in general case report
- General report page for variants with genes=None
- General report crashing when variants have no panels
- Added other missing keys to case and variant dictionaries passed to general report
### Changed

## [4.40]
### Added
- A .cff citation file
- Phenotype search API endpoint
- Added pagination to phenotype API
- Extend case search to include internal MongoDB id
- Support for connecting to a MongoDB replica set (.py config files)
- Support for connecting to a MongoDB replica set (.yaml config files)
### Fixed
- Command to load the OMIM gene panel (`scout load panel --omim`)
- Unify style of pinned and causative variants' badges on case page
- Removed automatic spaces after punctuation in comments
- Remove the hardcoded number of total individuals from the variant's old observations panel
- Send delete requests to a connected Beacon using the DELETE method
- Layout of the SNV and SV variant page - move frequency up
### Changed
- Stop updating database indexes after loading exons via command line
- Display validation status badge also for not Sanger-sequenced variants
- Moved Frequencies, Severity and Local observations panels up in RD variants page
- Enabled Flask CORS to communicate CORS status to js apps
- Moved the code preparing the transcripts overview to the backend
- Refactored and filtered json data used in general case report
- Changed the database used in docker-compose file to use the official MongoDB v4.4 image
- Modified the Python (3.6, 3.8) and MongoDB (3.2, 4.4, 5.0) versions used in testing matrices (GitHub actions)
- Capitalize case search terms on institute and dashboard pages


## [4.39]
### Added
- COSMIC IDs collected from CSQ field named `COSMIC`
### Fixed
- Link to other causative variants on variant page
- Allow multiple COSMIC links for a cancer variant
- Fix floating text in severity box #2808
- Fixed MitoMap and HmtVar links for hg38 cases
- Do not open new browser tabs when downloading files
- Selectable IGV tracks on variant page
- Missing splice junctions button on variant page
- Refactor variantS representative gene selection, and use it also for cancer variant summary
### Changed
- Improve Javascript performance for displaying Chromograph images
- Make ClinVar classification more evident in cancer variant page

## [4.38]
### Added
- Option to hide Alamut button in the app config file
### Fixed
- Library deprecation warning fixed (insert is deprecated. Use insert_one or insert_many instead)
- Update genes command will not trigger an update of database indices any more
- Missing resources in temporary downloading directory when updating genes using the command line
- Restore previous variant ACMG classification in a scrollable div
- Loading spinner not stopping after downloading PDF case reports and variant list export
- Add extra Alamut links higher up on variant pages
- Improve UX for phenotypes in case page
- Filter and export of STR variants
- Update look of variants page navigation buttons
### Changed

## [4.37]
### Added
- Highlight and show version number for RefSeq MANE transcripts.
- Added integration to a rerunner service for toggling reanalysis with updated pedigree information
- SpliceAI display and parsing from VEP CSQ
- Display matching tiered variants for cancer variants
- Display a loading icon (spinner) until the page loads completely
- Display filter badges in cancer variants list
- Update genes from pre-downloaded file resources
- On login, OS, browser version and screen size are saved anonymously to understand how users are using Scout
- API returning institutes data for a given user: `/api/v1/institutes`
- API returning case data for a given institute: `/api/v1/institutes/<institute_id>/cases`
- Added GMS and Lund university hospital logos to login page
- Made display of Swedac logo configurable
- Support for displaying custom images in case view
- Individual-specific HPO terms
- Optional alamut_key in institute settings for Alamut Plus software
- Case report API endpoint
- Tooltip in case explaining that genes with genome build different than case genome build will not be added to dynamic HPO panel.
- Add DeepVariant as a caller
### Fixed
- Updated IGV to v2.8.5 to solve missing gene labels on some zoom levels
- Demo cancer case config file to load somatic SNVs and SVs only.
- Expand list of refseq trancripts in ClinVar submission form
- Renamed `All SNVs and INDELs` institute sidebar element to `Search SNVs and INDELs` and fixed its style.
- Add missing parameters to case load-config documentation
- Allow creating/editing gene panels and dynamic gene panels with genes present in genome build 38
- Bugfix broken Pytests
- Bulk dismissing variants error due to key conversion from string to integer
- Fix typo in index documentation
- Fixed crash in institute settings page if "collaborators" key is not set in database
- Don't stop Scout execution if LoqusDB call fails and print stacktrace to log
- Bug when case contains custom images with value `None`
- Bug introduced when fixing another bug in Scout-LoqusDB interaction
- Loading of OMIM diagnoses in Scout demo instance
- Remove the docker-compose with chanjo integration because it doesn't work yet.
- Fixed standard docker-compose with scout demo data and database
- Clinical variant assessments not present for pinned and causative variants on case page.
- MatchMaker matching one node at the time only
- Remove link from previously tiered variants badge in cancer variants page
- Typo in gene cell on cancer variants page
- Managed variants filter form
### Changed
- Better naming for variants buttons on cancer track (somatic, germline). Also show cancer research button if available.
- Load case with missing panels in config files, but show warning.
- Changing the (Female, Male) symbols to (F/M) letters in individuals_table and case-sma.
- Print stacktrace if case load command fails
- Added sort icon and a pointer to the cursor to all tables with sortable fields
- Moved variant, gene and panel info from the basic pane to summary panel for all variants.
- Renamed `Basics` panel to `Classify` on variant page.
- Revamped `Basics` panel to a panel dedicated to classify variants
- Revamped the summary panel to be more compact.
- Added dedicated template for cancer variants
- Removed Gene models, Gene annotations and Conservation panels for cancer variants
- Reorganized the orders of panels for variant and cancer variant views
- Added dedicated variant quality panel and removed relevant panes
- A more compact case page
- Removed OMIM genes panel
- Make genes panel, pinned variants panel, causative variants panel and ClinVar panel scrollable on case page
- Update to Scilifelab's 2020 logo
- Update Gens URL to support Gens v2.0 format
- Refactor tests for parsing case configurations
- Updated links to HPO downloadable resources
- Managed variants filtering defaults to all variant categories
- Changing the (Kind) drop-down according to (Category) drop-down in Managed variant add variant
- Moved Gens button to individuals table
- Check resource files availability before starting updating OMIM diagnoses
- Fix typo in `SHOW_OBSERVED_VARIANT_ARCHIVE` config param

## [4.36]
### Added
- Parse and save splice junction tracks from case config file
- Tooltip in observations panel, explaining that case variants with no link might be old variants, not uploaded after a case rerun
### Fixed
- Warning on overwriting variants with same position was no longer shown
- Increase the height of the dropdowns to 425px
- More indices for the case table as it grows, specifically for causatives queries
- Splice junction tracks not centered over variant genes
- Total number of research variants count
- Update variants stats in case documents every time new variants are loaded
- Bug in flashing warning messages when filtering variants
### Changed
- Clearer warning messages for genes and gene/gene-panels searches in variants filters

## [4.35]
### Added
- A new index for hgnc_symbol in the hgnc_gene collection
- A Pedigree panel in STR page
- Display Tier I and II variants in case view causatives card for cancer cases
### Fixed
- Send partial file data to igv.js when visualizing sashimi plots with splice junction tracks
- Research variants filtering by gene
- Do not attempt to populate annotations for not loaded pinned/causatives
- Add max-height to all dropdowns in filters
### Changed
- Switch off non-clinical gene warnings when filtering research variants
- Don't display OMIM disease card in case view for cancer cases
- Refactored Individuals and Causative card in case view for cancer cases
- Update and style STR case report

## [4.34]
### Added
- Saved filter lock and unlock
- Filters can optionally be marked audited, logging the filter name, user and date on the case events and general report.
- Added `ClinVar hits` and `Cosmic hits` in cancer SNVs filters
- Added `ClinVar hits` to variants filter (rare disease track)
- Load cancer demo case in docker-compose files (default and demo file)
- Inclusive-language check using [woke](https://github.com/get-woke/woke) github action
- Add link to HmtVar for mitochondrial variants (if VCF is annotated with HmtNote)
- Grey background for dismissed compounds in variants list and variant page
- Pin badge for pinned compounds in variants list and variant page
- Support LoqusDB REST API queries
- Add a docker-compose-matchmaker under scout/containers/development to test matchmaker locally
- Script to investigate consequences of symbol search bug
- Added GATK to list of SV and cancer SV callers
### Fixed
- Make MitoMap link work for hg38 again
- Export Variants feature crashing when one of the variants has no primary transcripts
- Redirect to last visited variantS page when dismissing variants from variants list
- Improved matching of SVs Loqus occurrences in other cases
- Remove padding from the list inside (Matching causatives from other cases) panel
- Pass None to get_app function in CLI base since passing script_info to app factory functions was deprecated in Flask 2.0
- Fixed failing tests due to Flask update to version 2.0
- Speed up user events view
- Causative view sort out of memory error
- Use hgnc_id for gene filter query
- Typo in case controllers displaying an error every time a patient is matched against external MatchMaker nodes
- Do not crash while attempting an update for variant documents that are too big (> 16 MB)
- Old STR causatives (and other variants) may not have HGNC symbols - fix sort lambda
- Check if gene_obj has primary_transcript before trying to access it
- Warn if a gene manually searched is in a clinical panel with an outdated name when filtering variants
- ChrPos split js not needed on STR page yet
### Changed
- Remove parsing of case `genome_version`, since it's not used anywhere downstream
- Introduce deprecation warning for Loqus configs that are not dictionaries
- SV clinical filter no longer filters out sub 100 nt variants
- Count cases in LoqusDB by variant type
- Commit pulse repo badge temporarily set to weekly
- Sort ClinVar submissions objects by ascending "Last evaluated" date
- Refactored the MatchMaker integration as an extension
- Replaced some sensitive words as suggested by woke linter
- Documentation for load-configuration rewritten.
- Add styles to MatchMaker matches table
- More detailed info on the data shared in MatchMaker submission form

## [4.33.1]
### Fixed
- Include markdown for release autodeploy docs
- Use standard inheritance model in ClinVar (https://ftp.ncbi.nlm.nih.gov/pub/GTR/standard_terms/Mode_of_inheritance.txt)
- Fix issue crash with variants that have been unflagged causative not being available in other causatives
### Added
### Changed

## [4.33]
### Fixed
- Command line crashing when updating an individual not found in database
- Dashboard page crashing when filters return no data
- Cancer variants filter by chromosome
- /api/v1/genes now searches for genes in all genome builds by default
- Upgraded igv.js to version 2.8.1 (Fixed Unparsable bed record error)
### Added
- Autodeploy docs on release
- Documentation for updating case individuals tracks
- Filter cases and dashboard stats by analysis track
### Changed
- Changed from deprecated db update method
- Pre-selected fields to run queries with in dashboard page
- Do not filter by any institute when first accessing the dashboard
- Removed OMIM panel in case view for cancer cases
- Display Tier I and II variants in case view causatives panel for cancer cases
- Refactored Individuals and Causative panels in case view for cancer cases

## [4.32.1]
### Fixed
- iSort lint check only
### Changed
- Institute cases page crashing when a case has track:Null
### Added

## [4.32]
### Added
- Load and show MITOMAP associated diseases from VCF (INFO field: MitomapAssociatedDiseases, via HmtNote)
- Show variant allele frequencies for mitochondrial variants (GRCh38 cases)
- Extend "public" json API with diseases (OMIM) and phenotypes (HPO)
- HPO gene list download now has option for clinical and non-clinical genes
- Display gene splice junctions data in sashimi plots
- Update case individuals with splice junctions tracks
- Simple Docker compose for development with local build
- Make Phenomodels subpanels collapsible
- User side documentation of cytogenomics features (Gens, Chromograph, vcf2cytosure, rhocall)
- iSort GitHub Action
- Support LoqusDB REST API queries
### Fixed
- Show other causative once, even if several events point to it
- Filtering variants by mitochondrial chromosome for cases with genome build=38
- HPO gene search button triggers any warnings for clinical / non-existing genes also on first search
- Fixed a bug in variants pages caused by MT variants without alt_frequency
- Tests for CADD score parsing function
- Fixed the look of IGV settings on SNV variant page
- Cases analyzed once shown as `rerun`
- Missing case track on case re-upload
- Fixed severity rank for SO term "regulatory region ablation"
### Changed
- Refactor according to CodeFactor - mostly reuse of duplicated code
- Phenomodels language adjustment
- Open variants in a new window (from variants page)
- Open overlapping and compound variants in a new window (from variant page)
- gnomAD link points to gnomAD v.3 (build GRCh38) for mitochondrial variants.
- Display only number of affected genes for dismissed SVs in general report
- Chromosome build check when populating the variants filter chromosome selection
- Display mitochondrial and rare diseases coverage report in cases with missing 'rare' track

## [4.31.1]
### Added
### Changed
- Remove mitochondrial and coverage report from cancer cases sidebar
### Fixed
- ClinVar page when dbSNP id is None

## [4.31]
### Added
- gnomAD annotation field in admin guide
- Export also dynamic panel genes not associated to an HPO term when downloading the HPO panel
- Primary HGNC transcript info in variant export files
- Show variant quality (QUAL field from vcf) in the variant summary
- Load/update PDF gene fusion reports (clinical and research) generated with Arriba
- Support new MANE annotations from VEP (both MANE Select and MANE Plus Clinical)
- Display on case activity the event of a user resetting all dismissed variants
- Support gnomAD population frequencies for mitochondrial variants
- Anchor links in Casedata ClinVar panels to redirect after renaming individuals
### Fixed
- Replace old docs link www.clinicalgenomics.se/scout with new https://clinical-genomics.github.io/scout
- Page formatting issues whenever case and variant comments contain extremely long strings with no spaces
- Chromograph images can be one column and have scrollbar. Removed legacy code.
- Column labels for ClinVar case submission
- Page crashing looking for LoqusDB observation when variant doesn't exist
- Missing inheritance models and custom inheritance models on newly created gene panels
- Accept only numbers in managed variants filter as position and end coordinates
- SNP id format and links in Variant page, ClinVar submission form and general report
- Case groups tooltip triggered only when mouse is on the panel header
### Changed
- A more compact case groups panel
- Added landscape orientation CSS style to cancer coverage and QC demo report
- Improve user documentation to create and save new gene panels
- Removed option to use space as separator when uploading gene panels
- Separating the columns of standard and custom inheritance models in gene panels
- Improved ClinVar instructions for users using non-English Excel

## [4.30.2]
### Added
### Fixed
- Use VEP RefSeq ID if RefSeq list is empty in RefSeq transcripts overview
- Bug creating variant links for variants with no end_chrom
### Changed

## [4.30.1]
### Added
### Fixed
- Cryptography dependency fixed to use version < 3.4
### Changed

## [4.30]
### Added
- Introduced a `reset dismiss variant` verb
- Button to reset all dismissed variants for a case
- Add black border to Chromograph ideograms
- Show ClinVar annotations on variantS page
- Added integration with GENS, copy number visualization tool
- Added a VUS label to the manual classification variant tags
- Add additional information to SNV verification emails
- Tooltips documenting manual annotations from default panels
- Case groups now show bam files from all cases on align view
### Fixed
- Center initial igv view on variant start with SNV/indels
- Don't set initial igv view to negative coordinates
- Display of GQ for SV and STR
- Parsing of AD and related info for STRs
- LoqusDB field in institute settings accepts only existing Loqus instances
- Fix DECIPHER link to work after DECIPHER migrated to GRCh38
- Removed visibility window param from igv.js genes track
- Updated HPO download URL
- Patch HPO download test correctly
- Reference size on STR hover not needed (also wrong)
- Introduced genome build check (allowed values: 37, 38, "37", "38") on case load
- Improve case searching by assignee full name
- Populating the LoqusDB select in institute settings
### Changed
- Cancer variants table header (pop freq etc)
- Only admin users can modify LoqusDB instance in Institute settings
- Style of case synopsis, variants and case comments
- Switched to igv.js 2.7.5
- Do not choke if case is missing research variants when research requested
- Count cases in LoqusDB by variant type
- Introduce deprecation warning for Loqus configs that are not dictionaries
- Improve create new gene panel form validation
- Make XM- transcripts less visible if they don't overlap with transcript refseq_id in variant page
- Color of gene panels and comments panels on cases and variant pages
- Do not choke if case is missing research variants when reserch requested

## [4.29.1]
### Added
### Fixed
- Always load STR variants regardless of RankScore threshold (hotfix)
### Changed

## [4.29]
### Added
- Added a page about migrating potentially breaking changes to the documentation
- markdown_include in development requirements file
- STR variants filter
- Display source, Z-score, inheritance pattern for STR annotations from Stranger (>0.6.1) if available
- Coverage and quality report to cancer view
### Fixed
- ACMG classification page crashing when trying to visualize a classification that was removed
- Pretty print HGVS on gene variants (URL-decode VEP)
- Broken or missing link in the documentation
- Multiple gene names in ClinVar submission form
- Inheritance model select field in ClinVar submission
- IGV.js >2.7.0 has an issue with the gene track zoom levels - temp freeze at 2.7.0
- Revert CORS-anywhere and introduce a local http proxy for cloud tracks
### Changed

## [4.28]
### Added
- Chromograph integration for displaying PNGs in case-page
- Add VAF to cancer case general report, and remove some of its unused fields
- Variants filter compatible with genome browser location strings
- Support for custom public igv tracks stored on the cloud
- Add tests to increase testing coverage
- Update case variants count after deleting variants
- Update IGV.js to latest (v2.7.4)
- Bypass igv.js CORS check using `https://github.com/Rob--W/cors-anywhere`
- Documentation on default and custom IGV.js tracks (admin docs)
- Lock phenomodels so they're editable by admins only
- Small case group assessment sharing
- Tutorial and files for deploying app on containers (Kubernetes pods)
- Canonical transcript and protein change of canonical transcript in exported variants excel sheet
- Support for Font Awesome version 6
- Submit to Beacon from case page sidebar
- Hide dismissed variants in variants pages and variants export function
- Systemd service files and instruction to deploy Scout using podman
### Fixed
- Bugfix: unused `chromgraph_prefix |tojson` removed
- Freeze coloredlogs temporarily
- Marrvel link
- Don't show TP53 link for silent or synonymous changes
- OMIM gene field accepts any custom number as OMIM gene
- Fix Pytest single quote vs double quote string
- Bug in gene variants search by similar cases and no similar case is found
- Delete unused file `userpanel.py`
- Primary transcripts in variant overview and general report
- Google OAuth2 login setup in README file
- Redirect to 'missing file'-icon if configured Chromograph file is missing
- Javascript error in case page
- Fix compound matching during variant loading for hg38
- Cancer variants view containing variants dismissed with cancer-specific reasons
- Zoom to SV variant length was missing IGV contig select
- Tooltips on case page when case has no default gene panels
### Changed
- Save case variants count in case document and not in sessions
- Style of gene panels multiselect on case page
- Collapse/expand main HPO checkboxes in phenomodel preview
- Replaced GQ (Genotype quality) with VAF (Variant allele frequency) in cancer variants GT table
- Allow loading of cancer cases with no tumor_purity field
- Truncate cDNA and protein changes in case report if longer than 20 characters


## [4.27]
### Added
- Exclude one or more variant categories when running variants delete command
### Fixed
### Changed

## [4.26.1]
### Added
### Fixed
- Links with 1-letter aa codes crash on frameshift etc
### Changed

## [4.26]
### Added
- Extend the delete variants command to print analysis date, track, institute, status and research status
- Delete variants by type of analysis (wgs|wes|panel)
- Links to cBioPortal, MutanTP53, IARC TP53, OncoKB, MyCancerGenome, CIViC
### Fixed
- Deleted variants count
### Changed
- Print output of variants delete command as a tab separated table

## [4.25]
### Added
- Command line function to remove variants from one or all cases
### Fixed
- Parse SMN None calls to None rather than False

## [4.24.1]
### Fixed
- Install requirements.txt via setup file

## [4.24]
### Added
- Institute-level phenotype models with sub-panels containing HPO and OMIM terms
- Runnable Docker demo
- Docker image build and push github action
- Makefile with shortcuts to docker commands
- Parse and save synopsis, phenotype and cohort terms from config files upon case upload
### Fixed
- Update dismissed variant status when variant dismissed key is missing
- Breakpoint two IGV button now shows correct chromosome when different from bp1
- Missing font lib in Docker image causing the PDF report download page to crash
- Sentieon Manta calls lack Somaticscore - load anyway
- ClinVar submissions crashing due to pinned variants that are not loaded
- Point ExAC pLI score to new gnomad server address
- Bug uploading cases missing phenotype terms in config file
- STRs loaded but not shown on browser page
- Bug when using adapter.variant.get_causatives with case_id without causatives
- Problem with fetching "solved" from scout export cases cli
- Better serialising of datetime and bson.ObjectId
- Added `volumes` folder to .gitignore
### Changed
- Make matching causative and managed variants foldable on case page
- Remove calls to PyMongo functions marked as deprecated in backend and frontend(as of version 3.7).
- Improved `scout update individual` command
- Export dynamic phenotypes with ordered gene lists as PDF


## [4.23]
### Added
- Save custom IGV track settings
- Show a flash message with clear info about non-valid genes when gene panel creation fails
- CNV report link in cancer case side navigation
- Return to comment section after editing, deleting or submitting a comment
- Managed variants
- MT vs 14 chromosome mean coverage stats if Scout is connected to Chanjo
### Fixed
- missing `vcf_cancer_sv` and `vcf_cancer_sv_research` to manual.
- Split ClinVar multiple clnsig values (slash-separated) and strip them of underscore for annotations without accession number
- Timeout of `All SNVs and INDELs` page when no valid gene is provided in the search
- Round CADD (MIPv9)
- Missing default panel value
- Invisible other causatives lines when other causatives lack gene symbols
### Changed
- Do not freeze mkdocs-material to version 4.6.1
- Remove pre-commit dependency

## [4.22]
### Added
- Editable cases comments
- Editable variants comments
### Fixed
- Empty variant activity panel
- STRs variants popover
- Split new ClinVar multiple significance terms for a variant
- Edit the selected comment, not the latest
### Changed
- Updated RELEASE docs.
- Pinned variants card style on the case page
- Merged `scout export exons` and `scout view exons` commands


## [4.21.2]
### Added
### Fixed
- Do not pre-filter research variants by (case-default) gene panels
- Show OMIM disease tooltip reliably
### Changed

## [4.21.1]
### Added
### Fixed
- Small change to Pop Freq column in variants ang gene panels to avoid strange text shrinking on small screens
- Direct use of HPO list for Clinical HPO SNV (and cancer SNV) filtering
- PDF coverage report redirecting to login page
### Changed
- Remove the option to dismiss single variants from all variants pages
- Bulk dismiss SNVs, SVs and cancer SNVs from variants pages

## [4.21]
### Added
- Support to configure LoqusDB per institute
- Highlight causative variants in the variants list
- Add tests. Mostly regarding building internal datatypes.
- Remove leading and trailing whitespaces from panel_name and display_name when panel is created
- Mark MANE transcript in list of transcripts in "Transcript overview" on variant page
- Show default panel name in case sidebar
- Previous buttons for variants pagination
- Adds a gh action that checks that the changelog is updated
- Adds a gh action that deploys new releases automatically to pypi
- Warn users if case default panels are outdated
- Define institute-specific gene panels for filtering in institute settings
- Use institute-specific gene panels in variants filtering
- Show somatic VAF for pinned and causative variants on case page

### Fixed
- Report pages redirect to login instead of crashing when session expires
- Variants filter loading in cancer variants page
- User, Causative and Cases tables not scaling to full page
- Improved docs for an initial production setup
- Compatibility with latest version of Black
- Fixed tests for Click>7
- Clinical filter required an extra click to Filter to return variants
- Restore pagination and shrink badges in the variants page tables
- Removing a user from the command line now inactivates the case only if user is last assignee and case is active
- Bugfix, LoqusDB per institute feature crashed when institute id was empty string
- Bugfix, LoqusDB calls where missing case count
- filter removal and upload for filters deleted from another page/other user
- Visualize outdated gene panels info in a popover instead of a tooltip in case page side panel

### Changed
- Highlight color on normal STRs in the variants table from green to blue
- Display breakpoints coordinates in verification emails only for structural variants


## [4.20]
### Added
- Display number of filtered variants vs number of total variants in variants page
- Search case by HPO terms
- Dismiss variant column in the variants tables
- Black and pre-commit packages to dev requirements

### Fixed
- Bug occurring when rerun is requested twice
- Peddy info fields in the demo config file
- Added load config safety check for multiple alignment files for one individual
- Formatting of cancer variants table
- Missing Score in SV variants table

### Changed
- Updated the documentation on how to create a new software release
- Genome build-aware cytobands coordinates
- Styling update of the Matchmaker card
- Select search type in case search form


## [4.19]

### Added
- Show internal ID for case
- Add internal ID for downloaded CGH files
- Export dynamic HPO gene list from case page
- Remove users as case assignees when their account is deleted
- Keep variants filters panel expanded when filters have been used

### Fixed
- Handle the ProxyFix ModuleNotFoundError when Werkzeug installed version is >1.0
- General report formatting issues whenever case and variant comments contain extremely long strings with no spaces

### Changed
- Created an institute wrapper page that contains list of cases, causatives, SNVs & Indels, user list, shared data and institute settings
- Display case name instead of case ID on clinVar submissions
- Changed icon of sample update in clinVar submissions


## [4.18]

### Added
- Filter cancer variants on cytoband coordinates
- Show dismiss reasons in a badge with hover for clinical variants
- Show an ellipsis if 10 cases or more to display with loqusdb matches
- A new blog post for version 4.17
- Tooltip to better describe Tumor and Normal columns in cancer variants
- Filter cancer SNVs and SVs by chromosome coordinates
- Default export of `Assertion method citation` to clinVar variants submission file
- Button to export up to 500 cancer variants, filtered or not
- Rename samples of a clinVar submission file

### Fixed
- Apply default gene panel on return to cancer variantS from variant view
- Revert to certificate checking when asking for Chanjo reports
- `scout download everything` command failing while downloading HPO terms

### Changed
- Turn tumor and normal allelic fraction to decimal numbers in tumor variants page
- Moved clinVar submissions code to the institutes blueprints
- Changed name of clinVar export files to FILENAME.Variant.csv and FILENAME.CaseData.csv
- Switched Google login libraries from Flask-OAuthlib to Authlib


## [4.17.1]

### Fixed
- Load cytobands for cases with chromosome build not "37" or "38"


## [4.17]

### Added
- COSMIC badge shown in cancer variants
- Default gene-panel in non-cancer structural view in url
- Filter SNVs and SVs by cytoband coordinates
- Filter cancer SNV variants by alt allele frequency in tumor
- Correct genome build in UCSC link from structural variant page



### Fixed
- Bug in clinVar form when variant has no gene
- Bug when sharing cases with the same institute twice
- Page crashing when removing causative variant tag
- Do not default to GATK caller when no caller info is provided for cancer SNVs


## [4.16.1]

### Fixed
- Fix the fix for handling of delivery reports for rerun cases

## [4.16]

### Added
- Adds possibility to add "lims_id" to cases. Currently only stored in database, not shown anywhere
- Adds verification comment box to SVs (previously only available for small variants)
- Scrollable pedigree panel

### Fixed
- Error caused by changes in WTForm (new release 2.3.x)
- Bug in OMIM case page form, causing the page to crash when a string was provided instead of a numerical OMIM id
- Fix Alamut link to work properly on hg38
- Better handling of delivery reports for rerun cases
- Small CodeFactor style issues: matchmaker results counting, a couple of incomplete tests and safer external xml
- Fix an issue with Phenomizer introduced by CodeFactor style changes

### Changed
- Updated the version of igv.js to 2.5.4

## [4.15.1]

### Added
- Display gene names in ClinVar submissions page
- Links to Varsome in variant transcripts table

### Fixed
- Small fixes to ClinVar submission form
- Gene panel page crash when old panel has no maintainers

## [4.15]

### Added
- Clinvar CNVs IGV track
- Gene panels can have maintainers
- Keep variant actions (dismissed, manual rank, mosaic, acmg, comments) upon variant re-upload
- Keep variant actions also on full case re-upload

### Fixed
- Fix the link to Ensembl for SV variants when genome build 38.
- Arrange information in columns on variant page
- Fix so that new cosmic identifier (COSV) is also acceptable #1304
- Fixed COSMIC tag in INFO (outside of CSQ) to be parses as well with `&` splitter.
- COSMIC stub URL changed to https://cancer.sanger.ac.uk/cosmic/search?q= instead.
- Updated to a version of IGV where bigBed tracks are visualized correctly
- Clinvar submission files are named according to the content (variant_data and case_data)
- Always show causatives from other cases in case overview
- Correct disease associations for gene symbol aliases that exist as separate genes
- Re-add "custom annotations" for SV variants
- The override ClinVar P/LP add-in in the Clinical Filter failed for new CSQ strings

### Changed
- Runs all CI checks in github actions

## [4.14.1]

### Fixed
- Error when variant found in loqusdb is not loaded for other case

## [4.14]

### Added
- Use github actions to run tests
- Adds CLI command to update individual alignments path
- Update HPO terms using downloaded definitions files
- Option to use alternative flask config when running `scout serve`
- Requirement to use loqusdb >= 2.5 if integrated

### Fixed
- Do not display Pedigree panel in cancer view
- Do not rely on internet connection and services available when running CI tests
- Variant loading assumes GATK if no caller set given and GATK filter status is seen in FILTER
- Pass genome build param all the way in order to get the right gene mappings for cases with build 38
- Parse correctly variants with zero frequency values
- Continue even if there are problems to create a region vcf
- STR and cancer variant navigation back to variants pages could fail

### Changed
- Improved code that sends requests to the external APIs
- Updates ranges for user ranks to fit todays usage
- Run coveralls on github actions instead of travis
- Run pip checks on github actions instead of coveralls
- For hg38 cases, change gnomAD link to point to version 3.0 (which is hg38 based)
- Show pinned or causative STR variants a bit more human readable

## [4.13.1]

### Added
### Fixed
- Typo that caused not all clinvar conflicting interpretations to be loaded no matter what
- Parse and retrieve clinvar annotations from VEP-annotated (VEP 97+) CSQ VCF field
- Variant clinvar significance shown as `not provided` whenever is `Uncertain significance`
- Phenomizer query crashing when case has no HPO terms assigned
- Fixed a bug affecting `All SNVs and INDELs` page when variants don't have canonical transcript
- Add gene name or id in cancer variant view

### Changed
- Cancer Variant view changed "Variant:Transcript:Exon:HGVS" to "Gene:Transcript:Exon:HGVS"

## [4.13]

### Added
- ClinVar SNVs track in IGV
- Add SMA view with SMN Copy Number data
- Easier to assign OMIM diagnoses from case page
- OMIM terms and specific OMIM term page

### Fixed
- Bug when adding a new gene to a panel
- Restored missing recent delivery reports
- Fixed style and links to other reports in case side panel
- Deleting cases using display_name and institute not deleting its variants
- Fixed bug that caused coordinates filter to override other filters
- Fixed a problem with finding some INS in loqusdb
- Layout on SV page when local observations without cases are present
- Make scout compatible with the new HPO definition files from `http://compbio.charite.de/jenkins/`
- General report visualization error when SNVs display names are very long


### Changed


## [4.12.4]

### Fixed
- Layout on SV page when local observations without cases are present

## [4.12.3]

### Fixed
- Case report when causative or pinned SVs have non null allele frequencies

## [4.12.2]

### Fixed
- SV variant links now take you to the SV variant page again
- Cancer variant view has cleaner table data entries for "N/A" data
- Pinned variant case level display hotfix for cancer and str - more on this later
- Cancer variants show correct alt/ref reads mirroring alt frequency now
- Always load all clinical STR variants even if a region load is attempted - index may be missing
- Same case repetition in variant local observations

## [4.12.1]

### Fixed
- Bug in variant.gene when gene has no HGVS description


## [4.12]

### Added
- Accepts `alignment_path` in load config to pass bam/cram files
- Display all phenotypes on variant page
- Display hgvs coordinates on pinned and causatives
- Clear panel pending changes
- Adds option to setup the database with static files
- Adds cli command to download the resources from CLI that scout needs
- Adds test files for merged somatic SV and CNV; as well as merged SNV, and INDEL part of #1279
- Allows for upload of OMIM-AUTO gene panel from static files without api-key

### Fixed
- Cancer case HPO panel variants link
- Fix so that some drop downs have correct size
- First IGV button in str variants page
- Cancer case activates on SNV variants
- Cases activate when STR variants are viewed
- Always calculate code coverage
- Pinned/Classification/comments in all types of variants pages
- Null values for panel's custom_inheritance_models
- Discrepancy between the manual disease transcripts and those in database in gene-edit page
- ACMG classification not showing for some causatives
- Fix bug which caused IGV.js to use hg19 reference files for hg38 data
- Bug when multiple bam files sources with non-null values are available


### Changed
- Renamed `requests` file to `scout_requests`
- Cancer variant view shows two, instead of four, decimals for allele and normal


## [4.11.1]

### Fixed
- Institute settings page
- Link institute settings to sharing institutes choices

## [4.11.0]

### Added
- Display locus name on STR variant page
- Alternative key `GNOMADAF_popmax` for Gnomad popmax allele frequency
- Automatic suggestions on how to improve the code on Pull Requests
- Parse GERP, phastCons and phyloP annotations from vep annotated CSQ fields
- Avoid flickering comment popovers in variant list
- Parse REVEL score from vep annotated CSQ fields
- Allow users to modify general institute settings
- Optionally format code automatically on commit
- Adds command to backup vital parts `scout export database`
- Parsing and displaying cancer SV variants from Manta annotated VCF files
- Dismiss cancer snv variants with cancer-specific options
- Add IGV.js UPD, RHO and TIDDIT coverage wig tracks.


### Fixed
- Slightly darker page background
- Fixed an issued with parsed conservation values from CSQ
- Clinvar submissions accessible to all users of an institute
- Header toolbar when on Clinvar page now shows institute name correctly
- Case should not always inactivate upon update
- Show dismissed snv cancer variants as grey on the cancer variants page
- Improved style of mappability link and local observations on variant page
- Convert all the GET requests to the igv view to POST request
- Error when updating gene panels using a file containing BOM chars
- Add/replace gene radio button not working in gene panels


## [4.10.1]

### Fixed
- Fixed issue with opening research variants
- Problem with coveralls not called by Travis CI
- Handle Biomart service down in tests


## [4.10.0]

### Added
- Rank score model in causatives page
- Exportable HPO terms from phenotypes page
- AMP guideline tiers for cancer variants
- Adds scroll for the transcript tab
- Added CLI option to query cases on time since case event was added
- Shadow clinical assessments also on research variants display
- Support for CRAM alignment files
- Improved str variants view : sorting by locus, grouped by allele.
- Delivery report PDF export
- New mosaicism tag option
- Add or modify individuals' age or tissue type from case page
- Display GC and allele depth in causatives table.
- Included primary reference transcript in general report
- Included partial causative variants in general report
- Remove dependency of loqusdb by utilising the CLI

### Fixed
- Fixed update OMIM command bug due to change in the header of the genemap2 file
- Removed Mosaic Tag from Cancer variants
- Fixes issue with unaligned table headers that comes with hidden Datatables
- Layout in general report PDF export
- Fixed issue on the case statistics view. The validation bars didn't show up when all institutes were selected. Now they do.
- Fixed missing path import by importing pathlib.Path
- Handle index inconsistencies in the update index functions
- Fixed layout problems


## [4.9.0]

### Added
- Improved MatchMaker pages, including visible patient contacts email address
- New badges for the github repo
- Links to [GENEMANIA](genemania.org)
- Sort gene panel list on case view.
- More automatic tests
- Allow loading of custom annotations in VCF using the SCOUT_CUSTOM info tag.

### Fixed
- Fix error when a gene is added to an empty dynamic gene panel
- Fix crash when attempting to add genes on incorrect format to dynamic gene panel
- Manual rank variant tags could be saved in a "Select a tag"-state, a problem in the variants view.
- Same case evaluations are no longer shown as gray previous evaluations on the variants page
- Stay on research pages, even if reset, next first buttons are pressed..
- Overlapping variants will now be visible on variant page again
- Fix missing classification comments and links in evaluations page
- All prioritized cases are shown on cases page


## [4.8.3]

### Added

### Fixed
- Bug when ordering sanger
- Improved scrolling over long list of genes/transcripts


## [4.8.2]

### Added

### Fixed
- Avoid opening extra tab for coverage report
- Fixed a problem when rank model version was saved as floats and not strings
- Fixed a problem with displaying dismiss variant reasons on the general report
- Disable load and delete filter buttons if there are no saved filters
- Fix problem with missing verifications
- Remove duplicate users and merge their data and activity


## [4.8.1]

### Added

### Fixed
- Prevent login fail for users with id defined by ObjectId and not email
- Prevent the app from crashing with `AttributeError: 'NoneType' object has no attribute 'message'`


## [4.8.0]

### Added
- Updated Scout to use Bootstrap 4.3
- New looks for Scout
- Improved dashboard using Chart.js
- Ask before inactivating a case where last assigned user leaves it
- Genes can be manually added to the dynamic gene list directly on the case page
- Dynamic gene panels can optionally be used with clinical filter, instead of default gene panel
- Dynamic gene panels get link out to chanjo-report for coverage report
- Load all clinvar variants with clinvar Pathogenic, Likely Pathogenic and Conflicting pathogenic
- Show transcripts with exon numbers for structural variants
- Case sort order can now be toggled between ascending and descending.
- Variants can be marked as partial causative if phenotype is available for case.
- Show a frequency tooltip hover for SV-variants.
- Added support for LDAP login system
- Search snv and structural variants by chromosomal coordinates
- Structural variants can be marked as partial causative if phenotype is available for case.
- Show normal and pathologic limits for STRs in the STR variants view.
- Institute level persistent variant filter settings that can be retrieved and used.
- export causative variants to Excel
- Add support for ROH, WIG and chromosome PNGs in case-view

### Fixed
- Fixed missing import for variants with comments
- Instructions on how to build docs
- Keep sanger order + verification when updating/reloading variants
- Fixed and moved broken filter actions (HPO gene panel and reset filter)
- Fixed string conversion to number
- UCSC links for structural variants are now separated per breakpoint (and whole variant where applicable)
- Reintroduced missing coverage report
- Fixed a bug preventing loading samples using the command line
- Better inheritance models customization for genes in gene panels
- STR variant page back to list button now does its one job.
- Allows to setup scout without a omim api key
- Fixed error causing "favicon not found" flash messages
- Removed flask --version from base cli
- Request rerun no longer changes case status. Active or archived cases inactivate on upload.
- Fixed missing tooltip on the cancer variants page
- Fixed weird Rank cell in variants page
- Next and first buttons order swap
- Added pagination (and POST capability) to cancer variants.
- Improves loading speed for variant page
- Problem with updating variant rank when no variants
- Improved Clinvar submission form
- General report crashing when dismissed variant has no valid dismiss code
- Also show collaborative case variants on the All variants view.
- Improved phenotype search using dataTables.js on phenotypes page
- Search and delete users with `email` instead of `_id`
- Fixed css styles so that multiselect options will all fit one column


## [4.7.3]

### Added
- RankScore can be used with VCFs for vcf_cancer files

### Fixed
- Fix issue with STR view next page button not doing its one job.

### Deleted
- Removed pileup as a bam viewing option. This is replaced by IGV


## [4.7.2]

### Added
- Show earlier ACMG classification in the variant list

### Fixed
- Fixed igv search not working due to igv.js dist 2.2.17
- Fixed searches for cases with a gene with variants pinned or marked causative.
- Load variant pages faster after fixing other causatives query
- Fixed mitochondrial report bug for variants without genes

## [4.7.1]

### Added

### Fixed
- Fixed bug on genes page


## [4.7.0]

### Added
- Export genes and gene panels in build GRCh38
- Search for cases with variants pinned or marked causative in a given gene.
- Search for cases phenotypically similar to a case also from WUI.
- Case variant searches can be limited to similar cases, matching HPO-terms,
  phenogroups and cohorts.
- De-archive reruns and flag them as 'inactive' if archived
- Sort cases by analysis_date, track or status
- Display cases in the following order: prioritized, active, inactive, archived, solved
- Assign case to user when user activates it or asks for rerun
- Case becomes inactive when it has no assignees
- Fetch refseq version from entrez and use it in clinvar form
- Load and export of exons for all genes, independent on refseq
- Documentation for loading/updating exons
- Showing SV variant annotations: SV cgh frequencies, gnomad-SV, local SV frequencies
- Showing transcripts mapping score in segmental duplications
- Handle requests to Ensembl Rest API
- Handle requests to Ensembl Rest Biomart
- STR variants view now displays GT and IGV link.
- Description field for gene panels
- Export exons in build 37 and 38 using the command line

### Fixed
- Fixes of and induced by build tests
- Fixed bug affecting variant observations in other cases
- Fixed a bug that showed wrong gene coverage in general panel PDF export
- MT report only shows variants occurring in the specific individual of the excel sheet
- Disable SSL certifcate verification in requests to chanjo
- Updates how intervaltree and pymongo is used to void deprecated functions
- Increased size of IGV sample tracks
- Optimized tests


## [4.6.1]

### Added

### Fixed
- Missing 'father' and 'mother' keys when parsing single individual cases


## [4.6.0]

### Added
- Description of Scout branching model in CONTRIBUTING doc
- Causatives in alphabetical order, display ACMG classification and filter by gene.
- Added 'external' to the list of analysis type options
- Adds functionality to display "Tissue type". Passed via load config.
- Update to IGV 2.

### Fixed
- Fixed alignment visualization and vcf2cytosure availability for demo case samples
- Fixed 3 bugs affecting SV pages visualization
- Reintroduced the --version cli option
- Fixed variants query by panel (hpo panel + gene panel).
- Downloaded MT report contains excel files with individuals' display name
- Refactored code in parsing of config files.


## [4.5.1]

### Added

### Fixed
- update requirement to use PyYaml version >= 5.1
- Safer code when loading config params in cli base


## [4.5.0]

### Added
- Search for similar cases from scout view CLI
- Scout cli is now invoked from the app object and works under the app context

### Fixed
- PyYaml dependency fixed to use version >= 5.1


## [4.4.1]

### Added
- Display SV rank model version when available

### Fixed
- Fixed upload of delivery report via API


## [4.4.0]

### Added
- Displaying more info on the Causatives page and hiding those not causative at the case level
- Add a comment text field to Sanger order request form, allowing a message to be included in the email
- MatchMaker Exchange integration
- List cases with empty synopsis, missing HPO terms and phenotype groups.
- Search for cases with open research list, or a given case status (active, inactive, archived)

### Fixed
- Variant query builder split into several functions
- Fixed delivery report load bug


## [4.3.3]

### Added
- Different individual table for cancer cases

### Fixed
- Dashboard collects validated variants from verification events instead of using 'sanger' field
- Cases shared with collaborators are visible again in cases page
- Force users to select a real institute to share cases with (actionbar select fix)


## [4.3.2]

### Added
- Dashboard data can be filtered using filters available in cases page
- Causatives for each institute are displayed on a dedicated page
- SNVs and and SVs are searchable across cases by gene and rank score
- A more complete report with validated variants is downloadable from dashboard

### Fixed
- Clinsig filter is fixed so clinsig numerical values are returned
- Split multi clinsig string values in different elements of clinsig array
- Regex to search in multi clinsig string values or multi revstat string values
- It works to upload vcf files with no variants now
- Combined Pileup and IGV alignments for SVs having variant start and stop on the same chromosome


## [4.3.1]

### Added
- Show calls from all callers even if call is not available
- Instructions to install cairo and pango libs from WeasyPrint page
- Display cases with number of variants from CLI
- Only display cases with number of variants above certain treshold. (Also CLI)
- Export of verified variants by CLI or from the dashboard
- Extend case level queries with default panels, cohorts and phenotype groups.
- Slice dashboard statistics display using case level queries
- Add a view where all variants for an institute can be searched across cases, filtering on gene and rank score. Allows searching research variants for cases that have research open.

### Fixed
- Fixed code to extract variant conservation (gerp, phyloP, phastCons)
- Visualization of PDF-exported gene panels
- Reintroduced the exon/intron number in variant verification email
- Sex and affected status is correctly displayed on general report
- Force number validation in SV filter by size
- Display ensembl transcripts when no refseq exists


## [4.3.0]

### Added
- Mosaicism tag on variants
- Show and filter on SweGen frequency for SVs
- Show annotations for STR variants
- Show all transcripts in verification email
- Added mitochondrial export
- Adds alternative to search for SVs shorter that the given length
- Look for 'bcftools' in the `set` field of VCFs
- Display digenic inheritance from OMIM
- Displays what refseq transcript that is primary in hgnc

### Fixed

- Archived panels displays the correct date (not retroactive change)
- Fixed problem with waiting times in gene panel exports
- Clinvar fiter not working with human readable clinsig values

## [4.2.2]

### Fixed
- Fixed gene panel create/modify from CSV file utf-8 decoding error
- Updating genes in gene panels now supports edit comments and entry version
- Gene panel export timeout error

## [4.2.1]

### Fixed
- Re-introduced gene name(s) in verification email subject
- Better PDF rendering for excluded variants in report
- Problem to access old case when `is_default` did not exist on a panel


## [4.2.0]

### Added
- New index on variant_id for events
- Display overlapping compounds on variants view

### Fixed
- Fixed broken clinical filter


## [4.1.4]

### Added
- Download of filtered SVs

### Fixed
- Fixed broken download of filtered variants
- Fixed visualization issue in gene panel PDF export
- Fixed bug when updating gene names in variant controller


## [4.1.3]

### Fixed
- Displays all primary transcripts


## [4.1.2]

### Added
- Option add/replace when updating a panel via CSV file
- More flexible versioning of the gene panels
- Printing coverage report on the bottom of the pdf case report
- Variant verification option for SVs
- Logs uri without pwd when connecting
- Disease-causing transcripts in case report
- Thicker lines in case report
- Supports HPO search for cases, both terms or if described in synopsis
- Adds sanger information to dashboard

### Fixed
- Use db name instead of **auth** as default for authentication
- Fixes so that reports can be generated even with many variants
- Fixed sanger validation popup to show individual variants queried by user and institute.
- Fixed problem with setting up scout
- Fixes problem when exac file is not available through broad ftp
- Fetch transcripts for correct build in `adapter.hgnc_gene`

## [4.1.1]
- Fix problem with institute authentication flash message in utils
- Fix problem with comments
- Fix problem with ensembl link


## [4.1.0]

### Added
- OMIM phenotypes to case report
- Command to download all panel app gene panels `scout load panel --panel-app`
- Links to genenames.org and omim on gene page
- Popup on gene at variants page with gene information
- reset sanger status to "Not validated" for pinned variants
- highlight cases with variants to be evaluated by Sanger on the cases page
- option to point to local reference files to the genome viewer pileup.js. Documented in `docs.admin-guide.server`
- option to export single variants in `scout export variants`
- option to load a multiqc report together with a case(add line in load config)
- added a view for searching HPO terms. It is accessed from the top left corner menu
- Updates the variants view for cancer variants. Adds a small cancer specific filter for known variants
- Adds hgvs information on cancer variants page
- Adds option to update phenotype groups from CLI

### Fixed
- Improved Clinvar to submit variants from different cases. Fixed HPO terms in casedata according to feedback
- Fixed broken link to case page from Sanger modal in cases view
- Now only cases with non empty lists of causative variants are returned in `adapter.case(has_causatives=True)`
- Can handle Tumor only samples
- Long lists of HGNC symbols are now possible. This was previously difficult with manual, uploaded or by HPO search when changing filter settings due to GET request limitations. Relevant pages now use POST requests. Adds the dynamic HPO panel as a selection on the gene panel dropdown.
- Variant filter defaults to default panels also on SV and Cancer variants pages.

## [4.0.0]

### WARNING ###

This is a major version update and will require that the backend of pre releases is updated.
Run commands:

```
$scout update genes
$scout update hpo
```

- Created a Clinvar submission tool, to speed up Clinvar submission of SNVs and SVs
- Added an analysis report page (html and PDF format) containing phenotype, gene panels and variants that are relevant to solve a case.

### Fixed
- Optimized evaluated variants to speed up creation of case report
- Moved igv and pileup viewer under a common folder
- Fixed MT alignment view pileup.js
- Fixed coordinates for SVs with start chromosome different from end chromosome
- Global comments shown across cases and institutes. Case-specific variant comments are shown only for that specific case.
- Links to clinvar submitted variants at the cases level
- Adapts clinvar parsing to new format
- Fixed problem in `scout update user` when the user object had no roles
- Makes pileup.js use online genome resources when viewing alignments. Now any instance of Scout can make use of this functionality.
- Fix ensembl link for structural variants
- Works even when cases does not have `'madeline_info'`
- Parses Polyphen in correct way again
- Fix problem with parsing gnomad from VEP

### Added
- Added a PDF export function for gene panels
- Added a "Filter and export" button to export custom-filtered SNVs to CSV file
- Dismiss SVs
- Added IGV alignments viewer
- Read delivery report path from case config or CLI command
- Filter for spidex scores
- All HPO terms are now added and fetched from the correct source (https://github.com/obophenotype/human-phenotype-ontology/blob/master/hp.obo)
- New command `scout update hpo`
- New command `scout update genes` will fetch all the latest information about genes and update them
- Load **all** variants found on chromosome **MT**
- Adds choice in cases overview do show as many cases as user like

### Removed
- pileup.min.js and pileup css are imported from a remote web location now
- All source files for HPO information, this is instead fetched directly from source
- All source files for gene information, this is instead fetched directly from source

## [3.0.0]
### Fixed
- hide pedigree panel unless it exists

## [1.5.1] - 2016-07-27
### Fixed
- look for both ".bam.bai" and ".bai" extensions

## [1.4.0] - 2016-03-22
### Added
- support for local frequency through loqusdb
- bunch of other stuff

## [1.3.0] - 2016-02-19
### Fixed
- Update query-phenomizer and add username/password

### Changed
- Update the way a case is checked for rerun-status

### Added
- Add new button to mark a case as "checked"
- Link to clinical variants _without_ 1000G annotation

## [1.2.2] - 2016-02-18
### Fixed
- avoid filtering out variants lacking ExAC and 1000G annotations

## [1.1.3] - 2015-10-01
### Fixed
- persist (clinical) filter when clicking load more
- fix #154 by robustly setting clinical filter func. terms

## [1.1.2] - 2015-09-07
### Fixed
- avoid replacing coverage report with none
- update SO terms, refactored

## [1.1.1] - 2015-08-20
### Fixed
- fetch case based on collaborator status (not owner)

## [1.1.0] - 2015-05-29
### Added
- link(s) to SNPedia based on RS-numbers
- new Jinja filter to "humanize" decimal numbers
- show gene panels in variant view
- new Jinja filter for decoding URL encoding
- add indicator to variants in list that have comments
- add variant number threshold and rank score threshold to load function
- add event methods to mongo adapter
- add tests for models
- show badge "old" if comment was written for a previous analysis

### Changed
- show cDNA change in transcript summary unless variant is exonic
- moved compounds table further up the page
- show dates for case uploads in ISO format
- moved variant comments higher up on page
- updated documentation for pages
- read in coverage report as blob in database and serve directly
- change ``OmimPhenotype`` to ``PhenotypeTerm``
- reorganize models sub-package
- move events (and comments) to separate collection
- only display prev/next links for the research list
- include variant type in breadcrumbs e.g. "Clinical variants"

### Removed
- drop dependency on moment.js

### Fixed
- show the same level of detail for all frequencies on all pages
- properly decode URL encoded symbols in amino acid/cDNA change strings
- fixed issue with wipe permissions in MongoDB
- include default gene lists in "variants" link in breadcrumbs

## [1.0.2] - 2015-05-20
### Changed
- update case fetching function

### Fixed
- handle multiple cases with same id

## [1.0.1] - 2015-04-28
### Fixed
- Fix building URL parameters in cases list Vue component

## [1.0.0] - 2015-04-12
Codename: Sara Lund

![Release 1.0](artwork/releases/release-1-0.jpg)

### Added
- Add email logging for unexpected errors
- New command line tool for deleting case

### Changed
- Much improved logging overall
- Updated documentation/usage guide
- Removed non-working IGV link

### Fixed
- Show sample display name in GT call
- Various small bug fixes
- Make it easier to hover over popups

## [0.0.2-rc1] - 2015-03-04
### Added
- add protein table for each variant
- add many more external links
- add coverage reports as PDFs

### Changed
- incorporate user feedback updates
- big refactor of load scripts

## [0.0.2-rc2] - 2015-03-04
### Changes
- add gene table with gene description
- reorganize inheritance models box

### Fixed
- avoid overwriting gene list on "research" load
- fix various bugs in external links

## [0.0.2-rc3] - 2015-03-05
### Added
- Activity log feed to variant view
- Adds protein change strings to ODM and Sanger email

### Changed
- Extract activity log component to macro

### Fixes
- Make Ensembl transcript links use archive website<|MERGE_RESOLUTION|>--- conflicted
+++ resolved
@@ -7,21 +7,15 @@
 ##[]
 ### Added
 - Display last 50 or 500 events for a user in a timeline
-<<<<<<< HEAD
+- Show dismiss count from other cases on matching variantS
 - Save Beacon-related events in events collection
-=======
-- Show dismiss count from other cases on matching variantS
 ### Changed
 - Prior ACMG classifications view is no longer limited by pathogenicity
->>>>>>> 1aac958d
 ### Fixed
 - Visibility of Sanger ordered badge on case page, light mode
-<<<<<<< HEAD
-- Missing link in saved MatchMaker-related events
-=======
 - Some of the DataTables tables got a bit dark in dark mode
 - Update list of variant specific events
->>>>>>> 1aac958d
+- Missing link in saved MatchMaker-related events
 
 ## [4.56]
 ### Added
