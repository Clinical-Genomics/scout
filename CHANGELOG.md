# Change Log
All notable changes to this project will be documented in this file.
This project adheres to [Semantic Versioning](http://semver.org/).

About changelog [here](https://keepachangelog.com/en/1.0.0/)

## [unreleased]
### Added
- Prepare to filter local SV frequency
### Changed
- Speed up instituteS page loadiding by refactoring cases/institutes query
- Clinical Filter for SVs includes `splice_polypyrimidine_tract_variant` as a severe consequence
- Clinical Filter for SVs includes local variant frequency freeze ("old") for filtering, starting at 30 counts
### Fixed
<<<<<<< HEAD
- Warning instead of crashed page when attempting to retrieve a non-existent Phenopacket
=======
- Page crashing when a user tries to edit a comment that was removed
>>>>>>> f6ef4e0d

## [4.66]
### Changed
- Moved Phenomodels code under a dedicated blueprint
- Updated the instructions to load custom case report under admin guide
### Added
- A summary table of pinned variants on the cancer case general report
- New openable matching causatives and managed variants lists for default gene panels only for convenience
### Fixed
- Gens structural variant page link individual id typo

## [4.65.2]
### Fixed
- Generating general case report with str variants containing comments

## [4.65.1]
### Fixed
- Visibility of `Gene(s)` badges on SV VariantS page
- Hide dismiss bar on SV page not working well
- Delivery report PDF download
- Saving Pipeline version file when loading a case
- Backport compatible import of importlib metadata for old python versions (<3.8)

## [4.65]
### Added
- Option to mark a ClinVar submission as submitted
- Docs on how to create/update the PanelApp green genes as a system admin
- `individual_id`-parameter to both Gens links
- Download a gene panel in TXT format from gene panel page
- Panel gene comments on variant page: genes in panels can have comments that describe the gene in a panel context
### Changed
- Always show each case category on caseS page, even if 0 cases in total or after current query
- Improved sorting of ClinVar submissions
- Pre-populate SV type select in ClinVar submission form, when possible
- Show comment badges in related comments tables on general report
- Updated version of several GitHub actions
- Migrate from deprecated `pkg_resources` lib to `importlib_resources`
- Dismiss bar on variantS pages is thinner.
- Dismiss bar on variantS pages can be toggled open or closed for the duration of a login session.
### Fixed
- Fixed Sanger order / Cancel order modal close buttons
- Visibility of SV type in ClinVar submission form
- Fixed a couple of creations where now was called twice, so updated_at and created_at could differ
- Deprecated Ubuntu version 18.04 in one GitHub action
- Panels that have been removed (hidden) should not be visible in views where overlapping gene panels for genes are shown
- Gene panel test pointing to the right function

## [4.64]
### Added
- Create/Update a gene panel containing all PanelApp green genes (`scout update panelapp-green -i <cust_id>`)
- Links for ACMG pathogenicity impact modification on the ACMG classification page
### Changed
- Open local observation matching cases in new windows
### Fixed
- Matching manual ranked variants are now shown also on the somatic variant page
- VarSome links to hg19/GRCh37
- Managed variants filter settings lost when navigating to additional pages
- Collect the right variant category after submitting filter form from research variantS page
- Beacon links are templated and support variants in genome build 38

## [4.63]
### Added
- Display data sharing info for ClinVar, Matchmaker Exchange and Beacon in a dedicated column on Cases page
- Test for `commands.download.omim.print_omim`
- Display dismissed variants comments on general case report
- Modify ACMG pathogenicity impact (most commonly PVS1, PS3) based on strength of evidence with lab director's professional judgement
- REViewer button on STR variant page
- Alamut institution parameter in institute settings for Alamut Visual Plus software
- Added Manual Ranks Risk Factor, Likely Risk Factor and Uncertain Risk Factor
- Display matching manual ranks from previous cases the user has access to on VariantS and Variant pages
- Link to gnomAD gene SVs v2.1 for SV variants with gnomAD frequency
- Support for nf-core/rnafusion reports
### Changed
- Display chrY for sex unknown
- Deprecate legacy scout_load() method API call.
- Message shown when variant tag is updated for a variant
- When all ACMG classifications are deleted from a variant, the current variant classification status is also reset.
- Refactored the functions that collect causative variants
- Removed `scripts/generate_test_data.py`
### Fixed
- Default IGV tracks (genes, ClinVar, ClinVar CNVs) showing even if user unselects them all
- Freeze Flask-Babel below v3.0 due to issue with a locale decorator
- Thaw Flask-Babel and fix according to v3 standard. Thank you @TkTech!
- Show matching causatives on somatic structural variant page
- Visibility of gene names and functional annotations on Causatives/Verified pages
- Panel version can be manually set to floating point numbers, when modified
- Causatives page showing also non-causative variants matching causatives in other cases
- ClinVar form submission for variants with no selected transcript and HGVS
- Validating and submitting ClinVar objects not containing both Variant and Casedata info

## [4.62.1]
### Fixed
- Case page crashing when adding a case to a group without providing a valid case name

## [4.62]
### Added
- Validate ClinVar submission objects using the ClinVar API
- Wrote tests for case and variant API endpoints
- Create ClinVar submissions from Scout using the ClinVar API
- Export Phenopacket for affected individual
- Import Phenopacket from JSON file or Phenopacket API backend server
- Use the new case name option for GENS requests
- Pre-validate refseq:HGVS items using VariantValidator in ClinVar submission form
### Fixed
- Fallback for empty alignment index for REViewer service
- Source link out for MIP 11.1 reference STR annotation
- Avoid duplicate causatives and pinned variants
- ClinVar clinical significance displays only the ACMG terms when user selects ACMG 2015 as assertion criteria
- Spacing between icon and text on Beacon and MatchMaker links on case page sidebar
- Truncate IDs and HGVS representations in ClinVar pages if longer than 25 characters
- Update ClinVar submission ID form
- Handle connection timeout when sending requests requests to external web services
- Validate any ClinVar submission regardless of its status
- Empty Phenopackets import crashes
- Stop Spinner on Phenopacket JSON download
### Changed
- Updated ClinVar submission instructions

## [4.61.1]
### Fixed
- Added `UMLS` as an option of `Condition ID type` in ClinVar Variant downloaded files
- Missing value for `Condition ID type` in ClinVar Variant downloaded files
- Possibility to open, close or delete a ClinVar submission even if it doesn't have an associated name
- Save SV type, ref and alt n. copies to exported ClinVar files
- Inner and outer start and stop SV coordinates not exported in ClinVar files
- ClinVar submissions page crashing when SV files don't contain breakpoint exact coordinates
- Align OMIM diagnoses with delete diagnosis button on case page
- In ClinVar form, reset condition list and customize help when condition ID changes

## [4.61]
### Added
- Filter case list by cases with variants in ClinVar submission
- Filter case list by cases containing RNA-seq data - gene_fusion_reports and sample-level tracks (splice junctions and RNA coverage)
- Additional case category `Ignored`, to be used for cases that don't fall in the existing 'inactive', 'archived', 'solved', 'prioritized' categories
- Display number of cases shown / total number of cases available for each category on Cases page
- Moved buttons to modify case status from sidebar to main case page
- Link to Mutalyzer Normalizer tool on variant's transcripts overview to retrieve official HVGS descriptions
- Option to manually load RNA MULTIQC report using the command `scout load report -t multiqc_rna`
- Load RNA MULTIQC automatically for a case if config file contains the `multiqc_rna` key/value
- Instructions in admin-guide on how to load case reports via the command line
- Possibility to filter RD variants by a specific genotype call
- Distinct colors for different inheritance models on RD Variant page
- Gene panels PDF export with case variants hits by variant type
- A couple of additional README badges for GitHub stats
- Upload and display of pipeline reference info and executable version yaml files as custom reports
- Testing CLI on hasta in PR template
### Changed
- Instructions on how to call dibs on scout-stage server in pull request template
- Deprecated CLI commands `scout load <delivery_report, gene_fusion_report, coverage_qc_report, cnv_report>` to replace them with command `scout load report -t <report type>`
- Refactored code to display and download custom case reports
- Do not export `Assertion method` and `Assertion method citation` to ClinVar submission files according to changes to ClinVar's submission spreadsheet templates.
- Simplified code to create and download ClinVar CSV files
- Colorize inheritance models badges by category on VariantS page
- `Safe variants matching` badge more visible on case page
### Fixed
- Non-admin users saving institute settings would clear loqusdb instance selection
- Layout of variant position, cytoband and type in SV variant summary
- Broken `Build Status - GitHub badge` on GitHub README page
- Visibility of text on grey badges in gene panels PDF exports
- Labels for dashboard search controls
- Dark mode visibility for ClinVar submission
- Whitespaces on outdated panel in extent report

## [4.60]
### Added
- Mitochondrial deletion signatures (mitosign) can be uploaded and shown with mtDNA report
- A `Type of analysis` column on Causatives and Validated variants pages
- List of "safe" gene panels available for matching causatives and managed variants in institute settings, to avoid secondary findings
- `svdb_origin` as a synonym for `FOUND_IN` to complement `set` for variants found by all callers
### Changed
- Hide removed gene panels by default in panels page
- Removed option for filtering cancer SVs by Tumor and Normal alt AF
- Hide links to coverage report from case dynamic HPO panel if cancer analysis
- Remove rerun emails and redirect users to the analysis order portal instead
- Updated clinical SVs igv.js track (dbVar) and added example of external track from `https://trackhubregistry.org/`
- Rewrote the ClinVar export module to simplify and add one variant at the time
- ClinVar submissions with phenotype conditions from: [OMIM, MedGen, Orphanet, MeSH, HP, MONDO]
### Fixed
- If trying to load a badly formatted .tsv file an error message is displayed.
- Avoid showing case as rerun when first attempt at case upload failed
- Dynamic autocomplete search not working on phenomodels page
- Callers added to variant when loading case
- Now possible to update managed variant from file without deleting it first
- Missing preselected chromosome when editing a managed variant
- Preselected variant type and subtype when editing a managed variant
- Typo in dbVar ClinVar track, hg19


## [4.59]
### Added
- Button to go directly to HPO SV filter variantS page from case
- `Scout-REViewer-Service` integration - show `REViewer` picture if available
- Link to HPO panel coverage overview on Case page
- Specify a confidence threshold (green|amber|red) when loading PanelApp panels
- Functional annotations in variants lists exports (all variants)
- Cancer/Normal VAFs and COSMIC ids in in variants lists exports (cancer variants)
### Changed
- Better visualization of regional annotation for long lists of genes in large SVs in Variants tables
- Order of cells in variants tables
- More evident links to gene coverage from Variant page
- Gene panels sorted by display name in the entire Case page
- Round CADD and GnomAD values in variants export files
### Fixed
- HPO filter button on SV variantS page
- Spacing between region|function cells in SVs lists
- Labels on gene panel Chanjo report
- Fixed ambiguous duplicated response headers when requesting a BAM file from /static
- Visited color link on gene coverage button (Variant page)

## [4.58.1]
### Fixed
- Case search with search strings that contain characters that can be escaped

## [4.58]
### Added
- Documentation on how to create/update PanelApp panels
- Add filter by local observations (archive) to structural variants filters
- Add more splicing consequences to SO term definitions
- Search for a specific gene in all gene panels
- Institute settings option to force show all variants on VariantS page for all cases of an institute
- Filter cases by validation pending status
- Link to The Clinical Knowledgebase (CKB) (https://ckb.jax.org/) in cancer variant's page
### Fixed
- Added a not-authorized `auto-login` fixture according to changes in Flask-Login 0.6.2
- Renamed `cache_timeout` param name of flask.send_file function to `max_age` (Flask 2.2 compliant)
- Replaced deprecated `app.config["JSON_SORT_KEYS"]` with app.json.sort_keys in app settings
- Bug in gene variants page (All SNVs and INDELs) when variant gene doesn't have a hgnc id that is found in the database
- Broken export of causatives table
- Query for genes in build 38 on `Search SNVs and INDELs` page
- Prevent typing special characters `^<>?!=\/` in case search form
- Search matching causatives also among research variants in other cases
- Links to variants in Verified variants page
- Broken filter institute cases by pinned gene
- Better visualization of long lists of genes in large SVs on Causative and Verified Variants page
- Reintroduced missing button to export Causative variants
- Better linking and display of matching causatives and managed variants
- Reduced code complexity in `scout/parse/variant/variant.py`
- Reduced complexity of code in `scout/build/variant/variant.py`

### Changed
- State that loqusdb observation is in current case if observations count is one and no cases are shown
- Better pagination and number of variants returned by queries in `Search SNVs and INDELs` page
- Refactored and simplified code used for collecting gene variants for `Search SNVs and INDELs` page
- Fix sidebar panel icons in Case view
- Fix panel spacing in Case view
- Removed unused database `sanger_ordered` and `case_id,category,rank_score` indexes (variant collection)
- Verified variants displayed in a dedicated page reachable from institute sidebar
- Unified stats in dashboard page
- Improved gene info for large SVs and cancer SVs
- Remove the unused `variant.str_variant` endpoint from variant views
- Easier editing of HPO gene panel on case page
- Assign phenotype panel less cramped on Case page
- Causatives and Verified variants pages to use the same template macro
- Allow hyphens in panel names
- Reduce resolution of example images
- Remove some animations in web gui which where rendered slow


## [4.57.4]
### Fixed
- Parsing of variant.FORMAT "DR" key in parse variant file

## [4.57.3]
### Fixed
- Export of STR verified variants
- Do not download as verified variants first verified and then reset to not validated
- Avoid duplicated lines in downloaded verified variants reflecting changes in variant validation status

## [4.57.2]
### Fixed
- Export of verified variants when variant gene has no transcripts
- HTTP 500 when visiting a the details page for a cancer variant that had been ranked with genmod

## [4.57.1]
### Fixed
- Updating/replacing a gene panel from file with a corrupted or malformed file

## [4.57]
### Added
- Display last 50 or 500 events for a user in a timeline
- Show dismiss count from other cases on matching variantS
- Save Beacon-related events in events collection
- Institute settings allow saving multiple loqusdb instances for one institute
- Display stats from multiple instances of loqusdb on variant page
- Display date and frequency of obs derived from count of local archive observations from MIP11 (requires fix in MIP)
### Changed
- Prior ACMG classifications view is no longer limited by pathogenicity
### Fixed
- Visibility of Sanger ordered badge on case page, light mode
- Some of the DataTables tables (Phenotypes and Diagnoses pages) got a bit dark in dark mode
- Remove all redundancies when displaying timeline events (some events are saved both as case-related and variant-related)
- Missing link in saved MatchMaker-related events
- Genes with mixed case gene symbols missing in PanelApp panels
- Alignment of elements on the Beacon submission modal window
- Locus info links from STR variantS page open in new browser tabs

## [4.56]
### Added
- Test for PanelApp panels loading
- `panel-umi` tag option when loading cancer analyses
### Changed
- Black text to make comments more visible in dark mode
- Loading PanelApp panels replaces pre-existing panels with same version
- Removed sidebar from Causatives page - navigation is available on the top bar for now
- Create ClinVar submissions from pinned variants list in case page
- Select which pinned variants will be included in ClinVar submission documents
### Fixed
- Remove a:visited css style from all buttons
- Update of HPO terms via command line
- Background color of `MIXED` and `PANEL-UMI` sequencing types on cases page
- Fixed regex error when searching for cases with query ending with `\ `
- Gene symbols on Causatives page lighter in dark mode
- SpliceAI tooltip of multigene variants

## [4.55]
### Changed
- Represent different tumor samples as vials in cases page
- Option to force-update the OMIM panel
### Fixed
- Low tumor purity badge alignment in cancer samples table on cancer case view
- VariantS comment popovers reactivate on hover
- Updating database genes in build 37
- ACMG classification summary hidden by sticky navbar
- Logo backgrounds fixed to white on welcome page
- Visited links turn purple again
- Style of link buttons and dropdown menus
- Update KUH and GMS logos
- Link color for Managed variants

## [4.54]
### Added
- Dark mode, using browser/OS media preference
- Allow marking case as solved without defining causative variants
- Admin users can create missing beacon datasets from the institute's settings page
- GenCC links on gene and variant pages
- Deprecation warnings when launching the app using a .yaml config file or loading cases using .ped files
### Changed
- Improved HTML syntax in case report template
- Modified message displayed when variant rank stats could not be calculated
- Expanded instructions on how to test on CG development server (cg-vm1)
- Added more somatic variant callers (Balsamic v9 SNV, develop SV)
### Fixed
- Remove load demo case command from docker-compose.yml
- Text elements being split across pages in PDF reports
- Made login password field of type `password` in LDAP login form
- Gene panels HTML select in institute's settings page
- Bootstrap upgraded to version 5
- Fix some Sourcery and SonarCloud suggestions
- Escape special characters in case search on institute and dashboard pages
- Broken case PDF reports when no Madeline pedigree image can be created
- Removed text-white links style that were invisible in new pages style
- Variants pagination after pressing "Filter variants" or "Clinical filter"
- Layout of buttons Matchmaker submission panel (case page)
- Removing cases from Matchmaker (simplified code and fixed functionality)
- Reintroduce check for missing alignment files purged from server

## [4.53]
### Added
### Changed
- Point Alamut API key docs link to new API version
- Parse dbSNP id from ID only if it says "rs", else use VEP CSQ fields
- Removed MarkupSafe from the dependencies
### Fixed
- Reintroduced loading of SVs for demo case 643595
- Successful parse of FOUND_IN should avoid GATK caller default
- All vulnerabilities flagged by SonarCloud

## [4.52]
### Added
- Demo cancer case gets loaded together with demo RD case in demo instance
- Parse REVEL_score alongside REVEL_rankscore from csq field and display it on SNV variant page
- Rank score results now show the ranking range
- cDNA and protein changes displayed on institute causatives pages
- Optional SESSION_TIMEOUT_MINUTES configuration in app config files
- Script to convert old OMIM case format (list of integers) to new format (list of dictionaries)
- Additional check for user logged in status before serving alignment files
- Download .cgh files from cancer samples table on cancer case page
- Number of documents and date of last update on genes page
### Changed
- Verify user before redirecting to IGV alignments and sashimi plots
- Build case IGV tracks starting from case and variant objects instead of passing all params in a form
- Unfreeze Werkzeug lib since Flask_login v.0.6 with bugfix has been released
- Sort gene panels by name (panelS and variant page)
- Removed unused `server.blueprints.alignviewers.unindexed_remote_static` endpoint
- User sessions to check files served by `server.blueprints.alignviewers.remote_static` endpoint
- Moved Beacon-related functions to a dedicated app extension
- Audit Filter now also loads filter displaying the variants for it
### Fixed
- Handle `attachment_filename` parameter renamed to `download_name` when Flask 2.2 will be released
- Removed cursor timeout param in cases find adapter function to avoid many code warnings
- Removed stream argument deprecation warning in tests
- Handle `no intervals found` warning in load_region test
- Beacon remove variants
- Protect remote_cors function in alignviewers view from Server-Side Request Forgery (SSRF)
- Check creation date of last document in gene collection to display when genes collection was updated last

## [4.51]
### Added
- Config file containing codecov settings for pull requests
- Add an IGV.js direct link button from case page
- Security policy file
- Hide/shade compound variants based on rank score on variantS from filter
- Chromograph legend documentation direct link
### Changed
- Updated deprecated Codecov GitHub action to v.2
- Simplified code of scout/adapter/mongo/variant
- Update IGV.js to v2.11.2
- Show summary number of variant gene panels on general report if more than 3
### Fixed
- Marrvel link for variants in genome build 38 (using liftover to build 37)
- Remove flags from codecov config file
- Fixed filter bug with high negative SPIDEX scores
- Renamed IARC TP53 button to to `TP53 Database`, modified also link since IARC has been moved to the US NCI: `https://tp53.isb-cgc.org/`
- Parsing new format of OMIM case info when exporting patients to Matchmaker
- Remove flask-debugtoolbar lib dependency that is using deprecated code and causes app to crash after new release of Jinja2 (3.1)
- Variant page crashing for cases with old OMIM terms structure (a list of integers instead of dictionary)
- Variant page crashing when creating MARRVEL link for cases with no genome build
- SpliceAI documentation link
- Fix deprecated `safe_str_cmp` import from `werkzeug.security` by freezing Werkzeug lib to v2.0 until Flask_login v.0.6 with bugfix is released
- List gene names densely in general report for SVs that contain more than 3 genes
- Show transcript ids on refseq genes on hg19 in IGV.js, using refgene source
- Display correct number of genes in general report for SVs that contain more than 32 genes
- Broken Google login after new major release of `lepture/authlib`
- Fix frequency and callers display on case general report

## [4.50.1]
### Fixed
- Show matching causative STR_repid for legacy str variants (pre Stranger hgnc_id)

## [4.50]
### Added
- Individual-specific OMIM terms
- OMIM disease descriptions in ClinVar submission form
- Add a toggle for melter rerun monitoring of cases
- Add a config option to show the rerun monitoring toggle
- Add a cli option to export cases with rerun monitoring enabled
- Add a link to STRipy for STR variants; shallow for ARX and HOXA13
- Hide by default variants only present in unaffected individuals in variants filters
- OMIM terms in general case report
- Individual-level info on OMIM and HPO terms in general case report
- PanelApp gene link among the external links on variant page
- Dashboard case filters fields help
- Filter cases by OMIM terms in cases and dashboard pages
### Fixed
- A malformed panel id request would crash with exception: now gives user warning flash with redirect
- Link to HPO resource file hosted on `http://purl.obolibrary.org`
- Gene search form when gene exists only in build 38
- Fixed odd redirect error and poor error message on missing column for gene panel csv upload
- Typo in parse variant transcripts function
- Modified keys name used to parse local observations (archived) frequencies to reflect change in MIP keys naming
- Better error handling for partly broken/timed out chanjo reports
- Broken javascript code when case Chromograph data is malformed
- Broader space for case synopsis in general report
- Show partial causatives on causatives and matching causatives panels
- Partial causative assignment in cases with no OMIM or HPO terms
- Partial causative OMIM select options in variant page
### Changed
- Slightly smaller and improved layout of content in case PDF report
- Relabel more cancer variant pages somatic for navigation
- Unify caseS nav links
- Removed unused `add_compounds` param from variant controllers function
- Changed default hg19 genome for IGV.js to legacy hg19_1kg_decoy to fix a few problematic loci
- Reduce code complexity (parse/ensembl.py)
- Silence certain fields in ClinVar export if prioritised ones exist (chrom-start-end if hgvs exist)
- Made phenotype non-mandatory when marking a variant as partial causative
- Only one phenotype condition type (OMIM or HPO) per variant is used in ClinVar submissions
- ClinVar submission variant condition prefers OMIM over HPO if available
- Use lighter version of gene objects in Omim MongoDB adapter, panels controllers, panels views and institute controllers
- Gene-variants table size is now adaptive
- Remove unused file upload on gene-variants page

## [4.49]
### Fixed
- Pydantic model types for genome_build, madeline_info, peddy_ped_check and peddy_sex_check, rank_model_version and sv_rank_model_version
- Replace `MatchMaker` with `Matchmaker` in all places visible by a user
- Save diagnosis labels along with OMIM terms in Matchmaker Exchange submission objects
- `libegl-mesa0_21.0.3-0ubuntu0.3~20.04.5_amd64.deb` lib not found by GitHub actions Docker build
- Remove unused `chromograph_image_files` and `chromograph_prefixes` keys saved when creating or updating an RD case
- Search managed variants by description and with ignore case
### Changed
- Introduced page margins on exported PDF reports
- Smaller gene fonts in downloaded HPO genes PDF reports
- Reintroduced gene coverage data in the PDF-exported general report of rare-disease cases
- Check for existence of case report files before creating sidebar links
- Better description of HPO and OMIM terms for patients submitted to Matchmaker Exchange
- Remove null non-mandatory key/values when updating a case
- Freeze WTForms<3 due to several form input rendering changes

## [4.48.1]
### Fixed
- General case PDF report for recent cases with no pedigree

## [4.48]
### Added
- Option to cancel a request for research variants in case page
### Changed
- Update igv.js to v2.10.5
- Updated example of a case delivery report
- Unfreeze cyvcf2
- Builder images used in Scout Dockerfiles
- Crash report email subject gives host name
- Export general case report to PDF using PDFKit instead of WeasyPrint
- Do not include coverage report in PDF case report since they might have different orientation
- Export cancer cases's "Coverage and QC report" to PDF using PDFKit instead of Weasyprint
- Updated cancer "Coverage and QC report" example
- Keep portrait orientation in PDF delivery report
- Export delivery report to PDF using PDFKit instead of Weasyprint
- PDF export of clinical and research HPO panels using PDFKit instead of Weasyprint
- Export gene panel report to PDF using PDFKit
- Removed WeasyPrint lib dependency

### Fixed
- Reintroduced missing links to Swegen and Beacon and dbSNP in RD variant page, summary section
- Demo delivery report orientation to fit new columns
- Missing delivery report in demo case
- Cast MNVs to SNV for test
- Export verified variants from all institutes when user is admin
- Cancer coverage and QC report not found for demo cancer case
- Pull request template instructions on how to deploy to test server
- PDF Delivery report not showing Swedac logo
- Fix code typos
- Disable codefactor raised by ESLint for javascript functions located on another file
- Loading spinner stuck after downloading a PDF gene panel report
- IGV browser crashing when file system with alignment files is not mounted

## [4.47]
### Added
- Added CADD, GnomAD and genotype calls to variantS export
### Changed
- Pull request template, to illustrate how to deploy pull request branches on cg-vm1 stage server
### Fixed
- Compiled Docker image contains a patched version (v4.9) of chanjo-report

## [4.46.1]
### Fixed
- Downloading of files generated within the app container (MT-report, verified variants, pedigrees, ..)

## [4.46]
### Added
- Created a Dockefile to be used to serve the dockerized app in production
- Modified the code to collect database params specified as env vars
- Created a GitHub action that pushes the Dockerfile-server image to Docker Hub (scout-server-stage) every time a PR is opened
- Created a GitHub action that pushes the Dockerfile-server image to Docker Hub (scout-server) every time a new release is created
- Reassign MatchMaker Exchange submission to another user when a Scout user is deleted
- Expose public API JSON gene panels endpoint, primarily to enable automated rerun checking for updates
- Add utils for dictionary type
- Filter institute cases using multiple HPO terms
- Vulture GitHub action to identify and remove unused variables and imports
### Changed
- Updated the python config file documentation in admin guide
- Case configuration parsing now uses Pydantic for improved typechecking and config handling
- Removed test matrices to speed up automatic testing of PRs
- Switch from Coveralls to Codecov to handle CI test coverage
- Speed-up CI tests by caching installation of libs and splitting tests into randomized groups using pytest-test-groups
- Improved LDAP login documentation
- Use lib flask-ldapconn instead of flask_ldap3_login> to handle ldap authentication
- Updated Managed variant documentation in user guide
- Fix and simplify creating and editing of gene panels
- Simplified gene variants search code
- Increased the height of the genes track in the IGV viewer
### Fixed
- Validate uploaded managed variant file lines, warning the user.
- Exporting validated variants with missing "genes" database key
- No results returned when searching for gene variants using a phenotype term
- Variants filtering by gene symbols file
- Make gene HGNC symbols field mandatory in gene variants page and run search only on form submit
- Make sure collaborator gene variants are still visible, even if HPO filter is used

## [4.45]
### Added
### Changed
- Start Scout also when loqusdbapi is not reachable
- Clearer definition of manual standard and custom inheritance models in gene panels
- Allow searching multiple chromosomes in filters
### Fixed
- Gene panel crashing on edit action

## [4.44]
### Added
### Changed
- Display Gene track beneath each sample track when displaying splice junctions in igv browser
- Check outdated gene symbols and update with aliases for both RD and cancer variantS
### Fixed
- Added query input check and fixed the Genes API endpoint to return a json formatted error when request is malformed
- Typo in ACMG BP6 tooltip

## [4.43.1]
### Added
- Added database index for OMIM disease term genes
### Changed
### Fixed
- Do not drop HPO terms collection when updating HPO terms via the command line
- Do not drop disease (OMIM) terms collection when updating diseases via the command line

## [4.43]
### Added
- Specify which collection(s) update/build indexes for
### Fixed
- Do not drop genes and transcripts collections when updating genes via the command line

## [4.42.1]
### Added
### Changed
### Fixed
- Freeze PyMongo lib to version<4.0 to keep supporting previous MongoDB versions
- Speed up gene panels creation and update by collecting only light gene info from database
- Avoid case page crash on Phenomizer queries timeout

## [4.42]
### Added
- Choose custom pinned variants to submit to MatchMaker Exchange
- Submit structural variant as genes to the MatchMaker Exchange
- Added function for maintainers and admins to remove gene panels
- Admins can restore deleted gene panels
- A development docker-compose file illustrating the scout/chanjo-report integration
- Show AD on variants view for cancer SV (tumor and normal)
- Cancer SV variants filter AD, AF (tumor and normal)
- Hiding the variants score column also from cancer SVs, as for the SNVs
### Changed
- Enforce same case _id and display_name when updating a case
- Enforce same individual ids, display names and affected status when updating a case
- Improved documentation for connecting to loqusdb instances (including loqusdbapi)
- Display and download HPO gene panels' gene symbols in italics
- A faster-built and lighter Docker image
- Reduce complexity of `panels` endpoint moving some code to the panels controllers
- Update requirements to use flask-ldap3-login>=0.9.17 instead of freezing WTForm
### Fixed
- Use of deprecated TextField after the upgrade of WTF to v3.0
- Freeze to WTForms to version < 3
- Remove the extra files (bed files and madeline.svg) introduced by mistake
- Cli command loading demo data in docker-compose when case custom images exist and is None
- Increased MongoDB connection serverSelectionTimeoutMS parameter to 30K (default value according to MongoDB documentation)
- Better differentiate old obs counts 0 vs N/A
- Broken cancer variants page when default gene panel was deleted
- Typo in tx_overview function in variant controllers file
- Fixed loqusdbapi SV search URL
- SV variants filtering using Decipher criterion
- Removing old gene panels that don't contain the `maintainer` key.

## [4.41.1]
### Fixed
- General reports crash for variant annotations with same variant on other cases

## [4.41]
### Added
- Extended the instructions for running the Scout Docker image (web app and cli).
- Enabled inclusion of custom images to STR variant view
### Fixed
- General case report sorting comments for variants with None genetic models
- Do not crash but redirect to variants page with error when a variant is not found for a case
- UCSC links coordinates for SV variants with start chromosome different than end chromosome
- Human readable variants name in case page for variants having start chromosome different from end chromosome
- Avoid always loading all transcripts when checking gene symbol: introduce gene captions
- Slow queries for evaluated variants on e.g. case page - use events instead
### Changed
- Rearrange variant page again, moving severity predictions down.
- More reactive layout width steps on variant page

## [4.40.1]
### Added
### Fixed
- Variants dismissed with inconsistent inheritance pattern can again be shown in general case report
- General report page for variants with genes=None
- General report crashing when variants have no panels
- Added other missing keys to case and variant dictionaries passed to general report
### Changed

## [4.40]
### Added
- A .cff citation file
- Phenotype search API endpoint
- Added pagination to phenotype API
- Extend case search to include internal MongoDB id
- Support for connecting to a MongoDB replica set (.py config files)
- Support for connecting to a MongoDB replica set (.yaml config files)
### Fixed
- Command to load the OMIM gene panel (`scout load panel --omim`)
- Unify style of pinned and causative variants' badges on case page
- Removed automatic spaces after punctuation in comments
- Remove the hardcoded number of total individuals from the variant's old observations panel
- Send delete requests to a connected Beacon using the DELETE method
- Layout of the SNV and SV variant page - move frequency up
### Changed
- Stop updating database indexes after loading exons via command line
- Display validation status badge also for not Sanger-sequenced variants
- Moved Frequencies, Severity and Local observations panels up in RD variants page
- Enabled Flask CORS to communicate CORS status to js apps
- Moved the code preparing the transcripts overview to the backend
- Refactored and filtered json data used in general case report
- Changed the database used in docker-compose file to use the official MongoDB v4.4 image
- Modified the Python (3.6, 3.8) and MongoDB (3.2, 4.4, 5.0) versions used in testing matrices (GitHub actions)
- Capitalize case search terms on institute and dashboard pages


## [4.39]
### Added
- COSMIC IDs collected from CSQ field named `COSMIC`
### Fixed
- Link to other causative variants on variant page
- Allow multiple COSMIC links for a cancer variant
- Fix floating text in severity box #2808
- Fixed MitoMap and HmtVar links for hg38 cases
- Do not open new browser tabs when downloading files
- Selectable IGV tracks on variant page
- Missing splice junctions button on variant page
- Refactor variantS representative gene selection, and use it also for cancer variant summary
### Changed
- Improve Javascript performance for displaying Chromograph images
- Make ClinVar classification more evident in cancer variant page

## [4.38]
### Added
- Option to hide Alamut button in the app config file
### Fixed
- Library deprecation warning fixed (insert is deprecated. Use insert_one or insert_many instead)
- Update genes command will not trigger an update of database indices any more
- Missing resources in temporary downloading directory when updating genes using the command line
- Restore previous variant ACMG classification in a scrollable div
- Loading spinner not stopping after downloading PDF case reports and variant list export
- Add extra Alamut links higher up on variant pages
- Improve UX for phenotypes in case page
- Filter and export of STR variants
- Update look of variants page navigation buttons
### Changed

## [4.37]
### Added
- Highlight and show version number for RefSeq MANE transcripts.
- Added integration to a rerunner service for toggling reanalysis with updated pedigree information
- SpliceAI display and parsing from VEP CSQ
- Display matching tiered variants for cancer variants
- Display a loading icon (spinner) until the page loads completely
- Display filter badges in cancer variants list
- Update genes from pre-downloaded file resources
- On login, OS, browser version and screen size are saved anonymously to understand how users are using Scout
- API returning institutes data for a given user: `/api/v1/institutes`
- API returning case data for a given institute: `/api/v1/institutes/<institute_id>/cases`
- Added GMS and Lund university hospital logos to login page
- Made display of Swedac logo configurable
- Support for displaying custom images in case view
- Individual-specific HPO terms
- Optional alamut_key in institute settings for Alamut Plus software
- Case report API endpoint
- Tooltip in case explaining that genes with genome build different than case genome build will not be added to dynamic HPO panel.
- Add DeepVariant as a caller
### Fixed
- Updated IGV to v2.8.5 to solve missing gene labels on some zoom levels
- Demo cancer case config file to load somatic SNVs and SVs only.
- Expand list of refseq trancripts in ClinVar submission form
- Renamed `All SNVs and INDELs` institute sidebar element to `Search SNVs and INDELs` and fixed its style.
- Add missing parameters to case load-config documentation
- Allow creating/editing gene panels and dynamic gene panels with genes present in genome build 38
- Bugfix broken Pytests
- Bulk dismissing variants error due to key conversion from string to integer
- Fix typo in index documentation
- Fixed crash in institute settings page if "collaborators" key is not set in database
- Don't stop Scout execution if LoqusDB call fails and print stacktrace to log
- Bug when case contains custom images with value `None`
- Bug introduced when fixing another bug in Scout-LoqusDB interaction
- Loading of OMIM diagnoses in Scout demo instance
- Remove the docker-compose with chanjo integration because it doesn't work yet.
- Fixed standard docker-compose with scout demo data and database
- Clinical variant assessments not present for pinned and causative variants on case page.
- MatchMaker matching one node at the time only
- Remove link from previously tiered variants badge in cancer variants page
- Typo in gene cell on cancer variants page
- Managed variants filter form
### Changed
- Better naming for variants buttons on cancer track (somatic, germline). Also show cancer research button if available.
- Load case with missing panels in config files, but show warning.
- Changing the (Female, Male) symbols to (F/M) letters in individuals_table and case-sma.
- Print stacktrace if case load command fails
- Added sort icon and a pointer to the cursor to all tables with sortable fields
- Moved variant, gene and panel info from the basic pane to summary panel for all variants.
- Renamed `Basics` panel to `Classify` on variant page.
- Revamped `Basics` panel to a panel dedicated to classify variants
- Revamped the summary panel to be more compact.
- Added dedicated template for cancer variants
- Removed Gene models, Gene annotations and Conservation panels for cancer variants
- Reorganized the orders of panels for variant and cancer variant views
- Added dedicated variant quality panel and removed relevant panes
- A more compact case page
- Removed OMIM genes panel
- Make genes panel, pinned variants panel, causative variants panel and ClinVar panel scrollable on case page
- Update to Scilifelab's 2020 logo
- Update Gens URL to support Gens v2.0 format
- Refactor tests for parsing case configurations
- Updated links to HPO downloadable resources
- Managed variants filtering defaults to all variant categories
- Changing the (Kind) drop-down according to (Category) drop-down in Managed variant add variant
- Moved Gens button to individuals table
- Check resource files availability before starting updating OMIM diagnoses
- Fix typo in `SHOW_OBSERVED_VARIANT_ARCHIVE` config param

## [4.36]
### Added
- Parse and save splice junction tracks from case config file
- Tooltip in observations panel, explaining that case variants with no link might be old variants, not uploaded after a case rerun
### Fixed
- Warning on overwriting variants with same position was no longer shown
- Increase the height of the dropdowns to 425px
- More indices for the case table as it grows, specifically for causatives queries
- Splice junction tracks not centered over variant genes
- Total number of research variants count
- Update variants stats in case documents every time new variants are loaded
- Bug in flashing warning messages when filtering variants
### Changed
- Clearer warning messages for genes and gene/gene-panels searches in variants filters

## [4.35]
### Added
- A new index for hgnc_symbol in the hgnc_gene collection
- A Pedigree panel in STR page
- Display Tier I and II variants in case view causatives card for cancer cases
### Fixed
- Send partial file data to igv.js when visualizing sashimi plots with splice junction tracks
- Research variants filtering by gene
- Do not attempt to populate annotations for not loaded pinned/causatives
- Add max-height to all dropdowns in filters
### Changed
- Switch off non-clinical gene warnings when filtering research variants
- Don't display OMIM disease card in case view for cancer cases
- Refactored Individuals and Causative card in case view for cancer cases
- Update and style STR case report

## [4.34]
### Added
- Saved filter lock and unlock
- Filters can optionally be marked audited, logging the filter name, user and date on the case events and general report.
- Added `ClinVar hits` and `Cosmic hits` in cancer SNVs filters
- Added `ClinVar hits` to variants filter (rare disease track)
- Load cancer demo case in docker-compose files (default and demo file)
- Inclusive-language check using [woke](https://github.com/get-woke/woke) github action
- Add link to HmtVar for mitochondrial variants (if VCF is annotated with HmtNote)
- Grey background for dismissed compounds in variants list and variant page
- Pin badge for pinned compounds in variants list and variant page
- Support LoqusDB REST API queries
- Add a docker-compose-matchmaker under scout/containers/development to test matchmaker locally
- Script to investigate consequences of symbol search bug
- Added GATK to list of SV and cancer SV callers
### Fixed
- Make MitoMap link work for hg38 again
- Export Variants feature crashing when one of the variants has no primary transcripts
- Redirect to last visited variantS page when dismissing variants from variants list
- Improved matching of SVs Loqus occurrences in other cases
- Remove padding from the list inside (Matching causatives from other cases) panel
- Pass None to get_app function in CLI base since passing script_info to app factory functions was deprecated in Flask 2.0
- Fixed failing tests due to Flask update to version 2.0
- Speed up user events view
- Causative view sort out of memory error
- Use hgnc_id for gene filter query
- Typo in case controllers displaying an error every time a patient is matched against external MatchMaker nodes
- Do not crash while attempting an update for variant documents that are too big (> 16 MB)
- Old STR causatives (and other variants) may not have HGNC symbols - fix sort lambda
- Check if gene_obj has primary_transcript before trying to access it
- Warn if a gene manually searched is in a clinical panel with an outdated name when filtering variants
- ChrPos split js not needed on STR page yet
### Changed
- Remove parsing of case `genome_version`, since it's not used anywhere downstream
- Introduce deprecation warning for Loqus configs that are not dictionaries
- SV clinical filter no longer filters out sub 100 nt variants
- Count cases in LoqusDB by variant type
- Commit pulse repo badge temporarily set to weekly
- Sort ClinVar submissions objects by ascending "Last evaluated" date
- Refactored the MatchMaker integration as an extension
- Replaced some sensitive words as suggested by woke linter
- Documentation for load-configuration rewritten.
- Add styles to MatchMaker matches table
- More detailed info on the data shared in MatchMaker submission form

## [4.33.1]
### Fixed
- Include markdown for release autodeploy docs
- Use standard inheritance model in ClinVar (https://ftp.ncbi.nlm.nih.gov/pub/GTR/standard_terms/Mode_of_inheritance.txt)
- Fix issue crash with variants that have been unflagged causative not being available in other causatives
### Added
### Changed

## [4.33]
### Fixed
- Command line crashing when updating an individual not found in database
- Dashboard page crashing when filters return no data
- Cancer variants filter by chromosome
- /api/v1/genes now searches for genes in all genome builds by default
- Upgraded igv.js to version 2.8.1 (Fixed Unparsable bed record error)
### Added
- Autodeploy docs on release
- Documentation for updating case individuals tracks
- Filter cases and dashboard stats by analysis track
### Changed
- Changed from deprecated db update method
- Pre-selected fields to run queries with in dashboard page
- Do not filter by any institute when first accessing the dashboard
- Removed OMIM panel in case view for cancer cases
- Display Tier I and II variants in case view causatives panel for cancer cases
- Refactored Individuals and Causative panels in case view for cancer cases

## [4.32.1]
### Fixed
- iSort lint check only
### Changed
- Institute cases page crashing when a case has track:Null
### Added

## [4.32]
### Added
- Load and show MITOMAP associated diseases from VCF (INFO field: MitomapAssociatedDiseases, via HmtNote)
- Show variant allele frequencies for mitochondrial variants (GRCh38 cases)
- Extend "public" json API with diseases (OMIM) and phenotypes (HPO)
- HPO gene list download now has option for clinical and non-clinical genes
- Display gene splice junctions data in sashimi plots
- Update case individuals with splice junctions tracks
- Simple Docker compose for development with local build
- Make Phenomodels subpanels collapsible
- User side documentation of cytogenomics features (Gens, Chromograph, vcf2cytosure, rhocall)
- iSort GitHub Action
- Support LoqusDB REST API queries
### Fixed
- Show other causative once, even if several events point to it
- Filtering variants by mitochondrial chromosome for cases with genome build=38
- HPO gene search button triggers any warnings for clinical / non-existing genes also on first search
- Fixed a bug in variants pages caused by MT variants without alt_frequency
- Tests for CADD score parsing function
- Fixed the look of IGV settings on SNV variant page
- Cases analyzed once shown as `rerun`
- Missing case track on case re-upload
- Fixed severity rank for SO term "regulatory region ablation"
### Changed
- Refactor according to CodeFactor - mostly reuse of duplicated code
- Phenomodels language adjustment
- Open variants in a new window (from variants page)
- Open overlapping and compound variants in a new window (from variant page)
- gnomAD link points to gnomAD v.3 (build GRCh38) for mitochondrial variants.
- Display only number of affected genes for dismissed SVs in general report
- Chromosome build check when populating the variants filter chromosome selection
- Display mitochondrial and rare diseases coverage report in cases with missing 'rare' track

## [4.31.1]
### Added
### Changed
- Remove mitochondrial and coverage report from cancer cases sidebar
### Fixed
- ClinVar page when dbSNP id is None

## [4.31]
### Added
- gnomAD annotation field in admin guide
- Export also dynamic panel genes not associated to an HPO term when downloading the HPO panel
- Primary HGNC transcript info in variant export files
- Show variant quality (QUAL field from vcf) in the variant summary
- Load/update PDF gene fusion reports (clinical and research) generated with Arriba
- Support new MANE annotations from VEP (both MANE Select and MANE Plus Clinical)
- Display on case activity the event of a user resetting all dismissed variants
- Support gnomAD population frequencies for mitochondrial variants
- Anchor links in Casedata ClinVar panels to redirect after renaming individuals
### Fixed
- Replace old docs link www.clinicalgenomics.se/scout with new https://clinical-genomics.github.io/scout
- Page formatting issues whenever case and variant comments contain extremely long strings with no spaces
- Chromograph images can be one column and have scrollbar. Removed legacy code.
- Column labels for ClinVar case submission
- Page crashing looking for LoqusDB observation when variant doesn't exist
- Missing inheritance models and custom inheritance models on newly created gene panels
- Accept only numbers in managed variants filter as position and end coordinates
- SNP id format and links in Variant page, ClinVar submission form and general report
- Case groups tooltip triggered only when mouse is on the panel header
### Changed
- A more compact case groups panel
- Added landscape orientation CSS style to cancer coverage and QC demo report
- Improve user documentation to create and save new gene panels
- Removed option to use space as separator when uploading gene panels
- Separating the columns of standard and custom inheritance models in gene panels
- Improved ClinVar instructions for users using non-English Excel

## [4.30.2]
### Added
### Fixed
- Use VEP RefSeq ID if RefSeq list is empty in RefSeq transcripts overview
- Bug creating variant links for variants with no end_chrom
### Changed

## [4.30.1]
### Added
### Fixed
- Cryptography dependency fixed to use version < 3.4
### Changed

## [4.30]
### Added
- Introduced a `reset dismiss variant` verb
- Button to reset all dismissed variants for a case
- Add black border to Chromograph ideograms
- Show ClinVar annotations on variantS page
- Added integration with GENS, copy number visualization tool
- Added a VUS label to the manual classification variant tags
- Add additional information to SNV verification emails
- Tooltips documenting manual annotations from default panels
- Case groups now show bam files from all cases on align view
### Fixed
- Center initial igv view on variant start with SNV/indels
- Don't set initial igv view to negative coordinates
- Display of GQ for SV and STR
- Parsing of AD and related info for STRs
- LoqusDB field in institute settings accepts only existing Loqus instances
- Fix DECIPHER link to work after DECIPHER migrated to GRCh38
- Removed visibility window param from igv.js genes track
- Updated HPO download URL
- Patch HPO download test correctly
- Reference size on STR hover not needed (also wrong)
- Introduced genome build check (allowed values: 37, 38, "37", "38") on case load
- Improve case searching by assignee full name
- Populating the LoqusDB select in institute settings
### Changed
- Cancer variants table header (pop freq etc)
- Only admin users can modify LoqusDB instance in Institute settings
- Style of case synopsis, variants and case comments
- Switched to igv.js 2.7.5
- Do not choke if case is missing research variants when research requested
- Count cases in LoqusDB by variant type
- Introduce deprecation warning for Loqus configs that are not dictionaries
- Improve create new gene panel form validation
- Make XM- transcripts less visible if they don't overlap with transcript refseq_id in variant page
- Color of gene panels and comments panels on cases and variant pages
- Do not choke if case is missing research variants when reserch requested

## [4.29.1]
### Added
### Fixed
- Always load STR variants regardless of RankScore threshold (hotfix)
### Changed

## [4.29]
### Added
- Added a page about migrating potentially breaking changes to the documentation
- markdown_include in development requirements file
- STR variants filter
- Display source, Z-score, inheritance pattern for STR annotations from Stranger (>0.6.1) if available
- Coverage and quality report to cancer view
### Fixed
- ACMG classification page crashing when trying to visualize a classification that was removed
- Pretty print HGVS on gene variants (URL-decode VEP)
- Broken or missing link in the documentation
- Multiple gene names in ClinVar submission form
- Inheritance model select field in ClinVar submission
- IGV.js >2.7.0 has an issue with the gene track zoom levels - temp freeze at 2.7.0
- Revert CORS-anywhere and introduce a local http proxy for cloud tracks
### Changed

## [4.28]
### Added
- Chromograph integration for displaying PNGs in case-page
- Add VAF to cancer case general report, and remove some of its unused fields
- Variants filter compatible with genome browser location strings
- Support for custom public igv tracks stored on the cloud
- Add tests to increase testing coverage
- Update case variants count after deleting variants
- Update IGV.js to latest (v2.7.4)
- Bypass igv.js CORS check using `https://github.com/Rob--W/cors-anywhere`
- Documentation on default and custom IGV.js tracks (admin docs)
- Lock phenomodels so they're editable by admins only
- Small case group assessment sharing
- Tutorial and files for deploying app on containers (Kubernetes pods)
- Canonical transcript and protein change of canonical transcript in exported variants excel sheet
- Support for Font Awesome version 6
- Submit to Beacon from case page sidebar
- Hide dismissed variants in variants pages and variants export function
- Systemd service files and instruction to deploy Scout using podman
### Fixed
- Bugfix: unused `chromgraph_prefix |tojson` removed
- Freeze coloredlogs temporarily
- Marrvel link
- Don't show TP53 link for silent or synonymous changes
- OMIM gene field accepts any custom number as OMIM gene
- Fix Pytest single quote vs double quote string
- Bug in gene variants search by similar cases and no similar case is found
- Delete unused file `userpanel.py`
- Primary transcripts in variant overview and general report
- Google OAuth2 login setup in README file
- Redirect to 'missing file'-icon if configured Chromograph file is missing
- Javascript error in case page
- Fix compound matching during variant loading for hg38
- Cancer variants view containing variants dismissed with cancer-specific reasons
- Zoom to SV variant length was missing IGV contig select
- Tooltips on case page when case has no default gene panels
### Changed
- Save case variants count in case document and not in sessions
- Style of gene panels multiselect on case page
- Collapse/expand main HPO checkboxes in phenomodel preview
- Replaced GQ (Genotype quality) with VAF (Variant allele frequency) in cancer variants GT table
- Allow loading of cancer cases with no tumor_purity field
- Truncate cDNA and protein changes in case report if longer than 20 characters


## [4.27]
### Added
- Exclude one or more variant categories when running variants delete command
### Fixed
### Changed

## [4.26.1]
### Added
### Fixed
- Links with 1-letter aa codes crash on frameshift etc
### Changed

## [4.26]
### Added
- Extend the delete variants command to print analysis date, track, institute, status and research status
- Delete variants by type of analysis (wgs|wes|panel)
- Links to cBioPortal, MutanTP53, IARC TP53, OncoKB, MyCancerGenome, CIViC
### Fixed
- Deleted variants count
### Changed
- Print output of variants delete command as a tab separated table

## [4.25]
### Added
- Command line function to remove variants from one or all cases
### Fixed
- Parse SMN None calls to None rather than False

## [4.24.1]
### Fixed
- Install requirements.txt via setup file

## [4.24]
### Added
- Institute-level phenotype models with sub-panels containing HPO and OMIM terms
- Runnable Docker demo
- Docker image build and push github action
- Makefile with shortcuts to docker commands
- Parse and save synopsis, phenotype and cohort terms from config files upon case upload
### Fixed
- Update dismissed variant status when variant dismissed key is missing
- Breakpoint two IGV button now shows correct chromosome when different from bp1
- Missing font lib in Docker image causing the PDF report download page to crash
- Sentieon Manta calls lack Somaticscore - load anyway
- ClinVar submissions crashing due to pinned variants that are not loaded
- Point ExAC pLI score to new gnomad server address
- Bug uploading cases missing phenotype terms in config file
- STRs loaded but not shown on browser page
- Bug when using adapter.variant.get_causatives with case_id without causatives
- Problem with fetching "solved" from scout export cases cli
- Better serialising of datetime and bson.ObjectId
- Added `volumes` folder to .gitignore
### Changed
- Make matching causative and managed variants foldable on case page
- Remove calls to PyMongo functions marked as deprecated in backend and frontend(as of version 3.7).
- Improved `scout update individual` command
- Export dynamic phenotypes with ordered gene lists as PDF


## [4.23]
### Added
- Save custom IGV track settings
- Show a flash message with clear info about non-valid genes when gene panel creation fails
- CNV report link in cancer case side navigation
- Return to comment section after editing, deleting or submitting a comment
- Managed variants
- MT vs 14 chromosome mean coverage stats if Scout is connected to Chanjo
### Fixed
- missing `vcf_cancer_sv` and `vcf_cancer_sv_research` to manual.
- Split ClinVar multiple clnsig values (slash-separated) and strip them of underscore for annotations without accession number
- Timeout of `All SNVs and INDELs` page when no valid gene is provided in the search
- Round CADD (MIPv9)
- Missing default panel value
- Invisible other causatives lines when other causatives lack gene symbols
### Changed
- Do not freeze mkdocs-material to version 4.6.1
- Remove pre-commit dependency

## [4.22]
### Added
- Editable cases comments
- Editable variants comments
### Fixed
- Empty variant activity panel
- STRs variants popover
- Split new ClinVar multiple significance terms for a variant
- Edit the selected comment, not the latest
### Changed
- Updated RELEASE docs.
- Pinned variants card style on the case page
- Merged `scout export exons` and `scout view exons` commands


## [4.21.2]
### Added
### Fixed
- Do not pre-filter research variants by (case-default) gene panels
- Show OMIM disease tooltip reliably
### Changed

## [4.21.1]
### Added
### Fixed
- Small change to Pop Freq column in variants ang gene panels to avoid strange text shrinking on small screens
- Direct use of HPO list for Clinical HPO SNV (and cancer SNV) filtering
- PDF coverage report redirecting to login page
### Changed
- Remove the option to dismiss single variants from all variants pages
- Bulk dismiss SNVs, SVs and cancer SNVs from variants pages

## [4.21]
### Added
- Support to configure LoqusDB per institute
- Highlight causative variants in the variants list
- Add tests. Mostly regarding building internal datatypes.
- Remove leading and trailing whitespaces from panel_name and display_name when panel is created
- Mark MANE transcript in list of transcripts in "Transcript overview" on variant page
- Show default panel name in case sidebar
- Previous buttons for variants pagination
- Adds a gh action that checks that the changelog is updated
- Adds a gh action that deploys new releases automatically to pypi
- Warn users if case default panels are outdated
- Define institute-specific gene panels for filtering in institute settings
- Use institute-specific gene panels in variants filtering
- Show somatic VAF for pinned and causative variants on case page

### Fixed
- Report pages redirect to login instead of crashing when session expires
- Variants filter loading in cancer variants page
- User, Causative and Cases tables not scaling to full page
- Improved docs for an initial production setup
- Compatibility with latest version of Black
- Fixed tests for Click>7
- Clinical filter required an extra click to Filter to return variants
- Restore pagination and shrink badges in the variants page tables
- Removing a user from the command line now inactivates the case only if user is last assignee and case is active
- Bugfix, LoqusDB per institute feature crashed when institute id was empty string
- Bugfix, LoqusDB calls where missing case count
- filter removal and upload for filters deleted from another page/other user
- Visualize outdated gene panels info in a popover instead of a tooltip in case page side panel

### Changed
- Highlight color on normal STRs in the variants table from green to blue
- Display breakpoints coordinates in verification emails only for structural variants


## [4.20]
### Added
- Display number of filtered variants vs number of total variants in variants page
- Search case by HPO terms
- Dismiss variant column in the variants tables
- Black and pre-commit packages to dev requirements

### Fixed
- Bug occurring when rerun is requested twice
- Peddy info fields in the demo config file
- Added load config safety check for multiple alignment files for one individual
- Formatting of cancer variants table
- Missing Score in SV variants table

### Changed
- Updated the documentation on how to create a new software release
- Genome build-aware cytobands coordinates
- Styling update of the Matchmaker card
- Select search type in case search form


## [4.19]

### Added
- Show internal ID for case
- Add internal ID for downloaded CGH files
- Export dynamic HPO gene list from case page
- Remove users as case assignees when their account is deleted
- Keep variants filters panel expanded when filters have been used

### Fixed
- Handle the ProxyFix ModuleNotFoundError when Werkzeug installed version is >1.0
- General report formatting issues whenever case and variant comments contain extremely long strings with no spaces

### Changed
- Created an institute wrapper page that contains list of cases, causatives, SNVs & Indels, user list, shared data and institute settings
- Display case name instead of case ID on clinVar submissions
- Changed icon of sample update in clinVar submissions


## [4.18]

### Added
- Filter cancer variants on cytoband coordinates
- Show dismiss reasons in a badge with hover for clinical variants
- Show an ellipsis if 10 cases or more to display with loqusdb matches
- A new blog post for version 4.17
- Tooltip to better describe Tumor and Normal columns in cancer variants
- Filter cancer SNVs and SVs by chromosome coordinates
- Default export of `Assertion method citation` to clinVar variants submission file
- Button to export up to 500 cancer variants, filtered or not
- Rename samples of a clinVar submission file

### Fixed
- Apply default gene panel on return to cancer variantS from variant view
- Revert to certificate checking when asking for Chanjo reports
- `scout download everything` command failing while downloading HPO terms

### Changed
- Turn tumor and normal allelic fraction to decimal numbers in tumor variants page
- Moved clinVar submissions code to the institutes blueprints
- Changed name of clinVar export files to FILENAME.Variant.csv and FILENAME.CaseData.csv
- Switched Google login libraries from Flask-OAuthlib to Authlib


## [4.17.1]

### Fixed
- Load cytobands for cases with chromosome build not "37" or "38"


## [4.17]

### Added
- COSMIC badge shown in cancer variants
- Default gene-panel in non-cancer structural view in url
- Filter SNVs and SVs by cytoband coordinates
- Filter cancer SNV variants by alt allele frequency in tumor
- Correct genome build in UCSC link from structural variant page



### Fixed
- Bug in clinVar form when variant has no gene
- Bug when sharing cases with the same institute twice
- Page crashing when removing causative variant tag
- Do not default to GATK caller when no caller info is provided for cancer SNVs


## [4.16.1]

### Fixed
- Fix the fix for handling of delivery reports for rerun cases

## [4.16]

### Added
- Adds possibility to add "lims_id" to cases. Currently only stored in database, not shown anywhere
- Adds verification comment box to SVs (previously only available for small variants)
- Scrollable pedigree panel

### Fixed
- Error caused by changes in WTForm (new release 2.3.x)
- Bug in OMIM case page form, causing the page to crash when a string was provided instead of a numerical OMIM id
- Fix Alamut link to work properly on hg38
- Better handling of delivery reports for rerun cases
- Small CodeFactor style issues: matchmaker results counting, a couple of incomplete tests and safer external xml
- Fix an issue with Phenomizer introduced by CodeFactor style changes

### Changed
- Updated the version of igv.js to 2.5.4

## [4.15.1]

### Added
- Display gene names in ClinVar submissions page
- Links to Varsome in variant transcripts table

### Fixed
- Small fixes to ClinVar submission form
- Gene panel page crash when old panel has no maintainers

## [4.15]

### Added
- Clinvar CNVs IGV track
- Gene panels can have maintainers
- Keep variant actions (dismissed, manual rank, mosaic, acmg, comments) upon variant re-upload
- Keep variant actions also on full case re-upload

### Fixed
- Fix the link to Ensembl for SV variants when genome build 38.
- Arrange information in columns on variant page
- Fix so that new cosmic identifier (COSV) is also acceptable #1304
- Fixed COSMIC tag in INFO (outside of CSQ) to be parses as well with `&` splitter.
- COSMIC stub URL changed to https://cancer.sanger.ac.uk/cosmic/search?q= instead.
- Updated to a version of IGV where bigBed tracks are visualized correctly
- Clinvar submission files are named according to the content (variant_data and case_data)
- Always show causatives from other cases in case overview
- Correct disease associations for gene symbol aliases that exist as separate genes
- Re-add "custom annotations" for SV variants
- The override ClinVar P/LP add-in in the Clinical Filter failed for new CSQ strings

### Changed
- Runs all CI checks in github actions

## [4.14.1]

### Fixed
- Error when variant found in loqusdb is not loaded for other case

## [4.14]

### Added
- Use github actions to run tests
- Adds CLI command to update individual alignments path
- Update HPO terms using downloaded definitions files
- Option to use alternative flask config when running `scout serve`
- Requirement to use loqusdb >= 2.5 if integrated

### Fixed
- Do not display Pedigree panel in cancer view
- Do not rely on internet connection and services available when running CI tests
- Variant loading assumes GATK if no caller set given and GATK filter status is seen in FILTER
- Pass genome build param all the way in order to get the right gene mappings for cases with build 38
- Parse correctly variants with zero frequency values
- Continue even if there are problems to create a region vcf
- STR and cancer variant navigation back to variants pages could fail

### Changed
- Improved code that sends requests to the external APIs
- Updates ranges for user ranks to fit todays usage
- Run coveralls on github actions instead of travis
- Run pip checks on github actions instead of coveralls
- For hg38 cases, change gnomAD link to point to version 3.0 (which is hg38 based)
- Show pinned or causative STR variants a bit more human readable

## [4.13.1]

### Added
### Fixed
- Typo that caused not all clinvar conflicting interpretations to be loaded no matter what
- Parse and retrieve clinvar annotations from VEP-annotated (VEP 97+) CSQ VCF field
- Variant clinvar significance shown as `not provided` whenever is `Uncertain significance`
- Phenomizer query crashing when case has no HPO terms assigned
- Fixed a bug affecting `All SNVs and INDELs` page when variants don't have canonical transcript
- Add gene name or id in cancer variant view

### Changed
- Cancer Variant view changed "Variant:Transcript:Exon:HGVS" to "Gene:Transcript:Exon:HGVS"

## [4.13]

### Added
- ClinVar SNVs track in IGV
- Add SMA view with SMN Copy Number data
- Easier to assign OMIM diagnoses from case page
- OMIM terms and specific OMIM term page

### Fixed
- Bug when adding a new gene to a panel
- Restored missing recent delivery reports
- Fixed style and links to other reports in case side panel
- Deleting cases using display_name and institute not deleting its variants
- Fixed bug that caused coordinates filter to override other filters
- Fixed a problem with finding some INS in loqusdb
- Layout on SV page when local observations without cases are present
- Make scout compatible with the new HPO definition files from `http://compbio.charite.de/jenkins/`
- General report visualization error when SNVs display names are very long


### Changed


## [4.12.4]

### Fixed
- Layout on SV page when local observations without cases are present

## [4.12.3]

### Fixed
- Case report when causative or pinned SVs have non null allele frequencies

## [4.12.2]

### Fixed
- SV variant links now take you to the SV variant page again
- Cancer variant view has cleaner table data entries for "N/A" data
- Pinned variant case level display hotfix for cancer and str - more on this later
- Cancer variants show correct alt/ref reads mirroring alt frequency now
- Always load all clinical STR variants even if a region load is attempted - index may be missing
- Same case repetition in variant local observations

## [4.12.1]

### Fixed
- Bug in variant.gene when gene has no HGVS description


## [4.12]

### Added
- Accepts `alignment_path` in load config to pass bam/cram files
- Display all phenotypes on variant page
- Display hgvs coordinates on pinned and causatives
- Clear panel pending changes
- Adds option to setup the database with static files
- Adds cli command to download the resources from CLI that scout needs
- Adds test files for merged somatic SV and CNV; as well as merged SNV, and INDEL part of #1279
- Allows for upload of OMIM-AUTO gene panel from static files without api-key

### Fixed
- Cancer case HPO panel variants link
- Fix so that some drop downs have correct size
- First IGV button in str variants page
- Cancer case activates on SNV variants
- Cases activate when STR variants are viewed
- Always calculate code coverage
- Pinned/Classification/comments in all types of variants pages
- Null values for panel's custom_inheritance_models
- Discrepancy between the manual disease transcripts and those in database in gene-edit page
- ACMG classification not showing for some causatives
- Fix bug which caused IGV.js to use hg19 reference files for hg38 data
- Bug when multiple bam files sources with non-null values are available


### Changed
- Renamed `requests` file to `scout_requests`
- Cancer variant view shows two, instead of four, decimals for allele and normal


## [4.11.1]

### Fixed
- Institute settings page
- Link institute settings to sharing institutes choices

## [4.11.0]

### Added
- Display locus name on STR variant page
- Alternative key `GNOMADAF_popmax` for Gnomad popmax allele frequency
- Automatic suggestions on how to improve the code on Pull Requests
- Parse GERP, phastCons and phyloP annotations from vep annotated CSQ fields
- Avoid flickering comment popovers in variant list
- Parse REVEL score from vep annotated CSQ fields
- Allow users to modify general institute settings
- Optionally format code automatically on commit
- Adds command to backup vital parts `scout export database`
- Parsing and displaying cancer SV variants from Manta annotated VCF files
- Dismiss cancer snv variants with cancer-specific options
- Add IGV.js UPD, RHO and TIDDIT coverage wig tracks.


### Fixed
- Slightly darker page background
- Fixed an issued with parsed conservation values from CSQ
- Clinvar submissions accessible to all users of an institute
- Header toolbar when on Clinvar page now shows institute name correctly
- Case should not always inactivate upon update
- Show dismissed snv cancer variants as grey on the cancer variants page
- Improved style of mappability link and local observations on variant page
- Convert all the GET requests to the igv view to POST request
- Error when updating gene panels using a file containing BOM chars
- Add/replace gene radio button not working in gene panels


## [4.10.1]

### Fixed
- Fixed issue with opening research variants
- Problem with coveralls not called by Travis CI
- Handle Biomart service down in tests


## [4.10.0]

### Added
- Rank score model in causatives page
- Exportable HPO terms from phenotypes page
- AMP guideline tiers for cancer variants
- Adds scroll for the transcript tab
- Added CLI option to query cases on time since case event was added
- Shadow clinical assessments also on research variants display
- Support for CRAM alignment files
- Improved str variants view : sorting by locus, grouped by allele.
- Delivery report PDF export
- New mosaicism tag option
- Add or modify individuals' age or tissue type from case page
- Display GC and allele depth in causatives table.
- Included primary reference transcript in general report
- Included partial causative variants in general report
- Remove dependency of loqusdb by utilising the CLI

### Fixed
- Fixed update OMIM command bug due to change in the header of the genemap2 file
- Removed Mosaic Tag from Cancer variants
- Fixes issue with unaligned table headers that comes with hidden Datatables
- Layout in general report PDF export
- Fixed issue on the case statistics view. The validation bars didn't show up when all institutes were selected. Now they do.
- Fixed missing path import by importing pathlib.Path
- Handle index inconsistencies in the update index functions
- Fixed layout problems


## [4.9.0]

### Added
- Improved MatchMaker pages, including visible patient contacts email address
- New badges for the github repo
- Links to [GENEMANIA](genemania.org)
- Sort gene panel list on case view.
- More automatic tests
- Allow loading of custom annotations in VCF using the SCOUT_CUSTOM info tag.

### Fixed
- Fix error when a gene is added to an empty dynamic gene panel
- Fix crash when attempting to add genes on incorrect format to dynamic gene panel
- Manual rank variant tags could be saved in a "Select a tag"-state, a problem in the variants view.
- Same case evaluations are no longer shown as gray previous evaluations on the variants page
- Stay on research pages, even if reset, next first buttons are pressed..
- Overlapping variants will now be visible on variant page again
- Fix missing classification comments and links in evaluations page
- All prioritized cases are shown on cases page


## [4.8.3]

### Added

### Fixed
- Bug when ordering sanger
- Improved scrolling over long list of genes/transcripts


## [4.8.2]

### Added

### Fixed
- Avoid opening extra tab for coverage report
- Fixed a problem when rank model version was saved as floats and not strings
- Fixed a problem with displaying dismiss variant reasons on the general report
- Disable load and delete filter buttons if there are no saved filters
- Fix problem with missing verifications
- Remove duplicate users and merge their data and activity


## [4.8.1]

### Added

### Fixed
- Prevent login fail for users with id defined by ObjectId and not email
- Prevent the app from crashing with `AttributeError: 'NoneType' object has no attribute 'message'`


## [4.8.0]

### Added
- Updated Scout to use Bootstrap 4.3
- New looks for Scout
- Improved dashboard using Chart.js
- Ask before inactivating a case where last assigned user leaves it
- Genes can be manually added to the dynamic gene list directly on the case page
- Dynamic gene panels can optionally be used with clinical filter, instead of default gene panel
- Dynamic gene panels get link out to chanjo-report for coverage report
- Load all clinvar variants with clinvar Pathogenic, Likely Pathogenic and Conflicting pathogenic
- Show transcripts with exon numbers for structural variants
- Case sort order can now be toggled between ascending and descending.
- Variants can be marked as partial causative if phenotype is available for case.
- Show a frequency tooltip hover for SV-variants.
- Added support for LDAP login system
- Search snv and structural variants by chromosomal coordinates
- Structural variants can be marked as partial causative if phenotype is available for case.
- Show normal and pathologic limits for STRs in the STR variants view.
- Institute level persistent variant filter settings that can be retrieved and used.
- export causative variants to Excel
- Add support for ROH, WIG and chromosome PNGs in case-view

### Fixed
- Fixed missing import for variants with comments
- Instructions on how to build docs
- Keep sanger order + verification when updating/reloading variants
- Fixed and moved broken filter actions (HPO gene panel and reset filter)
- Fixed string conversion to number
- UCSC links for structural variants are now separated per breakpoint (and whole variant where applicable)
- Reintroduced missing coverage report
- Fixed a bug preventing loading samples using the command line
- Better inheritance models customization for genes in gene panels
- STR variant page back to list button now does its one job.
- Allows to setup scout without a omim api key
- Fixed error causing "favicon not found" flash messages
- Removed flask --version from base cli
- Request rerun no longer changes case status. Active or archived cases inactivate on upload.
- Fixed missing tooltip on the cancer variants page
- Fixed weird Rank cell in variants page
- Next and first buttons order swap
- Added pagination (and POST capability) to cancer variants.
- Improves loading speed for variant page
- Problem with updating variant rank when no variants
- Improved Clinvar submission form
- General report crashing when dismissed variant has no valid dismiss code
- Also show collaborative case variants on the All variants view.
- Improved phenotype search using dataTables.js on phenotypes page
- Search and delete users with `email` instead of `_id`
- Fixed css styles so that multiselect options will all fit one column


## [4.7.3]

### Added
- RankScore can be used with VCFs for vcf_cancer files

### Fixed
- Fix issue with STR view next page button not doing its one job.

### Deleted
- Removed pileup as a bam viewing option. This is replaced by IGV


## [4.7.2]

### Added
- Show earlier ACMG classification in the variant list

### Fixed
- Fixed igv search not working due to igv.js dist 2.2.17
- Fixed searches for cases with a gene with variants pinned or marked causative.
- Load variant pages faster after fixing other causatives query
- Fixed mitochondrial report bug for variants without genes

## [4.7.1]

### Added

### Fixed
- Fixed bug on genes page


## [4.7.0]

### Added
- Export genes and gene panels in build GRCh38
- Search for cases with variants pinned or marked causative in a given gene.
- Search for cases phenotypically similar to a case also from WUI.
- Case variant searches can be limited to similar cases, matching HPO-terms,
  phenogroups and cohorts.
- De-archive reruns and flag them as 'inactive' if archived
- Sort cases by analysis_date, track or status
- Display cases in the following order: prioritized, active, inactive, archived, solved
- Assign case to user when user activates it or asks for rerun
- Case becomes inactive when it has no assignees
- Fetch refseq version from entrez and use it in clinvar form
- Load and export of exons for all genes, independent on refseq
- Documentation for loading/updating exons
- Showing SV variant annotations: SV cgh frequencies, gnomad-SV, local SV frequencies
- Showing transcripts mapping score in segmental duplications
- Handle requests to Ensembl Rest API
- Handle requests to Ensembl Rest Biomart
- STR variants view now displays GT and IGV link.
- Description field for gene panels
- Export exons in build 37 and 38 using the command line

### Fixed
- Fixes of and induced by build tests
- Fixed bug affecting variant observations in other cases
- Fixed a bug that showed wrong gene coverage in general panel PDF export
- MT report only shows variants occurring in the specific individual of the excel sheet
- Disable SSL certifcate verification in requests to chanjo
- Updates how intervaltree and pymongo is used to void deprecated functions
- Increased size of IGV sample tracks
- Optimized tests


## [4.6.1]

### Added

### Fixed
- Missing 'father' and 'mother' keys when parsing single individual cases


## [4.6.0]

### Added
- Description of Scout branching model in CONTRIBUTING doc
- Causatives in alphabetical order, display ACMG classification and filter by gene.
- Added 'external' to the list of analysis type options
- Adds functionality to display "Tissue type". Passed via load config.
- Update to IGV 2.

### Fixed
- Fixed alignment visualization and vcf2cytosure availability for demo case samples
- Fixed 3 bugs affecting SV pages visualization
- Reintroduced the --version cli option
- Fixed variants query by panel (hpo panel + gene panel).
- Downloaded MT report contains excel files with individuals' display name
- Refactored code in parsing of config files.


## [4.5.1]

### Added

### Fixed
- update requirement to use PyYaml version >= 5.1
- Safer code when loading config params in cli base


## [4.5.0]

### Added
- Search for similar cases from scout view CLI
- Scout cli is now invoked from the app object and works under the app context

### Fixed
- PyYaml dependency fixed to use version >= 5.1


## [4.4.1]

### Added
- Display SV rank model version when available

### Fixed
- Fixed upload of delivery report via API


## [4.4.0]

### Added
- Displaying more info on the Causatives page and hiding those not causative at the case level
- Add a comment text field to Sanger order request form, allowing a message to be included in the email
- MatchMaker Exchange integration
- List cases with empty synopsis, missing HPO terms and phenotype groups.
- Search for cases with open research list, or a given case status (active, inactive, archived)

### Fixed
- Variant query builder split into several functions
- Fixed delivery report load bug


## [4.3.3]

### Added
- Different individual table for cancer cases

### Fixed
- Dashboard collects validated variants from verification events instead of using 'sanger' field
- Cases shared with collaborators are visible again in cases page
- Force users to select a real institute to share cases with (actionbar select fix)


## [4.3.2]

### Added
- Dashboard data can be filtered using filters available in cases page
- Causatives for each institute are displayed on a dedicated page
- SNVs and and SVs are searchable across cases by gene and rank score
- A more complete report with validated variants is downloadable from dashboard

### Fixed
- Clinsig filter is fixed so clinsig numerical values are returned
- Split multi clinsig string values in different elements of clinsig array
- Regex to search in multi clinsig string values or multi revstat string values
- It works to upload vcf files with no variants now
- Combined Pileup and IGV alignments for SVs having variant start and stop on the same chromosome


## [4.3.1]

### Added
- Show calls from all callers even if call is not available
- Instructions to install cairo and pango libs from WeasyPrint page
- Display cases with number of variants from CLI
- Only display cases with number of variants above certain treshold. (Also CLI)
- Export of verified variants by CLI or from the dashboard
- Extend case level queries with default panels, cohorts and phenotype groups.
- Slice dashboard statistics display using case level queries
- Add a view where all variants for an institute can be searched across cases, filtering on gene and rank score. Allows searching research variants for cases that have research open.

### Fixed
- Fixed code to extract variant conservation (gerp, phyloP, phastCons)
- Visualization of PDF-exported gene panels
- Reintroduced the exon/intron number in variant verification email
- Sex and affected status is correctly displayed on general report
- Force number validation in SV filter by size
- Display ensembl transcripts when no refseq exists


## [4.3.0]

### Added
- Mosaicism tag on variants
- Show and filter on SweGen frequency for SVs
- Show annotations for STR variants
- Show all transcripts in verification email
- Added mitochondrial export
- Adds alternative to search for SVs shorter that the given length
- Look for 'bcftools' in the `set` field of VCFs
- Display digenic inheritance from OMIM
- Displays what refseq transcript that is primary in hgnc

### Fixed

- Archived panels displays the correct date (not retroactive change)
- Fixed problem with waiting times in gene panel exports
- Clinvar fiter not working with human readable clinsig values

## [4.2.2]

### Fixed
- Fixed gene panel create/modify from CSV file utf-8 decoding error
- Updating genes in gene panels now supports edit comments and entry version
- Gene panel export timeout error

## [4.2.1]

### Fixed
- Re-introduced gene name(s) in verification email subject
- Better PDF rendering for excluded variants in report
- Problem to access old case when `is_default` did not exist on a panel


## [4.2.0]

### Added
- New index on variant_id for events
- Display overlapping compounds on variants view

### Fixed
- Fixed broken clinical filter


## [4.1.4]

### Added
- Download of filtered SVs

### Fixed
- Fixed broken download of filtered variants
- Fixed visualization issue in gene panel PDF export
- Fixed bug when updating gene names in variant controller


## [4.1.3]

### Fixed
- Displays all primary transcripts


## [4.1.2]

### Added
- Option add/replace when updating a panel via CSV file
- More flexible versioning of the gene panels
- Printing coverage report on the bottom of the pdf case report
- Variant verification option for SVs
- Logs uri without pwd when connecting
- Disease-causing transcripts in case report
- Thicker lines in case report
- Supports HPO search for cases, both terms or if described in synopsis
- Adds sanger information to dashboard

### Fixed
- Use db name instead of **auth** as default for authentication
- Fixes so that reports can be generated even with many variants
- Fixed sanger validation popup to show individual variants queried by user and institute.
- Fixed problem with setting up scout
- Fixes problem when exac file is not available through broad ftp
- Fetch transcripts for correct build in `adapter.hgnc_gene`

## [4.1.1]
- Fix problem with institute authentication flash message in utils
- Fix problem with comments
- Fix problem with ensembl link


## [4.1.0]

### Added
- OMIM phenotypes to case report
- Command to download all panel app gene panels `scout load panel --panel-app`
- Links to genenames.org and omim on gene page
- Popup on gene at variants page with gene information
- reset sanger status to "Not validated" for pinned variants
- highlight cases with variants to be evaluated by Sanger on the cases page
- option to point to local reference files to the genome viewer pileup.js. Documented in `docs.admin-guide.server`
- option to export single variants in `scout export variants`
- option to load a multiqc report together with a case(add line in load config)
- added a view for searching HPO terms. It is accessed from the top left corner menu
- Updates the variants view for cancer variants. Adds a small cancer specific filter for known variants
- Adds hgvs information on cancer variants page
- Adds option to update phenotype groups from CLI

### Fixed
- Improved Clinvar to submit variants from different cases. Fixed HPO terms in casedata according to feedback
- Fixed broken link to case page from Sanger modal in cases view
- Now only cases with non empty lists of causative variants are returned in `adapter.case(has_causatives=True)`
- Can handle Tumor only samples
- Long lists of HGNC symbols are now possible. This was previously difficult with manual, uploaded or by HPO search when changing filter settings due to GET request limitations. Relevant pages now use POST requests. Adds the dynamic HPO panel as a selection on the gene panel dropdown.
- Variant filter defaults to default panels also on SV and Cancer variants pages.

## [4.0.0]

### WARNING ###

This is a major version update and will require that the backend of pre releases is updated.
Run commands:

```
$scout update genes
$scout update hpo
```

- Created a Clinvar submission tool, to speed up Clinvar submission of SNVs and SVs
- Added an analysis report page (html and PDF format) containing phenotype, gene panels and variants that are relevant to solve a case.

### Fixed
- Optimized evaluated variants to speed up creation of case report
- Moved igv and pileup viewer under a common folder
- Fixed MT alignment view pileup.js
- Fixed coordinates for SVs with start chromosome different from end chromosome
- Global comments shown across cases and institutes. Case-specific variant comments are shown only for that specific case.
- Links to clinvar submitted variants at the cases level
- Adapts clinvar parsing to new format
- Fixed problem in `scout update user` when the user object had no roles
- Makes pileup.js use online genome resources when viewing alignments. Now any instance of Scout can make use of this functionality.
- Fix ensembl link for structural variants
- Works even when cases does not have `'madeline_info'`
- Parses Polyphen in correct way again
- Fix problem with parsing gnomad from VEP

### Added
- Added a PDF export function for gene panels
- Added a "Filter and export" button to export custom-filtered SNVs to CSV file
- Dismiss SVs
- Added IGV alignments viewer
- Read delivery report path from case config or CLI command
- Filter for spidex scores
- All HPO terms are now added and fetched from the correct source (https://github.com/obophenotype/human-phenotype-ontology/blob/master/hp.obo)
- New command `scout update hpo`
- New command `scout update genes` will fetch all the latest information about genes and update them
- Load **all** variants found on chromosome **MT**
- Adds choice in cases overview do show as many cases as user like

### Removed
- pileup.min.js and pileup css are imported from a remote web location now
- All source files for HPO information, this is instead fetched directly from source
- All source files for gene information, this is instead fetched directly from source

## [3.0.0]
### Fixed
- hide pedigree panel unless it exists

## [1.5.1] - 2016-07-27
### Fixed
- look for both ".bam.bai" and ".bai" extensions

## [1.4.0] - 2016-03-22
### Added
- support for local frequency through loqusdb
- bunch of other stuff

## [1.3.0] - 2016-02-19
### Fixed
- Update query-phenomizer and add username/password

### Changed
- Update the way a case is checked for rerun-status

### Added
- Add new button to mark a case as "checked"
- Link to clinical variants _without_ 1000G annotation

## [1.2.2] - 2016-02-18
### Fixed
- avoid filtering out variants lacking ExAC and 1000G annotations

## [1.1.3] - 2015-10-01
### Fixed
- persist (clinical) filter when clicking load more
- fix #154 by robustly setting clinical filter func. terms

## [1.1.2] - 2015-09-07
### Fixed
- avoid replacing coverage report with none
- update SO terms, refactored

## [1.1.1] - 2015-08-20
### Fixed
- fetch case based on collaborator status (not owner)

## [1.1.0] - 2015-05-29
### Added
- link(s) to SNPedia based on RS-numbers
- new Jinja filter to "humanize" decimal numbers
- show gene panels in variant view
- new Jinja filter for decoding URL encoding
- add indicator to variants in list that have comments
- add variant number threshold and rank score threshold to load function
- add event methods to mongo adapter
- add tests for models
- show badge "old" if comment was written for a previous analysis

### Changed
- show cDNA change in transcript summary unless variant is exonic
- moved compounds table further up the page
- show dates for case uploads in ISO format
- moved variant comments higher up on page
- updated documentation for pages
- read in coverage report as blob in database and serve directly
- change ``OmimPhenotype`` to ``PhenotypeTerm``
- reorganize models sub-package
- move events (and comments) to separate collection
- only display prev/next links for the research list
- include variant type in breadcrumbs e.g. "Clinical variants"

### Removed
- drop dependency on moment.js

### Fixed
- show the same level of detail for all frequencies on all pages
- properly decode URL encoded symbols in amino acid/cDNA change strings
- fixed issue with wipe permissions in MongoDB
- include default gene lists in "variants" link in breadcrumbs

## [1.0.2] - 2015-05-20
### Changed
- update case fetching function

### Fixed
- handle multiple cases with same id

## [1.0.1] - 2015-04-28
### Fixed
- Fix building URL parameters in cases list Vue component

## [1.0.0] - 2015-04-12
Codename: Sara Lund

![Release 1.0](artwork/releases/release-1-0.jpg)

### Added
- Add email logging for unexpected errors
- New command line tool for deleting case

### Changed
- Much improved logging overall
- Updated documentation/usage guide
- Removed non-working IGV link

### Fixed
- Show sample display name in GT call
- Various small bug fixes
- Make it easier to hover over popups

## [0.0.2-rc1] - 2015-03-04
### Added
- add protein table for each variant
- add many more external links
- add coverage reports as PDFs

### Changed
- incorporate user feedback updates
- big refactor of load scripts

## [0.0.2-rc2] - 2015-03-04
### Changes
- add gene table with gene description
- reorganize inheritance models box

### Fixed
- avoid overwriting gene list on "research" load
- fix various bugs in external links

## [0.0.2-rc3] - 2015-03-05
### Added
- Activity log feed to variant view
- Adds protein change strings to ODM and Sanger email

### Changed
- Extract activity log component to macro

### Fixes
- Make Ensembl transcript links use archive website<|MERGE_RESOLUTION|>--- conflicted
+++ resolved
@@ -12,11 +12,9 @@
 - Clinical Filter for SVs includes `splice_polypyrimidine_tract_variant` as a severe consequence
 - Clinical Filter for SVs includes local variant frequency freeze ("old") for filtering, starting at 30 counts
 ### Fixed
-<<<<<<< HEAD
+- Page crashing when a user tries to edit a comment that was removed
 - Warning instead of crashed page when attempting to retrieve a non-existent Phenopacket
-=======
-- Page crashing when a user tries to edit a comment that was removed
->>>>>>> f6ef4e0d
+
 
 ## [4.66]
 ### Changed
