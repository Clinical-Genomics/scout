# Change Log
All notable changes to this project will be documented in this file.
This project adheres to [Semantic Versioning](http://semver.org/).

About changelog [here](https://keepachangelog.com/en/1.0.0/)


<<<<<<< HEAD
## [x.x.x]

### Added
Adds scroll for the trancript tab 

### Fixed
fixes issue with unaligned table headers that comes with hidden Datatables


=======
>>>>>>> ba6a4790
## [x.x.x]

### Added
- Rank score model in causatives page
- Exportable HPO terms from phenotypes page
- AMP guideline tiers for cancer variants

### Fixed
- Fixed update OMIM command bug due to change in the header of the genemap2 file
- Removed Mosaic Tag from Cancer variants


## [4.9.0]

### Added
- Improved MatchMaker pages, including visible patient contacts email address
- New badges for the github repo
- Links to [GENEMANIA](genemania.org)
- Sort gene panel list on case view.
- More automatic tests

### Fixed
- Fix error when a gene is added to an empty dynamic gene panel
- Fix crash when attempting to add genes on incorrect format to dynamic gene panel
- Manual rank variant tags could be saved in a "Select a tag"-state, a problem in the variants view.
- Same case evaluations are no longer shown as gray previous evaluations on the variants page
- Stay on research pages, even if reset, next first buttons are pressed..
- Overlapping variants will now be visible on variant page again
- Fix missing classification comments and links in evaluations page
- All prioritized cases are shown on cases page


## [4.8.3]

### Added

### Fixed
- Bug when ordering sanger
- Improved scrolling over long list of genes/transcripts


## [4.8.2]

### Added

### Fixed
- Avoid opening extra tab for coverage report
- Fixed a problem when rank model version was saved as floats and not strings
- Fixed a problem with displaying dismiss variant reasons on the general report
- Disable load and delete filter buttons if there are no saved filters
- Fix problem with missing verifications
- Remove duplicate users and merge their data and activity


## [4.8.1]

### Added

### Fixed
- Prevent login fail for users with id defined by ObjectId and not email
- Prevent the app from crashing with `AttributeError: 'NoneType' object has no attribute 'message'`


## [4.8.0]

### Added
- Updated Scout to use Bootstrap 4.3
- New looks for Scout
- Improved dashboard using Chart.js
- Ask before inactivating a case where last assigned user leaves it
- Genes can be manually added to the dynamic gene list directly on the case page
- Dynamic gene panels can optionally be used with clinical filter, instead of default gene panel
- Dynamic gene panels get link out to chanjo-report for coverage report
- Load all clinvar variants with clinvar Pathogenic, Likely Pathogenic and Conflicting pathogenic
- Show transcripts with exon numbers for structural variants
- Case sort order can now be toggled between ascending and descending.
- Variants can be marked as partial causative if phenotype is available for case.
- Show a frequency tooltip hover for SV-variants.
- Added support for LDAP login system
- Search snv and structural variants by chromosomal coordinates
- Structural variants can be marked as partial causative if phenotype is available for case.
- Show normal and pathologic limits for STRs in the STR variants view.
- Institute level persistent variant filter settings that can be retrieved and used.
- export causative variants to Excel
- Add support for ROH, WIG and chromosome PNGs in case-view

### Fixed
- Fixed missing import for variants with comments
- Instructions on how to build docs
- Keep sanger order + verification when updating/reloading variants
- Fixed and moved broken filter actions (HPO gene panel and reset filter)
- Fixed string conversion to number
- UCSC links for structural variants are now separated per breakpoint (and whole variant where applicable)
- Reintroduced missing coverage report
- Fixed a bug preventing loading samples using the command line
- Better inheritance models customization for genes in gene panels
- STR variant page back to list button now does its one job.
- Allows to setup scout without a omim api key
- Fixed error causing "favicon not found" flash messages
- Removed flask --version from base cli
- Request rerun no longer changes case status. Active or archived cases inactivate on upload.
- Fixed missing tooltip on the cancer variants page
- Fixed weird Rank cell in variants page
- Next and first buttons order swap
- Added pagination (and POST capability) to cancer variants.
- Improves loading speed for variant page
- Problem with updating variant rank when no variants
- Improved Clinvar submission form
- General report crashing when dismissed variant has no valid dismiss code
- Also show collaborative case variants on the All variants view.
- Improved phenotype search using dataTables.js on phenotypes page
- Search and delete users with `email` instead of `_id`
- Fixed css styles so that multiselect options will all fit one column


## [4.7.3]

### Added
- RankScore can be used with VCFs for vcf_cancer files

### Fixed
- Fix issue with STR view next page button not doing its one job.

### Deleted
- Removed pileup as a bam viewing option. This is replaced by IGV


## [4.7.2]

### Added
- Show earlier ACMG classification in the variant list

### Fixed
- Fixed igv search not working due to igv.js dist 2.2.17
- Fixed searches for cases with a gene with variants pinned or marked causative.
- Load variant pages faster after fixing other causatives query
- Fixed mitochondrial report bug for variants without genes

## [4.7.1]

### Added

### Fixed
- Fixed bug on genes page


## [4.7.0]

### Added
- Export genes and gene panels in build GRCh38
- Search for cases with variants pinned or marked causative in a given gene.
- Search for cases phenotypically similar to a case also from WUI.
- Case variant searches can be limited to similar cases, matching HPO-terms,
  phenogroups and cohorts.
- De-archive reruns and flag them as 'inactive' if archived
- Sort cases by analysis_date, track or status
- Display cases in the following order: prioritized, active, inactive, archived, solved
- Assign case to user when user activates it or asks for rerun
- Case becomes inactive when it has no assignees
- Fetch refseq version from entrez and use it in clinvar form
- Load and export of exons for all genes, independent on refseq
- Documentation for loading/updating exons
- Showing SV variant annotations: SV cgh frequencies, gnomad-SV, local SV frequencies
- Showing transcripts mapping score in segmental duplications
- Handle requests to Ensembl Rest API  
- Handle requests to Ensembl Rest Biomart
- STR variants view now displays GT and IGV link.
- Description field for gene panels
- Export exons in build 37 and 38 using the command line

### Fixed
- Fixes of and induced by build tests
- Fixed bug affecting variant observations in other cases
- Fixed a bug that showed wrong gene coverage in general panel PDF export
- MT report only shows variants occurring in the specific individual of the excel sheet
- Disable SSL certifcate verification in requests to chanjo
- Updates how intervaltree and pymongo is used to void deprecated functions
- Increased size of IGV sample tracks
- Optimized tests


## [4.6.1]

### Added

### Fixed
- Missing 'father' and 'mother' keys when parsing single individual cases


## [4.6.0]

### Added
- Description of Scout branching model in CONTRIBUTING doc
- Causatives in alphabetical order, display ACMG classification and filter by gene.
- Added 'external' to the list of analysis type options
- Adds functionality to display "Tissue type". Passed via load config.
- Update to IGV 2.

### Fixed
- Fixed alignment visualization and vcf2cytosure availability for demo case samples
- Fixed 3 bugs affecting SV pages visualization
- Reintroduced the --version cli option
- Fixed variants query by panel (hpo panel + gene panel).
- Downloaded MT report contains excel files with individuals' display name
- Refactored code in parsing of config files.


## [4.5.1]

### Added

### Fixed
- update requirement to use PyYaml version >= 5.1
- Safer code when loading config params in cli base


## [4.5.0]

### Added
- Search for similar cases from scout view CLI
- Scout cli is now invoked from the app object and works under the app context

### Fixed
- PyYaml dependency fixed to use version >= 5.1


## [4.4.1]

### Added
- Display SV rank model version when available

### Fixed
- Fixed upload of delivery report via API


## [4.4.0]

### Added
- Displaying more info on the Causatives page and hiding those not causative at the case level
- Add a comment text field to Sanger order request form, allowing a message to be included in the email
- MatchMaker Exchange integration
- List cases with empty synopsis, missing HPO terms and phenotype groups.
- Search for cases with open research list, or a given case status (active, inactive, archived)

### Fixed
- Variant query builder split into several functions
- Fixed delivery report load bug


## [4.3.3]

### Added
- Different individual table for cancer cases

### Fixed
- Dashboard collects validated variants from verification events instead of using 'sanger' field
- Cases shared with collaborators are visible again in cases page
- Force users to select a real institute to share cases with (actionbar select fix)


## [4.3.2]

### Added
- Dashboard data can be filtered using filters available in cases page
- Causatives for each institute are displayed on a dedicated page
- SNVs and and SVs are searchable across cases by gene and rank score
- A more complete report with validated variants is downloadable from dashboard

### Fixed
- Clinsig filter is fixed so clinsig numerical values are returned
- Split multi clinsig string values in different elements of clinsig array
- Regex to search in multi clinsig string values or multi revstat string values
- It works to upload vcf files with no variants now
- Combined Pileup and IGV alignments for SVs having variant start and stop on the same chromosome


## [4.3.1]

### Added
- Show calls from all callers even if call is not available
- Instructions to install cairo and pango libs from WeasyPrint page
- Display cases with number of variants from CLI
- Only display cases with number of variants above certain treshold. (Also CLI)
- Export of verified variants by CLI or from the dashboard
- Extend case level queries with default panels, cohorts and phenotype groups.
- Slice dashboard statistics display using case level queries
- Add a view where all variants for an institute can be searched across cases, filtering on gene and rank score. Allows searching research variants for cases that have research open.

### Fixed
- Fixed code to extract variant conservation (gerp, phyloP, phastCons)
- Visualization of PDF-exported gene panels
- Reintroduced the exon/intron number in variant verification email
- Sex and affected status is correctly displayed on general report
- Force number validation in SV filter by size
- Display ensembl transcripts when no refseq exists


## [4.3.0]

### Added
- Mosaicism tag on variants
- Show and filter on SweGen frequency for SVs
- Show annotations for STR variants
- Show all transcripts in verification email
- Added mitochondrial export
- Adds alternative to search for SVs shorter that the given length
- Look for 'bcftools' in the `set` field of VCFs
- Display digenic inheritance from OMIM
- Displays what refseq transcript that is primary in hgnc

### Fixed

- Archived panels displays the correct date (not retroactive change)
- Fixed problem with waiting times in gene panel exports
- Clinvar fiter not working with human readable clinsig values

## [4.2.2]

### Fixed
- Fixed gene panel create/modify from CSV file utf-8 decoding error
- Updating genes in gene panels now supports edit comments and entry version
- Gene panel export timeout error

## [4.2.1]

### Fixed
- Re-introduced gene name(s) in verification email subject
- Better PDF rendering for excluded variants in report
- Problem to access old case when `is_default` did not exist on a panel


## [4.2.0]

### Added
- New index on variant_id for events
- Display overlapping compounds on variants view

### Fixed
- Fixed broken clinical filter


## [4.1.4]

### Added
- Download of filtered SVs

### Fixed
- Fixed broken download of filtered variants
- Fixed visualization issue in gene panel PDF export
- Fixed bug when updating gene names in variant controller


## [4.1.3]

### Fixed
- Displays all primary transcripts


## [4.1.2]

### Added
- Option add/replace when updating a panel via CSV file
- More flexible versioning of the gene panels
- Printing coverage report on the bottom of the pdf case report
- Variant verification option for SVs
- Logs uri without pwd when connecting
- Disease-causing transcripts in case report
- Thicker lines in case report
- Supports HPO search for cases, both terms or if described in synopsis
- Adds sanger information to dashboard

### Fixed
- Use db name instead of **auth** as default for authentication
- Fixes so that reports can be generated even with many variants
- Fixed sanger validation popup to show individual variants queried by user and institute.
- Fixed problem with setting up scout
- Fixes problem when exac file is not available through broad ftp
- Fetch transcripts for correct build in `adapter.hgnc_gene`

## [4.1.1]
- Fix problem with institute authentication flash message in utils
- Fix problem with comments
- Fix problem with ensembl link


## [4.1.0]

### Added
- OMIM phenotypes to case report
- Command to download all panel app gene panels `scout load panel --panel-app`
- Links to genenames.org and omim on gene page
- Popup on gene at variants page with gene information
- reset sanger status to "Not validated" for pinned variants
- highlight cases with variants to be evaluated by Sanger on the cases page
- option to point to local reference files to the genome viewer pileup.js. Documented in `docs.admin-guide.server`
- option to export single variants in `scout export variants`
- option to load a multiqc report together with a case(add line in load config)
- added a view for searching HPO terms. It is accessed from the top left corner menu
- Updates the variants view for cancer variants. Adds a small cancer specific filter for known variants
- Adds hgvs information on cancer variants page
- Adds option to update phenotype groups from CLI

### Fixed
- Improved Clinvar to submit variants from different cases. Fixed HPO terms in casedata according to feedback
- Fixed broken link to case page from Sanger modal in cases view
- Now only cases with non empty lists of causative variants are returned in `adapter.case(has_causatives=True)`
- Can handle Tumor only samples
- Long lists of HGNC symbols are now possible. This was previously difficult with manual, uploaded or by HPO search when changing filter settings due to GET request limitations. Relevant pages now use POST requests. Adds the dynamic HPO panel as a selection on the gene panel dropdown.
- Variant filter defaults to default panels also on SV and Cancer variants pages.

## [4.0.0]

### WARNING ###

This is a major version update and will require that the backend of pre releases is updated.
Run commands:

```
$scout update genes
$scout update hpo
```

- Created a Clinvar submission tool, to speed up Clinvar submission of SNVs and SVs
- Added an analysis report page (html and PDF format) containing phenotype, gene panels and variants that are relevant to solve a case.

### Fixed
- Optimized evaluated variants to speed up creation of case report
- Moved igv and pileup viewer under a common folder
- Fixed MT alignment view pileup.js
- Fixed coordinates for SVs with start chromosome different from end chromosome
- Global comments shown across cases and institutes. Case-specific variant comments are shown only for that specific case.
- Links to clinvar submitted variants at the cases level
- Adapts clinvar parsing to new format
- Fixed problem in `scout update user` when the user object had no roles
- Makes pileup.js use online genome resources when viewing alignments. Now any instance of Scout can make use of this functionality.
- Fix ensembl link for structural variants
- Works even when cases does not have `'madeline_info'`
- Parses Polyphen in correct way again
- Fix problem with parsing gnomad from VEP

### Added
- Added a PDF export function for gene panels
- Added a "Filter and export" button to export custom-filtered SNVs to CSV file
- Dismiss SVs
- Added IGV alignments viewer
- Read delivery report path from case config or CLI command
- Filter for spidex scores
- All HPO terms are now added and fetched from the correct source (https://github.com/obophenotype/human-phenotype-ontology/blob/master/hp.obo)
- New command `scout update hpo`
- New command `scout update genes` will fetch all the latest information about genes and update them
- Load **all** variants found on chromosome **MT**
- Adds choice in cases overview do show as many cases as user like

### Removed
- pileup.min.js and pileup css are imported from a remote web location now
- All source files for HPO information, this is instead fetched directly from source
- All source files for gene information, this is instead fetched directly from source

## [3.0.0]
### Fixed
- hide pedigree panel unless it exists

## [1.5.1] - 2016-07-27
### Fixed
- look for both ".bam.bai" and ".bai" extensions

## [1.4.0] - 2016-03-22
### Added
- support for local frequency through loqusdb
- bunch of other stuff

## [1.3.0] - 2016-02-19
### Fixed
- Update query-phenomizer and add username/password

### Changed
- Update the way a case is checked for rerun-status

### Added
- Add new button to mark a case as "checked"
- Link to clinical variants _without_ 1000G annotation

## [1.2.2] - 2016-02-18
### Fixed
- avoid filtering out variants lacking ExAC and 1000G annotations

## [1.1.3] - 2015-10-01
### Fixed
- persist (clinical) filter when clicking load more
- fix #154 by robustly setting clinical filter func. terms

## [1.1.2] - 2015-09-07
### Fixed
- avoid replacing coverage report with none
- update SO terms, refactored

## [1.1.1] - 2015-08-20
### Fixed
- fetch case based on collaborator status (not owner)

## [1.1.0] - 2015-05-29
### Added
- link(s) to SNPedia based on RS-numbers
- new Jinja filter to "humanize" decimal numbers
- show gene panels in variant view
- new Jinja filter for decoding URL encoding
- add indicator to variants in list that have comments
- add variant number threshold and rank score threshold to load function
- add event methods to mongo adapter
- add tests for models
- show badge "old" if comment was written for a previous analysis

### Changed
- show cDNA change in transcript summary unless variant is exonic
- moved compounds table further up the page
- show dates for case uploads in ISO format
- moved variant comments higher up on page
- updated documentation for pages
- read in coverage report as blob in database and serve directly
- change ``OmimPhenotype`` to ``PhenotypeTerm``
- reorganize models sub-package
- move events (and comments) to separate collection
- only display prev/next links for the research list
- include variant type in breadcrumbs e.g. "Clinical variants"

### Removed
- drop dependency on moment.js

### Fixed
- show the same level of detail for all frequencies on all pages
- properly decode URL encoded symbols in amino acid/cDNA change strings
- fixed issue with wipe permissions in MongoDB
- include default gene lists in "variants" link in breadcrumbs

## [1.0.2] - 2015-05-20
### Changed
- update case fetching function

### Fixed
- handle multiple cases with same id

## [1.0.1] - 2015-04-28
### Fixed
- Fix building URL parameters in cases list Vue component

## [1.0.0] - 2015-04-12
Codename: Sara Lund

![Release 1.0](artwork/releases/release-1-0.jpg)

### Added
- Add email logging for unexpected errors
- New command line tool for deleting case

### Changed
- Much improved logging overall
- Updated documentation/usage guide
- Removed non-working IGV link

### Fixed
- Show sample display name in GT call
- Various small bug fixes
- Make it easier to hover over popups

## [0.0.2-rc1] - 2015-03-04
### Added
- add protein table for each variant
- add many more external links
- add coverage reports as PDFs

### Changed
- incorporate user feedback updates
- big refactor of load scripts

## [0.0.2-rc2] - 2015-03-04
### Changes
- add gene table with gene description
- reorganize inheritance models box

### Fixed
- avoid overwriting gene list on "research" load
- fix various bugs in external links

## [0.0.2-rc3] - 2015-03-05
### Added
- Activity log feed to variant view
- Adds protein change strings to ODM and Sanger email

### Changed
- Extract activity log component to macro

### Fixes
- Make Ensembl transcript links use archive website<|MERGE_RESOLUTION|>--- conflicted
+++ resolved
@@ -5,28 +5,18 @@
 About changelog [here](https://keepachangelog.com/en/1.0.0/)
 
 
-<<<<<<< HEAD
-## [x.x.x]
-
-### Added
-Adds scroll for the trancript tab 
-
-### Fixed
-fixes issue with unaligned table headers that comes with hidden Datatables
-
-
-=======
->>>>>>> ba6a4790
 ## [x.x.x]
 
 ### Added
 - Rank score model in causatives page
 - Exportable HPO terms from phenotypes page
 - AMP guideline tiers for cancer variants
+- Adds scroll for the trancript tab 
 
 ### Fixed
 - Fixed update OMIM command bug due to change in the header of the genemap2 file
 - Removed Mosaic Tag from Cancer variants
+- Fixes issue with unaligned table headers that comes with hidden Datatables
 
 
 ## [4.9.0]
