--- conflicted
+++ resolved
@@ -21,11 +21,8 @@
 - Fix DECIPHER link to work after DECIPHER migrated to GRCh38
 - Removed visibility window param from igv.js genes track
 - Updated HPO download URL
-<<<<<<< HEAD
+- Patch HPO download test correctly
 - Introduced genome build check (allowed values: 37 or 38) on case load
-=======
-- Patch HPO download test correctly
->>>>>>> a8140854
 ### Changed
 - Cancer variants table header (pop freq etc)
 - Only admin users can modify LoqusDB instance in Institute settings
