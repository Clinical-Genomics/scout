--- conflicted
+++ resolved
@@ -12,11 +12,9 @@
 ### Fixed
 - Malformatted table cell for analysis date on caseS page (#5438)
 - Remove "Add to ClinVar submission" button for pinned MEI variants as submission is not supported at the moment (#5442)
-<<<<<<< HEAD
-- Fix test_sanger_validation test to be runned in the app context (#5412)
-=======
 - Clinical variant files could once again be read in arbitrary order on load (#5452)
->>>>>>> e343439b
+- Fix test_sanger_validation test to be run in the app context (#5412)
+
 
 ## [4.100.2]
 ### Fixed
