--- conflicted
+++ resolved
@@ -8,11 +8,8 @@
 ### Added
 - Mitochondrial deletion signatures (mitosign) can be uploaded and shown with mtDNA report
 - A `Type of analysis` column on Causatives and Validated variants pages
-<<<<<<< HEAD
+- List of "safe" gene panels available for matching causatives and managed variants in institute settings, to avoid secondary findings
 - `svdb_origin` as a synonym for `FOUND_IN` to complement `set` for variants found by all callers
-=======
-- List of "safe" gene panels available for matching causatives and managed variants in institute settings, to avoid secondary findings
->>>>>>> b2330d93
 ### Changed
 - Hide removed gene panels by default in panels page
 - Removed option for filtering cancer SVs by Tumor and Normal alt AF
