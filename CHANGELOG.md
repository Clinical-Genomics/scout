--- conflicted
+++ resolved
@@ -12,11 +12,8 @@
 - Do not show overlapping gene panels badge on variants from cases runned without gene panels
 ### Fixed
 - Don't save any "-1", "." or "0" frequency values for SNVs - same as for SVs
-<<<<<<< HEAD
+- Downloading and parsing of genes from Ensembl (including MT-TP)
 - In automatic tests, avoid the `toomanyrequests: You have reached your pull rate limit` error by pulling the MongoDB image from The Amazon Elastic Container Registry (ecr.aws) instead of Docker Hub.
-=======
-- Downloading and parsing of genes from Ensembl (including MT-TP)
->>>>>>> 00dc9b16
 
 ## [4.96]
 ### Added
