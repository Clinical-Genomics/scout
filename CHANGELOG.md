# Change Log
All notable changes to this project will be documented in this file.
This project adheres to [Semantic Versioning](http://semver.org/).

About changelog [here](https://keepachangelog.com/en/1.0.0/)

## []
### Fixed
- Low tumor purity badge alignment in cancer samples table on cancer case view
### Changed
- VariantS comment popovers reactivate on hover
- Updating database genes in build 37
<<<<<<< HEAD
- Bug in gene variants page (All SNVs and INDELs) when variant gene doesn't have a hgnc_id that is found in the database
=======
- Represent different tumor samples as vials in cases page
>>>>>>> 021dac9e

## [4.54]
### Added
- Dark mode, using browser/OS media preference
- Allow marking case as solved without defining causative variants
- Admin users can create missing beacon datasets from the institute's settings page
- GenCC links on gene and variant pages
- Deprecation warnings when launching the app using a .yaml config file or loading cases using .ped files
### Changed
- Improved HTML syntax in case report template
- Modified message displayed when variant rank stats could not be calculated
- Expanded instructions on how to test on CG development server (cg-vm1)
- Added more somatic variant callers (Balsamic v9 SNV, develop SV)
### Fixed
- Remove load demo case command from docker-compose.yml
- Text elements being split across pages in PDF reports
- Made login password field of type `password` in LDAP login form
- Gene panels HTML select in institute's settings page
- Bootstrap upgraded to version 5
- Fix some Sourcery and SonarCloud suggestions
- Escape special characters in case search on institute and dashboard pages
- Broken case PDF reports when no Madeline pedigree image can be created
- Removed text-white links style that were invisible in new pages style
- Variants pagination after pressing "Filter variants" or "Clinical filter"
- Layout of buttons Matchmaker submission panel (case page)
- Removing cases from Matchmaker (simplified code and fixed functionality)
- Reintroduce check for missing alignment files purged from server

## [4.53]
### Added
### Changed
- Point Alamut API key docs link to new API version
- Parse dbSNP id from ID only if it says "rs", else use VEP CSQ fields
- Removed MarkupSafe from the dependencies
### Fixed
- Reintroduced loading of SVs for demo case 643595
- Successful parse of FOUND_IN should avoid GATK caller default
- All vulnerabilities flagged by SonarCloud

## [4.52]
### Added
- Demo cancer case gets loaded together with demo RD case in demo instance
- Parse REVEL_score alongside REVEL_rankscore from csq field and display it on SNV variant page
- Rank score results now show the ranking range
- cDNA and protein changes displayed on institute causatives pages
- Optional SESSION_TIMEOUT_MINUTES configuration in app config files
- Script to convert old OMIM case format (list of integers) to new format (list of dictionaries)
- Additional check for user logged in status before serving alignment files
- Download .cgh files from cancer samples table on cancer case page
- Number of documents and date of last update on genes page
### Changed
- Verify user before redirecting to IGV alignments and sashimi plots
- Build case IGV tracks starting from case and variant objects instead of passing all params in a form
- Unfreeze Werkzeug lib since Flask_login v.0.6 with bugfix has been released
- Sort gene panels by name (panelS and variant page)
- Removed unused `server.blueprints.alignviewers.unindexed_remote_static` endpoint
- User sessions to check files served by `server.blueprints.alignviewers.remote_static` endpoint
- Moved Beacon-related functions to a dedicated app extension
- Audit Filter now also loads filter displaying the variants for it
### Fixed
- Handle `attachment_filename` parameter renamed to `download_name` when Flask 2.2 will be released
- Removed cursor timeout param in cases find adapter function to avoid many code warnings
- Removed stream argument deprecation warning in tests
- Handle `no intervals found` warning in load_region test
- Beacon remove variants
- Protect remote_cors function in alignviewers view from Server-Side Request Forgery (SSRF)
- Check creation date of last document in gene collection to display when genes collection was updated last

## [4.51]
### Added
- Config file containing codecov settings for pull requests
- Add an IGV.js direct link button from case page
- Security policy file
- Hide/shade compound variants based on rank score on variantS from filter
- Chromograph legend documentation direct link
### Changed
- Updated deprecated Codecov GitHub action to v.2
- Simplified code of scout/adapter/mongo/variant
- Update IGV.js to v2.11.2
- Show summary number of variant gene panels on general report if more than 3
### Fixed
- Marrvel link for variants in genome build 38 (using liftover to build 37)
- Remove flags from codecov config file
- Fixed filter bug with high negative SPIDEX scores
- Renamed IARC TP53 button to to `TP53 Database`, modified also link since IARC has been moved to the US NCI: `https://tp53.isb-cgc.org/`
- Parsing new format of OMIM case info when exporting patients to Matchmaker
- Remove flask-debugtoolbar lib dependency that is using deprecated code and causes app to crash after new release of Jinja2 (3.1)
- Variant page crashing for cases with old OMIM terms structure (a list of integers instead of dictionary)
- Variant page crashing when creating MARRVEL link for cases with no genome build
- SpliceAI documentation link
- Fix deprecated `safe_str_cmp` import from `werkzeug.security` by freezing Werkzeug lib to v2.0 until Flask_login v.0.6 with bugfix is released
- List gene names densely in general report for SVs that contain more than 3 genes
- Show transcript ids on refseq genes on hg19 in IGV.js, using refgene source
- Display correct number of genes in general report for SVs that contain more than 32 genes
- Broken Google login after new major release of `lepture/authlib`
- Fix frequency and callers display on case general report

## [4.50.1]
### Fixed
- Show matching causative STR_repid for legacy str variants (pre Stranger hgnc_id)

## [4.50]
### Added
- Individual-specific OMIM terms
- OMIM disease descriptions in ClinVar submission form
- Add a toggle for melter rerun monitoring of cases
- Add a config option to show the rerun monitoring toggle
- Add a cli option to export cases with rerun monitoring enabled
- Add a link to STRipy for STR variants; shallow for ARX and HOXA13
- Hide by default variants only present in unaffected individuals in variants filters
- OMIM terms in general case report
- Individual-level info on OMIM and HPO terms in general case report
- PanelApp gene link among the external links on variant page
- Dashboard case filters fields help
- Filter cases by OMIM terms in cases and dashboard pages
### Fixed
- A malformed panel id request would crash with exception: now gives user warning flash with redirect
- Link to HPO resource file hosted on `http://purl.obolibrary.org`
- Gene search form when gene exists only in build 38
- Fixed odd redirect error and poor error message on missing column for gene panel csv upload
- Typo in parse variant transcripts function
- Modified keys name used to parse local observations (archived) frequencies to reflect change in MIP keys naming
- Better error handling for partly broken/timed out chanjo reports
- Broken javascript code when case Chromograph data is malformed
- Broader space for case synopsis in general report
- Show partial causatives on causatives and matching causatives panels
- Partial causative assignment in cases with no OMIM or HPO terms
- Partial causative OMIM select options in variant page
### Changed
- Slightly smaller and improved layout of content in case PDF report
- Relabel more cancer variant pages somatic for navigation
- Unify caseS nav links
- Removed unused `add_compounds` param from variant controllers function
- Changed default hg19 genome for IGV.js to legacy hg19_1kg_decoy to fix a few problematic loci
- Reduce code complexity (parse/ensembl.py)
- Silence certain fields in ClinVar export if prioritised ones exist (chrom-start-end if hgvs exist)
- Made phenotype non-mandatory when marking a variant as partial causative
- Only one phenotype condition type (OMIM or HPO) per variant is used in ClinVar submissions
- ClinVar submission variant condition prefers OMIM over HPO if available
- Use lighter version of gene objects in Omim MongoDB adapter, panels controllers, panels views and institute controllers
- Gene-variants table size is now adaptive
- Remove unused file upload on gene-variants page

## [4.49]
### Fixed
- Pydantic model types for genome_build, madeline_info, peddy_ped_check and peddy_sex_check, rank_model_version and sv_rank_model_version
- Replace `MatchMaker` with `Matchmaker` in all places visible by a user
- Save diagnosis labels along with OMIM terms in Matchmaker Exchange submission objects
- `libegl-mesa0_21.0.3-0ubuntu0.3~20.04.5_amd64.deb` lib not found by GitHub actions Docker build
- Remove unused `chromograph_image_files` and `chromograph_prefixes` keys saved when creating or updating an RD case
- Search managed variants by description and with ignore case
### Changed
- Introduced page margins on exported PDF reports
- Smaller gene fonts in downloaded HPO genes PDF reports
- Reintroduced gene coverage data in the PDF-exported general report of rare-disease cases
- Check for existence of case report files before creating sidebar links
- Better description of HPO and OMIM terms for patients submitted to Matchmaker Exchange
- Remove null non-mandatory key/values when updating a case
- Freeze WTForms<3 due to several form input rendering changes

## [4.48.1]
### Fixed
- General case PDF report for recent cases with no pedigree

## [4.48]
### Added
- Option to cancel a request for research variants in case page
### Changed
- Update igv.js to v2.10.5
- Updated example of a case delivery report
- Unfreeze cyvcf2
- Builder images used in Scout Dockerfiles
- Crash report email subject gives host name
- Export general case report to PDF using PDFKit instead of WeasyPrint
- Do not include coverage report in PDF case report since they might have different orientation
- Export cancer cases's "Coverage and QC report" to PDF using PDFKit instead of Weasyprint
- Updated cancer "Coverage and QC report" example
- Keep portrait orientation in PDF delivery report
- Export delivery report to PDF using PDFKit instead of Weasyprint
- PDF export of clinical and research HPO panels using PDFKit instead of Weasyprint
- Export gene panel report to PDF using PDFKit
- Removed WeasyPrint lib dependency

### Fixed
- Reintroduced missing links to Swegen and Beacon and dbSNP in RD variant page, summary section
- Demo delivery report orientation to fit new columns
- Missing delivery report in demo case
- Cast MNVs to SNV for test
- Export verified variants from all institutes when user is admin
- Cancer coverage and QC report not found for demo cancer case
- Pull request template instructions on how to deploy to test server
- PDF Delivery report not showing Swedac logo
- Fix code typos
- Disable codefactor raised by ESLint for javascript functions located on another file
- Loading spinner stuck after downloading a PDF gene panel report
- IGV browser crashing when file system with alignment files is not mounted

## [4.47]
### Added
- Added CADD, GnomAD and genotype calls to variantS export
### Changed
- Pull request template, to illustrate how to deploy pull request branches on cg-vm1 stage server
### Fixed
- Compiled Docker image contains a patched version (v4.9) of chanjo-report

## [4.46.1]
### Fixed
- Downloading of files generated within the app container (MT-report, verified variants, pedigrees, ..)

## [4.46]
### Added
- Created a Dockefile to be used to serve the dockerized app in production
- Modified the code to collect database params specified as env vars
- Created a GitHub action that pushes the Dockerfile-server image to Docker Hub (scout-server-stage) every time a PR is opened
- Created a GitHub action that pushes the Dockerfile-server image to Docker Hub (scout-server) every time a new release is created
- Reassign MatchMaker Exchange submission to another user when a Scout user is deleted
- Expose public API JSON gene panels endpoint, primarily to enable automated rerun checking for updates
- Add utils for dictionary type
- Filter institute cases using multiple HPO terms
- Vulture GitHub action to identify and remove unused variables and imports
### Changed
- Updated the python config file documentation in admin guide
- Case configuration parsing now uses Pydantic for improved typechecking and config handling
- Removed test matrices to speed up automatic testing of PRs
- Switch from Coveralls to Codecov to handle CI test coverage
- Speed-up CI tests by caching installation of libs and splitting tests into randomized groups using pytest-test-groups
- Improved LDAP login documentation
- Use lib flask-ldapconn instead of flask_ldap3_login> to handle ldap authentication
- Updated Managed variant documentation in user guide
- Fix and simplify creating and editing of gene panels
- Simplified gene variants search code
- Increased the height of the genes track in the IGV viewer
### Fixed
- Validate uploaded managed variant file lines, warning the user.
- Exporting validated variants with missing "genes" database key
- No results returned when searching for gene variants using a phenotype term
- Variants filtering by gene symbols file
- Make gene HGNC symbols field mandatory in gene variants page and run search only on form submit
- Make sure collaborator gene variants are still visible, even if HPO filter is used

## [4.45]
### Added
### Changed
- Start Scout also when loqusdbapi is not reachable
- Clearer definition of manual standard and custom inheritance models in gene panels
- Allow searching multiple chromosomes in filters
### Fixed
- Gene panel crashing on edit action

## [4.44]
### Added
### Changed
- Display Gene track beneath each sample track when displaying splice junctions in igv browser
- Check outdated gene symbols and update with aliases for both RD and cancer variantS
### Fixed
- Added query input check and fixed the Genes API endpoint to return a json formatted error when request is malformed
- Typo in ACMG BP6 tooltip

## [4.43.1]
### Added
- Added database index for OMIM disease term genes
### Changed
### Fixed
- Do not drop HPO terms collection when updating HPO terms via the command line
- Do not drop disease (OMIM) terms collection when updating diseases via the command line

## [4.43]
### Added
- Specify which collection(s) update/build indexes for
### Fixed
- Do not drop genes and transcripts collections when updating genes via the command line

## [4.42.1]
### Added
### Changed
### Fixed
- Freeze PyMongo lib to version<4.0 to keep supporting previous MongoDB versions
- Speed up gene panels creation and update by collecting only light gene info from database
- Avoid case page crash on Phenomizer queries timeout

## [4.42]
### Added
- Choose custom pinned variants to submit to MatchMaker Exchange
- Submit structural variant as genes to the MatchMaker Exchange
- Added function for maintainers and admins to remove gene panels
- Admins can restore deleted gene panels
- A development docker-compose file illustrating the scout/chanjo-report integration
- Show AD on variants view for cancer SV (tumor and normal)
- Cancer SV variants filter AD, AF (tumor and normal)
- Hiding the variants score column also from cancer SVs, as for the SNVs
### Changed
- Enforce same case _id and display_name when updating a case
- Enforce same individual ids, display names and affected status when updating a case
- Improved documentation for connecting to loqusdb instances (including loqusdbapi)
- Display and download HPO gene panels' gene symbols in italics
- A faster-built and lighter Docker image
- Reduce complexity of `panels` endpoint moving some code to the panels controllers
- Update requirements to use flask-ldap3-login>=0.9.17 instead of freezing WTForm
### Fixed
- Use of deprecated TextField after the upgrade of WTF to v3.0
- Freeze to WTForms to version < 3
- Remove the extra files (bed files and madeline.svg) introduced by mistake
- Cli command loading demo data in docker-compose when case custom images exist and is None
- Increased MongoDB connection serverSelectionTimeoutMS parameter to 30K (default value according to MongoDB documentation)
- Better differentiate old obs counts 0 vs N/A
- Broken cancer variants page when default gene panel was deleted
- Typo in tx_overview function in variant controllers file
- Fixed loqusdbapi SV search URL
- SV variants filtering using Decipher criterion
- Removing old gene panels that don't contain the `maintainer` key.

## [4.41.1]
### Fixed
- General reports crash for variant annotations with same variant on other cases

## [4.41]
### Added
- Extended the instructions for running the Scout Docker image (web app and cli).
- Enabled inclusion of custom images to STR variant view
### Fixed
- General case report sorting comments for variants with None genetic models
- Do not crash but redirect to variants page with error when a variant is not found for a case
- UCSC links coordinates for SV variants with start chromosome different than end chromosome
- Human readable variants name in case page for variants having start chromosome different from end chromosome
- Avoid always loading all transcripts when checking gene symbol: introduce gene captions
- Slow queries for evaluated variants on e.g. case page - use events instead
### Changed
- Rearrange variant page again, moving severity predictions down.
- More reactive layout width steps on variant page

## [4.40.1]
### Added
### Fixed
- Variants dismissed with inconsistent inheritance pattern can again be shown in general case report
- General report page for variants with genes=None
- General report crashing when variants have no panels
- Added other missing keys to case and variant dictionaries passed to general report
### Changed

## [4.40]
### Added
- A .cff citation file
- Phenotype search API endpoint
- Added pagination to phenotype API
- Extend case search to include internal MongoDB id
- Support for connecting to a MongoDB replica set (.py config files)
- Support for connecting to a MongoDB replica set (.yaml config files)
### Fixed
- Command to load the OMIM gene panel (`scout load panel --omim`)
- Unify style of pinned and causative variants' badges on case page
- Removed automatic spaces after punctuation in comments
- Remove the hardcoded number of total individuals from the variant's old observations panel
- Send delete requests to a connected Beacon using the DELETE method
- Layout of the SNV and SV variant page - move frequency up
### Changed
- Stop updating database indexes after loading exons via command line
- Display validation status badge also for not Sanger-sequenced variants
- Moved Frequencies, Severity and Local observations panels up in RD variants page
- Enabled Flask CORS to communicate CORS status to js apps
- Moved the code preparing the transcripts overview to the backend
- Refactored and filtered json data used in general case report
- Changed the database used in docker-compose file to use the official MongoDB v4.4 image
- Modified the Python (3.6, 3.8) and MongoDB (3.2, 4.4, 5.0) versions used in testing matrices (GitHub actions)
- Capitalize case search terms on institute and dashboard pages


## [4.39]
### Added
- COSMIC IDs collected from CSQ field named `COSMIC`
### Fixed
- Link to other causative variants on variant page
- Allow multiple COSMIC links for a cancer variant
- Fix floating text in severity box #2808
- Fixed MitoMap and HmtVar links for hg38 cases
- Do not open new browser tabs when downloading files
- Selectable IGV tracks on variant page
- Missing splice junctions button on variant page
- Refactor variantS representative gene selection, and use it also for cancer variant summary
### Changed
- Improve Javascript performance for displaying Chromograph images
- Make ClinVar classification more evident in cancer variant page

## [4.38]
### Added
- Option to hide Alamut button in the app config file
### Fixed
- Library deprecation warning fixed (insert is deprecated. Use insert_one or insert_many instead)
- Update genes command will not trigger an update of database indices any more
- Missing resources in temporary downloading directory when updating genes using the command line
- Restore previous variant ACMG classification in a scrollable div
- Loading spinner not stopping after downloading PDF case reports and variant list export
- Add extra Alamut links higher up on variant pages
- Improve UX for phenotypes in case page
- Filter and export of STR variants
- Update look of variants page navigation buttons
### Changed

## [4.37]
### Added
- Highlight and show version number for RefSeq MANE transcripts.
- Added integration to a rerunner service for toggling reanalysis with updated pedigree information
- SpliceAI display and parsing from VEP CSQ
- Display matching tiered variants for cancer variants
- Display a loading icon (spinner) until the page loads completely
- Display filter badges in cancer variants list
- Update genes from pre-downloaded file resources
- On login, OS, browser version and screen size are saved anonymously to understand how users are using Scout
- API returning institutes data for a given user: `/api/v1/institutes`
- API returning case data for a given institute: `/api/v1/institutes/<institute_id>/cases`
- Added GMS and Lund university hospital logos to login page
- Made display of Swedac logo configurable
- Support for displaying custom images in case view
- Individual-specific HPO terms
- Optional alamut_key in institute settings for Alamut Plus software
- Case report API endpoint
- Tooltip in case explaining that genes with genome build different than case genome build will not be added to dynamic HPO panel.
- Add DeepVariant as a caller
### Fixed
- Updated IGV to v2.8.5 to solve missing gene labels on some zoom levels
- Demo cancer case config file to load somatic SNVs and SVs only.
- Expand list of refseq trancripts in ClinVar submission form
- Renamed `All SNVs and INDELs` institute sidebar element to `Search SNVs and INDELs` and fixed its style.
- Add missing parameters to case load-config documentation
- Allow creating/editing gene panels and dynamic gene panels with genes present in genome build 38
- Bugfix broken Pytests
- Bulk dismissing variants error due to key conversion from string to integer
- Fix typo in index documentation
- Fixed crash in institute settings page if "collaborators" key is not set in database
- Don't stop Scout execution if LoqusDB call fails and print stacktrace to log
- Bug when case contains custom images with value `None`
- Bug introduced when fixing another bug in Scout-LoqusDB interaction
- Loading of OMIM diagnoses in Scout demo instance
- Remove the docker-compose with chanjo integration because it doesn't work yet.
- Fixed standard docker-compose with scout demo data and database
- Clinical variant assessments not present for pinned and causative variants on case page.
- MatchMaker matching one node at the time only
- Remove link from previously tiered variants badge in cancer variants page
- Typo in gene cell on cancer variants page
- Managed variants filter form
### Changed
- Better naming for variants buttons on cancer track (somatic, germline). Also show cancer research button if available.
- Load case with missing panels in config files, but show warning.
- Changing the (Female, Male) symbols to (F/M) letters in individuals_table and case-sma.
- Print stacktrace if case load command fails
- Added sort icon and a pointer to the cursor to all tables with sortable fields
- Moved variant, gene and panel info from the basic pane to summary panel for all variants.
- Renamed `Basics` panel to `Classify` on variant page.
- Revamped `Basics` panel to a panel dedicated to classify variants
- Revamped the summary panel to be more compact.
- Added dedicated template for cancer variants
- Removed Gene models, Gene annotations and Conservation panels for cancer variants
- Reorganized the orders of panels for variant and cancer variant views
- Added dedicated variant quality panel and removed relevant panes
- A more compact case page
- Removed OMIM genes panel
- Make genes panel, pinned variants panel, causative variants panel and ClinVar panel scrollable on case page
- Update to Scilifelab's 2020 logo
- Update Gens URL to support Gens v2.0 format
- Refactor tests for parsing case configurations
- Updated links to HPO downloadable resources
- Managed variants filtering defaults to all variant categories
- Changing the (Kind) drop-down according to (Category) drop-down in Managed variant add variant
- Moved Gens button to individuals table
- Check resource files availability before starting updating OMIM diagnoses
- Fix typo in `SHOW_OBSERVED_VARIANT_ARCHIVE` config param

## [4.36]
### Added
- Parse and save splice junction tracks from case config file
- Tooltip in observations panel, explaining that case variants with no link might be old variants, not uploaded after a case rerun
### Fixed
- Warning on overwriting variants with same position was no longer shown
- Increase the height of the dropdowns to 425px
- More indices for the case table as it grows, specifically for causatives queries
- Splice junction tracks not centered over variant genes
- Total number of research variants count
- Update variants stats in case documents every time new variants are loaded
- Bug in flashing warning messages when filtering variants
### Changed
- Clearer warning messages for genes and gene/gene-panels searches in variants filters

## [4.35]
### Added
- A new index for hgnc_symbol in the hgnc_gene collection
- A Pedigree panel in STR page
- Display Tier I and II variants in case view causatives card for cancer cases
### Fixed
- Send partial file data to igv.js when visualizing sashimi plots with splice junction tracks
- Research variants filtering by gene
- Do not attempt to populate annotations for not loaded pinned/causatives
- Add max-height to all dropdowns in filters
### Changed
- Switch off non-clinical gene warnings when filtering research variants
- Don't display OMIM disease card in case view for cancer cases
- Refactored Individuals and Causative card in case view for cancer cases
- Update and style STR case report

## [4.34]
### Added
- Saved filter lock and unlock
- Filters can optionally be marked audited, logging the filter name, user and date on the case events and general report.
- Added `ClinVar hits` and `Cosmic hits` in cancer SNVs filters
- Added `ClinVar hits` to variants filter (rare disease track)
- Load cancer demo case in docker-compose files (default and demo file)
- Inclusive-language check using [woke](https://github.com/get-woke/woke) github action
- Add link to HmtVar for mitochondrial variants (if VCF is annotated with HmtNote)
- Grey background for dismissed compounds in variants list and variant page
- Pin badge for pinned compounds in variants list and variant page
- Support LoqusDB REST API queries
- Add a docker-compose-matchmaker under scout/containers/development to test matchmaker locally
- Script to investigate consequences of symbol search bug
- Added GATK to list of SV and cancer SV callers
### Fixed
- Make MitoMap link work for hg38 again
- Export Variants feature crashing when one of the variants has no primary transcripts
- Redirect to last visited variantS page when dismissing variants from variants list
- Improved matching of SVs Loqus occurrences in other cases
- Remove padding from the list inside (Matching causatives from other cases) panel
- Pass None to get_app function in CLI base since passing script_info to app factory functions was deprecated in Flask 2.0
- Fixed failing tests due to Flask update to version 2.0
- Speed up user events view
- Causative view sort out of memory error
- Use hgnc_id for gene filter query
- Typo in case controllers displaying an error every time a patient is matched against external MatchMaker nodes
- Do not crash while attempting an update for variant documents that are too big (> 16 MB)
- Old STR causatives (and other variants) may not have HGNC symbols - fix sort lambda
- Check if gene_obj has primary_transcript before trying to access it
- Warn if a gene manually searched is in a clinical panel with an outdated name when filtering variants
- ChrPos split js not needed on STR page yet
### Changed
- Remove parsing of case `genome_version`, since it's not used anywhere downstream
- Introduce deprecation warning for Loqus configs that are not dictionaries
- SV clinical filter no longer filters out sub 100 nt variants
- Count cases in LoqusDB by variant type
- Commit pulse repo badge temporarily set to weekly
- Sort ClinVar submissions objects by ascending "Last evaluated" date
- Refactored the MatchMaker integration as an extension
- Replaced some sensitive words as suggested by woke linter
- Documentation for load-configuration rewritten.
- Add styles to MatchMaker matches table
- More detailed info on the data shared in MatchMaker submission form

## [4.33.1]
### Fixed
- Include markdown for release autodeploy docs
- Use standard inheritance model in ClinVar (https://ftp.ncbi.nlm.nih.gov/pub/GTR/standard_terms/Mode_of_inheritance.txt)
- Fix issue crash with variants that have been unflagged causative not being available in other causatives
### Added
### Changed

## [4.33]
### Fixed
- Command line crashing when updating an individual not found in database
- Dashboard page crashing when filters return no data
- Cancer variants filter by chromosome
- /api/v1/genes now searches for genes in all genome builds by default
- Upgraded igv.js to version 2.8.1 (Fixed Unparsable bed record error)
### Added
- Autodeploy docs on release
- Documentation for updating case individuals tracks
- Filter cases and dashboard stats by analysis track
### Changed
- Changed from deprecated db update method
- Pre-selected fields to run queries with in dashboard page
- Do not filter by any institute when first accessing the dashboard
- Removed OMIM panel in case view for cancer cases
- Display Tier I and II variants in case view causatives panel for cancer cases
- Refactored Individuals and Causative panels in case view for cancer cases

## [4.32.1]
### Fixed
- iSort lint check only
### Changed
- Institute cases page crashing when a case has track:Null
### Added

## [4.32]
### Added
- Load and show MITOMAP associated diseases from VCF (INFO field: MitomapAssociatedDiseases, via HmtNote)
- Show variant allele frequencies for mitochondrial variants (GRCh38 cases)
- Extend "public" json API with diseases (OMIM) and phenotypes (HPO)
- HPO gene list download now has option for clinical and non-clinical genes
- Display gene splice junctions data in sashimi plots
- Update case individuals with splice junctions tracks
- Simple Docker compose for development with local build
- Make Phenomodels subpanels collapsible
- User side documentation of cytogenomics features (Gens, Chromograph, vcf2cytosure, rhocall)
- iSort GitHub Action
- Support LoqusDB REST API queries
### Fixed
- Show other causative once, even if several events point to it
- Filtering variants by mitochondrial chromosome for cases with genome build=38
- HPO gene search button triggers any warnings for clinical / non-existing genes also on first search
- Fixed a bug in variants pages caused by MT variants without alt_frequency
- Tests for CADD score parsing function
- Fixed the look of IGV settings on SNV variant page
- Cases analyzed once shown as `rerun`
- Missing case track on case re-upload
- Fixed severity rank for SO term "regulatory region ablation"
### Changed
- Refactor according to CodeFactor - mostly reuse of duplicated code
- Phenomodels language adjustment
- Open variants in a new window (from variants page)
- Open overlapping and compound variants in a new window (from variant page)
- gnomAD link points to gnomAD v.3 (build GRCh38) for mitochondrial variants.
- Display only number of affected genes for dismissed SVs in general report
- Chromosome build check when populating the variants filter chromosome selection
- Display mitochondrial and rare diseases coverage report in cases with missing 'rare' track

## [4.31.1]
### Added
### Changed
- Remove mitochondrial and coverage report from cancer cases sidebar
### Fixed
- ClinVar page when dbSNP id is None

## [4.31]
### Added
- gnomAD annotation field in admin guide
- Export also dynamic panel genes not associated to an HPO term when downloading the HPO panel
- Primary HGNC transcript info in variant export files
- Show variant quality (QUAL field from vcf) in the variant summary
- Load/update PDF gene fusion reports (clinical and research) generated with Arriba
- Support new MANE annotations from VEP (both MANE Select and MANE Plus Clinical)
- Display on case activity the event of a user resetting all dismissed variants
- Support gnomAD population frequencies for mitochondrial variants
- Anchor links in Casedata ClinVar panels to redirect after renaming individuals
### Fixed
- Replace old docs link www.clinicalgenomics.se/scout with new https://clinical-genomics.github.io/scout
- Page formatting issues whenever case and variant comments contain extremely long strings with no spaces
- Chromograph images can be one column and have scrollbar. Removed legacy code.
- Column labels for ClinVar case submission
- Page crashing looking for LoqusDB observation when variant doesn't exist
- Missing inheritance models and custom inheritance models on newly created gene panels
- Accept only numbers in managed variants filter as position and end coordinates
- SNP id format and links in Variant page, ClinVar submission form and general report
- Case groups tooltip triggered only when mouse is on the panel header
### Changed
- A more compact case groups panel
- Added landscape orientation CSS style to cancer coverage and QC demo report
- Improve user documentation to create and save new gene panels
- Removed option to use space as separator when uploading gene panels
- Separating the columns of standard and custom inheritance models in gene panels
- Improved ClinVar instructions for users using non-English Excel

## [4.30.2]
### Added
### Fixed
- Use VEP RefSeq ID if RefSeq list is empty in RefSeq transcripts overview
- Bug creating variant links for variants with no end_chrom
### Changed

## [4.30.1]
### Added
### Fixed
- Cryptography dependency fixed to use version < 3.4
### Changed

## [4.30]
### Added
- Introduced a `reset dismiss variant` verb
- Button to reset all dismissed variants for a case
- Add black border to Chromograph ideograms
- Show ClinVar annotations on variantS page
- Added integration with GENS, copy number visualization tool
- Added a VUS label to the manual classification variant tags
- Add additional information to SNV verification emails
- Tooltips documenting manual annotations from default panels
- Case groups now show bam files from all cases on align view
### Fixed
- Center initial igv view on variant start with SNV/indels
- Don't set initial igv view to negative coordinates
- Display of GQ for SV and STR
- Parsing of AD and related info for STRs
- LoqusDB field in institute settings accepts only existing Loqus instances
- Fix DECIPHER link to work after DECIPHER migrated to GRCh38
- Removed visibility window param from igv.js genes track
- Updated HPO download URL
- Patch HPO download test correctly
- Reference size on STR hover not needed (also wrong)
- Introduced genome build check (allowed values: 37, 38, "37", "38") on case load
- Improve case searching by assignee full name
- Populating the LoqusDB select in institute settings
### Changed
- Cancer variants table header (pop freq etc)
- Only admin users can modify LoqusDB instance in Institute settings
- Style of case synopsis, variants and case comments
- Switched to igv.js 2.7.5
- Do not choke if case is missing research variants when research requested
- Count cases in LoqusDB by variant type
- Introduce deprecation warning for Loqus configs that are not dictionaries
- Improve create new gene panel form validation
- Make XM- transcripts less visible if they don't overlap with transcript refseq_id in variant page
- Color of gene panels and comments panels on cases and variant pages
- Do not choke if case is missing research variants when reserch requested

## [4.29.1]
### Added
### Fixed
- Always load STR variants regardless of RankScore threshold (hotfix)
### Changed

## [4.29]
### Added
- Added a page about migrating potentially breaking changes to the documentation
- markdown_include in development requirements file
- STR variants filter
- Display source, Z-score, inheritance pattern for STR annotations from Stranger (>0.6.1) if available
- Coverage and quality report to cancer view
### Fixed
- ACMG classification page crashing when trying to visualize a classification that was removed
- Pretty print HGVS on gene variants (URL-decode VEP)
- Broken or missing link in the documentation
- Multiple gene names in ClinVar submission form
- Inheritance model select field in ClinVar submission
- IGV.js >2.7.0 has an issue with the gene track zoom levels - temp freeze at 2.7.0
- Revert CORS-anywhere and introduce a local http proxy for cloud tracks
### Changed

## [4.28]
### Added
- Chromograph integration for displaying PNGs in case-page
- Add VAF to cancer case general report, and remove some of its unused fields
- Variants filter compatible with genome browser location strings
- Support for custom public igv tracks stored on the cloud
- Add tests to increase testing coverage
- Update case variants count after deleting variants
- Update IGV.js to latest (v2.7.4)
- Bypass igv.js CORS check using `https://github.com/Rob--W/cors-anywhere`
- Documentation on default and custom IGV.js tracks (admin docs)
- Lock phenomodels so they're editable by admins only
- Small case group assessment sharing
- Tutorial and files for deploying app on containers (Kubernetes pods)
- Canonical transcript and protein change of canonical transcript in exported variants excel sheet
- Support for Font Awesome version 6
- Submit to Beacon from case page sidebar
- Hide dismissed variants in variants pages and variants export function
- Systemd service files and instruction to deploy Scout using podman
### Fixed
- Bugfix: unused `chromgraph_prefix |tojson` removed
- Freeze coloredlogs temporarily
- Marrvel link
- Don't show TP53 link for silent or synonymous changes
- OMIM gene field accepts any custom number as OMIM gene
- Fix Pytest single quote vs double quote string
- Bug in gene variants search by similar cases and no similar case is found
- Delete unused file `userpanel.py`
- Primary transcripts in variant overview and general report
- Google OAuth2 login setup in README file
- Redirect to 'missing file'-icon if configured Chromograph file is missing
- Javascript error in case page
- Fix compound matching during variant loading for hg38
- Cancer variants view containing variants dismissed with cancer-specific reasons
- Zoom to SV variant length was missing IGV contig select
- Tooltips on case page when case has no default gene panels
### Changed
- Save case variants count in case document and not in sessions
- Style of gene panels multiselect on case page
- Collapse/expand main HPO checkboxes in phenomodel preview
- Replaced GQ (Genotype quality) with VAF (Variant allele frequency) in cancer variants GT table
- Allow loading of cancer cases with no tumor_purity field
- Truncate cDNA and protein changes in case report if longer than 20 characters


## [4.27]
### Added
- Exclude one or more variant categories when running variants delete command
### Fixed
### Changed

## [4.26.1]
### Added
### Fixed
- Links with 1-letter aa codes crash on frameshift etc
### Changed

## [4.26]
### Added
- Extend the delete variants command to print analysis date, track, institute, status and research status
- Delete variants by type of analysis (wgs|wes|panel)
- Links to cBioPortal, MutanTP53, IARC TP53, OncoKB, MyCancerGenome, CIViC
### Fixed
- Deleted variants count
### Changed
- Print output of variants delete command as a tab separated table

## [4.25]
### Added
- Command line function to remove variants from one or all cases
### Fixed
- Parse SMN None calls to None rather than False

## [4.24.1]
### Fixed
- Install requirements.txt via setup file

## [4.24]
### Added
- Institute-level phenotype models with sub-panels containing HPO and OMIM terms
- Runnable Docker demo
- Docker image build and push github action
- Makefile with shortcuts to docker commands
- Parse and save synopsis, phenotype and cohort terms from config files upon case upload
### Fixed
- Update dismissed variant status when variant dismissed key is missing
- Breakpoint two IGV button now shows correct chromosome when different from bp1
- Missing font lib in Docker image causing the PDF report download page to crash
- Sentieon Manta calls lack Somaticscore - load anyway
- ClinVar submissions crashing due to pinned variants that are not loaded
- Point ExAC pLI score to new gnomad server address
- Bug uploading cases missing phenotype terms in config file
- STRs loaded but not shown on browser page
- Bug when using adapter.variant.get_causatives with case_id without causatives
- Problem with fetching "solved" from scout export cases cli
- Better serialising of datetime and bson.ObjectId
- Added `volumes` folder to .gitignore
### Changed
- Make matching causative and managed variants foldable on case page
- Remove calls to PyMongo functions marked as deprecated in backend and frontend(as of version 3.7).
- Improved `scout update individual` command
- Export dynamic phenotypes with ordered gene lists as PDF


## [4.23]
### Added
- Save custom IGV track settings
- Show a flash message with clear info about non-valid genes when gene panel creation fails
- CNV report link in cancer case side navigation
- Return to comment section after editing, deleting or submitting a comment
- Managed variants
- MT vs 14 chromosome mean coverage stats if Scout is connected to Chanjo
### Fixed
- missing `vcf_cancer_sv` and `vcf_cancer_sv_research` to manual.
- Split ClinVar multiple clnsig values (slash-separated) and strip them of underscore for annotations without accession number
- Timeout of `All SNVs and INDELs` page when no valid gene is provided in the search
- Round CADD (MIPv9)
- Missing default panel value
- Invisible other causatives lines when other causatives lack gene symbols
### Changed
- Do not freeze mkdocs-material to version 4.6.1
- Remove pre-commit dependency

## [4.22]
### Added
- Editable cases comments
- Editable variants comments
### Fixed
- Empty variant activity panel
- STRs variants popover
- Split new ClinVar multiple significance terms for a variant
- Edit the selected comment, not the latest
### Changed
- Updated RELEASE docs.
- Pinned variants card style on the case page
- Merged `scout export exons` and `scout view exons` commands


## [4.21.2]
### Added
### Fixed
- Do not pre-filter research variants by (case-default) gene panels
- Show OMIM disease tooltip reliably
### Changed

## [4.21.1]
### Added
### Fixed
- Small change to Pop Freq column in variants ang gene panels to avoid strange text shrinking on small screens
- Direct use of HPO list for Clinical HPO SNV (and cancer SNV) filtering
- PDF coverage report redirecting to login page
### Changed
- Remove the option to dismiss single variants from all variants pages
- Bulk dismiss SNVs, SVs and cancer SNVs from variants pages

## [4.21]
### Added
- Support to configure LoqusDB per institute
- Highlight causative variants in the variants list
- Add tests. Mostly regarding building internal datatypes.
- Remove leading and trailing whitespaces from panel_name and display_name when panel is created
- Mark MANE transcript in list of transcripts in "Transcript overview" on variant page
- Show default panel name in case sidebar
- Previous buttons for variants pagination
- Adds a gh action that checks that the changelog is updated
- Adds a gh action that deploys new releases automatically to pypi
- Warn users if case default panels are outdated
- Define institute-specific gene panels for filtering in institute settings
- Use institute-specific gene panels in variants filtering
- Show somatic VAF for pinned and causative variants on case page

### Fixed
- Report pages redirect to login instead of crashing when session expires
- Variants filter loading in cancer variants page
- User, Causative and Cases tables not scaling to full page
- Improved docs for an initial production setup
- Compatibility with latest version of Black
- Fixed tests for Click>7
- Clinical filter required an extra click to Filter to return variants
- Restore pagination and shrink badges in the variants page tables
- Removing a user from the command line now inactivates the case only if user is last assignee and case is active
- Bugfix, LoqusDB per institute feature crashed when institute id was empty string
- Bugfix, LoqusDB calls where missing case count
- filter removal and upload for filters deleted from another page/other user
- Visualize outdated gene panels info in a popover instead of a tooltip in case page side panel

### Changed
- Highlight color on normal STRs in the variants table from green to blue
- Display breakpoints coordinates in verification emails only for structural variants


## [4.20]
### Added
- Display number of filtered variants vs number of total variants in variants page
- Search case by HPO terms
- Dismiss variant column in the variants tables
- Black and pre-commit packages to dev requirements

### Fixed
- Bug occurring when rerun is requested twice
- Peddy info fields in the demo config file
- Added load config safety check for multiple alignment files for one individual
- Formatting of cancer variants table
- Missing Score in SV variants table

### Changed
- Updated the documentation on how to create a new software release
- Genome build-aware cytobands coordinates
- Styling update of the Matchmaker card
- Select search type in case search form


## [4.19]

### Added
- Show internal ID for case
- Add internal ID for downloaded CGH files
- Export dynamic HPO gene list from case page
- Remove users as case assignees when their account is deleted
- Keep variants filters panel expanded when filters have been used

### Fixed
- Handle the ProxyFix ModuleNotFoundError when Werkzeug installed version is >1.0
- General report formatting issues whenever case and variant comments contain extremely long strings with no spaces

### Changed
- Created an institute wrapper page that contains list of cases, causatives, SNVs & Indels, user list, shared data and institute settings
- Display case name instead of case ID on clinVar submissions
- Changed icon of sample update in clinVar submissions


## [4.18]

### Added
- Filter cancer variants on cytoband coordinates
- Show dismiss reasons in a badge with hover for clinical variants
- Show an ellipsis if 10 cases or more to display with loqusdb matches
- A new blog post for version 4.17
- Tooltip to better describe Tumor and Normal columns in cancer variants
- Filter cancer SNVs and SVs by chromosome coordinates
- Default export of `Assertion method citation` to clinVar variants submission file
- Button to export up to 500 cancer variants, filtered or not
- Rename samples of a clinVar submission file

### Fixed
- Apply default gene panel on return to cancer variantS from variant view
- Revert to certificate checking when asking for Chanjo reports
- `scout download everything` command failing while downloading HPO terms

### Changed
- Turn tumor and normal allelic fraction to decimal numbers in tumor variants page
- Moved clinVar submissions code to the institutes blueprints
- Changed name of clinVar export files to FILENAME.Variant.csv and FILENAME.CaseData.csv
- Switched Google login libraries from Flask-OAuthlib to Authlib


## [4.17.1]

### Fixed
- Load cytobands for cases with chromosome build not "37" or "38"


## [4.17]

### Added
- COSMIC badge shown in cancer variants
- Default gene-panel in non-cancer structural view in url
- Filter SNVs and SVs by cytoband coordinates
- Filter cancer SNV variants by alt allele frequency in tumor
- Correct genome build in UCSC link from structural variant page



### Fixed
- Bug in clinVar form when variant has no gene
- Bug when sharing cases with the same institute twice
- Page crashing when removing causative variant tag
- Do not default to GATK caller when no caller info is provided for cancer SNVs


## [4.16.1]

### Fixed
- Fix the fix for handling of delivery reports for rerun cases

## [4.16]

### Added
- Adds possibility to add "lims_id" to cases. Currently only stored in database, not shown anywhere
- Adds verification comment box to SVs (previously only available for small variants)
- Scrollable pedigree panel

### Fixed
- Error caused by changes in WTForm (new release 2.3.x)
- Bug in OMIM case page form, causing the page to crash when a string was provided instead of a numerical OMIM id
- Fix Alamut link to work properly on hg38
- Better handling of delivery reports for rerun cases
- Small CodeFactor style issues: matchmaker results counting, a couple of incomplete tests and safer external xml
- Fix an issue with Phenomizer introduced by CodeFactor style changes

### Changed
- Updated the version of igv.js to 2.5.4

## [4.15.1]

### Added
- Display gene names in ClinVar submissions page
- Links to Varsome in variant transcripts table

### Fixed
- Small fixes to ClinVar submission form
- Gene panel page crash when old panel has no maintainers

## [4.15]

### Added
- Clinvar CNVs IGV track
- Gene panels can have maintainers
- Keep variant actions (dismissed, manual rank, mosaic, acmg, comments) upon variant re-upload
- Keep variant actions also on full case re-upload

### Fixed
- Fix the link to Ensembl for SV variants when genome build 38.
- Arrange information in columns on variant page
- Fix so that new cosmic identifier (COSV) is also acceptable #1304
- Fixed COSMIC tag in INFO (outside of CSQ) to be parses as well with `&` splitter.
- COSMIC stub URL changed to https://cancer.sanger.ac.uk/cosmic/search?q= instead.
- Updated to a version of IGV where bigBed tracks are visualized correctly
- Clinvar submission files are named according to the content (variant_data and case_data)
- Always show causatives from other cases in case overview
- Correct disease associations for gene symbol aliases that exist as separate genes
- Re-add "custom annotations" for SV variants
- The override ClinVar P/LP add-in in the Clinical Filter failed for new CSQ strings

### Changed
- Runs all CI checks in github actions

## [4.14.1]

### Fixed
- Error when variant found in loqusdb is not loaded for other case

## [4.14]

### Added
- Use github actions to run tests
- Adds CLI command to update individual alignments path
- Update HPO terms using downloaded definitions files
- Option to use alternative flask config when running `scout serve`
- Requirement to use loqusdb >= 2.5 if integrated

### Fixed
- Do not display Pedigree panel in cancer view
- Do not rely on internet connection and services available when running CI tests
- Variant loading assumes GATK if no caller set given and GATK filter status is seen in FILTER
- Pass genome build param all the way in order to get the right gene mappings for cases with build 38
- Parse correctly variants with zero frequency values
- Continue even if there are problems to create a region vcf
- STR and cancer variant navigation back to variants pages could fail

### Changed
- Improved code that sends requests to the external APIs
- Updates ranges for user ranks to fit todays usage
- Run coveralls on github actions instead of travis
- Run pip checks on github actions instead of coveralls
- For hg38 cases, change gnomAD link to point to version 3.0 (which is hg38 based)
- Show pinned or causative STR variants a bit more human readable

## [4.13.1]

### Added
### Fixed
- Typo that caused not all clinvar conflicting interpretations to be loaded no matter what
- Parse and retrieve clinvar annotations from VEP-annotated (VEP 97+) CSQ VCF field
- Variant clinvar significance shown as `not provided` whenever is `Uncertain significance`
- Phenomizer query crashing when case has no HPO terms assigned
- Fixed a bug affecting `All SNVs and INDELs` page when variants don't have canonical transcript
- Add gene name or id in cancer variant view

### Changed
- Cancer Variant view changed "Variant:Transcript:Exon:HGVS" to "Gene:Transcript:Exon:HGVS"

## [4.13]

### Added
- ClinVar SNVs track in IGV
- Add SMA view with SMN Copy Number data
- Easier to assign OMIM diagnoses from case page
- OMIM terms and specific OMIM term page

### Fixed
- Bug when adding a new gene to a panel
- Restored missing recent delivery reports
- Fixed style and links to other reports in case side panel
- Deleting cases using display_name and institute not deleting its variants
- Fixed bug that caused coordinates filter to override other filters
- Fixed a problem with finding some INS in loqusdb
- Layout on SV page when local observations without cases are present
- Make scout compatible with the new HPO definition files from `http://compbio.charite.de/jenkins/`
- General report visualization error when SNVs display names are very long


### Changed


## [4.12.4]

### Fixed
- Layout on SV page when local observations without cases are present

## [4.12.3]

### Fixed
- Case report when causative or pinned SVs have non null allele frequencies

## [4.12.2]

### Fixed
- SV variant links now take you to the SV variant page again
- Cancer variant view has cleaner table data entries for "N/A" data
- Pinned variant case level display hotfix for cancer and str - more on this later
- Cancer variants show correct alt/ref reads mirroring alt frequency now
- Always load all clinical STR variants even if a region load is attempted - index may be missing
- Same case repetition in variant local observations

## [4.12.1]

### Fixed
- Bug in variant.gene when gene has no HGVS description


## [4.12]

### Added
- Accepts `alignment_path` in load config to pass bam/cram files
- Display all phenotypes on variant page
- Display hgvs coordinates on pinned and causatives
- Clear panel pending changes
- Adds option to setup the database with static files
- Adds cli command to download the resources from CLI that scout needs
- Adds test files for merged somatic SV and CNV; as well as merged SNV, and INDEL part of #1279
- Allows for upload of OMIM-AUTO gene panel from static files without api-key

### Fixed
- Cancer case HPO panel variants link
- Fix so that some drop downs have correct size
- First IGV button in str variants page
- Cancer case activates on SNV variants
- Cases activate when STR variants are viewed
- Always calculate code coverage
- Pinned/Classification/comments in all types of variants pages
- Null values for panel's custom_inheritance_models
- Discrepancy between the manual disease transcripts and those in database in gene-edit page
- ACMG classification not showing for some causatives
- Fix bug which caused IGV.js to use hg19 reference files for hg38 data
- Bug when multiple bam files sources with non-null values are available


### Changed
- Renamed `requests` file to `scout_requests`
- Cancer variant view shows two, instead of four, decimals for allele and normal


## [4.11.1]

### Fixed
- Institute settings page
- Link institute settings to sharing institutes choices

## [4.11.0]

### Added
- Display locus name on STR variant page
- Alternative key `GNOMADAF_popmax` for Gnomad popmax allele frequency
- Automatic suggestions on how to improve the code on Pull Requests
- Parse GERP, phastCons and phyloP annotations from vep annotated CSQ fields
- Avoid flickering comment popovers in variant list
- Parse REVEL score from vep annotated CSQ fields
- Allow users to modify general institute settings
- Optionally format code automatically on commit
- Adds command to backup vital parts `scout export database`
- Parsing and displaying cancer SV variants from Manta annotated VCF files
- Dismiss cancer snv variants with cancer-specific options
- Add IGV.js UPD, RHO and TIDDIT coverage wig tracks.


### Fixed
- Slightly darker page background
- Fixed an issued with parsed conservation values from CSQ
- Clinvar submissions accessible to all users of an institute
- Header toolbar when on Clinvar page now shows institute name correctly
- Case should not always inactivate upon update
- Show dismissed snv cancer variants as grey on the cancer variants page
- Improved style of mappability link and local observations on variant page
- Convert all the GET requests to the igv view to POST request
- Error when updating gene panels using a file containing BOM chars
- Add/replace gene radio button not working in gene panels


## [4.10.1]

### Fixed
- Fixed issue with opening research variants
- Problem with coveralls not called by Travis CI
- Handle Biomart service down in tests


## [4.10.0]

### Added
- Rank score model in causatives page
- Exportable HPO terms from phenotypes page
- AMP guideline tiers for cancer variants
- Adds scroll for the transcript tab
- Added CLI option to query cases on time since case event was added
- Shadow clinical assessments also on research variants display
- Support for CRAM alignment files
- Improved str variants view : sorting by locus, grouped by allele.
- Delivery report PDF export
- New mosaicism tag option
- Add or modify individuals' age or tissue type from case page
- Display GC and allele depth in causatives table.
- Included primary reference transcript in general report
- Included partial causative variants in general report
- Remove dependency of loqusdb by utilising the CLI

### Fixed
- Fixed update OMIM command bug due to change in the header of the genemap2 file
- Removed Mosaic Tag from Cancer variants
- Fixes issue with unaligned table headers that comes with hidden Datatables
- Layout in general report PDF export
- Fixed issue on the case statistics view. The validation bars didn't show up when all institutes were selected. Now they do.
- Fixed missing path import by importing pathlib.Path
- Handle index inconsistencies in the update index functions
- Fixed layout problems


## [4.9.0]

### Added
- Improved MatchMaker pages, including visible patient contacts email address
- New badges for the github repo
- Links to [GENEMANIA](genemania.org)
- Sort gene panel list on case view.
- More automatic tests
- Allow loading of custom annotations in VCF using the SCOUT_CUSTOM info tag.

### Fixed
- Fix error when a gene is added to an empty dynamic gene panel
- Fix crash when attempting to add genes on incorrect format to dynamic gene panel
- Manual rank variant tags could be saved in a "Select a tag"-state, a problem in the variants view.
- Same case evaluations are no longer shown as gray previous evaluations on the variants page
- Stay on research pages, even if reset, next first buttons are pressed..
- Overlapping variants will now be visible on variant page again
- Fix missing classification comments and links in evaluations page
- All prioritized cases are shown on cases page


## [4.8.3]

### Added

### Fixed
- Bug when ordering sanger
- Improved scrolling over long list of genes/transcripts


## [4.8.2]

### Added

### Fixed
- Avoid opening extra tab for coverage report
- Fixed a problem when rank model version was saved as floats and not strings
- Fixed a problem with displaying dismiss variant reasons on the general report
- Disable load and delete filter buttons if there are no saved filters
- Fix problem with missing verifications
- Remove duplicate users and merge their data and activity


## [4.8.1]

### Added

### Fixed
- Prevent login fail for users with id defined by ObjectId and not email
- Prevent the app from crashing with `AttributeError: 'NoneType' object has no attribute 'message'`


## [4.8.0]

### Added
- Updated Scout to use Bootstrap 4.3
- New looks for Scout
- Improved dashboard using Chart.js
- Ask before inactivating a case where last assigned user leaves it
- Genes can be manually added to the dynamic gene list directly on the case page
- Dynamic gene panels can optionally be used with clinical filter, instead of default gene panel
- Dynamic gene panels get link out to chanjo-report for coverage report
- Load all clinvar variants with clinvar Pathogenic, Likely Pathogenic and Conflicting pathogenic
- Show transcripts with exon numbers for structural variants
- Case sort order can now be toggled between ascending and descending.
- Variants can be marked as partial causative if phenotype is available for case.
- Show a frequency tooltip hover for SV-variants.
- Added support for LDAP login system
- Search snv and structural variants by chromosomal coordinates
- Structural variants can be marked as partial causative if phenotype is available for case.
- Show normal and pathologic limits for STRs in the STR variants view.
- Institute level persistent variant filter settings that can be retrieved and used.
- export causative variants to Excel
- Add support for ROH, WIG and chromosome PNGs in case-view

### Fixed
- Fixed missing import for variants with comments
- Instructions on how to build docs
- Keep sanger order + verification when updating/reloading variants
- Fixed and moved broken filter actions (HPO gene panel and reset filter)
- Fixed string conversion to number
- UCSC links for structural variants are now separated per breakpoint (and whole variant where applicable)
- Reintroduced missing coverage report
- Fixed a bug preventing loading samples using the command line
- Better inheritance models customization for genes in gene panels
- STR variant page back to list button now does its one job.
- Allows to setup scout without a omim api key
- Fixed error causing "favicon not found" flash messages
- Removed flask --version from base cli
- Request rerun no longer changes case status. Active or archived cases inactivate on upload.
- Fixed missing tooltip on the cancer variants page
- Fixed weird Rank cell in variants page
- Next and first buttons order swap
- Added pagination (and POST capability) to cancer variants.
- Improves loading speed for variant page
- Problem with updating variant rank when no variants
- Improved Clinvar submission form
- General report crashing when dismissed variant has no valid dismiss code
- Also show collaborative case variants on the All variants view.
- Improved phenotype search using dataTables.js on phenotypes page
- Search and delete users with `email` instead of `_id`
- Fixed css styles so that multiselect options will all fit one column


## [4.7.3]

### Added
- RankScore can be used with VCFs for vcf_cancer files

### Fixed
- Fix issue with STR view next page button not doing its one job.

### Deleted
- Removed pileup as a bam viewing option. This is replaced by IGV


## [4.7.2]

### Added
- Show earlier ACMG classification in the variant list

### Fixed
- Fixed igv search not working due to igv.js dist 2.2.17
- Fixed searches for cases with a gene with variants pinned or marked causative.
- Load variant pages faster after fixing other causatives query
- Fixed mitochondrial report bug for variants without genes

## [4.7.1]

### Added

### Fixed
- Fixed bug on genes page


## [4.7.0]

### Added
- Export genes and gene panels in build GRCh38
- Search for cases with variants pinned or marked causative in a given gene.
- Search for cases phenotypically similar to a case also from WUI.
- Case variant searches can be limited to similar cases, matching HPO-terms,
  phenogroups and cohorts.
- De-archive reruns and flag them as 'inactive' if archived
- Sort cases by analysis_date, track or status
- Display cases in the following order: prioritized, active, inactive, archived, solved
- Assign case to user when user activates it or asks for rerun
- Case becomes inactive when it has no assignees
- Fetch refseq version from entrez and use it in clinvar form
- Load and export of exons for all genes, independent on refseq
- Documentation for loading/updating exons
- Showing SV variant annotations: SV cgh frequencies, gnomad-SV, local SV frequencies
- Showing transcripts mapping score in segmental duplications
- Handle requests to Ensembl Rest API
- Handle requests to Ensembl Rest Biomart
- STR variants view now displays GT and IGV link.
- Description field for gene panels
- Export exons in build 37 and 38 using the command line

### Fixed
- Fixes of and induced by build tests
- Fixed bug affecting variant observations in other cases
- Fixed a bug that showed wrong gene coverage in general panel PDF export
- MT report only shows variants occurring in the specific individual of the excel sheet
- Disable SSL certifcate verification in requests to chanjo
- Updates how intervaltree and pymongo is used to void deprecated functions
- Increased size of IGV sample tracks
- Optimized tests


## [4.6.1]

### Added

### Fixed
- Missing 'father' and 'mother' keys when parsing single individual cases


## [4.6.0]

### Added
- Description of Scout branching model in CONTRIBUTING doc
- Causatives in alphabetical order, display ACMG classification and filter by gene.
- Added 'external' to the list of analysis type options
- Adds functionality to display "Tissue type". Passed via load config.
- Update to IGV 2.

### Fixed
- Fixed alignment visualization and vcf2cytosure availability for demo case samples
- Fixed 3 bugs affecting SV pages visualization
- Reintroduced the --version cli option
- Fixed variants query by panel (hpo panel + gene panel).
- Downloaded MT report contains excel files with individuals' display name
- Refactored code in parsing of config files.


## [4.5.1]

### Added

### Fixed
- update requirement to use PyYaml version >= 5.1
- Safer code when loading config params in cli base


## [4.5.0]

### Added
- Search for similar cases from scout view CLI
- Scout cli is now invoked from the app object and works under the app context

### Fixed
- PyYaml dependency fixed to use version >= 5.1


## [4.4.1]

### Added
- Display SV rank model version when available

### Fixed
- Fixed upload of delivery report via API


## [4.4.0]

### Added
- Displaying more info on the Causatives page and hiding those not causative at the case level
- Add a comment text field to Sanger order request form, allowing a message to be included in the email
- MatchMaker Exchange integration
- List cases with empty synopsis, missing HPO terms and phenotype groups.
- Search for cases with open research list, or a given case status (active, inactive, archived)

### Fixed
- Variant query builder split into several functions
- Fixed delivery report load bug


## [4.3.3]

### Added
- Different individual table for cancer cases

### Fixed
- Dashboard collects validated variants from verification events instead of using 'sanger' field
- Cases shared with collaborators are visible again in cases page
- Force users to select a real institute to share cases with (actionbar select fix)


## [4.3.2]

### Added
- Dashboard data can be filtered using filters available in cases page
- Causatives for each institute are displayed on a dedicated page
- SNVs and and SVs are searchable across cases by gene and rank score
- A more complete report with validated variants is downloadable from dashboard

### Fixed
- Clinsig filter is fixed so clinsig numerical values are returned
- Split multi clinsig string values in different elements of clinsig array
- Regex to search in multi clinsig string values or multi revstat string values
- It works to upload vcf files with no variants now
- Combined Pileup and IGV alignments for SVs having variant start and stop on the same chromosome


## [4.3.1]

### Added
- Show calls from all callers even if call is not available
- Instructions to install cairo and pango libs from WeasyPrint page
- Display cases with number of variants from CLI
- Only display cases with number of variants above certain treshold. (Also CLI)
- Export of verified variants by CLI or from the dashboard
- Extend case level queries with default panels, cohorts and phenotype groups.
- Slice dashboard statistics display using case level queries
- Add a view where all variants for an institute can be searched across cases, filtering on gene and rank score. Allows searching research variants for cases that have research open.

### Fixed
- Fixed code to extract variant conservation (gerp, phyloP, phastCons)
- Visualization of PDF-exported gene panels
- Reintroduced the exon/intron number in variant verification email
- Sex and affected status is correctly displayed on general report
- Force number validation in SV filter by size
- Display ensembl transcripts when no refseq exists


## [4.3.0]

### Added
- Mosaicism tag on variants
- Show and filter on SweGen frequency for SVs
- Show annotations for STR variants
- Show all transcripts in verification email
- Added mitochondrial export
- Adds alternative to search for SVs shorter that the given length
- Look for 'bcftools' in the `set` field of VCFs
- Display digenic inheritance from OMIM
- Displays what refseq transcript that is primary in hgnc

### Fixed

- Archived panels displays the correct date (not retroactive change)
- Fixed problem with waiting times in gene panel exports
- Clinvar fiter not working with human readable clinsig values

## [4.2.2]

### Fixed
- Fixed gene panel create/modify from CSV file utf-8 decoding error
- Updating genes in gene panels now supports edit comments and entry version
- Gene panel export timeout error

## [4.2.1]

### Fixed
- Re-introduced gene name(s) in verification email subject
- Better PDF rendering for excluded variants in report
- Problem to access old case when `is_default` did not exist on a panel


## [4.2.0]

### Added
- New index on variant_id for events
- Display overlapping compounds on variants view

### Fixed
- Fixed broken clinical filter


## [4.1.4]

### Added
- Download of filtered SVs

### Fixed
- Fixed broken download of filtered variants
- Fixed visualization issue in gene panel PDF export
- Fixed bug when updating gene names in variant controller


## [4.1.3]

### Fixed
- Displays all primary transcripts


## [4.1.2]

### Added
- Option add/replace when updating a panel via CSV file
- More flexible versioning of the gene panels
- Printing coverage report on the bottom of the pdf case report
- Variant verification option for SVs
- Logs uri without pwd when connecting
- Disease-causing transcripts in case report
- Thicker lines in case report
- Supports HPO search for cases, both terms or if described in synopsis
- Adds sanger information to dashboard

### Fixed
- Use db name instead of **auth** as default for authentication
- Fixes so that reports can be generated even with many variants
- Fixed sanger validation popup to show individual variants queried by user and institute.
- Fixed problem with setting up scout
- Fixes problem when exac file is not available through broad ftp
- Fetch transcripts for correct build in `adapter.hgnc_gene`

## [4.1.1]
- Fix problem with institute authentication flash message in utils
- Fix problem with comments
- Fix problem with ensembl link


## [4.1.0]

### Added
- OMIM phenotypes to case report
- Command to download all panel app gene panels `scout load panel --panel-app`
- Links to genenames.org and omim on gene page
- Popup on gene at variants page with gene information
- reset sanger status to "Not validated" for pinned variants
- highlight cases with variants to be evaluated by Sanger on the cases page
- option to point to local reference files to the genome viewer pileup.js. Documented in `docs.admin-guide.server`
- option to export single variants in `scout export variants`
- option to load a multiqc report together with a case(add line in load config)
- added a view for searching HPO terms. It is accessed from the top left corner menu
- Updates the variants view for cancer variants. Adds a small cancer specific filter for known variants
- Adds hgvs information on cancer variants page
- Adds option to update phenotype groups from CLI

### Fixed
- Improved Clinvar to submit variants from different cases. Fixed HPO terms in casedata according to feedback
- Fixed broken link to case page from Sanger modal in cases view
- Now only cases with non empty lists of causative variants are returned in `adapter.case(has_causatives=True)`
- Can handle Tumor only samples
- Long lists of HGNC symbols are now possible. This was previously difficult with manual, uploaded or by HPO search when changing filter settings due to GET request limitations. Relevant pages now use POST requests. Adds the dynamic HPO panel as a selection on the gene panel dropdown.
- Variant filter defaults to default panels also on SV and Cancer variants pages.

## [4.0.0]

### WARNING ###

This is a major version update and will require that the backend of pre releases is updated.
Run commands:

```
$scout update genes
$scout update hpo
```

- Created a Clinvar submission tool, to speed up Clinvar submission of SNVs and SVs
- Added an analysis report page (html and PDF format) containing phenotype, gene panels and variants that are relevant to solve a case.

### Fixed
- Optimized evaluated variants to speed up creation of case report
- Moved igv and pileup viewer under a common folder
- Fixed MT alignment view pileup.js
- Fixed coordinates for SVs with start chromosome different from end chromosome
- Global comments shown across cases and institutes. Case-specific variant comments are shown only for that specific case.
- Links to clinvar submitted variants at the cases level
- Adapts clinvar parsing to new format
- Fixed problem in `scout update user` when the user object had no roles
- Makes pileup.js use online genome resources when viewing alignments. Now any instance of Scout can make use of this functionality.
- Fix ensembl link for structural variants
- Works even when cases does not have `'madeline_info'`
- Parses Polyphen in correct way again
- Fix problem with parsing gnomad from VEP

### Added
- Added a PDF export function for gene panels
- Added a "Filter and export" button to export custom-filtered SNVs to CSV file
- Dismiss SVs
- Added IGV alignments viewer
- Read delivery report path from case config or CLI command
- Filter for spidex scores
- All HPO terms are now added and fetched from the correct source (https://github.com/obophenotype/human-phenotype-ontology/blob/master/hp.obo)
- New command `scout update hpo`
- New command `scout update genes` will fetch all the latest information about genes and update them
- Load **all** variants found on chromosome **MT**
- Adds choice in cases overview do show as many cases as user like

### Removed
- pileup.min.js and pileup css are imported from a remote web location now
- All source files for HPO information, this is instead fetched directly from source
- All source files for gene information, this is instead fetched directly from source

## [3.0.0]
### Fixed
- hide pedigree panel unless it exists

## [1.5.1] - 2016-07-27
### Fixed
- look for both ".bam.bai" and ".bai" extensions

## [1.4.0] - 2016-03-22
### Added
- support for local frequency through loqusdb
- bunch of other stuff

## [1.3.0] - 2016-02-19
### Fixed
- Update query-phenomizer and add username/password

### Changed
- Update the way a case is checked for rerun-status

### Added
- Add new button to mark a case as "checked"
- Link to clinical variants _without_ 1000G annotation

## [1.2.2] - 2016-02-18
### Fixed
- avoid filtering out variants lacking ExAC and 1000G annotations

## [1.1.3] - 2015-10-01
### Fixed
- persist (clinical) filter when clicking load more
- fix #154 by robustly setting clinical filter func. terms

## [1.1.2] - 2015-09-07
### Fixed
- avoid replacing coverage report with none
- update SO terms, refactored

## [1.1.1] - 2015-08-20
### Fixed
- fetch case based on collaborator status (not owner)

## [1.1.0] - 2015-05-29
### Added
- link(s) to SNPedia based on RS-numbers
- new Jinja filter to "humanize" decimal numbers
- show gene panels in variant view
- new Jinja filter for decoding URL encoding
- add indicator to variants in list that have comments
- add variant number threshold and rank score threshold to load function
- add event methods to mongo adapter
- add tests for models
- show badge "old" if comment was written for a previous analysis

### Changed
- show cDNA change in transcript summary unless variant is exonic
- moved compounds table further up the page
- show dates for case uploads in ISO format
- moved variant comments higher up on page
- updated documentation for pages
- read in coverage report as blob in database and serve directly
- change ``OmimPhenotype`` to ``PhenotypeTerm``
- reorganize models sub-package
- move events (and comments) to separate collection
- only display prev/next links for the research list
- include variant type in breadcrumbs e.g. "Clinical variants"

### Removed
- drop dependency on moment.js

### Fixed
- show the same level of detail for all frequencies on all pages
- properly decode URL encoded symbols in amino acid/cDNA change strings
- fixed issue with wipe permissions in MongoDB
- include default gene lists in "variants" link in breadcrumbs

## [1.0.2] - 2015-05-20
### Changed
- update case fetching function

### Fixed
- handle multiple cases with same id

## [1.0.1] - 2015-04-28
### Fixed
- Fix building URL parameters in cases list Vue component

## [1.0.0] - 2015-04-12
Codename: Sara Lund

![Release 1.0](artwork/releases/release-1-0.jpg)

### Added
- Add email logging for unexpected errors
- New command line tool for deleting case

### Changed
- Much improved logging overall
- Updated documentation/usage guide
- Removed non-working IGV link

### Fixed
- Show sample display name in GT call
- Various small bug fixes
- Make it easier to hover over popups

## [0.0.2-rc1] - 2015-03-04
### Added
- add protein table for each variant
- add many more external links
- add coverage reports as PDFs

### Changed
- incorporate user feedback updates
- big refactor of load scripts

## [0.0.2-rc2] - 2015-03-04
### Changes
- add gene table with gene description
- reorganize inheritance models box

### Fixed
- avoid overwriting gene list on "research" load
- fix various bugs in external links

## [0.0.2-rc3] - 2015-03-05
### Added
- Activity log feed to variant view
- Adds protein change strings to ODM and Sanger email

### Changed
- Extract activity log component to macro

### Fixes
- Make Ensembl transcript links use archive website<|MERGE_RESOLUTION|>--- conflicted
+++ resolved
@@ -5,16 +5,13 @@
 About changelog [here](https://keepachangelog.com/en/1.0.0/)
 
 ## []
+### Changed
+- Represent different tumor samples as vials in cases page
 ### Fixed
 - Low tumor purity badge alignment in cancer samples table on cancer case view
-### Changed
 - VariantS comment popovers reactivate on hover
 - Updating database genes in build 37
-<<<<<<< HEAD
 - Bug in gene variants page (All SNVs and INDELs) when variant gene doesn't have a hgnc_id that is found in the database
-=======
-- Represent different tumor samples as vials in cases page
->>>>>>> 021dac9e
 
 ## [4.54]
 ### Added
