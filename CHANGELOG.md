--- conflicted
+++ resolved
@@ -15,12 +15,10 @@
 - More clearly dim cases for empty queries (#5507)
 - Case search form enforces numeric input for number of results returned (`Limit` field) (#5519)
 - Parsing of canonical transcript in variants genes when variant is outside the coding sequence (#5515)
-<<<<<<< HEAD
-- Do not create new variant-associated events, when re-uploading a case. New variant inherits key/values from old evaluated variants (#5507)
-=======
 - Download of a ClinVar submission's json file when observation data is no longer present in the database (#5520)
 - Removed extra warnings for missing file types on case loading (#5525)
->>>>>>> d6f41a04
+- - Do not create new variant-associated events, when re-uploading a case. New variant inherits key/values from old evaluated variants (#5507)
+
 
 ## [4.102]
 ### Added
