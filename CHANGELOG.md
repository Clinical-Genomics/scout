--- conflicted
+++ resolved
@@ -21,12 +21,8 @@
 - Tests for CADD score parsing function
 ### Changed
 - Refactor according to CodeFactor - mostly reuse of duplicated code
-<<<<<<< HEAD
+- Phenomodels language adjustment
 - gnomAD link points to gnomAD v.3 (build GRCh38) for mitochondrial variants.
-
-=======
-- Phenomodels language adjustment
->>>>>>> 0dd0b25a
 
 ## [4.31.1]
 ### Added
