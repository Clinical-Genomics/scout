--- conflicted
+++ resolved
@@ -10,14 +10,11 @@
 - Export Variants feature crashing when one of the variants has no primary transcripts
 ### Added
 - Add link to HmtVar for mitochondrial variants (if VCF is annotated with HmtNote)
-<<<<<<< HEAD
+- Grey background for dismissed compounds in variants list and variant page
+- Pin badge for pinned compounds in variants list and variant page
 - Display custom evaluation terms in institute settings
 - Added comands for loading evalutaion terms into database and viewing loaded terms
 - Added support for evaluation terms specific to a given type of analysis or institute
-=======
-- Grey background for dismissed compounds in variants list and variant page
-- Pin badge for pinned compounds in variants list and variant page
->>>>>>> 5d5c34fc
 ### Changed
 - Remove parsing of case `genome_version`, since it's not used anywhere downstream
 - Manual rank and dismiss variant terms are read from database
