--- conflicted
+++ resolved
@@ -29,11 +29,7 @@
 - Variants pagination after pressing "Filter variants" or "Clinical filter"
 - Layout of buttons Matchmaker submission panel (case page)
 - Removing cases from Matchmaker (simplified code and fixed functionality)
-<<<<<<< HEAD
-- Removed buttons to display alignment files removed from server
-=======
 - Reintroduce check for missing alignment files purged from server
->>>>>>> fe2ec371
 
 ## [4.53]
 ### Added
