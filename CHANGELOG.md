--- conflicted
+++ resolved
@@ -4,15 +4,14 @@
 
 About changelog [here](https://keepachangelog.com/en/1.0.0/)
 
-<<<<<<< HEAD
+
 ## [unreleased]
 ### Fixed
 - Default IGV tracks (genes, ClinVar, ClinVar CNVs) showing even if user unselects them all
-=======
+
 ## [4.62.1]
 ### Fixed
 - Case page crashing when adding a case to a group without providing a valid case name
->>>>>>> 29f714c9
 
 ## [4.62]
 ### Added
