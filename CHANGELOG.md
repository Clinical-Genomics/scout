--- conflicted
+++ resolved
@@ -5,13 +5,10 @@
 About changelog [here](https://keepachangelog.com/en/1.0.0/)
 
 ## [unreleased]
-<<<<<<< HEAD
+### Added
+- Possibility to submit to ClinVar variants associated with Orphanet conditions
 ### Changed
 - Introduce validation in ClinVar multistep form to make sure users provide at least one variant-associated condition
-=======
-### Added
-- Possibility to submit to ClinVar variants associated with Orphanet conditions
->>>>>>> b82e3823
 ### Fixed
 - Missing number of phenotypes and genes from case diagnoses
 
