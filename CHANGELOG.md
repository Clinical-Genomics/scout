# Change Log
All notable changes to this project will be documented in this file.
This project adheres to [Semantic Versioning](http://semver.org/).

About changelog [here](https://keepachangelog.com/en/1.0.0/)


## [4.x.x]

### Added
- Causatives in alphabetical order, display ACMG classification and filter by gene.
- Added 'external' to the list of analysis type options
- Adds functionality to display "Tissue type". Passed via load config.

### Fixed
<<<<<<< HEAD
- Fixed alinment visualization for demo sample
=======
- Reintroduced the --version cli option
>>>>>>> c78819c0
- Fixed variants query by panel (hpo panel + gene panel).
- Downloaded MT report contains excel files with individuals' display name

## [4.5.1]

### Added

### Fixed
- update requirement to use PyYaml version >= 5.1
- Safer code when loading config params in cli base


## [4.5.0]

### Added
- Search for similar cases from scout view CLI
- Scout cli is now invoked from the app object and works under the app context

### Fixed
- PyYaml dependency fixed to use version >= 5.1


## [4.4.1]

### Added
- Display SV rank model version when available

### Fixed
- Fixed upload of delivery report via API


## [4.4.0]

### Added
- Displaying more info on the Causatives page and hiding those not causative at the case level
- Add a comment text field to Sanger order request form, allowing a message to be included in the email
- MatchMaker Exchange integration
- List cases with empty synopsis, missing HPO terms and phenotype groups.
- Search for cases with open research list, or a given case status (active, inactive, archived)

### Fixed
- Variant query builder split into several functions
- Fixed delivery report load bug


## [4.3.3]

### Added
- Different individual table for cancer cases

### Fixed
- Dashboard collects validated variants from verification events instead of using 'sanger' field
- Cases shared with collaborators are visible again in cases page
- Force users to select a real institute to share cases with (actionbar select fix)


## [4.3.2]

### Added
- Dashboard data can be filtered using filters available in cases page
- Causatives for each institute are displayed on a dedicated page
- SNVs and and SVs are searchable across cases by gene and rank score
- A more complete report with validated variants is downloadable from dashboard

### Fixed
- Clinsig filter is fixed so clinsig numerical values are returned
- Split multi clinsig string values in different elements of clinsig array
- Regex to search in multi clinsig string values or multi revstat string values
- It works to upload vcf files with no variants now
- Combined Pileup and IGV alignments for SVs having variant start and stop on the same chromosome


## [4.3.1]

### Added
- Show calls from all callers even if call is not available
- Instructions to install cairo and pango libs from WeasyPrint page
- Display cases with number of variants from CLI
- Only display cases with number of variants above certain treshold. (Also CLI)
- Export of verified variants by CLI or from the dashboard
- Extend case level queries with default panels, cohorts and phenotype groups.
- Slice dashboard statistics display using case level queries
- Add a view where all variants for an institute can be searched across cases, filtering on gene and rank score. Allows searching research variants for cases that have research open.

### Fixed
- Fixed code to extract variant conservation (gerp, phyloP, phastCons)
- Visualization of PDF-exported gene panels
- Reintroduced the exon/intron number in variant verification email
- Sex and affected status is correctly displayed on general report
- Force number validation in SV filter by size
- Display ensembl transcripts when no refseq exists


## [4.3.0]

### Added
- Mosaicism tag on variants
- Show and filter on SweGen frequency for SVs
- Show annotations for STR variants
- Show all transcripts in verification email
- Added mitochondrial export
- Adds alternative to search for SVs shorter that the given length
- Look for 'bcftools' in the `set` field of VCFs
- Display digenic inheritance from OMIM
- Displays what refseq transcript that is primary in hgnc

### Fixed

- Archived panels displays the correct date (not retroactive change)
- Fixed problem with waiting times in gene panel exports
- Clinvar fiter not working with human readable clinsig values

## [4.2.2]

### Fixed
- Fixed gene panel create/modify from CSV file utf-8 decoding error
- Updating genes in gene panels now supports edit comments and entry version
- Gene panel export timeout error

## [4.2.1]

### Fixed
- Re-introduced gene name(s) in verification email subject
- Better PDF rendering for excluded variants in report
- Problem to access old case when `is_default` did not exist on a panel


## [4.2.0]

### Added
- New index on variant_id for events
- Display overlapping compounds on variants view

### Fixed
- Fixed broken clinical filter


## [4.1.4]

### Added
- Download of filtered SVs

### Fixed
- Fixed broken download of filtered variants
- Fixed visualization issue in gene panel PDF export
- Fixed bug when updating gene names in variant controller


## [4.1.3]

### Fixed
- Displays all primary transcripts


## [4.1.2]

### Added
- Option add/replace when updating a panel via CSV file
- More flexible versioning of the gene panels
- Printing coverage report on the bottom of the pdf case report
- Variant verification option for SVs
- Logs uri without pwd when connecting
- Disease-causing transcripts in case report
- Thicker lines in case report
- Supports HPO search for cases, both terms or if described in synopsis
- Adds sanger information to dashboard

### Fixed
- Use db name instead of **auth** as default for authentication
- Fixes so that reports can be generated even with many variants
- Fixed sanger validation popup to show individual variants queried by user and institute.
- Fixed problem with setting up scout
- Fixes problem when exac file is not available through broad ftp
- Fetch transcripts for correct build in `adapter.hgnc_gene`

## [4.1.1]
- Fix problem with institute authentication flash message in utils
- Fix problem with comments
- Fix problem with ensembl link


## [4.1.0]

### Added
- OMIM phenotypes to case report
- Command to download all panel app gene panels `scout load panel --panel-app`
- Links to genenames.org and omim on gene page
- Popup on gene at variants page with gene information
- reset sanger status to "Not validated" for pinned variants
- highlight cases with variants to be evaluated by Sanger on the cases page
- option to point to local reference files to the genome viewer pileup.js. Documented in `docs.admin-guide.server`
- option to export single variants in `scout export variants`
- option to load a multiqc report together with a case(add line in load config)
- added a view for searching HPO terms. It is accessed from the top left corner menu
- Updates the variants view for cancer variants. Adds a small cancer specific filter for known variants
- Adds hgvs information on cancer variants page
- Adds option to update phenotype groups from CLI

### Fixed
- Improved Clinvar to submit variants from different cases. Fixed HPO terms in casedata according to feedback
- Fixed broken link to case page from Sanger modal in cases view
- Now only cases with non empty lists of causative variants are returned in `adapter.case(has_causatives=True)`
- Can handle Tumor only samples
- Long lists of HGNC symbols are now possible. This was previously difficult with manual, uploaded or by HPO search when changing filter settings due to GET request limitations. Relevant pages now use POST requests. Adds the dynamic HPO panel as a selection on the gene panel dropdown.
- Variant filter defaults to default panels also on SV and Cancer variants pages.

## [4.0.0]

### WARNING ###

This is a major version update and will require that the backend of pre releases is updated.
Run commands:

```
$scout update genes
$scout update hpo
```

- Created a Clinvar submission tool, to speed up Clinvar submission of SNVs and SVs
- Added an analysis report page (html and PDF format) containing phenotype, gene panels and variants that are relevant to solve a case.

### Fixed
- Optimized evaluated variants to speed up creation of case report
- Moved igv and pileup viewer under a common folder
- Fixed MT alignment view pileup.js
- Fixed coordinates for SVs with start chromosome different from end chromosome
- Global comments shown across cases and institutes. Case-specific variant comments are shown only for that specific case.
- Links to clinvar submitted variants at the cases level
- Adapts clinvar parsing to new format
- Fixed problem in `scout update user` when the user object had no roles
- Makes pileup.js use online genome resources when viewing alignments. Now any instance of Scout can make use of this functionality.
- Fix ensembl link for structural variants
- Works even when cases does not have `'madeline_info'`
- Parses Polyphen in correct way again
- Fix problem with parsing gnomad from VEP

### Added
- Added a PDF export function for gene panels
- Added a "Filter and export" button to export custom-filtered SNVs to CSV file
- Dismiss SVs
- Added IGV alignments viewer
- Read delivery report path from case config or CLI command
- Filter for spidex scores
- All HPO terms are now added and fetched from the correct source (https://github.com/obophenotype/human-phenotype-ontology/blob/master/hp.obo)
- New command `scout update hpo`
- New command `scout update genes` will fetch all the latest information about genes and update them
- Load **all** variants found on chromosome **MT**
- Adds choice in cases overview do show as many cases as user like

### Removed
- pileup.min.js and pileup css are imported from a remote web location now
- All source files for HPO information, this is instead fetched directly from source
- All source files for gene information, this is instead fetched directly from source

## [3.0.0]
### Fixed
- hide pedigree panel unless it exists

## [1.5.1] - 2016-07-27
### Fixed
- look for both ".bam.bai" and ".bai" extensions

## [1.4.0] - 2016-03-22
### Added
- support for local frequency through loqusdb
- bunch of other stuff

## [1.3.0] - 2016-02-19
### Fixed
- Update query-phenomizer and add username/password

### Changed
- Update the way a case is checked for rerun-status

### Added
- Add new button to mark a case as "checked"
- Link to clinical variants _without_ 1000G annotation

## [1.2.2] - 2016-02-18
### Fixed
- avoid filtering out variants lacking ExAC and 1000G annotations

## [1.1.3] - 2015-10-01
### Fixed
- persist (clinical) filter when clicking load more
- fix #154 by robustly setting clinical filter func. terms

## [1.1.2] - 2015-09-07
### Fixed
- avoid replacing coverage report with none
- update SO terms, refactored

## [1.1.1] - 2015-08-20
### Fixed
- fetch case based on collaborator status (not owner)

## [1.1.0] - 2015-05-29
### Added
- link(s) to SNPedia based on RS-numbers
- new Jinja filter to "humanize" decimal numbers
- show gene panels in variant view
- new Jinja filter for decoding URL encoding
- add indicator to variants in list that have comments
- add variant number threshold and rank score threshold to load function
- add event methods to mongo adapter
- add tests for models
- show badge "old" if comment was written for a previous analysis

### Changed
- show cDNA change in transcript summary unless variant is exonic
- moved compounds table further up the page
- show dates for case uploads in ISO format
- moved variant comments higher up on page
- updated documentation for pages
- read in coverage report as blob in database and serve directly
- change ``OmimPhenotype`` to ``PhenotypeTerm``
- reorganize models sub-package
- move events (and comments) to separate collection
- only display prev/next links for the research list
- include variant type in breadcrumbs e.g. "Clinical variants"

### Removed
- drop dependency on moment.js

### Fixed
- show the same level of detail for all frequencies on all pages
- properly decode URL encoded symbols in amino acid/cDNA change strings
- fixed issue with wipe permissions in MongoDB
- include default gene lists in "variants" link in breadcrumbs

## [1.0.2] - 2015-05-20
### Changed
- update case fetching function

### Fixed
- handle multiple cases with same id

## [1.0.1] - 2015-04-28
### Fixed
- Fix building URL parameters in cases list Vue component

## [1.0.0] - 2015-04-12
Codename: Sara Lund

![Release 1.0](artwork/releases/release-1-0.jpg)

### Added
- Add email logging for unexpected errors
- New command line tool for deleting case

### Changed
- Much improved logging overall
- Updated documentation/usage guide
- Removed non-working IGV link

### Fixed
- Show sample display name in GT call
- Various small bug fixes
- Make it easier to hover over popups

## [0.0.2-rc1] - 2015-03-04
### Added
- add protein table for each variant
- add many more external links
- add coverage reports as PDFs

### Changed
- incorporate user feedback updates
- big refactor of load scripts

## [0.0.2-rc2] - 2015-03-04
### Changes
- add gene table with gene description
- reorganize inheritance models box

### Fixed
- avoid overwriting gene list on "research" load
- fix various bugs in external links

## [0.0.2-rc3] - 2015-03-05
### Added
- Activity log feed to variant view
- Adds protein change strings to ODM and Sanger email

### Changed
- Extract activity log component to macro

### Fixes
- Make Ensembl transcript links use archive website<|MERGE_RESOLUTION|>--- conflicted
+++ resolved
@@ -13,11 +13,8 @@
 - Adds functionality to display "Tissue type". Passed via load config.
 
 ### Fixed
-<<<<<<< HEAD
-- Fixed alinment visualization for demo sample
-=======
+- Fixed alignnment visualization for demo case samples
 - Reintroduced the --version cli option
->>>>>>> c78819c0
 - Fixed variants query by panel (hpo panel + gene panel).
 - Downloaded MT report contains excel files with individuals' display name
 
