# Change Log
All notable changes to this project will be documented in this file.
This project adheres to [Semantic Versioning](http://semver.org/).

About changelog [here](https://keepachangelog.com/en/1.0.0/)

## [unreleased]
### Added
- Add cancer SNVs to Oncogenicity ClinVar submissions (downloadable json document only) (#5449)
### Fixed
- Instance badge class and config option documentation (#5500)
- Fix incorrect reference to non-existent pymongo.synchronous (#5517)
<<<<<<< HEAD
- Do not create new variant-associated events, when re-uploading a case. New variant inherits key/values from old evaluated variants (#5507)
=======
- More clearly dim cases for empty queries (#5507)
>>>>>>> 7b15d9ea

## [4.102]
### Added
- ClinVar data with link to ClinVar for variants present on the general case report (#5478)
- Customise Scout instance color and name, by adding INSTANCE_NAME and INSTANCE_COLOR parameters in the app config file (#5479)
- Display local archived frequencies on general case report (#5492)
### Changed
- Refactored and simplified code that fetches case's genome build (#5443)
- On caseS page, dim cases only included from the always display cases with status option (#5464)
- Reuse the variant frequencies table from variant page on case reports (#5478)
- Loading of outliers files (Fraser and Outrider) do not raise error when path to these files is missing or wrong, just a warning (#5486)
- Updated libraries on uv lock file (#5495)
### Fixed
- Fix long STR variant pinned display on case page (#5455)
- Variant page crashing when Loqusdb instance is chosen on institute settings but is not found at the given URL (#5447)
- Show assignees in case list when user ID is different from email (#5460)
- When removing a germline variant from a ClinVar submission, make sure to remove also its associated observations from the database (#5463)
- Chanjo2 genes full coverage check when variant has no genes (#5468)
- Full Flask user logout blocked by session clear (#5470)
- SV page UCSC link for breakpoints did not detect genome build 38 (#5489)
- HPO term deep link URL updated to a working one (#5488)
- Add `str_trid` as a sorting criterion when selecting STRs. This fixes the sort order problem of STRs from cases with genome build 38 (#5491)
- Always use GitHub original for igv.js genomes.json config - it is intended as official backup URL already (#5496)
- Update igv.js to v3.3.0 (#5496)
- Introduced a function that checks redirect URLs to avoid redirection to external sites (#5458)
- Loading of missing outliers files should also not raise error if key exists but is unset (#5497)
- Do not add null references to HPO-associated genes when parsing errors occur (#5472)
- Possibility to change user immediately after logging out from Google Oauth or Keycloak (#5493)
- Trust hgnc_id for unique aliases for HPO-associated genes (#5498)

## [4.101]
### Changed
- Institutes are now sorted by ID on gene panels page (#5436)
- Simplified visualization of previous ACMG and CCV classifications for a variant on variantS page (#5439 & #5440)
- On ClinVar multistep submission form, skip fetching transcript versions for build 38 transcripts which are not MANE Select or MANE Plus Clinical (#5426)
### Fixed
- Malformatted table cell for analysis date on caseS page (#5438)
- Remove "Add to ClinVar submission" button for pinned MEI variants as submission is not supported at the moment (#5442)
- Clinical variant files could once again be read in arbitrary order on load (#5452)
- Fix test_sanger_validation test to be run with a mock app instantiated (#5453)

## [4.100.2]
### Fixed
- Keyerror 'ensembl_transcript_id' when loading transcripts from a pre-downloaded Ensembl transcripts file (#5435)

## [4.100.1]
### Fixed
- Removed an extra `x` from compounds functional annotation cells (#5432)

## [4.100]
### Added
- Button with link to cancerhotspots.org on variant page for cancer cases (#5359)
- Link to ClinGen ACMG CSPEC Criteria Specification Registry from ACMG classification page (#5364)
- Documentation on how to export data from the scout database using the command line (#5373)
- Filter cancer SNVs by ClinVar oncogenicity. OBS: since annotations are still sparse in ClinVar, relying solely on them could be too restrictive (#5367)
- Include eventual gene-matching WTS outliers on variantS page (Overlap column) and variant page (Gene overlapping non-SNVs table) (#5371)
- Minor Allele Frequency (HiFiCNV) IGV.js track for Nallo cases (#5401)
- A page showing all cases submitted to the Matchmaker Exchange, accessible from the institute's sidebar (#5378)
- Variants' loader progress bar (#5411)
### Changed
- Allow matching compounded subcategories from SV callers e.g. DUP:INV (#5360)
- Adjust the link to the chanjo2 gene coverage report to reflect the type of analyses used for the samples (#5368)
- Gene panels open in new tabs from case panels and display case name on the top of the page (#5369)
- When uploading research variants, use rank threshold defined in case settings, if available, otherwise use the default threshold of 8 (#5370)
- Display genome build version on case general report (#5381)
- On pull request template, fixed instructions on how to deploy a branch to the development server (#5382)
- On case general report, when a variant is classified (ACMG or CCV), tagged, commented and also dismissed, will only be displayed among the dismissed variants (#5377)
- If case is re-runned/re-uploaded with the `--keep-actions` tag, remember also previously assigned diseases, HPO terms, phenotype groups and HPO panels (#5365)
- Case load config alias and updated track label for TIDDIT coverage tracks to accommodate HiFiCNV dito (#5401)
- On variants page, compounds popup table, truncate the display name of compound variants with display name that exceeds 20 characters (#5404)
- Update dataTables js (#5407)
- Load variants command prints more clearly which categories of variants are being loaded (#5409)
- Tooltips instead of popovers (no click needed) for matching indicators on variantS page (#5419)
- Call chanjo2 coverage completeness indicator via API after window loading completes (#5366)
- On ClinVar multistep submission form, silence warnings coming from missing HGVS version using Entrez Eutils (#5424)
### Fixed
- Style of Alamut button on variant page (#5358)
- Scope of overlapping functions (#5385)
- Tests involving the variants controllers, which failed when not run in a specific order (#5391)
- Option to return to the previous step in each of the steps of the ClinVar submission form (#5393)
- chanjo2 MT report for cases in build 38 (#5397)
- Fixed some variantS view tests accessing database out of app context (#5415)
- Display of matching manual rank on the SV variant page (#5419)
- Broken `scout setup database` command (#5422)
- Collecting submission data for cases which have been removed (#5421)
- Speed up query for gene overlapping variants (#5413)
- Removing submission data for cases which have been removed (#5430)

## [4.99]
### Added
- De novo assembly alignment file load and display (#5284)
- Paraphase bam-let alignment file load and display (#5284)
- Parsing and showing ClinVar somatic oncogenicity anontations, when available (#5304)
- Gene overlapping variants (superset of compounds) for SVs (#5332)
- Gene overlapping variants for MEIs (#5332)
- Gene overlapping variants for cancer (and cancer_sv) (#5332)
- Tests for the Google login functionality (#5335)
- Support for login using Keycloak (#5337)
- Documentation on Keycloak login system integration (#5342)
- Integrity check for genes/transcripts/exons files downloaded from Ensembl (#5353)
- Options for custom ID/display name for PanelApp Green updates (#5355)
### Changed
- Allow ACMG criteria strength modification to Very strong/Stand-alone (#5297)
- Mocked the Ensembl liftover service in igv tracks tests (#5319)
- Refactored the login function into smaller functions, handling respectively: user consent, LDAP login, Google login, database login and user validation (#5331)
- Allow loading of mixed analysis type cases where some individuals are fully WTS and do not appear in DNA VCFs (#5327)
- Documentation available in dark mode, and expanded installation instructions (#5343)
### Fixed
- Re-enable display of case and individual specific tracks (pre-computed coverage, UPD, zygosity) (#5300)
- Disable 2-color mode in IGV.js by default, since it obscures variant proportion of reads. Can be manually enabled (#5311)
- Institute settings reset (#5309)
- Updated color scheme for variant assessment badges that were hard to see in light mode, notably Risk Factor (#5318)
- Avoid page timeout by skipping HGVS validations in ClinVar multistep submission for non-MANE transcripts from variants in build 38 (#5302)
- Sashimi view page displaying an error message when Ensembl REST API (LiftOver) is not available (#5322)
- Refactored the liftover functionality to avoid using the old Ensembl REST API (#5326)
- Downloading of Ensembl resources by fixing the URL to the schug server, pointing to the production instance instead of the staging one (#5348)
- Missing MT genes from the IGV track (#5339)
- Paraphase and de novo assembly tracks could mismatch alignment sample labels - refactor to case specific tracks (#5357)

## [4.98]
### Added
- Documentation on how to delete variants for one or more cases
- Document the option to collect green genes from any panel when updating the PanelApp green genes panel
- On the institute's filters page, display also any soft filters applied to institute's variants
### Fixed
- Case page patch for research cases without WTS outliers

## [4.97]
### Added
- Software version and link to the relative release on GitHub on the top left dropdown menu
- Option to sort WTS outliers by p_value, Δψ, ψ value, zscore or l2fc
- Display pLI score and LOEUF on rare diseases and cancer SNV pages
- Preselect MANE SELECT transcripts in the multi-step ClinVar variant add to submission process
- Allow updating case with WTS Fraser and Outrider research files
- Load research WTS outliers using the `scout load variants --outliers-research` command
- Chanjo2 gene coverage completeness indicator and report from variant page, summary card
- Enhanced SNV and SV filtering for cancer and rare disease cases, now supporting size thresholds (≥ or < a specified base pair length)
- Option to exclude ClinVar significance status in SNVs filters form
- Made HRD a config parameter and display it for cancer cases.
- Preset institute-level soft filters for variants (filtering based on "filters" values on variant documents). Settings editable by admins on the institute's settings page. Allows e.g. hiding tumor `in_normal` and `germline_risk` filter status variants.
- Load pedigree and sex check from Somalier, provided by e.g. the Nallo pipeline
- Expand the command line to remove more types of variants. Now supports: `cancer`, `cancer_sv`, `fusion`, `mei`, `outlier`, `snv`, `str`, and `sv`.
- New `prioritise_clinvar` checkbox on rare diseases cases, SNVs page, used by clinical filter or for expanding the search to always return variants that match the selected ClinVar conditions
- ClinVar CLNSIG Exclude option on cancer variantS filters
### Changed
- Do not show overlapping gene panels badge on variants from cases runned without gene panels
- Set case as research case if it contains any type of research variants
- Update igv.js to 3.2.0
- IGV DNA alignment track defaults to group by tag:HP and color by methylation (useful for LRS), and show soft-clips
- Update gnomAD constraint to v4.1
- HG38 genes track in igv.js browser, to correctly display gene names
- Refactored code for prioritizing the order of variant loading
- Modified the web pages body style to adapt content to smaller screens
- Refactored filters to filter variants by ClinVar significance, CLINSIG Confident and ClinVar hits at the same time
- Improved tooltips for ClinVar filter in SNVs filter form
- `showSoftClips` parameter in igv.js is set to false by default for WES and PANEL samples
- Updated dependencies in uv.lock file
### Fixed
- Don't save any "-1", "." or "0" frequency values for SNVs - same as for SVs
- Downloading and parsing of genes from Ensembl (including MT-TP)
- Don't parse SV frequencies for SNVs even if the name matches. Also accept "." as missing value for SV frequencies.
- HPO search on WTS Outliers page
- Stop using dynamic gene panel (HPO generated list) for clinical filter when the last gene is removed from the dynamic gene panel
- Return only variants with ClinVar annotation when `ClinVar hits` checkbox is checked on variants search form
- Legacy variant filter option `clinsig_confident_always_returned` on saved filters is remapped as `prioritised_clivar` and `clinvar_trusted_revstat`
- Variants queries excluding ClinVar tags without `prioritise_clinvar` checkbox checked
- Pedigree QC Somalier loading demo ancestry file and operator priority

## [4.96]
### Added
- Support case status assignment upon loading (by providing case status in the case config file)
- Severity predictions on general case report for SNVs and cancer SNVs
- Variant functional annotation on general case report for SNVs and cancer SNVs
- Version of Scout used when the case was loaded is displayed on case page and general report
### Removed
- Discontinue ClinVar submissions via CSV files and support only submission via API: removed buttons for downloading ClinVar submission objects as CSV files
### Changed
- Display STR variant filter status on corresponding variantS page
- Warning and reference to Biesecker et al when using PP1/BS4 and PP4 together in ACMG classifications
- Warning to not use PP4 criterion together with PS2/PM6 in ACMG classifications with reference to the SVI Recommendation for _de novo_ Criteria (PS2 & PM6)
- Button to directly remove accepted submissions from ClinVar
- Upgraded libs in uv.lock file
### Fixed
- Release docs to include instructions for upgrading dependencies
- Truncated long HGVS descriptions on cancer SNV and SNVs pages
- Avoid recurrent error by removing variant ranking settings in unranked demo case
- Actually re-raise exception after load aborts and has rolled back variant insertion

## [4.95]
### Added
- CCV score / temperature on case reports
- ACMG SNV classification form also accessible from SV variant page
- Simplify updating of the PanelApp Green panel from all source types in the command line interactive session
### Changed
- Clearer link to `Richards 2015` on ACMG classification section on SVs and cancer SVs variants pages
- Parse HGNC Ids directly from PanelApp when updating/downloading PanelApp panels
- Skip variant genotype matching check and just return True when matching causative is found in a case with only one individual/sample
- Reduced number of research MEI variants present in the demo case from 17K to 145 to speed up automatic tests
### Fixed
- ACMG temperature on case general report should respect term modifiers
- Missing inheritance, constraint info for genes with symbols matching other genes previous aliases with some lower case letters
- Loading of all PanelApp panels from command line
- Saving gene inheritance models when loading/updating specific/all PanelApp panels (doesn't apply to the `PanelApp Green Genes panel`)
- Save also complete penetrance status (in addition to incomplete) if available when loading specific/all PanelApp panels (does not apply to the `PanelApp Green Genes panel`)
- Variants and managed variants query by coordinates, which was returning all variants in the chromosome if start position was 0
- Compound loading matches also "chr"-containing compound variant names

## [4.94.1]
### Fixed
- Temporary directory generation for MT reports and pedigree file for case general report

## [4.94]
### Added
- Max-level provenance and Software Bill Of Materials (SBOM) to the Docker images pushed to Docker Hub
- ACMG VUS Bayesian score / temperature on case reports
- Button to filter and download case individuals/samples from institute's caseS page
### Changed
- On variant page, RefSeq transcripts panel, truncate very long protein change descriptions
- Build system changed to uv/hatchling, remove setuptools, version file, add project toml and associated files
- On variantS pages, display chromosome directly on start and end chromosome if different
- On cancer variantS pages, display allele counts and frequency the same way for SNVs and SVs (refactor macro)
- Stricter coordinate check in BND variants queries (affecting search results on SV variants page)
### Fixed
- UCSC hg38 links are updated
- Variants page tooltip errors
- Cancer variantS page had poor visibility of VAF and chromosome coordinate on causatives (green background)

## [4.93.1]
### Fixed
- Updated PyPi build GitHub action to explicitly include setuptools (for Python 3.12 distro)

## [4.93]
### Added
- ClinGen-CGC-VICC oncogenicity classification for cancer SNVs
- A warning to not to post sensitive or personal info when opening an issue
### Changed
- "Show more/less" button to toggle showing 50 (instead of 10) observed cases in LoqusDB observation panel
- Show customer id on share and revoke sharing case collapsible sidebar dialog
- Switch to python v.3.12 in Dockerfiles and automatic tests
### Fixed
- Limit the size of custom images displayed on case and variant pages and add a link to display them in full size in a new tab
- Classified variants not showing on case report when collaborator adds classification
- On variantS page, when a variant has more than one gene, then the gene panel badge reflect the panels each gene is actually in
- Updating genes on a gene panel using a file
- Link out to Horak 2020 from CCV classify page opens in new tab

## [4.92]
### Added
- PanelApp link on gene page and on gene panels description
- Add more filters to the delete variants command (institute ID and text file with list of case IDs)
### Changed
- Use the `clinicalgenomics/python3.11-venv:1.0` image everywhere in the Dockerfiles
### Fixed
- list/List typing issue on PanelApp extension module

## [4.91.2]
### Fixed
- Stranger TRGT parsing of `.` in `FORMAT.MC`
- Parse ClinVar low-penetrance info and display it alongside Pathogenic and likely pathogenic on SNVs pages
- Gene panel indexes to reflect the indexes used in production database
- Panel version check while editing the genes of a panel
- Display unknown filter tags as "danger" marked badges
- Open WTS variantS SNVs and SVs in new tabs
- PanelApp panels update documentation to reflect the latest changes in the command line
- Display panel IDs alongside panel display names on gene panels page
- Just one `Hide removed panels` checkbox for all panels on gene panels page
- Variant filters redecoration from multiple classifications crash on general case report

## [4.91.1]
### Fixed
- Update IGV.js to v3.1.0
- Columns/headings on SV variantS shifted

## [4.91]
### Added
- Variant link to Franklin in database buttons (different depending on rare or cancer track)
- MANE badges on list of variant's Genes/Transcripts/Proteins table, this way also SVs will display MANE annotations
- Export variant type and callers-related info fields when exporting variants from variantS pages
- Cases advanced search on the dashboard page
- Possibility to use only signed off panels when building the PanelApp GREEN panel
### Changed
- On genes panel page and gene panel PDF export, it's more evident which genes were newly introduced into the panel
- WTS outlier position copy button on WTS outliers page
- Update IGV.js to v3.0.9
- Managed variants VCF export more verbose on SVs
- `/api/v1/hpo-terms` returns pymongo OperationFailure errors when provided query string contains problematic characters
- When parsing variants, prioritise caller AF if set in FORMAT over recalculation from AD
- Expand the submissions information section on the ClinVar submissions page to fully display long text entries
- Jarvik et al for PP1 added to ACMG modification guidelines
- Display institute `_id` + display name on dashboard filters
- ClinVar category 8 has changed to "Conflicting classifications of pathogenicity" instead of "interpretations"
- Simplify always loading ClinVar `CLNSIG` P, LP and conflicting annotations slightly
- Increased visibility of variant callers's "Pass" or "Filtered" on the following pages: SNV variants (cancer cases), SV variants (both RD and cancer cases)
- Names on IGV buttons, including an overview level IGV MT button
- Cases query no longer accepts strings for the `name_query` parameter, only ImmutableMultiDict (form data)
- Refactor the loading of PanelApp panels to use the maintained API - Customised PanelApp GREEN panels
- Better layout for Consequence cell on cancer SNVs page
- Merged `Qual` and `Callers` cell on cancer SNVs page
### Fixed
- Empty custom_images dicts in case load config do not crash
- Tracks missing alignment files are skipped on generating IGV views
- ClinVar form to accept MedGen phenotypes
- Cancer SV variantS page spinner on variant export
- STRs variants export (do not allow null estimated variant size and repeat locus ID)
- STRs variants page when one or more variants have SweGen mean frequency but lack Short Tandem Repeat motif count
- ClinVar submission enquiry status for all submissions after the latest
- CLI scout update type hint error when running commands using Python 3.9
- Missing alignment files but present index files could crash the function creating alignment tracks for IGV display
- Fix missing "Repeat locus" info on STRs export

## [4.90.1]
### Fixed
- Parsing Matchmaker Exchange's matches dates

## [4.90]
### Added
- Link to chanjo2 MANE coverage overview on case page and panel page
- More SVI recommendation links on the ACMG page
- IGV buttons for SMN CN page
- Warnings on ACMG classifications for potentially conflicting classification pairs
- ACMG Bayesian foundation point scale after Tavtigian for variant heat profile
### Changed
- Variants query backend allows rank_score filtering
- Added script to tabulate causatives clinical filter rank
- Do not display inheritance models associated to ORPHA terms on variant page
- Moved edit and delete buttons close to gene names on gene panel page and other aesthetical fixes
- SNV VariantS page functional annotation and region annotation columns merged
- VariantS pages (not cancer) gene cells show OMIM inheritance pattern badges also without hover
- STR variantS page to show STR inheritance model without hover (fallback to OMIM for non-Stranger annotation)
- VariantS page local observation badges have counts visible also without hover
- On Matchmaker page, show number of matches together with matching attempt date
- Display all custom inheritance models, both standard and non-standard, as gathered from the gene panel information on the variant page
- Moved PanelApp-related code to distinct modules/extension
### Fixed
- Make BA1 fully stand-alone to Benign prediction
- Modifying Benign terms to "Moderate" has no effect under Richards. Ignored completely before, will retain unmodified significance now
- Extract all fields correctly when exporting a panel to file from gene panel page
- Custom updates to a gene in a panel
- Gene panel PDF export, including gene links
- Cancer SV, Fusion, MEI and Outlier filters are shown on the Institute Filters overview
- CaseS advanced search limit
- Visibility of Matchmaker Exchange matches on dark mode
- When creating a new gene panel from file, all gene fields are saved, including comments and manual inheritance models
- Downloading on gene names from EBI
- Links to gene panels on variant page, summary panel
- Exporting gene variants when one or more variants' genes are missing HGNC symbol

## [4.89.2]
## Fixed
- If OMIM gene panel gene symbols are not mapping to hgnc_id, allow fallback use of a unique gene alias

## [4.89.1]
### Fixed
- General case report crash when encountering STR variants without `source` tags
- Coloring and SV inheritance patterns on general case report

## [4.89]
### Added
- Button on SMN CN page to search variants within SMN1 and SMN2 genes
- Options for selectively updating OMICS variants (fraser, outrider) on a case
- Log users' activity to file by specifying `USERS_ACTIVITY_LOG_PATH` parameter in app config
- `Mean MT coverage`, `Mean chrom 14 coverage` and `Estimated mtDNA copy number` on MT coverage file from chanjo2 if available
- In ClinVar multistep form, preselect ACMG criteria according to the variant's ACMG classification, if available
- Subject id search from caseS page (supporting multiple sample types e.g.) - adding indexes to speed up caseS queries
- Advanced cases search to narrow down results using more than one search parameter
- Coverage report available for any case with samples containing d4 files, even if case has no associated gene panels
- RNA delivery reports
- Two new LRS SV callers (hificnv, severus)
### Changed
- Documentation for OMICS variants and updating a case
- Include both creation and deletion dates in gene panels pages
- Moved code to collect MT copy number stats for the MT report to the chanjo extension
- On the gene panelS page, show expanded gene panel version list in one column only
- IGV.js WTS loci default to zoom to a region around a variant instead of whole gene
- Refactored logging module
- Case general report no longer shows ORPHA inheritance models. OMIM models are shown colored.
- Chromosome alias tab files used in the igv.js browser, which now contain the alias for chromosome "M"
- Renamed "Comment on clinical significance" to "Comment on classification" in ClinVar multistep form
- Enable Gens CN button also for non-wgs cancer track cases
### Fixed
- Broken heading anchors in the documentation (`admin-guide/login-system.md` and `admin-guide/setup-scout.md` files)
- Avoid open login redirect attacks by always redirecting to cases page upon user login
- Stricter check of ID of gene panels to prevent file downloading vulnerability
- Removed link to the retired SPANR service. SPIDEX scores are still parsed and displayed if available from variant annotation.
- Omics variant view test coverage
- String pattern escape warnings
- Code creating Alamut links for variant genes without canonical_transcript set
- Variant delete button in ClinVar submissions page
- Broken search cases by case similarity
- Missing caller tag for TRGT

## [4.88.1]
### Fixed
- Patch update igv.js to 3.0.5

## [4.88]
### Added
- Added CoLoRSdb frequency to Pop Freq column on variantS page
- Hovertip to gene panel names with associated genes in SV variant view, when variant covers more than one gene
- RNA sample ID can be provided in case load config if different from sample_id
### Fixed
- Broken `scout setup database` command
- Update demo VCF header, adding missing keys found on variants
- Broken upload to Codecov step in Tests & Coverage GitHub action
- Tomte DROP column names have been updated (backwards compatibility preserved for main fields)
- WTS outlierS view to display correct individual IDs for cases with multiple individuals
- WTS outlierS not displayed on WTS outlierS view

## [4.87.1]
### Fixed
- Positioning and alignment of genes cell on variantS page

## [4.87]
### Added
- Option to configure RNA build on case load (default '38')
### Changed
- Tooltip on RNA alignments now shows RNA genome build version
- Updated igv.js to v3.0.4
### Fixed
- Style of "SNVs" and "SVs" buttons on WTS Outliers page
- Chromosome alias files for igv.js
- Genes track displayed also when RNA alignments are present without splice junctions track on igv browser
- Genes track displayed again when splice junction tracks are present

## [4.86.1]
### Fixed
- Loading and updating PanelApp panels, including PanelApp green

## [4.86]
### Added
- Display samples' name (tooltip) and affected status directly on caseS page
- Search SVs across all cases, in given genes
- `CLINVAR_API_URL` param can be specified in app settings to override the URL used to send ClinVar submissions to. Intended for testing.
- Support for loading and storing OMICS data
- Parse DROP Fraser and Outrider TSVs
- Display omics variants - wts outliers (Fraser, Outrider)
- Parse GNOMAD `gnomad_af` and `gnomad_popmax_af` keys from variants annotated with `echtvar`
- Make removed panel optionally visible to non-admin or non maintainers
- Parse CoLoRSdb frequencies annotated in the variant INFO field with the `colorsdb_af` key
- Download -omics variants using the `Filter and export button`
- Clickable COSMIC links on IGV tracks
- Possibility to un-audit previously audited filters
- Reverted table style and removed font awesome style from IGV template
- Case status tags displayed on dashboard case overview
### Changed
- Updated igv.js to v3.0.1
- Alphabetically sort IGV track available for custom selection
- Updated wokeignore to avoid unfixable warning
- Update Chart.js to v4.4.3
- Use tornado library version >= 6.4.1
- Fewer variants in the MEI demo file
- Switch to FontAwesome v.6 instead of using icons v.5 + kit with icons v.6
- Show time (hours and minutes) additionally to date on comments and activity panel
### Fixed
- Only add expected caller keys to variant (FOUND_IN or SVDB_ORIGIN)
- Splice junction merged track height offset in IGV.js
- Splice junction initiation crash with empty variant obj
- Splice junction variant routing for cases with WTS but without outlier data
- Variant links to ExAC, now pointing to gnomAD, since the ExAC browser is no longer available
- Style of HPO terms assigned to a case, now one phenotype per line
- RNA sashimi view rendering should work also if the gene track is user disabled
- Respect IGV tracks chosen by user in variant IGV settings

## [4.85]
### Added
- Load also genes which are missing Ensembl gene ID (72 in both builds), including immunoglobulins and fragile sites
### Changed
- Unfreeze werkzeug again
- Show "(Removed)" after removed panels in dropdown
- The REVEL score is collected as the maximum REVEL score from all of the variant's transcripts
- Parse GNOMAD POPMAX values only if they are numerical when loading variants
### Fixed
- Alphabetically sort "select default panels" dropdown menu options on case page
- Show gene panel removed status on case page
- Fixed visibility of the following buttons: remove assignee, remove pinned/causative, remove comment, remove case from group

## [4.84]
### Changed
- Clearer error message when a loqusdb query fails for an instance that initially connected
- Do not load chanjo-report module if not needed and more visible message when it fails loading
- Converted the HgncGene class into a Pydantic class
- Swap menu open and collapse indicator chevrons - down is now displayed-open, right hidden-closed
- Linters and actions now all use python 3.11
### Fixed
- Safer way to update variant genes and compounds that avoids saving temporary decorators into variants' database documents
- Link to HGNC gene report on gene page
- Case file load priority so that e.g. SNV get loaded before SV, or clinical before research, for consistent variant_id collisions

## [4.83]
### Added
- Edit ACMG classifications from variant page (only for classifications with criteria)
- Events for case CLI events (load case, update case, update individual)
- Support for loading and displaying local custom IGV tracks
- MANE IGV track to be used as a local track for igv.js (see scout demo config file)
- Optional separate MT VCFs, for `nf-core/raredisease`
### Changed
- Avoid passing verbs from CaseHandler - functions for case sample and individual in CaseEventHandler
- Hide mtDNA report and coverage report links on case sidebar for cases with WTS data only
- Modified OMIM-AUTO gene panel to include genes in both genome builds
- Moved chanjo code into a dedicated extension
- Optimise the function that collects "match-safe" genes for an institute by avoiding duplicated genes from different panels
- Users must actively select "show matching causatives/managed" on a case page to see matching numbers
- Upgraded python version from 3.8 to 3.11 in Docker images
### Fixed
- Fix several tests that relied on number of events after setup to be 0
- Removed unused load case function
- Artwork logo sync sketch with png and export svg
- Clearer exception handling on chanjo-report setup - fail early and visibly
- mtDNA report crashing when one or more samples from a case is not in the chanjo database
- Case page crashing on missing phenotype terms
- ACMG benign modifiers
- Speed up tests by caching python env correctly in Github action and adding two more test groups
- Agile issue templates were added globally to the CG-org. Adding custom issue templates to avoid exposing customers
- PanelApp panel not saving genes with empty `EnsembleGeneIds` list
- Speed up checking outdated gene panels
- Do not load research variants automatically when loading a case

## [4.82.2]
### Fixed
- Warning icon in case pages for individuals where `confirmed_sex` is false
- Show allele sizes form ExpansionHunter on STR variantS page again

## [4.82.1]
### Fixed
- Revert the installation of flask-ldapconn to use the version available on PyPI to be able to push new scout releases to PyPI

## [4.82]
### Added
- Tooltip for combined score in tables for compounds and overlapping variants
- Checkbox to filter variants by excluding genes listed in selected gene panels, files or provided as list
- STR variant information card with database links, replacing empty frequency panel
- Display paging and number of HPO terms available in the database on Phenotypes page
- On case page, typeahead hints when searching for a disease using substrings containing source ("OMIM:", "ORPHA:")
- Button to monitor the status of submissions on ClinVar Submissions page
- Option to filter cancer variants by number of observations in somatic and germline archived database
- Documentation for integrating chanjo2
- More up-to-date VEP CSQ dbNSFP frequency keys
- Parse PacBio TRGT (Tandem repeat genotyping tool) Short Tandem Repeat VCFs
### Changed
- In the case_report #panel-tables has a fixed width
- Updated IGV.js to 2.15.11
- Fusion variants in case report now contain same info as on fusion variantS page
- Block submission of somatic variants to ClinVar until we harmonise with their changed API
- Additional control on the format of conditions provided in ClinVar form
- Errors while loading managed variants from file are now displayed on the Managed Variants page
- Chanjo2 coverage button visible only when query will contain a list of HGNC gene IDs
- Use Python-Markdown directly instead of the unmaintained Flask-Markdown
- Use Markupsafe instead of long deprecated, now removed Flask Markup
- Prepare to unfreeze Werkzeug, but don't actually activate until chanjo can deal with the change
### Fixed
- Submit requests to Chanjo2 using HTML forms instead of JSON data
- `Research somatic variants` link name on caseS page
- Broken `Install the HTML 2 PDF renderer` step in a GitHub action
- Fix ClinVar form parsing to not include ":" in conditionType.id when condition conditionType.db is Orphanet
- Fix condition dropdown and pre-selection on ClinVar form for cases with associated ORPHA diagnoses
- Improved visibility of ClinVar form in dark mode
- End coordinates for indels in ClinVar form
- Diagnoses API search crashing with empty search string
- Variant's overlapping panels should show overlapping of variant genes against the latest version of the panel
- Case page crashing when case has both variants in a ClinVar submission and pinned not loaded variants
- Installation of git in second build stage of Dockerfile, allowing correct installation of libraries

## [4.81]
### Added
- Tag for somatic SV IGH-DUX4 detection samtools script
### Changed
- Upgraded Bootstrap version in reports from 4.3.1 to 5.1.3
### Fixed
- Buttons layout in HPO genes panel on case page
- Added back old variant rankscore index with different key order to help loading on demo instance
- Cancer case_report panel-table no longer contains inheritance information
- Case report pinned variants card now displays info text if all pinned variants are present in causatives
- Darkmode setting now applies to the comment-box accordion
- Typo in case report causing `cancer_rank_options is undefined` error

## [4.80]
### Added
- Support for .d4 files coverage using chanjo2 (Case page sidebar link) with test
- Link to chanjo2 coverage report and coverage gene overview on gene panel page
- Link to chanjo2 coverage report on Case page, HPO dynamic gene list
- Link to genes coverage overview report on Case page, HPO dynamic gene list
### Changed
- All links in disease table on diagnosis page now open in a new tab
- Dark mode settings applied to multi-selects on institute settings page
- Comments on case and variant pages can be viewed by expanding an accordion
- On case page information on pinned variants and variants submitted to ClinVar are displayed in the same table
- Demo case file paths are now stored as absolute paths
- Optimised indices to address slow queries
- On case page default panels are now found at the top of the table, and it can be sorted by this trait
### Fixed
- On variants page, search for variants in genes present only in build 38 returning no results
- Pin/unpin with API was not able to make event links
- A new field `Explanation for multiple conditions` is available in ClinVar for submitting variants with more than one associated condition
- Fusion genes with partners lacking gene HGNC id will still be fully loaded
- Fusion variantS export now contains fusion variant specific columns
- When Loqusdb observations count is one the table includes information on if observation was for the current or another case

## [4.79.1]
### Fixed
- Exporting variants without rank score causing page to crash
- Display custom annotations also on cancer variant page

## [4.79]
### Added
- Added tags for Sniffles and CNVpytor, two LRS SV callers
- Button on case page for displaying STR variants occurring in the dynamic HPO panel
- Display functional annotation relative to variant gene's MANE transcripts on variant summary, when available
- Links to ACMG structural variant pathogenicity classification guidelines
- Phenomodels checkboxes can now include orpha terms
- Add incidental finding to case tags
- Get an alert on caseS page when somebody validates variants you ordered Sanger sequencing for
### Changed
- In the diagnoses page genes associated with a disease are displayed using hgnc symbol instead of hgnc id
- Refactor view route to allow navigation directly to unique variant document id, improve permissions check
- Do not show MANE and MANE Plus Clinical transcripts annotated from VEP (saved in variants) but collect this info from the transcripts database collection
- Refactor view route to allow navigation directly to unique case id (in particular for gens)
- `Institutes to share cases with` on institute's settings page now displays institutes names and IDs
- View route with document id selects view template based on variant category
### Fixed
- Refactored code in cases blueprints and variant_events adapter (set diseases for partial causative variants) to use "disease" instead of "omim" to encompass also ORPHA terms
- Refactored code in `scout/parse/omim.py` and `scout/parse/disease_terms.py` to use "disease" instead of "phenotype" to differentiate from HPO terms
- Be more careful about checking access to variant on API access
- Show also ACMG VUS on general report (could be missing if not e.g. pinned)

## [4.78]
### Added
- Case status labels can be added, giving more finegrained details on a solved status (provisional, diagnostic, carrier, UPD, SMN, ...)
- New SO terms: `sequence_variant` and `coding_transcript_variant`
- More MEI specific annotation is shown on the variant page
- Parse and save MANE transcripts info when updating genes in build 38
- ClinVar submission can now be downloaded as a json file
- `Mane Select` and `Mane Plus Clinical` badges on Gene page, when available
- ClinVar submission can now be downloaded as a json file
- API endpoint to pin variant
- Display common/uncommon/rare on summary of mei variant page
### Changed
- In the ClinVar form, database and id of assertion criteria citation are now separate inputs
- Customise institute settings to be able to display all cases with a certain status on cases page (admin users)
- Renamed `Clinical Significance` to `Germline Classification` on multistep ClinVar form
- Changed the "x" in cases.utils.remove_form button text to red for better visibility in dark mode
- Update GitHub actions
- Default loglevel up to INFO, making logs with default start easier to read
- Add XTR region to PAR region definition
- Diagnoses can be searched on diagnoses page without waiting for load first
### Fixed
- Removed log info showing hgnc IDs used in variantS search
- Maintain Matchmaker Exchange and Beacon submission status when a case is re-uploaded
- Inheritance mode from ORPHA should not be confounded with the OMIM inheritance model
- Decipher link URL changes
- Refactored code in cases blueprints to use "disease" instead of "omim" to encompass also ORPHA terms

## [4.77]
### Added
- Orpha disease terms now include information on inheritance
- Case loading via .yaml config file accepts subject_id and phenotype_groups (if previously defined as constant default or added per institute)
- Possibility to submit variants associated with Orphanet conditions to ClinVar
- Option update path to .d4 files path for individuals of an existing case using the command line
- More constraint information is displayed per gene in addition to pLi: missense and LoF OE, CI (inluding LOEUF) and Z-score.
### Changed
- Introduce validation in the ClinVar multistep form to make sure users provide at least one variant-associated condition
- CLI scout update individual accepts subject_id
- Update ClinVar inheritance models to reflect changes in ClinVar submission API
- Handle variant-associated condition ID format in background when creating ClinVar submissions
- Replace the code that downloads Ensembl genes, transcripts and exons with the Schug web app
- Add more info to error log when transcript variant frequency parsing fails.
- GnomAD v4 constraint information replaces ExAC constraints (pLi).
### Fixed
- Text input of associated condition in ClinVar form now aligns to the left
- Alignment of contents in the case report has been updated
- Missing number of phenotypes and genes from case diagnoses
- Associate OMIM and/or ORPHA diagnoses with partial causatives
- Visualization of partial causatives' diagnoses on case page: style and links
- Revert style of pinned variants window on the case page
- Rename `Clinical significanc` to `Germline classification` in ClinVar submissions exported files
- Rename `Clinical significance citations` to `Classification citations` in ClinVar submissions exported files
- Rename `Comment on clinical significance` to `Comment on classification` in ClinVar submissions exported files
- Show matching partial causatives on variant page
- Matching causatives shown on case page consisting only of variant matching the default panels of the case - bug introduced since scout v4.72 (Oct 18, 2023)
- Missing somatic variant read depth leading to report division by zero

## [4.76]
### Added
- Orphacodes are visible in phenotype tables
- Pydantic validation of image paths provided in case load config file
- Info on the user which created a ClinVar submission, when available
- Associate .d4 files to case individuals when loading a case via config file
### Changed
- In diagnoses page the load of diseases are initiated by clicking a button
- Revel score, Revel rank score and SpliceAI values are also displayed in Causatives and Validated variants tables
- Remove unused functions and tests
- Analysis type and direct link from cases list for OGM cases
- Removed unused `case_obj` parameter from server/blueprints/variant/controllers/observations function
- Possibility to reset ClinVar submission ID
- Allow ClinVar submissions with custom API key for users registered as ClinVar submitters or when institute doesn't have a preset list of ClinVar submitters
- Ordered event verbs alphabetically and created ClinVar-related user events
- Removed the unused "no-variants" option from the load case command line
### Fixed
- All disease_terms have gene HGNC ids as integers when added to the scout database
- Disease_term identifiers are now prefixed with the name of the coding system
- Command line crashing with error when updating a user that doesn't exist
- Thaw coloredlogs - 15.0.1 restores errorhandler issue
- Thaw crypography - current base image and library version allow Docker builds
- Missing delete icons on phenomodels page
- Missing cryptography lib error while running Scout container on an ARM processor
- Round CADD values with many decimals on causatives and validated variants pages
- Dark-mode visibility of some fields on causatives and validated variants pages
- Clinvar submitters would be cleared when unprivileged users saved institute settings page
- Added a default empty string in cases search form to avoid None default value
- Page crashing when user tries to remove the same variant from a ClinVar submission in different browser tabs
- Update more GnomAD links to GnomAD v4 (v38 SNVs, MT vars, STRs)
- Empty cells for RNA fusion variants in Causatives and Verified variants page
- Submenu icons missing from collapsible actionbar
- The collapsible actionbar had some non-collapsing overly long entries
- Cancer observations for SVs not appearing in the variant details view
- Archived local observations not visible on cancer variantS page
- Empty Population Frequency column in the Cancer SV Variants view
- Capital letters in ClinVar events description shown on case page

## [4.75]
### Added
- Hovertip to gene panel names with associated genes in variant view, when variant covers more than one gene
- Tests for panel to genes
- Download of Orphadata en_product6 and en_product4 from CLI
- Parse and save `database_found` key/values for RNA fusion variants
- Added fusion_score, ffpm, split_reads, junction_reads and fusion_caller to the list of filters on RNA fusion variants page
- Renamed the function `get_mei_info` to `set_mei_info` to be consistent with the other functions
- Fixed removing None key/values from parsed variants
- Orphacodes are included in the database disease_terms
### Changed
- Allow use of projections when retrieving gene panels
- Do not save custom images as binary data into case and variant database documents
- Retrieve and display case and variant custom images using image's saved path
- Cases are activated by viewing FSHD and SMA reports
- Split multi-gene SNV variants into single genes when submitting to Matchmaker Exchange
- Alamut links also on the gene level, using transcript and HGVS: better for indels. Keep variant link for missing HGVS
- Thaw WTForms - explicitly coerce form decimal field entries when filters fetched from db
### Fixed
- Removed some extra characters from top of general report left over from FontAwsome fix
- Do not save fusion variants-specific key/values in other types of variants
- Alamut link for MT variants in build 38
- Convert RNA fusions variants `tool_hits` and `fusion_score` keys from string to numbers
- Fix genotype reference and alternative sequencing depths defaulting to -1 when values are 0
- DecimalFields were limited to two decimal places for several forms - lifting restrictions on AF, CADD etc.

## [4.74.1]
### Changed
- Parse and save into database also OMIM terms not associated to genes
### Fixed
- BioNano API FSHD report requests are GET in Access 1.8, were POST in 1.7
- Update more FontAwesome icons to avoid Pro icons
- Test if files still exist before attempting to load research variants
- Parsing of genotypes error, resulting in -1 values when alt or ref read depths are 0

## [4.74]
### Added
- SNVs and Indels, MEI and str variants genes have links to Decipher
- An `owner + case display name` index for cases database collection
- Test and fixtures for RNA fusion case page
- Load and display fusion variants from VCF files as the other variant types
- Option to update case document with path to mei variants (clinical and research)
### Changed
- Details on variant type and category for audit filters on case general report
- Enable Gens CN profile button also in somatic case view
- Fix case of analysis type check for Gens analysis button - only show for WGS
### Fixed
- loqusdb table no longer has empty row below each loqusid
- MatchMaker submission details page crashing because of change in date format returned by PatientMatcher
- Variant external links buttons style does not change color when visited
- Hide compounds with compounds follow filter for region or function would fail for variants in multiple genes
- Updated FontAwesome version to fix missing icons

## [4.73]
### Added
- Shortcut button for HPO panel MEI variants from case page
- Export managed variants from CLI
### Changed
- STRs visualization on case panel to emphasize abnormal repeat count and associated condition
- Removed cytoband column from STRs variant view on case report
- More long integers formatted with thin spaces, and copy to clipboard buttons added
### Fixed
- OMIM table is scrollable if higher than 700px on SV page
- Pinned variants validation badge is now red for false positives.
- Case display name defaulting to case ID when `family_name` or `display_name` are missing from case upload config file
- Expanded menu visible at screen sizes below 1000px now has background color
- The image in ClinVar howto-modal is now responsive
- Clicking on a case in case groups when case was already removed from group in another browser tab
- Page crashing when saving filters for mei variants
- Link visited color of images

## [4.72.4]
### Changed
- Automatic test mongod version increased to v7
### Fixed
- GnomAD now defaults to hg38 - change build 37 links accordingly

## [4.72.3]
### Fixed
- Somatic general case report small variant table can crash with unclassified variants

## [4.72.2]
### Changed
- A gunicorn maxrequests parameter for Docker server image - default to 1200
- STR export limit increased to 500, as for other variants
- Prevent long number wrapping and use thin spaces for separation, as per standards from SI, NIST, IUPAC, BIPM.
- Speed up case retrieval and lower memory use by projecting case queries
- Make relatedness check fails stand out a little more to new users
- Speed up case retrieval and lower memory use by projecting case queries
- Speed up variant pages by projecting only the necessary keys in disease collection query
### Fixed
- Huge memory use caused by cases and variants pages pulling complete disease documents from DB
- Do not include genes fetched from HPO terms when loading diseases
- Consider the renamed fields `Approved Symbol` -> `Approved Gene Symbol` and `Gene Symbols` -> `Gene/Locus And Other Related Symbols` when parsing OMIM terms from genemap2.txt file

## [4.72.1]
### Fixed
- Jinja filter that renders long integers
- Case cache when looking for causatives in other cases causing the server to hang

## [4.72]
### Added
- A GitHub action that checks for broken internal links in docs pages
- Link validation settings in mkdocs.yml file
- Load and display full RNA alignments on alignment viewer
- Genome build check when loading a case
- Extend event index to previous causative variants and always load them
### Fixed
- Documentation nav links for a few documents
- Slightly extended the BioNano Genomics Access integration docs
- Loading of SVs when VCF is missing the INFO.END field but has INFO.SVLEN field
- Escape protein sequence name (if available) in case general report to render special characters correctly
- CaseS HPO term searches for multiple terms works independent of order
- CaseS search regexp should not allow backslash
- CaseS cohort tags can contain whitespace and still match
- Remove diagnoses from cases even if OMIM term is not found in the database
- Parsing of disease-associated genes
- Removed an annoying warning while updating database's disease terms
- Displaying custom case images loaded with scout version <= 4.71
- Use pydantic version >=2 in requirements.txt file
### Changed
- Column width adjustment on caseS page
- Use Python 3.11 in tests
- Update some github actions
- Upgraded Pydantic to version 2
- Case validation fails on loading when associated files (alignments, VCFs and reports) are not present on disk
- Case validation fails on loading when custom images have format different then ["gif", "svg", "png", "jpg", "jpeg"]
- Custom images keys `case` and `str` in case config yaml file are renamed to `case_images` and `str_variants_images`
- Simplify and speed up case general report code
- Speed up case retrieval in case_matching_causatives
- Upgrade pymongo to version 4
- When updating disease terms, check that all terms are consistent with a DiseaseTerm model before dropping the old collection
- Better separation between modules loading HPO terms and diseases
- Deleted unused scout.build.phenotype module
- Stricter validation of mandatory genome build key when loading a case. Allowed values are ['37','38',37,38]
- Improved readability of variants length and coordinates on variantS pages

## [4.71]
### Added
- Added Balsamic keys for SweGen and loqusdb local archive frequecies, SNV and SV
- New filter option for Cancer variantS: local archive RD loqusdb
- Show annotated observations on SV variantS view, also for cancer somatic SVs
- Revel filter for variantS
- Show case default panel on caseS page
- CADD filter for Cancer Somatic SNV variantS - show score
- SpliceAI-lookup link (BROAD, shows SpliceAI and Pangolin) from variant page
- BioNano Access server API - check projects, samples and fetch FSHD reports
### Fixed
- Name of reference genome build for RNA for compatibility with IGV locus search change
- Howto to run the Docker image on Mac computers in `admin-guide/containers/container-deploy.md`
- Link to Weasyprint installation howto in README file
- Avoid filling up disk by creating a reduced VCF file for every variant that is visualized
- Remove legacy incorrectly formatted CODEOWNERS file
- Restrain variant_type requests to variantS views to "clinical" or "research"
- Visualization of cancer variants where cancer case has no affected individual
- ProteinPaint gene link (small StJude API change)
- Causative MEI variant link on causatives page
- Bionano access api settings commented out by default in Scout demo config file.
- Do not show FSHD button on freshly loaded cases without bionano_access individuals
- Truncate long variants' HGVS on causative/Clinically significant and pinned variants case panels
### Changed
- Remove function call that tracks users' browser version
- Include three more splice variant SO terms in clinical filter severe SO terms
- Drop old HPO term collection only after parsing and validation of new terms completes
- Move score to own column on Cancer Somatic SNV variantS page
- Refactored a few complex case operations, breaking out sub functionalities

## [4.70]
### Added
- Download a list of Gene Variants (max 500) resulting from SNVs and Indels search
- Variant PubMed link to search for gene symbol and any aliases
### Changed
- Clearer gnomAD values in Variants page
### Fixed
- CaseS page uniform column widths
- Include ClinVar variants into a scrollable div element on Case page
- `canonical_transcript` variable not initialized in get_hgvs function (server.blueprints.institutes.controllers.py)
- Catch and display any error while importing Phenopacket info
- Modified Docker files to use python:3.8-slim-bullseye to prevent gunicorn workers booting error

## [4.69]
### Added
- ClinVar submission howto available also on Case page
- Somatic score and filtering for somatic SV callers, if available
- Show caller as a tooltip on variantS list
### Fixed
- Crash when attempting to export phenotype from a case that had never had phenotypes
- Aesthetic fix to Causative and Pinned Variants on Case page
- Structural inconsistency for ClinVar Blueprint templates
- Updated igv.js to 2.15.8 to fix track default color bug
- Fixed release versions for actions.
- Freeze tornado below 6.3.0 for compatibility with livereload 2.6.3
- Force update variants count on case re-upload
- IGV locus search not working - add genome reference id
- Pin links to MEI variants should end up on MEI not SV variant view
- Load also matching MEI variants on forced region load
- Allow excluding MEI from case variant deletion
- Fixed the name of the assigned user when the internal user ID is different from the user email address
- Gene variantS should display gene function, region and full hgvs
### Changed
- FontAwesome integrity check fail (updated resource)
- Removed ClinVar API validation buttons in favour of direct API submission
- Improved layout of Institute settings page
- ClinVar API key and allowed submitters are set in the Institute settings page


## [4.68]
### Added
- Rare Disease Mobile Element Insertion variants view
### Changed
- Updated igv.js to 2.15.6
### Fixed
- Docker stage build pycairo.
- Restore SNV and SV rank models versions on Causatives and Verified pages
- Saving `REVEL_RANKSCORE` value in a field named `revel` in variants database documents

## [4.67]
### Added
- Prepare to filter local SV frequency
### Changed
- Speed up instituteS page loading by refactoring cases/institutes query
- Clinical Filter for SVs includes `splice_polypyrimidine_tract_variant` as a severe consequence
- Clinical Filter for SVs includes local variant frequency freeze ("old") for filtering, starting at 30 counts
- Speed up caseS page loading by adding status to index and refactoring totals count
- HPO file parsing is updated to reflect that HPO have changed a few downloadable file formats with their 230405 release.
### Fixed
- Page crashing when a user tries to edit a comment that was removed
- Warning instead of crashed page when attempting to retrieve a non-existent Phenopacket
- Fixed StJude ProteinPaint gene link (URL change)
- Freeze of werkzeug library to version<2.3 to avoid problems resulting from the consequential upgrade of the Flask lib
- Huge list of genes in case report for megabases-long structural variants.
- Fix displaying institutes without associated cases on institutes page
- Fix default panel selection on SVs in cancer case report

## [4.66]
### Changed
- Moved Phenomodels code under a dedicated blueprint
- Updated the instructions to load custom case report under admin guide
- Keep variants filter window collapsed except when user expands it to filter
### Added
- A summary table of pinned variants on the cancer case general report
- New openable matching causatives and managed variants lists for default gene panels only for convenience
### Fixed
- Gens structural variant page link individual id typo

## [4.65.2]
### Fixed
- Generating general case report with str variants containing comments

## [4.65.1]
### Fixed
- Visibility of `Gene(s)` badges on SV VariantS page
- Hide dismiss bar on SV page not working well
- Delivery report PDF download
- Saving Pipeline version file when loading a case
- Backport compatible import of importlib metadata for old python versions (<3.8)

## [4.65]
### Added
- Option to mark a ClinVar submission as submitted
- Docs on how to create/update the PanelApp green genes as a system admin
- `individual_id`-parameter to both Gens links
- Download a gene panel in TXT format from gene panel page
- Panel gene comments on variant page: genes in panels can have comments that describe the gene in a panel context
### Changed
- Always show each case category on caseS page, even if 0 cases in total or after current query
- Improved sorting of ClinVar submissions
- Pre-populate SV type select in ClinVar submission form, when possible
- Show comment badges in related comments tables on general report
- Updated version of several GitHub actions
- Migrate from deprecated `pkg_resources` lib to `importlib_resources`
- Dismiss bar on variantS pages is thinner.
- Dismiss bar on variantS pages can be toggled open or closed for the duration of a login session.
### Fixed
- Fixed Sanger order / Cancel order modal close buttons
- Visibility of SV type in ClinVar submission form
- Fixed a couple of creations where now was called twice, so updated_at and created_at could differ
- Deprecated Ubuntu version 18.04 in one GitHub action
- Panels that have been removed (hidden) should not be visible in views where overlapping gene panels for genes are shown
- Gene panel test pointing to the right function

## [4.64]
### Added
- Create/Update a gene panel containing all PanelApp green genes (`scout update panelapp-green -i <cust_id>`)
- Links for ACMG pathogenicity impact modification on the ACMG classification page
### Changed
- Open local observation matching cases in new windows
### Fixed
- Matching manual ranked variants are now shown also on the somatic variant page
- VarSome links to hg19/GRCh37
- Managed variants filter settings lost when navigating to additional pages
- Collect the right variant category after submitting filter form from research variantS page
- Beacon links are templated and support variants in genome build 38

## [4.63]
### Added
- Display data sharing info for ClinVar, Matchmaker Exchange and Beacon in a dedicated column on Cases page
- Test for `commands.download.omim.print_omim`
- Display dismissed variants comments on general case report
- Modify ACMG pathogenicity impact (most commonly PVS1, PS3) based on strength of evidence with lab director's professional judgement
- REViewer button on STR variant page
- Alamut institution parameter in institute settings for Alamut Visual Plus software
- Added Manual Ranks Risk Factor, Likely Risk Factor and Uncertain Risk Factor
- Display matching manual ranks from previous cases the user has access to on VariantS and Variant pages
- Link to gnomAD gene SVs v2.1 for SV variants with gnomAD frequency
- Support for nf-core/rnafusion reports
### Changed
- Display chrY for sex unknown
- Deprecate legacy scout_load() method API call.
- Message shown when variant tag is updated for a variant
- When all ACMG classifications are deleted from a variant, the current variant classification status is also reset.
- Refactored the functions that collect causative variants
- Removed `scripts/generate_test_data.py`
### Fixed
- Default IGV tracks (genes, ClinVar, ClinVar CNVs) showing even if user unselects them all
- Freeze Flask-Babel below v3.0 due to issue with a locale decorator
- Thaw Flask-Babel and fix according to v3 standard. Thank you @TkTech!
- Show matching causatives on somatic structural variant page
- Visibility of gene names and functional annotations on Causatives/Verified pages
- Panel version can be manually set to floating point numbers, when modified
- Causatives page showing also non-causative variants matching causatives in other cases
- ClinVar form submission for variants with no selected transcript and HGVS
- Validating and submitting ClinVar objects not containing both Variant and Casedata info

## [4.62.1]
### Fixed
- Case page crashing when adding a case to a group without providing a valid case name

## [4.62]
### Added
- Validate ClinVar submission objects using the ClinVar API
- Wrote tests for case and variant API endpoints
- Create ClinVar submissions from Scout using the ClinVar API
- Export Phenopacket for affected individual
- Import Phenopacket from JSON file or Phenopacket API backend server
- Use the new case name option for GENS requests
- Pre-validate refseq:HGVS items using VariantValidator in ClinVar submission form
### Fixed
- Fallback for empty alignment index for REViewer service
- Source link out for MIP 11.1 reference STR annotation
- Avoid duplicate causatives and pinned variants
- ClinVar clinical significance displays only the ACMG terms when user selects ACMG 2015 as assertion criteria
- Spacing between icon and text on Beacon and MatchMaker links on case page sidebar
- Truncate IDs and HGVS representations in ClinVar pages if longer than 25 characters
- Update ClinVar submission ID form
- Handle connection timeout when sending requests requests to external web services
- Validate any ClinVar submission regardless of its status
- Empty Phenopackets import crashes
- Stop Spinner on Phenopacket JSON download
### Changed
- Updated ClinVar submission instructions

## [4.61.1]
### Fixed
- Added `UMLS` as an option of `Condition ID type` in ClinVar Variant downloaded files
- Missing value for `Condition ID type` in ClinVar Variant downloaded files
- Possibility to open, close or delete a ClinVar submission even if it doesn't have an associated name
- Save SV type, ref and alt n. copies to exported ClinVar files
- Inner and outer start and stop SV coordinates not exported in ClinVar files
- ClinVar submissions page crashing when SV files don't contain breakpoint exact coordinates
- Align OMIM diagnoses with delete diagnosis button on case page
- In ClinVar form, reset condition list and customize help when condition ID changes

## [4.61]
### Added
- Filter case list by cases with variants in ClinVar submission
- Filter case list by cases containing RNA-seq data - gene_fusion_reports and sample-level tracks (splice junctions and RNA coverage)
- Additional case category `Ignored`, to be used for cases that don't fall in the existing 'inactive', 'archived', 'solved', 'prioritized' categories
- Display number of cases shown / total number of cases available for each category on Cases page
- Moved buttons to modify case status from sidebar to main case page
- Link to Mutalyzer Normalizer tool on variant's transcripts overview to retrieve official HVGS descriptions
- Option to manually load RNA MULTIQC report using the command `scout load report -t multiqc_rna`
- Load RNA MULTIQC automatically for a case if config file contains the `multiqc_rna` key/value
- Instructions in admin-guide on how to load case reports via the command line
- Possibility to filter RD variants by a specific genotype call
- Distinct colors for different inheritance models on RD Variant page
- Gene panels PDF export with case variants hits by variant type
- A couple of additional README badges for GitHub stats
- Upload and display of pipeline reference info and executable version yaml files as custom reports
- Testing CLI on hasta in PR template
### Changed
- Instructions on how to call dibs on scout-stage server in pull request template
- Deprecated CLI commands `scout load <delivery_report, gene_fusion_report, coverage_qc_report, cnv_report>` to replace them with command `scout load report -t <report type>`
- Refactored code to display and download custom case reports
- Do not export `Assertion method` and `Assertion method citation` to ClinVar submission files according to changes to ClinVar's submission spreadsheet templates.
- Simplified code to create and download ClinVar CSV files
- Colorize inheritance models badges by category on VariantS page
- `Safe variants matching` badge more visible on case page
### Fixed
- Non-admin users saving institute settings would clear loqusdb instance selection
- Layout of variant position, cytoband and type in SV variant summary
- Broken `Build Status - GitHub badge` on GitHub README page
- Visibility of text on grey badges in gene panels PDF exports
- Labels for dashboard search controls
- Dark mode visibility for ClinVar submission
- Whitespaces on outdated panel in extent report

## [4.60]
### Added
- Mitochondrial deletion signatures (mitosign) can be uploaded and shown with mtDNA report
- A `Type of analysis` column on Causatives and Validated variants pages
- List of "safe" gene panels available for matching causatives and managed variants in institute settings, to avoid secondary findings
- `svdb_origin` as a synonym for `FOUND_IN` to complement `set` for variants found by all callers
### Changed
- Hide removed gene panels by default in panels page
- Removed option for filtering cancer SVs by Tumor and Normal alt AF
- Hide links to coverage report from case dynamic HPO panel if cancer analysis
- Remove rerun emails and redirect users to the analysis order portal instead
- Updated clinical SVs igv.js track (dbVar) and added example of external track from `https://trackhubregistry.org/`
- Rewrote the ClinVar export module to simplify and add one variant at the time
- ClinVar submissions with phenotype conditions from: [OMIM, MedGen, Orphanet, MeSH, HP, MONDO]
### Fixed
- If trying to load a badly formatted .tsv file an error message is displayed.
- Avoid showing case as rerun when first attempt at case upload failed
- Dynamic autocomplete search not working on phenomodels page
- Callers added to variant when loading case
- Now possible to update managed variant from file without deleting it first
- Missing preselected chromosome when editing a managed variant
- Preselected variant type and subtype when editing a managed variant
- Typo in dbVar ClinVar track, hg19


## [4.59]
### Added
- Button to go directly to HPO SV filter variantS page from case
- `Scout-REViewer-Service` integration - show `REViewer` picture if available
- Link to HPO panel coverage overview on Case page
- Specify a confidence threshold (green|amber|red) when loading PanelApp panels
- Functional annotations in variants lists exports (all variants)
- Cancer/Normal VAFs and COSMIC ids in in variants lists exports (cancer variants)
### Changed
- Better visualization of regional annotation for long lists of genes in large SVs in Variants tables
- Order of cells in variants tables
- More evident links to gene coverage from Variant page
- Gene panels sorted by display name in the entire Case page
- Round CADD and GnomAD values in variants export files
### Fixed
- HPO filter button on SV variantS page
- Spacing between region|function cells in SVs lists
- Labels on gene panel Chanjo report
- Fixed ambiguous duplicated response headers when requesting a BAM file from /static
- Visited color link on gene coverage button (Variant page)

## [4.58.1]
### Fixed
- Case search with search strings that contain characters that can be escaped

## [4.58]
### Added
- Documentation on how to create/update PanelApp panels
- Add filter by local observations (archive) to structural variants filters
- Add more splicing consequences to SO term definitions
- Search for a specific gene in all gene panels
- Institute settings option to force show all variants on VariantS page for all cases of an institute
- Filter cases by validation pending status
- Link to The Clinical Knowledgebase (CKB) (https://ckb.jax.org/) in cancer variant's page
### Fixed
- Added a not-authorized `auto-login` fixture according to changes in Flask-Login 0.6.2
- Renamed `cache_timeout` param name of flask.send_file function to `max_age` (Flask 2.2 compliant)
- Replaced deprecated `app.config["JSON_SORT_KEYS"]` with app.json.sort_keys in app settings
- Bug in gene variants page (All SNVs and INDELs) when variant gene doesn't have a hgnc id that is found in the database
- Broken export of causatives table
- Query for genes in build 38 on `Search SNVs and INDELs` page
- Prevent typing special characters `^<>?!=\/` in case search form
- Search matching causatives also among research variants in other cases
- Links to variants in Verified variants page
- Broken filter institute cases by pinned gene
- Better visualization of long lists of genes in large SVs on Causative and Verified Variants page
- Reintroduced missing button to export Causative variants
- Better linking and display of matching causatives and managed variants
- Reduced code complexity in `scout/parse/variant/variant.py`
- Reduced complexity of code in `scout/build/variant/variant.py`

### Changed
- State that loqusdb observation is in current case if observations count is one and no cases are shown
- Better pagination and number of variants returned by queries in `Search SNVs and INDELs` page
- Refactored and simplified code used for collecting gene variants for `Search SNVs and INDELs` page
- Fix sidebar panel icons in Case view
- Fix panel spacing in Case view
- Removed unused database `sanger_ordered` and `case_id,category,rank_score` indexes (variant collection)
- Verified variants displayed in a dedicated page reachable from institute sidebar
- Unified stats in dashboard page
- Improved gene info for large SVs and cancer SVs
- Remove the unused `variant.str_variant` endpoint from variant views
- Easier editing of HPO gene panel on case page
- Assign phenotype panel less cramped on Case page
- Causatives and Verified variants pages to use the same template macro
- Allow hyphens in panel names
- Reduce resolution of example images
- Remove some animations in web gui which where rendered slow


## [4.57.4]
### Fixed
- Parsing of variant.FORMAT "DR" key in parse variant file

## [4.57.3]
### Fixed
- Export of STR verified variants
- Do not download as verified variants first verified and then reset to not validated
- Avoid duplicated lines in downloaded verified variants reflecting changes in variant validation status

## [4.57.2]
### Fixed
- Export of verified variants when variant gene has no transcripts
- HTTP 500 when visiting a the details page for a cancer variant that had been ranked with genmod

## [4.57.1]
### Fixed
- Updating/replacing a gene panel from file with a corrupted or malformed file

## [4.57]
### Added
- Display last 50 or 500 events for a user in a timeline
- Show dismiss count from other cases on matching variantS
- Save Beacon-related events in events collection
- Institute settings allow saving multiple loqusdb instances for one institute
- Display stats from multiple instances of loqusdb on variant page
- Display date and frequency of obs derived from count of local archive observations from MIP11 (requires fix in MIP)
### Changed
- Prior ACMG classifications view is no longer limited by pathogenicity
### Fixed
- Visibility of Sanger ordered badge on case page, light mode
- Some of the DataTables tables (Phenotypes and Diagnoses pages) got a bit dark in dark mode
- Remove all redundancies when displaying timeline events (some events are saved both as case-related and variant-related)
- Missing link in saved MatchMaker-related events
- Genes with mixed case gene symbols missing in PanelApp panels
- Alignment of elements on the Beacon submission modal window
- Locus info links from STR variantS page open in new browser tabs

## [4.56]
### Added
- Test for PanelApp panels loading
- `panel-umi` tag option when loading cancer analyses
### Changed
- Black text to make comments more visible in dark mode
- Loading PanelApp panels replaces pre-existing panels with same version
- Removed sidebar from Causatives page - navigation is available on the top bar for now
- Create ClinVar submissions from pinned variants list in case page
- Select which pinned variants will be included in ClinVar submission documents
### Fixed
- Remove a:visited css style from all buttons
- Update of HPO terms via command line
- Background color of `MIXED` and `PANEL-UMI` sequencing types on cases page
- Fixed regex error when searching for cases with query ending with `\ `
- Gene symbols on Causatives page lighter in dark mode
- SpliceAI tooltip of multigene variants

## [4.55]
### Changed
- Represent different tumor samples as vials in cases page
- Option to force-update the OMIM panel
### Fixed
- Low tumor purity badge alignment in cancer samples table on cancer case view
- VariantS comment popovers reactivate on hover
- Updating database genes in build 37
- ACMG classification summary hidden by sticky navbar
- Logo backgrounds fixed to white on welcome page
- Visited links turn purple again
- Style of link buttons and dropdown menus
- Update KUH and GMS logos
- Link color for Managed variants

## [4.54]
### Added
- Dark mode, using browser/OS media preference
- Allow marking case as solved without defining causative variants
- Admin users can create missing beacon datasets from the institute's settings page
- GenCC links on gene and variant pages
- Deprecation warnings when launching the app using a .yaml config file or loading cases using .ped files
### Changed
- Improved HTML syntax in case report template
- Modified message displayed when variant rank stats could not be calculated
- Expanded instructions on how to test on CG development server (cg-vm1)
- Added more somatic variant callers (Balsamic v9 SNV, develop SV)
### Fixed
- Remove load demo case command from docker-compose.yml
- Text elements being split across pages in PDF reports
- Made login password field of type `password` in LDAP login form
- Gene panels HTML select in institute's settings page
- Bootstrap upgraded to version 5
- Fix some Sourcery and SonarCloud suggestions
- Escape special characters in case search on institute and dashboard pages
- Broken case PDF reports when no Madeline pedigree image can be created
- Removed text-white links style that were invisible in new pages style
- Variants pagination after pressing "Filter variants" or "Clinical filter"
- Layout of buttons Matchmaker submission panel (case page)
- Removing cases from Matchmaker (simplified code and fixed functionality)
- Reintroduce check for missing alignment files purged from server

## [4.53]
### Added
### Changed
- Point Alamut API key docs link to new API version
- Parse dbSNP id from ID only if it says "rs", else use VEP CSQ fields
- Removed MarkupSafe from the dependencies
### Fixed
- Reintroduced loading of SVs for demo case 643595
- Successful parse of FOUND_IN should avoid GATK caller default
- All vulnerabilities flagged by SonarCloud

## [4.52]
### Added
- Demo cancer case gets loaded together with demo RD case in demo instance
- Parse REVEL_score alongside REVEL_rankscore from csq field and display it on SNV variant page
- Rank score results now show the ranking range
- cDNA and protein changes displayed on institute causatives pages
- Optional SESSION_TIMEOUT_MINUTES configuration in app config files
- Script to convert old OMIM case format (list of integers) to new format (list of dictionaries)
- Additional check for user logged in status before serving alignment files
- Download .cgh files from cancer samples table on cancer case page
- Number of documents and date of last update on genes page
### Changed
- Verify user before redirecting to IGV alignments and sashimi plots
- Build case IGV tracks starting from case and variant objects instead of passing all params in a form
- Unfreeze Werkzeug lib since Flask_login v.0.6 with bugfix has been released
- Sort gene panels by name (panelS and variant page)
- Removed unused `server.blueprints.alignviewers.unindexed_remote_static` endpoint
- User sessions to check files served by `server.blueprints.alignviewers.remote_static` endpoint
- Moved Beacon-related functions to a dedicated app extension
- Audit Filter now also loads filter displaying the variants for it
### Fixed
- Handle `attachment_filename` parameter renamed to `download_name` when Flask 2.2 will be released
- Removed cursor timeout param in cases find adapter function to avoid many code warnings
- Removed stream argument deprecation warning in tests
- Handle `no intervals found` warning in load_region test
- Beacon remove variants
- Protect remote_cors function in alignviewers view from Server-Side Request Forgery (SSRF)
- Check creation date of last document in gene collection to display when genes collection was updated last

## [4.51]
### Added
- Config file containing codecov settings for pull requests
- Add an IGV.js direct link button from case page
- Security policy file
- Hide/shade compound variants based on rank score on variantS from filter
- Chromograph legend documentation direct link
### Changed
- Updated deprecated Codecov GitHub action to v.2
- Simplified code of scout/adapter/mongo/variant
- Update IGV.js to v2.11.2
- Show summary number of variant gene panels on general report if more than 3
### Fixed
- Marrvel link for variants in genome build 38 (using liftover to build 37)
- Remove flags from codecov config file
- Fixed filter bug with high negative SPIDEX scores
- Renamed IARC TP53 button to to `TP53 Database`, modified also link since IARC has been moved to the US NCI: `https://tp53.isb-cgc.org/`
- Parsing new format of OMIM case info when exporting patients to Matchmaker
- Remove flask-debugtoolbar lib dependency that is using deprecated code and causes app to crash after new release of Jinja2 (3.1)
- Variant page crashing for cases with old OMIM terms structure (a list of integers instead of dictionary)
- Variant page crashing when creating MARRVEL link for cases with no genome build
- SpliceAI documentation link
- Fix deprecated `safe_str_cmp` import from `werkzeug.security` by freezing Werkzeug lib to v2.0 until Flask_login v.0.6 with bugfix is released
- List gene names densely in general report for SVs that contain more than 3 genes
- Show transcript ids on refseq genes on hg19 in IGV.js, using refgene source
- Display correct number of genes in general report for SVs that contain more than 32 genes
- Broken Google login after new major release of `lepture/authlib`
- Fix frequency and callers display on case general report

## [4.50.1]
### Fixed
- Show matching causative STR_repid for legacy str variants (pre Stranger hgnc_id)

## [4.50]
### Added
- Individual-specific OMIM terms
- OMIM disease descriptions in ClinVar submission form
- Add a toggle for melter rerun monitoring of cases
- Add a config option to show the rerun monitoring toggle
- Add a cli option to export cases with rerun monitoring enabled
- Add a link to STRipy for STR variants; shallow for ARX and HOXA13
- Hide by default variants only present in unaffected individuals in variants filters
- OMIM terms in general case report
- Individual-level info on OMIM and HPO terms in general case report
- PanelApp gene link among the external links on variant page
- Dashboard case filters fields help
- Filter cases by OMIM terms in cases and dashboard pages
### Fixed
- A malformed panel id request would crash with exception: now gives user warning flash with redirect
- Link to HPO resource file hosted on `http://purl.obolibrary.org`
- Gene search form when gene exists only in build 38
- Fixed odd redirect error and poor error message on missing column for gene panel csv upload
- Typo in parse variant transcripts function
- Modified keys name used to parse local observations (archived) frequencies to reflect change in MIP keys naming
- Better error handling for partly broken/timed out chanjo reports
- Broken javascript code when case Chromograph data is malformed
- Broader space for case synopsis in general report
- Show partial causatives on causatives and matching causatives panels
- Partial causative assignment in cases with no OMIM or HPO terms
- Partial causative OMIM select options in variant page
### Changed
- Slightly smaller and improved layout of content in case PDF report
- Relabel more cancer variant pages somatic for navigation
- Unify caseS nav links
- Removed unused `add_compounds` param from variant controllers function
- Changed default hg19 genome for IGV.js to legacy hg19_1kg_decoy to fix a few problematic loci
- Reduce code complexity (parse/ensembl.py)
- Silence certain fields in ClinVar export if prioritised ones exist (chrom-start-end if hgvs exist)
- Made phenotype non-mandatory when marking a variant as partial causative
- Only one phenotype condition type (OMIM or HPO) per variant is used in ClinVar submissions
- ClinVar submission variant condition prefers OMIM over HPO if available
- Use lighter version of gene objects in Omim MongoDB adapter, panels controllers, panels views and institute controllers
- Gene-variants table size is now adaptive
- Remove unused file upload on gene-variants page

## [4.49]
### Fixed
- Pydantic model types for genome_build, madeline_info, peddy_ped_check and peddy_sex_check, rank_model_version and sv_rank_model_version
- Replace `MatchMaker` with `Matchmaker` in all places visible by a user
- Save diagnosis labels along with OMIM terms in Matchmaker Exchange submission objects
- `libegl-mesa0_21.0.3-0ubuntu0.3~20.04.5_amd64.deb` lib not found by GitHub actions Docker build
- Remove unused `chromograph_image_files` and `chromograph_prefixes` keys saved when creating or updating an RD case
- Search managed variants by description and with ignore case
### Changed
- Introduced page margins on exported PDF reports
- Smaller gene fonts in downloaded HPO genes PDF reports
- Reintroduced gene coverage data in the PDF-exported general report of rare-disease cases
- Check for existence of case report files before creating sidebar links
- Better description of HPO and OMIM terms for patients submitted to Matchmaker Exchange
- Remove null non-mandatory key/values when updating a case
- Freeze WTForms<3 due to several form input rendering changes

## [4.48.1]
### Fixed
- General case PDF report for recent cases with no pedigree

## [4.48]
### Added
- Option to cancel a request for research variants in case page
### Changed
- Update igv.js to v2.10.5
- Updated example of a case delivery report
- Unfreeze cyvcf2
- Builder images used in Scout Dockerfiles
- Crash report email subject gives host name
- Export general case report to PDF using PDFKit instead of WeasyPrint
- Do not include coverage report in PDF case report since they might have different orientation
- Export cancer cases's "Coverage and QC report" to PDF using PDFKit instead of Weasyprint
- Updated cancer "Coverage and QC report" example
- Keep portrait orientation in PDF delivery report
- Export delivery report to PDF using PDFKit instead of Weasyprint
- PDF export of clinical and research HPO panels using PDFKit instead of Weasyprint
- Export gene panel report to PDF using PDFKit
- Removed WeasyPrint lib dependency

### Fixed
- Reintroduced missing links to Swegen and Beacon and dbSNP in RD variant page, summary section
- Demo delivery report orientation to fit new columns
- Missing delivery report in demo case
- Cast MNVs to SNV for test
- Export verified variants from all institutes when user is admin
- Cancer coverage and QC report not found for demo cancer case
- Pull request template instructions on how to deploy to test server
- PDF Delivery report not showing Swedac logo
- Fix code typos
- Disable codefactor raised by ESLint for javascript functions located on another file
- Loading spinner stuck after downloading a PDF gene panel report
- IGV browser crashing when file system with alignment files is not mounted

## [4.47]
### Added
- Added CADD, GnomAD and genotype calls to variantS export
### Changed
- Pull request template, to illustrate how to deploy pull request branches on cg-vm1 stage server
### Fixed
- Compiled Docker image contains a patched version (v4.9) of chanjo-report

## [4.46.1]
### Fixed
- Downloading of files generated within the app container (MT-report, verified variants, pedigrees, ..)

## [4.46]
### Added
- Created a Dockefile to be used to serve the dockerized app in production
- Modified the code to collect database params specified as env vars
- Created a GitHub action that pushes the Dockerfile-server image to Docker Hub (scout-server-stage) every time a PR is opened
- Created a GitHub action that pushes the Dockerfile-server image to Docker Hub (scout-server) every time a new release is created
- Reassign MatchMaker Exchange submission to another user when a Scout user is deleted
- Expose public API JSON gene panels endpoint, primarily to enable automated rerun checking for updates
- Add utils for dictionary type
- Filter institute cases using multiple HPO terms
- Vulture GitHub action to identify and remove unused variables and imports
### Changed
- Updated the python config file documentation in admin guide
- Case configuration parsing now uses Pydantic for improved typechecking and config handling
- Removed test matrices to speed up automatic testing of PRs
- Switch from Coveralls to Codecov to handle CI test coverage
- Speed-up CI tests by caching installation of libs and splitting tests into randomized groups using pytest-test-groups
- Improved LDAP login documentation
- Use lib flask-ldapconn instead of flask_ldap3_login> to handle ldap authentication
- Updated Managed variant documentation in user guide
- Fix and simplify creating and editing of gene panels
- Simplified gene variants search code
- Increased the height of the genes track in the IGV viewer
### Fixed
- Validate uploaded managed variant file lines, warning the user.
- Exporting validated variants with missing "genes" database key
- No results returned when searching for gene variants using a phenotype term
- Variants filtering by gene symbols file
- Make gene HGNC symbols field mandatory in gene variants page and run search only on form submit
- Make sure collaborator gene variants are still visible, even if HPO filter is used

## [4.45]
### Added
### Changed
- Start Scout also when loqusdbapi is not reachable
- Clearer definition of manual standard and custom inheritance models in gene panels
- Allow searching multiple chromosomes in filters
### Fixed
- Gene panel crashing on edit action

## [4.44]
### Added
### Changed
- Display Gene track beneath each sample track when displaying splice junctions in igv browser
- Check outdated gene symbols and update with aliases for both RD and cancer variantS
### Fixed
- Added query input check and fixed the Genes API endpoint to return a json formatted error when request is malformed
- Typo in ACMG BP6 tooltip

## [4.43.1]
### Added
- Added database index for OMIM disease term genes
### Changed
### Fixed
- Do not drop HPO terms collection when updating HPO terms via the command line
- Do not drop disease (OMIM) terms collection when updating diseases via the command line

## [4.43]
### Added
- Specify which collection(s) update/build indexes for
### Fixed
- Do not drop genes and transcripts collections when updating genes via the command line

## [4.42.1]
### Added
### Changed
### Fixed
- Freeze PyMongo lib to version<4.0 to keep supporting previous MongoDB versions
- Speed up gene panels creation and update by collecting only light gene info from database
- Avoid case page crash on Phenomizer queries timeout

## [4.42]
### Added
- Choose custom pinned variants to submit to MatchMaker Exchange
- Submit structural variant as genes to the MatchMaker Exchange
- Added function for maintainers and admins to remove gene panels
- Admins can restore deleted gene panels
- A development docker-compose file illustrating the scout/chanjo-report integration
- Show AD on variants view for cancer SV (tumor and normal)
- Cancer SV variants filter AD, AF (tumor and normal)
- Hiding the variants score column also from cancer SVs, as for the SNVs
### Changed
- Enforce same case _id and display_name when updating a case
- Enforce same individual ids, display names and affected status when updating a case
- Improved documentation for connecting to loqusdb instances (including loqusdbapi)
- Display and download HPO gene panels' gene symbols in italics
- A faster-built and lighter Docker image
- Reduce complexity of `panels` endpoint moving some code to the panels controllers
- Update requirements to use flask-ldap3-login>=0.9.17 instead of freezing WTForm
### Fixed
- Use of deprecated TextField after the upgrade of WTF to v3.0
- Freeze to WTForms to version < 3
- Remove the extra files (bed files and madeline.svg) introduced by mistake
- Cli command loading demo data in docker-compose when case custom images exist and is None
- Increased MongoDB connection serverSelectionTimeoutMS parameter to 30K (default value according to MongoDB documentation)
- Better differentiate old obs counts 0 vs N/A
- Broken cancer variants page when default gene panel was deleted
- Typo in tx_overview function in variant controllers file
- Fixed loqusdbapi SV search URL
- SV variants filtering using Decipher criterion
- Removing old gene panels that don't contain the `maintainer` key.

## [4.41.1]
### Fixed
- General reports crash for variant annotations with same variant on other cases

## [4.41]
### Added
- Extended the instructions for running the Scout Docker image (web app and cli).
- Enabled inclusion of custom images to STR variant view
### Fixed
- General case report sorting comments for variants with None genetic models
- Do not crash but redirect to variants page with error when a variant is not found for a case
- UCSC links coordinates for SV variants with start chromosome different than end chromosome
- Human readable variants name in case page for variants having start chromosome different from end chromosome
- Avoid always loading all transcripts when checking gene symbol: introduce gene captions
- Slow queries for evaluated variants on e.g. case page - use events instead
### Changed
- Rearrange variant page again, moving severity predictions down.
- More reactive layout width steps on variant page

## [4.40.1]
### Added
### Fixed
- Variants dismissed with inconsistent inheritance pattern can again be shown in general case report
- General report page for variants with genes=None
- General report crashing when variants have no panels
- Added other missing keys to case and variant dictionaries passed to general report
### Changed

## [4.40]
### Added
- A .cff citation file
- Phenotype search API endpoint
- Added pagination to phenotype API
- Extend case search to include internal MongoDB id
- Support for connecting to a MongoDB replica set (.py config files)
- Support for connecting to a MongoDB replica set (.yaml config files)
### Fixed
- Command to load the OMIM gene panel (`scout load panel --omim`)
- Unify style of pinned and causative variants' badges on case page
- Removed automatic spaces after punctuation in comments
- Remove the hardcoded number of total individuals from the variant's old observations panel
- Send delete requests to a connected Beacon using the DELETE method
- Layout of the SNV and SV variant page - move frequency up
### Changed
- Stop updating database indexes after loading exons via command line
- Display validation status badge also for not Sanger-sequenced variants
- Moved Frequencies, Severity and Local observations panels up in RD variants page
- Enabled Flask CORS to communicate CORS status to js apps
- Moved the code preparing the transcripts overview to the backend
- Refactored and filtered json data used in general case report
- Changed the database used in docker-compose file to use the official MongoDB v4.4 image
- Modified the Python (3.6, 3.8) and MongoDB (3.2, 4.4, 5.0) versions used in testing matrices (GitHub actions)
- Capitalize case search terms on institute and dashboard pages


## [4.39]
### Added
- COSMIC IDs collected from CSQ field named `COSMIC`
### Fixed
- Link to other causative variants on variant page
- Allow multiple COSMIC links for a cancer variant
- Fix floating text in severity box #2808
- Fixed MitoMap and HmtVar links for hg38 cases
- Do not open new browser tabs when downloading files
- Selectable IGV tracks on variant page
- Missing splice junctions button on variant page
- Refactor variantS representative gene selection, and use it also for cancer variant summary
### Changed
- Improve Javascript performance for displaying Chromograph images
- Make ClinVar classification more evident in cancer variant page

## [4.38]
### Added
- Option to hide Alamut button in the app config file
### Fixed
- Library deprecation warning fixed (insert is deprecated. Use insert_one or insert_many instead)
- Update genes command will not trigger an update of database indices any more
- Missing resources in temporary downloading directory when updating genes using the command line
- Restore previous variant ACMG classification in a scrollable div
- Loading spinner not stopping after downloading PDF case reports and variant list export
- Add extra Alamut links higher up on variant pages
- Improve UX for phenotypes in case page
- Filter and export of STR variants
- Update look of variants page navigation buttons
### Changed

## [4.37]
### Added
- Highlight and show version number for RefSeq MANE transcripts.
- Added integration to a rerunner service for toggling reanalysis with updated pedigree information
- SpliceAI display and parsing from VEP CSQ
- Display matching tiered variants for cancer variants
- Display a loading icon (spinner) until the page loads completely
- Display filter badges in cancer variants list
- Update genes from pre-downloaded file resources
- On login, OS, browser version and screen size are saved anonymously to understand how users are using Scout
- API returning institutes data for a given user: `/api/v1/institutes`
- API returning case data for a given institute: `/api/v1/institutes/<institute_id>/cases`
- Added GMS and Lund university hospital logos to login page
- Made display of Swedac logo configurable
- Support for displaying custom images in case view
- Individual-specific HPO terms
- Optional alamut_key in institute settings for Alamut Plus software
- Case report API endpoint
- Tooltip in case explaining that genes with genome build different than case genome build will not be added to dynamic HPO panel.
- Add DeepVariant as a caller
### Fixed
- Updated IGV to v2.8.5 to solve missing gene labels on some zoom levels
- Demo cancer case config file to load somatic SNVs and SVs only.
- Expand list of refseq trancripts in ClinVar submission form
- Renamed `All SNVs and INDELs` institute sidebar element to `Search SNVs and INDELs` and fixed its style.
- Add missing parameters to case load-config documentation
- Allow creating/editing gene panels and dynamic gene panels with genes present in genome build 38
- Bugfix broken Pytests
- Bulk dismissing variants error due to key conversion from string to integer
- Fix typo in index documentation
- Fixed crash in institute settings page if "collaborators" key is not set in database
- Don't stop Scout execution if LoqusDB call fails and print stacktrace to log
- Bug when case contains custom images with value `None`
- Bug introduced when fixing another bug in Scout-LoqusDB interaction
- Loading of OMIM diagnoses in Scout demo instance
- Remove the docker-compose with chanjo integration because it doesn't work yet.
- Fixed standard docker-compose with scout demo data and database
- Clinical variant assessments not present for pinned and causative variants on case page.
- MatchMaker matching one node at the time only
- Remove link from previously tiered variants badge in cancer variants page
- Typo in gene cell on cancer variants page
- Managed variants filter form
### Changed
- Better naming for variants buttons on cancer track (somatic, germline). Also show cancer research button if available.
- Load case with missing panels in config files, but show warning.
- Changing the (Female, Male) symbols to (F/M) letters in individuals_table and case-sma.
- Print stacktrace if case load command fails
- Added sort icon and a pointer to the cursor to all tables with sortable fields
- Moved variant, gene and panel info from the basic pane to summary panel for all variants.
- Renamed `Basics` panel to `Classify` on variant page.
- Revamped `Basics` panel to a panel dedicated to classify variants
- Revamped the summary panel to be more compact.
- Added dedicated template for cancer variants
- Removed Gene models, Gene annotations and Conservation panels for cancer variants
- Reorganized the orders of panels for variant and cancer variant views
- Added dedicated variant quality panel and removed relevant panes
- A more compact case page
- Removed OMIM genes panel
- Make genes panel, pinned variants panel, causative variants panel and ClinVar panel scrollable on case page
- Update to Scilifelab's 2020 logo
- Update Gens URL to support Gens v2.0 format
- Refactor tests for parsing case configurations
- Updated links to HPO downloadable resources
- Managed variants filtering defaults to all variant categories
- Changing the (Kind) drop-down according to (Category) drop-down in Managed variant add variant
- Moved Gens button to individuals table
- Check resource files availability before starting updating OMIM diagnoses
- Fix typo in `SHOW_OBSERVED_VARIANT_ARCHIVE` config param

## [4.36]
### Added
- Parse and save splice junction tracks from case config file
- Tooltip in observations panel, explaining that case variants with no link might be old variants, not uploaded after a case rerun
### Fixed
- Warning on overwriting variants with same position was no longer shown
- Increase the height of the dropdowns to 425px
- More indices for the case table as it grows, specifically for causatives queries
- Splice junction tracks not centered over variant genes
- Total number of research variants count
- Update variants stats in case documents every time new variants are loaded
- Bug in flashing warning messages when filtering variants
### Changed
- Clearer warning messages for genes and gene/gene-panels searches in variants filters

## [4.35]
### Added
- A new index for hgnc_symbol in the hgnc_gene collection
- A Pedigree panel in STR page
- Display Tier I and II variants in case view causatives card for cancer cases
### Fixed
- Send partial file data to igv.js when visualizing sashimi plots with splice junction tracks
- Research variants filtering by gene
- Do not attempt to populate annotations for not loaded pinned/causatives
- Add max-height to all dropdowns in filters
### Changed
- Switch off non-clinical gene warnings when filtering research variants
- Don't display OMIM disease card in case view for cancer cases
- Refactored Individuals and Causative card in case view for cancer cases
- Update and style STR case report

## [4.34]
### Added
- Saved filter lock and unlock
- Filters can optionally be marked audited, logging the filter name, user and date on the case events and general report.
- Added `ClinVar hits` and `Cosmic hits` in cancer SNVs filters
- Added `ClinVar hits` to variants filter (rare disease track)
- Load cancer demo case in docker-compose files (default and demo file)
- Inclusive-language check using [woke](https://github.com/get-woke/woke) github action
- Add link to HmtVar for mitochondrial variants (if VCF is annotated with HmtNote)
- Grey background for dismissed compounds in variants list and variant page
- Pin badge for pinned compounds in variants list and variant page
- Support LoqusDB REST API queries
- Add a docker-compose-matchmaker under scout/containers/development to test matchmaker locally
- Script to investigate consequences of symbol search bug
- Added GATK to list of SV and cancer SV callers
### Fixed
- Make MitoMap link work for hg38 again
- Export Variants feature crashing when one of the variants has no primary transcripts
- Redirect to last visited variantS page when dismissing variants from variants list
- Improved matching of SVs Loqus occurrences in other cases
- Remove padding from the list inside (Matching causatives from other cases) panel
- Pass None to get_app function in CLI base since passing script_info to app factory functions was deprecated in Flask 2.0
- Fixed failing tests due to Flask update to version 2.0
- Speed up user events view
- Causative view sort out of memory error
- Use hgnc_id for gene filter query
- Typo in case controllers displaying an error every time a patient is matched against external MatchMaker nodes
- Do not crash while attempting an update for variant documents that are too big (> 16 MB)
- Old STR causatives (and other variants) may not have HGNC symbols - fix sort lambda
- Check if gene_obj has primary_transcript before trying to access it
- Warn if a gene manually searched is in a clinical panel with an outdated name when filtering variants
- ChrPos split js not needed on STR page yet
### Changed
- Remove parsing of case `genome_version`, since it's not used anywhere downstream
- Introduce deprecation warning for Loqus configs that are not dictionaries
- SV clinical filter no longer filters out sub 100 nt variants
- Count cases in LoqusDB by variant type
- Commit pulse repo badge temporarily set to weekly
- Sort ClinVar submissions objects by ascending "Last evaluated" date
- Refactored the MatchMaker integration as an extension
- Replaced some sensitive words as suggested by woke linter
- Documentation for load-configuration rewritten.
- Add styles to MatchMaker matches table
- More detailed info on the data shared in MatchMaker submission form

## [4.33.1]
### Fixed
- Include markdown for release autodeploy docs
- Use standard inheritance model in ClinVar (https://ftp.ncbi.nlm.nih.gov/pub/GTR/standard_terms/Mode_of_inheritance.txt)
- Fix issue crash with variants that have been unflagged causative not being available in other causatives
### Added
### Changed

## [4.33]
### Fixed
- Command line crashing when updating an individual not found in database
- Dashboard page crashing when filters return no data
- Cancer variants filter by chromosome
- /api/v1/genes now searches for genes in all genome builds by default
- Upgraded igv.js to version 2.8.1 (Fixed Unparsable bed record error)
### Added
- Autodeploy docs on release
- Documentation for updating case individuals tracks
- Filter cases and dashboard stats by analysis track
### Changed
- Changed from deprecated db update method
- Pre-selected fields to run queries with in dashboard page
- Do not filter by any institute when first accessing the dashboard
- Removed OMIM panel in case view for cancer cases
- Display Tier I and II variants in case view causatives panel for cancer cases
- Refactored Individuals and Causative panels in case view for cancer cases

## [4.32.1]
### Fixed
- iSort lint check only
### Changed
- Institute cases page crashing when a case has track:Null
### Added

## [4.32]
### Added
- Load and show MITOMAP associated diseases from VCF (INFO field: MitomapAssociatedDiseases, via HmtNote)
- Show variant allele frequencies for mitochondrial variants (GRCh38 cases)
- Extend "public" json API with diseases (OMIM) and phenotypes (HPO)
- HPO gene list download now has option for clinical and non-clinical genes
- Display gene splice junctions data in sashimi plots
- Update case individuals with splice junctions tracks
- Simple Docker compose for development with local build
- Make Phenomodels subpanels collapsible
- User side documentation of cytogenomics features (Gens, Chromograph, vcf2cytosure, rhocall)
- iSort GitHub Action
- Support LoqusDB REST API queries
### Fixed
- Show other causative once, even if several events point to it
- Filtering variants by mitochondrial chromosome for cases with genome build=38
- HPO gene search button triggers any warnings for clinical / non-existing genes also on first search
- Fixed a bug in variants pages caused by MT variants without alt_frequency
- Tests for CADD score parsing function
- Fixed the look of IGV settings on SNV variant page
- Cases analyzed once shown as `rerun`
- Missing case track on case re-upload
- Fixed severity rank for SO term "regulatory region ablation"
### Changed
- Refactor according to CodeFactor - mostly reuse of duplicated code
- Phenomodels language adjustment
- Open variants in a new window (from variants page)
- Open overlapping and compound variants in a new window (from variant page)
- gnomAD link points to gnomAD v.3 (build GRCh38) for mitochondrial variants.
- Display only number of affected genes for dismissed SVs in general report
- Chromosome build check when populating the variants filter chromosome selection
- Display mitochondrial and rare diseases coverage report in cases with missing 'rare' track

## [4.31.1]
### Added
### Changed
- Remove mitochondrial and coverage report from cancer cases sidebar
### Fixed
- ClinVar page when dbSNP id is None

## [4.31]
### Added
- gnomAD annotation field in admin guide
- Export also dynamic panel genes not associated to an HPO term when downloading the HPO panel
- Primary HGNC transcript info in variant export files
- Show variant quality (QUAL field from vcf) in the variant summary
- Load/update PDF gene fusion reports (clinical and research) generated with Arriba
- Support new MANE annotations from VEP (both MANE Select and MANE Plus Clinical)
- Display on case activity the event of a user resetting all dismissed variants
- Support gnomAD population frequencies for mitochondrial variants
- Anchor links in Casedata ClinVar panels to redirect after renaming individuals
### Fixed
- Replace old docs link www.clinicalgenomics.se/scout with new https://clinical-genomics.github.io/scout
- Page formatting issues whenever case and variant comments contain extremely long strings with no spaces
- Chromograph images can be one column and have scrollbar. Removed legacy code.
- Column labels for ClinVar case submission
- Page crashing looking for LoqusDB observation when variant doesn't exist
- Missing inheritance models and custom inheritance models on newly created gene panels
- Accept only numbers in managed variants filter as position and end coordinates
- SNP id format and links in Variant page, ClinVar submission form and general report
- Case groups tooltip triggered only when mouse is on the panel header
- Loadable filters displayed in alphabetical order on variants page
### Changed
- A more compact case groups panel
- Added landscape orientation CSS style to cancer coverage and QC demo report
- Improve user documentation to create and save new gene panels
- Removed option to use space as separator when uploading gene panels
- Separating the columns of standard and custom inheritance models in gene panels
- Improved ClinVar instructions for users using non-English Excel

## [4.30.2]
### Added
### Fixed
- Use VEP RefSeq ID if RefSeq list is empty in RefSeq transcripts overview
- Bug creating variant links for variants with no end_chrom
### Changed

## [4.30.1]
### Added
### Fixed
- Cryptography dependency fixed to use version < 3.4
### Changed

## [4.30]
### Added
- Introduced a `reset dismiss variant` verb
- Button to reset all dismissed variants for a case
- Add black border to Chromograph ideograms
- Show ClinVar annotations on variantS page
- Added integration with GENS, copy number visualization tool
- Added a VUS label to the manual classification variant tags
- Add additional information to SNV verification emails
- Tooltips documenting manual annotations from default panels
- Case groups now show bam files from all cases on align view
### Fixed
- Center initial igv view on variant start with SNV/indels
- Don't set initial igv view to negative coordinates
- Display of GQ for SV and STR
- Parsing of AD and related info for STRs
- LoqusDB field in institute settings accepts only existing Loqus instances
- Fix DECIPHER link to work after DECIPHER migrated to GRCh38
- Removed visibility window param from igv.js genes track
- Updated HPO download URL
- Patch HPO download test correctly
- Reference size on STR hover not needed (also wrong)
- Introduced genome build check (allowed values: 37, 38, "37", "38") on case load
- Improve case searching by assignee full name
- Populating the LoqusDB select in institute settings
### Changed
- Cancer variants table header (pop freq etc)
- Only admin users can modify LoqusDB instance in Institute settings
- Style of case synopsis, variants and case comments
- Switched to igv.js 2.7.5
- Do not choke if case is missing research variants when research requested
- Count cases in LoqusDB by variant type
- Introduce deprecation warning for Loqus configs that are not dictionaries
- Improve create new gene panel form validation
- Make XM- transcripts less visible if they don't overlap with transcript refseq_id in variant page
- Color of gene panels and comments panels on cases and variant pages
- Do not choke if case is missing research variants when reserch requested

## [4.29.1]
### Added
### Fixed
- Always load STR variants regardless of RankScore threshold (hotfix)
### Changed

## [4.29]
### Added
- Added a page about migrating potentially breaking changes to the documentation
- markdown_include in development requirements file
- STR variants filter
- Display source, Z-score, inheritance pattern for STR annotations from Stranger (>0.6.1) if available
- Coverage and quality report to cancer view
### Fixed
- ACMG classification page crashing when trying to visualize a classification that was removed
- Pretty print HGVS on gene variants (URL-decode VEP)
- Broken or missing link in the documentation
- Multiple gene names in ClinVar submission form
- Inheritance model select field in ClinVar submission
- IGV.js >2.7.0 has an issue with the gene track zoom levels - temp freeze at 2.7.0
- Revert CORS-anywhere and introduce a local http proxy for cloud tracks
### Changed

## [4.28]
### Added
- Chromograph integration for displaying PNGs in case-page
- Add VAF to cancer case general report, and remove some of its unused fields
- Variants filter compatible with genome browser location strings
- Support for custom public igv tracks stored on the cloud
- Add tests to increase testing coverage
- Update case variants count after deleting variants
- Update IGV.js to latest (v2.7.4)
- Bypass igv.js CORS check using `https://github.com/Rob--W/cors-anywhere`
- Documentation on default and custom IGV.js tracks (admin docs)
- Lock phenomodels so they're editable by admins only
- Small case group assessment sharing
- Tutorial and files for deploying app on containers (Kubernetes pods)
- Canonical transcript and protein change of canonical transcript in exported variants excel sheet
- Support for Font Awesome version 6
- Submit to Beacon from case page sidebar
- Hide dismissed variants in variants pages and variants export function
- Systemd service files and instruction to deploy Scout using podman
### Fixed
- Bugfix: unused `chromgraph_prefix |tojson` removed
- Freeze coloredlogs temporarily
- Marrvel link
- Don't show TP53 link for silent or synonymous changes
- OMIM gene field accepts any custom number as OMIM gene
- Fix Pytest single quote vs double quote string
- Bug in gene variants search by similar cases and no similar case is found
- Delete unused file `userpanel.py`
- Primary transcripts in variant overview and general report
- Google OAuth2 login setup in README file
- Redirect to 'missing file'-icon if configured Chromograph file is missing
- Javascript error in case page
- Fix compound matching during variant loading for hg38
- Cancer variants view containing variants dismissed with cancer-specific reasons
- Zoom to SV variant length was missing IGV contig select
- Tooltips on case page when case has no default gene panels
### Changed
- Save case variants count in case document and not in sessions
- Style of gene panels multiselect on case page
- Collapse/expand main HPO checkboxes in phenomodel preview
- Replaced GQ (Genotype quality) with VAF (Variant allele frequency) in cancer variants GT table
- Allow loading of cancer cases with no tumor_purity field
- Truncate cDNA and protein changes in case report if longer than 20 characters


## [4.27]
### Added
- Exclude one or more variant categories when running variants delete command
### Fixed
### Changed

## [4.26.1]
### Added
### Fixed
- Links with 1-letter aa codes crash on frameshift etc
### Changed

## [4.26]
### Added
- Extend the delete variants command to print analysis date, track, institute, status and research status
- Delete variants by type of analysis (wgs|wes|panel)
- Links to cBioPortal, MutanTP53, IARC TP53, OncoKB, MyCancerGenome, CIViC
### Fixed
- Deleted variants count
### Changed
- Print output of variants delete command as a tab separated table

## [4.25]
### Added
- Command line function to remove variants from one or all cases
### Fixed
- Parse SMN None calls to None rather than False

## [4.24.1]
### Fixed
- Install requirements.txt via setup file

## [4.24]
### Added
- Institute-level phenotype models with sub-panels containing HPO and OMIM terms
- Runnable Docker demo
- Docker image build and push github action
- Makefile with shortcuts to docker commands
- Parse and save synopsis, phenotype and cohort terms from config files upon case upload
### Fixed
- Update dismissed variant status when variant dismissed key is missing
- Breakpoint two IGV button now shows correct chromosome when different from bp1
- Missing font lib in Docker image causing the PDF report download page to crash
- Sentieon Manta calls lack Somaticscore - load anyway
- ClinVar submissions crashing due to pinned variants that are not loaded
- Point ExAC pLI score to new gnomad server address
- Bug uploading cases missing phenotype terms in config file
- STRs loaded but not shown on browser page
- Bug when using adapter.variant.get_causatives with case_id without causatives
- Problem with fetching "solved" from scout export cases cli
- Better serialising of datetime and bson.ObjectId
- Added `volumes` folder to .gitignore
### Changed
- Make matching causative and managed variants foldable on case page
- Remove calls to PyMongo functions marked as deprecated in backend and frontend(as of version 3.7).
- Improved `scout update individual` command
- Export dynamic phenotypes with ordered gene lists as PDF


## [4.23]
### Added
- Save custom IGV track settings
- Show a flash message with clear info about non-valid genes when gene panel creation fails
- CNV report link in cancer case side navigation
- Return to comment section after editing, deleting or submitting a comment
- Managed variants
- MT vs 14 chromosome mean coverage stats if Scout is connected to Chanjo
### Fixed
- missing `vcf_cancer_sv` and `vcf_cancer_sv_research` to manual.
- Split ClinVar multiple clnsig values (slash-separated) and strip them of underscore for annotations without accession number
- Timeout of `All SNVs and INDELs` page when no valid gene is provided in the search
- Round CADD (MIPv9)
- Missing default panel value
- Invisible other causatives lines when other causatives lack gene symbols
### Changed
- Do not freeze mkdocs-material to version 4.6.1
- Remove pre-commit dependency

## [4.22]
### Added
- Editable cases comments
- Editable variants comments
### Fixed
- Empty variant activity panel
- STRs variants popover
- Split new ClinVar multiple significance terms for a variant
- Edit the selected comment, not the latest
### Changed
- Updated RELEASE docs.
- Pinned variants card style on the case page
- Merged `scout export exons` and `scout view exons` commands


## [4.21.2]
### Added
### Fixed
- Do not pre-filter research variants by (case-default) gene panels
- Show OMIM disease tooltip reliably
### Changed

## [4.21.1]
### Added
### Fixed
- Small change to Pop Freq column in variants ang gene panels to avoid strange text shrinking on small screens
- Direct use of HPO list for Clinical HPO SNV (and cancer SNV) filtering
- PDF coverage report redirecting to login page
### Changed
- Remove the option to dismiss single variants from all variants pages
- Bulk dismiss SNVs, SVs and cancer SNVs from variants pages

## [4.21]
### Added
- Support to configure LoqusDB per institute
- Highlight causative variants in the variants list
- Add tests. Mostly regarding building internal datatypes.
- Remove leading and trailing whitespaces from panel_name and display_name when panel is created
- Mark MANE transcript in list of transcripts in "Transcript overview" on variant page
- Show default panel name in case sidebar
- Previous buttons for variants pagination
- Adds a gh action that checks that the changelog is updated
- Adds a gh action that deploys new releases automatically to pypi
- Warn users if case default panels are outdated
- Define institute-specific gene panels for filtering in institute settings
- Use institute-specific gene panels in variants filtering
- Show somatic VAF for pinned and causative variants on case page

### Fixed
- Report pages redirect to login instead of crashing when session expires
- Variants filter loading in cancer variants page
- User, Causative and Cases tables not scaling to full page
- Improved docs for an initial production setup
- Compatibility with latest version of Black
- Fixed tests for Click>7
- Clinical filter required an extra click to Filter to return variants
- Restore pagination and shrink badges in the variants page tables
- Removing a user from the command line now inactivates the case only if user is last assignee and case is active
- Bugfix, LoqusDB per institute feature crashed when institute id was empty string
- Bugfix, LoqusDB calls where missing case count
- filter removal and upload for filters deleted from another page/other user
- Visualize outdated gene panels info in a popover instead of a tooltip in case page side panel

### Changed
- Highlight color on normal STRs in the variants table from green to blue
- Display breakpoints coordinates in verification emails only for structural variants


## [4.20]
### Added
- Display number of filtered variants vs number of total variants in variants page
- Search case by HPO terms
- Dismiss variant column in the variants tables
- Black and pre-commit packages to dev requirements

### Fixed
- Bug occurring when rerun is requested twice
- Peddy info fields in the demo config file
- Added load config safety check for multiple alignment files for one individual
- Formatting of cancer variants table
- Missing Score in SV variants table

### Changed
- Updated the documentation on how to create a new software release
- Genome build-aware cytobands coordinates
- Styling update of the Matchmaker card
- Select search type in case search form


## [4.19]

### Added
- Show internal ID for case
- Add internal ID for downloaded CGH files
- Export dynamic HPO gene list from case page
- Remove users as case assignees when their account is deleted
- Keep variants filters panel expanded when filters have been used

### Fixed
- Handle the ProxyFix ModuleNotFoundError when Werkzeug installed version is >1.0
- General report formatting issues whenever case and variant comments contain extremely long strings with no spaces

### Changed
- Created an institute wrapper page that contains list of cases, causatives, SNVs & Indels, user list, shared data and institute settings
- Display case name instead of case ID on clinVar submissions
- Changed icon of sample update in clinVar submissions


## [4.18]

### Added
- Filter cancer variants on cytoband coordinates
- Show dismiss reasons in a badge with hover for clinical variants
- Show an ellipsis if 10 cases or more to display with loqusdb matches
- A new blog post for version 4.17
- Tooltip to better describe Tumor and Normal columns in cancer variants
- Filter cancer SNVs and SVs by chromosome coordinates
- Default export of `Assertion method citation` to clinVar variants submission file
- Button to export up to 500 cancer variants, filtered or not
- Rename samples of a clinVar submission file

### Fixed
- Apply default gene panel on return to cancer variantS from variant view
- Revert to certificate checking when asking for Chanjo reports
- `scout download everything` command failing while downloading HPO terms

### Changed
- Turn tumor and normal allelic fraction to decimal numbers in tumor variants page
- Moved clinVar submissions code to the institutes blueprints
- Changed name of clinVar export files to FILENAME.Variant.csv and FILENAME.CaseData.csv
- Switched Google login libraries from Flask-OAuthlib to Authlib


## [4.17.1]

### Fixed
- Load cytobands for cases with chromosome build not "37" or "38"


## [4.17]

### Added
- COSMIC badge shown in cancer variants
- Default gene-panel in non-cancer structural view in url
- Filter SNVs and SVs by cytoband coordinates
- Filter cancer SNV variants by alt allele frequency in tumor
- Correct genome build in UCSC link from structural variant page



### Fixed
- Bug in clinVar form when variant has no gene
- Bug when sharing cases with the same institute twice
- Page crashing when removing causative variant tag
- Do not default to GATK caller when no caller info is provided for cancer SNVs


## [4.16.1]

### Fixed
- Fix the fix for handling of delivery reports for rerun cases

## [4.16]

### Added
- Adds possibility to add "lims_id" to cases. Currently only stored in database, not shown anywhere
- Adds verification comment box to SVs (previously only available for small variants)
- Scrollable pedigree panel

### Fixed
- Error caused by changes in WTForm (new release 2.3.x)
- Bug in OMIM case page form, causing the page to crash when a string was provided instead of a numerical OMIM id
- Fix Alamut link to work properly on hg38
- Better handling of delivery reports for rerun cases
- Small CodeFactor style issues: matchmaker results counting, a couple of incomplete tests and safer external xml
- Fix an issue with Phenomizer introduced by CodeFactor style changes

### Changed
- Updated the version of igv.js to 2.5.4

## [4.15.1]

### Added
- Display gene names in ClinVar submissions page
- Links to Varsome in variant transcripts table

### Fixed
- Small fixes to ClinVar submission form
- Gene panel page crash when old panel has no maintainers

## [4.15]

### Added
- Clinvar CNVs IGV track
- Gene panels can have maintainers
- Keep variant actions (dismissed, manual rank, mosaic, acmg, comments) upon variant re-upload
- Keep variant actions also on full case re-upload

### Fixed
- Fix the link to Ensembl for SV variants when genome build 38.
- Arrange information in columns on variant page
- Fix so that new cosmic identifier (COSV) is also acceptable #1304
- Fixed COSMIC tag in INFO (outside of CSQ) to be parses as well with `&` splitter.
- COSMIC stub URL changed to https://cancer.sanger.ac.uk/cosmic/search?q= instead.
- Updated to a version of IGV where bigBed tracks are visualized correctly
- Clinvar submission files are named according to the content (variant_data and case_data)
- Always show causatives from other cases in case overview
- Correct disease associations for gene symbol aliases that exist as separate genes
- Re-add "custom annotations" for SV variants
- The override ClinVar P/LP add-in in the Clinical Filter failed for new CSQ strings

### Changed
- Runs all CI checks in github actions

## [4.14.1]

### Fixed
- Error when variant found in loqusdb is not loaded for other case

## [4.14]

### Added
- Use github actions to run tests
- Adds CLI command to update individual alignments path
- Update HPO terms using downloaded definitions files
- Option to use alternative flask config when running `scout serve`
- Requirement to use loqusdb >= 2.5 if integrated

### Fixed
- Do not display Pedigree panel in cancer view
- Do not rely on internet connection and services available when running CI tests
- Variant loading assumes GATK if no caller set given and GATK filter status is seen in FILTER
- Pass genome build param all the way in order to get the right gene mappings for cases with build 38
- Parse correctly variants with zero frequency values
- Continue even if there are problems to create a region vcf
- STR and cancer variant navigation back to variants pages could fail

### Changed
- Improved code that sends requests to the external APIs
- Updates ranges for user ranks to fit todays usage
- Run coveralls on github actions instead of travis
- Run pip checks on github actions instead of coveralls
- For hg38 cases, change gnomAD link to point to version 3.0 (which is hg38 based)
- Show pinned or causative STR variants a bit more human readable

## [4.13.1]

### Added
### Fixed
- Typo that caused not all clinvar conflicting interpretations to be loaded no matter what
- Parse and retrieve clinvar annotations from VEP-annotated (VEP 97+) CSQ VCF field
- Variant clinvar significance shown as `not provided` whenever is `Uncertain significance`
- Phenomizer query crashing when case has no HPO terms assigned
- Fixed a bug affecting `All SNVs and INDELs` page when variants don't have canonical transcript
- Add gene name or id in cancer variant view

### Changed
- Cancer Variant view changed "Variant:Transcript:Exon:HGVS" to "Gene:Transcript:Exon:HGVS"

## [4.13]

### Added
- ClinVar SNVs track in IGV
- Add SMA view with SMN Copy Number data
- Easier to assign OMIM diagnoses from case page
- OMIM terms and specific OMIM term page

### Fixed
- Bug when adding a new gene to a panel
- Restored missing recent delivery reports
- Fixed style and links to other reports in case side panel
- Deleting cases using display_name and institute not deleting its variants
- Fixed bug that caused coordinates filter to override other filters
- Fixed a problem with finding some INS in loqusdb
- Layout on SV page when local observations without cases are present
- Make scout compatible with the new HPO definition files from `http://compbio.charite.de/jenkins/`
- General report visualization error when SNVs display names are very long


### Changed


## [4.12.4]

### Fixed
- Layout on SV page when local observations without cases are present

## [4.12.3]

### Fixed
- Case report when causative or pinned SVs have non null allele frequencies

## [4.12.2]

### Fixed
- SV variant links now take you to the SV variant page again
- Cancer variant view has cleaner table data entries for "N/A" data
- Pinned variant case level display hotfix for cancer and str - more on this later
- Cancer variants show correct alt/ref reads mirroring alt frequency now
- Always load all clinical STR variants even if a region load is attempted - index may be missing
- Same case repetition in variant local observations

## [4.12.1]

### Fixed
- Bug in variant.gene when gene has no HGVS description


## [4.12]

### Added
- Accepts `alignment_path` in load config to pass bam/cram files
- Display all phenotypes on variant page
- Display hgvs coordinates on pinned and causatives
- Clear panel pending changes
- Adds option to setup the database with static files
- Adds cli command to download the resources from CLI that scout needs
- Adds test files for merged somatic SV and CNV; as well as merged SNV, and INDEL part of #1279
- Allows for upload of OMIM-AUTO gene panel from static files without api-key

### Fixed
- Cancer case HPO panel variants link
- Fix so that some drop downs have correct size
- First IGV button in str variants page
- Cancer case activates on SNV variants
- Cases activate when STR variants are viewed
- Always calculate code coverage
- Pinned/Classification/comments in all types of variants pages
- Null values for panel's custom_inheritance_models
- Discrepancy between the manual disease transcripts and those in database in gene-edit page
- ACMG classification not showing for some causatives
- Fix bug which caused IGV.js to use hg19 reference files for hg38 data
- Bug when multiple bam files sources with non-null values are available


### Changed
- Renamed `requests` file to `scout_requests`
- Cancer variant view shows two, instead of four, decimals for allele and normal


## [4.11.1]

### Fixed
- Institute settings page
- Link institute settings to sharing institutes choices

## [4.11.0]

### Added
- Display locus name on STR variant page
- Alternative key `GNOMADAF_popmax` for Gnomad popmax allele frequency
- Automatic suggestions on how to improve the code on Pull Requests
- Parse GERP, phastCons and phyloP annotations from vep annotated CSQ fields
- Avoid flickering comment popovers in variant list
- Parse REVEL score from vep annotated CSQ fields
- Allow users to modify general institute settings
- Optionally format code automatically on commit
- Adds command to backup vital parts `scout export database`
- Parsing and displaying cancer SV variants from Manta annotated VCF files
- Dismiss cancer snv variants with cancer-specific options
- Add IGV.js UPD, RHO and TIDDIT coverage wig tracks.


### Fixed
- Slightly darker page background
- Fixed an issued with parsed conservation values from CSQ
- Clinvar submissions accessible to all users of an institute
- Header toolbar when on Clinvar page now shows institute name correctly
- Case should not always inactivate upon update
- Show dismissed snv cancer variants as grey on the cancer variants page
- Improved style of mappability link and local observations on variant page
- Convert all the GET requests to the igv view to POST request
- Error when updating gene panels using a file containing BOM chars
- Add/replace gene radio button not working in gene panels


## [4.10.1]

### Fixed
- Fixed issue with opening research variants
- Problem with coveralls not called by Travis CI
- Handle Biomart service down in tests


## [4.10.0]

### Added
- Rank score model in causatives page
- Exportable HPO terms from phenotypes page
- AMP guideline tiers for cancer variants
- Adds scroll for the transcript tab
- Added CLI option to query cases on time since case event was added
- Shadow clinical assessments also on research variants display
- Support for CRAM alignment files
- Improved str variants view : sorting by locus, grouped by allele.
- Delivery report PDF export
- New mosaicism tag option
- Add or modify individuals' age or tissue type from case page
- Display GC and allele depth in causatives table.
- Included primary reference transcript in general report
- Included partial causative variants in general report
- Remove dependency of loqusdb by utilising the CLI

### Fixed
- Fixed update OMIM command bug due to change in the header of the genemap2 file
- Removed Mosaic Tag from Cancer variants
- Fixes issue with unaligned table headers that comes with hidden Datatables
- Layout in general report PDF export
- Fixed issue on the case statistics view. The validation bars didn't show up when all institutes were selected. Now they do.
- Fixed missing path import by importing pathlib.Path
- Handle index inconsistencies in the update index functions
- Fixed layout problems


## [4.9.0]

### Added
- Improved MatchMaker pages, including visible patient contacts email address
- New badges for the github repo
- Links to [GENEMANIA](genemania.org)
- Sort gene panel list on case view.
- More automatic tests
- Allow loading of custom annotations in VCF using the SCOUT_CUSTOM info tag.

### Fixed
- Fix error when a gene is added to an empty dynamic gene panel
- Fix crash when attempting to add genes on incorrect format to dynamic gene panel
- Manual rank variant tags could be saved in a "Select a tag"-state, a problem in the variants view.
- Same case evaluations are no longer shown as gray previous evaluations on the variants page
- Stay on research pages, even if reset, next first buttons are pressed..
- Overlapping variants will now be visible on variant page again
- Fix missing classification comments and links in evaluations page
- All prioritized cases are shown on cases page


## [4.8.3]

### Added

### Fixed
- Bug when ordering sanger
- Improved scrolling over long list of genes/transcripts


## [4.8.2]

### Added

### Fixed
- Avoid opening extra tab for coverage report
- Fixed a problem when rank model version was saved as floats and not strings
- Fixed a problem with displaying dismiss variant reasons on the general report
- Disable load and delete filter buttons if there are no saved filters
- Fix problem with missing verifications
- Remove duplicate users and merge their data and activity


## [4.8.1]

### Added

### Fixed
- Prevent login fail for users with id defined by ObjectId and not email
- Prevent the app from crashing with `AttributeError: 'NoneType' object has no attribute 'message'`


## [4.8.0]

### Added
- Updated Scout to use Bootstrap 4.3
- New looks for Scout
- Improved dashboard using Chart.js
- Ask before inactivating a case where last assigned user leaves it
- Genes can be manually added to the dynamic gene list directly on the case page
- Dynamic gene panels can optionally be used with clinical filter, instead of default gene panel
- Dynamic gene panels get link out to chanjo-report for coverage report
- Load all clinvar variants with clinvar Pathogenic, Likely Pathogenic and Conflicting pathogenic
- Show transcripts with exon numbers for structural variants
- Case sort order can now be toggled between ascending and descending.
- Variants can be marked as partial causative if phenotype is available for case.
- Show a frequency tooltip hover for SV-variants.
- Added support for LDAP login system
- Search snv and structural variants by chromosomal coordinates
- Structural variants can be marked as partial causative if phenotype is available for case.
- Show normal and pathologic limits for STRs in the STR variants view.
- Institute level persistent variant filter settings that can be retrieved and used.
- export causative variants to Excel
- Add support for ROH, WIG and chromosome PNGs in case-view

### Fixed
- Fixed missing import for variants with comments
- Instructions on how to build docs
- Keep sanger order + verification when updating/reloading variants
- Fixed and moved broken filter actions (HPO gene panel and reset filter)
- Fixed string conversion to number
- UCSC links for structural variants are now separated per breakpoint (and whole variant where applicable)
- Reintroduced missing coverage report
- Fixed a bug preventing loading samples using the command line
- Better inheritance models customization for genes in gene panels
- STR variant page back to list button now does its one job.
- Allows to setup scout without a omim api key
- Fixed error causing "favicon not found" flash messages
- Removed flask --version from base cli
- Request rerun no longer changes case status. Active or archived cases inactivate on upload.
- Fixed missing tooltip on the cancer variants page
- Fixed weird Rank cell in variants page
- Next and first buttons order swap
- Added pagination (and POST capability) to cancer variants.
- Improves loading speed for variant page
- Problem with updating variant rank when no variants
- Improved Clinvar submission form
- General report crashing when dismissed variant has no valid dismiss code
- Also show collaborative case variants on the All variants view.
- Improved phenotype search using dataTables.js on phenotypes page
- Search and delete users with `email` instead of `_id`
- Fixed css styles so that multiselect options will all fit one column


## [4.7.3]

### Added
- RankScore can be used with VCFs for vcf_cancer files

### Fixed
- Fix issue with STR view next page button not doing its one job.

### Deleted
- Removed pileup as a bam viewing option. This is replaced by IGV


## [4.7.2]

### Added
- Show earlier ACMG classification in the variant list

### Fixed
- Fixed igv search not working due to igv.js dist 2.2.17
- Fixed searches for cases with a gene with variants pinned or marked causative.
- Load variant pages faster after fixing other causatives query
- Fixed mitochondrial report bug for variants without genes

## [4.7.1]

### Added

### Fixed
- Fixed bug on genes page


## [4.7.0]

### Added
- Export genes and gene panels in build GRCh38
- Search for cases with variants pinned or marked causative in a given gene.
- Search for cases phenotypically similar to a case also from WUI.
- Case variant searches can be limited to similar cases, matching HPO-terms,
  phenogroups and cohorts.
- De-archive reruns and flag them as 'inactive' if archived
- Sort cases by analysis_date, track or status
- Display cases in the following order: prioritized, active, inactive, archived, solved
- Assign case to user when user activates it or asks for rerun
- Case becomes inactive when it has no assignees
- Fetch refseq version from entrez and use it in clinvar form
- Load and export of exons for all genes, independent on refseq
- Documentation for loading/updating exons
- Showing SV variant annotations: SV cgh frequencies, gnomad-SV, local SV frequencies
- Showing transcripts mapping score in segmental duplications
- Handle requests to Ensembl Rest API
- Handle requests to Ensembl Rest Biomart
- STR variants view now displays GT and IGV link.
- Description field for gene panels
- Export exons in build 37 and 38 using the command line

### Fixed
- Fixes of and induced by build tests
- Fixed bug affecting variant observations in other cases
- Fixed a bug that showed wrong gene coverage in general panel PDF export
- MT report only shows variants occurring in the specific individual of the excel sheet
- Disable SSL certifcate verification in requests to chanjo
- Updates how intervaltree and pymongo is used to void deprecated functions
- Increased size of IGV sample tracks
- Optimized tests


## [4.6.1]

### Added

### Fixed
- Missing 'father' and 'mother' keys when parsing single individual cases


## [4.6.0]

### Added
- Description of Scout branching model in CONTRIBUTING doc
- Causatives in alphabetical order, display ACMG classification and filter by gene.
- Added 'external' to the list of analysis type options
- Adds functionality to display "Tissue type". Passed via load config.
- Update to IGV 2.

### Fixed
- Fixed alignment visualization and vcf2cytosure availability for demo case samples
- Fixed 3 bugs affecting SV pages visualization
- Reintroduced the --version cli option
- Fixed variants query by panel (hpo panel + gene panel).
- Downloaded MT report contains excel files with individuals' display name
- Refactored code in parsing of config files.


## [4.5.1]

### Added

### Fixed
- update requirement to use PyYaml version >= 5.1
- Safer code when loading config params in cli base


## [4.5.0]

### Added
- Search for similar cases from scout view CLI
- Scout cli is now invoked from the app object and works under the app context

### Fixed
- PyYaml dependency fixed to use version >= 5.1


## [4.4.1]

### Added
- Display SV rank model version when available

### Fixed
- Fixed upload of delivery report via API


## [4.4.0]

### Added
- Displaying more info on the Causatives page and hiding those not causative at the case level
- Add a comment text field to Sanger order request form, allowing a message to be included in the email
- MatchMaker Exchange integration
- List cases with empty synopsis, missing HPO terms and phenotype groups.
- Search for cases with open research list, or a given case status (active, inactive, archived)

### Fixed
- Variant query builder split into several functions
- Fixed delivery report load bug


## [4.3.3]

### Added
- Different individual table for cancer cases

### Fixed
- Dashboard collects validated variants from verification events instead of using 'sanger' field
- Cases shared with collaborators are visible again in cases page
- Force users to select a real institute to share cases with (actionbar select fix)


## [4.3.2]

### Added
- Dashboard data can be filtered using filters available in cases page
- Causatives for each institute are displayed on a dedicated page
- SNVs and and SVs are searchable across cases by gene and rank score
- A more complete report with validated variants is downloadable from dashboard

### Fixed
- Clinsig filter is fixed so clinsig numerical values are returned
- Split multi clinsig string values in different elements of clinsig array
- Regex to search in multi clinsig string values or multi revstat string values
- It works to upload vcf files with no variants now
- Combined Pileup and IGV alignments for SVs having variant start and stop on the same chromosome


## [4.3.1]

### Added
- Show calls from all callers even if call is not available
- Instructions to install cairo and pango libs from WeasyPrint page
- Display cases with number of variants from CLI
- Only display cases with number of variants above certain treshold. (Also CLI)
- Export of verified variants by CLI or from the dashboard
- Extend case level queries with default panels, cohorts and phenotype groups.
- Slice dashboard statistics display using case level queries
- Add a view where all variants for an institute can be searched across cases, filtering on gene and rank score. Allows searching research variants for cases that have research open.

### Fixed
- Fixed code to extract variant conservation (gerp, phyloP, phastCons)
- Visualization of PDF-exported gene panels
- Reintroduced the exon/intron number in variant verification email
- Sex and affected status is correctly displayed on general report
- Force number validation in SV filter by size
- Display ensembl transcripts when no refseq exists


## [4.3.0]

### Added
- Mosaicism tag on variants
- Show and filter on SweGen frequency for SVs
- Show annotations for STR variants
- Show all transcripts in verification email
- Added mitochondrial export
- Adds alternative to search for SVs shorter that the given length
- Look for 'bcftools' in the `set` field of VCFs
- Display digenic inheritance from OMIM
- Displays what refseq transcript that is primary in hgnc

### Fixed

- Archived panels displays the correct date (not retroactive change)
- Fixed problem with waiting times in gene panel exports
- Clinvar fiter not working with human readable clinsig values

## [4.2.2]

### Fixed
- Fixed gene panel create/modify from CSV file utf-8 decoding error
- Updating genes in gene panels now supports edit comments and entry version
- Gene panel export timeout error

## [4.2.1]

### Fixed
- Re-introduced gene name(s) in verification email subject
- Better PDF rendering for excluded variants in report
- Problem to access old case when `is_default` did not exist on a panel


## [4.2.0]

### Added
- New index on variant_id for events
- Display overlapping compounds on variants view

### Fixed
- Fixed broken clinical filter


## [4.1.4]

### Added
- Download of filtered SVs

### Fixed
- Fixed broken download of filtered variants
- Fixed visualization issue in gene panel PDF export
- Fixed bug when updating gene names in variant controller


## [4.1.3]

### Fixed
- Displays all primary transcripts


## [4.1.2]

### Added
- Option add/replace when updating a panel via CSV file
- More flexible versioning of the gene panels
- Printing coverage report on the bottom of the pdf case report
- Variant verification option for SVs
- Logs uri without pwd when connecting
- Disease-causing transcripts in case report
- Thicker lines in case report
- Supports HPO search for cases, both terms or if described in synopsis
- Adds sanger information to dashboard

### Fixed
- Use db name instead of **auth** as default for authentication
- Fixes so that reports can be generated even with many variants
- Fixed sanger validation popup to show individual variants queried by user and institute.
- Fixed problem with setting up scout
- Fixes problem when exac file is not available through broad ftp
- Fetch transcripts for correct build in `adapter.hgnc_gene`

## [4.1.1]
- Fix problem with institute authentication flash message in utils
- Fix problem with comments
- Fix problem with ensembl link


## [4.1.0]

### Added
- OMIM phenotypes to case report
- Command to download all panel app gene panels `scout load panel --panel-app`
- Links to genenames.org and omim on gene page
- Popup on gene at variants page with gene information
- reset sanger status to "Not validated" for pinned variants
- highlight cases with variants to be evaluated by Sanger on the cases page
- option to point to local reference files to the genome viewer pileup.js. Documented in `docs.admin-guide.server`
- option to export single variants in `scout export variants`
- option to load a multiqc report together with a case(add line in load config)
- added a view for searching HPO terms. It is accessed from the top left corner menu
- Updates the variants view for cancer variants. Adds a small cancer specific filter for known variants
- Adds hgvs information on cancer variants page
- Adds option to update phenotype groups from CLI

### Fixed
- Improved Clinvar to submit variants from different cases. Fixed HPO terms in casedata according to feedback
- Fixed broken link to case page from Sanger modal in cases view
- Now only cases with non empty lists of causative variants are returned in `adapter.case(has_causatives=True)`
- Can handle Tumor only samples
- Long lists of HGNC symbols are now possible. This was previously difficult with manual, uploaded or by HPO search when changing filter settings due to GET request limitations. Relevant pages now use POST requests. Adds the dynamic HPO panel as a selection on the gene panel dropdown.
- Variant filter defaults to default panels also on SV and Cancer variants pages.

## [4.0.0]

### WARNING ###

This is a major version update and will require that the backend of pre releases is updated.
Run commands:

```
$scout update genes
$scout update hpo
```

- Created a Clinvar submission tool, to speed up Clinvar submission of SNVs and SVs
- Added an analysis report page (html and PDF format) containing phenotype, gene panels and variants that are relevant to solve a case.

### Fixed
- Optimized evaluated variants to speed up creation of case report
- Moved igv and pileup viewer under a common folder
- Fixed MT alignment view pileup.js
- Fixed coordinates for SVs with start chromosome different from end chromosome
- Global comments shown across cases and institutes. Case-specific variant comments are shown only for that specific case.
- Links to clinvar submitted variants at the cases level
- Adapts clinvar parsing to new format
- Fixed problem in `scout update user` when the user object had no roles
- Makes pileup.js use online genome resources when viewing alignments. Now any instance of Scout can make use of this functionality.
- Fix ensembl link for structural variants
- Works even when cases does not have `'madeline_info'`
- Parses Polyphen in correct way again
- Fix problem with parsing gnomad from VEP

### Added
- Added a PDF export function for gene panels
- Added a "Filter and export" button to export custom-filtered SNVs to CSV file
- Dismiss SVs
- Added IGV alignments viewer
- Read delivery report path from case config or CLI command
- Filter for spidex scores
- All HPO terms are now added and fetched from the correct source (https://github.com/obophenotype/human-phenotype-ontology/blob/master/hp.obo)
- New command `scout update hpo`
- New command `scout update genes` will fetch all the latest information about genes and update them
- Load **all** variants found on chromosome **MT**
- Adds choice in cases overview do show as many cases as user like

### Removed
- pileup.min.js and pileup css are imported from a remote web location now
- All source files for HPO information, this is instead fetched directly from source
- All source files for gene information, this is instead fetched directly from source

## [3.0.0]
### Fixed
- hide pedigree panel unless it exists

## [1.5.1] - 2016-07-27
### Fixed
- look for both ".bam.bai" and ".bai" extensions

## [1.4.0] - 2016-03-22
### Added
- support for local frequency through loqusdb
- bunch of other stuff

## [1.3.0] - 2016-02-19
### Fixed
- Update query-phenomizer and add username/password

### Changed
- Update the way a case is checked for rerun-status

### Added
- Add new button to mark a case as "checked"
- Link to clinical variants _without_ 1000G annotation

## [1.2.2] - 2016-02-18
### Fixed
- avoid filtering out variants lacking ExAC and 1000G annotations

## [1.1.3] - 2015-10-01
### Fixed
- persist (clinical) filter when clicking load more
- fix #154 by robustly setting clinical filter func. terms

## [1.1.2] - 2015-09-07
### Fixed
- avoid replacing coverage report with none
- update SO terms, refactored

## [1.1.1] - 2015-08-20
### Fixed
- fetch case based on collaborator status (not owner)

## [1.1.0] - 2015-05-29
### Added
- link(s) to SNPedia based on RS-numbers
- new Jinja filter to "humanize" decimal numbers
- show gene panels in variant view
- new Jinja filter for decoding URL encoding
- add indicator to variants in list that have comments
- add variant number threshold and rank score threshold to load function
- add event methods to mongo adapter
- add tests for models
- show badge "old" if comment was written for a previous analysis

### Changed
- show cDNA change in transcript summary unless variant is exonic
- moved compounds table further up the page
- show dates for case uploads in ISO format
- moved variant comments higher up on page
- updated documentation for pages
- read in coverage report as blob in database and serve directly
- change ``OmimPhenotype`` to ``PhenotypeTerm``
- reorganize models sub-package
- move events (and comments) to separate collection
- only display prev/next links for the research list
- include variant type in breadcrumbs e.g. "Clinical variants"

### Removed
- drop dependency on moment.js

### Fixed
- show the same level of detail for all frequencies on all pages
- properly decode URL encoded symbols in amino acid/cDNA change strings
- fixed issue with wipe permissions in MongoDB
- include default gene lists in "variants" link in breadcrumbs

## [1.0.2] - 2015-05-20
### Changed
- update case fetching function

### Fixed
- handle multiple cases with same id

## [1.0.1] - 2015-04-28
### Fixed
- Fix building URL parameters in cases list Vue component

## [1.0.0] - 2015-04-12
Codename: Sara Lund

![Release 1.0](artwork/releases/release-1-0.jpg)

### Added
- Add email logging for unexpected errors
- New command line tool for deleting case

### Changed
- Much improved logging overall
- Updated documentation/usage guide
- Removed non-working IGV link

### Fixed
- Show sample display name in GT call
- Various small bug fixes
- Make it easier to hover over popups

## [0.0.2-rc1] - 2015-03-04
### Added
- add protein table for each variant
- add many more external links
- add coverage reports as PDFs

### Changed
- incorporate user feedback updates
- big refactor of load scripts

## [0.0.2-rc2] - 2015-03-04
### Changes
- add gene table with gene description
- reorganize inheritance models box

### Fixed
- avoid overwriting gene list on "research" load
- fix various bugs in external links

## [0.0.2-rc3] - 2015-03-05
### Added
- Activity log feed to variant view
- Adds protein change strings to ODM and Sanger email

### Changed
- Extract activity log component to macro

### Fixes
- Make Ensembl transcript links use archive website<|MERGE_RESOLUTION|>--- conflicted
+++ resolved
@@ -10,11 +10,8 @@
 ### Fixed
 - Instance badge class and config option documentation (#5500)
 - Fix incorrect reference to non-existent pymongo.synchronous (#5517)
-<<<<<<< HEAD
+- More clearly dim cases for empty queries (#5507)
 - Do not create new variant-associated events, when re-uploading a case. New variant inherits key/values from old evaluated variants (#5507)
-=======
-- More clearly dim cases for empty queries (#5507)
->>>>>>> 7b15d9ea
 
 ## [4.102]
 ### Added
