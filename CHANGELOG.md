--- conflicted
+++ resolved
@@ -27,12 +27,8 @@
 - ClinVar form to accept MedGen phenotypes
 - Cancer SV variantS page spinner on variant export
 - STRs variants export
-<<<<<<< HEAD
 - Filtering variants by ClinVar significance, CLINSIG Confident and ClinVar hits at the same time
-
-=======
->>>>>>> 18933b91
-
+ 
 ## [4.90.1]
 ### Fixed
 - Parsing Matchmaker Exchange's matches dates
