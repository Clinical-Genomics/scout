# Change Log
All notable changes to this project will be documented in this file.
This project adheres to [Semantic Versioning](http://semver.org/).

About changelog [here](https://keepachangelog.com/en/1.0.0/)

## [4.x.x]

Add new stuff here

### Fixed
- Visualization of PDF-exported gene panels
<<<<<<< HEAD
- Sex and affected status is correctly displayed on general report
=======
- Force number validation in SV filter by size
>>>>>>> 2daab9bd

## [4.3.0]

### Added
- Mosaicism tag on variants
- Show and filter on SweGen frequency for SVs
- Show annotations for STR variants
- Show all transcripts in verification email
- Added mitochondrial export
- Adds alternative to search for SVs shorter that the given length
- Look for 'bcftools' in the `set` field of VCFs
- Display digenic inheritance from OMIM
- Displays what refseq transcript that is primary in hgnc

### Fixed

- Archived panels displays the correct date (not retroactive change)
- Fixed problem with waiting times in gene panel exports
- Clinvar fiter not working with human readable clinsig values

## [4.2.2]

### Fixed
- Fixed gene panel create/modify from CSV file utf-8 decoding error
- Updating genes in gene panels now supports edit comments and entry version
- Gene panel export timeout error

## [4.2.1]

### Fixed
- Re-introduced gene name(s) in verification email subject
- Better PDF rendering for excluded variants in report
- Problem to access old case when `is_default` did not exist on a panel


## [4.2.0]

### Added
- New index on variant_id for events
- Display overlapping compounds on variants view

### Fixed
- Fixed broken clinical filter


## [4.1.4]

### Added
- Download of filtered SVs

### Fixed
- Fixed broken download of filtered variants
- Fixed visualization issue in gene panel PDF export
- Fixed bug when updating gene names in variant controller


## [4.1.3]

### Fixed
- Displays all primary transcripts


## [4.1.2]

### Added
- Option add/replace when updating a panel via CSV file
- More flexible versioning of the gene panels
- Printing coverage report on the bottom of the pdf case report
- Variant verification option for SVs
- Logs uri without pwd when connecting
- Disease-causing transcripts in case report
- Thicker lines in case report
- Supports HPO search for cases, both terms or if described in synopsis
- Adds sanger information to dashboard

### Fixed
- Use db name instead of **auth** as default for authentication
- Fixes so that reports can be generated even with many variants
- Fixed sanger validation popup to show individual variants queried by user and institute.
- Fixed problem with setting up scout
- Fixes problem when exac file is not available through broad ftp
- Fetch transcripts for correct build in `adapter.hgnc_gene`

## [4.1.1]
- Fix problem with institute authentication flash message in utils
- Fix problem with comments
- Fix problem with ensembl link


## [4.1.0]

### Added
- OMIM phenotypes to case report
- Command to download all panel app gene panels `scout load panel --panel-app`
- Links to genenames.org and omim on gene page
- Popup on gene at variants page with gene information
- reset sanger status to "Not validated" for pinned variants
- highlight cases with variants to be evaluated by Sanger on the cases page
- option to point to local reference files to the genome viewer pileup.js. Documented in `docs.admin-guide.server`
- option to export single variants in `scout export variants`
- option to load a multiqc report together with a case(add line in load config)
- added a view for searching HPO terms. It is accessed from the top left corner menu
- Updates the variants view for cancer variants. Adds a small cancer specific filter for known variants
- Adds hgvs information on cancer variants page
- Adds option to update phenotype groups from CLI

### Fixed
- Improved Clinvar to submit variants from different cases. Fixed HPO terms in casedata according to feedback
- Fixed broken link to case page from Sanger modal in cases view
- Now only cases with non empty lists of causative variants are returned in `adapter.case(has_causatives=True)`
- Can handle Tumor only samples
- Long lists of HGNC symbols are now possible. This was previously difficult with manual, uploaded or by HPO search when changing filter settings due to GET request limitations. Relevant pages now use POST requests. Adds the dynamic HPO panel as a selection on the gene panel dropdown.
- Variant filter defaults to default panels also on SV and Cancer variants pages.

## [4.0.0]

### WARNING ###

This is a major version update and will require that the backend of pre releases is updated.
Run commands:

```
$scout update genes
$scout update hpo
```

- Created a Clinvar submission tool, to speed up Clinvar submission of SNVs and SVs
- Added an analysis report page (html and PDF format) containing phenotype, gene panels and variants that are relevant to solve a case.

### Fixed
- Optimized evaluated variants to speed up creation of case report
- Moved igv and pileup viewer under a common folder
- Fixed MT alignment view pileup.js
- Fixed coordinates for SVs with start chromosome different from end chromosome
- Global comments shown across cases and institutes. Case-specific variant comments are shown only for that specific case.
- Links to clinvar submitted variants at the cases level
- Adapts clinvar parsing to new format
- Fixed problem in `scout update user` when the user object had no roles
- Makes pileup.js use online genome resources when viewing alignments. Now any instance of Scout can make use of this functionality.
- Fix ensembl link for structural variants
- Works even when cases does not have `'madeline_info'`
- Parses Polyphen in correct way again
- Fix problem with parsing gnomad from VEP

### Added
- Added a PDF export function for gene panels
- Added a "Filter and export" button to export custom-filtered SNVs to CSV file
- Dismiss SVs
- Added IGV alignments viewer
- Read delivery report path from case config or CLI command
- Filter for spidex scores
- All HPO terms are now added and fetched from the correct source (https://github.com/obophenotype/human-phenotype-ontology/blob/master/hp.obo)
- New command `scout update hpo`
- New command `scout update genes` will fetch all the latest information about genes and update them
- Load **all** variants found on chromosome **MT**
- Adds choice in cases overview do show as many cases as user like

### Removed
- pileup.min.js and pileup css are imported from a remote web location now
- All source files for HPO information, this is instead fetched directly from source
- All source files for gene information, this is instead fetched directly from source

## [3.0.0]
### Fixed
- hide pedigree panel unless it exists

## [1.5.1] - 2016-07-27
### Fixed
- look for both ".bam.bai" and ".bai" extensions

## [1.4.0] - 2016-03-22
### Added
- support for local frequency through loqusdb
- bunch of other stuff

## [1.3.0] - 2016-02-19
### Fixed
- Update query-phenomizer and add username/password

### Changed
- Update the way a case is checked for rerun-status

### Added
- Add new button to mark a case as "checked"
- Link to clinical variants _without_ 1000G annotation

## [1.2.2] - 2016-02-18
### Fixed
- avoid filtering out variants lacking ExAC and 1000G annotations

## [1.1.3] - 2015-10-01
### Fixed
- persist (clinical) filter when clicking load more
- fix #154 by robustly setting clinical filter func. terms

## [1.1.2] - 2015-09-07
### Fixed
- avoid replacing coverage report with none
- update SO terms, refactored

## [1.1.1] - 2015-08-20
### Fixed
- fetch case based on collaborator status (not owner)

## [1.1.0] - 2015-05-29
### Added
- link(s) to SNPedia based on RS-numbers
- new Jinja filter to "humanize" decimal numbers
- show gene panels in variant view
- new Jinja filter for decoding URL encoding
- add indicator to variants in list that have comments
- add variant number threshold and rank score threshold to load function
- add event methods to mongo adapter
- add tests for models
- show badge "old" if comment was written for a previous analysis

### Changed
- show cDNA change in transcript summary unless variant is exonic
- moved compounds table further up the page
- show dates for case uploads in ISO format
- moved variant comments higher up on page
- updated documentation for pages
- read in coverage report as blob in database and serve directly
- change ``OmimPhenotype`` to ``PhenotypeTerm``
- reorganize models sub-package
- move events (and comments) to separate collection
- only display prev/next links for the research list
- include variant type in breadcrumbs e.g. "Clinical variants"

### Removed
- drop dependency on moment.js

### Fixed
- show the same level of detail for all frequencies on all pages
- properly decode URL encoded symbols in amino acid/cDNA change strings
- fixed issue with wipe permissions in MongoDB
- include default gene lists in "variants" link in breadcrumbs

## [1.0.2] - 2015-05-20
### Changed
- update case fetching function

### Fixed
- handle multiple cases with same id

## [1.0.1] - 2015-04-28
### Fixed
- Fix building URL parameters in cases list Vue component

## [1.0.0] - 2015-04-12
Codename: Sara Lund

![Release 1.0](artwork/releases/release-1-0.jpg)

### Added
- Add email logging for unexpected errors
- New command line tool for deleting case

### Changed
- Much improved logging overall
- Updated documentation/usage guide
- Removed non-working IGV link

### Fixed
- Show sample display name in GT call
- Various small bug fixes
- Make it easier to hover over popups

## [0.0.2-rc1] - 2015-03-04
### Added
- add protein table for each variant
- add many more external links
- add coverage reports as PDFs

### Changed
- incorporate user feedback updates
- big refactor of load scripts

## [0.0.2-rc2] - 2015-03-04
### Changes
- add gene table with gene description
- reorganize inheritance models box

### Fixed
- avoid overwriting gene list on "research" load
- fix various bugs in external links

## [0.0.2-rc3] - 2015-03-05
### Added
- Activity log feed to variant view
- Adds protein change strings to ODM and Sanger email

### Changed
- Extract activity log component to macro

### Fixes
- Make Ensembl transcript links use archive website<|MERGE_RESOLUTION|>--- conflicted
+++ resolved
@@ -10,11 +10,9 @@
 
 ### Fixed
 - Visualization of PDF-exported gene panels
-<<<<<<< HEAD
 - Sex and affected status is correctly displayed on general report
-=======
 - Force number validation in SV filter by size
->>>>>>> 2daab9bd
+
 
 ## [4.3.0]
 
