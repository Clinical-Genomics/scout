--- conflicted
+++ resolved
@@ -18,12 +18,9 @@
 - Build case IGV tracks starting from case and variant objects instead of passing all params in a form
 - Unfreeze Werkzeug lib since Flask_login v.0.6 with bugfix has been released
 - Sort gene panels by name (panelS and variant page)
-<<<<<<< HEAD
-- Audit Filter now also loads filter displaying the variants for it
-=======
 - Removed unused `server.blueprints.alignviewers.unindexed_remote_static` endpoint
 - User sessions to check files served by `server.blueprints.alignviewers.remote_static` endpoint
->>>>>>> 18fd44b6
+- Audit Filter now also loads filter displaying the variants for it
 ### Fixed
 - Handle `attachment_filename` parameter renamed to `download_name` when Flask 2.2 will be released
 - Removed cursor timeout param in cases find adapter function to avoid many code warnings
