# Change Log
All notable changes to this project will be documented in this file.
This project adheres to [Semantic Versioning](http://semver.org/).

About changelog [here](https://keepachangelog.com/en/1.0.0/)

## [x.x.x]
### Added
- Parse and save splice junction tracks from case config file
- Tooltip in observations panel, explaining that case variants with no link might be old variants, not uploaded after a case rerun
### Fixed
- Warning on overwriting variants with same position was no longer shown
- Increase the height of the dropdowns to 425px
<<<<<<< HEAD
- Total number of research variants count
- Update variants stats in case documents every time new variants are loaded
=======
- More indices for the case table as it grows, specifically for causatives queries
>>>>>>> 50c7c17f
### Changed
- Clearer warning messages for gene searches in variants filters

## [4.35]
### Added
- A new index for hgnc_symbol in the hgnc_gene collection
- A Pedigree panel in STR page
- Display Tier I and II variants in case view causatives card for cancer cases
### Fixed
- Send partial file data to igv.js when visualizing sashimi plots with splice junction tracks
- Research variants filtering by gene
- Do not attempt to populate annotations for not loaded pinned/causatives
- Add max-height to all dropdowns in filters
### Changed
- Switch off non-clinical gene warnings when filtering research variants
- Don't display OMIM disease card in case view for cancer cases
- Refactored Individuals and Causative card in case view for cancer cases
- Update and style STR case report

## [4.34]
### Added
- Saved filter lock and unlock
- Filters can optionally be marked audited, logging the filter name, user and date on the case events and general report.
- Added `ClinVar hits` and `Cosmic hits` in cancer SNVs filters
- Added `ClinVar hits` to variants filter (rare disease track)
- Load cancer demo case in docker-compose files (default and demo file)
- Inclusive-language check using [woke](https://github.com/get-woke/woke) github action
- Add link to HmtVar for mitochondrial variants (if VCF is annotated with HmtNote)
- Grey background for dismissed compounds in variants list and variant page
- Pin badge for pinned compounds in variants list and variant page
- Support LoqusDB REST API queries
- Add a docker-compose-matchmaker under scout/containers/development to test matchmaker locally
- Script to investigate consequences of symbol search bug
- Added GATK to list of SV and cancer SV callers
### Fixed
- Make MitoMap link work for hg38 again
- Export Variants feature crashing when one of the variants has no primary transcripts
- Redirect to last visited variantS page when dismissing variants from variants list
- Improved matching of SVs Loqus occurrences in other cases
- Remove padding from the list inside (Matching causatives from other cases) panel
- Pass None to get_app function in CLI base since passing script_info to app factory functions was deprecated in Flask 2.0
- Fixed failing tests due to Flask update to version 2.0
- Speed up user events view
- Causative view sort out of memory error
- Use hgnc_id for gene filter query
- Typo in case controllers displaying an error every time a patient is matched against external MatchMaker nodes
- Do not crash while attempting an update for variant documents that are too big (> 16 MB)
- Old STR causatives (and other variants) may not have HGNC symbols - fix sort lambda
- Check if gene_obj has primary_transcript before trying to access it
- Warn if a gene manually searched is in a clinical panel with an outdated name when filtering variants
- ChrPos split js not needed on STR page yet
### Changed
- Remove parsing of case `genome_version`, since it's not used anywhere downstream
- Introduce deprecation warning for Loqus configs that are not dictionaries
- SV clinical filter no longer filters out sub 100 nt variants
- Count cases in LoqusDB by variant type
- Commit pulse repo badge temporarily set to weekly
- Sort ClinVar submissions objects by ascending "Last evaluated" date
- Refactored the MatchMaker integration as an extension
- Replaced some sensitive words as suggested by woke linter
- Documentation for load-configuration rewritten.
- Add styles to MatchMaker matches table
- More detailed info on the data shared in MatchMaker submission form

## [4.33.1]
### Fixed
- Include markdown for release autodeploy docs
- Use standard inheritance model in ClinVar (https://ftp.ncbi.nlm.nih.gov/pub/GTR/standard_terms/Mode_of_inheritance.txt)
- Fix issue crash with variants that have been unflagged causative not being available in other causatives
### Added
### Changed

## [4.33]
### Fixed
- Command line crashing when updating an individual not found in database
- Dashboard page crashing when filters return no data
- Cancer variants filter by chromosome
- /api/v1/genes now searches for genes in all genome builds by default
- Upgraded igv.js to version 2.8.1 (Fixed Unparsable bed record error)
### Added
- Autodeploy docs on release
- Documentation for updating case individuals tracks
- Filter cases and dashboard stats by analysis track
### Changed
- Changed from deprecated db update method
- Pre-selected fields to run queries with in dashboard page
- Do not filter by any institute when first accessing the dashboard
- Removed OMIM panel in case view for cancer cases
- Display Tier I and II variants in case view causatives panel for cancer cases
- Refactored Individuals and Causative panels in case view for cancer cases

## [4.32.1]
### Fixed
- iSort lint check only
### Changed
- Institute cases page crashing when a case has track:Null
### Added

## [4.32]
### Added
- Load and show MITOMAP associated diseases from VCF (INFO field: MitomapAssociatedDiseases, via HmtNote)
- Show variant allele frequencies for mitochondrial variants (GRCh38 cases)
- Extend "public" json API with diseases (OMIM) and phenotypes (HPO)
- HPO gene list download now has option for clinical and non-clinical genes
- Display gene splice junctions data in sashimi plots
- Update case individuals with splice junctions tracks
- Simple Docker compose for development with local build
- Make Phenomodels subpanels collapsible
- User side documentation of cytogenomics features (Gens, Chromograph, vcf2cytosure, rhocall)
- iSort GitHub Action
- Support LoqusDB REST API queries
### Fixed
- Show other causative once, even if several events point to it
- Filtering variants by mitochondrial chromosome for cases with genome build=38
- HPO gene search button triggers any warnings for clinical / non-existing genes also on first search
- Fixed a bug in variants pages caused by MT variants without alt_frequency
- Tests for CADD score parsing function
- Fixed the look of IGV settings on SNV variant page
- Cases analyzed once shown as `rerun`
- Missing case track on case re-upload
- Fixed severity rank for SO term "regulatory region ablation"
### Changed
- Refactor according to CodeFactor - mostly reuse of duplicated code
- Phenomodels language adjustment
- Open variants in a new window (from variants page)
- Open overlapping and compound variants in a new window (from variant page)
- gnomAD link points to gnomAD v.3 (build GRCh38) for mitochondrial variants.
- Display only number of affected genes for dismissed SVs in general report
- Chromosome build check when populating the variants filter chromosome selection
- Display mitochondrial and rare diseases coverage report in cases with missing 'rare' track


## [4.31.1]
### Added
### Changed
- Remove mitochondrial and coverage report from cancer cases sidebar
### Fixed
- ClinVar page when dbSNP id is None

## [4.31]
### Added
- gnomAD annotation field in admin guide
- Export also dynamic panel genes not associated to an HPO term when downloading the HPO panel
- Primary HGNC transcript info in variant export files
- Show variant quality (QUAL field from vcf) in the variant summary
- Load/update PDF gene fusion reports (clinical and research) generated with Arriba
- Support new MANE annotations from VEP (both MANE Select and MANE Plus Clinical)
- Display on case activity the event of a user resetting all dismissed variants
- Support gnomAD population frequencies for mitochondrial variants
- Anchor links in Casedata ClinVar panels to redirect after renaming individuals
### Fixed
- Replace old docs link www.clinicalgenomics.se/scout with new https://clinical-genomics.github.io/scout
- Page formatting issues whenever case and variant comments contain extremely long strings with no spaces
- Chromograph images can be one column and have scrollbar. Removed legacy code.
- Column labels for ClinVar case submission
- Page crashing looking for LoqusDB observation when variant doesn't exist
- Missing inheritance models and custom inheritance models on newly created gene panels
- Accept only numbers in managed variants filter as position and end coordinates
- SNP id format and links in Variant page, ClinVar submission form and general report
- Case groups tooltip triggered only when mouse is on the panel header
### Changed
- A more compact case groups panel
- Added landscape orientation CSS style to cancer coverage and QC demo report
- Improve user documentation to create and save new gene panels
- Removed option to use space as separator when uploading gene panels
- Separating the columns of standard and custom inheritance models in gene panels
- Improved ClinVar instructions for users using non-English Excel

## [4.30.2]
### Added
### Fixed
- Use VEP RefSeq ID if RefSeq list is empty in RefSeq transcripts overview
- Bug creating variant links for variants with no end_chrom
### Changed

## [4.30.1]
### Added
### Fixed
- Cryptography dependency fixed to use version < 3.4
### Changed

## [4.30]
### Added
- Introduced a `reset dismiss variant` verb
- Button to reset all dismissed variants for a case
- Add black border to Chromograph ideograms
- Show ClinVar annotations on variantS page
- Added integration with GENS, copy number visualization tool
- Added a VUS label to the manual classification variant tags
- Add additional information to SNV verification emails
- Tooltips documenting manual annotations from default panels
- Case groups now show bam files from all cases on align view
### Fixed
- Center initial igv view on variant start with SNV/indels
- Don't set initial igv view to negative coordinates
- Display of GQ for SV and STR
- Parsing of AD and related info for STRs
- LoqusDB field in institute settings accepts only existing Loqus instances
- Fix DECIPHER link to work after DECIPHER migrated to GRCh38
- Removed visibility window param from igv.js genes track
- Updated HPO download URL
- Patch HPO download test correctly
- Reference size on STR hover not needed (also wrong)
- Introduced genome build check (allowed values: 37, 38, "37", "38") on case load
- Improve case searching by assignee full name
- Populating the LoqusDB select in institute settings
### Changed
- Cancer variants table header (pop freq etc)
- Only admin users can modify LoqusDB instance in Institute settings
- Style of case synopsis, variants and case comments
- Switched to igv.js 2.7.5
- Do not choke if case is missing research variants when research requested
- Count cases in LoqusDB by variant type
- Introduce deprecation warning for Loqus configs that are not dictionaries
- Improve create new gene panel form validation
- Make XM- transcripts less visible if they don't overlap with transcript refseq_id in variant page
- Color of gene panels and comments panels on cases and variant pages
- Do not choke if case is missing research variants when reserch requested

## [4.29.1]
### Added
### Fixed
- Always load STR variants regardless of RankScore threshold (hotfix)
### Changed

## [4.29]
### Added
- Added a page about migrating potentially breaking changes to the documentation
- markdown_include in development requirements file
- STR variants filter
- Display source, Z-score, inheritance pattern for STR annotations from Stranger (>0.6.1) if available
- Coverage and quality report to cancer view
### Fixed
- ACMG classification page crashing when trying to visualize a classification that was removed
- Pretty print HGVS on gene variants (URL-decode VEP)
- Broken or missing link in the documentation
- Multiple gene names in ClinVar submission form
- Inheritance model select field in ClinVar submission
- IGV.js >2.7.0 has an issue with the gene track zoom levels - temp freeze at 2.7.0
- Revert CORS-anywhere and introduce a local http proxy for cloud tracks
### Changed

## [4.28]
### Added
- Chromograph integration for displaying PNGs in case-page
- Add VAF to cancer case general report, and remove some of its unused fields
- Variants filter compatible with genome browser location strings
- Support for custom public igv tracks stored on the cloud
- Add tests to increase testing coverage
- Update case variants count after deleting variants
- Update IGV.js to latest (v2.7.4)
- Bypass igv.js CORS check using `https://github.com/Rob--W/cors-anywhere`
- Documentation on default and custom IGV.js tracks (admin docs)
- Lock phenomodels so they're editable by admins only
- Small case group assessment sharing
- Tutorial and files for deploying app on containers (Kubernetes pods)
- Canonical transcript and protein change of canonical transcript in exported variants excel sheet
- Support for Font Awesome version 6
- Submit to Beacon from case page sidebar
- Hide dismissed variants in variants pages and variants export function
- Systemd service files and instruction to deploy Scout using podman
### Fixed
- Bugfix: unused `chromgraph_prefix |tojson` removed
- Freeze coloredlogs temporarily
- Marrvel link
- Don't show TP53 link for silent or synonymous changes
- OMIM gene field accepts any custom number as OMIM gene
- Fix Pytest single quote vs double quote string
- Bug in gene variants search by similar cases and no similar case is found
- Delete unused file `userpanel.py`
- Primary transcripts in variant overview and general report
- Google OAuth2 login setup in README file
- Redirect to 'missing file'-icon if configured Chromograph file is missing
- Javascript error in case page
- Fix compound matching during variant loading for hg38
- Cancer variants view containing variants dismissed with cancer-specific reasons
- Zoom to SV variant length was missing IGV contig select
- Tooltips on case page when case has no default gene panels
### Changed
- Save case variants count in case document and not in sessions
- Style of gene panels multiselect on case page
- Collapse/expand main HPO checkboxes in phenomodel preview
- Replaced GQ (Genotype quality) with VAF (Variant allele frequency) in cancer variants GT table
- Allow loading of cancer cases with no tumor_purity field
- Truncate cDNA and protein changes in case report if longer than 20 characters


## [4.27]
### Added
- Exclude one or more variant categories when running variants delete command
### Fixed
### Changed

## [4.26.1]
### Added
### Fixed
- Links with 1-letter aa codes crash on frameshift etc
### Changed

## [4.26]
### Added
- Extend the delete variants command to print analysis date, track, institute, status and research status
- Delete variants by type of analysis (wgs|wes|panel)
- Links to cBioPortal, MutanTP53, IARC TP53, OncoKB, MyCancerGenome, CIViC
### Fixed
- Deleted variants count
### Changed
- Print output of variants delete command as a tab separated table

## [4.25]
### Added
- Command line function to remove variants from one or all cases
### Fixed
- Parse SMN None calls to None rather than False

## [4.24.1]
### Fixed
- Install requirements.txt via setup file

## [4.24]
### Added
- Institute-level phenotype models with sub-panels containing HPO and OMIM terms
- Runnable Docker demo
- Docker image build and push github action
- Makefile with shortcuts to docker commands
- Parse and save synopsis, phenotype and cohort terms from config files upon case upload
### Fixed
- Update dismissed variant status when variant dismissed key is missing
- Breakpoint two IGV button now shows correct chromosome when different from bp1
- Missing font lib in Docker image causing the PDF report download page to crash
- Sentieon Manta calls lack Somaticscore - load anyway
- ClinVar submissions crashing due to pinned variants that are not loaded
- Point ExAC pLI score to new gnomad server address
- Bug uploading cases missing phenotype terms in config file
- STRs loaded but not shown on browser page
- Bug when using adapter.variant.get_causatives with case_id without causatives
- Problem with fetching "solved" from scout export cases cli
- Better serialising of datetime and bson.ObjectId
- Added `volumes` folder to .gitignore
### Changed
- Make matching causative and managed variants foldable on case page
- Remove calls to PyMongo functions marked as deprecated in backend and frontend(as of version 3.7).
- Improved `scout update individual` command
- Export dynamic phenotypes with ordered gene lists as PDF


## [4.23]
### Added
- Save custom IGV track settings
- Show a flash message with clear info about non-valid genes when gene panel creation fails
- CNV report link in cancer case side navigation
- Return to comment section after editing, deleting or submitting a comment
- Managed variants
- MT vs 14 chromosome mean coverage stats if Scout is connected to Chanjo
### Fixed
- missing `vcf_cancer_sv` and `vcf_cancer_sv_research` to manual.
- Split ClinVar multiple clnsig values (slash-separated) and strip them of underscore for annotations without accession number
- Timeout of `All SNVs and INDELs` page when no valid gene is provided in the search
- Round CADD (MIPv9)
- Missing default panel value
- Invisible other causatives lines when other causatives lack gene symbols
### Changed
- Do not freeze mkdocs-material to version 4.6.1
- Remove pre-commit dependency

## [4.22]
### Added
- Editable cases comments
- Editable variants comments
### Fixed
- Empty variant activity panel
- STRs variants popover
- Split new ClinVar multiple significance terms for a variant
- Edit the selected comment, not the latest
### Changed
- Updated RELEASE docs.
- Pinned variants card style on the case page
- Merged `scout export exons` and `scout view exons` commands


## [4.21.2]
### Added
### Fixed
- Do not pre-filter research variants by (case-default) gene panels
- Show OMIM disease tooltip reliably
### Changed

## [4.21.1]
### Added
### Fixed
- Small change to Pop Freq column in variants ang gene panels to avoid strange text shrinking on small screens
- Direct use of HPO list for Clinical HPO SNV (and cancer SNV) filtering
- PDF coverage report redirecting to login page
### Changed
- Remove the option to dismiss single variants from all variants pages
- Bulk dismiss SNVs, SVs and cancer SNVs from variants pages

## [4.21]
### Added
- Support to configure LoqusDB per institute
- Highlight causative variants in the variants list
- Add tests. Mostly regarding building internal datatypes.
- Remove leading and trailing whitespaces from panel_name and display_name when panel is created
- Mark MANE transcript in list of transcripts in "Transcript overview" on variant page
- Show default panel name in case sidebar
- Previous buttons for variants pagination
- Adds a gh action that checks that the changelog is updated
- Adds a gh action that deploys new releases automatically to pypi
- Warn users if case default panels are outdated
- Define institute-specific gene panels for filtering in institute settings
- Use institute-specific gene panels in variants filtering
- Show somatic VAF for pinned and causative variants on case page

### Fixed
- Report pages redirect to login instead of crashing when session expires
- Variants filter loading in cancer variants page
- User, Causative and Cases tables not scaling to full page
- Improved docs for an initial production setup
- Compatibility with latest version of Black
- Fixed tests for Click>7
- Clinical filter required an extra click to Filter to return variants
- Restore pagination and shrink badges in the variants page tables
- Removing a user from the command line now inactivates the case only if user is last assignee and case is active
- Bugfix, LoqusDB per institute feature crashed when institute id was empty string
- Bugfix, LoqusDB calls where missing case count
- filter removal and upload for filters deleted from another page/other user
- Visualize outdated gene panels info in a popover instead of a tooltip in case page side panel

### Changed
- Highlight color on normal STRs in the variants table from green to blue
- Display breakpoints coordinates in verification emails only for structural variants


## [4.20]
### Added
- Display number of filtered variants vs number of total variants in variants page
- Search case by HPO terms
- Dismiss variant column in the variants tables
- Black and pre-commit packages to dev requirements

### Fixed
- Bug occurring when rerun is requested twice
- Peddy info fields in the demo config file
- Added load config safety check for multiple alignment files for one individual
- Formatting of cancer variants table
- Missing Score in SV variants table

### Changed
- Updated the documentation on how to create a new software release
- Genome build-aware cytobands coordinates
- Styling update of the Matchmaker card
- Select search type in case search form


## [4.19]

### Added
- Show internal ID for case
- Add internal ID for downloaded CGH files
- Export dynamic HPO gene list from case page
- Remove users as case assignees when their account is deleted
- Keep variants filters panel expanded when filters have been used

### Fixed
- Handle the ProxyFix ModuleNotFoundError when Werkzeug installed version is >1.0
- General report formatting issues whenever case and variant comments contain extremely long strings with no spaces

### Changed
- Created an institute wrapper page that contains list of cases, causatives, SNVs & Indels, user list, shared data and institute settings
- Display case name instead of case ID on clinVar submissions
- Changed icon of sample update in clinVar submissions


## [4.18]

### Added
- Filter cancer variants on cytoband coordinates
- Show dismiss reasons in a badge with hover for clinical variants
- Show an ellipsis if 10 cases or more to display with loqusdb matches
- A new blog post for version 4.17
- Tooltip to better describe Tumor and Normal columns in cancer variants
- Filter cancer SNVs and SVs by chromosome coordinates
- Default export of `Assertion method citation` to clinVar variants submission file
- Button to export up to 500 cancer variants, filtered or not
- Rename samples of a clinVar submission file

### Fixed
- Apply default gene panel on return to cancer variantS from variant view
- Revert to certificate checking when asking for Chanjo reports
- `scout download everything` command failing while downloading HPO terms

### Changed
- Turn tumor and normal allelic fraction to decimal numbers in tumor variants page
- Moved clinVar submissions code to the institutes blueprints
- Changed name of clinVar export files to FILENAME.Variant.csv and FILENAME.CaseData.csv
- Switched Google login libraries from Flask-OAuthlib to Authlib


## [4.17.1]

### Fixed
- Load cytobands for cases with chromosome build not "37" or "38"


## [4.17]

### Added
- COSMIC badge shown in cancer variants
- Default gene-panel in non-cancer structural view in url
- Filter SNVs and SVs by cytoband coordinates
- Filter cancer SNV variants by alt allele frequency in tumor
- Correct genome build in UCSC link from structural variant page



### Fixed
- Bug in clinVar form when variant has no gene
- Bug when sharing cases with the same institute twice
- Page crashing when removing causative variant tag
- Do not default to GATK caller when no caller info is provided for cancer SNVs


## [4.16.1]

### Fixed
- Fix the fix for handling of delivery reports for rerun cases

## [4.16]

### Added
- Adds possibility to add "lims_id" to cases. Currently only stored in database, not shown anywhere
- Adds verification comment box to SVs (previously only available for small variants)
- Scrollable pedigree panel

### Fixed
- Error caused by changes in WTForm (new release 2.3.x)
- Bug in OMIM case page form, causing the page to crash when a string was provided instead of a numerical OMIM id
- Fix Alamut link to work properly on hg38
- Better handling of delivery reports for rerun cases
- Small CodeFactor style issues: matchmaker results counting, a couple of incomplete tests and safer external xml
- Fix an issue with Phenomizer introduced by CodeFactor style changes

### Changed
- Updated the version of igv.js to 2.5.4

## [4.15.1]

### Added
- Display gene names in ClinVar submissions page
- Links to Varsome in variant transcripts table

### Fixed
- Small fixes to ClinVar submission form
- Gene panel page crash when old panel has no maintainers

## [4.15]

### Added
- Clinvar CNVs IGV track
- Gene panels can have maintainers
- Keep variant actions (dismissed, manual rank, mosaic, acmg, comments) upon variant re-upload
- Keep variant actions also on full case re-upload

### Fixed
- Fix the link to Ensembl for SV variants when genome build 38.
- Arrange information in columns on variant page
- Fix so that new cosmic identifier (COSV) is also acceptable #1304
- Fixed COSMIC tag in INFO (outside of CSQ) to be parses as well with `&` splitter.
- COSMIC stub URL changed to https://cancer.sanger.ac.uk/cosmic/search?q= instead.
- Updated to a version of IGV where bigBed tracks are visualized correctly
- Clinvar submission files are named according to the content (variant_data and case_data)
- Always show causatives from other cases in case overview
- Correct disease associations for gene symbol aliases that exist as separate genes
- Re-add "custom annotations" for SV variants
- The override ClinVar P/LP add-in in the Clinical Filter failed for new CSQ strings

### Changed
- Runs all CI checks in github actions

## [4.14.1]

### Fixed
- Error when variant found in loqusdb is not loaded for other case

## [4.14]

### Added
- Use github actions to run tests
- Adds CLI command to update individual alignments path
- Update HPO terms using downloaded definitions files
- Option to use alternative flask config when running `scout serve`
- Requirement to use loqusdb >= 2.5 if integrated

### Fixed
- Do not display Pedigree panel in cancer view
- Do not rely on internet connection and services available when running CI tests
- Variant loading assumes GATK if no caller set given and GATK filter status is seen in FILTER
- Pass genome build param all the way in order to get the right gene mappings for cases with build 38
- Parse correctly variants with zero frequency values
- Continue even if there are problems to create a region vcf
- STR and cancer variant navigation back to variants pages could fail

### Changed
- Improved code that sends requests to the external APIs
- Updates ranges for user ranks to fit todays usage
- Run coveralls on github actions instead of travis
- Run pip checks on github actions instead of coveralls
- For hg38 cases, change gnomAD link to point to version 3.0 (which is hg38 based)
- Show pinned or causative STR variants a bit more human readable

## [4.13.1]

### Added
### Fixed
- Typo that caused not all clinvar conflicting interpretations to be loaded no matter what
- Parse and retrieve clinvar annotations from VEP-annotated (VEP 97+) CSQ VCF field
- Variant clinvar significance shown as `not provided` whenever is `Uncertain significance`
- Phenomizer query crashing when case has no HPO terms assigned
- Fixed a bug affecting `All SNVs and INDELs` page when variants don't have canonical transcript
- Add gene name or id in cancer variant view

### Changed
- Cancer Variant view changed "Variant:Transcript:Exon:HGVS" to "Gene:Transcript:Exon:HGVS"

## [4.13]

### Added
- ClinVar SNVs track in IGV
- Add SMA view with SMN Copy Number data
- Easier to assign OMIM diagnoses from case page
- OMIM terms and specific OMIM term page

### Fixed
- Bug when adding a new gene to a panel
- Restored missing recent delivery reports
- Fixed style and links to other reports in case side panel
- Deleting cases using display_name and institute not deleting its variants
- Fixed bug that caused coordinates filter to override other filters
- Fixed a problem with finding some INS in loqusdb
- Layout on SV page when local observations without cases are present
- Make scout compatible with the new HPO definition files from `http://compbio.charite.de/jenkins/`
- General report visualization error when SNVs display names are very long


### Changed


## [4.12.4]

### Fixed
- Layout on SV page when local observations without cases are present

## [4.12.3]

### Fixed
- Case report when causative or pinned SVs have non null allele frequencies

## [4.12.2]

### Fixed
- SV variant links now take you to the SV variant page again
- Cancer variant view has cleaner table data entries for "N/A" data
- Pinned variant case level display hotfix for cancer and str - more on this later
- Cancer variants show correct alt/ref reads mirroring alt frequency now
- Always load all clinical STR variants even if a region load is attempted - index may be missing
- Same case repetition in variant local observations

## [4.12.1]

### Fixed
- Bug in variant.gene when gene has no HGVS description


## [4.12]

### Added
- Accepts `alignment_path` in load config to pass bam/cram files
- Display all phenotypes on variant page
- Display hgvs coordinates on pinned and causatives
- Clear panel pending changes
- Adds option to setup the database with static files
- Adds cli command to download the resources from CLI that scout needs
- Adds test files for merged somatic SV and CNV; as well as merged SNV, and INDEL part of #1279
- Allows for upload of OMIM-AUTO gene panel from static files without api-key

### Fixed
- Cancer case HPO panel variants link
- Fix so that some drop downs have correct size
- First IGV button in str variants page
- Cancer case activates on SNV variants
- Cases activate when STR variants are viewed
- Always calculate code coverage
- Pinned/Classification/comments in all types of variants pages
- Null values for panel's custom_inheritance_models
- Discrepancy between the manual disease transcripts and those in database in gene-edit page
- ACMG classification not showing for some causatives
- Fix bug which caused IGV.js to use hg19 reference files for hg38 data
- Bug when multiple bam files sources with non-null values are available


### Changed
- Renamed `requests` file to `scout_requests`
- Cancer variant view shows two, instead of four, decimals for allele and normal


## [4.11.1]

### Fixed
- Institute settings page
- Link institute settings to sharing institutes choices

## [4.11.0]

### Added
- Display locus name on STR variant page
- Alternative key `GNOMADAF_popmax` for Gnomad popmax allele frequency
- Automatic suggestions on how to improve the code on Pull Requests
- Parse GERP, phastCons and phyloP annotations from vep annotated CSQ fields
- Avoid flickering comment popovers in variant list
- Parse REVEL score from vep annotated CSQ fields
- Allow users to modify general institute settings
- Optionally format code automatically on commit
- Adds command to backup vital parts `scout export database`
- Parsing and displaying cancer SV variants from Manta annotated VCF files
- Dismiss cancer snv variants with cancer-specific options
- Add IGV.js UPD, RHO and TIDDIT coverage wig tracks.


### Fixed
- Slightly darker page background
- Fixed an issued with parsed conservation values from CSQ
- Clinvar submissions accessible to all users of an institute
- Header toolbar when on Clinvar page now shows institute name correctly
- Case should not always inactivate upon update
- Show dismissed snv cancer variants as grey on the cancer variants page
- Improved style of mappability link and local observations on variant page
- Convert all the GET requests to the igv view to POST request
- Error when updating gene panels using a file containing BOM chars
- Add/replace gene radio button not working in gene panels


## [4.10.1]

### Fixed
- Fixed issue with opening research variants
- Problem with coveralls not called by Travis CI
- Handle Biomart service down in tests


## [4.10.0]

### Added
- Rank score model in causatives page
- Exportable HPO terms from phenotypes page
- AMP guideline tiers for cancer variants
- Adds scroll for the transcript tab
- Added CLI option to query cases on time since case event was added
- Shadow clinical assessments also on research variants display
- Support for CRAM alignment files
- Improved str variants view : sorting by locus, grouped by allele.
- Delivery report PDF export
- New mosaicism tag option
- Add or modify individuals' age or tissue type from case page
- Display GC and allele depth in causatives table.
- Included primary reference transcript in general report
- Included partial causative variants in general report
- Remove dependency of loqusdb by utilising the CLI

### Fixed
- Fixed update OMIM command bug due to change in the header of the genemap2 file
- Removed Mosaic Tag from Cancer variants
- Fixes issue with unaligned table headers that comes with hidden Datatables
- Layout in general report PDF export
- Fixed issue on the case statistics view. The validation bars didn't show up when all institutes were selected. Now they do.
- Fixed missing path import by importing pathlib.Path
- Handle index inconsistencies in the update index functions
- Fixed layout problems


## [4.9.0]

### Added
- Improved MatchMaker pages, including visible patient contacts email address
- New badges for the github repo
- Links to [GENEMANIA](genemania.org)
- Sort gene panel list on case view.
- More automatic tests
- Allow loading of custom annotations in VCF using the SCOUT_CUSTOM info tag.

### Fixed
- Fix error when a gene is added to an empty dynamic gene panel
- Fix crash when attempting to add genes on incorrect format to dynamic gene panel
- Manual rank variant tags could be saved in a "Select a tag"-state, a problem in the variants view.
- Same case evaluations are no longer shown as gray previous evaluations on the variants page
- Stay on research pages, even if reset, next first buttons are pressed..
- Overlapping variants will now be visible on variant page again
- Fix missing classification comments and links in evaluations page
- All prioritized cases are shown on cases page


## [4.8.3]

### Added

### Fixed
- Bug when ordering sanger
- Improved scrolling over long list of genes/transcripts


## [4.8.2]

### Added

### Fixed
- Avoid opening extra tab for coverage report
- Fixed a problem when rank model version was saved as floats and not strings
- Fixed a problem with displaying dismiss variant reasons on the general report
- Disable load and delete filter buttons if there are no saved filters
- Fix problem with missing verifications
- Remove duplicate users and merge their data and activity


## [4.8.1]

### Added

### Fixed
- Prevent login fail for users with id defined by ObjectId and not email
- Prevent the app from crashing with `AttributeError: 'NoneType' object has no attribute 'message'`


## [4.8.0]

### Added
- Updated Scout to use Bootstrap 4.3
- New looks for Scout
- Improved dashboard using Chart.js
- Ask before inactivating a case where last assigned user leaves it
- Genes can be manually added to the dynamic gene list directly on the case page
- Dynamic gene panels can optionally be used with clinical filter, instead of default gene panel
- Dynamic gene panels get link out to chanjo-report for coverage report
- Load all clinvar variants with clinvar Pathogenic, Likely Pathogenic and Conflicting pathogenic
- Show transcripts with exon numbers for structural variants
- Case sort order can now be toggled between ascending and descending.
- Variants can be marked as partial causative if phenotype is available for case.
- Show a frequency tooltip hover for SV-variants.
- Added support for LDAP login system
- Search snv and structural variants by chromosomal coordinates
- Structural variants can be marked as partial causative if phenotype is available for case.
- Show normal and pathologic limits for STRs in the STR variants view.
- Institute level persistent variant filter settings that can be retrieved and used.
- export causative variants to Excel
- Add support for ROH, WIG and chromosome PNGs in case-view

### Fixed
- Fixed missing import for variants with comments
- Instructions on how to build docs
- Keep sanger order + verification when updating/reloading variants
- Fixed and moved broken filter actions (HPO gene panel and reset filter)
- Fixed string conversion to number
- UCSC links for structural variants are now separated per breakpoint (and whole variant where applicable)
- Reintroduced missing coverage report
- Fixed a bug preventing loading samples using the command line
- Better inheritance models customization for genes in gene panels
- STR variant page back to list button now does its one job.
- Allows to setup scout without a omim api key
- Fixed error causing "favicon not found" flash messages
- Removed flask --version from base cli
- Request rerun no longer changes case status. Active or archived cases inactivate on upload.
- Fixed missing tooltip on the cancer variants page
- Fixed weird Rank cell in variants page
- Next and first buttons order swap
- Added pagination (and POST capability) to cancer variants.
- Improves loading speed for variant page
- Problem with updating variant rank when no variants
- Improved Clinvar submission form
- General report crashing when dismissed variant has no valid dismiss code
- Also show collaborative case variants on the All variants view.
- Improved phenotype search using dataTables.js on phenotypes page
- Search and delete users with `email` instead of `_id`
- Fixed css styles so that multiselect options will all fit one column


## [4.7.3]

### Added
- RankScore can be used with VCFs for vcf_cancer files

### Fixed
- Fix issue with STR view next page button not doing its one job.

### Deleted
- Removed pileup as a bam viewing option. This is replaced by IGV


## [4.7.2]

### Added
- Show earlier ACMG classification in the variant list

### Fixed
- Fixed igv search not working due to igv.js dist 2.2.17
- Fixed searches for cases with a gene with variants pinned or marked causative.
- Load variant pages faster after fixing other causatives query
- Fixed mitochondrial report bug for variants without genes

## [4.7.1]

### Added

### Fixed
- Fixed bug on genes page


## [4.7.0]

### Added
- Export genes and gene panels in build GRCh38
- Search for cases with variants pinned or marked causative in a given gene.
- Search for cases phenotypically similar to a case also from WUI.
- Case variant searches can be limited to similar cases, matching HPO-terms,
  phenogroups and cohorts.
- De-archive reruns and flag them as 'inactive' if archived
- Sort cases by analysis_date, track or status
- Display cases in the following order: prioritized, active, inactive, archived, solved
- Assign case to user when user activates it or asks for rerun
- Case becomes inactive when it has no assignees
- Fetch refseq version from entrez and use it in clinvar form
- Load and export of exons for all genes, independent on refseq
- Documentation for loading/updating exons
- Showing SV variant annotations: SV cgh frequencies, gnomad-SV, local SV frequencies
- Showing transcripts mapping score in segmental duplications
- Handle requests to Ensembl Rest API
- Handle requests to Ensembl Rest Biomart
- STR variants view now displays GT and IGV link.
- Description field for gene panels
- Export exons in build 37 and 38 using the command line

### Fixed
- Fixes of and induced by build tests
- Fixed bug affecting variant observations in other cases
- Fixed a bug that showed wrong gene coverage in general panel PDF export
- MT report only shows variants occurring in the specific individual of the excel sheet
- Disable SSL certifcate verification in requests to chanjo
- Updates how intervaltree and pymongo is used to void deprecated functions
- Increased size of IGV sample tracks
- Optimized tests


## [4.6.1]

### Added

### Fixed
- Missing 'father' and 'mother' keys when parsing single individual cases


## [4.6.0]

### Added
- Description of Scout branching model in CONTRIBUTING doc
- Causatives in alphabetical order, display ACMG classification and filter by gene.
- Added 'external' to the list of analysis type options
- Adds functionality to display "Tissue type". Passed via load config.
- Update to IGV 2.

### Fixed
- Fixed alignment visualization and vcf2cytosure availability for demo case samples
- Fixed 3 bugs affecting SV pages visualization
- Reintroduced the --version cli option
- Fixed variants query by panel (hpo panel + gene panel).
- Downloaded MT report contains excel files with individuals' display name
- Refactored code in parsing of config files.


## [4.5.1]

### Added

### Fixed
- update requirement to use PyYaml version >= 5.1
- Safer code when loading config params in cli base


## [4.5.0]

### Added
- Search for similar cases from scout view CLI
- Scout cli is now invoked from the app object and works under the app context

### Fixed
- PyYaml dependency fixed to use version >= 5.1


## [4.4.1]

### Added
- Display SV rank model version when available

### Fixed
- Fixed upload of delivery report via API


## [4.4.0]

### Added
- Displaying more info on the Causatives page and hiding those not causative at the case level
- Add a comment text field to Sanger order request form, allowing a message to be included in the email
- MatchMaker Exchange integration
- List cases with empty synopsis, missing HPO terms and phenotype groups.
- Search for cases with open research list, or a given case status (active, inactive, archived)

### Fixed
- Variant query builder split into several functions
- Fixed delivery report load bug


## [4.3.3]

### Added
- Different individual table for cancer cases

### Fixed
- Dashboard collects validated variants from verification events instead of using 'sanger' field
- Cases shared with collaborators are visible again in cases page
- Force users to select a real institute to share cases with (actionbar select fix)


## [4.3.2]

### Added
- Dashboard data can be filtered using filters available in cases page
- Causatives for each institute are displayed on a dedicated page
- SNVs and and SVs are searchable across cases by gene and rank score
- A more complete report with validated variants is downloadable from dashboard

### Fixed
- Clinsig filter is fixed so clinsig numerical values are returned
- Split multi clinsig string values in different elements of clinsig array
- Regex to search in multi clinsig string values or multi revstat string values
- It works to upload vcf files with no variants now
- Combined Pileup and IGV alignments for SVs having variant start and stop on the same chromosome


## [4.3.1]

### Added
- Show calls from all callers even if call is not available
- Instructions to install cairo and pango libs from WeasyPrint page
- Display cases with number of variants from CLI
- Only display cases with number of variants above certain treshold. (Also CLI)
- Export of verified variants by CLI or from the dashboard
- Extend case level queries with default panels, cohorts and phenotype groups.
- Slice dashboard statistics display using case level queries
- Add a view where all variants for an institute can be searched across cases, filtering on gene and rank score. Allows searching research variants for cases that have research open.

### Fixed
- Fixed code to extract variant conservation (gerp, phyloP, phastCons)
- Visualization of PDF-exported gene panels
- Reintroduced the exon/intron number in variant verification email
- Sex and affected status is correctly displayed on general report
- Force number validation in SV filter by size
- Display ensembl transcripts when no refseq exists


## [4.3.0]

### Added
- Mosaicism tag on variants
- Show and filter on SweGen frequency for SVs
- Show annotations for STR variants
- Show all transcripts in verification email
- Added mitochondrial export
- Adds alternative to search for SVs shorter that the given length
- Look for 'bcftools' in the `set` field of VCFs
- Display digenic inheritance from OMIM
- Displays what refseq transcript that is primary in hgnc

### Fixed

- Archived panels displays the correct date (not retroactive change)
- Fixed problem with waiting times in gene panel exports
- Clinvar fiter not working with human readable clinsig values

## [4.2.2]

### Fixed
- Fixed gene panel create/modify from CSV file utf-8 decoding error
- Updating genes in gene panels now supports edit comments and entry version
- Gene panel export timeout error

## [4.2.1]

### Fixed
- Re-introduced gene name(s) in verification email subject
- Better PDF rendering for excluded variants in report
- Problem to access old case when `is_default` did not exist on a panel


## [4.2.0]

### Added
- New index on variant_id for events
- Display overlapping compounds on variants view

### Fixed
- Fixed broken clinical filter


## [4.1.4]

### Added
- Download of filtered SVs

### Fixed
- Fixed broken download of filtered variants
- Fixed visualization issue in gene panel PDF export
- Fixed bug when updating gene names in variant controller


## [4.1.3]

### Fixed
- Displays all primary transcripts


## [4.1.2]

### Added
- Option add/replace when updating a panel via CSV file
- More flexible versioning of the gene panels
- Printing coverage report on the bottom of the pdf case report
- Variant verification option for SVs
- Logs uri without pwd when connecting
- Disease-causing transcripts in case report
- Thicker lines in case report
- Supports HPO search for cases, both terms or if described in synopsis
- Adds sanger information to dashboard

### Fixed
- Use db name instead of **auth** as default for authentication
- Fixes so that reports can be generated even with many variants
- Fixed sanger validation popup to show individual variants queried by user and institute.
- Fixed problem with setting up scout
- Fixes problem when exac file is not available through broad ftp
- Fetch transcripts for correct build in `adapter.hgnc_gene`

## [4.1.1]
- Fix problem with institute authentication flash message in utils
- Fix problem with comments
- Fix problem with ensembl link


## [4.1.0]

### Added
- OMIM phenotypes to case report
- Command to download all panel app gene panels `scout load panel --panel-app`
- Links to genenames.org and omim on gene page
- Popup on gene at variants page with gene information
- reset sanger status to "Not validated" for pinned variants
- highlight cases with variants to be evaluated by Sanger on the cases page
- option to point to local reference files to the genome viewer pileup.js. Documented in `docs.admin-guide.server`
- option to export single variants in `scout export variants`
- option to load a multiqc report together with a case(add line in load config)
- added a view for searching HPO terms. It is accessed from the top left corner menu
- Updates the variants view for cancer variants. Adds a small cancer specific filter for known variants
- Adds hgvs information on cancer variants page
- Adds option to update phenotype groups from CLI

### Fixed
- Improved Clinvar to submit variants from different cases. Fixed HPO terms in casedata according to feedback
- Fixed broken link to case page from Sanger modal in cases view
- Now only cases with non empty lists of causative variants are returned in `adapter.case(has_causatives=True)`
- Can handle Tumor only samples
- Long lists of HGNC symbols are now possible. This was previously difficult with manual, uploaded or by HPO search when changing filter settings due to GET request limitations. Relevant pages now use POST requests. Adds the dynamic HPO panel as a selection on the gene panel dropdown.
- Variant filter defaults to default panels also on SV and Cancer variants pages.

## [4.0.0]

### WARNING ###

This is a major version update and will require that the backend of pre releases is updated.
Run commands:

```
$scout update genes
$scout update hpo
```

- Created a Clinvar submission tool, to speed up Clinvar submission of SNVs and SVs
- Added an analysis report page (html and PDF format) containing phenotype, gene panels and variants that are relevant to solve a case.

### Fixed
- Optimized evaluated variants to speed up creation of case report
- Moved igv and pileup viewer under a common folder
- Fixed MT alignment view pileup.js
- Fixed coordinates for SVs with start chromosome different from end chromosome
- Global comments shown across cases and institutes. Case-specific variant comments are shown only for that specific case.
- Links to clinvar submitted variants at the cases level
- Adapts clinvar parsing to new format
- Fixed problem in `scout update user` when the user object had no roles
- Makes pileup.js use online genome resources when viewing alignments. Now any instance of Scout can make use of this functionality.
- Fix ensembl link for structural variants
- Works even when cases does not have `'madeline_info'`
- Parses Polyphen in correct way again
- Fix problem with parsing gnomad from VEP

### Added
- Added a PDF export function for gene panels
- Added a "Filter and export" button to export custom-filtered SNVs to CSV file
- Dismiss SVs
- Added IGV alignments viewer
- Read delivery report path from case config or CLI command
- Filter for spidex scores
- All HPO terms are now added and fetched from the correct source (https://github.com/obophenotype/human-phenotype-ontology/blob/master/hp.obo)
- New command `scout update hpo`
- New command `scout update genes` will fetch all the latest information about genes and update them
- Load **all** variants found on chromosome **MT**
- Adds choice in cases overview do show as many cases as user like

### Removed
- pileup.min.js and pileup css are imported from a remote web location now
- All source files for HPO information, this is instead fetched directly from source
- All source files for gene information, this is instead fetched directly from source

## [3.0.0]
### Fixed
- hide pedigree panel unless it exists

## [1.5.1] - 2016-07-27
### Fixed
- look for both ".bam.bai" and ".bai" extensions

## [1.4.0] - 2016-03-22
### Added
- support for local frequency through loqusdb
- bunch of other stuff

## [1.3.0] - 2016-02-19
### Fixed
- Update query-phenomizer and add username/password

### Changed
- Update the way a case is checked for rerun-status

### Added
- Add new button to mark a case as "checked"
- Link to clinical variants _without_ 1000G annotation

## [1.2.2] - 2016-02-18
### Fixed
- avoid filtering out variants lacking ExAC and 1000G annotations

## [1.1.3] - 2015-10-01
### Fixed
- persist (clinical) filter when clicking load more
- fix #154 by robustly setting clinical filter func. terms

## [1.1.2] - 2015-09-07
### Fixed
- avoid replacing coverage report with none
- update SO terms, refactored

## [1.1.1] - 2015-08-20
### Fixed
- fetch case based on collaborator status (not owner)

## [1.1.0] - 2015-05-29
### Added
- link(s) to SNPedia based on RS-numbers
- new Jinja filter to "humanize" decimal numbers
- show gene panels in variant view
- new Jinja filter for decoding URL encoding
- add indicator to variants in list that have comments
- add variant number threshold and rank score threshold to load function
- add event methods to mongo adapter
- add tests for models
- show badge "old" if comment was written for a previous analysis

### Changed
- show cDNA change in transcript summary unless variant is exonic
- moved compounds table further up the page
- show dates for case uploads in ISO format
- moved variant comments higher up on page
- updated documentation for pages
- read in coverage report as blob in database and serve directly
- change ``OmimPhenotype`` to ``PhenotypeTerm``
- reorganize models sub-package
- move events (and comments) to separate collection
- only display prev/next links for the research list
- include variant type in breadcrumbs e.g. "Clinical variants"

### Removed
- drop dependency on moment.js

### Fixed
- show the same level of detail for all frequencies on all pages
- properly decode URL encoded symbols in amino acid/cDNA change strings
- fixed issue with wipe permissions in MongoDB
- include default gene lists in "variants" link in breadcrumbs

## [1.0.2] - 2015-05-20
### Changed
- update case fetching function

### Fixed
- handle multiple cases with same id

## [1.0.1] - 2015-04-28
### Fixed
- Fix building URL parameters in cases list Vue component

## [1.0.0] - 2015-04-12
Codename: Sara Lund

![Release 1.0](artwork/releases/release-1-0.jpg)

### Added
- Add email logging for unexpected errors
- New command line tool for deleting case

### Changed
- Much improved logging overall
- Updated documentation/usage guide
- Removed non-working IGV link

### Fixed
- Show sample display name in GT call
- Various small bug fixes
- Make it easier to hover over popups

## [0.0.2-rc1] - 2015-03-04
### Added
- add protein table for each variant
- add many more external links
- add coverage reports as PDFs

### Changed
- incorporate user feedback updates
- big refactor of load scripts

## [0.0.2-rc2] - 2015-03-04
### Changes
- add gene table with gene description
- reorganize inheritance models box

### Fixed
- avoid overwriting gene list on "research" load
- fix various bugs in external links

## [0.0.2-rc3] - 2015-03-05
### Added
- Activity log feed to variant view
- Adds protein change strings to ODM and Sanger email

### Changed
- Extract activity log component to macro

### Fixes
- Make Ensembl transcript links use archive website<|MERGE_RESOLUTION|>--- conflicted
+++ resolved
@@ -11,12 +11,9 @@
 ### Fixed
 - Warning on overwriting variants with same position was no longer shown
 - Increase the height of the dropdowns to 425px
-<<<<<<< HEAD
+- More indices for the case table as it grows, specifically for causatives queries
 - Total number of research variants count
 - Update variants stats in case documents every time new variants are loaded
-=======
-- More indices for the case table as it grows, specifically for causatives queries
->>>>>>> 50c7c17f
 ### Changed
 - Clearer warning messages for gene searches in variants filters
 
