# Change Log
All notable changes to this project will be documented in this file.
This project adheres to [Semantic Versioning](http://semver.org/).

About changelog [here](https://keepachangelog.com/en/1.0.0/)

## [x.x.x]
### Added
- Introduced a `reset dismiss variant` verb
- Button to reset all dismissed variants for a case
- Add black border to ideograms
- Show ClinVar annotations on variantS page
- Added integration with GENS, copy number visualization tool
- Add additional information to SNV verification emails
### Fixed
- Center initial igv view on variant start with SNV/indels
- Don't set initial igv view to negative coordinates
- Display of GQ for SV and STR
- Parsing of AD and related info for STRs
- LoqusDB field in institute settings accepts only existing Loqus instances
- Fix DECIPHER link to work after DECIPHER migrated to GRCh38
- Removed visibility window param from igv.js genes track
- Updated HPO download URL
- Patch HPO download test correctly
<<<<<<< HEAD
- Introduced genome build check (allowed values: 37 or 38) on case load
=======
- Reference size on STR hover not needed (also wrong)
>>>>>>> 63a67953
### Changed
- Cancer variants table header (pop freq etc)
- Only admin users can modify LoqusDB instance in Institute settings
- Style of case synopsis and variants and case comments
- Switched to igv.js 2.7.5
- Do not choke if case is missing research variants when reserch requested

## [4.29.1]
### Added
### Fixed
- Always load STR variants regardless of RankScore threshold (hotfix)
### Changed

## [4.29]
### Added
- Added a page about migrating potentially breaking changes to the documentation
- markdown_include in development requirements file
- STR variants filter
- Display source, Z-score, inheritance pattern for STR annotations from Stranger (>0.6.1) if available
- Coverage and quality report to cancer view
### Fixed
- ACMG classification page crashing when trying to visualize a classification that was removed
- Pretty print HGVS on gene variants (URL-decode VEP)
- Broken or missing link in the documentation
- Multiple gene names in ClinVar submission form
- Inheritance model select field in ClinVar submission
- IGV.js >2.7.0 has an issue with the gene track zoom levels - temp freeze at 2.7.0
- Revert CORS-anywhere and introduce a local http proxy for cloud tracks
### Changed

## [4.28]
### Added
- Chromograph integration for displaying PNGs in case-page
- Add VAF to cancer case general report, and remove some of its unused fields
- Variants filter compatible with genome browser location strings
- Support for custom public igv tracks stored on the cloud
- Add tests to increase testing coverage
- Update case variants count after deleting variants
- Update IGV.js to latest (v2.7.4)
- Bypass igv.js CORS check using `https://github.com/Rob--W/cors-anywhere`
- Documentation on default and custom IGV.js tracks (admin docs)
- Lock phenomodels so they're editable by admins only
- Small case group assessment sharing
- Tutorial and files for deploying app on containers (Kubernetes pods)
- Canonical transcript and protein change of canonical transcript in exported variants excel sheet
- Support for Font Awesome version 6
- Submit to Beacon from case page sidebar
- Hide dismissed variants in variants pages and variants export function
- Systemd service files and instruction to deploy Scout using podman
### Fixed
- Bugfix: unused `chromgraph_prefix |tojson` removed
- Freeze coloredlogs temporarily
- Marrvel link
- Don't show TP53 link for silent or synonymous changes
- OMIM gene field accepts any custom number as OMIM gene
- Fix Pytest single quote vs double quote string
- Bug in gene variants search by similar cases and no similar case is found
- Delete unused file `userpanel.py`
- Primary transcripts in variant overview and general report
- Google OAuth2 login setup in README file
- Redirect to 'missing file'-icon if configured Chromograph file is missing
- Javascript error in case page
- Fix compound matching during variant loading for hg38
- Cancer variants view containing variants dismissed with cancer-specific reasons
- Zoom to SV variant length was missing IGV contig select
- Tooltips on case page when case has no default gene panels
### Changed
- Save case variants count in case document and not in sessions
- Style of gene panels multiselect on case page
- Collapse/expand main HPO checkboxes in phenomodel preview
- Replaced GQ (Genotype quality) with VAF (Variant allele frequency) in cancer variants GT table
- Allow loading of cancer cases with no tumor_purity field
- Truncate cDNA and protein changes in case report if longer than 20 characters


## [4.27]
### Added
- Exclude one or more variant categories when running variants delete command
### Fixed
### Changed

## [4.26.1]
### Added
### Fixed
- Links with 1-letter aa codes crash on frameshift etc
### Changed

## [4.26]
### Added
- Extend the delete variants command to print analysis date, track, institute, status and research status
- Delete variants by type of analysis (wgs|wes|panel)
- Links to cBioPortal, MutanTP53, IARC TP53, OncoKB, MyCancerGenome, CIViC
### Fixed
- Deleted variants count
### Changed
- Print output of variants delete command as a tab separated table

## [4.25]
### Added
- Command line function to remove variants from one or all cases
### Fixed
- Parse SMN None calls to None rather than False

## [4.24.1]
### Fixed
- Install requirements.txt via setup file

## [4.24]
### Added
- Institute-level phenotype models with sub-panels containing HPO and OMIM terms
- Runnable Docker demo
- Docker image build and push github action
- Makefile with shortcuts to docker commands
- Parse and save synopsis, phenotype and cohort terms from config files upon case upload
### Fixed
- Update dismissed variant status when variant dismissed key is missing
- Breakpoint two IGV button now shows correct chromosome when different from bp1
- Missing font lib in Docker image causing the PDF report download page to crash
- Sentieon Manta calls lack Somaticscore - load anyway
- ClinVar submissions crashing due to pinned variants that are not loaded
- Point ExAC pLI score to new gnomad server address
- Bug uploading cases missing phenotype terms in config file
- STRs loaded but not shown on browser page
- Bug when using adapter.variant.get_causatives with case_id without causatives
- Problem with fetching "solved" from scout export cases cli
- Better serialising of datetime and bson.ObjectId
- Added `volumes` folder to .gitignore
### Changed
- Make matching causative and managed variants foldable on case page
- Remove calls to PyMongo functions marked as deprecated in backend and frontend(as of version 3.7).
- Improved `scout update individual` command
- Export dynamic phenotypes with ordered gene lists as PDF


## [4.23]
### Added
- Save custom IGV track settings
- Show a flash message with clear info about non-valid genes when gene panel creation fails
- CNV report link in cancer case side navigation
- Return to comment section after editing, deleting or submitting a comment
- Managed variants
- MT vs 14 chromosome mean coverage stats if Scout is connected to Chanjo
### Fixed
- missing `vcf_cancer_sv` and `vcf_cancer_sv_research` to manual.
- Split ClinVar multiple clnsig values (slash-separated) and strip them of underscore for annotations without accession number
- Timeout of `All SNVs and INDELs` page when no valid gene is provided in the search
- Round CADD (MIPv9)
- Missing default panel value
- Invisible other causatives lines when other causatives lack gene symbols
### Changed
- Do not freeze mkdocs-material to version 4.6.1
- Remove pre-commit dependency

## [4.22]
### Added
- Editable cases comments
- Editable variants comments
### Fixed
- Empty variant activity panel
- STRs variants popover
- Split new ClinVar multiple significance terms for a variant
- Edit the selected comment, not the latest
### Changed
- Updated RELEASE docs.
- Pinned variants card style on the case page
- Merged `scout export exons` and `scout view exons` commands


## [4.21.2]
### Added
### Fixed
- Do not pre-filter research variants by (case-default) gene panels
- Show OMIM disease tooltip reliably
### Changed

## [4.21.1]
### Added
### Fixed
- Small change to Pop Freq column in variants ang gene panels to avoid strange text shrinking on small screens
- Direct use of HPO list for Clinical HPO SNV (and cancer SNV) filtering
- PDF coverage report redirecting to login page
### Changed
- Remove the option to dismiss single variants from all variants pages
- Bulk dismiss SNVs, SVs and cancer SNVs from variants pages

## [4.21]
### Added
- Support to configure LoqusDB per institute
- Highlight causative variants in the variants list
- Add tests. Mostly regarding building internal datatypes.
- Remove leading and trailing whitespaces from panel_name and display_name when panel is created
- Mark MANE transcript in list of transcripts in "Transcript overview" on variant page
- Show default panel name in case sidebar
- Previous buttons for variants pagination
- Adds a gh action that checks that the changelog is updated
- Adds a gh action that deploys new releases automatically to pypi
- Warn users if case default panels are outdated
- Define institute-specific gene panels for filtering in institute settings
- Use institute-specific gene panels in variants filtering
- Show somatic VAF for pinned and causative variants on case page

### Fixed
- Report pages redirect to login instead of crashing when session expires
- Variants filter loading in cancer variants page
- User, Causative and Cases tables not scaling to full page
- Improved docs for an initial production setup
- Compatibility with latest version of Black
- Fixed tests for Click>7
- Clinical filter required an extra click to Filter to return variants
- Restore pagination and shrink badges in the variants page tables
- Removing a user from the command line now inactivates the case only if user is last assignee and case is active
- Bugfix, LoqusDB per institute feature crashed when institute id was empty string
- Bugfix, LoqusDB calls where missing case count
- filter removal and upload for filters deleted from another page/other user
- Visualize outdated gene panels info in a popover instead of a tooltip in case page side panel

### Changed
- Highlight color on normal STRs in the variants table from green to blue
- Display breakpoints coordinates in verification emails only for structural variants


## [4.20]
### Added
- Display number of filtered variants vs number of total variants in variants page
- Search case by HPO terms
- Dismiss variant column in the variants tables
- Black and pre-commit packages to dev requirements

### Fixed
- Bug occurring when rerun is requested twice
- Peddy info fields in the demo config file
- Added load config safety check for multiple alignment files for one individual
- Formatting of cancer variants table
- Missing Score in SV variants table

### Changed
- Updated the documentation on how to create a new software release
- Genome build-aware cytobands coordinates
- Styling update of the Matchmaker card
- Select search type in case search form


## [4.19]

### Added
- Show internal ID for case
- Add internal ID for downloaded CGH files
- Export dynamic HPO gene list from case page
- Remove users as case assignees when their account is deleted
- Keep variants filters panel expanded when filters have been used

### Fixed
- Handle the ProxyFix ModuleNotFoundError when Werkzeug installed version is >1.0
- General report formatting issues whenever case and variant comments contain extremely long strings with no spaces

### Changed
- Created an institute wrapper page that contains list of cases, causatives, SNVs & Indels, user list, shared data and institute settings
- Display case name instead of case ID on clinVar submissions
- Changed icon of sample update in clinVar submissions


## [4.18]

### Added
- Filter cancer variants on cytoband coordinates
- Show dismiss reasons in a badge with hover for clinical variants
- Show an ellipsis if 10 cases or more to display with loqusdb matches
- A new blog post for version 4.17
- Tooltip to better describe Tumor and Normal columns in cancer variants
- Filter cancer SNVs and SVs by chromosome coordinates
- Default export of `Assertion method citation` to clinVar variants submission file
- Button to export up to 500 cancer variants, filtered or not
- Rename samples of a clinVar submission file

### Fixed
- Apply default gene panel on return to cancer variantS from variant view
- Revert to certificate checking when asking for Chanjo reports
- `scout download everything` command failing while downloading HPO terms

### Changed
- Turn tumor and normal allelic fraction to decimal numbers in tumor variants page
- Moved clinVar submissions code to the institutes blueprints
- Changed name of clinVar export files to FILENAME.Variant.csv and FILENAME.CaseData.csv
- Switched Google login libraries from Flask-OAuthlib to Authlib


## [4.17.1]

### Fixed
- Load cytobands for cases with chromosome build not "37" or "38"


## [4.17]

### Added
- COSMIC badge shown in cancer variants
- Default gene-panel in non-cancer structural view in url
- Filter SNVs and SVs by cytoband coordinates
- Filter cancer SNV variants by alt allele frequency in tumor
- Correct genome build in UCSC link from structural variant page



### Fixed
- Bug in clinVar form when variant has no gene
- Bug when sharing cases with the same institute twice
- Page crashing when removing causative variant tag
- Do not default to GATK caller when no caller info is provided for cancer SNVs


## [4.16.1]

### Fixed
- Fix the fix for handling of delivery reports for rerun cases

## [4.16]

### Added
- Adds possibility to add "lims_id" to cases. Currently only stored in database, not shown anywhere
- Adds verification comment box to SVs (previously only available for small variants)
- Scrollable pedigree panel

### Fixed
- Error caused by changes in WTForm (new release 2.3.x)
- Bug in OMIM case page form, causing the page to crash when a string was provided instead of a numerical OMIM id
- Fix Alamut link to work properly on hg38
- Better handling of delivery reports for rerun cases
- Small CodeFactor style issues: matchmaker results counting, a couple of incomplete tests and safer external xml
- Fix an issue with Phenomizer introduced by CodeFactor style changes

### Changed
- Updated the version of igv.js to 2.5.4

## [4.15.1]

### Added
- Display gene names in ClinVar submissions page
- Links to Varsome in variant transcripts table

### Fixed
- Small fixes to ClinVar submission form
- Gene panel page crash when old panel has no maintainers

## [4.15]

### Added
- Clinvar CNVs IGV track
- Gene panels can have maintainers
- Keep variant actions (dismissed, manual rank, mosaic, acmg, comments) upon variant re-upload
- Keep variant actions also on full case re-upload

### Fixed
- Fix the link to Ensembl for SV variants when genome build 38.
- Arrange information in columns on variant page
- Fix so that new cosmic identifier (COSV) is also acceptable #1304
- Fixed COSMIC tag in INFO (outside of CSQ) to be parses as well with `&` splitter.
- COSMIC stub URL changed to https://cancer.sanger.ac.uk/cosmic/search?q= instead.
- Updated to a version of IGV where bigBed tracks are visualized correctly
- Clinvar submission files are named according to the content (variant_data and case_data)
- Always show causatives from other cases in case overview
- Correct disease associations for gene symbol aliases that exist as separate genes
- Re-add "custom annotations" for SV variants
- The override ClinVar P/LP add-in in the Clinical Filter failed for new CSQ strings

### Changed
- Runs all CI checks in github actions

## [4.14.1]

### Fixed
- Error when variant found in loqusdb is not loaded for other case

## [4.14]

### Added
- Use github actions to run tests
- Adds CLI command to update individual alignments path
- Update HPO terms using downloaded definitions files
- Option to use alternative flask config when running `scout serve`
- Requirement to use loqusdb >= 2.5 if integrated

### Fixed
- Do not display Pedigree panel in cancer view
- Do not rely on internet connection and services available when running CI tests
- Variant loading assumes GATK if no caller set given and GATK filter status is seen in FILTER
- Pass genome build param all the way in order to get the right gene mappings for cases with build 38
- Parse correctly variants with zero frequency values
- Continue even if there are problems to create a region vcf
- STR and cancer variant navigation back to variants pages could fail

### Changed
- Improved code that sends requests to the external APIs
- Updates ranges for user ranks to fit todays usage
- Run coveralls on github actions instead of travis
- Run pip checks on github actions instead of coveralls
- For hg38 cases, change gnomAD link to point to version 3.0 (which is hg38 based)
- Show pinned or causative STR variants a bit more human readable

## [4.13.1]

### Added
### Fixed
- Typo that caused not all clinvar conflicting interpretations to be loaded no matter what
- Parse and retrieve clinvar annotations from VEP-annotated (VEP 97+) CSQ VCF field
- Variant clinvar significance shown as `not provided` whenever is `Uncertain significance`
- Phenomizer query crashing when case has no HPO terms assigned
- Fixed a bug affecting `All SNVs and INDELs` page when variants don't have canonical transcript
- Add gene name or id in cancer variant view

### Changed
- Cancer Variant view changed "Variant:Transcript:Exon:HGVS" to "Gene:Transcript:Exon:HGVS"

## [4.13]

### Added
- ClinVar SNVs track in IGV
- Add SMA view with SMN Copy Number data
- Easier to assign OMIM diagnoses from case page
- OMIM terms and specific OMIM term page

### Fixed
- Bug when adding a new gene to a panel
- Restored missing recent delivery reports
- Fixed style and links to other reports in case side panel
- Deleting cases using display_name and institute not deleting its variants
- Fixed bug that caused coordinates filter to override other filters
- Fixed a problem with finding some INS in loqusdb
- Layout on SV page when local observations without cases are present
- Make scout compatible with the new HPO definition files from `http://compbio.charite.de/jenkins/`
- General report visualization error when SNVs display names are very long


### Changed


## [4.12.4]

### Fixed
- Layout on SV page when local observations without cases are present

## [4.12.3]

### Fixed
- Case report when causative or pinned SVs have non null allele frequencies

## [4.12.2]

### Fixed
- SV variant links now take you to the SV variant page again
- Cancer variant view has cleaner table data entries for "N/A" data
- Pinned variant case level display hotfix for cancer and str - more on this later
- Cancer variants show correct alt/ref reads mirroring alt frequency now
- Always load all clinical STR variants even if a region load is attempted - index may be missing
- Same case repetition in variant local observations

## [4.12.1]

### Fixed
- Bug in variant.gene when gene has no HGVS description


## [4.12]

### Added
- Accepts `alignment_path` in load config to pass bam/cram files
- Display all phenotypes on variant page
- Display hgvs coordinates on pinned and causatives
- Clear panel pending changes
- Adds option to setup the database with static files
- Adds cli command to download the resources from CLI that scout needs
- Adds dummy files for merged somatic SV and CNV; as well as merged SNV, and INDEL part of #1279
- Allows for upload of OMIM-AUTO gene panel from static files without api-key

### Fixed
- Cancer case HPO panel variants link
- Fix so that some drop downs have correct size
- First IGV button in str variants page
- Cancer case activates on SNV variants
- Cases activate when STR variants are viewed
- Always calculate code coverage
- Pinned/Classification/comments in all types of variants pages
- Null values for panel's custom_inheritance_models
- Discrepancy between the manual disease transcripts and those in database in gene-edit page
- ACMG classification not showing for some causatives
- Fix bug which caused IGV.js to use hg19 reference files for hg38 data
- Bug when multiple bam files sources with non-null values are available


### Changed
- Renamed `requests` file to `scout_requests`
- Cancer variant view shows two, instead of four, decimals for allele and normal


## [4.11.1]

### Fixed
- Institute settings page
- Link institute settings to sharing institutes choices

## [4.11.0]

### Added
- Display locus name on STR variant page
- Alternative key `GNOMADAF_popmax` for Gnomad popmax allele frequency
- Automatic suggestions on how to improve the code on Pull Requests
- Parse GERP, phastCons and phyloP annotations from vep annotated CSQ fields
- Avoid flickering comment popovers in variant list
- Parse REVEL score from vep annotated CSQ fields
- Allow users to modify general institute settings
- Optionally format code automatically on commit
- Adds command to backup vital parts `scout export database`
- Parsing and displaying cancer SV variants from Manta annotated VCF files
- Dismiss cancer snv variants with cancer-specific options
- Add IGV.js UPD, RHO and TIDDIT coverage wig tracks.


### Fixed
- Slightly darker page background
- Fixed an issued with parsed conservation values from CSQ
- Clinvar submissions accessible to all users of an institute
- Header toolbar when on Clinvar page now shows institute name correctly
- Case should not always inactivate upon update
- Show dismissed snv cancer variants as grey on the cancer variants page
- Improved style of mappability link and local observations on variant page
- Convert all the GET requests to the igv view to POST request
- Error when updating gene panels using a file containing BOM chars
- Add/replace gene radio button not working in gene panels


## [4.10.1]

### Fixed
- Fixed issue with opening research variants
- Problem with coveralls not called by Travis CI
- Handle Biomart service down in tests


## [4.10.0]

### Added
- Rank score model in causatives page
- Exportable HPO terms from phenotypes page
- AMP guideline tiers for cancer variants
- Adds scroll for the transcript tab
- Added CLI option to query cases on time since case event was added
- Shadow clinical assessments also on research variants display
- Support for CRAM alignment files
- Improved str variants view : sorting by locus, grouped by allele.
- Delivery report PDF export
- New mosaicism tag option
- Add or modify individuals' age or tissue type from case page
- Display GC and allele depth in causatives table.
- Included primary reference transcript in general report
- Included partial causative variants in general report
- Remove dependency of loqusdb by utilising the CLI

### Fixed
- Fixed update OMIM command bug due to change in the header of the genemap2 file
- Removed Mosaic Tag from Cancer variants
- Fixes issue with unaligned table headers that comes with hidden Datatables
- Layout in general report PDF export
- Fixed issue on the case statistics view. The validation bars didn't show up when all institutes were selected. Now they do.
- Fixed missing path import by importing pathlib.Path
- Handle index inconsistencies in the update index functions
- Fixed layout problems


## [4.9.0]

### Added
- Improved MatchMaker pages, including visible patient contacts email address
- New badges for the github repo
- Links to [GENEMANIA](genemania.org)
- Sort gene panel list on case view.
- More automatic tests
- Allow loading of custom annotations in VCF using the SCOUT_CUSTOM info tag.

### Fixed
- Fix error when a gene is added to an empty dynamic gene panel
- Fix crash when attempting to add genes on incorrect format to dynamic gene panel
- Manual rank variant tags could be saved in a "Select a tag"-state, a problem in the variants view.
- Same case evaluations are no longer shown as gray previous evaluations on the variants page
- Stay on research pages, even if reset, next first buttons are pressed..
- Overlapping variants will now be visible on variant page again
- Fix missing classification comments and links in evaluations page
- All prioritized cases are shown on cases page


## [4.8.3]

### Added

### Fixed
- Bug when ordering sanger
- Improved scrolling over long list of genes/transcripts


## [4.8.2]

### Added

### Fixed
- Avoid opening extra tab for coverage report
- Fixed a problem when rank model version was saved as floats and not strings
- Fixed a problem with displaying dismiss variant reasons on the general report
- Disable load and delete filter buttons if there are no saved filters
- Fix problem with missing verifications
- Remove duplicate users and merge their data and activity


## [4.8.1]

### Added

### Fixed
- Prevent login fail for users with id defined by ObjectId and not email
- Prevent the app from crashing with `AttributeError: 'NoneType' object has no attribute 'message'`


## [4.8.0]

### Added
- Updated Scout to use Bootstrap 4.3
- New looks for Scout
- Improved dashboard using Chart.js
- Ask before inactivating a case where last assigned user leaves it
- Genes can be manually added to the dynamic gene list directly on the case page
- Dynamic gene panels can optionally be used with clinical filter, instead of default gene panel
- Dynamic gene panels get link out to chanjo-report for coverage report
- Load all clinvar variants with clinvar Pathogenic, Likely Pathogenic and Conflicting pathogenic
- Show transcripts with exon numbers for structural variants
- Case sort order can now be toggled between ascending and descending.
- Variants can be marked as partial causative if phenotype is available for case.
- Show a frequency tooltip hover for SV-variants.
- Added support for LDAP login system
- Search snv and structural variants by chromosomal coordinates
- Structural variants can be marked as partial causative if phenotype is available for case.
- Show normal and pathologic limits for STRs in the STR variants view.
- Institute level persistent variant filter settings that can be retrieved and used.
- export causative variants to Excel
- Add support for ROH, WIG and chromosome PNGs in case-view

### Fixed
- Fixed missing import for variants with comments
- Instructions on how to build docs
- Keep sanger order + verification when updating/reloading variants
- Fixed and moved broken filter actions (HPO gene panel and reset filter)
- Fixed string conversion to number
- UCSC links for structural variants are now separated per breakpoint (and whole variant where applicable)
- Reintroduced missing coverage report
- Fixed a bug preventing loading samples using the command line
- Better inheritance models customization for genes in gene panels
- STR variant page back to list button now does its one job.
- Allows to setup scout without a omim api key
- Fixed error causing "favicon not found" flash messages
- Removed flask --version from base cli
- Request rerun no longer changes case status. Active or archived cases inactivate on upload.
- Fixed missing tooltip on the cancer variants page
- Fixed weird Rank cell in variants page
- Next and first buttons order swap
- Added pagination (and POST capability) to cancer variants.
- Improves loading speed for variant page
- Problem with updating variant rank when no variants
- Improved Clinvar submission form
- General report crashing when dismissed variant has no valid dismiss code
- Also show collaborative case variants on the All variants view.
- Improved phenotype search using dataTables.js on phenotypes page
- Search and delete users with `email` instead of `_id`
- Fixed css styles so that multiselect options will all fit one column


## [4.7.3]

### Added
- RankScore can be used with VCFs for vcf_cancer files

### Fixed
- Fix issue with STR view next page button not doing its one job.

### Deleted
- Removed pileup as a bam viewing option. This is replaced by IGV


## [4.7.2]

### Added
- Show earlier ACMG classification in the variant list

### Fixed
- Fixed igv search not working due to igv.js dist 2.2.17
- Fixed searches for cases with a gene with variants pinned or marked causative.
- Load variant pages faster after fixing other causatives query
- Fixed mitochondrial report bug for variants without genes

## [4.7.1]

### Added

### Fixed
- Fixed bug on genes page


## [4.7.0]

### Added
- Export genes and gene panels in build GRCh38
- Search for cases with variants pinned or marked causative in a given gene.
- Search for cases phenotypically similar to a case also from WUI.
- Case variant searches can be limited to similar cases, matching HPO-terms,
  phenogroups and cohorts.
- De-archive reruns and flag them as 'inactive' if archived
- Sort cases by analysis_date, track or status
- Display cases in the following order: prioritized, active, inactive, archived, solved
- Assign case to user when user activates it or asks for rerun
- Case becomes inactive when it has no assignees
- Fetch refseq version from entrez and use it in clinvar form
- Load and export of exons for all genes, independent on refseq
- Documentation for loading/updating exons
- Showing SV variant annotations: SV cgh frequencies, gnomad-SV, local SV frequencies
- Showing transcripts mapping score in segmental duplications
- Handle requests to Ensembl Rest API
- Handle requests to Ensembl Rest Biomart
- STR variants view now displays GT and IGV link.
- Description field for gene panels
- Export exons in build 37 and 38 using the command line

### Fixed
- Fixes of and induced by build tests
- Fixed bug affecting variant observations in other cases
- Fixed a bug that showed wrong gene coverage in general panel PDF export
- MT report only shows variants occurring in the specific individual of the excel sheet
- Disable SSL certifcate verification in requests to chanjo
- Updates how intervaltree and pymongo is used to void deprecated functions
- Increased size of IGV sample tracks
- Optimized tests


## [4.6.1]

### Added

### Fixed
- Missing 'father' and 'mother' keys when parsing single individual cases


## [4.6.0]

### Added
- Description of Scout branching model in CONTRIBUTING doc
- Causatives in alphabetical order, display ACMG classification and filter by gene.
- Added 'external' to the list of analysis type options
- Adds functionality to display "Tissue type". Passed via load config.
- Update to IGV 2.

### Fixed
- Fixed alignment visualization and vcf2cytosure availability for demo case samples
- Fixed 3 bugs affecting SV pages visualization
- Reintroduced the --version cli option
- Fixed variants query by panel (hpo panel + gene panel).
- Downloaded MT report contains excel files with individuals' display name
- Refactored code in parsing of config files.


## [4.5.1]

### Added

### Fixed
- update requirement to use PyYaml version >= 5.1
- Safer code when loading config params in cli base


## [4.5.0]

### Added
- Search for similar cases from scout view CLI
- Scout cli is now invoked from the app object and works under the app context

### Fixed
- PyYaml dependency fixed to use version >= 5.1


## [4.4.1]

### Added
- Display SV rank model version when available

### Fixed
- Fixed upload of delivery report via API


## [4.4.0]

### Added
- Displaying more info on the Causatives page and hiding those not causative at the case level
- Add a comment text field to Sanger order request form, allowing a message to be included in the email
- MatchMaker Exchange integration
- List cases with empty synopsis, missing HPO terms and phenotype groups.
- Search for cases with open research list, or a given case status (active, inactive, archived)

### Fixed
- Variant query builder split into several functions
- Fixed delivery report load bug


## [4.3.3]

### Added
- Different individual table for cancer cases

### Fixed
- Dashboard collects validated variants from verification events instead of using 'sanger' field
- Cases shared with collaborators are visible again in cases page
- Force users to select a real institute to share cases with (actionbar select fix)


## [4.3.2]

### Added
- Dashboard data can be filtered using filters available in cases page
- Causatives for each institute are displayed on a dedicated page
- SNVs and and SVs are searchable across cases by gene and rank score
- A more complete report with validated variants is downloadable from dashboard

### Fixed
- Clinsig filter is fixed so clinsig numerical values are returned
- Split multi clinsig string values in different elements of clinsig array
- Regex to search in multi clinsig string values or multi revstat string values
- It works to upload vcf files with no variants now
- Combined Pileup and IGV alignments for SVs having variant start and stop on the same chromosome


## [4.3.1]

### Added
- Show calls from all callers even if call is not available
- Instructions to install cairo and pango libs from WeasyPrint page
- Display cases with number of variants from CLI
- Only display cases with number of variants above certain treshold. (Also CLI)
- Export of verified variants by CLI or from the dashboard
- Extend case level queries with default panels, cohorts and phenotype groups.
- Slice dashboard statistics display using case level queries
- Add a view where all variants for an institute can be searched across cases, filtering on gene and rank score. Allows searching research variants for cases that have research open.

### Fixed
- Fixed code to extract variant conservation (gerp, phyloP, phastCons)
- Visualization of PDF-exported gene panels
- Reintroduced the exon/intron number in variant verification email
- Sex and affected status is correctly displayed on general report
- Force number validation in SV filter by size
- Display ensembl transcripts when no refseq exists


## [4.3.0]

### Added
- Mosaicism tag on variants
- Show and filter on SweGen frequency for SVs
- Show annotations for STR variants
- Show all transcripts in verification email
- Added mitochondrial export
- Adds alternative to search for SVs shorter that the given length
- Look for 'bcftools' in the `set` field of VCFs
- Display digenic inheritance from OMIM
- Displays what refseq transcript that is primary in hgnc

### Fixed

- Archived panels displays the correct date (not retroactive change)
- Fixed problem with waiting times in gene panel exports
- Clinvar fiter not working with human readable clinsig values

## [4.2.2]

### Fixed
- Fixed gene panel create/modify from CSV file utf-8 decoding error
- Updating genes in gene panels now supports edit comments and entry version
- Gene panel export timeout error

## [4.2.1]

### Fixed
- Re-introduced gene name(s) in verification email subject
- Better PDF rendering for excluded variants in report
- Problem to access old case when `is_default` did not exist on a panel


## [4.2.0]

### Added
- New index on variant_id for events
- Display overlapping compounds on variants view

### Fixed
- Fixed broken clinical filter


## [4.1.4]

### Added
- Download of filtered SVs

### Fixed
- Fixed broken download of filtered variants
- Fixed visualization issue in gene panel PDF export
- Fixed bug when updating gene names in variant controller


## [4.1.3]

### Fixed
- Displays all primary transcripts


## [4.1.2]

### Added
- Option add/replace when updating a panel via CSV file
- More flexible versioning of the gene panels
- Printing coverage report on the bottom of the pdf case report
- Variant verification option for SVs
- Logs uri without pwd when connecting
- Disease-causing transcripts in case report
- Thicker lines in case report
- Supports HPO search for cases, both terms or if described in synopsis
- Adds sanger information to dashboard

### Fixed
- Use db name instead of **auth** as default for authentication
- Fixes so that reports can be generated even with many variants
- Fixed sanger validation popup to show individual variants queried by user and institute.
- Fixed problem with setting up scout
- Fixes problem when exac file is not available through broad ftp
- Fetch transcripts for correct build in `adapter.hgnc_gene`

## [4.1.1]
- Fix problem with institute authentication flash message in utils
- Fix problem with comments
- Fix problem with ensembl link


## [4.1.0]

### Added
- OMIM phenotypes to case report
- Command to download all panel app gene panels `scout load panel --panel-app`
- Links to genenames.org and omim on gene page
- Popup on gene at variants page with gene information
- reset sanger status to "Not validated" for pinned variants
- highlight cases with variants to be evaluated by Sanger on the cases page
- option to point to local reference files to the genome viewer pileup.js. Documented in `docs.admin-guide.server`
- option to export single variants in `scout export variants`
- option to load a multiqc report together with a case(add line in load config)
- added a view for searching HPO terms. It is accessed from the top left corner menu
- Updates the variants view for cancer variants. Adds a small cancer specific filter for known variants
- Adds hgvs information on cancer variants page
- Adds option to update phenotype groups from CLI

### Fixed
- Improved Clinvar to submit variants from different cases. Fixed HPO terms in casedata according to feedback
- Fixed broken link to case page from Sanger modal in cases view
- Now only cases with non empty lists of causative variants are returned in `adapter.case(has_causatives=True)`
- Can handle Tumor only samples
- Long lists of HGNC symbols are now possible. This was previously difficult with manual, uploaded or by HPO search when changing filter settings due to GET request limitations. Relevant pages now use POST requests. Adds the dynamic HPO panel as a selection on the gene panel dropdown.
- Variant filter defaults to default panels also on SV and Cancer variants pages.

## [4.0.0]

### WARNING ###

This is a major version update and will require that the backend of pre releases is updated.
Run commands:

```
$scout update genes
$scout update hpo
```

- Created a Clinvar submission tool, to speed up Clinvar submission of SNVs and SVs
- Added an analysis report page (html and PDF format) containing phenotype, gene panels and variants that are relevant to solve a case.

### Fixed
- Optimized evaluated variants to speed up creation of case report
- Moved igv and pileup viewer under a common folder
- Fixed MT alignment view pileup.js
- Fixed coordinates for SVs with start chromosome different from end chromosome
- Global comments shown across cases and institutes. Case-specific variant comments are shown only for that specific case.
- Links to clinvar submitted variants at the cases level
- Adapts clinvar parsing to new format
- Fixed problem in `scout update user` when the user object had no roles
- Makes pileup.js use online genome resources when viewing alignments. Now any instance of Scout can make use of this functionality.
- Fix ensembl link for structural variants
- Works even when cases does not have `'madeline_info'`
- Parses Polyphen in correct way again
- Fix problem with parsing gnomad from VEP

### Added
- Added a PDF export function for gene panels
- Added a "Filter and export" button to export custom-filtered SNVs to CSV file
- Dismiss SVs
- Added IGV alignments viewer
- Read delivery report path from case config or CLI command
- Filter for spidex scores
- All HPO terms are now added and fetched from the correct source (https://github.com/obophenotype/human-phenotype-ontology/blob/master/hp.obo)
- New command `scout update hpo`
- New command `scout update genes` will fetch all the latest information about genes and update them
- Load **all** variants found on chromosome **MT**
- Adds choice in cases overview do show as many cases as user like

### Removed
- pileup.min.js and pileup css are imported from a remote web location now
- All source files for HPO information, this is instead fetched directly from source
- All source files for gene information, this is instead fetched directly from source

## [3.0.0]
### Fixed
- hide pedigree panel unless it exists

## [1.5.1] - 2016-07-27
### Fixed
- look for both ".bam.bai" and ".bai" extensions

## [1.4.0] - 2016-03-22
### Added
- support for local frequency through loqusdb
- bunch of other stuff

## [1.3.0] - 2016-02-19
### Fixed
- Update query-phenomizer and add username/password

### Changed
- Update the way a case is checked for rerun-status

### Added
- Add new button to mark a case as "checked"
- Link to clinical variants _without_ 1000G annotation

## [1.2.2] - 2016-02-18
### Fixed
- avoid filtering out variants lacking ExAC and 1000G annotations

## [1.1.3] - 2015-10-01
### Fixed
- persist (clinical) filter when clicking load more
- fix #154 by robustly setting clinical filter func. terms

## [1.1.2] - 2015-09-07
### Fixed
- avoid replacing coverage report with none
- update SO terms, refactored

## [1.1.1] - 2015-08-20
### Fixed
- fetch case based on collaborator status (not owner)

## [1.1.0] - 2015-05-29
### Added
- link(s) to SNPedia based on RS-numbers
- new Jinja filter to "humanize" decimal numbers
- show gene panels in variant view
- new Jinja filter for decoding URL encoding
- add indicator to variants in list that have comments
- add variant number threshold and rank score threshold to load function
- add event methods to mongo adapter
- add tests for models
- show badge "old" if comment was written for a previous analysis

### Changed
- show cDNA change in transcript summary unless variant is exonic
- moved compounds table further up the page
- show dates for case uploads in ISO format
- moved variant comments higher up on page
- updated documentation for pages
- read in coverage report as blob in database and serve directly
- change ``OmimPhenotype`` to ``PhenotypeTerm``
- reorganize models sub-package
- move events (and comments) to separate collection
- only display prev/next links for the research list
- include variant type in breadcrumbs e.g. "Clinical variants"

### Removed
- drop dependency on moment.js

### Fixed
- show the same level of detail for all frequencies on all pages
- properly decode URL encoded symbols in amino acid/cDNA change strings
- fixed issue with wipe permissions in MongoDB
- include default gene lists in "variants" link in breadcrumbs

## [1.0.2] - 2015-05-20
### Changed
- update case fetching function

### Fixed
- handle multiple cases with same id

## [1.0.1] - 2015-04-28
### Fixed
- Fix building URL parameters in cases list Vue component

## [1.0.0] - 2015-04-12
Codename: Sara Lund

![Release 1.0](artwork/releases/release-1-0.jpg)

### Added
- Add email logging for unexpected errors
- New command line tool for deleting case

### Changed
- Much improved logging overall
- Updated documentation/usage guide
- Removed non-working IGV link

### Fixed
- Show sample display name in GT call
- Various small bug fixes
- Make it easier to hover over popups

## [0.0.2-rc1] - 2015-03-04
### Added
- add protein table for each variant
- add many more external links
- add coverage reports as PDFs

### Changed
- incorporate user feedback updates
- big refactor of load scripts

## [0.0.2-rc2] - 2015-03-04
### Changes
- add gene table with gene description
- reorganize inheritance models box

### Fixed
- avoid overwriting gene list on "research" load
- fix various bugs in external links

## [0.0.2-rc3] - 2015-03-05
### Added
- Activity log feed to variant view
- Adds protein change strings to ODM and Sanger email

### Changed
- Extract activity log component to macro

### Fixes
- Make Ensembl transcript links use archive website<|MERGE_RESOLUTION|>--- conflicted
+++ resolved
@@ -22,11 +22,8 @@
 - Removed visibility window param from igv.js genes track
 - Updated HPO download URL
 - Patch HPO download test correctly
-<<<<<<< HEAD
+- Reference size on STR hover not needed (also wrong)
 - Introduced genome build check (allowed values: 37 or 38) on case load
-=======
-- Reference size on STR hover not needed (also wrong)
->>>>>>> 63a67953
 ### Changed
 - Cancer variants table header (pop freq etc)
 - Only admin users can modify LoqusDB instance in Institute settings
