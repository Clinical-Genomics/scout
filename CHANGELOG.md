# Change Log
All notable changes to this project will be documented in this file.
This project adheres to [Semantic Versioning](http://semver.org/).

About changelog [here](https://keepachangelog.com/en/1.0.0/)

## [unreleased]
### Added
- Support case status assignment upon loading (by providing case status in the case config file)
- Severity predictions on general case report for SNVs and cancer SNVs
- Variant functional annotation on general case report for SNVs and cancer SNVs
- Version of Scout used when the case was loaded is displayed on case page and general report now
### Changed
- Display STR variant filter status on corresponding variantS page
<<<<<<< HEAD
- Warning and reference to Bieseker et al Biesecker when using PP1/BS4 and PP4 in ACMG classifications
- Warning to not to use PP4 criterion together with PS2/PM6 in ACMG classifications with reference to the SVI Recommendation for _De Novo_ Criteria (PS2 & PM6)
=======
- Discontinue ClinVar submissions via CSV files and support only submission via API: removed buttons for downloading ClinVar submission objects as CSV files.
>>>>>>> d90022ed
### Fixed
- Release docs to include instructions for upgrading dependencies
- Truncated long HGVS descriptions on cancer SNV and SNVs pages
- Avoid recurrent error by removing variant ranking settings in unranked demo case

## [4.95]
### Added
- CCV score / temperature on case reports
- ACMG SNV classification form also accessible from SV variant page
- Simplify updating of the PanelApp Green panel from all source types in the command line interactive session
### Changed
- Clearer link to `Richards 2015` on ACMG classification section on SVs and cancer SVs variants pages
- Parse HGNC Ids directly from PanelApp when updating/downloading PanelApp panels
- Skip variant genotype matching check and just return True when matching causative is found in a case with only one individual/sample
- Reduced number of research MEI variants present in the demo case from 17K to 145 to speed up automatic tests
### Fixed
- ACMG temperature on case general report should respect term modifiers
- Missing inheritance, constraint info for genes with symbols matching other genes previous aliases with some lower case letters
- Loading of all PanelApp panels from command line
- Saving gene inheritance models when loading/updating specific/all PanelApp panels (doesn't apply to the `PanelApp Green Genes panel`)
- Save also complete penetrance status (in addition to incomplete) if available when loading specific/all PanelApp panels (does not apply to the `PanelApp Green Genes panel`)
- Variants and managed variants query by coordinates, which was returning all variants in the chromosome if start position was 0
- Compound loading matches also "chr"-containing compound variant names

## [4.94.1]
### Fixed
- Temporary directory generation for MT reports and pedigree file for case general report

## [4.94]
### Added
- Max-level provenance and Software Bill Of Materials (SBOM) to the Docker images pushed to Docker Hub
- ACMG VUS Bayesian score / temperature on case reports
- Button to filter and download case individuals/samples from institute's caseS page
### Changed
- On variant page, RefSeq transcripts panel, truncate very long protein change descriptions
- Build system changed to uv/hatchling, remove setuptools, version file, add project toml and associated files
- On variantS pages, display chromosome directly on start and end chromosome if different
- On cancer variantS pages, display allele counts and frequency the same way for SNVs and SVs (refactor macro)
- Stricter coordinate check in BND variants queries (affecting search results on SV variants page)
### Fixed
- UCSC hg38 links are updated
- Variants page tooltip errors
- Cancer variantS page had poor visibility of VAF and chromosome coordinate on causatives (green background)

## [4.93.1]
### Fixed
- Updated PyPi build GitHub action to explicitly include setuptools (for Python 3.12 distro)

## [4.93]
### Added
- ClinGen-CGC-VICC oncogenicity classification for cancer SNVs
- A warning to not to post sensitive or personal info when opening an issue
### Changed
- "Show more/less" button to toggle showing 50 (instead of 10) observed cases in LoqusDB observation panel
- Show customer id on share and revoke sharing case collapsible sidebar dialog
- Switch to python v.3.12 in Dockerfiles and automatic tests
### Fixed
- Limit the size of custom images displayed on case and variant pages and add a link to display them in full size in a new tab
- Classified variants not showing on case report when collaborator adds classification
- On variantS page, when a variant has more than one gene, then the gene panel badge reflect the panels each gene is actually in
- Updating genes on a gene panel using a file
- Link out to Horak 2020 from CCV classify page opens in new tab

## [4.92]
### Added
- PanelApp link on gene page and on gene panels description
- Add more filters to the delete variants command (institute ID and text file with list of case IDs)
### Changed
- Use the `clinicalgenomics/python3.11-venv:1.0` image everywhere in the Dockerfiles
### Fixed
- list/List typing issue on PanelApp extension module

## [4.91.2]
### Fixed
- Stranger TRGT parsing of `.` in `FORMAT.MC`
- Parse ClinVar low-penetrance info and display it alongside Pathogenic and likely pathogenic on SNVs pages
- Gene panel indexes to reflect the indexes used in production database
- Panel version check while editing the genes of a panel
- Display unknown filter tags as "danger" marked badges
- Open WTS variantS SNVs and SVs in new tabs
- PanelApp panels update documentation to reflect the latest changes in the command line
- Display panel IDs alongside panel display names on gene panels page
- Just one `Hide removed panels` checkbox for all panels on gene panels page
- Variant filters redecoration from multiple classifications crash on general case report

## [4.91.1]
### Fixed
- Update IGV.js to v3.1.0
- Columns/headings on SV variantS shifted

## [4.91]
### Added
- Variant link to Franklin in database buttons (different depending on rare or cancer track)
- MANE badges on list of variant's Genes/Transcripts/Proteins table, this way also SVs will display MANE annotations
- Export variant type and callers-related info fields when exporting variants from variantS pages
- Cases advanced search on the dashboard page
- Possibility to use only signed off panels when building the PanelApp GREEN panel
### Changed
- On genes panel page and gene panel PDF export, it's more evident which genes were newly introduced into the panel
- WTS outlier position copy button on WTS outliers page
- Update IGV.js to v3.0.9
- Managed variants VCF export more verbose on SVs
- `/api/v1/hpo-terms` returns pymongo OperationFailure errors when provided query string contains problematic characters
- When parsing variants, prioritise caller AF if set in FORMAT over recalculation from AD
- Expand the submissions information section on the ClinVar submissions page to fully display long text entries
- Jarvik et al for PP1 added to ACMG modification guidelines
- Display institute `_id` + display name on dashboard filters
- ClinVar category 8 has changed to "Conflicting classifications of pathogenicity" instead of "interpretations"
- Simplify always loading ClinVar `CLNSIG` P, LP and conflicting annotations slightly
- Increased visibility of variant callers's "Pass" or "Filtered" on the following pages: SNV variants (cancer cases), SV variants (both RD and cancer cases)
- Names on IGV buttons, including an overview level IGV MT button
- Cases query no longer accepts strings for the `name_query` parameter, only ImmutableMultiDict (form data)
- Refactor the loading of PanelApp panels to use the maintained API - Customised PanelApp GREEN panels
- Better layout for Consequence cell on cancer SNVs page
- Merged `Qual` and `Callers` cell on cancer SNVs page
### Fixed
- Empty custom_images dicts in case load config do not crash
- Tracks missing alignment files are skipped on generating IGV views
- ClinVar form to accept MedGen phenotypes
- Cancer SV variantS page spinner on variant export
- STRs variants export (do not allow null estimated variant size and repeat locus ID)
- STRs variants page when one or more variants have SweGen mean frequency but lack Short Tandem Repeat motif count
- ClinVar submission enquiry status for all submissions after the latest
- CLI scout update type hint error when running commands using Python 3.9
- Missing alignment files but present index files could crash the function creating alignment tracks for IGV display
- Fix missing "Repeat locus" info on STRs export

## [4.90.1]
### Fixed
- Parsing Matchmaker Exchange's matches dates

## [4.90]
### Added
- Link to chanjo2 MANE coverage overview on case page and panel page
- More SVI recommendation links on the ACMG page
- IGV buttons for SMN CN page
- Warnings on ACMG classifications for potentially conflicting classification pairs
- ACMG Bayesian foundation point scale after Tavtigian for variant heat profile
### Changed
- Variants query backend allows rank_score filtering
- Added script to tabulate causatives clinical filter rank
- Do not display inheritance models associated to ORPHA terms on variant page
- Moved edit and delete buttons close to gene names on gene panel page and other aesthetical fixes
- SNV VariantS page functional annotation and region annotation columns merged
- VariantS pages (not cancer) gene cells show OMIM inheritance pattern badges also without hover
- STR variantS page to show STR inheritance model without hover (fallback to OMIM for non-Stranger annotation)
- VariantS page local observation badges have counts visible also without hover
- On Matchmaker page, show number of matches together with matching attempt date
- Display all custom inheritance models, both standard and non-standard, as gathered from the gene panel information on the variant page
- Moved PanelApp-related code to distinct modules/extension
### Fixed
- Make BA1 fully stand-alone to Benign prediction
- Modifying Benign terms to "Moderate" has no effect under Richards. Ignored completely before, will retain unmodified significance now
- Extract all fields correctly when exporting a panel to file from gene panel page
- Custom updates to a gene in a panel
- Gene panel PDF export, including gene links
- Cancer SV, Fusion, MEI and Outlier filters are shown on the Institute Filters overview
- CaseS advanced search limit
- Visibility of Matchmaker Exchange matches on dark mode
- When creating a new gene panel from file, all gene fields are saved, including comments and manual inheritance models
- Downloading on gene names from EBI
- Links to gene panels on variant page, summary panel
- Exporting gene variants when one or more variants' genes are missing HGNC symbol

## [4.89.2]
## Fixed
- If OMIM gene panel gene symbols are not mapping to hgnc_id, allow fallback use of a unique gene alias

## [4.89.1]
### Fixed
- General case report crash when encountering STR variants without `source` tags
- Coloring and SV inheritance patterns on general case report

## [4.89]
### Added
- Button on SMN CN page to search variants within SMN1 and SMN2 genes
- Options for selectively updating OMICS variants (fraser, outrider) on a case
- Log users' activity to file by specifying `USERS_ACTIVITY_LOG_PATH` parameter in app config
- `Mean MT coverage`, `Mean chrom 14 coverage` and `Estimated mtDNA copy number` on MT coverage file from chanjo2 if available
- In ClinVar multistep form, preselect ACMG criteria according to the variant's ACMG classification, if available
- Subject id search from caseS page (supporting multiple sample types e.g.) - adding indexes to speed up caseS queries
- Advanced cases search to narrow down results using more than one search parameter
- Coverage report available for any case with samples containing d4 files, even if case has no associated gene panels
- RNA delivery reports
- Two new LRS SV callers (hificnv, severus)
### Changed
- Documentation for OMICS variants and updating a case
- Include both creation and deletion dates in gene panels pages
- Moved code to collect MT copy number stats for the MT report to the chanjo extension
- On the gene panelS page, show expanded gene panel version list in one column only
- IGV.js WTS loci default to zoom to a region around a variant instead of whole gene
- Refactored logging module
- Case general report no longer shows ORPHA inheritance models. OMIM models are shown colored.
- Chromosome alias tab files used in the igv.js browser, which now contain the alias for chromosome "M"
- Renamed "Comment on clinical significance" to "Comment on classification" in ClinVar multistep form
- Enable Gens CN button also for non-wgs cancer track cases
### Fixed
- Broken heading anchors in the documentation (`admin-guide/login-system.md` and `admin-guide/setup-scout.md` files)
- Avoid open login redirect attacks by always redirecting to cases page upon user login
- Stricter check of ID of gene panels to prevent file downloading vulnerability
- Removed link to the retired SPANR service. SPIDEX scores are still parsed and displayed if available from variant annotation.
- Omics variant view test coverage
- String pattern escape warnings
- Code creating Alamut links for variant genes without canonical_transcript set
- Variant delete button in ClinVar submissions page
- Broken search cases by case similarity
- Missing caller tag for TRGT

## [4.88.1]
### Fixed
- Patch update igv.js to 3.0.5

## [4.88]
### Added
- Added CoLoRSdb frequency to Pop Freq column on variantS page
- Hovertip to gene panel names with associated genes in SV variant view, when variant covers more than one gene
- RNA sample ID can be provided in case load config if different from sample_id
### Fixed
- Broken `scout setup database` command
- Update demo VCF header, adding missing keys found on variants
- Broken upload to Codecov step in Tests & Coverage GitHub action
- Tomte DROP column names have been updated (backwards compatibility preserved for main fields)
- WTS outlierS view to display correct individual IDs for cases with multiple individuals
- WTS outlierS not displayed on WTS outlierS view

## [4.87.1]
### Fixed
- Positioning and alignment of genes cell on variantS page

## [4.87]
### Added
- Option to configure RNA build on case load (default '38')
### Changed
- Tooltip on RNA alignments now shows RNA genome build version
- Updated igv.js to v3.0.4
### Fixed
- Style of "SNVs" and "SVs" buttons on WTS Outliers page
- Chromosome alias files for igv.js
- Genes track displayed also when RNA alignments are present without splice junctions track on igv browser
- Genes track displayed again when splice junction tracks are present

## [4.86.1]
### Fixed
- Loading and updating PanelApp panels, including PanelApp green

## [4.86]
### Added
- Display samples' name (tooltip) and affected status directly on caseS page
- Search SVs across all cases, in given genes
- `CLINVAR_API_URL` param can be specified in app settings to override the URL used to send ClinVar submissions to. Intended for testing.
- Support for loading and storing OMICS data
- Parse DROP Fraser and Outrider TSVs
- Display omics variants - wts outliers (Fraser, Outrider)
- Parse GNOMAD `gnomad_af` and `gnomad_popmax_af` keys from variants annotated with `echtvar`
- Make removed panel optionally visible to non-admin or non maintainers
- Parse CoLoRSdb frequencies annotated in the variant INFO field with the `colorsdb_af` key
- Download -omics variants using the `Filter and export button`
- Clickable COSMIC links on IGV tracks
- Possibility to un-audit previously audited filters
- Reverted table style and removed font awesome style from IGV template
- Case status tags displayed on dashboard case overview
### Changed
- Updated igv.js to v3.0.1
- Alphabetically sort IGV track available for custom selection
- Updated wokeignore to avoid unfixable warning
- Update Chart.js to v4.4.3
- Use tornado library version >= 6.4.1
- Fewer variants in the MEI demo file
- Switch to FontAwesome v.6 instead of using icons v.5 + kit with icons v.6
- Show time (hours and minutes) additionally to date on comments and activity panel
### Fixed
- Only add expected caller keys to variant (FOUND_IN or SVDB_ORIGIN)
- Splice junction merged track height offset in IGV.js
- Splice junction initiation crash with empty variant obj
- Splice junction variant routing for cases with WTS but without outlier data
- Variant links to ExAC, now pointing to gnomAD, since the ExAC browser is no longer available
- Style of HPO terms assigned to a case, now one phenotype per line
- RNA sashimi view rendering should work also if the gene track is user disabled
- Respect IGV tracks chosen by user in variant IGV settings

## [4.85]
### Added
- Load also genes which are missing Ensembl gene ID (72 in both builds), including immunoglobulins and fragile sites
### Changed
- Unfreeze werkzeug again
- Show "(Removed)" after removed panels in dropdown
- The REVEL score is collected as the maximum REVEL score from all of the variant's transcripts
- Parse GNOMAD POPMAX values only if they are numerical when loading variants
### Fixed
- Alphabetically sort "select default panels" dropdown menu options on case page
- Show gene panel removed status on case page
- Fixed visibility of the following buttons: remove assignee, remove pinned/causative, remove comment, remove case from group

## [4.84]
### Changed
- Clearer error message when a loqusdb query fails for an instance that initially connected
- Do not load chanjo-report module if not needed and more visible message when it fails loading
- Converted the HgncGene class into a Pydantic class
- Swap menu open and collapse indicator chevrons - down is now displayed-open, right hidden-closed
- Linters and actions now all use python 3.11
### Fixed
- Safer way to update variant genes and compounds that avoids saving temporary decorators into variants' database documents
- Link to HGNC gene report on gene page
- Case file load priority so that e.g. SNV get loaded before SV, or clinical before research, for consistent variant_id collisions

## [4.83]
### Added
- Edit ACMG classifications from variant page (only for classifications with criteria)
- Events for case CLI events (load case, update case, update individual)
- Support for loading and displaying local custom IGV tracks
- MANE IGV track to be used as a local track for igv.js (see scout demo config file)
- Optional separate MT VCFs, for `nf-core/raredisease`
### Changed
- Avoid passing verbs from CaseHandler - functions for case sample and individual in CaseEventHandler
- Hide mtDNA report and coverage report links on case sidebar for cases with WTS data only
- Modified OMIM-AUTO gene panel to include genes in both genome builds
- Moved chanjo code into a dedicated extension
- Optimise the function that collects "match-safe" genes for an institute by avoiding duplicated genes from different panels
- Users must actively select "show matching causatives/managed" on a case page to see matching numbers
- Upgraded python version from 3.8 to 3.11 in Docker images
### Fixed
- Fix several tests that relied on number of events after setup to be 0
- Removed unused load case function
- Artwork logo sync sketch with png and export svg
- Clearer exception handling on chanjo-report setup - fail early and visibly
- mtDNA report crashing when one or more samples from a case is not in the chanjo database
- Case page crashing on missing phenotype terms
- ACMG benign modifiers
- Speed up tests by caching python env correctly in Github action and adding two more test groups
- Agile issue templates were added globally to the CG-org. Adding custom issue templates to avoid exposing customers
- PanelApp panel not saving genes with empty `EnsembleGeneIds` list
- Speed up checking outdated gene panels
- Do not load research variants automatically when loading a case

## [4.82.2]
### Fixed
- Warning icon in case pages for individuals where `confirmed_sex` is false
- Show allele sizes form ExpansionHunter on STR variantS page again

## [4.82.1]
### Fixed
- Revert the installation of flask-ldapconn to use the version available on PyPI to be able to push new scout releases to PyPI

## [4.82]
### Added
- Tooltip for combined score in tables for compounds and overlapping variants
- Checkbox to filter variants by excluding genes listed in selected gene panels, files or provided as list
- STR variant information card with database links, replacing empty frequency panel
- Display paging and number of HPO terms available in the database on Phenotypes page
- On case page, typeahead hints when searching for a disease using substrings containing source ("OMIM:", "ORPHA:")
- Button to monitor the status of submissions on ClinVar Submissions page
- Option to filter cancer variants by number of observations in somatic and germline archived database
- Documentation for integrating chanjo2
- More up-to-date VEP CSQ dbNSFP frequency keys
- Parse PacBio TRGT (Tandem repeat genotyping tool) Short Tandem Repeat VCFs
### Changed
- In the case_report #panel-tables has a fixed width
- Updated IGV.js to 2.15.11
- Fusion variants in case report now contain same info as on fusion variantS page
- Block submission of somatic variants to ClinVar until we harmonise with their changed API
- Additional control on the format of conditions provided in ClinVar form
- Errors while loading managed variants from file are now displayed on the Managed Variants page
- Chanjo2 coverage button visible only when query will contain a list of HGNC gene IDs
- Use Python-Markdown directly instead of the unmaintained Flask-Markdown
- Use Markupsafe instead of long deprecated, now removed Flask Markup
- Prepare to unfreeze Werkzeug, but don't actually activate until chanjo can deal with the change
### Fixed
- Submit requests to Chanjo2 using HTML forms instead of JSON data
- `Research somatic variants` link name on caseS page
- Broken `Install the HTML 2 PDF renderer` step in a GitHub action
- Fix ClinVar form parsing to not include ":" in conditionType.id when condition conditionType.db is Orphanet
- Fix condition dropdown and pre-selection on ClinVar form for cases with associated ORPHA diagnoses
- Improved visibility of ClinVar form in dark mode
- End coordinates for indels in ClinVar form
- Diagnoses API search crashing with empty search string
- Variant's overlapping panels should show overlapping of variant genes against the latest version of the panel
- Case page crashing when case has both variants in a ClinVar submission and pinned not loaded variants
- Installation of git in second build stage of Dockerfile, allowing correct installation of libraries

## [4.81]
### Added
- Tag for somatic SV IGH-DUX4 detection samtools script
### Changed
- Upgraded Bootstrap version in reports from 4.3.1 to 5.1.3
### Fixed
- Buttons layout in HPO genes panel on case page
- Added back old variant rankscore index with different key order to help loading on demo instance
- Cancer case_report panel-table no longer contains inheritance information
- Case report pinned variants card now displays info text if all pinned variants are present in causatives
- Darkmode setting now applies to the comment-box accordion
- Typo in case report causing `cancer_rank_options is undefined` error

## [4.80]
### Added
- Support for .d4 files coverage using chanjo2 (Case page sidebar link) with test
- Link to chanjo2 coverage report and coverage gene overview on gene panel page
- Link to chanjo2 coverage report on Case page, HPO dynamic gene list
- Link to genes coverage overview report on Case page, HPO dynamic gene list
### Changed
- All links in disease table on diagnosis page now open in a new tab
- Dark mode settings applied to multi-selects on institute settings page
- Comments on case and variant pages can be viewed by expanding an accordion
- On case page information on pinned variants and variants submitted to ClinVar are displayed in the same table
- Demo case file paths are now stored as absolute paths
- Optimised indices to address slow queries
- On case page default panels are now found at the top of the table, and it can be sorted by this trait
### Fixed
- On variants page, search for variants in genes present only in build 38 returning no results
- Pin/unpin with API was not able to make event links
- A new field `Explanation for multiple conditions` is available in ClinVar for submitting variants with more than one associated condition
- Fusion genes with partners lacking gene HGNC id will still be fully loaded
- Fusion variantS export now contains fusion variant specific columns
- When Loqusdb observations count is one the table includes information on if observation was for the current or another case

## [4.79.1]
### Fixed
- Exporting variants without rank score causing page to crash
- Display custom annotations also on cancer variant page

## [4.79]
### Added
- Added tags for Sniffles and CNVpytor, two LRS SV callers
- Button on case page for displaying STR variants occurring in the dynamic HPO panel
- Display functional annotation relative to variant gene's MANE transcripts on variant summary, when available
- Links to ACMG structural variant pathogenicity classification guidelines
- Phenomodels checkboxes can now include orpha terms
- Add incidental finding to case tags
- Get an alert on caseS page when somebody validates variants you ordered Sanger sequencing for
### Changed
- In the diagnoses page genes associated with a disease are displayed using hgnc symbol instead of hgnc id
- Refactor view route to allow navigation directly to unique variant document id, improve permissions check
- Do not show MANE and MANE Plus Clinical transcripts annotated from VEP (saved in variants) but collect this info from the transcripts database collection
- Refactor view route to allow navigation directly to unique case id (in particular for gens)
- `Institutes to share cases with` on institute's settings page now displays institutes names and IDs
- View route with document id selects view template based on variant category
### Fixed
- Refactored code in cases blueprints and variant_events adapter (set diseases for partial causative variants) to use "disease" instead of "omim" to encompass also ORPHA terms
- Refactored code in `scout/parse/omim.py` and `scout/parse/disease_terms.py` to use "disease" instead of "phenotype" to differentiate from HPO terms
- Be more careful about checking access to variant on API access
- Show also ACMG VUS on general report (could be missing if not e.g. pinned)

## [4.78]
### Added
- Case status labels can be added, giving more finegrained details on a solved status (provisional, diagnostic, carrier, UPD, SMN, ...)
- New SO terms: `sequence_variant` and `coding_transcript_variant`
- More MEI specific annotation is shown on the variant page
- Parse and save MANE transcripts info when updating genes in build 38
- ClinVar submission can now be downloaded as a json file
- `Mane Select` and `Mane Plus Clinical` badges on Gene page, when available
- ClinVar submission can now be downloaded as a json file
- API endpoint to pin variant
- Display common/uncommon/rare on summary of mei variant page
### Changed
- In the ClinVar form, database and id of assertion criteria citation are now separate inputs
- Customise institute settings to be able to display all cases with a certain status on cases page (admin users)
- Renamed `Clinical Significance` to `Germline Classification` on multistep ClinVar form
- Changed the "x" in cases.utils.remove_form button text to red for better visibility in dark mode
- Update GitHub actions
- Default loglevel up to INFO, making logs with default start easier to read
- Add XTR region to PAR region definition
- Diagnoses can be searched on diagnoses page without waiting for load first
### Fixed
- Removed log info showing hgnc IDs used in variantS search
- Maintain Matchmaker Exchange and Beacon submission status when a case is re-uploaded
- Inheritance mode from ORPHA should not be confounded with the OMIM inheritance model
- Decipher link URL changes
- Refactored code in cases blueprints to use "disease" instead of "omim" to encompass also ORPHA terms

## [4.77]
### Added
- Orpha disease terms now include information on inheritance
- Case loading via .yaml config file accepts subject_id and phenotype_groups (if previously defined as constant default or added per institute)
- Possibility to submit variants associated with Orphanet conditions to ClinVar
- Option update path to .d4 files path for individuals of an existing case using the command line
- More constraint information is displayed per gene in addition to pLi: missense and LoF OE, CI (inluding LOEUF) and Z-score.
### Changed
- Introduce validation in the ClinVar multistep form to make sure users provide at least one variant-associated condition
- CLI scout update individual accepts subject_id
- Update ClinVar inheritance models to reflect changes in ClinVar submission API
- Handle variant-associated condition ID format in background when creating ClinVar submissions
- Replace the code that downloads Ensembl genes, transcripts and exons with the Schug web app
- Add more info to error log when transcript variant frequency parsing fails.
- GnomAD v4 constraint information replaces ExAC constraints (pLi).
### Fixed
- Text input of associated condition in ClinVar form now aligns to the left
- Alignment of contents in the case report has been updated
- Missing number of phenotypes and genes from case diagnoses
- Associate OMIM and/or ORPHA diagnoses with partial causatives
- Visualization of partial causatives' diagnoses on case page: style and links
- Revert style of pinned variants window on the case page
- Rename `Clinical significanc` to `Germline classification` in ClinVar submissions exported files
- Rename `Clinical significance citations` to `Classification citations` in ClinVar submissions exported files
- Rename `Comment on clinical significance` to `Comment on classification` in ClinVar submissions exported files
- Show matching partial causatives on variant page
- Matching causatives shown on case page consisting only of variant matching the default panels of the case - bug introduced since scout v4.72 (Oct 18, 2023)
- Missing somatic variant read depth leading to report division by zero

## [4.76]
### Added
- Orphacodes are visible in phenotype tables
- Pydantic validation of image paths provided in case load config file
- Info on the user which created a ClinVar submission, when available
- Associate .d4 files to case individuals when loading a case via config file
### Changed
- In diagnoses page the load of diseases are initiated by clicking a button
- Revel score, Revel rank score and SpliceAI values are also displayed in Causatives and Validated variants tables
- Remove unused functions and tests
- Analysis type and direct link from cases list for OGM cases
- Removed unused `case_obj` parameter from server/blueprints/variant/controllers/observations function
- Possibility to reset ClinVar submission ID
- Allow ClinVar submissions with custom API key for users registered as ClinVar submitters or when institute doesn't have a preset list of ClinVar submitters
- Ordered event verbs alphabetically and created ClinVar-related user events
- Removed the unused "no-variants" option from the load case command line
### Fixed
- All disease_terms have gene HGNC ids as integers when added to the scout database
- Disease_term identifiers are now prefixed with the name of the coding system
- Command line crashing with error when updating a user that doesn't exist
- Thaw coloredlogs - 15.0.1 restores errorhandler issue
- Thaw crypography - current base image and library version allow Docker builds
- Missing delete icons on phenomodels page
- Missing cryptography lib error while running Scout container on an ARM processor
- Round CADD values with many decimals on causatives and validated variants pages
- Dark-mode visibility of some fields on causatives and validated variants pages
- Clinvar submitters would be cleared when unprivileged users saved institute settings page
- Added a default empty string in cases search form to avoid None default value
- Page crashing when user tries to remove the same variant from a ClinVar submission in different browser tabs
- Update more GnomAD links to GnomAD v4 (v38 SNVs, MT vars, STRs)
- Empty cells for RNA fusion variants in Causatives and Verified variants page
- Submenu icons missing from collapsible actionbar
- The collapsible actionbar had some non-collapsing overly long entries
- Cancer observations for SVs not appearing in the variant details view
- Archived local observations not visible on cancer variantS page
- Empty Population Frequency column in the Cancer SV Variants view
- Capital letters in ClinVar events description shown on case page

## [4.75]
### Added
- Hovertip to gene panel names with associated genes in variant view, when variant covers more than one gene
- Tests for panel to genes
- Download of Orphadata en_product6 and en_product4 from CLI
- Parse and save `database_found` key/values for RNA fusion variants
- Added fusion_score, ffpm, split_reads, junction_reads and fusion_caller to the list of filters on RNA fusion variants page
- Renamed the function `get_mei_info` to `set_mei_info` to be consistent with the other functions
- Fixed removing None key/values from parsed variants
- Orphacodes are included in the database disease_terms
### Changed
- Allow use of projections when retrieving gene panels
- Do not save custom images as binary data into case and variant database documents
- Retrieve and display case and variant custom images using image's saved path
- Cases are activated by viewing FSHD and SMA reports
- Split multi-gene SNV variants into single genes when submitting to Matchmaker Exchange
- Alamut links also on the gene level, using transcript and HGVS: better for indels. Keep variant link for missing HGVS
- Thaw WTForms - explicitly coerce form decimal field entries when filters fetched from db
### Fixed
- Removed some extra characters from top of general report left over from FontAwsome fix
- Do not save fusion variants-specific key/values in other types of variants
- Alamut link for MT variants in build 38
- Convert RNA fusions variants `tool_hits` and `fusion_score` keys from string to numbers
- Fix genotype reference and alternative sequencing depths defaulting to -1 when values are 0
- DecimalFields were limited to two decimal places for several forms - lifting restrictions on AF, CADD etc.

## [4.74.1]
### Changed
- Parse and save into database also OMIM terms not associated to genes
### Fixed
- BioNano API FSHD report requests are GET in Access 1.8, were POST in 1.7
- Update more FontAwesome icons to avoid Pro icons
- Test if files still exist before attempting to load research variants
- Parsing of genotypes error, resulting in -1 values when alt or ref read depths are 0

## [4.74]
### Added
- SNVs and Indels, MEI and str variants genes have links to Decipher
- An `owner + case display name` index for cases database collection
- Test and fixtures for RNA fusion case page
- Load and display fusion variants from VCF files as the other variant types
- Option to update case document with path to mei variants (clinical and research)
### Changed
- Details on variant type and category for audit filters on case general report
- Enable Gens CN profile button also in somatic case view
- Fix case of analysis type check for Gens analysis button - only show for WGS
### Fixed
- loqusdb table no longer has empty row below each loqusid
- MatchMaker submission details page crashing because of change in date format returned by PatientMatcher
- Variant external links buttons style does not change color when visited
- Hide compounds with compounds follow filter for region or function would fail for variants in multiple genes
- Updated FontAwesome version to fix missing icons

## [4.73]
### Added
- Shortcut button for HPO panel MEI variants from case page
- Export managed variants from CLI
### Changed
- STRs visualization on case panel to emphasize abnormal repeat count and associated condition
- Removed cytoband column from STRs variant view on case report
- More long integers formatted with thin spaces, and copy to clipboard buttons added
### Fixed
- OMIM table is scrollable if higher than 700px on SV page
- Pinned variants validation badge is now red for false positives.
- Case display name defaulting to case ID when `family_name` or `display_name` are missing from case upload config file
- Expanded menu visible at screen sizes below 1000px now has background color
- The image in ClinVar howto-modal is now responsive
- Clicking on a case in case groups when case was already removed from group in another browser tab
- Page crashing when saving filters for mei variants
- Link visited color of images

## [4.72.4]
### Changed
- Automatic test mongod version increased to v7
### Fixed
- GnomAD now defaults to hg38 - change build 37 links accordingly

## [4.72.3]
### Fixed
- Somatic general case report small variant table can crash with unclassified variants

## [4.72.2]
### Changed
- A gunicorn maxrequests parameter for Docker server image - default to 1200
- STR export limit increased to 500, as for other variants
- Prevent long number wrapping and use thin spaces for separation, as per standards from SI, NIST, IUPAC, BIPM.
- Speed up case retrieval and lower memory use by projecting case queries
- Make relatedness check fails stand out a little more to new users
- Speed up case retrieval and lower memory use by projecting case queries
- Speed up variant pages by projecting only the necessary keys in disease collection query
### Fixed
- Huge memory use caused by cases and variants pages pulling complete disease documents from DB
- Do not include genes fetched from HPO terms when loading diseases
- Consider the renamed fields `Approved Symbol` -> `Approved Gene Symbol` and `Gene Symbols` -> `Gene/Locus And Other Related Symbols` when parsing OMIM terms from genemap2.txt file

## [4.72.1]
### Fixed
- Jinja filter that renders long integers
- Case cache when looking for causatives in other cases causing the server to hang

## [4.72]
### Added
- A GitHub action that checks for broken internal links in docs pages
- Link validation settings in mkdocs.yml file
- Load and display full RNA alignments on alignment viewer
- Genome build check when loading a case
- Extend event index to previous causative variants and always load them
### Fixed
- Documentation nav links for a few documents
- Slightly extended the BioNano Genomics Access integration docs
- Loading of SVs when VCF is missing the INFO.END field but has INFO.SVLEN field
- Escape protein sequence name (if available) in case general report to render special characters correctly
- CaseS HPO term searches for multiple terms works independent of order
- CaseS search regexp should not allow backslash
- CaseS cohort tags can contain whitespace and still match
- Remove diagnoses from cases even if OMIM term is not found in the database
- Parsing of disease-associated genes
- Removed an annoying warning while updating database's disease terms
- Displaying custom case images loaded with scout version <= 4.71
- Use pydantic version >=2 in requirements.txt file
### Changed
- Column width adjustment on caseS page
- Use Python 3.11 in tests
- Update some github actions
- Upgraded Pydantic to version 2
- Case validation fails on loading when associated files (alignments, VCFs and reports) are not present on disk
- Case validation fails on loading when custom images have format different then ["gif", "svg", "png", "jpg", "jpeg"]
- Custom images keys `case` and `str` in case config yaml file are renamed to `case_images` and `str_variants_images`
- Simplify and speed up case general report code
- Speed up case retrieval in case_matching_causatives
- Upgrade pymongo to version 4
- When updating disease terms, check that all terms are consistent with a DiseaseTerm model before dropping the old collection
- Better separation between modules loading HPO terms and diseases
- Deleted unused scout.build.phenotype module
- Stricter validation of mandatory genome build key when loading a case. Allowed values are ['37','38',37,38]
- Improved readability of variants length and coordinates on variantS pages

## [4.71]
### Added
- Added Balsamic keys for SweGen and loqusdb local archive frequecies, SNV and SV
- New filter option for Cancer variantS: local archive RD loqusdb
- Show annotated observations on SV variantS view, also for cancer somatic SVs
- Revel filter for variantS
- Show case default panel on caseS page
- CADD filter for Cancer Somatic SNV variantS - show score
- SpliceAI-lookup link (BROAD, shows SpliceAI and Pangolin) from variant page
- BioNano Access server API - check projects, samples and fetch FSHD reports
### Fixed
- Name of reference genome build for RNA for compatibility with IGV locus search change
- Howto to run the Docker image on Mac computers in `admin-guide/containers/container-deploy.md`
- Link to Weasyprint installation howto in README file
- Avoid filling up disk by creating a reduced VCF file for every variant that is visualized
- Remove legacy incorrectly formatted CODEOWNERS file
- Restrain variant_type requests to variantS views to "clinical" or "research"
- Visualization of cancer variants where cancer case has no affected individual
- ProteinPaint gene link (small StJude API change)
- Causative MEI variant link on causatives page
- Bionano access api settings commented out by default in Scout demo config file.
- Do not show FSHD button on freshly loaded cases without bionano_access individuals
- Truncate long variants' HGVS on causative/Clinically significant and pinned variants case panels
### Changed
- Remove function call that tracks users' browser version
- Include three more splice variant SO terms in clinical filter severe SO terms
- Drop old HPO term collection only after parsing and validation of new terms completes
- Move score to own column on Cancer Somatic SNV variantS page
- Refactored a few complex case operations, breaking out sub functionalities

## [4.70]
### Added
- Download a list of Gene Variants (max 500) resulting from SNVs and Indels search
- Variant PubMed link to search for gene symbol and any aliases
### Changed
- Clearer gnomAD values in Variants page
### Fixed
- CaseS page uniform column widths
- Include ClinVar variants into a scrollable div element on Case page
- `canonical_transcript` variable not initialized in get_hgvs function (server.blueprints.institutes.controllers.py)
- Catch and display any error while importing Phenopacket info
- Modified Docker files to use python:3.8-slim-bullseye to prevent gunicorn workers booting error

## [4.69]
### Added
- ClinVar submission howto available also on Case page
- Somatic score and filtering for somatic SV callers, if available
- Show caller as a tooltip on variantS list
### Fixed
- Crash when attempting to export phenotype from a case that had never had phenotypes
- Aesthetic fix to Causative and Pinned Variants on Case page
- Structural inconsistency for ClinVar Blueprint templates
- Updated igv.js to 2.15.8 to fix track default color bug
- Fixed release versions for actions.
- Freeze tornado below 6.3.0 for compatibility with livereload 2.6.3
- Force update variants count on case re-upload
- IGV locus search not working - add genome reference id
- Pin links to MEI variants should end up on MEI not SV variant view
- Load also matching MEI variants on forced region load
- Allow excluding MEI from case variant deletion
- Fixed the name of the assigned user when the internal user ID is different from the user email address
- Gene variantS should display gene function, region and full hgvs
### Changed
- FontAwesome integrity check fail (updated resource)
- Removed ClinVar API validation buttons in favour of direct API submission
- Improved layout of Institute settings page
- ClinVar API key and allowed submitters are set in the Institute settings page


## [4.68]
### Added
- Rare Disease Mobile Element Insertion variants view
### Changed
- Updated igv.js to 2.15.6
### Fixed
- Docker stage build pycairo.
- Restore SNV and SV rank models versions on Causatives and Verified pages
- Saving `REVEL_RANKSCORE` value in a field named `revel` in variants database documents

## [4.67]
### Added
- Prepare to filter local SV frequency
### Changed
- Speed up instituteS page loading by refactoring cases/institutes query
- Clinical Filter for SVs includes `splice_polypyrimidine_tract_variant` as a severe consequence
- Clinical Filter for SVs includes local variant frequency freeze ("old") for filtering, starting at 30 counts
- Speed up caseS page loading by adding status to index and refactoring totals count
- HPO file parsing is updated to reflect that HPO have changed a few downloadable file formats with their 230405 release.
### Fixed
- Page crashing when a user tries to edit a comment that was removed
- Warning instead of crashed page when attempting to retrieve a non-existent Phenopacket
- Fixed StJude ProteinPaint gene link (URL change)
- Freeze of werkzeug library to version<2.3 to avoid problems resulting from the consequential upgrade of the Flask lib
- Huge list of genes in case report for megabases-long structural variants.
- Fix displaying institutes without associated cases on institutes page
- Fix default panel selection on SVs in cancer case report

## [4.66]
### Changed
- Moved Phenomodels code under a dedicated blueprint
- Updated the instructions to load custom case report under admin guide
- Keep variants filter window collapsed except when user expands it to filter
### Added
- A summary table of pinned variants on the cancer case general report
- New openable matching causatives and managed variants lists for default gene panels only for convenience
### Fixed
- Gens structural variant page link individual id typo

## [4.65.2]
### Fixed
- Generating general case report with str variants containing comments

## [4.65.1]
### Fixed
- Visibility of `Gene(s)` badges on SV VariantS page
- Hide dismiss bar on SV page not working well
- Delivery report PDF download
- Saving Pipeline version file when loading a case
- Backport compatible import of importlib metadata for old python versions (<3.8)

## [4.65]
### Added
- Option to mark a ClinVar submission as submitted
- Docs on how to create/update the PanelApp green genes as a system admin
- `individual_id`-parameter to both Gens links
- Download a gene panel in TXT format from gene panel page
- Panel gene comments on variant page: genes in panels can have comments that describe the gene in a panel context
### Changed
- Always show each case category on caseS page, even if 0 cases in total or after current query
- Improved sorting of ClinVar submissions
- Pre-populate SV type select in ClinVar submission form, when possible
- Show comment badges in related comments tables on general report
- Updated version of several GitHub actions
- Migrate from deprecated `pkg_resources` lib to `importlib_resources`
- Dismiss bar on variantS pages is thinner.
- Dismiss bar on variantS pages can be toggled open or closed for the duration of a login session.
### Fixed
- Fixed Sanger order / Cancel order modal close buttons
- Visibility of SV type in ClinVar submission form
- Fixed a couple of creations where now was called twice, so updated_at and created_at could differ
- Deprecated Ubuntu version 18.04 in one GitHub action
- Panels that have been removed (hidden) should not be visible in views where overlapping gene panels for genes are shown
- Gene panel test pointing to the right function

## [4.64]
### Added
- Create/Update a gene panel containing all PanelApp green genes (`scout update panelapp-green -i <cust_id>`)
- Links for ACMG pathogenicity impact modification on the ACMG classification page
### Changed
- Open local observation matching cases in new windows
### Fixed
- Matching manual ranked variants are now shown also on the somatic variant page
- VarSome links to hg19/GRCh37
- Managed variants filter settings lost when navigating to additional pages
- Collect the right variant category after submitting filter form from research variantS page
- Beacon links are templated and support variants in genome build 38

## [4.63]
### Added
- Display data sharing info for ClinVar, Matchmaker Exchange and Beacon in a dedicated column on Cases page
- Test for `commands.download.omim.print_omim`
- Display dismissed variants comments on general case report
- Modify ACMG pathogenicity impact (most commonly PVS1, PS3) based on strength of evidence with lab director's professional judgement
- REViewer button on STR variant page
- Alamut institution parameter in institute settings for Alamut Visual Plus software
- Added Manual Ranks Risk Factor, Likely Risk Factor and Uncertain Risk Factor
- Display matching manual ranks from previous cases the user has access to on VariantS and Variant pages
- Link to gnomAD gene SVs v2.1 for SV variants with gnomAD frequency
- Support for nf-core/rnafusion reports
### Changed
- Display chrY for sex unknown
- Deprecate legacy scout_load() method API call.
- Message shown when variant tag is updated for a variant
- When all ACMG classifications are deleted from a variant, the current variant classification status is also reset.
- Refactored the functions that collect causative variants
- Removed `scripts/generate_test_data.py`
### Fixed
- Default IGV tracks (genes, ClinVar, ClinVar CNVs) showing even if user unselects them all
- Freeze Flask-Babel below v3.0 due to issue with a locale decorator
- Thaw Flask-Babel and fix according to v3 standard. Thank you @TkTech!
- Show matching causatives on somatic structural variant page
- Visibility of gene names and functional annotations on Causatives/Verified pages
- Panel version can be manually set to floating point numbers, when modified
- Causatives page showing also non-causative variants matching causatives in other cases
- ClinVar form submission for variants with no selected transcript and HGVS
- Validating and submitting ClinVar objects not containing both Variant and Casedata info

## [4.62.1]
### Fixed
- Case page crashing when adding a case to a group without providing a valid case name

## [4.62]
### Added
- Validate ClinVar submission objects using the ClinVar API
- Wrote tests for case and variant API endpoints
- Create ClinVar submissions from Scout using the ClinVar API
- Export Phenopacket for affected individual
- Import Phenopacket from JSON file or Phenopacket API backend server
- Use the new case name option for GENS requests
- Pre-validate refseq:HGVS items using VariantValidator in ClinVar submission form
### Fixed
- Fallback for empty alignment index for REViewer service
- Source link out for MIP 11.1 reference STR annotation
- Avoid duplicate causatives and pinned variants
- ClinVar clinical significance displays only the ACMG terms when user selects ACMG 2015 as assertion criteria
- Spacing between icon and text on Beacon and MatchMaker links on case page sidebar
- Truncate IDs and HGVS representations in ClinVar pages if longer than 25 characters
- Update ClinVar submission ID form
- Handle connection timeout when sending requests requests to external web services
- Validate any ClinVar submission regardless of its status
- Empty Phenopackets import crashes
- Stop Spinner on Phenopacket JSON download
### Changed
- Updated ClinVar submission instructions

## [4.61.1]
### Fixed
- Added `UMLS` as an option of `Condition ID type` in ClinVar Variant downloaded files
- Missing value for `Condition ID type` in ClinVar Variant downloaded files
- Possibility to open, close or delete a ClinVar submission even if it doesn't have an associated name
- Save SV type, ref and alt n. copies to exported ClinVar files
- Inner and outer start and stop SV coordinates not exported in ClinVar files
- ClinVar submissions page crashing when SV files don't contain breakpoint exact coordinates
- Align OMIM diagnoses with delete diagnosis button on case page
- In ClinVar form, reset condition list and customize help when condition ID changes

## [4.61]
### Added
- Filter case list by cases with variants in ClinVar submission
- Filter case list by cases containing RNA-seq data - gene_fusion_reports and sample-level tracks (splice junctions and RNA coverage)
- Additional case category `Ignored`, to be used for cases that don't fall in the existing 'inactive', 'archived', 'solved', 'prioritized' categories
- Display number of cases shown / total number of cases available for each category on Cases page
- Moved buttons to modify case status from sidebar to main case page
- Link to Mutalyzer Normalizer tool on variant's transcripts overview to retrieve official HVGS descriptions
- Option to manually load RNA MULTIQC report using the command `scout load report -t multiqc_rna`
- Load RNA MULTIQC automatically for a case if config file contains the `multiqc_rna` key/value
- Instructions in admin-guide on how to load case reports via the command line
- Possibility to filter RD variants by a specific genotype call
- Distinct colors for different inheritance models on RD Variant page
- Gene panels PDF export with case variants hits by variant type
- A couple of additional README badges for GitHub stats
- Upload and display of pipeline reference info and executable version yaml files as custom reports
- Testing CLI on hasta in PR template
### Changed
- Instructions on how to call dibs on scout-stage server in pull request template
- Deprecated CLI commands `scout load <delivery_report, gene_fusion_report, coverage_qc_report, cnv_report>` to replace them with command `scout load report -t <report type>`
- Refactored code to display and download custom case reports
- Do not export `Assertion method` and `Assertion method citation` to ClinVar submission files according to changes to ClinVar's submission spreadsheet templates.
- Simplified code to create and download ClinVar CSV files
- Colorize inheritance models badges by category on VariantS page
- `Safe variants matching` badge more visible on case page
### Fixed
- Non-admin users saving institute settings would clear loqusdb instance selection
- Layout of variant position, cytoband and type in SV variant summary
- Broken `Build Status - GitHub badge` on GitHub README page
- Visibility of text on grey badges in gene panels PDF exports
- Labels for dashboard search controls
- Dark mode visibility for ClinVar submission
- Whitespaces on outdated panel in extent report

## [4.60]
### Added
- Mitochondrial deletion signatures (mitosign) can be uploaded and shown with mtDNA report
- A `Type of analysis` column on Causatives and Validated variants pages
- List of "safe" gene panels available for matching causatives and managed variants in institute settings, to avoid secondary findings
- `svdb_origin` as a synonym for `FOUND_IN` to complement `set` for variants found by all callers
### Changed
- Hide removed gene panels by default in panels page
- Removed option for filtering cancer SVs by Tumor and Normal alt AF
- Hide links to coverage report from case dynamic HPO panel if cancer analysis
- Remove rerun emails and redirect users to the analysis order portal instead
- Updated clinical SVs igv.js track (dbVar) and added example of external track from `https://trackhubregistry.org/`
- Rewrote the ClinVar export module to simplify and add one variant at the time
- ClinVar submissions with phenotype conditions from: [OMIM, MedGen, Orphanet, MeSH, HP, MONDO]
### Fixed
- If trying to load a badly formatted .tsv file an error message is displayed.
- Avoid showing case as rerun when first attempt at case upload failed
- Dynamic autocomplete search not working on phenomodels page
- Callers added to variant when loading case
- Now possible to update managed variant from file without deleting it first
- Missing preselected chromosome when editing a managed variant
- Preselected variant type and subtype when editing a managed variant
- Typo in dbVar ClinVar track, hg19


## [4.59]
### Added
- Button to go directly to HPO SV filter variantS page from case
- `Scout-REViewer-Service` integration - show `REViewer` picture if available
- Link to HPO panel coverage overview on Case page
- Specify a confidence threshold (green|amber|red) when loading PanelApp panels
- Functional annotations in variants lists exports (all variants)
- Cancer/Normal VAFs and COSMIC ids in in variants lists exports (cancer variants)
### Changed
- Better visualization of regional annotation for long lists of genes in large SVs in Variants tables
- Order of cells in variants tables
- More evident links to gene coverage from Variant page
- Gene panels sorted by display name in the entire Case page
- Round CADD and GnomAD values in variants export files
### Fixed
- HPO filter button on SV variantS page
- Spacing between region|function cells in SVs lists
- Labels on gene panel Chanjo report
- Fixed ambiguous duplicated response headers when requesting a BAM file from /static
- Visited color link on gene coverage button (Variant page)

## [4.58.1]
### Fixed
- Case search with search strings that contain characters that can be escaped

## [4.58]
### Added
- Documentation on how to create/update PanelApp panels
- Add filter by local observations (archive) to structural variants filters
- Add more splicing consequences to SO term definitions
- Search for a specific gene in all gene panels
- Institute settings option to force show all variants on VariantS page for all cases of an institute
- Filter cases by validation pending status
- Link to The Clinical Knowledgebase (CKB) (https://ckb.jax.org/) in cancer variant's page
### Fixed
- Added a not-authorized `auto-login` fixture according to changes in Flask-Login 0.6.2
- Renamed `cache_timeout` param name of flask.send_file function to `max_age` (Flask 2.2 compliant)
- Replaced deprecated `app.config["JSON_SORT_KEYS"]` with app.json.sort_keys in app settings
- Bug in gene variants page (All SNVs and INDELs) when variant gene doesn't have a hgnc id that is found in the database
- Broken export of causatives table
- Query for genes in build 38 on `Search SNVs and INDELs` page
- Prevent typing special characters `^<>?!=\/` in case search form
- Search matching causatives also among research variants in other cases
- Links to variants in Verified variants page
- Broken filter institute cases by pinned gene
- Better visualization of long lists of genes in large SVs on Causative and Verified Variants page
- Reintroduced missing button to export Causative variants
- Better linking and display of matching causatives and managed variants
- Reduced code complexity in `scout/parse/variant/variant.py`
- Reduced complexity of code in `scout/build/variant/variant.py`

### Changed
- State that loqusdb observation is in current case if observations count is one and no cases are shown
- Better pagination and number of variants returned by queries in `Search SNVs and INDELs` page
- Refactored and simplified code used for collecting gene variants for `Search SNVs and INDELs` page
- Fix sidebar panel icons in Case view
- Fix panel spacing in Case view
- Removed unused database `sanger_ordered` and `case_id,category,rank_score` indexes (variant collection)
- Verified variants displayed in a dedicated page reachable from institute sidebar
- Unified stats in dashboard page
- Improved gene info for large SVs and cancer SVs
- Remove the unused `variant.str_variant` endpoint from variant views
- Easier editing of HPO gene panel on case page
- Assign phenotype panel less cramped on Case page
- Causatives and Verified variants pages to use the same template macro
- Allow hyphens in panel names
- Reduce resolution of example images
- Remove some animations in web gui which where rendered slow


## [4.57.4]
### Fixed
- Parsing of variant.FORMAT "DR" key in parse variant file

## [4.57.3]
### Fixed
- Export of STR verified variants
- Do not download as verified variants first verified and then reset to not validated
- Avoid duplicated lines in downloaded verified variants reflecting changes in variant validation status

## [4.57.2]
### Fixed
- Export of verified variants when variant gene has no transcripts
- HTTP 500 when visiting a the details page for a cancer variant that had been ranked with genmod

## [4.57.1]
### Fixed
- Updating/replacing a gene panel from file with a corrupted or malformed file

## [4.57]
### Added
- Display last 50 or 500 events for a user in a timeline
- Show dismiss count from other cases on matching variantS
- Save Beacon-related events in events collection
- Institute settings allow saving multiple loqusdb instances for one institute
- Display stats from multiple instances of loqusdb on variant page
- Display date and frequency of obs derived from count of local archive observations from MIP11 (requires fix in MIP)
### Changed
- Prior ACMG classifications view is no longer limited by pathogenicity
### Fixed
- Visibility of Sanger ordered badge on case page, light mode
- Some of the DataTables tables (Phenotypes and Diagnoses pages) got a bit dark in dark mode
- Remove all redundancies when displaying timeline events (some events are saved both as case-related and variant-related)
- Missing link in saved MatchMaker-related events
- Genes with mixed case gene symbols missing in PanelApp panels
- Alignment of elements on the Beacon submission modal window
- Locus info links from STR variantS page open in new browser tabs

## [4.56]
### Added
- Test for PanelApp panels loading
- `panel-umi` tag option when loading cancer analyses
### Changed
- Black text to make comments more visible in dark mode
- Loading PanelApp panels replaces pre-existing panels with same version
- Removed sidebar from Causatives page - navigation is available on the top bar for now
- Create ClinVar submissions from pinned variants list in case page
- Select which pinned variants will be included in ClinVar submission documents
### Fixed
- Remove a:visited css style from all buttons
- Update of HPO terms via command line
- Background color of `MIXED` and `PANEL-UMI` sequencing types on cases page
- Fixed regex error when searching for cases with query ending with `\ `
- Gene symbols on Causatives page lighter in dark mode
- SpliceAI tooltip of multigene variants

## [4.55]
### Changed
- Represent different tumor samples as vials in cases page
- Option to force-update the OMIM panel
### Fixed
- Low tumor purity badge alignment in cancer samples table on cancer case view
- VariantS comment popovers reactivate on hover
- Updating database genes in build 37
- ACMG classification summary hidden by sticky navbar
- Logo backgrounds fixed to white on welcome page
- Visited links turn purple again
- Style of link buttons and dropdown menus
- Update KUH and GMS logos
- Link color for Managed variants

## [4.54]
### Added
- Dark mode, using browser/OS media preference
- Allow marking case as solved without defining causative variants
- Admin users can create missing beacon datasets from the institute's settings page
- GenCC links on gene and variant pages
- Deprecation warnings when launching the app using a .yaml config file or loading cases using .ped files
### Changed
- Improved HTML syntax in case report template
- Modified message displayed when variant rank stats could not be calculated
- Expanded instructions on how to test on CG development server (cg-vm1)
- Added more somatic variant callers (Balsamic v9 SNV, develop SV)
### Fixed
- Remove load demo case command from docker-compose.yml
- Text elements being split across pages in PDF reports
- Made login password field of type `password` in LDAP login form
- Gene panels HTML select in institute's settings page
- Bootstrap upgraded to version 5
- Fix some Sourcery and SonarCloud suggestions
- Escape special characters in case search on institute and dashboard pages
- Broken case PDF reports when no Madeline pedigree image can be created
- Removed text-white links style that were invisible in new pages style
- Variants pagination after pressing "Filter variants" or "Clinical filter"
- Layout of buttons Matchmaker submission panel (case page)
- Removing cases from Matchmaker (simplified code and fixed functionality)
- Reintroduce check for missing alignment files purged from server

## [4.53]
### Added
### Changed
- Point Alamut API key docs link to new API version
- Parse dbSNP id from ID only if it says "rs", else use VEP CSQ fields
- Removed MarkupSafe from the dependencies
### Fixed
- Reintroduced loading of SVs for demo case 643595
- Successful parse of FOUND_IN should avoid GATK caller default
- All vulnerabilities flagged by SonarCloud

## [4.52]
### Added
- Demo cancer case gets loaded together with demo RD case in demo instance
- Parse REVEL_score alongside REVEL_rankscore from csq field and display it on SNV variant page
- Rank score results now show the ranking range
- cDNA and protein changes displayed on institute causatives pages
- Optional SESSION_TIMEOUT_MINUTES configuration in app config files
- Script to convert old OMIM case format (list of integers) to new format (list of dictionaries)
- Additional check for user logged in status before serving alignment files
- Download .cgh files from cancer samples table on cancer case page
- Number of documents and date of last update on genes page
### Changed
- Verify user before redirecting to IGV alignments and sashimi plots
- Build case IGV tracks starting from case and variant objects instead of passing all params in a form
- Unfreeze Werkzeug lib since Flask_login v.0.6 with bugfix has been released
- Sort gene panels by name (panelS and variant page)
- Removed unused `server.blueprints.alignviewers.unindexed_remote_static` endpoint
- User sessions to check files served by `server.blueprints.alignviewers.remote_static` endpoint
- Moved Beacon-related functions to a dedicated app extension
- Audit Filter now also loads filter displaying the variants for it
### Fixed
- Handle `attachment_filename` parameter renamed to `download_name` when Flask 2.2 will be released
- Removed cursor timeout param in cases find adapter function to avoid many code warnings
- Removed stream argument deprecation warning in tests
- Handle `no intervals found` warning in load_region test
- Beacon remove variants
- Protect remote_cors function in alignviewers view from Server-Side Request Forgery (SSRF)
- Check creation date of last document in gene collection to display when genes collection was updated last

## [4.51]
### Added
- Config file containing codecov settings for pull requests
- Add an IGV.js direct link button from case page
- Security policy file
- Hide/shade compound variants based on rank score on variantS from filter
- Chromograph legend documentation direct link
### Changed
- Updated deprecated Codecov GitHub action to v.2
- Simplified code of scout/adapter/mongo/variant
- Update IGV.js to v2.11.2
- Show summary number of variant gene panels on general report if more than 3
### Fixed
- Marrvel link for variants in genome build 38 (using liftover to build 37)
- Remove flags from codecov config file
- Fixed filter bug with high negative SPIDEX scores
- Renamed IARC TP53 button to to `TP53 Database`, modified also link since IARC has been moved to the US NCI: `https://tp53.isb-cgc.org/`
- Parsing new format of OMIM case info when exporting patients to Matchmaker
- Remove flask-debugtoolbar lib dependency that is using deprecated code and causes app to crash after new release of Jinja2 (3.1)
- Variant page crashing for cases with old OMIM terms structure (a list of integers instead of dictionary)
- Variant page crashing when creating MARRVEL link for cases with no genome build
- SpliceAI documentation link
- Fix deprecated `safe_str_cmp` import from `werkzeug.security` by freezing Werkzeug lib to v2.0 until Flask_login v.0.6 with bugfix is released
- List gene names densely in general report for SVs that contain more than 3 genes
- Show transcript ids on refseq genes on hg19 in IGV.js, using refgene source
- Display correct number of genes in general report for SVs that contain more than 32 genes
- Broken Google login after new major release of `lepture/authlib`
- Fix frequency and callers display on case general report

## [4.50.1]
### Fixed
- Show matching causative STR_repid for legacy str variants (pre Stranger hgnc_id)

## [4.50]
### Added
- Individual-specific OMIM terms
- OMIM disease descriptions in ClinVar submission form
- Add a toggle for melter rerun monitoring of cases
- Add a config option to show the rerun monitoring toggle
- Add a cli option to export cases with rerun monitoring enabled
- Add a link to STRipy for STR variants; shallow for ARX and HOXA13
- Hide by default variants only present in unaffected individuals in variants filters
- OMIM terms in general case report
- Individual-level info on OMIM and HPO terms in general case report
- PanelApp gene link among the external links on variant page
- Dashboard case filters fields help
- Filter cases by OMIM terms in cases and dashboard pages
### Fixed
- A malformed panel id request would crash with exception: now gives user warning flash with redirect
- Link to HPO resource file hosted on `http://purl.obolibrary.org`
- Gene search form when gene exists only in build 38
- Fixed odd redirect error and poor error message on missing column for gene panel csv upload
- Typo in parse variant transcripts function
- Modified keys name used to parse local observations (archived) frequencies to reflect change in MIP keys naming
- Better error handling for partly broken/timed out chanjo reports
- Broken javascript code when case Chromograph data is malformed
- Broader space for case synopsis in general report
- Show partial causatives on causatives and matching causatives panels
- Partial causative assignment in cases with no OMIM or HPO terms
- Partial causative OMIM select options in variant page
### Changed
- Slightly smaller and improved layout of content in case PDF report
- Relabel more cancer variant pages somatic for navigation
- Unify caseS nav links
- Removed unused `add_compounds` param from variant controllers function
- Changed default hg19 genome for IGV.js to legacy hg19_1kg_decoy to fix a few problematic loci
- Reduce code complexity (parse/ensembl.py)
- Silence certain fields in ClinVar export if prioritised ones exist (chrom-start-end if hgvs exist)
- Made phenotype non-mandatory when marking a variant as partial causative
- Only one phenotype condition type (OMIM or HPO) per variant is used in ClinVar submissions
- ClinVar submission variant condition prefers OMIM over HPO if available
- Use lighter version of gene objects in Omim MongoDB adapter, panels controllers, panels views and institute controllers
- Gene-variants table size is now adaptive
- Remove unused file upload on gene-variants page

## [4.49]
### Fixed
- Pydantic model types for genome_build, madeline_info, peddy_ped_check and peddy_sex_check, rank_model_version and sv_rank_model_version
- Replace `MatchMaker` with `Matchmaker` in all places visible by a user
- Save diagnosis labels along with OMIM terms in Matchmaker Exchange submission objects
- `libegl-mesa0_21.0.3-0ubuntu0.3~20.04.5_amd64.deb` lib not found by GitHub actions Docker build
- Remove unused `chromograph_image_files` and `chromograph_prefixes` keys saved when creating or updating an RD case
- Search managed variants by description and with ignore case
### Changed
- Introduced page margins on exported PDF reports
- Smaller gene fonts in downloaded HPO genes PDF reports
- Reintroduced gene coverage data in the PDF-exported general report of rare-disease cases
- Check for existence of case report files before creating sidebar links
- Better description of HPO and OMIM terms for patients submitted to Matchmaker Exchange
- Remove null non-mandatory key/values when updating a case
- Freeze WTForms<3 due to several form input rendering changes

## [4.48.1]
### Fixed
- General case PDF report for recent cases with no pedigree

## [4.48]
### Added
- Option to cancel a request for research variants in case page
### Changed
- Update igv.js to v2.10.5
- Updated example of a case delivery report
- Unfreeze cyvcf2
- Builder images used in Scout Dockerfiles
- Crash report email subject gives host name
- Export general case report to PDF using PDFKit instead of WeasyPrint
- Do not include coverage report in PDF case report since they might have different orientation
- Export cancer cases's "Coverage and QC report" to PDF using PDFKit instead of Weasyprint
- Updated cancer "Coverage and QC report" example
- Keep portrait orientation in PDF delivery report
- Export delivery report to PDF using PDFKit instead of Weasyprint
- PDF export of clinical and research HPO panels using PDFKit instead of Weasyprint
- Export gene panel report to PDF using PDFKit
- Removed WeasyPrint lib dependency

### Fixed
- Reintroduced missing links to Swegen and Beacon and dbSNP in RD variant page, summary section
- Demo delivery report orientation to fit new columns
- Missing delivery report in demo case
- Cast MNVs to SNV for test
- Export verified variants from all institutes when user is admin
- Cancer coverage and QC report not found for demo cancer case
- Pull request template instructions on how to deploy to test server
- PDF Delivery report not showing Swedac logo
- Fix code typos
- Disable codefactor raised by ESLint for javascript functions located on another file
- Loading spinner stuck after downloading a PDF gene panel report
- IGV browser crashing when file system with alignment files is not mounted

## [4.47]
### Added
- Added CADD, GnomAD and genotype calls to variantS export
### Changed
- Pull request template, to illustrate how to deploy pull request branches on cg-vm1 stage server
### Fixed
- Compiled Docker image contains a patched version (v4.9) of chanjo-report

## [4.46.1]
### Fixed
- Downloading of files generated within the app container (MT-report, verified variants, pedigrees, ..)

## [4.46]
### Added
- Created a Dockefile to be used to serve the dockerized app in production
- Modified the code to collect database params specified as env vars
- Created a GitHub action that pushes the Dockerfile-server image to Docker Hub (scout-server-stage) every time a PR is opened
- Created a GitHub action that pushes the Dockerfile-server image to Docker Hub (scout-server) every time a new release is created
- Reassign MatchMaker Exchange submission to another user when a Scout user is deleted
- Expose public API JSON gene panels endpoint, primarily to enable automated rerun checking for updates
- Add utils for dictionary type
- Filter institute cases using multiple HPO terms
- Vulture GitHub action to identify and remove unused variables and imports
### Changed
- Updated the python config file documentation in admin guide
- Case configuration parsing now uses Pydantic for improved typechecking and config handling
- Removed test matrices to speed up automatic testing of PRs
- Switch from Coveralls to Codecov to handle CI test coverage
- Speed-up CI tests by caching installation of libs and splitting tests into randomized groups using pytest-test-groups
- Improved LDAP login documentation
- Use lib flask-ldapconn instead of flask_ldap3_login> to handle ldap authentication
- Updated Managed variant documentation in user guide
- Fix and simplify creating and editing of gene panels
- Simplified gene variants search code
- Increased the height of the genes track in the IGV viewer
### Fixed
- Validate uploaded managed variant file lines, warning the user.
- Exporting validated variants with missing "genes" database key
- No results returned when searching for gene variants using a phenotype term
- Variants filtering by gene symbols file
- Make gene HGNC symbols field mandatory in gene variants page and run search only on form submit
- Make sure collaborator gene variants are still visible, even if HPO filter is used

## [4.45]
### Added
### Changed
- Start Scout also when loqusdbapi is not reachable
- Clearer definition of manual standard and custom inheritance models in gene panels
- Allow searching multiple chromosomes in filters
### Fixed
- Gene panel crashing on edit action

## [4.44]
### Added
### Changed
- Display Gene track beneath each sample track when displaying splice junctions in igv browser
- Check outdated gene symbols and update with aliases for both RD and cancer variantS
### Fixed
- Added query input check and fixed the Genes API endpoint to return a json formatted error when request is malformed
- Typo in ACMG BP6 tooltip

## [4.43.1]
### Added
- Added database index for OMIM disease term genes
### Changed
### Fixed
- Do not drop HPO terms collection when updating HPO terms via the command line
- Do not drop disease (OMIM) terms collection when updating diseases via the command line

## [4.43]
### Added
- Specify which collection(s) update/build indexes for
### Fixed
- Do not drop genes and transcripts collections when updating genes via the command line

## [4.42.1]
### Added
### Changed
### Fixed
- Freeze PyMongo lib to version<4.0 to keep supporting previous MongoDB versions
- Speed up gene panels creation and update by collecting only light gene info from database
- Avoid case page crash on Phenomizer queries timeout

## [4.42]
### Added
- Choose custom pinned variants to submit to MatchMaker Exchange
- Submit structural variant as genes to the MatchMaker Exchange
- Added function for maintainers and admins to remove gene panels
- Admins can restore deleted gene panels
- A development docker-compose file illustrating the scout/chanjo-report integration
- Show AD on variants view for cancer SV (tumor and normal)
- Cancer SV variants filter AD, AF (tumor and normal)
- Hiding the variants score column also from cancer SVs, as for the SNVs
### Changed
- Enforce same case _id and display_name when updating a case
- Enforce same individual ids, display names and affected status when updating a case
- Improved documentation for connecting to loqusdb instances (including loqusdbapi)
- Display and download HPO gene panels' gene symbols in italics
- A faster-built and lighter Docker image
- Reduce complexity of `panels` endpoint moving some code to the panels controllers
- Update requirements to use flask-ldap3-login>=0.9.17 instead of freezing WTForm
### Fixed
- Use of deprecated TextField after the upgrade of WTF to v3.0
- Freeze to WTForms to version < 3
- Remove the extra files (bed files and madeline.svg) introduced by mistake
- Cli command loading demo data in docker-compose when case custom images exist and is None
- Increased MongoDB connection serverSelectionTimeoutMS parameter to 30K (default value according to MongoDB documentation)
- Better differentiate old obs counts 0 vs N/A
- Broken cancer variants page when default gene panel was deleted
- Typo in tx_overview function in variant controllers file
- Fixed loqusdbapi SV search URL
- SV variants filtering using Decipher criterion
- Removing old gene panels that don't contain the `maintainer` key.

## [4.41.1]
### Fixed
- General reports crash for variant annotations with same variant on other cases

## [4.41]
### Added
- Extended the instructions for running the Scout Docker image (web app and cli).
- Enabled inclusion of custom images to STR variant view
### Fixed
- General case report sorting comments for variants with None genetic models
- Do not crash but redirect to variants page with error when a variant is not found for a case
- UCSC links coordinates for SV variants with start chromosome different than end chromosome
- Human readable variants name in case page for variants having start chromosome different from end chromosome
- Avoid always loading all transcripts when checking gene symbol: introduce gene captions
- Slow queries for evaluated variants on e.g. case page - use events instead
### Changed
- Rearrange variant page again, moving severity predictions down.
- More reactive layout width steps on variant page

## [4.40.1]
### Added
### Fixed
- Variants dismissed with inconsistent inheritance pattern can again be shown in general case report
- General report page for variants with genes=None
- General report crashing when variants have no panels
- Added other missing keys to case and variant dictionaries passed to general report
### Changed

## [4.40]
### Added
- A .cff citation file
- Phenotype search API endpoint
- Added pagination to phenotype API
- Extend case search to include internal MongoDB id
- Support for connecting to a MongoDB replica set (.py config files)
- Support for connecting to a MongoDB replica set (.yaml config files)
### Fixed
- Command to load the OMIM gene panel (`scout load panel --omim`)
- Unify style of pinned and causative variants' badges on case page
- Removed automatic spaces after punctuation in comments
- Remove the hardcoded number of total individuals from the variant's old observations panel
- Send delete requests to a connected Beacon using the DELETE method
- Layout of the SNV and SV variant page - move frequency up
### Changed
- Stop updating database indexes after loading exons via command line
- Display validation status badge also for not Sanger-sequenced variants
- Moved Frequencies, Severity and Local observations panels up in RD variants page
- Enabled Flask CORS to communicate CORS status to js apps
- Moved the code preparing the transcripts overview to the backend
- Refactored and filtered json data used in general case report
- Changed the database used in docker-compose file to use the official MongoDB v4.4 image
- Modified the Python (3.6, 3.8) and MongoDB (3.2, 4.4, 5.0) versions used in testing matrices (GitHub actions)
- Capitalize case search terms on institute and dashboard pages


## [4.39]
### Added
- COSMIC IDs collected from CSQ field named `COSMIC`
### Fixed
- Link to other causative variants on variant page
- Allow multiple COSMIC links for a cancer variant
- Fix floating text in severity box #2808
- Fixed MitoMap and HmtVar links for hg38 cases
- Do not open new browser tabs when downloading files
- Selectable IGV tracks on variant page
- Missing splice junctions button on variant page
- Refactor variantS representative gene selection, and use it also for cancer variant summary
### Changed
- Improve Javascript performance for displaying Chromograph images
- Make ClinVar classification more evident in cancer variant page

## [4.38]
### Added
- Option to hide Alamut button in the app config file
### Fixed
- Library deprecation warning fixed (insert is deprecated. Use insert_one or insert_many instead)
- Update genes command will not trigger an update of database indices any more
- Missing resources in temporary downloading directory when updating genes using the command line
- Restore previous variant ACMG classification in a scrollable div
- Loading spinner not stopping after downloading PDF case reports and variant list export
- Add extra Alamut links higher up on variant pages
- Improve UX for phenotypes in case page
- Filter and export of STR variants
- Update look of variants page navigation buttons
### Changed

## [4.37]
### Added
- Highlight and show version number for RefSeq MANE transcripts.
- Added integration to a rerunner service for toggling reanalysis with updated pedigree information
- SpliceAI display and parsing from VEP CSQ
- Display matching tiered variants for cancer variants
- Display a loading icon (spinner) until the page loads completely
- Display filter badges in cancer variants list
- Update genes from pre-downloaded file resources
- On login, OS, browser version and screen size are saved anonymously to understand how users are using Scout
- API returning institutes data for a given user: `/api/v1/institutes`
- API returning case data for a given institute: `/api/v1/institutes/<institute_id>/cases`
- Added GMS and Lund university hospital logos to login page
- Made display of Swedac logo configurable
- Support for displaying custom images in case view
- Individual-specific HPO terms
- Optional alamut_key in institute settings for Alamut Plus software
- Case report API endpoint
- Tooltip in case explaining that genes with genome build different than case genome build will not be added to dynamic HPO panel.
- Add DeepVariant as a caller
### Fixed
- Updated IGV to v2.8.5 to solve missing gene labels on some zoom levels
- Demo cancer case config file to load somatic SNVs and SVs only.
- Expand list of refseq trancripts in ClinVar submission form
- Renamed `All SNVs and INDELs` institute sidebar element to `Search SNVs and INDELs` and fixed its style.
- Add missing parameters to case load-config documentation
- Allow creating/editing gene panels and dynamic gene panels with genes present in genome build 38
- Bugfix broken Pytests
- Bulk dismissing variants error due to key conversion from string to integer
- Fix typo in index documentation
- Fixed crash in institute settings page if "collaborators" key is not set in database
- Don't stop Scout execution if LoqusDB call fails and print stacktrace to log
- Bug when case contains custom images with value `None`
- Bug introduced when fixing another bug in Scout-LoqusDB interaction
- Loading of OMIM diagnoses in Scout demo instance
- Remove the docker-compose with chanjo integration because it doesn't work yet.
- Fixed standard docker-compose with scout demo data and database
- Clinical variant assessments not present for pinned and causative variants on case page.
- MatchMaker matching one node at the time only
- Remove link from previously tiered variants badge in cancer variants page
- Typo in gene cell on cancer variants page
- Managed variants filter form
### Changed
- Better naming for variants buttons on cancer track (somatic, germline). Also show cancer research button if available.
- Load case with missing panels in config files, but show warning.
- Changing the (Female, Male) symbols to (F/M) letters in individuals_table and case-sma.
- Print stacktrace if case load command fails
- Added sort icon and a pointer to the cursor to all tables with sortable fields
- Moved variant, gene and panel info from the basic pane to summary panel for all variants.
- Renamed `Basics` panel to `Classify` on variant page.
- Revamped `Basics` panel to a panel dedicated to classify variants
- Revamped the summary panel to be more compact.
- Added dedicated template for cancer variants
- Removed Gene models, Gene annotations and Conservation panels for cancer variants
- Reorganized the orders of panels for variant and cancer variant views
- Added dedicated variant quality panel and removed relevant panes
- A more compact case page
- Removed OMIM genes panel
- Make genes panel, pinned variants panel, causative variants panel and ClinVar panel scrollable on case page
- Update to Scilifelab's 2020 logo
- Update Gens URL to support Gens v2.0 format
- Refactor tests for parsing case configurations
- Updated links to HPO downloadable resources
- Managed variants filtering defaults to all variant categories
- Changing the (Kind) drop-down according to (Category) drop-down in Managed variant add variant
- Moved Gens button to individuals table
- Check resource files availability before starting updating OMIM diagnoses
- Fix typo in `SHOW_OBSERVED_VARIANT_ARCHIVE` config param

## [4.36]
### Added
- Parse and save splice junction tracks from case config file
- Tooltip in observations panel, explaining that case variants with no link might be old variants, not uploaded after a case rerun
### Fixed
- Warning on overwriting variants with same position was no longer shown
- Increase the height of the dropdowns to 425px
- More indices for the case table as it grows, specifically for causatives queries
- Splice junction tracks not centered over variant genes
- Total number of research variants count
- Update variants stats in case documents every time new variants are loaded
- Bug in flashing warning messages when filtering variants
### Changed
- Clearer warning messages for genes and gene/gene-panels searches in variants filters

## [4.35]
### Added
- A new index for hgnc_symbol in the hgnc_gene collection
- A Pedigree panel in STR page
- Display Tier I and II variants in case view causatives card for cancer cases
### Fixed
- Send partial file data to igv.js when visualizing sashimi plots with splice junction tracks
- Research variants filtering by gene
- Do not attempt to populate annotations for not loaded pinned/causatives
- Add max-height to all dropdowns in filters
### Changed
- Switch off non-clinical gene warnings when filtering research variants
- Don't display OMIM disease card in case view for cancer cases
- Refactored Individuals and Causative card in case view for cancer cases
- Update and style STR case report

## [4.34]
### Added
- Saved filter lock and unlock
- Filters can optionally be marked audited, logging the filter name, user and date on the case events and general report.
- Added `ClinVar hits` and `Cosmic hits` in cancer SNVs filters
- Added `ClinVar hits` to variants filter (rare disease track)
- Load cancer demo case in docker-compose files (default and demo file)
- Inclusive-language check using [woke](https://github.com/get-woke/woke) github action
- Add link to HmtVar for mitochondrial variants (if VCF is annotated with HmtNote)
- Grey background for dismissed compounds in variants list and variant page
- Pin badge for pinned compounds in variants list and variant page
- Support LoqusDB REST API queries
- Add a docker-compose-matchmaker under scout/containers/development to test matchmaker locally
- Script to investigate consequences of symbol search bug
- Added GATK to list of SV and cancer SV callers
### Fixed
- Make MitoMap link work for hg38 again
- Export Variants feature crashing when one of the variants has no primary transcripts
- Redirect to last visited variantS page when dismissing variants from variants list
- Improved matching of SVs Loqus occurrences in other cases
- Remove padding from the list inside (Matching causatives from other cases) panel
- Pass None to get_app function in CLI base since passing script_info to app factory functions was deprecated in Flask 2.0
- Fixed failing tests due to Flask update to version 2.0
- Speed up user events view
- Causative view sort out of memory error
- Use hgnc_id for gene filter query
- Typo in case controllers displaying an error every time a patient is matched against external MatchMaker nodes
- Do not crash while attempting an update for variant documents that are too big (> 16 MB)
- Old STR causatives (and other variants) may not have HGNC symbols - fix sort lambda
- Check if gene_obj has primary_transcript before trying to access it
- Warn if a gene manually searched is in a clinical panel with an outdated name when filtering variants
- ChrPos split js not needed on STR page yet
### Changed
- Remove parsing of case `genome_version`, since it's not used anywhere downstream
- Introduce deprecation warning for Loqus configs that are not dictionaries
- SV clinical filter no longer filters out sub 100 nt variants
- Count cases in LoqusDB by variant type
- Commit pulse repo badge temporarily set to weekly
- Sort ClinVar submissions objects by ascending "Last evaluated" date
- Refactored the MatchMaker integration as an extension
- Replaced some sensitive words as suggested by woke linter
- Documentation for load-configuration rewritten.
- Add styles to MatchMaker matches table
- More detailed info on the data shared in MatchMaker submission form

## [4.33.1]
### Fixed
- Include markdown for release autodeploy docs
- Use standard inheritance model in ClinVar (https://ftp.ncbi.nlm.nih.gov/pub/GTR/standard_terms/Mode_of_inheritance.txt)
- Fix issue crash with variants that have been unflagged causative not being available in other causatives
### Added
### Changed

## [4.33]
### Fixed
- Command line crashing when updating an individual not found in database
- Dashboard page crashing when filters return no data
- Cancer variants filter by chromosome
- /api/v1/genes now searches for genes in all genome builds by default
- Upgraded igv.js to version 2.8.1 (Fixed Unparsable bed record error)
### Added
- Autodeploy docs on release
- Documentation for updating case individuals tracks
- Filter cases and dashboard stats by analysis track
### Changed
- Changed from deprecated db update method
- Pre-selected fields to run queries with in dashboard page
- Do not filter by any institute when first accessing the dashboard
- Removed OMIM panel in case view for cancer cases
- Display Tier I and II variants in case view causatives panel for cancer cases
- Refactored Individuals and Causative panels in case view for cancer cases

## [4.32.1]
### Fixed
- iSort lint check only
### Changed
- Institute cases page crashing when a case has track:Null
### Added

## [4.32]
### Added
- Load and show MITOMAP associated diseases from VCF (INFO field: MitomapAssociatedDiseases, via HmtNote)
- Show variant allele frequencies for mitochondrial variants (GRCh38 cases)
- Extend "public" json API with diseases (OMIM) and phenotypes (HPO)
- HPO gene list download now has option for clinical and non-clinical genes
- Display gene splice junctions data in sashimi plots
- Update case individuals with splice junctions tracks
- Simple Docker compose for development with local build
- Make Phenomodels subpanels collapsible
- User side documentation of cytogenomics features (Gens, Chromograph, vcf2cytosure, rhocall)
- iSort GitHub Action
- Support LoqusDB REST API queries
### Fixed
- Show other causative once, even if several events point to it
- Filtering variants by mitochondrial chromosome for cases with genome build=38
- HPO gene search button triggers any warnings for clinical / non-existing genes also on first search
- Fixed a bug in variants pages caused by MT variants without alt_frequency
- Tests for CADD score parsing function
- Fixed the look of IGV settings on SNV variant page
- Cases analyzed once shown as `rerun`
- Missing case track on case re-upload
- Fixed severity rank for SO term "regulatory region ablation"
### Changed
- Refactor according to CodeFactor - mostly reuse of duplicated code
- Phenomodels language adjustment
- Open variants in a new window (from variants page)
- Open overlapping and compound variants in a new window (from variant page)
- gnomAD link points to gnomAD v.3 (build GRCh38) for mitochondrial variants.
- Display only number of affected genes for dismissed SVs in general report
- Chromosome build check when populating the variants filter chromosome selection
- Display mitochondrial and rare diseases coverage report in cases with missing 'rare' track

## [4.31.1]
### Added
### Changed
- Remove mitochondrial and coverage report from cancer cases sidebar
### Fixed
- ClinVar page when dbSNP id is None

## [4.31]
### Added
- gnomAD annotation field in admin guide
- Export also dynamic panel genes not associated to an HPO term when downloading the HPO panel
- Primary HGNC transcript info in variant export files
- Show variant quality (QUAL field from vcf) in the variant summary
- Load/update PDF gene fusion reports (clinical and research) generated with Arriba
- Support new MANE annotations from VEP (both MANE Select and MANE Plus Clinical)
- Display on case activity the event of a user resetting all dismissed variants
- Support gnomAD population frequencies for mitochondrial variants
- Anchor links in Casedata ClinVar panels to redirect after renaming individuals
### Fixed
- Replace old docs link www.clinicalgenomics.se/scout with new https://clinical-genomics.github.io/scout
- Page formatting issues whenever case and variant comments contain extremely long strings with no spaces
- Chromograph images can be one column and have scrollbar. Removed legacy code.
- Column labels for ClinVar case submission
- Page crashing looking for LoqusDB observation when variant doesn't exist
- Missing inheritance models and custom inheritance models on newly created gene panels
- Accept only numbers in managed variants filter as position and end coordinates
- SNP id format and links in Variant page, ClinVar submission form and general report
- Case groups tooltip triggered only when mouse is on the panel header
### Changed
- A more compact case groups panel
- Added landscape orientation CSS style to cancer coverage and QC demo report
- Improve user documentation to create and save new gene panels
- Removed option to use space as separator when uploading gene panels
- Separating the columns of standard and custom inheritance models in gene panels
- Improved ClinVar instructions for users using non-English Excel

## [4.30.2]
### Added
### Fixed
- Use VEP RefSeq ID if RefSeq list is empty in RefSeq transcripts overview
- Bug creating variant links for variants with no end_chrom
### Changed

## [4.30.1]
### Added
### Fixed
- Cryptography dependency fixed to use version < 3.4
### Changed

## [4.30]
### Added
- Introduced a `reset dismiss variant` verb
- Button to reset all dismissed variants for a case
- Add black border to Chromograph ideograms
- Show ClinVar annotations on variantS page
- Added integration with GENS, copy number visualization tool
- Added a VUS label to the manual classification variant tags
- Add additional information to SNV verification emails
- Tooltips documenting manual annotations from default panels
- Case groups now show bam files from all cases on align view
### Fixed
- Center initial igv view on variant start with SNV/indels
- Don't set initial igv view to negative coordinates
- Display of GQ for SV and STR
- Parsing of AD and related info for STRs
- LoqusDB field in institute settings accepts only existing Loqus instances
- Fix DECIPHER link to work after DECIPHER migrated to GRCh38
- Removed visibility window param from igv.js genes track
- Updated HPO download URL
- Patch HPO download test correctly
- Reference size on STR hover not needed (also wrong)
- Introduced genome build check (allowed values: 37, 38, "37", "38") on case load
- Improve case searching by assignee full name
- Populating the LoqusDB select in institute settings
### Changed
- Cancer variants table header (pop freq etc)
- Only admin users can modify LoqusDB instance in Institute settings
- Style of case synopsis, variants and case comments
- Switched to igv.js 2.7.5
- Do not choke if case is missing research variants when research requested
- Count cases in LoqusDB by variant type
- Introduce deprecation warning for Loqus configs that are not dictionaries
- Improve create new gene panel form validation
- Make XM- transcripts less visible if they don't overlap with transcript refseq_id in variant page
- Color of gene panels and comments panels on cases and variant pages
- Do not choke if case is missing research variants when reserch requested

## [4.29.1]
### Added
### Fixed
- Always load STR variants regardless of RankScore threshold (hotfix)
### Changed

## [4.29]
### Added
- Added a page about migrating potentially breaking changes to the documentation
- markdown_include in development requirements file
- STR variants filter
- Display source, Z-score, inheritance pattern for STR annotations from Stranger (>0.6.1) if available
- Coverage and quality report to cancer view
### Fixed
- ACMG classification page crashing when trying to visualize a classification that was removed
- Pretty print HGVS on gene variants (URL-decode VEP)
- Broken or missing link in the documentation
- Multiple gene names in ClinVar submission form
- Inheritance model select field in ClinVar submission
- IGV.js >2.7.0 has an issue with the gene track zoom levels - temp freeze at 2.7.0
- Revert CORS-anywhere and introduce a local http proxy for cloud tracks
### Changed

## [4.28]
### Added
- Chromograph integration for displaying PNGs in case-page
- Add VAF to cancer case general report, and remove some of its unused fields
- Variants filter compatible with genome browser location strings
- Support for custom public igv tracks stored on the cloud
- Add tests to increase testing coverage
- Update case variants count after deleting variants
- Update IGV.js to latest (v2.7.4)
- Bypass igv.js CORS check using `https://github.com/Rob--W/cors-anywhere`
- Documentation on default and custom IGV.js tracks (admin docs)
- Lock phenomodels so they're editable by admins only
- Small case group assessment sharing
- Tutorial and files for deploying app on containers (Kubernetes pods)
- Canonical transcript and protein change of canonical transcript in exported variants excel sheet
- Support for Font Awesome version 6
- Submit to Beacon from case page sidebar
- Hide dismissed variants in variants pages and variants export function
- Systemd service files and instruction to deploy Scout using podman
### Fixed
- Bugfix: unused `chromgraph_prefix |tojson` removed
- Freeze coloredlogs temporarily
- Marrvel link
- Don't show TP53 link for silent or synonymous changes
- OMIM gene field accepts any custom number as OMIM gene
- Fix Pytest single quote vs double quote string
- Bug in gene variants search by similar cases and no similar case is found
- Delete unused file `userpanel.py`
- Primary transcripts in variant overview and general report
- Google OAuth2 login setup in README file
- Redirect to 'missing file'-icon if configured Chromograph file is missing
- Javascript error in case page
- Fix compound matching during variant loading for hg38
- Cancer variants view containing variants dismissed with cancer-specific reasons
- Zoom to SV variant length was missing IGV contig select
- Tooltips on case page when case has no default gene panels
### Changed
- Save case variants count in case document and not in sessions
- Style of gene panels multiselect on case page
- Collapse/expand main HPO checkboxes in phenomodel preview
- Replaced GQ (Genotype quality) with VAF (Variant allele frequency) in cancer variants GT table
- Allow loading of cancer cases with no tumor_purity field
- Truncate cDNA and protein changes in case report if longer than 20 characters


## [4.27]
### Added
- Exclude one or more variant categories when running variants delete command
### Fixed
### Changed

## [4.26.1]
### Added
### Fixed
- Links with 1-letter aa codes crash on frameshift etc
### Changed

## [4.26]
### Added
- Extend the delete variants command to print analysis date, track, institute, status and research status
- Delete variants by type of analysis (wgs|wes|panel)
- Links to cBioPortal, MutanTP53, IARC TP53, OncoKB, MyCancerGenome, CIViC
### Fixed
- Deleted variants count
### Changed
- Print output of variants delete command as a tab separated table

## [4.25]
### Added
- Command line function to remove variants from one or all cases
### Fixed
- Parse SMN None calls to None rather than False

## [4.24.1]
### Fixed
- Install requirements.txt via setup file

## [4.24]
### Added
- Institute-level phenotype models with sub-panels containing HPO and OMIM terms
- Runnable Docker demo
- Docker image build and push github action
- Makefile with shortcuts to docker commands
- Parse and save synopsis, phenotype and cohort terms from config files upon case upload
### Fixed
- Update dismissed variant status when variant dismissed key is missing
- Breakpoint two IGV button now shows correct chromosome when different from bp1
- Missing font lib in Docker image causing the PDF report download page to crash
- Sentieon Manta calls lack Somaticscore - load anyway
- ClinVar submissions crashing due to pinned variants that are not loaded
- Point ExAC pLI score to new gnomad server address
- Bug uploading cases missing phenotype terms in config file
- STRs loaded but not shown on browser page
- Bug when using adapter.variant.get_causatives with case_id without causatives
- Problem with fetching "solved" from scout export cases cli
- Better serialising of datetime and bson.ObjectId
- Added `volumes` folder to .gitignore
### Changed
- Make matching causative and managed variants foldable on case page
- Remove calls to PyMongo functions marked as deprecated in backend and frontend(as of version 3.7).
- Improved `scout update individual` command
- Export dynamic phenotypes with ordered gene lists as PDF


## [4.23]
### Added
- Save custom IGV track settings
- Show a flash message with clear info about non-valid genes when gene panel creation fails
- CNV report link in cancer case side navigation
- Return to comment section after editing, deleting or submitting a comment
- Managed variants
- MT vs 14 chromosome mean coverage stats if Scout is connected to Chanjo
### Fixed
- missing `vcf_cancer_sv` and `vcf_cancer_sv_research` to manual.
- Split ClinVar multiple clnsig values (slash-separated) and strip them of underscore for annotations without accession number
- Timeout of `All SNVs and INDELs` page when no valid gene is provided in the search
- Round CADD (MIPv9)
- Missing default panel value
- Invisible other causatives lines when other causatives lack gene symbols
### Changed
- Do not freeze mkdocs-material to version 4.6.1
- Remove pre-commit dependency

## [4.22]
### Added
- Editable cases comments
- Editable variants comments
### Fixed
- Empty variant activity panel
- STRs variants popover
- Split new ClinVar multiple significance terms for a variant
- Edit the selected comment, not the latest
### Changed
- Updated RELEASE docs.
- Pinned variants card style on the case page
- Merged `scout export exons` and `scout view exons` commands


## [4.21.2]
### Added
### Fixed
- Do not pre-filter research variants by (case-default) gene panels
- Show OMIM disease tooltip reliably
### Changed

## [4.21.1]
### Added
### Fixed
- Small change to Pop Freq column in variants ang gene panels to avoid strange text shrinking on small screens
- Direct use of HPO list for Clinical HPO SNV (and cancer SNV) filtering
- PDF coverage report redirecting to login page
### Changed
- Remove the option to dismiss single variants from all variants pages
- Bulk dismiss SNVs, SVs and cancer SNVs from variants pages

## [4.21]
### Added
- Support to configure LoqusDB per institute
- Highlight causative variants in the variants list
- Add tests. Mostly regarding building internal datatypes.
- Remove leading and trailing whitespaces from panel_name and display_name when panel is created
- Mark MANE transcript in list of transcripts in "Transcript overview" on variant page
- Show default panel name in case sidebar
- Previous buttons for variants pagination
- Adds a gh action that checks that the changelog is updated
- Adds a gh action that deploys new releases automatically to pypi
- Warn users if case default panels are outdated
- Define institute-specific gene panels for filtering in institute settings
- Use institute-specific gene panels in variants filtering
- Show somatic VAF for pinned and causative variants on case page

### Fixed
- Report pages redirect to login instead of crashing when session expires
- Variants filter loading in cancer variants page
- User, Causative and Cases tables not scaling to full page
- Improved docs for an initial production setup
- Compatibility with latest version of Black
- Fixed tests for Click>7
- Clinical filter required an extra click to Filter to return variants
- Restore pagination and shrink badges in the variants page tables
- Removing a user from the command line now inactivates the case only if user is last assignee and case is active
- Bugfix, LoqusDB per institute feature crashed when institute id was empty string
- Bugfix, LoqusDB calls where missing case count
- filter removal and upload for filters deleted from another page/other user
- Visualize outdated gene panels info in a popover instead of a tooltip in case page side panel

### Changed
- Highlight color on normal STRs in the variants table from green to blue
- Display breakpoints coordinates in verification emails only for structural variants


## [4.20]
### Added
- Display number of filtered variants vs number of total variants in variants page
- Search case by HPO terms
- Dismiss variant column in the variants tables
- Black and pre-commit packages to dev requirements

### Fixed
- Bug occurring when rerun is requested twice
- Peddy info fields in the demo config file
- Added load config safety check for multiple alignment files for one individual
- Formatting of cancer variants table
- Missing Score in SV variants table

### Changed
- Updated the documentation on how to create a new software release
- Genome build-aware cytobands coordinates
- Styling update of the Matchmaker card
- Select search type in case search form


## [4.19]

### Added
- Show internal ID for case
- Add internal ID for downloaded CGH files
- Export dynamic HPO gene list from case page
- Remove users as case assignees when their account is deleted
- Keep variants filters panel expanded when filters have been used

### Fixed
- Handle the ProxyFix ModuleNotFoundError when Werkzeug installed version is >1.0
- General report formatting issues whenever case and variant comments contain extremely long strings with no spaces

### Changed
- Created an institute wrapper page that contains list of cases, causatives, SNVs & Indels, user list, shared data and institute settings
- Display case name instead of case ID on clinVar submissions
- Changed icon of sample update in clinVar submissions


## [4.18]

### Added
- Filter cancer variants on cytoband coordinates
- Show dismiss reasons in a badge with hover for clinical variants
- Show an ellipsis if 10 cases or more to display with loqusdb matches
- A new blog post for version 4.17
- Tooltip to better describe Tumor and Normal columns in cancer variants
- Filter cancer SNVs and SVs by chromosome coordinates
- Default export of `Assertion method citation` to clinVar variants submission file
- Button to export up to 500 cancer variants, filtered or not
- Rename samples of a clinVar submission file

### Fixed
- Apply default gene panel on return to cancer variantS from variant view
- Revert to certificate checking when asking for Chanjo reports
- `scout download everything` command failing while downloading HPO terms

### Changed
- Turn tumor and normal allelic fraction to decimal numbers in tumor variants page
- Moved clinVar submissions code to the institutes blueprints
- Changed name of clinVar export files to FILENAME.Variant.csv and FILENAME.CaseData.csv
- Switched Google login libraries from Flask-OAuthlib to Authlib


## [4.17.1]

### Fixed
- Load cytobands for cases with chromosome build not "37" or "38"


## [4.17]

### Added
- COSMIC badge shown in cancer variants
- Default gene-panel in non-cancer structural view in url
- Filter SNVs and SVs by cytoband coordinates
- Filter cancer SNV variants by alt allele frequency in tumor
- Correct genome build in UCSC link from structural variant page



### Fixed
- Bug in clinVar form when variant has no gene
- Bug when sharing cases with the same institute twice
- Page crashing when removing causative variant tag
- Do not default to GATK caller when no caller info is provided for cancer SNVs


## [4.16.1]

### Fixed
- Fix the fix for handling of delivery reports for rerun cases

## [4.16]

### Added
- Adds possibility to add "lims_id" to cases. Currently only stored in database, not shown anywhere
- Adds verification comment box to SVs (previously only available for small variants)
- Scrollable pedigree panel

### Fixed
- Error caused by changes in WTForm (new release 2.3.x)
- Bug in OMIM case page form, causing the page to crash when a string was provided instead of a numerical OMIM id
- Fix Alamut link to work properly on hg38
- Better handling of delivery reports for rerun cases
- Small CodeFactor style issues: matchmaker results counting, a couple of incomplete tests and safer external xml
- Fix an issue with Phenomizer introduced by CodeFactor style changes

### Changed
- Updated the version of igv.js to 2.5.4

## [4.15.1]

### Added
- Display gene names in ClinVar submissions page
- Links to Varsome in variant transcripts table

### Fixed
- Small fixes to ClinVar submission form
- Gene panel page crash when old panel has no maintainers

## [4.15]

### Added
- Clinvar CNVs IGV track
- Gene panels can have maintainers
- Keep variant actions (dismissed, manual rank, mosaic, acmg, comments) upon variant re-upload
- Keep variant actions also on full case re-upload

### Fixed
- Fix the link to Ensembl for SV variants when genome build 38.
- Arrange information in columns on variant page
- Fix so that new cosmic identifier (COSV) is also acceptable #1304
- Fixed COSMIC tag in INFO (outside of CSQ) to be parses as well with `&` splitter.
- COSMIC stub URL changed to https://cancer.sanger.ac.uk/cosmic/search?q= instead.
- Updated to a version of IGV where bigBed tracks are visualized correctly
- Clinvar submission files are named according to the content (variant_data and case_data)
- Always show causatives from other cases in case overview
- Correct disease associations for gene symbol aliases that exist as separate genes
- Re-add "custom annotations" for SV variants
- The override ClinVar P/LP add-in in the Clinical Filter failed for new CSQ strings

### Changed
- Runs all CI checks in github actions

## [4.14.1]

### Fixed
- Error when variant found in loqusdb is not loaded for other case

## [4.14]

### Added
- Use github actions to run tests
- Adds CLI command to update individual alignments path
- Update HPO terms using downloaded definitions files
- Option to use alternative flask config when running `scout serve`
- Requirement to use loqusdb >= 2.5 if integrated

### Fixed
- Do not display Pedigree panel in cancer view
- Do not rely on internet connection and services available when running CI tests
- Variant loading assumes GATK if no caller set given and GATK filter status is seen in FILTER
- Pass genome build param all the way in order to get the right gene mappings for cases with build 38
- Parse correctly variants with zero frequency values
- Continue even if there are problems to create a region vcf
- STR and cancer variant navigation back to variants pages could fail

### Changed
- Improved code that sends requests to the external APIs
- Updates ranges for user ranks to fit todays usage
- Run coveralls on github actions instead of travis
- Run pip checks on github actions instead of coveralls
- For hg38 cases, change gnomAD link to point to version 3.0 (which is hg38 based)
- Show pinned or causative STR variants a bit more human readable

## [4.13.1]

### Added
### Fixed
- Typo that caused not all clinvar conflicting interpretations to be loaded no matter what
- Parse and retrieve clinvar annotations from VEP-annotated (VEP 97+) CSQ VCF field
- Variant clinvar significance shown as `not provided` whenever is `Uncertain significance`
- Phenomizer query crashing when case has no HPO terms assigned
- Fixed a bug affecting `All SNVs and INDELs` page when variants don't have canonical transcript
- Add gene name or id in cancer variant view

### Changed
- Cancer Variant view changed "Variant:Transcript:Exon:HGVS" to "Gene:Transcript:Exon:HGVS"

## [4.13]

### Added
- ClinVar SNVs track in IGV
- Add SMA view with SMN Copy Number data
- Easier to assign OMIM diagnoses from case page
- OMIM terms and specific OMIM term page

### Fixed
- Bug when adding a new gene to a panel
- Restored missing recent delivery reports
- Fixed style and links to other reports in case side panel
- Deleting cases using display_name and institute not deleting its variants
- Fixed bug that caused coordinates filter to override other filters
- Fixed a problem with finding some INS in loqusdb
- Layout on SV page when local observations without cases are present
- Make scout compatible with the new HPO definition files from `http://compbio.charite.de/jenkins/`
- General report visualization error when SNVs display names are very long


### Changed


## [4.12.4]

### Fixed
- Layout on SV page when local observations without cases are present

## [4.12.3]

### Fixed
- Case report when causative or pinned SVs have non null allele frequencies

## [4.12.2]

### Fixed
- SV variant links now take you to the SV variant page again
- Cancer variant view has cleaner table data entries for "N/A" data
- Pinned variant case level display hotfix for cancer and str - more on this later
- Cancer variants show correct alt/ref reads mirroring alt frequency now
- Always load all clinical STR variants even if a region load is attempted - index may be missing
- Same case repetition in variant local observations

## [4.12.1]

### Fixed
- Bug in variant.gene when gene has no HGVS description


## [4.12]

### Added
- Accepts `alignment_path` in load config to pass bam/cram files
- Display all phenotypes on variant page
- Display hgvs coordinates on pinned and causatives
- Clear panel pending changes
- Adds option to setup the database with static files
- Adds cli command to download the resources from CLI that scout needs
- Adds test files for merged somatic SV and CNV; as well as merged SNV, and INDEL part of #1279
- Allows for upload of OMIM-AUTO gene panel from static files without api-key

### Fixed
- Cancer case HPO panel variants link
- Fix so that some drop downs have correct size
- First IGV button in str variants page
- Cancer case activates on SNV variants
- Cases activate when STR variants are viewed
- Always calculate code coverage
- Pinned/Classification/comments in all types of variants pages
- Null values for panel's custom_inheritance_models
- Discrepancy between the manual disease transcripts and those in database in gene-edit page
- ACMG classification not showing for some causatives
- Fix bug which caused IGV.js to use hg19 reference files for hg38 data
- Bug when multiple bam files sources with non-null values are available


### Changed
- Renamed `requests` file to `scout_requests`
- Cancer variant view shows two, instead of four, decimals for allele and normal


## [4.11.1]

### Fixed
- Institute settings page
- Link institute settings to sharing institutes choices

## [4.11.0]

### Added
- Display locus name on STR variant page
- Alternative key `GNOMADAF_popmax` for Gnomad popmax allele frequency
- Automatic suggestions on how to improve the code on Pull Requests
- Parse GERP, phastCons and phyloP annotations from vep annotated CSQ fields
- Avoid flickering comment popovers in variant list
- Parse REVEL score from vep annotated CSQ fields
- Allow users to modify general institute settings
- Optionally format code automatically on commit
- Adds command to backup vital parts `scout export database`
- Parsing and displaying cancer SV variants from Manta annotated VCF files
- Dismiss cancer snv variants with cancer-specific options
- Add IGV.js UPD, RHO and TIDDIT coverage wig tracks.


### Fixed
- Slightly darker page background
- Fixed an issued with parsed conservation values from CSQ
- Clinvar submissions accessible to all users of an institute
- Header toolbar when on Clinvar page now shows institute name correctly
- Case should not always inactivate upon update
- Show dismissed snv cancer variants as grey on the cancer variants page
- Improved style of mappability link and local observations on variant page
- Convert all the GET requests to the igv view to POST request
- Error when updating gene panels using a file containing BOM chars
- Add/replace gene radio button not working in gene panels


## [4.10.1]

### Fixed
- Fixed issue with opening research variants
- Problem with coveralls not called by Travis CI
- Handle Biomart service down in tests


## [4.10.0]

### Added
- Rank score model in causatives page
- Exportable HPO terms from phenotypes page
- AMP guideline tiers for cancer variants
- Adds scroll for the transcript tab
- Added CLI option to query cases on time since case event was added
- Shadow clinical assessments also on research variants display
- Support for CRAM alignment files
- Improved str variants view : sorting by locus, grouped by allele.
- Delivery report PDF export
- New mosaicism tag option
- Add or modify individuals' age or tissue type from case page
- Display GC and allele depth in causatives table.
- Included primary reference transcript in general report
- Included partial causative variants in general report
- Remove dependency of loqusdb by utilising the CLI

### Fixed
- Fixed update OMIM command bug due to change in the header of the genemap2 file
- Removed Mosaic Tag from Cancer variants
- Fixes issue with unaligned table headers that comes with hidden Datatables
- Layout in general report PDF export
- Fixed issue on the case statistics view. The validation bars didn't show up when all institutes were selected. Now they do.
- Fixed missing path import by importing pathlib.Path
- Handle index inconsistencies in the update index functions
- Fixed layout problems


## [4.9.0]

### Added
- Improved MatchMaker pages, including visible patient contacts email address
- New badges for the github repo
- Links to [GENEMANIA](genemania.org)
- Sort gene panel list on case view.
- More automatic tests
- Allow loading of custom annotations in VCF using the SCOUT_CUSTOM info tag.

### Fixed
- Fix error when a gene is added to an empty dynamic gene panel
- Fix crash when attempting to add genes on incorrect format to dynamic gene panel
- Manual rank variant tags could be saved in a "Select a tag"-state, a problem in the variants view.
- Same case evaluations are no longer shown as gray previous evaluations on the variants page
- Stay on research pages, even if reset, next first buttons are pressed..
- Overlapping variants will now be visible on variant page again
- Fix missing classification comments and links in evaluations page
- All prioritized cases are shown on cases page


## [4.8.3]

### Added

### Fixed
- Bug when ordering sanger
- Improved scrolling over long list of genes/transcripts


## [4.8.2]

### Added

### Fixed
- Avoid opening extra tab for coverage report
- Fixed a problem when rank model version was saved as floats and not strings
- Fixed a problem with displaying dismiss variant reasons on the general report
- Disable load and delete filter buttons if there are no saved filters
- Fix problem with missing verifications
- Remove duplicate users and merge their data and activity


## [4.8.1]

### Added

### Fixed
- Prevent login fail for users with id defined by ObjectId and not email
- Prevent the app from crashing with `AttributeError: 'NoneType' object has no attribute 'message'`


## [4.8.0]

### Added
- Updated Scout to use Bootstrap 4.3
- New looks for Scout
- Improved dashboard using Chart.js
- Ask before inactivating a case where last assigned user leaves it
- Genes can be manually added to the dynamic gene list directly on the case page
- Dynamic gene panels can optionally be used with clinical filter, instead of default gene panel
- Dynamic gene panels get link out to chanjo-report for coverage report
- Load all clinvar variants with clinvar Pathogenic, Likely Pathogenic and Conflicting pathogenic
- Show transcripts with exon numbers for structural variants
- Case sort order can now be toggled between ascending and descending.
- Variants can be marked as partial causative if phenotype is available for case.
- Show a frequency tooltip hover for SV-variants.
- Added support for LDAP login system
- Search snv and structural variants by chromosomal coordinates
- Structural variants can be marked as partial causative if phenotype is available for case.
- Show normal and pathologic limits for STRs in the STR variants view.
- Institute level persistent variant filter settings that can be retrieved and used.
- export causative variants to Excel
- Add support for ROH, WIG and chromosome PNGs in case-view

### Fixed
- Fixed missing import for variants with comments
- Instructions on how to build docs
- Keep sanger order + verification when updating/reloading variants
- Fixed and moved broken filter actions (HPO gene panel and reset filter)
- Fixed string conversion to number
- UCSC links for structural variants are now separated per breakpoint (and whole variant where applicable)
- Reintroduced missing coverage report
- Fixed a bug preventing loading samples using the command line
- Better inheritance models customization for genes in gene panels
- STR variant page back to list button now does its one job.
- Allows to setup scout without a omim api key
- Fixed error causing "favicon not found" flash messages
- Removed flask --version from base cli
- Request rerun no longer changes case status. Active or archived cases inactivate on upload.
- Fixed missing tooltip on the cancer variants page
- Fixed weird Rank cell in variants page
- Next and first buttons order swap
- Added pagination (and POST capability) to cancer variants.
- Improves loading speed for variant page
- Problem with updating variant rank when no variants
- Improved Clinvar submission form
- General report crashing when dismissed variant has no valid dismiss code
- Also show collaborative case variants on the All variants view.
- Improved phenotype search using dataTables.js on phenotypes page
- Search and delete users with `email` instead of `_id`
- Fixed css styles so that multiselect options will all fit one column


## [4.7.3]

### Added
- RankScore can be used with VCFs for vcf_cancer files

### Fixed
- Fix issue with STR view next page button not doing its one job.

### Deleted
- Removed pileup as a bam viewing option. This is replaced by IGV


## [4.7.2]

### Added
- Show earlier ACMG classification in the variant list

### Fixed
- Fixed igv search not working due to igv.js dist 2.2.17
- Fixed searches for cases with a gene with variants pinned or marked causative.
- Load variant pages faster after fixing other causatives query
- Fixed mitochondrial report bug for variants without genes

## [4.7.1]

### Added

### Fixed
- Fixed bug on genes page


## [4.7.0]

### Added
- Export genes and gene panels in build GRCh38
- Search for cases with variants pinned or marked causative in a given gene.
- Search for cases phenotypically similar to a case also from WUI.
- Case variant searches can be limited to similar cases, matching HPO-terms,
  phenogroups and cohorts.
- De-archive reruns and flag them as 'inactive' if archived
- Sort cases by analysis_date, track or status
- Display cases in the following order: prioritized, active, inactive, archived, solved
- Assign case to user when user activates it or asks for rerun
- Case becomes inactive when it has no assignees
- Fetch refseq version from entrez and use it in clinvar form
- Load and export of exons for all genes, independent on refseq
- Documentation for loading/updating exons
- Showing SV variant annotations: SV cgh frequencies, gnomad-SV, local SV frequencies
- Showing transcripts mapping score in segmental duplications
- Handle requests to Ensembl Rest API
- Handle requests to Ensembl Rest Biomart
- STR variants view now displays GT and IGV link.
- Description field for gene panels
- Export exons in build 37 and 38 using the command line

### Fixed
- Fixes of and induced by build tests
- Fixed bug affecting variant observations in other cases
- Fixed a bug that showed wrong gene coverage in general panel PDF export
- MT report only shows variants occurring in the specific individual of the excel sheet
- Disable SSL certifcate verification in requests to chanjo
- Updates how intervaltree and pymongo is used to void deprecated functions
- Increased size of IGV sample tracks
- Optimized tests


## [4.6.1]

### Added

### Fixed
- Missing 'father' and 'mother' keys when parsing single individual cases


## [4.6.0]

### Added
- Description of Scout branching model in CONTRIBUTING doc
- Causatives in alphabetical order, display ACMG classification and filter by gene.
- Added 'external' to the list of analysis type options
- Adds functionality to display "Tissue type". Passed via load config.
- Update to IGV 2.

### Fixed
- Fixed alignment visualization and vcf2cytosure availability for demo case samples
- Fixed 3 bugs affecting SV pages visualization
- Reintroduced the --version cli option
- Fixed variants query by panel (hpo panel + gene panel).
- Downloaded MT report contains excel files with individuals' display name
- Refactored code in parsing of config files.


## [4.5.1]

### Added

### Fixed
- update requirement to use PyYaml version >= 5.1
- Safer code when loading config params in cli base


## [4.5.0]

### Added
- Search for similar cases from scout view CLI
- Scout cli is now invoked from the app object and works under the app context

### Fixed
- PyYaml dependency fixed to use version >= 5.1


## [4.4.1]

### Added
- Display SV rank model version when available

### Fixed
- Fixed upload of delivery report via API


## [4.4.0]

### Added
- Displaying more info on the Causatives page and hiding those not causative at the case level
- Add a comment text field to Sanger order request form, allowing a message to be included in the email
- MatchMaker Exchange integration
- List cases with empty synopsis, missing HPO terms and phenotype groups.
- Search for cases with open research list, or a given case status (active, inactive, archived)

### Fixed
- Variant query builder split into several functions
- Fixed delivery report load bug


## [4.3.3]

### Added
- Different individual table for cancer cases

### Fixed
- Dashboard collects validated variants from verification events instead of using 'sanger' field
- Cases shared with collaborators are visible again in cases page
- Force users to select a real institute to share cases with (actionbar select fix)


## [4.3.2]

### Added
- Dashboard data can be filtered using filters available in cases page
- Causatives for each institute are displayed on a dedicated page
- SNVs and and SVs are searchable across cases by gene and rank score
- A more complete report with validated variants is downloadable from dashboard

### Fixed
- Clinsig filter is fixed so clinsig numerical values are returned
- Split multi clinsig string values in different elements of clinsig array
- Regex to search in multi clinsig string values or multi revstat string values
- It works to upload vcf files with no variants now
- Combined Pileup and IGV alignments for SVs having variant start and stop on the same chromosome


## [4.3.1]

### Added
- Show calls from all callers even if call is not available
- Instructions to install cairo and pango libs from WeasyPrint page
- Display cases with number of variants from CLI
- Only display cases with number of variants above certain treshold. (Also CLI)
- Export of verified variants by CLI or from the dashboard
- Extend case level queries with default panels, cohorts and phenotype groups.
- Slice dashboard statistics display using case level queries
- Add a view where all variants for an institute can be searched across cases, filtering on gene and rank score. Allows searching research variants for cases that have research open.

### Fixed
- Fixed code to extract variant conservation (gerp, phyloP, phastCons)
- Visualization of PDF-exported gene panels
- Reintroduced the exon/intron number in variant verification email
- Sex and affected status is correctly displayed on general report
- Force number validation in SV filter by size
- Display ensembl transcripts when no refseq exists


## [4.3.0]

### Added
- Mosaicism tag on variants
- Show and filter on SweGen frequency for SVs
- Show annotations for STR variants
- Show all transcripts in verification email
- Added mitochondrial export
- Adds alternative to search for SVs shorter that the given length
- Look for 'bcftools' in the `set` field of VCFs
- Display digenic inheritance from OMIM
- Displays what refseq transcript that is primary in hgnc

### Fixed

- Archived panels displays the correct date (not retroactive change)
- Fixed problem with waiting times in gene panel exports
- Clinvar fiter not working with human readable clinsig values

## [4.2.2]

### Fixed
- Fixed gene panel create/modify from CSV file utf-8 decoding error
- Updating genes in gene panels now supports edit comments and entry version
- Gene panel export timeout error

## [4.2.1]

### Fixed
- Re-introduced gene name(s) in verification email subject
- Better PDF rendering for excluded variants in report
- Problem to access old case when `is_default` did not exist on a panel


## [4.2.0]

### Added
- New index on variant_id for events
- Display overlapping compounds on variants view

### Fixed
- Fixed broken clinical filter


## [4.1.4]

### Added
- Download of filtered SVs

### Fixed
- Fixed broken download of filtered variants
- Fixed visualization issue in gene panel PDF export
- Fixed bug when updating gene names in variant controller


## [4.1.3]

### Fixed
- Displays all primary transcripts


## [4.1.2]

### Added
- Option add/replace when updating a panel via CSV file
- More flexible versioning of the gene panels
- Printing coverage report on the bottom of the pdf case report
- Variant verification option for SVs
- Logs uri without pwd when connecting
- Disease-causing transcripts in case report
- Thicker lines in case report
- Supports HPO search for cases, both terms or if described in synopsis
- Adds sanger information to dashboard

### Fixed
- Use db name instead of **auth** as default for authentication
- Fixes so that reports can be generated even with many variants
- Fixed sanger validation popup to show individual variants queried by user and institute.
- Fixed problem with setting up scout
- Fixes problem when exac file is not available through broad ftp
- Fetch transcripts for correct build in `adapter.hgnc_gene`

## [4.1.1]
- Fix problem with institute authentication flash message in utils
- Fix problem with comments
- Fix problem with ensembl link


## [4.1.0]

### Added
- OMIM phenotypes to case report
- Command to download all panel app gene panels `scout load panel --panel-app`
- Links to genenames.org and omim on gene page
- Popup on gene at variants page with gene information
- reset sanger status to "Not validated" for pinned variants
- highlight cases with variants to be evaluated by Sanger on the cases page
- option to point to local reference files to the genome viewer pileup.js. Documented in `docs.admin-guide.server`
- option to export single variants in `scout export variants`
- option to load a multiqc report together with a case(add line in load config)
- added a view for searching HPO terms. It is accessed from the top left corner menu
- Updates the variants view for cancer variants. Adds a small cancer specific filter for known variants
- Adds hgvs information on cancer variants page
- Adds option to update phenotype groups from CLI

### Fixed
- Improved Clinvar to submit variants from different cases. Fixed HPO terms in casedata according to feedback
- Fixed broken link to case page from Sanger modal in cases view
- Now only cases with non empty lists of causative variants are returned in `adapter.case(has_causatives=True)`
- Can handle Tumor only samples
- Long lists of HGNC symbols are now possible. This was previously difficult with manual, uploaded or by HPO search when changing filter settings due to GET request limitations. Relevant pages now use POST requests. Adds the dynamic HPO panel as a selection on the gene panel dropdown.
- Variant filter defaults to default panels also on SV and Cancer variants pages.

## [4.0.0]

### WARNING ###

This is a major version update and will require that the backend of pre releases is updated.
Run commands:

```
$scout update genes
$scout update hpo
```

- Created a Clinvar submission tool, to speed up Clinvar submission of SNVs and SVs
- Added an analysis report page (html and PDF format) containing phenotype, gene panels and variants that are relevant to solve a case.

### Fixed
- Optimized evaluated variants to speed up creation of case report
- Moved igv and pileup viewer under a common folder
- Fixed MT alignment view pileup.js
- Fixed coordinates for SVs with start chromosome different from end chromosome
- Global comments shown across cases and institutes. Case-specific variant comments are shown only for that specific case.
- Links to clinvar submitted variants at the cases level
- Adapts clinvar parsing to new format
- Fixed problem in `scout update user` when the user object had no roles
- Makes pileup.js use online genome resources when viewing alignments. Now any instance of Scout can make use of this functionality.
- Fix ensembl link for structural variants
- Works even when cases does not have `'madeline_info'`
- Parses Polyphen in correct way again
- Fix problem with parsing gnomad from VEP

### Added
- Added a PDF export function for gene panels
- Added a "Filter and export" button to export custom-filtered SNVs to CSV file
- Dismiss SVs
- Added IGV alignments viewer
- Read delivery report path from case config or CLI command
- Filter for spidex scores
- All HPO terms are now added and fetched from the correct source (https://github.com/obophenotype/human-phenotype-ontology/blob/master/hp.obo)
- New command `scout update hpo`
- New command `scout update genes` will fetch all the latest information about genes and update them
- Load **all** variants found on chromosome **MT**
- Adds choice in cases overview do show as many cases as user like

### Removed
- pileup.min.js and pileup css are imported from a remote web location now
- All source files for HPO information, this is instead fetched directly from source
- All source files for gene information, this is instead fetched directly from source

## [3.0.0]
### Fixed
- hide pedigree panel unless it exists

## [1.5.1] - 2016-07-27
### Fixed
- look for both ".bam.bai" and ".bai" extensions

## [1.4.0] - 2016-03-22
### Added
- support for local frequency through loqusdb
- bunch of other stuff

## [1.3.0] - 2016-02-19
### Fixed
- Update query-phenomizer and add username/password

### Changed
- Update the way a case is checked for rerun-status

### Added
- Add new button to mark a case as "checked"
- Link to clinical variants _without_ 1000G annotation

## [1.2.2] - 2016-02-18
### Fixed
- avoid filtering out variants lacking ExAC and 1000G annotations

## [1.1.3] - 2015-10-01
### Fixed
- persist (clinical) filter when clicking load more
- fix #154 by robustly setting clinical filter func. terms

## [1.1.2] - 2015-09-07
### Fixed
- avoid replacing coverage report with none
- update SO terms, refactored

## [1.1.1] - 2015-08-20
### Fixed
- fetch case based on collaborator status (not owner)

## [1.1.0] - 2015-05-29
### Added
- link(s) to SNPedia based on RS-numbers
- new Jinja filter to "humanize" decimal numbers
- show gene panels in variant view
- new Jinja filter for decoding URL encoding
- add indicator to variants in list that have comments
- add variant number threshold and rank score threshold to load function
- add event methods to mongo adapter
- add tests for models
- show badge "old" if comment was written for a previous analysis

### Changed
- show cDNA change in transcript summary unless variant is exonic
- moved compounds table further up the page
- show dates for case uploads in ISO format
- moved variant comments higher up on page
- updated documentation for pages
- read in coverage report as blob in database and serve directly
- change ``OmimPhenotype`` to ``PhenotypeTerm``
- reorganize models sub-package
- move events (and comments) to separate collection
- only display prev/next links for the research list
- include variant type in breadcrumbs e.g. "Clinical variants"

### Removed
- drop dependency on moment.js

### Fixed
- show the same level of detail for all frequencies on all pages
- properly decode URL encoded symbols in amino acid/cDNA change strings
- fixed issue with wipe permissions in MongoDB
- include default gene lists in "variants" link in breadcrumbs

## [1.0.2] - 2015-05-20
### Changed
- update case fetching function

### Fixed
- handle multiple cases with same id

## [1.0.1] - 2015-04-28
### Fixed
- Fix building URL parameters in cases list Vue component

## [1.0.0] - 2015-04-12
Codename: Sara Lund

![Release 1.0](artwork/releases/release-1-0.jpg)

### Added
- Add email logging for unexpected errors
- New command line tool for deleting case

### Changed
- Much improved logging overall
- Updated documentation/usage guide
- Removed non-working IGV link

### Fixed
- Show sample display name in GT call
- Various small bug fixes
- Make it easier to hover over popups

## [0.0.2-rc1] - 2015-03-04
### Added
- add protein table for each variant
- add many more external links
- add coverage reports as PDFs

### Changed
- incorporate user feedback updates
- big refactor of load scripts

## [0.0.2-rc2] - 2015-03-04
### Changes
- add gene table with gene description
- reorganize inheritance models box

### Fixed
- avoid overwriting gene list on "research" load
- fix various bugs in external links

## [0.0.2-rc3] - 2015-03-05
### Added
- Activity log feed to variant view
- Adds protein change strings to ODM and Sanger email

### Changed
- Extract activity log component to macro

### Fixes
- Make Ensembl transcript links use archive website<|MERGE_RESOLUTION|>--- conflicted
+++ resolved
@@ -12,12 +12,9 @@
 - Version of Scout used when the case was loaded is displayed on case page and general report now
 ### Changed
 - Display STR variant filter status on corresponding variantS page
-<<<<<<< HEAD
+- Discontinue ClinVar submissions via CSV files and support only submission via API: removed buttons for downloading ClinVar submission objects as CSV files.
 - Warning and reference to Bieseker et al Biesecker when using PP1/BS4 and PP4 in ACMG classifications
 - Warning to not to use PP4 criterion together with PS2/PM6 in ACMG classifications with reference to the SVI Recommendation for _De Novo_ Criteria (PS2 & PM6)
-=======
-- Discontinue ClinVar submissions via CSV files and support only submission via API: removed buttons for downloading ClinVar submission objects as CSV files.
->>>>>>> d90022ed
 ### Fixed
 - Release docs to include instructions for upgrading dependencies
 - Truncated long HGVS descriptions on cancer SNV and SNVs pages
