# Change Log
All notable changes to this project will be documented in this file.
This project adheres to [Semantic Versioning](http://semver.org/).

About changelog [here](https://keepachangelog.com/en/1.0.0/)

## [unreleased]
### Added
- Options for specifically updating OMICS files (fraser, outrider) on a case
- Hovertip to gene panel names with associated genes in SV variant view, when variant covers more than one gene
<<<<<<< HEAD
- Added CoLoRSdb frequency to Pop Freq column on variantS page
=======
- RNA sample ID can be provided in case load config if different from sample_id
>>>>>>> 0611bcec
### Fixed
- Broken `scout setup database` command
- Update demo VCF header, adding missing keys found on variants
- Broken upload to Codecov step in Tests & Coverage GitHub action
- Tomte DROP column names have been updated (backwards compatibility preserved for main fields)
- WTS outlierS view to display correct individual IDs for cases with multiple individuals

## [4.87.1]
### Fixed
- Positioning and alignment of genes cell on variantS page

## [4.87]
### Added
- Option to configure RNA build on case load (default '38')
### Changed
- Tooltip on RNA alignments now shows RNA genome build version
- Updated igv.js to v3.0.4
### Fixed
- Style of "SNVs" and "SVs" buttons on WTS Outliers page
- Chromosome alias files for igv.js
- Genes track displayed also when RNA alignments are present without splice junctions track on igv browser
- Genes track displayed again when splice junction tracks are present

## [4.86.1]
### Fixed
- Loading and updating PanelApp panels, including PanelApp green

## [4.86]
### Added
- Display samples' name (tooltip) and affected status directly on caseS page
- Search SVs across all cases, in given genes
- `CLINVAR_API_URL` param can be specified in app settings to override the URL used to send ClinVar submissions to. Intended for testing.
- Support for loading and storing OMICS data
- Parse DROP Fraser and Outrider TSVs
- Display omics variants - wts outliers (Fraser, Outrider)
- Parse GNOMAD `gnomad_af` and `gnomad_popmax_af` keys from variants annotated with `echtvar`
- Make removed panel optionally visible to non-admin or non maintainers
- Parse CoLoRSdb frequencies annotated in the variant INFO field with the `colorsdb_af` key
- Download -omics variants using the `Filter and export button`
- Clickable COSMIC links on IGV tracks
- Possibility to un-audit previously audited filters
- Reverted table style and removed font awesome style from IGV template
- Case status tags displayed on dashboard case overview
### Changed
- Updated igv.js to v3.0.1
- Alphabetically sort IGV track available for custom selection
- Updated wokeignore to avoid unfixable warning
- Update Chart.js to v4.4.3
- Use tornado library version >= 6.4.1
- Fewer variants in the MEI demo file
- Switch to FontAwesome v.6 instead of using icons v.5 + kit with icons v.6
- Show time (hours and minutes) additionally to date on comments and activity panel
### Fixed
- Only add expected caller keys to variant (FOUND_IN or SVDB_ORIGIN)
- Splice junction merged track height offset in IGV.js
- Splice junction initiation crash with empty variant obj
- Splice junction variant routing for cases with WTS but without outlier data
- Variant links to ExAC, now pointing to gnomAD, since the ExAC browser is no longer available
- Style of HPO terms assigned to a case, now one phenotype per line
- RNA sashimi view rendering should work also if the gene track is user disabled
- Respect IGV tracks chosen by user in variant IGV settings

## [4.85]
### Added
- Load also genes which are missing Ensembl gene ID (72 in both builds), including immunoglobulins and fragile sites
### Changed
- Unfreeze werkzeug again
- Show "(Removed)" after removed panels in dropdown
- The REVEL score is collected as the maximum REVEL score from all of the variant's transcripts
- Parse GNOMAD POPMAX values only if they are numerical when loading variants
### Fixed
- Alphabetically sort "select default panels" dropdown menu options on case page
- Show gene panel removed status on case page
- Fixed visibility of the following buttons: remove assignee, remove pinned/causative, remove comment, remove case from group

## [4.84]
### Changed
- Clearer error message when a loqusdb query fails for an instance that initially connected
- Do not load chanjo-report module if not needed and more visible message when it fails loading
- Converted the HgncGene class into a Pydantic class
- Swap menu open and collapse indicator chevrons - down is now displayed-open, right hidden-closed
- Linters and actions now all use python 3.11
### Fixed
- Safer way to update variant genes and compounds that avoids saving temporary decorators into variants' database documents
- Link to HGNC gene report on gene page
- Case file load priority so that e.g. SNV get loaded before SV, or clinical before research, for consistent variant_id collisions

## [4.83]
### Added
- Edit ACMG classifications from variant page (only for classifications with criteria)
- Events for case CLI events (load case, update case, update individual)
- Support for loading and displaying local custom IGV tracks
- MANE IGV track to be used as a local track for igv.js (see scout demo config file)
- Optional separate MT VCFs, for `nf-core/raredisease`
### Changed
- Avoid passing verbs from CaseHandler - functions for case sample and individual in CaseEventHandler
- Hide mtDNA report and coverage report links on case sidebar for cases with WTS data only
- Modified OMIM-AUTO gene panel to include genes in both genome builds
- Moved chanjo code into a dedicated extension
- Optimise the function that collects "match-safe" genes for an institute by avoiding duplicated genes from different panels
- Users must actively select "show matching causatives/managed" on a case page to see matching numbers
- Upgraded python version from 3.8 to 3.11 in Docker images
### Fixed
- Fix several tests that relied on number of events after setup to be 0
- Removed unused load case function
- Artwork logo sync sketch with png and export svg
- Clearer exception handling on chanjo-report setup - fail early and visibly
- mtDNA report crashing when one or more samples from a case is not in the chanjo database
- Case page crashing on missing phenotype terms
- ACMG benign modifiers
- Speed up tests by caching python env correctly in Github action and adding two more test groups
- Agile issue templates were added globally to the CG-org. Adding custom issue templates to avoid exposing customers
- PanelApp panel not saving genes with empty `EnsembleGeneIds` list
- Speed up checking outdated gene panels
- Do not load research variants automatically when loading a case

## [4.82.2]
### Fixed
- Warning icon in case pages for individuals where `confirmed_sex` is false
- Show allele sizes form ExpansionHunter on STR variantS page again

## [4.82.1]
### Fixed
- Revert the installation of flask-ldapconn to use the version available on PyPI to be able to push new scout releases to PyPI

## [4.82]
### Added
- Tooltip for combined score in tables for compounds and overlapping variants
- Checkbox to filter variants by excluding genes listed in selected gene panels, files or provided as list
- STR variant information card with database links, replacing empty frequency panel
- Display paging and number of HPO terms available in the database on Phenotypes page
- On case page, typeahead hints when searching for a disease using substrings containing source ("OMIM:", "ORPHA:")
- Button to monitor the status of submissions on ClinVar Submissions page
- Option to filter cancer variants by number of observations in somatic and germline archived database
- Documentation for integrating chanjo2
- More up-to-date VEP CSQ dbNSFP frequency keys
- Parse PacBio TRGT (Tandem repeat genotyping tool) Short Tandem Repeat VCFs
### Changed
- In the case_report #panel-tables has a fixed width
- Updated IGV.js to 2.15.11
- Fusion variants in case report now contain same info as on fusion variantS page
- Block submission of somatic variants to ClinVar until we harmonise with their changed API
- Additional control on the format of conditions provided in ClinVar form
- Errors while loading managed variants from file are now displayed on the Managed Variants page
- Chanjo2 coverage button visible only when query will contain a list of HGNC gene IDs
- Use Python-Markdown directly instead of the unmaintained Flask-Markdown
- Use Markupsafe instead of long deprecated, now removed Flask Markup
- Prepare to unfreeze Werkzeug, but don't actually activate until chanjo can deal with the change
### Fixed
- Submit requests to Chanjo2 using HTML forms instead of JSON data
- `Research somatic variants` link name on caseS page
- Broken `Install the HTML 2 PDF renderer` step in a GitHub action
- Fix ClinVar form parsing to not include ":" in conditionType.id when condition conditionType.db is Orphanet
- Fix condition dropdown and pre-selection on ClinVar form for cases with associated ORPHA diagnoses
- Improved visibility of ClinVar form in dark mode
- End coordinates for indels in ClinVar form
- Diagnoses API search crashing with empty search string
- Variant's overlapping panels should show overlapping of variant genes against the latest version of the panel
- Case page crashing when case has both variants in a ClinVar submission and pinned not loaded variants
- Installation of git in second build stage of Dockerfile, allowing correct installation of libraries

## [4.81]
### Added
- Tag for somatic SV IGH-DUX4 detection samtools script
### Changed
- Upgraded Bootstrap version in reports from 4.3.1 to 5.1.3
### Fixed
- Buttons layout in HPO genes panel on case page
- Added back old variant rankscore index with different key order to help loading on demo instance
- Cancer case_report panel-table no longer contains inheritance information
- Case report pinned variants card now displays info text if all pinned variants are present in causatives
- Darkmode setting now applies to the comment-box accordion
- Typo in case report causing `cancer_rank_options is undefined` error

## [4.80]
### Added
- Support for .d4 files coverage using chanjo2 (Case page sidebar link) with test
- Link to chanjo2 coverage report and coverage gene overview on gene panel page
- Link to chanjo2 coverage report on Case page, HPO dynamic gene list
- Link to genes coverage overview report on Case page, HPO dynamic gene list
### Changed
- All links in disease table on diagnosis page now open in a new tab
- Dark mode settings applied to multi-selects on institute settings page
- Comments on case and variant pages can be viewed by expanding an accordion
- On case page information on pinned variants and variants submitted to ClinVar are displayed in the same table
- Demo case file paths are now stored as absolute paths
- Optimised indices to address slow queries
- On case page default panels are now found at the top of the table, and it can be sorted by this trait
### Fixed
- On variants page, search for variants in genes present only in build 38 returning no results
- Pin/unpin with API was not able to make event links
- A new field `Explanation for multiple conditions` is available in ClinVar for submitting variants with more than one associated condition
- Fusion genes with partners lacking gene HGNC id will still be fully loaded
- Fusion variantS export now contains fusion variant specific columns
- When Loqusdb observations count is one the table includes information on if observation was for the current or another case

## [4.79.1]
### Fixed
- Exporting variants without rank score causing page to crash
- Display custom annotations also on cancer variant page

## [4.79]
### Added
- Added tags for Sniffles and CNVpytor, two LRS SV callers
- Button on case page for displaying STR variants occurring in the dynamic HPO panel
- Display functional annotation relative to variant gene's MANE transcripts on variant summary, when available
- Links to ACMG structural variant pathogenicity classification guidelines
- Phenomodels checkboxes can now include orpha terms
- Add incidental finding to case tags
- Get an alert on caseS page when somebody validates variants you ordered Sanger sequencing for
### Changed
- In the diagnoses page genes associated with a disease are displayed using hgnc symbol instead of hgnc id
- Refactor view route to allow navigation directly to unique variant document id, improve permissions check
- Do not show MANE and MANE Plus Clinical transcripts annotated from VEP (saved in variants) but collect this info from the transcripts database collection
- Refactor view route to allow navigation directly to unique case id (in particular for gens)
- `Institutes to share cases with` on institute's settings page now displays institutes names and IDs
- View route with document id selects view template based on variant category
### Fixed
- Refactored code in cases blueprints and variant_events adapter (set diseases for partial causative variants) to use "disease" instead of "omim" to encompass also ORPHA terms
- Refactored code in `scout/parse/omim.py` and `scout/parse/disease_terms.py` to use "disease" instead of "phenotype" to differentiate from HPO terms
- Be more careful about checking access to variant on API access
- Show also ACMG VUS on general report (could be missing if not e.g. pinned)

## [4.78]
### Added
- Case status labels can be added, giving more finegrained details on a solved status (provisional, diagnostic, carrier, UPD, SMN, ...)
- New SO terms: `sequence_variant` and `coding_transcript_variant`
- More MEI specific annotation is shown on the variant page
- Parse and save MANE transcripts info when updating genes in build 38
- ClinVar submission can now be downloaded as a json file
- `Mane Select` and `Mane Plus Clinical` badges on Gene page, when available
- ClinVar submission can now be downloaded as a json file
- API endpoint to pin variant
- Display common/uncommon/rare on summary of mei variant page
### Changed
- In the ClinVar form, database and id of assertion criteria citation are now separate inputs
- Customise institute settings to be able to display all cases with a certain status on cases page (admin users)
- Renamed `Clinical Significance` to `Germline Classification` on multistep ClinVar form
- Changed the "x" in cases.utils.remove_form button text to red for better visibility in dark mode
- Update GitHub actions
- Default loglevel up to INFO, making logs with default start easier to read
- Add XTR region to PAR region definition
- Diagnoses can be searched on diagnoses page without waiting for load first
### Fixed
- Removed log info showing hgnc IDs used in variantS search
- Maintain Matchmaker Exchange and Beacon submission status when a case is re-uploaded
- Inheritance mode from ORPHA should not be confounded with the OMIM inheritance model
- Decipher link URL changes
- Refactored code in cases blueprints to use "disease" instead of "omim" to encompass also ORPHA terms

## [4.77]
### Added
- Orpha disease terms now include information on inheritance
- Case loading via .yaml config file accepts subject_id and phenotype_groups (if previously defined as constant default or added per institute)
- Possibility to submit variants associated with Orphanet conditions to ClinVar
- Option update path to .d4 files path for individuals of an existing case using the command line
- More constraint information is displayed per gene in addition to pLi: missense and LoF OE, CI (inluding LOEUF) and Z-score.
### Changed
- Introduce validation in the ClinVar multistep form to make sure users provide at least one variant-associated condition
- CLI scout update individual accepts subject_id
- Update ClinVar inheritance models to reflect changes in ClinVar submission API
- Handle variant-associated condition ID format in background when creating ClinVar submissions
- Replace the code that downloads Ensembl genes, transcripts and exons with the Schug web app
- Add more info to error log when transcript variant frequency parsing fails.
- GnomAD v4 constraint information replaces ExAC constraints (pLi).
### Fixed
- Text input of associated condition in ClinVar form now aligns to the left
- Alignment of contents in the case report has been updated
- Missing number of phenotypes and genes from case diagnoses
- Associate OMIM and/or ORPHA diagnoses with partial causatives
- Visualization of partial causatives' diagnoses on case page: style and links
- Revert style of pinned variants window on the case page
- Rename `Clinical significanc` to `Germline classification` in ClinVar submissions exported files
- Rename `Clinical significance citations` to `Classification citations` in ClinVar submissions exported files
- Rename `Comment on clinical significance` to `Comment on classification` in ClinVar submissions exported files
- Show matching partial causatives on variant page
- Matching causatives shown on case page consisting only of variant matching the default panels of the case - bug introduced since scout v4.72 (Oct 18, 2023)
- Missing somatic variant read depth leading to report division by zero

## [4.76]
### Added
- Orphacodes are visible in phenotype tables
- Pydantic validation of image paths provided in case load config file
- Info on the user which created a ClinVar submission, when available
- Associate .d4 files to case individuals when loading a case via config file
### Changed
- In diagnoses page the load of diseases are initiated by clicking a button
- Revel score, Revel rank score and SpliceAI values are also displayed in Causatives and Validated variants tables
- Remove unused functions and tests
- Analysis type and direct link from cases list for OGM cases
- Removed unused `case_obj` parameter from server/blueprints/variant/controllers/observations function
- Possibility to reset ClinVar submission ID
- Allow ClinVar submissions with custom API key for users registered as ClinVar submitters or when institute doesn't have a preset list of ClinVar submitters
- Ordered event verbs alphabetically and created ClinVar-related user events
- Removed the unused "no-variants" option from the load case command line
### Fixed
- All disease_terms have gene HGNC ids as integers when added to the scout database
- Disease_term identifiers are now prefixed with the name of the coding system
- Command line crashing with error when updating a user that doesn't exist
- Thaw coloredlogs - 15.0.1 restores errorhandler issue
- Thaw crypography - current base image and library version allow Docker builds
- Missing delete icons on phenomodels page
- Missing cryptography lib error while running Scout container on an ARM processor
- Round CADD values with many decimals on causatives and validated variants pages
- Dark-mode visibility of some fields on causatives and validated variants pages
- Clinvar submitters would be cleared when unprivileged users saved institute settings page
- Added a default empty string in cases search form to avoid None default value
- Page crashing when user tries to remove the same variant from a ClinVar submission in different browser tabs
- Update more GnomAD links to GnomAD v4 (v38 SNVs, MT vars, STRs)
- Empty cells for RNA fusion variants in Causatives and Verified variants page
- Submenu icons missing from collapsible actionbar
- The collapsible actionbar had some non-collapsing overly long entries
- Cancer observations for SVs not appearing in the variant details view
- Archived local observations not visible on cancer variantS page
- Empty Population Frequency column in the Cancer SV Variants view
- Capital letters in ClinVar events description shown on case page

## [4.75]
### Added
- Hovertip to gene panel names with associated genes in variant view, when variant covers more than one gene
- Tests for panel to genes
- Download of Orphadata en_product6 and en_product4 from CLI
- Parse and save `database_found` key/values for RNA fusion variants
- Added fusion_score, ffpm, split_reads, junction_reads and fusion_caller to the list of filters on RNA fusion variants page
- Renamed the function `get_mei_info` to `set_mei_info` to be consistent with the other functions
- Fixed removing None key/values from parsed variants
- Orphacodes are included in the database disease_terms
### Changed
- Allow use of projections when retrieving gene panels
- Do not save custom images as binary data into case and variant database documents
- Retrieve and display case and variant custom images using image's saved path
- Cases are activated by viewing FSHD and SMA reports
- Split multi-gene SNV variants into single genes when submitting to Matchmaker Exchange
- Alamut links also on the gene level, using transcript and HGVS: better for indels. Keep variant link for missing HGVS
- Thaw WTForms - explicitly coerce form decimal field entries when filters fetched from db
### Fixed
- Removed some extra characters from top of general report left over from FontAwsome fix
- Do not save fusion variants-specific key/values in other types of variants
- Alamut link for MT variants in build 38
- Convert RNA fusions variants `tool_hits` and `fusion_score` keys from string to numbers
- Fix genotype reference and alternative sequencing depths defaulting to -1 when values are 0
- DecimalFields were limited to two decimal places for several forms - lifting restrictions on AF, CADD etc.

## [4.74.1]
### Changed
- Parse and save into database also OMIM terms not associated to genes
### Fixed
- BioNano API FSHD report requests are GET in Access 1.8, were POST in 1.7
- Update more FontAwesome icons to avoid Pro icons
- Test if files still exist before attempting to load research variants
- Parsing of genotypes error, resulting in -1 values when alt or ref read depths are 0

## [4.74]
### Added
- SNVs and Indels, MEI and str variants genes have links to Decipher
- An `owner + case display name` index for cases database collection
- Test and fixtures for RNA fusion case page
- Load and display fusion variants from VCF files as the other variant types
- Option to update case document with path to mei variants (clinical and research)
### Changed
- Details on variant type and category for audit filters on case general report
- Enable Gens CN profile button also in somatic case view
- Fix case of analysis type check for Gens analysis button - only show for WGS
### Fixed
- loqusdb table no longer has empty row below each loqusid
- MatchMaker submission details page crashing because of change in date format returned by PatientMatcher
- Variant external links buttons style does not change color when visited
- Hide compounds with compounds follow filter for region or function would fail for variants in multiple genes
- Updated FontAwesome version to fix missing icons

## [4.73]
### Added
- Shortcut button for HPO panel MEI variants from case page
- Export managed variants from CLI
### Changed
- STRs visualization on case panel to emphasize abnormal repeat count and associated condition
- Removed cytoband column from STRs variant view on case report
- More long integers formatted with thin spaces, and copy to clipboard buttons added
### Fixed
- OMIM table is scrollable if higher than 700px on SV page
- Pinned variants validation badge is now red for false positives.
- Case display name defaulting to case ID when `family_name` or `display_name` are missing from case upload config file
- Expanded menu visible at screen sizes below 1000px now has background color
- The image in ClinVar howto-modal is now responsive
- Clicking on a case in case groups when case was already removed from group in another browser tab
- Page crashing when saving filters for mei variants
- Link visited color of images

## [4.72.4]
### Changed
- Automatic test mongod version increased to v7
### Fixed
- GnomAD now defaults to hg38 - change build 37 links accordingly

## [4.72.3]
### Fixed
- Somatic general case report small variant table can crash with unclassified variants

## [4.72.2]
### Changed
- A gunicorn maxrequests parameter for Docker server image - default to 1200
- STR export limit increased to 500, as for other variants
- Prevent long number wrapping and use thin spaces for separation, as per standards from SI, NIST, IUPAC, BIPM.
- Speed up case retrieval and lower memory use by projecting case queries
- Make relatedness check fails stand out a little more to new users
- Speed up case retrieval and lower memory use by projecting case queries
- Speed up variant pages by projecting only the necessary keys in disease collection query
### Fixed
- Huge memory use caused by cases and variants pages pulling complete disease documents from DB
- Do not include genes fetched from HPO terms when loading diseases
- Consider the renamed fields `Approved Symbol` -> `Approved Gene Symbol` and `Gene Symbols` -> `Gene/Locus And Other Related Symbols` when parsing OMIM terms from genemap2.txt file

## [4.72.1]
### Fixed
- Jinja filter that renders long integers
- Case cache when looking for causatives in other cases causing the server to hang

## [4.72]
### Added
- A GitHub action that checks for broken internal links in docs pages
- Link validation settings in mkdocs.yml file
- Load and display full RNA alignments on alignment viewer
- Genome build check when loading a case
- Extend event index to previous causative variants and always load them
### Fixed
- Documentation nav links for a few documents
- Slightly extended the BioNano Genomics Access integration docs
- Loading of SVs when VCF is missing the INFO.END field but has INFO.SVLEN field
- Escape protein sequence name (if available) in case general report to render special characters correctly
- CaseS HPO term searches for multiple terms works independent of order
- CaseS search regexp should not allow backslash
- CaseS cohort tags can contain whitespace and still match
- Remove diagnoses from cases even if OMIM term is not found in the database
- Parsing of disease-associated genes
- Removed an annoying warning while updating database's disease terms
- Displaying custom case images loaded with scout version <= 4.71
- Use pydantic version >=2 in requirements.txt file
### Changed
- Column width adjustment on caseS page
- Use Python 3.11 in tests
- Update some github actions
- Upgraded Pydantic to version 2
- Case validation fails on loading when associated files (alignments, VCFs and reports) are not present on disk
- Case validation fails on loading when custom images have format different then ["gif", "svg", "png", "jpg", "jpeg"]
- Custom images keys `case` and `str` in case config yaml file are renamed to `case_images` and `str_variants_images`
- Simplify and speed up case general report code
- Speed up case retrieval in case_matching_causatives
- Upgrade pymongo to version 4
- When updating disease terms, check that all terms are consistent with a DiseaseTerm model before dropping the old collection
- Better separation between modules loading HPO terms and diseases
- Deleted unused scout.build.phenotype module
- Stricter validation of mandatory genome build key when loading a case. Allowed values are ['37','38',37,38]
- Improved readability of variants length and coordinates on variantS pages

## [4.71]
### Added
- Added Balsamic keys for SweGen and loqusdb local archive frequecies, SNV and SV
- New filter option for Cancer variantS: local archive RD loqusdb
- Show annotated observations on SV variantS view, also for cancer somatic SVs
- Revel filter for variantS
- Show case default panel on caseS page
- CADD filter for Cancer Somatic SNV variantS - show score
- SpliceAI-lookup link (BROAD, shows SpliceAI and Pangolin) from variant page
- BioNano Access server API - check projects, samples and fetch FSHD reports
### Fixed
- Name of reference genome build for RNA for compatibility with IGV locus search change
- Howto to run the Docker image on Mac computers in `admin-guide/containers/container-deploy.md`
- Link to Weasyprint installation howto in README file
- Avoid filling up disk by creating a reduced VCF file for every variant that is visualized
- Remove legacy incorrectly formatted CODEOWNERS file
- Restrain variant_type requests to variantS views to "clinical" or "research"
- Visualization of cancer variants where cancer case has no affected individual
- ProteinPaint gene link (small StJude API change)
- Causative MEI variant link on causatives page
- Bionano access api settings commented out by default in Scout demo config file.
- Do not show FSHD button on freshly loaded cases without bionano_access individuals
- Truncate long variants' HGVS on causative/Clinically significant and pinned variants case panels
### Changed
- Remove function call that tracks users' browser version
- Include three more splice variant SO terms in clinical filter severe SO terms
- Drop old HPO term collection only after parsing and validation of new terms completes
- Move score to own column on Cancer Somatic SNV variantS page
- Refactored a few complex case operations, breaking out sub functionalities

## [4.70]
### Added
- Download a list of Gene Variants (max 500) resulting from SNVs and Indels search
- Variant PubMed link to search for gene symbol and any aliases
### Changed
- Clearer gnomAD values in Variants page
### Fixed
- CaseS page uniform column widths
- Include ClinVar variants into a scrollable div element on Case page
- `canonical_transcript` variable not initialized in get_hgvs function (server.blueprints.institutes.controllers.py)
- Catch and display any error while importing Phenopacket info
- Modified Docker files to use python:3.8-slim-bullseye to prevent gunicorn workers booting error

## [4.69]
### Added
- ClinVar submission howto available also on Case page
- Somatic score and filtering for somatic SV callers, if available
- Show caller as a tooltip on variantS list
### Fixed
- Crash when attempting to export phenotype from a case that had never had phenotypes
- Aesthetic fix to Causative and Pinned Variants on Case page
- Structural inconsistency for ClinVar Blueprint templates
- Updated igv.js to 2.15.8 to fix track default color bug
- Fixed release versions for actions.
- Freeze tornado below 6.3.0 for compatibility with livereload 2.6.3
- Force update variants count on case re-upload
- IGV locus search not working - add genome reference id
- Pin links to MEI variants should end up on MEI not SV variant view
- Load also matching MEI variants on forced region load
- Allow excluding MEI from case variant deletion
- Fixed the name of the assigned user when the internal user ID is different from the user email address
- Gene variantS should display gene function, region and full hgvs
### Changed
- FontAwesome integrity check fail (updated resource)
- Removed ClinVar API validation buttons in favour of direct API submission
- Improved layout of Institute settings page
- ClinVar API key and allowed submitters are set in the Institute settings page


## [4.68]
### Added
- Rare Disease Mobile Element Insertion variants view
### Changed
- Updated igv.js to 2.15.6
### Fixed
- Docker stage build pycairo.
- Restore SNV and SV rank models versions on Causatives and Verified pages
- Saving `REVEL_RANKSCORE` value in a field named `revel` in variants database documents

## [4.67]
### Added
- Prepare to filter local SV frequency
### Changed
- Speed up instituteS page loading by refactoring cases/institutes query
- Clinical Filter for SVs includes `splice_polypyrimidine_tract_variant` as a severe consequence
- Clinical Filter for SVs includes local variant frequency freeze ("old") for filtering, starting at 30 counts
- Speed up caseS page loading by adding status to index and refactoring totals count
- HPO file parsing is updated to reflect that HPO have changed a few downloadable file formats with their 230405 release.
### Fixed
- Page crashing when a user tries to edit a comment that was removed
- Warning instead of crashed page when attempting to retrieve a non-existent Phenopacket
- Fixed StJude ProteinPaint gene link (URL change)
- Freeze of werkzeug library to version<2.3 to avoid problems resulting from the consequential upgrade of the Flask lib
- Huge list of genes in case report for megabases-long structural variants.
- Fix displaying institutes without associated cases on institutes page
- Fix default panel selection on SVs in cancer case report

## [4.66]
### Changed
- Moved Phenomodels code under a dedicated blueprint
- Updated the instructions to load custom case report under admin guide
- Keep variants filter window collapsed except when user expands it to filter
### Added
- A summary table of pinned variants on the cancer case general report
- New openable matching causatives and managed variants lists for default gene panels only for convenience
### Fixed
- Gens structural variant page link individual id typo

## [4.65.2]
### Fixed
- Generating general case report with str variants containing comments

## [4.65.1]
### Fixed
- Visibility of `Gene(s)` badges on SV VariantS page
- Hide dismiss bar on SV page not working well
- Delivery report PDF download
- Saving Pipeline version file when loading a case
- Backport compatible import of importlib metadata for old python versions (<3.8)

## [4.65]
### Added
- Option to mark a ClinVar submission as submitted
- Docs on how to create/update the PanelApp green genes as a system admin
- `individual_id`-parameter to both Gens links
- Download a gene panel in TXT format from gene panel page
- Panel gene comments on variant page: genes in panels can have comments that describe the gene in a panel context
### Changed
- Always show each case category on caseS page, even if 0 cases in total or after current query
- Improved sorting of ClinVar submissions
- Pre-populate SV type select in ClinVar submission form, when possible
- Show comment badges in related comments tables on general report
- Updated version of several GitHub actions
- Migrate from deprecated `pkg_resources` lib to `importlib_resources`
- Dismiss bar on variantS pages is thinner.
- Dismiss bar on variantS pages can be toggled open or closed for the duration of a login session.
### Fixed
- Fixed Sanger order / Cancel order modal close buttons
- Visibility of SV type in ClinVar submission form
- Fixed a couple of creations where now was called twice, so updated_at and created_at could differ
- Deprecated Ubuntu version 18.04 in one GitHub action
- Panels that have been removed (hidden) should not be visible in views where overlapping gene panels for genes are shown
- Gene panel test pointing to the right function

## [4.64]
### Added
- Create/Update a gene panel containing all PanelApp green genes (`scout update panelapp-green -i <cust_id>`)
- Links for ACMG pathogenicity impact modification on the ACMG classification page
### Changed
- Open local observation matching cases in new windows
### Fixed
- Matching manual ranked variants are now shown also on the somatic variant page
- VarSome links to hg19/GRCh37
- Managed variants filter settings lost when navigating to additional pages
- Collect the right variant category after submitting filter form from research variantS page
- Beacon links are templated and support variants in genome build 38

## [4.63]
### Added
- Display data sharing info for ClinVar, Matchmaker Exchange and Beacon in a dedicated column on Cases page
- Test for `commands.download.omim.print_omim`
- Display dismissed variants comments on general case report
- Modify ACMG pathogenicity impact (most commonly PVS1, PS3) based on strength of evidence with lab director's professional judgement
- REViewer button on STR variant page
- Alamut institution parameter in institute settings for Alamut Visual Plus software
- Added Manual Ranks Risk Factor, Likely Risk Factor and Uncertain Risk Factor
- Display matching manual ranks from previous cases the user has access to on VariantS and Variant pages
- Link to gnomAD gene SVs v2.1 for SV variants with gnomAD frequency
- Support for nf-core/rnafusion reports
### Changed
- Display chrY for sex unknown
- Deprecate legacy scout_load() method API call.
- Message shown when variant tag is updated for a variant
- When all ACMG classifications are deleted from a variant, the current variant classification status is also reset.
- Refactored the functions that collect causative variants
- Removed `scripts/generate_test_data.py`
### Fixed
- Default IGV tracks (genes, ClinVar, ClinVar CNVs) showing even if user unselects them all
- Freeze Flask-Babel below v3.0 due to issue with a locale decorator
- Thaw Flask-Babel and fix according to v3 standard. Thank you @TkTech!
- Show matching causatives on somatic structural variant page
- Visibility of gene names and functional annotations on Causatives/Verified pages
- Panel version can be manually set to floating point numbers, when modified
- Causatives page showing also non-causative variants matching causatives in other cases
- ClinVar form submission for variants with no selected transcript and HGVS
- Validating and submitting ClinVar objects not containing both Variant and Casedata info

## [4.62.1]
### Fixed
- Case page crashing when adding a case to a group without providing a valid case name

## [4.62]
### Added
- Validate ClinVar submission objects using the ClinVar API
- Wrote tests for case and variant API endpoints
- Create ClinVar submissions from Scout using the ClinVar API
- Export Phenopacket for affected individual
- Import Phenopacket from JSON file or Phenopacket API backend server
- Use the new case name option for GENS requests
- Pre-validate refseq:HGVS items using VariantValidator in ClinVar submission form
### Fixed
- Fallback for empty alignment index for REViewer service
- Source link out for MIP 11.1 reference STR annotation
- Avoid duplicate causatives and pinned variants
- ClinVar clinical significance displays only the ACMG terms when user selects ACMG 2015 as assertion criteria
- Spacing between icon and text on Beacon and MatchMaker links on case page sidebar
- Truncate IDs and HGVS representations in ClinVar pages if longer than 25 characters
- Update ClinVar submission ID form
- Handle connection timeout when sending requests requests to external web services
- Validate any ClinVar submission regardless of its status
- Empty Phenopackets import crashes
- Stop Spinner on Phenopacket JSON download
### Changed
- Updated ClinVar submission instructions

## [4.61.1]
### Fixed
- Added `UMLS` as an option of `Condition ID type` in ClinVar Variant downloaded files
- Missing value for `Condition ID type` in ClinVar Variant downloaded files
- Possibility to open, close or delete a ClinVar submission even if it doesn't have an associated name
- Save SV type, ref and alt n. copies to exported ClinVar files
- Inner and outer start and stop SV coordinates not exported in ClinVar files
- ClinVar submissions page crashing when SV files don't contain breakpoint exact coordinates
- Align OMIM diagnoses with delete diagnosis button on case page
- In ClinVar form, reset condition list and customize help when condition ID changes

## [4.61]
### Added
- Filter case list by cases with variants in ClinVar submission
- Filter case list by cases containing RNA-seq data - gene_fusion_reports and sample-level tracks (splice junctions and RNA coverage)
- Additional case category `Ignored`, to be used for cases that don't fall in the existing 'inactive', 'archived', 'solved', 'prioritized' categories
- Display number of cases shown / total number of cases available for each category on Cases page
- Moved buttons to modify case status from sidebar to main case page
- Link to Mutalyzer Normalizer tool on variant's transcripts overview to retrieve official HVGS descriptions
- Option to manually load RNA MULTIQC report using the command `scout load report -t multiqc_rna`
- Load RNA MULTIQC automatically for a case if config file contains the `multiqc_rna` key/value
- Instructions in admin-guide on how to load case reports via the command line
- Possibility to filter RD variants by a specific genotype call
- Distinct colors for different inheritance models on RD Variant page
- Gene panels PDF export with case variants hits by variant type
- A couple of additional README badges for GitHub stats
- Upload and display of pipeline reference info and executable version yaml files as custom reports
- Testing CLI on hasta in PR template
### Changed
- Instructions on how to call dibs on scout-stage server in pull request template
- Deprecated CLI commands `scout load <delivery_report, gene_fusion_report, coverage_qc_report, cnv_report>` to replace them with command `scout load report -t <report type>`
- Refactored code to display and download custom case reports
- Do not export `Assertion method` and `Assertion method citation` to ClinVar submission files according to changes to ClinVar's submission spreadsheet templates.
- Simplified code to create and download ClinVar CSV files
- Colorize inheritance models badges by category on VariantS page
- `Safe variants matching` badge more visible on case page
### Fixed
- Non-admin users saving institute settings would clear loqusdb instance selection
- Layout of variant position, cytoband and type in SV variant summary
- Broken `Build Status - GitHub badge` on GitHub README page
- Visibility of text on grey badges in gene panels PDF exports
- Labels for dashboard search controls
- Dark mode visibility for ClinVar submission
- Whitespaces on outdated panel in extent report

## [4.60]
### Added
- Mitochondrial deletion signatures (mitosign) can be uploaded and shown with mtDNA report
- A `Type of analysis` column on Causatives and Validated variants pages
- List of "safe" gene panels available for matching causatives and managed variants in institute settings, to avoid secondary findings
- `svdb_origin` as a synonym for `FOUND_IN` to complement `set` for variants found by all callers
### Changed
- Hide removed gene panels by default in panels page
- Removed option for filtering cancer SVs by Tumor and Normal alt AF
- Hide links to coverage report from case dynamic HPO panel if cancer analysis
- Remove rerun emails and redirect users to the analysis order portal instead
- Updated clinical SVs igv.js track (dbVar) and added example of external track from `https://trackhubregistry.org/`
- Rewrote the ClinVar export module to simplify and add one variant at the time
- ClinVar submissions with phenotype conditions from: [OMIM, MedGen, Orphanet, MeSH, HP, MONDO]
### Fixed
- If trying to load a badly formatted .tsv file an error message is displayed.
- Avoid showing case as rerun when first attempt at case upload failed
- Dynamic autocomplete search not working on phenomodels page
- Callers added to variant when loading case
- Now possible to update managed variant from file without deleting it first
- Missing preselected chromosome when editing a managed variant
- Preselected variant type and subtype when editing a managed variant
- Typo in dbVar ClinVar track, hg19


## [4.59]
### Added
- Button to go directly to HPO SV filter variantS page from case
- `Scout-REViewer-Service` integration - show `REViewer` picture if available
- Link to HPO panel coverage overview on Case page
- Specify a confidence threshold (green|amber|red) when loading PanelApp panels
- Functional annotations in variants lists exports (all variants)
- Cancer/Normal VAFs and COSMIC ids in in variants lists exports (cancer variants)
### Changed
- Better visualization of regional annotation for long lists of genes in large SVs in Variants tables
- Order of cells in variants tables
- More evident links to gene coverage from Variant page
- Gene panels sorted by display name in the entire Case page
- Round CADD and GnomAD values in variants export files
### Fixed
- HPO filter button on SV variantS page
- Spacing between region|function cells in SVs lists
- Labels on gene panel Chanjo report
- Fixed ambiguous duplicated response headers when requesting a BAM file from /static
- Visited color link on gene coverage button (Variant page)

## [4.58.1]
### Fixed
- Case search with search strings that contain characters that can be escaped

## [4.58]
### Added
- Documentation on how to create/update PanelApp panels
- Add filter by local observations (archive) to structural variants filters
- Add more splicing consequences to SO term definitions
- Search for a specific gene in all gene panels
- Institute settings option to force show all variants on VariantS page for all cases of an institute
- Filter cases by validation pending status
- Link to The Clinical Knowledgebase (CKB) (https://ckb.jax.org/) in cancer variant's page
### Fixed
- Added a not-authorized `auto-login` fixture according to changes in Flask-Login 0.6.2
- Renamed `cache_timeout` param name of flask.send_file function to `max_age` (Flask 2.2 compliant)
- Replaced deprecated `app.config["JSON_SORT_KEYS"]` with app.json.sort_keys in app settings
- Bug in gene variants page (All SNVs and INDELs) when variant gene doesn't have a hgnc id that is found in the database
- Broken export of causatives table
- Query for genes in build 38 on `Search SNVs and INDELs` page
- Prevent typing special characters `^<>?!=\/` in case search form
- Search matching causatives also among research variants in other cases
- Links to variants in Verified variants page
- Broken filter institute cases by pinned gene
- Better visualization of long lists of genes in large SVs on Causative and Verified Variants page
- Reintroduced missing button to export Causative variants
- Better linking and display of matching causatives and managed variants
- Reduced code complexity in `scout/parse/variant/variant.py`
- Reduced complexity of code in `scout/build/variant/variant.py`

### Changed
- State that loqusdb observation is in current case if observations count is one and no cases are shown
- Better pagination and number of variants returned by queries in `Search SNVs and INDELs` page
- Refactored and simplified code used for collecting gene variants for `Search SNVs and INDELs` page
- Fix sidebar panel icons in Case view
- Fix panel spacing in Case view
- Removed unused database `sanger_ordered` and `case_id,category,rank_score` indexes (variant collection)
- Verified variants displayed in a dedicated page reachable from institute sidebar
- Unified stats in dashboard page
- Improved gene info for large SVs and cancer SVs
- Remove the unused `variant.str_variant` endpoint from variant views
- Easier editing of HPO gene panel on case page
- Assign phenotype panel less cramped on Case page
- Causatives and Verified variants pages to use the same template macro
- Allow hyphens in panel names
- Reduce resolution of example images
- Remove some animations in web gui which where rendered slow


## [4.57.4]
### Fixed
- Parsing of variant.FORMAT "DR" key in parse variant file

## [4.57.3]
### Fixed
- Export of STR verified variants
- Do not download as verified variants first verified and then reset to not validated
- Avoid duplicated lines in downloaded verified variants reflecting changes in variant validation status

## [4.57.2]
### Fixed
- Export of verified variants when variant gene has no transcripts
- HTTP 500 when visiting a the details page for a cancer variant that had been ranked with genmod

## [4.57.1]
### Fixed
- Updating/replacing a gene panel from file with a corrupted or malformed file

## [4.57]
### Added
- Display last 50 or 500 events for a user in a timeline
- Show dismiss count from other cases on matching variantS
- Save Beacon-related events in events collection
- Institute settings allow saving multiple loqusdb instances for one institute
- Display stats from multiple instances of loqusdb on variant page
- Display date and frequency of obs derived from count of local archive observations from MIP11 (requires fix in MIP)
### Changed
- Prior ACMG classifications view is no longer limited by pathogenicity
### Fixed
- Visibility of Sanger ordered badge on case page, light mode
- Some of the DataTables tables (Phenotypes and Diagnoses pages) got a bit dark in dark mode
- Remove all redundancies when displaying timeline events (some events are saved both as case-related and variant-related)
- Missing link in saved MatchMaker-related events
- Genes with mixed case gene symbols missing in PanelApp panels
- Alignment of elements on the Beacon submission modal window
- Locus info links from STR variantS page open in new browser tabs

## [4.56]
### Added
- Test for PanelApp panels loading
- `panel-umi` tag option when loading cancer analyses
### Changed
- Black text to make comments more visible in dark mode
- Loading PanelApp panels replaces pre-existing panels with same version
- Removed sidebar from Causatives page - navigation is available on the top bar for now
- Create ClinVar submissions from pinned variants list in case page
- Select which pinned variants will be included in ClinVar submission documents
### Fixed
- Remove a:visited css style from all buttons
- Update of HPO terms via command line
- Background color of `MIXED` and `PANEL-UMI` sequencing types on cases page
- Fixed regex error when searching for cases with query ending with `\ `
- Gene symbols on Causatives page lighter in dark mode
- SpliceAI tooltip of multigene variants

## [4.55]
### Changed
- Represent different tumor samples as vials in cases page
- Option to force-update the OMIM panel
### Fixed
- Low tumor purity badge alignment in cancer samples table on cancer case view
- VariantS comment popovers reactivate on hover
- Updating database genes in build 37
- ACMG classification summary hidden by sticky navbar
- Logo backgrounds fixed to white on welcome page
- Visited links turn purple again
- Style of link buttons and dropdown menus
- Update KUH and GMS logos
- Link color for Managed variants

## [4.54]
### Added
- Dark mode, using browser/OS media preference
- Allow marking case as solved without defining causative variants
- Admin users can create missing beacon datasets from the institute's settings page
- GenCC links on gene and variant pages
- Deprecation warnings when launching the app using a .yaml config file or loading cases using .ped files
### Changed
- Improved HTML syntax in case report template
- Modified message displayed when variant rank stats could not be calculated
- Expanded instructions on how to test on CG development server (cg-vm1)
- Added more somatic variant callers (Balsamic v9 SNV, develop SV)
### Fixed
- Remove load demo case command from docker-compose.yml
- Text elements being split across pages in PDF reports
- Made login password field of type `password` in LDAP login form
- Gene panels HTML select in institute's settings page
- Bootstrap upgraded to version 5
- Fix some Sourcery and SonarCloud suggestions
- Escape special characters in case search on institute and dashboard pages
- Broken case PDF reports when no Madeline pedigree image can be created
- Removed text-white links style that were invisible in new pages style
- Variants pagination after pressing "Filter variants" or "Clinical filter"
- Layout of buttons Matchmaker submission panel (case page)
- Removing cases from Matchmaker (simplified code and fixed functionality)
- Reintroduce check for missing alignment files purged from server

## [4.53]
### Added
### Changed
- Point Alamut API key docs link to new API version
- Parse dbSNP id from ID only if it says "rs", else use VEP CSQ fields
- Removed MarkupSafe from the dependencies
### Fixed
- Reintroduced loading of SVs for demo case 643595
- Successful parse of FOUND_IN should avoid GATK caller default
- All vulnerabilities flagged by SonarCloud

## [4.52]
### Added
- Demo cancer case gets loaded together with demo RD case in demo instance
- Parse REVEL_score alongside REVEL_rankscore from csq field and display it on SNV variant page
- Rank score results now show the ranking range
- cDNA and protein changes displayed on institute causatives pages
- Optional SESSION_TIMEOUT_MINUTES configuration in app config files
- Script to convert old OMIM case format (list of integers) to new format (list of dictionaries)
- Additional check for user logged in status before serving alignment files
- Download .cgh files from cancer samples table on cancer case page
- Number of documents and date of last update on genes page
### Changed
- Verify user before redirecting to IGV alignments and sashimi plots
- Build case IGV tracks starting from case and variant objects instead of passing all params in a form
- Unfreeze Werkzeug lib since Flask_login v.0.6 with bugfix has been released
- Sort gene panels by name (panelS and variant page)
- Removed unused `server.blueprints.alignviewers.unindexed_remote_static` endpoint
- User sessions to check files served by `server.blueprints.alignviewers.remote_static` endpoint
- Moved Beacon-related functions to a dedicated app extension
- Audit Filter now also loads filter displaying the variants for it
### Fixed
- Handle `attachment_filename` parameter renamed to `download_name` when Flask 2.2 will be released
- Removed cursor timeout param in cases find adapter function to avoid many code warnings
- Removed stream argument deprecation warning in tests
- Handle `no intervals found` warning in load_region test
- Beacon remove variants
- Protect remote_cors function in alignviewers view from Server-Side Request Forgery (SSRF)
- Check creation date of last document in gene collection to display when genes collection was updated last

## [4.51]
### Added
- Config file containing codecov settings for pull requests
- Add an IGV.js direct link button from case page
- Security policy file
- Hide/shade compound variants based on rank score on variantS from filter
- Chromograph legend documentation direct link
### Changed
- Updated deprecated Codecov GitHub action to v.2
- Simplified code of scout/adapter/mongo/variant
- Update IGV.js to v2.11.2
- Show summary number of variant gene panels on general report if more than 3
### Fixed
- Marrvel link for variants in genome build 38 (using liftover to build 37)
- Remove flags from codecov config file
- Fixed filter bug with high negative SPIDEX scores
- Renamed IARC TP53 button to to `TP53 Database`, modified also link since IARC has been moved to the US NCI: `https://tp53.isb-cgc.org/`
- Parsing new format of OMIM case info when exporting patients to Matchmaker
- Remove flask-debugtoolbar lib dependency that is using deprecated code and causes app to crash after new release of Jinja2 (3.1)
- Variant page crashing for cases with old OMIM terms structure (a list of integers instead of dictionary)
- Variant page crashing when creating MARRVEL link for cases with no genome build
- SpliceAI documentation link
- Fix deprecated `safe_str_cmp` import from `werkzeug.security` by freezing Werkzeug lib to v2.0 until Flask_login v.0.6 with bugfix is released
- List gene names densely in general report for SVs that contain more than 3 genes
- Show transcript ids on refseq genes on hg19 in IGV.js, using refgene source
- Display correct number of genes in general report for SVs that contain more than 32 genes
- Broken Google login after new major release of `lepture/authlib`
- Fix frequency and callers display on case general report

## [4.50.1]
### Fixed
- Show matching causative STR_repid for legacy str variants (pre Stranger hgnc_id)

## [4.50]
### Added
- Individual-specific OMIM terms
- OMIM disease descriptions in ClinVar submission form
- Add a toggle for melter rerun monitoring of cases
- Add a config option to show the rerun monitoring toggle
- Add a cli option to export cases with rerun monitoring enabled
- Add a link to STRipy for STR variants; shallow for ARX and HOXA13
- Hide by default variants only present in unaffected individuals in variants filters
- OMIM terms in general case report
- Individual-level info on OMIM and HPO terms in general case report
- PanelApp gene link among the external links on variant page
- Dashboard case filters fields help
- Filter cases by OMIM terms in cases and dashboard pages
### Fixed
- A malformed panel id request would crash with exception: now gives user warning flash with redirect
- Link to HPO resource file hosted on `http://purl.obolibrary.org`
- Gene search form when gene exists only in build 38
- Fixed odd redirect error and poor error message on missing column for gene panel csv upload
- Typo in parse variant transcripts function
- Modified keys name used to parse local observations (archived) frequencies to reflect change in MIP keys naming
- Better error handling for partly broken/timed out chanjo reports
- Broken javascript code when case Chromograph data is malformed
- Broader space for case synopsis in general report
- Show partial causatives on causatives and matching causatives panels
- Partial causative assignment in cases with no OMIM or HPO terms
- Partial causative OMIM select options in variant page
### Changed
- Slightly smaller and improved layout of content in case PDF report
- Relabel more cancer variant pages somatic for navigation
- Unify caseS nav links
- Removed unused `add_compounds` param from variant controllers function
- Changed default hg19 genome for IGV.js to legacy hg19_1kg_decoy to fix a few problematic loci
- Reduce code complexity (parse/ensembl.py)
- Silence certain fields in ClinVar export if prioritised ones exist (chrom-start-end if hgvs exist)
- Made phenotype non-mandatory when marking a variant as partial causative
- Only one phenotype condition type (OMIM or HPO) per variant is used in ClinVar submissions
- ClinVar submission variant condition prefers OMIM over HPO if available
- Use lighter version of gene objects in Omim MongoDB adapter, panels controllers, panels views and institute controllers
- Gene-variants table size is now adaptive
- Remove unused file upload on gene-variants page

## [4.49]
### Fixed
- Pydantic model types for genome_build, madeline_info, peddy_ped_check and peddy_sex_check, rank_model_version and sv_rank_model_version
- Replace `MatchMaker` with `Matchmaker` in all places visible by a user
- Save diagnosis labels along with OMIM terms in Matchmaker Exchange submission objects
- `libegl-mesa0_21.0.3-0ubuntu0.3~20.04.5_amd64.deb` lib not found by GitHub actions Docker build
- Remove unused `chromograph_image_files` and `chromograph_prefixes` keys saved when creating or updating an RD case
- Search managed variants by description and with ignore case
### Changed
- Introduced page margins on exported PDF reports
- Smaller gene fonts in downloaded HPO genes PDF reports
- Reintroduced gene coverage data in the PDF-exported general report of rare-disease cases
- Check for existence of case report files before creating sidebar links
- Better description of HPO and OMIM terms for patients submitted to Matchmaker Exchange
- Remove null non-mandatory key/values when updating a case
- Freeze WTForms<3 due to several form input rendering changes

## [4.48.1]
### Fixed
- General case PDF report for recent cases with no pedigree

## [4.48]
### Added
- Option to cancel a request for research variants in case page
### Changed
- Update igv.js to v2.10.5
- Updated example of a case delivery report
- Unfreeze cyvcf2
- Builder images used in Scout Dockerfiles
- Crash report email subject gives host name
- Export general case report to PDF using PDFKit instead of WeasyPrint
- Do not include coverage report in PDF case report since they might have different orientation
- Export cancer cases's "Coverage and QC report" to PDF using PDFKit instead of Weasyprint
- Updated cancer "Coverage and QC report" example
- Keep portrait orientation in PDF delivery report
- Export delivery report to PDF using PDFKit instead of Weasyprint
- PDF export of clinical and research HPO panels using PDFKit instead of Weasyprint
- Export gene panel report to PDF using PDFKit
- Removed WeasyPrint lib dependency

### Fixed
- Reintroduced missing links to Swegen and Beacon and dbSNP in RD variant page, summary section
- Demo delivery report orientation to fit new columns
- Missing delivery report in demo case
- Cast MNVs to SNV for test
- Export verified variants from all institutes when user is admin
- Cancer coverage and QC report not found for demo cancer case
- Pull request template instructions on how to deploy to test server
- PDF Delivery report not showing Swedac logo
- Fix code typos
- Disable codefactor raised by ESLint for javascript functions located on another file
- Loading spinner stuck after downloading a PDF gene panel report
- IGV browser crashing when file system with alignment files is not mounted

## [4.47]
### Added
- Added CADD, GnomAD and genotype calls to variantS export
### Changed
- Pull request template, to illustrate how to deploy pull request branches on cg-vm1 stage server
### Fixed
- Compiled Docker image contains a patched version (v4.9) of chanjo-report

## [4.46.1]
### Fixed
- Downloading of files generated within the app container (MT-report, verified variants, pedigrees, ..)

## [4.46]
### Added
- Created a Dockefile to be used to serve the dockerized app in production
- Modified the code to collect database params specified as env vars
- Created a GitHub action that pushes the Dockerfile-server image to Docker Hub (scout-server-stage) every time a PR is opened
- Created a GitHub action that pushes the Dockerfile-server image to Docker Hub (scout-server) every time a new release is created
- Reassign MatchMaker Exchange submission to another user when a Scout user is deleted
- Expose public API JSON gene panels endpoint, primarily to enable automated rerun checking for updates
- Add utils for dictionary type
- Filter institute cases using multiple HPO terms
- Vulture GitHub action to identify and remove unused variables and imports
### Changed
- Updated the python config file documentation in admin guide
- Case configuration parsing now uses Pydantic for improved typechecking and config handling
- Removed test matrices to speed up automatic testing of PRs
- Switch from Coveralls to Codecov to handle CI test coverage
- Speed-up CI tests by caching installation of libs and splitting tests into randomized groups using pytest-test-groups
- Improved LDAP login documentation
- Use lib flask-ldapconn instead of flask_ldap3_login> to handle ldap authentication
- Updated Managed variant documentation in user guide
- Fix and simplify creating and editing of gene panels
- Simplified gene variants search code
- Increased the height of the genes track in the IGV viewer
### Fixed
- Validate uploaded managed variant file lines, warning the user.
- Exporting validated variants with missing "genes" database key
- No results returned when searching for gene variants using a phenotype term
- Variants filtering by gene symbols file
- Make gene HGNC symbols field mandatory in gene variants page and run search only on form submit
- Make sure collaborator gene variants are still visible, even if HPO filter is used

## [4.45]
### Added
### Changed
- Start Scout also when loqusdbapi is not reachable
- Clearer definition of manual standard and custom inheritance models in gene panels
- Allow searching multiple chromosomes in filters
### Fixed
- Gene panel crashing on edit action

## [4.44]
### Added
### Changed
- Display Gene track beneath each sample track when displaying splice junctions in igv browser
- Check outdated gene symbols and update with aliases for both RD and cancer variantS
### Fixed
- Added query input check and fixed the Genes API endpoint to return a json formatted error when request is malformed
- Typo in ACMG BP6 tooltip

## [4.43.1]
### Added
- Added database index for OMIM disease term genes
### Changed
### Fixed
- Do not drop HPO terms collection when updating HPO terms via the command line
- Do not drop disease (OMIM) terms collection when updating diseases via the command line

## [4.43]
### Added
- Specify which collection(s) update/build indexes for
### Fixed
- Do not drop genes and transcripts collections when updating genes via the command line

## [4.42.1]
### Added
### Changed
### Fixed
- Freeze PyMongo lib to version<4.0 to keep supporting previous MongoDB versions
- Speed up gene panels creation and update by collecting only light gene info from database
- Avoid case page crash on Phenomizer queries timeout

## [4.42]
### Added
- Choose custom pinned variants to submit to MatchMaker Exchange
- Submit structural variant as genes to the MatchMaker Exchange
- Added function for maintainers and admins to remove gene panels
- Admins can restore deleted gene panels
- A development docker-compose file illustrating the scout/chanjo-report integration
- Show AD on variants view for cancer SV (tumor and normal)
- Cancer SV variants filter AD, AF (tumor and normal)
- Hiding the variants score column also from cancer SVs, as for the SNVs
### Changed
- Enforce same case _id and display_name when updating a case
- Enforce same individual ids, display names and affected status when updating a case
- Improved documentation for connecting to loqusdb instances (including loqusdbapi)
- Display and download HPO gene panels' gene symbols in italics
- A faster-built and lighter Docker image
- Reduce complexity of `panels` endpoint moving some code to the panels controllers
- Update requirements to use flask-ldap3-login>=0.9.17 instead of freezing WTForm
### Fixed
- Use of deprecated TextField after the upgrade of WTF to v3.0
- Freeze to WTForms to version < 3
- Remove the extra files (bed files and madeline.svg) introduced by mistake
- Cli command loading demo data in docker-compose when case custom images exist and is None
- Increased MongoDB connection serverSelectionTimeoutMS parameter to 30K (default value according to MongoDB documentation)
- Better differentiate old obs counts 0 vs N/A
- Broken cancer variants page when default gene panel was deleted
- Typo in tx_overview function in variant controllers file
- Fixed loqusdbapi SV search URL
- SV variants filtering using Decipher criterion
- Removing old gene panels that don't contain the `maintainer` key.

## [4.41.1]
### Fixed
- General reports crash for variant annotations with same variant on other cases

## [4.41]
### Added
- Extended the instructions for running the Scout Docker image (web app and cli).
- Enabled inclusion of custom images to STR variant view
### Fixed
- General case report sorting comments for variants with None genetic models
- Do not crash but redirect to variants page with error when a variant is not found for a case
- UCSC links coordinates for SV variants with start chromosome different than end chromosome
- Human readable variants name in case page for variants having start chromosome different from end chromosome
- Avoid always loading all transcripts when checking gene symbol: introduce gene captions
- Slow queries for evaluated variants on e.g. case page - use events instead
### Changed
- Rearrange variant page again, moving severity predictions down.
- More reactive layout width steps on variant page

## [4.40.1]
### Added
### Fixed
- Variants dismissed with inconsistent inheritance pattern can again be shown in general case report
- General report page for variants with genes=None
- General report crashing when variants have no panels
- Added other missing keys to case and variant dictionaries passed to general report
### Changed

## [4.40]
### Added
- A .cff citation file
- Phenotype search API endpoint
- Added pagination to phenotype API
- Extend case search to include internal MongoDB id
- Support for connecting to a MongoDB replica set (.py config files)
- Support for connecting to a MongoDB replica set (.yaml config files)
### Fixed
- Command to load the OMIM gene panel (`scout load panel --omim`)
- Unify style of pinned and causative variants' badges on case page
- Removed automatic spaces after punctuation in comments
- Remove the hardcoded number of total individuals from the variant's old observations panel
- Send delete requests to a connected Beacon using the DELETE method
- Layout of the SNV and SV variant page - move frequency up
### Changed
- Stop updating database indexes after loading exons via command line
- Display validation status badge also for not Sanger-sequenced variants
- Moved Frequencies, Severity and Local observations panels up in RD variants page
- Enabled Flask CORS to communicate CORS status to js apps
- Moved the code preparing the transcripts overview to the backend
- Refactored and filtered json data used in general case report
- Changed the database used in docker-compose file to use the official MongoDB v4.4 image
- Modified the Python (3.6, 3.8) and MongoDB (3.2, 4.4, 5.0) versions used in testing matrices (GitHub actions)
- Capitalize case search terms on institute and dashboard pages


## [4.39]
### Added
- COSMIC IDs collected from CSQ field named `COSMIC`
### Fixed
- Link to other causative variants on variant page
- Allow multiple COSMIC links for a cancer variant
- Fix floating text in severity box #2808
- Fixed MitoMap and HmtVar links for hg38 cases
- Do not open new browser tabs when downloading files
- Selectable IGV tracks on variant page
- Missing splice junctions button on variant page
- Refactor variantS representative gene selection, and use it also for cancer variant summary
### Changed
- Improve Javascript performance for displaying Chromograph images
- Make ClinVar classification more evident in cancer variant page

## [4.38]
### Added
- Option to hide Alamut button in the app config file
### Fixed
- Library deprecation warning fixed (insert is deprecated. Use insert_one or insert_many instead)
- Update genes command will not trigger an update of database indices any more
- Missing resources in temporary downloading directory when updating genes using the command line
- Restore previous variant ACMG classification in a scrollable div
- Loading spinner not stopping after downloading PDF case reports and variant list export
- Add extra Alamut links higher up on variant pages
- Improve UX for phenotypes in case page
- Filter and export of STR variants
- Update look of variants page navigation buttons
### Changed

## [4.37]
### Added
- Highlight and show version number for RefSeq MANE transcripts.
- Added integration to a rerunner service for toggling reanalysis with updated pedigree information
- SpliceAI display and parsing from VEP CSQ
- Display matching tiered variants for cancer variants
- Display a loading icon (spinner) until the page loads completely
- Display filter badges in cancer variants list
- Update genes from pre-downloaded file resources
- On login, OS, browser version and screen size are saved anonymously to understand how users are using Scout
- API returning institutes data for a given user: `/api/v1/institutes`
- API returning case data for a given institute: `/api/v1/institutes/<institute_id>/cases`
- Added GMS and Lund university hospital logos to login page
- Made display of Swedac logo configurable
- Support for displaying custom images in case view
- Individual-specific HPO terms
- Optional alamut_key in institute settings for Alamut Plus software
- Case report API endpoint
- Tooltip in case explaining that genes with genome build different than case genome build will not be added to dynamic HPO panel.
- Add DeepVariant as a caller
### Fixed
- Updated IGV to v2.8.5 to solve missing gene labels on some zoom levels
- Demo cancer case config file to load somatic SNVs and SVs only.
- Expand list of refseq trancripts in ClinVar submission form
- Renamed `All SNVs and INDELs` institute sidebar element to `Search SNVs and INDELs` and fixed its style.
- Add missing parameters to case load-config documentation
- Allow creating/editing gene panels and dynamic gene panels with genes present in genome build 38
- Bugfix broken Pytests
- Bulk dismissing variants error due to key conversion from string to integer
- Fix typo in index documentation
- Fixed crash in institute settings page if "collaborators" key is not set in database
- Don't stop Scout execution if LoqusDB call fails and print stacktrace to log
- Bug when case contains custom images with value `None`
- Bug introduced when fixing another bug in Scout-LoqusDB interaction
- Loading of OMIM diagnoses in Scout demo instance
- Remove the docker-compose with chanjo integration because it doesn't work yet.
- Fixed standard docker-compose with scout demo data and database
- Clinical variant assessments not present for pinned and causative variants on case page.
- MatchMaker matching one node at the time only
- Remove link from previously tiered variants badge in cancer variants page
- Typo in gene cell on cancer variants page
- Managed variants filter form
### Changed
- Better naming for variants buttons on cancer track (somatic, germline). Also show cancer research button if available.
- Load case with missing panels in config files, but show warning.
- Changing the (Female, Male) symbols to (F/M) letters in individuals_table and case-sma.
- Print stacktrace if case load command fails
- Added sort icon and a pointer to the cursor to all tables with sortable fields
- Moved variant, gene and panel info from the basic pane to summary panel for all variants.
- Renamed `Basics` panel to `Classify` on variant page.
- Revamped `Basics` panel to a panel dedicated to classify variants
- Revamped the summary panel to be more compact.
- Added dedicated template for cancer variants
- Removed Gene models, Gene annotations and Conservation panels for cancer variants
- Reorganized the orders of panels for variant and cancer variant views
- Added dedicated variant quality panel and removed relevant panes
- A more compact case page
- Removed OMIM genes panel
- Make genes panel, pinned variants panel, causative variants panel and ClinVar panel scrollable on case page
- Update to Scilifelab's 2020 logo
- Update Gens URL to support Gens v2.0 format
- Refactor tests for parsing case configurations
- Updated links to HPO downloadable resources
- Managed variants filtering defaults to all variant categories
- Changing the (Kind) drop-down according to (Category) drop-down in Managed variant add variant
- Moved Gens button to individuals table
- Check resource files availability before starting updating OMIM diagnoses
- Fix typo in `SHOW_OBSERVED_VARIANT_ARCHIVE` config param

## [4.36]
### Added
- Parse and save splice junction tracks from case config file
- Tooltip in observations panel, explaining that case variants with no link might be old variants, not uploaded after a case rerun
### Fixed
- Warning on overwriting variants with same position was no longer shown
- Increase the height of the dropdowns to 425px
- More indices for the case table as it grows, specifically for causatives queries
- Splice junction tracks not centered over variant genes
- Total number of research variants count
- Update variants stats in case documents every time new variants are loaded
- Bug in flashing warning messages when filtering variants
### Changed
- Clearer warning messages for genes and gene/gene-panels searches in variants filters

## [4.35]
### Added
- A new index for hgnc_symbol in the hgnc_gene collection
- A Pedigree panel in STR page
- Display Tier I and II variants in case view causatives card for cancer cases
### Fixed
- Send partial file data to igv.js when visualizing sashimi plots with splice junction tracks
- Research variants filtering by gene
- Do not attempt to populate annotations for not loaded pinned/causatives
- Add max-height to all dropdowns in filters
### Changed
- Switch off non-clinical gene warnings when filtering research variants
- Don't display OMIM disease card in case view for cancer cases
- Refactored Individuals and Causative card in case view for cancer cases
- Update and style STR case report

## [4.34]
### Added
- Saved filter lock and unlock
- Filters can optionally be marked audited, logging the filter name, user and date on the case events and general report.
- Added `ClinVar hits` and `Cosmic hits` in cancer SNVs filters
- Added `ClinVar hits` to variants filter (rare disease track)
- Load cancer demo case in docker-compose files (default and demo file)
- Inclusive-language check using [woke](https://github.com/get-woke/woke) github action
- Add link to HmtVar for mitochondrial variants (if VCF is annotated with HmtNote)
- Grey background for dismissed compounds in variants list and variant page
- Pin badge for pinned compounds in variants list and variant page
- Support LoqusDB REST API queries
- Add a docker-compose-matchmaker under scout/containers/development to test matchmaker locally
- Script to investigate consequences of symbol search bug
- Added GATK to list of SV and cancer SV callers
### Fixed
- Make MitoMap link work for hg38 again
- Export Variants feature crashing when one of the variants has no primary transcripts
- Redirect to last visited variantS page when dismissing variants from variants list
- Improved matching of SVs Loqus occurrences in other cases
- Remove padding from the list inside (Matching causatives from other cases) panel
- Pass None to get_app function in CLI base since passing script_info to app factory functions was deprecated in Flask 2.0
- Fixed failing tests due to Flask update to version 2.0
- Speed up user events view
- Causative view sort out of memory error
- Use hgnc_id for gene filter query
- Typo in case controllers displaying an error every time a patient is matched against external MatchMaker nodes
- Do not crash while attempting an update for variant documents that are too big (> 16 MB)
- Old STR causatives (and other variants) may not have HGNC symbols - fix sort lambda
- Check if gene_obj has primary_transcript before trying to access it
- Warn if a gene manually searched is in a clinical panel with an outdated name when filtering variants
- ChrPos split js not needed on STR page yet
### Changed
- Remove parsing of case `genome_version`, since it's not used anywhere downstream
- Introduce deprecation warning for Loqus configs that are not dictionaries
- SV clinical filter no longer filters out sub 100 nt variants
- Count cases in LoqusDB by variant type
- Commit pulse repo badge temporarily set to weekly
- Sort ClinVar submissions objects by ascending "Last evaluated" date
- Refactored the MatchMaker integration as an extension
- Replaced some sensitive words as suggested by woke linter
- Documentation for load-configuration rewritten.
- Add styles to MatchMaker matches table
- More detailed info on the data shared in MatchMaker submission form

## [4.33.1]
### Fixed
- Include markdown for release autodeploy docs
- Use standard inheritance model in ClinVar (https://ftp.ncbi.nlm.nih.gov/pub/GTR/standard_terms/Mode_of_inheritance.txt)
- Fix issue crash with variants that have been unflagged causative not being available in other causatives
### Added
### Changed

## [4.33]
### Fixed
- Command line crashing when updating an individual not found in database
- Dashboard page crashing when filters return no data
- Cancer variants filter by chromosome
- /api/v1/genes now searches for genes in all genome builds by default
- Upgraded igv.js to version 2.8.1 (Fixed Unparsable bed record error)
### Added
- Autodeploy docs on release
- Documentation for updating case individuals tracks
- Filter cases and dashboard stats by analysis track
### Changed
- Changed from deprecated db update method
- Pre-selected fields to run queries with in dashboard page
- Do not filter by any institute when first accessing the dashboard
- Removed OMIM panel in case view for cancer cases
- Display Tier I and II variants in case view causatives panel for cancer cases
- Refactored Individuals and Causative panels in case view for cancer cases

## [4.32.1]
### Fixed
- iSort lint check only
### Changed
- Institute cases page crashing when a case has track:Null
### Added

## [4.32]
### Added
- Load and show MITOMAP associated diseases from VCF (INFO field: MitomapAssociatedDiseases, via HmtNote)
- Show variant allele frequencies for mitochondrial variants (GRCh38 cases)
- Extend "public" json API with diseases (OMIM) and phenotypes (HPO)
- HPO gene list download now has option for clinical and non-clinical genes
- Display gene splice junctions data in sashimi plots
- Update case individuals with splice junctions tracks
- Simple Docker compose for development with local build
- Make Phenomodels subpanels collapsible
- User side documentation of cytogenomics features (Gens, Chromograph, vcf2cytosure, rhocall)
- iSort GitHub Action
- Support LoqusDB REST API queries
### Fixed
- Show other causative once, even if several events point to it
- Filtering variants by mitochondrial chromosome for cases with genome build=38
- HPO gene search button triggers any warnings for clinical / non-existing genes also on first search
- Fixed a bug in variants pages caused by MT variants without alt_frequency
- Tests for CADD score parsing function
- Fixed the look of IGV settings on SNV variant page
- Cases analyzed once shown as `rerun`
- Missing case track on case re-upload
- Fixed severity rank for SO term "regulatory region ablation"
### Changed
- Refactor according to CodeFactor - mostly reuse of duplicated code
- Phenomodels language adjustment
- Open variants in a new window (from variants page)
- Open overlapping and compound variants in a new window (from variant page)
- gnomAD link points to gnomAD v.3 (build GRCh38) for mitochondrial variants.
- Display only number of affected genes for dismissed SVs in general report
- Chromosome build check when populating the variants filter chromosome selection
- Display mitochondrial and rare diseases coverage report in cases with missing 'rare' track

## [4.31.1]
### Added
### Changed
- Remove mitochondrial and coverage report from cancer cases sidebar
### Fixed
- ClinVar page when dbSNP id is None

## [4.31]
### Added
- gnomAD annotation field in admin guide
- Export also dynamic panel genes not associated to an HPO term when downloading the HPO panel
- Primary HGNC transcript info in variant export files
- Show variant quality (QUAL field from vcf) in the variant summary
- Load/update PDF gene fusion reports (clinical and research) generated with Arriba
- Support new MANE annotations from VEP (both MANE Select and MANE Plus Clinical)
- Display on case activity the event of a user resetting all dismissed variants
- Support gnomAD population frequencies for mitochondrial variants
- Anchor links in Casedata ClinVar panels to redirect after renaming individuals
### Fixed
- Replace old docs link www.clinicalgenomics.se/scout with new https://clinical-genomics.github.io/scout
- Page formatting issues whenever case and variant comments contain extremely long strings with no spaces
- Chromograph images can be one column and have scrollbar. Removed legacy code.
- Column labels for ClinVar case submission
- Page crashing looking for LoqusDB observation when variant doesn't exist
- Missing inheritance models and custom inheritance models on newly created gene panels
- Accept only numbers in managed variants filter as position and end coordinates
- SNP id format and links in Variant page, ClinVar submission form and general report
- Case groups tooltip triggered only when mouse is on the panel header
### Changed
- A more compact case groups panel
- Added landscape orientation CSS style to cancer coverage and QC demo report
- Improve user documentation to create and save new gene panels
- Removed option to use space as separator when uploading gene panels
- Separating the columns of standard and custom inheritance models in gene panels
- Improved ClinVar instructions for users using non-English Excel

## [4.30.2]
### Added
### Fixed
- Use VEP RefSeq ID if RefSeq list is empty in RefSeq transcripts overview
- Bug creating variant links for variants with no end_chrom
### Changed

## [4.30.1]
### Added
### Fixed
- Cryptography dependency fixed to use version < 3.4
### Changed

## [4.30]
### Added
- Introduced a `reset dismiss variant` verb
- Button to reset all dismissed variants for a case
- Add black border to Chromograph ideograms
- Show ClinVar annotations on variantS page
- Added integration with GENS, copy number visualization tool
- Added a VUS label to the manual classification variant tags
- Add additional information to SNV verification emails
- Tooltips documenting manual annotations from default panels
- Case groups now show bam files from all cases on align view
### Fixed
- Center initial igv view on variant start with SNV/indels
- Don't set initial igv view to negative coordinates
- Display of GQ for SV and STR
- Parsing of AD and related info for STRs
- LoqusDB field in institute settings accepts only existing Loqus instances
- Fix DECIPHER link to work after DECIPHER migrated to GRCh38
- Removed visibility window param from igv.js genes track
- Updated HPO download URL
- Patch HPO download test correctly
- Reference size on STR hover not needed (also wrong)
- Introduced genome build check (allowed values: 37, 38, "37", "38") on case load
- Improve case searching by assignee full name
- Populating the LoqusDB select in institute settings
### Changed
- Cancer variants table header (pop freq etc)
- Only admin users can modify LoqusDB instance in Institute settings
- Style of case synopsis, variants and case comments
- Switched to igv.js 2.7.5
- Do not choke if case is missing research variants when research requested
- Count cases in LoqusDB by variant type
- Introduce deprecation warning for Loqus configs that are not dictionaries
- Improve create new gene panel form validation
- Make XM- transcripts less visible if they don't overlap with transcript refseq_id in variant page
- Color of gene panels and comments panels on cases and variant pages
- Do not choke if case is missing research variants when reserch requested

## [4.29.1]
### Added
### Fixed
- Always load STR variants regardless of RankScore threshold (hotfix)
### Changed

## [4.29]
### Added
- Added a page about migrating potentially breaking changes to the documentation
- markdown_include in development requirements file
- STR variants filter
- Display source, Z-score, inheritance pattern for STR annotations from Stranger (>0.6.1) if available
- Coverage and quality report to cancer view
### Fixed
- ACMG classification page crashing when trying to visualize a classification that was removed
- Pretty print HGVS on gene variants (URL-decode VEP)
- Broken or missing link in the documentation
- Multiple gene names in ClinVar submission form
- Inheritance model select field in ClinVar submission
- IGV.js >2.7.0 has an issue with the gene track zoom levels - temp freeze at 2.7.0
- Revert CORS-anywhere and introduce a local http proxy for cloud tracks
### Changed

## [4.28]
### Added
- Chromograph integration for displaying PNGs in case-page
- Add VAF to cancer case general report, and remove some of its unused fields
- Variants filter compatible with genome browser location strings
- Support for custom public igv tracks stored on the cloud
- Add tests to increase testing coverage
- Update case variants count after deleting variants
- Update IGV.js to latest (v2.7.4)
- Bypass igv.js CORS check using `https://github.com/Rob--W/cors-anywhere`
- Documentation on default and custom IGV.js tracks (admin docs)
- Lock phenomodels so they're editable by admins only
- Small case group assessment sharing
- Tutorial and files for deploying app on containers (Kubernetes pods)
- Canonical transcript and protein change of canonical transcript in exported variants excel sheet
- Support for Font Awesome version 6
- Submit to Beacon from case page sidebar
- Hide dismissed variants in variants pages and variants export function
- Systemd service files and instruction to deploy Scout using podman
### Fixed
- Bugfix: unused `chromgraph_prefix |tojson` removed
- Freeze coloredlogs temporarily
- Marrvel link
- Don't show TP53 link for silent or synonymous changes
- OMIM gene field accepts any custom number as OMIM gene
- Fix Pytest single quote vs double quote string
- Bug in gene variants search by similar cases and no similar case is found
- Delete unused file `userpanel.py`
- Primary transcripts in variant overview and general report
- Google OAuth2 login setup in README file
- Redirect to 'missing file'-icon if configured Chromograph file is missing
- Javascript error in case page
- Fix compound matching during variant loading for hg38
- Cancer variants view containing variants dismissed with cancer-specific reasons
- Zoom to SV variant length was missing IGV contig select
- Tooltips on case page when case has no default gene panels
### Changed
- Save case variants count in case document and not in sessions
- Style of gene panels multiselect on case page
- Collapse/expand main HPO checkboxes in phenomodel preview
- Replaced GQ (Genotype quality) with VAF (Variant allele frequency) in cancer variants GT table
- Allow loading of cancer cases with no tumor_purity field
- Truncate cDNA and protein changes in case report if longer than 20 characters


## [4.27]
### Added
- Exclude one or more variant categories when running variants delete command
### Fixed
### Changed

## [4.26.1]
### Added
### Fixed
- Links with 1-letter aa codes crash on frameshift etc
### Changed

## [4.26]
### Added
- Extend the delete variants command to print analysis date, track, institute, status and research status
- Delete variants by type of analysis (wgs|wes|panel)
- Links to cBioPortal, MutanTP53, IARC TP53, OncoKB, MyCancerGenome, CIViC
### Fixed
- Deleted variants count
### Changed
- Print output of variants delete command as a tab separated table

## [4.25]
### Added
- Command line function to remove variants from one or all cases
### Fixed
- Parse SMN None calls to None rather than False

## [4.24.1]
### Fixed
- Install requirements.txt via setup file

## [4.24]
### Added
- Institute-level phenotype models with sub-panels containing HPO and OMIM terms
- Runnable Docker demo
- Docker image build and push github action
- Makefile with shortcuts to docker commands
- Parse and save synopsis, phenotype and cohort terms from config files upon case upload
### Fixed
- Update dismissed variant status when variant dismissed key is missing
- Breakpoint two IGV button now shows correct chromosome when different from bp1
- Missing font lib in Docker image causing the PDF report download page to crash
- Sentieon Manta calls lack Somaticscore - load anyway
- ClinVar submissions crashing due to pinned variants that are not loaded
- Point ExAC pLI score to new gnomad server address
- Bug uploading cases missing phenotype terms in config file
- STRs loaded but not shown on browser page
- Bug when using adapter.variant.get_causatives with case_id without causatives
- Problem with fetching "solved" from scout export cases cli
- Better serialising of datetime and bson.ObjectId
- Added `volumes` folder to .gitignore
### Changed
- Make matching causative and managed variants foldable on case page
- Remove calls to PyMongo functions marked as deprecated in backend and frontend(as of version 3.7).
- Improved `scout update individual` command
- Export dynamic phenotypes with ordered gene lists as PDF


## [4.23]
### Added
- Save custom IGV track settings
- Show a flash message with clear info about non-valid genes when gene panel creation fails
- CNV report link in cancer case side navigation
- Return to comment section after editing, deleting or submitting a comment
- Managed variants
- MT vs 14 chromosome mean coverage stats if Scout is connected to Chanjo
### Fixed
- missing `vcf_cancer_sv` and `vcf_cancer_sv_research` to manual.
- Split ClinVar multiple clnsig values (slash-separated) and strip them of underscore for annotations without accession number
- Timeout of `All SNVs and INDELs` page when no valid gene is provided in the search
- Round CADD (MIPv9)
- Missing default panel value
- Invisible other causatives lines when other causatives lack gene symbols
### Changed
- Do not freeze mkdocs-material to version 4.6.1
- Remove pre-commit dependency

## [4.22]
### Added
- Editable cases comments
- Editable variants comments
### Fixed
- Empty variant activity panel
- STRs variants popover
- Split new ClinVar multiple significance terms for a variant
- Edit the selected comment, not the latest
### Changed
- Updated RELEASE docs.
- Pinned variants card style on the case page
- Merged `scout export exons` and `scout view exons` commands


## [4.21.2]
### Added
### Fixed
- Do not pre-filter research variants by (case-default) gene panels
- Show OMIM disease tooltip reliably
### Changed

## [4.21.1]
### Added
### Fixed
- Small change to Pop Freq column in variants ang gene panels to avoid strange text shrinking on small screens
- Direct use of HPO list for Clinical HPO SNV (and cancer SNV) filtering
- PDF coverage report redirecting to login page
### Changed
- Remove the option to dismiss single variants from all variants pages
- Bulk dismiss SNVs, SVs and cancer SNVs from variants pages

## [4.21]
### Added
- Support to configure LoqusDB per institute
- Highlight causative variants in the variants list
- Add tests. Mostly regarding building internal datatypes.
- Remove leading and trailing whitespaces from panel_name and display_name when panel is created
- Mark MANE transcript in list of transcripts in "Transcript overview" on variant page
- Show default panel name in case sidebar
- Previous buttons for variants pagination
- Adds a gh action that checks that the changelog is updated
- Adds a gh action that deploys new releases automatically to pypi
- Warn users if case default panels are outdated
- Define institute-specific gene panels for filtering in institute settings
- Use institute-specific gene panels in variants filtering
- Show somatic VAF for pinned and causative variants on case page

### Fixed
- Report pages redirect to login instead of crashing when session expires
- Variants filter loading in cancer variants page
- User, Causative and Cases tables not scaling to full page
- Improved docs for an initial production setup
- Compatibility with latest version of Black
- Fixed tests for Click>7
- Clinical filter required an extra click to Filter to return variants
- Restore pagination and shrink badges in the variants page tables
- Removing a user from the command line now inactivates the case only if user is last assignee and case is active
- Bugfix, LoqusDB per institute feature crashed when institute id was empty string
- Bugfix, LoqusDB calls where missing case count
- filter removal and upload for filters deleted from another page/other user
- Visualize outdated gene panels info in a popover instead of a tooltip in case page side panel

### Changed
- Highlight color on normal STRs in the variants table from green to blue
- Display breakpoints coordinates in verification emails only for structural variants


## [4.20]
### Added
- Display number of filtered variants vs number of total variants in variants page
- Search case by HPO terms
- Dismiss variant column in the variants tables
- Black and pre-commit packages to dev requirements

### Fixed
- Bug occurring when rerun is requested twice
- Peddy info fields in the demo config file
- Added load config safety check for multiple alignment files for one individual
- Formatting of cancer variants table
- Missing Score in SV variants table

### Changed
- Updated the documentation on how to create a new software release
- Genome build-aware cytobands coordinates
- Styling update of the Matchmaker card
- Select search type in case search form


## [4.19]

### Added
- Show internal ID for case
- Add internal ID for downloaded CGH files
- Export dynamic HPO gene list from case page
- Remove users as case assignees when their account is deleted
- Keep variants filters panel expanded when filters have been used

### Fixed
- Handle the ProxyFix ModuleNotFoundError when Werkzeug installed version is >1.0
- General report formatting issues whenever case and variant comments contain extremely long strings with no spaces

### Changed
- Created an institute wrapper page that contains list of cases, causatives, SNVs & Indels, user list, shared data and institute settings
- Display case name instead of case ID on clinVar submissions
- Changed icon of sample update in clinVar submissions


## [4.18]

### Added
- Filter cancer variants on cytoband coordinates
- Show dismiss reasons in a badge with hover for clinical variants
- Show an ellipsis if 10 cases or more to display with loqusdb matches
- A new blog post for version 4.17
- Tooltip to better describe Tumor and Normal columns in cancer variants
- Filter cancer SNVs and SVs by chromosome coordinates
- Default export of `Assertion method citation` to clinVar variants submission file
- Button to export up to 500 cancer variants, filtered or not
- Rename samples of a clinVar submission file

### Fixed
- Apply default gene panel on return to cancer variantS from variant view
- Revert to certificate checking when asking for Chanjo reports
- `scout download everything` command failing while downloading HPO terms

### Changed
- Turn tumor and normal allelic fraction to decimal numbers in tumor variants page
- Moved clinVar submissions code to the institutes blueprints
- Changed name of clinVar export files to FILENAME.Variant.csv and FILENAME.CaseData.csv
- Switched Google login libraries from Flask-OAuthlib to Authlib


## [4.17.1]

### Fixed
- Load cytobands for cases with chromosome build not "37" or "38"


## [4.17]

### Added
- COSMIC badge shown in cancer variants
- Default gene-panel in non-cancer structural view in url
- Filter SNVs and SVs by cytoband coordinates
- Filter cancer SNV variants by alt allele frequency in tumor
- Correct genome build in UCSC link from structural variant page



### Fixed
- Bug in clinVar form when variant has no gene
- Bug when sharing cases with the same institute twice
- Page crashing when removing causative variant tag
- Do not default to GATK caller when no caller info is provided for cancer SNVs


## [4.16.1]

### Fixed
- Fix the fix for handling of delivery reports for rerun cases

## [4.16]

### Added
- Adds possibility to add "lims_id" to cases. Currently only stored in database, not shown anywhere
- Adds verification comment box to SVs (previously only available for small variants)
- Scrollable pedigree panel

### Fixed
- Error caused by changes in WTForm (new release 2.3.x)
- Bug in OMIM case page form, causing the page to crash when a string was provided instead of a numerical OMIM id
- Fix Alamut link to work properly on hg38
- Better handling of delivery reports for rerun cases
- Small CodeFactor style issues: matchmaker results counting, a couple of incomplete tests and safer external xml
- Fix an issue with Phenomizer introduced by CodeFactor style changes

### Changed
- Updated the version of igv.js to 2.5.4

## [4.15.1]

### Added
- Display gene names in ClinVar submissions page
- Links to Varsome in variant transcripts table

### Fixed
- Small fixes to ClinVar submission form
- Gene panel page crash when old panel has no maintainers

## [4.15]

### Added
- Clinvar CNVs IGV track
- Gene panels can have maintainers
- Keep variant actions (dismissed, manual rank, mosaic, acmg, comments) upon variant re-upload
- Keep variant actions also on full case re-upload

### Fixed
- Fix the link to Ensembl for SV variants when genome build 38.
- Arrange information in columns on variant page
- Fix so that new cosmic identifier (COSV) is also acceptable #1304
- Fixed COSMIC tag in INFO (outside of CSQ) to be parses as well with `&` splitter.
- COSMIC stub URL changed to https://cancer.sanger.ac.uk/cosmic/search?q= instead.
- Updated to a version of IGV where bigBed tracks are visualized correctly
- Clinvar submission files are named according to the content (variant_data and case_data)
- Always show causatives from other cases in case overview
- Correct disease associations for gene symbol aliases that exist as separate genes
- Re-add "custom annotations" for SV variants
- The override ClinVar P/LP add-in in the Clinical Filter failed for new CSQ strings

### Changed
- Runs all CI checks in github actions

## [4.14.1]

### Fixed
- Error when variant found in loqusdb is not loaded for other case

## [4.14]

### Added
- Use github actions to run tests
- Adds CLI command to update individual alignments path
- Update HPO terms using downloaded definitions files
- Option to use alternative flask config when running `scout serve`
- Requirement to use loqusdb >= 2.5 if integrated

### Fixed
- Do not display Pedigree panel in cancer view
- Do not rely on internet connection and services available when running CI tests
- Variant loading assumes GATK if no caller set given and GATK filter status is seen in FILTER
- Pass genome build param all the way in order to get the right gene mappings for cases with build 38
- Parse correctly variants with zero frequency values
- Continue even if there are problems to create a region vcf
- STR and cancer variant navigation back to variants pages could fail

### Changed
- Improved code that sends requests to the external APIs
- Updates ranges for user ranks to fit todays usage
- Run coveralls on github actions instead of travis
- Run pip checks on github actions instead of coveralls
- For hg38 cases, change gnomAD link to point to version 3.0 (which is hg38 based)
- Show pinned or causative STR variants a bit more human readable

## [4.13.1]

### Added
### Fixed
- Typo that caused not all clinvar conflicting interpretations to be loaded no matter what
- Parse and retrieve clinvar annotations from VEP-annotated (VEP 97+) CSQ VCF field
- Variant clinvar significance shown as `not provided` whenever is `Uncertain significance`
- Phenomizer query crashing when case has no HPO terms assigned
- Fixed a bug affecting `All SNVs and INDELs` page when variants don't have canonical transcript
- Add gene name or id in cancer variant view

### Changed
- Cancer Variant view changed "Variant:Transcript:Exon:HGVS" to "Gene:Transcript:Exon:HGVS"

## [4.13]

### Added
- ClinVar SNVs track in IGV
- Add SMA view with SMN Copy Number data
- Easier to assign OMIM diagnoses from case page
- OMIM terms and specific OMIM term page

### Fixed
- Bug when adding a new gene to a panel
- Restored missing recent delivery reports
- Fixed style and links to other reports in case side panel
- Deleting cases using display_name and institute not deleting its variants
- Fixed bug that caused coordinates filter to override other filters
- Fixed a problem with finding some INS in loqusdb
- Layout on SV page when local observations without cases are present
- Make scout compatible with the new HPO definition files from `http://compbio.charite.de/jenkins/`
- General report visualization error when SNVs display names are very long


### Changed


## [4.12.4]

### Fixed
- Layout on SV page when local observations without cases are present

## [4.12.3]

### Fixed
- Case report when causative or pinned SVs have non null allele frequencies

## [4.12.2]

### Fixed
- SV variant links now take you to the SV variant page again
- Cancer variant view has cleaner table data entries for "N/A" data
- Pinned variant case level display hotfix for cancer and str - more on this later
- Cancer variants show correct alt/ref reads mirroring alt frequency now
- Always load all clinical STR variants even if a region load is attempted - index may be missing
- Same case repetition in variant local observations

## [4.12.1]

### Fixed
- Bug in variant.gene when gene has no HGVS description


## [4.12]

### Added
- Accepts `alignment_path` in load config to pass bam/cram files
- Display all phenotypes on variant page
- Display hgvs coordinates on pinned and causatives
- Clear panel pending changes
- Adds option to setup the database with static files
- Adds cli command to download the resources from CLI that scout needs
- Adds test files for merged somatic SV and CNV; as well as merged SNV, and INDEL part of #1279
- Allows for upload of OMIM-AUTO gene panel from static files without api-key

### Fixed
- Cancer case HPO panel variants link
- Fix so that some drop downs have correct size
- First IGV button in str variants page
- Cancer case activates on SNV variants
- Cases activate when STR variants are viewed
- Always calculate code coverage
- Pinned/Classification/comments in all types of variants pages
- Null values for panel's custom_inheritance_models
- Discrepancy between the manual disease transcripts and those in database in gene-edit page
- ACMG classification not showing for some causatives
- Fix bug which caused IGV.js to use hg19 reference files for hg38 data
- Bug when multiple bam files sources with non-null values are available


### Changed
- Renamed `requests` file to `scout_requests`
- Cancer variant view shows two, instead of four, decimals for allele and normal


## [4.11.1]

### Fixed
- Institute settings page
- Link institute settings to sharing institutes choices

## [4.11.0]

### Added
- Display locus name on STR variant page
- Alternative key `GNOMADAF_popmax` for Gnomad popmax allele frequency
- Automatic suggestions on how to improve the code on Pull Requests
- Parse GERP, phastCons and phyloP annotations from vep annotated CSQ fields
- Avoid flickering comment popovers in variant list
- Parse REVEL score from vep annotated CSQ fields
- Allow users to modify general institute settings
- Optionally format code automatically on commit
- Adds command to backup vital parts `scout export database`
- Parsing and displaying cancer SV variants from Manta annotated VCF files
- Dismiss cancer snv variants with cancer-specific options
- Add IGV.js UPD, RHO and TIDDIT coverage wig tracks.


### Fixed
- Slightly darker page background
- Fixed an issued with parsed conservation values from CSQ
- Clinvar submissions accessible to all users of an institute
- Header toolbar when on Clinvar page now shows institute name correctly
- Case should not always inactivate upon update
- Show dismissed snv cancer variants as grey on the cancer variants page
- Improved style of mappability link and local observations on variant page
- Convert all the GET requests to the igv view to POST request
- Error when updating gene panels using a file containing BOM chars
- Add/replace gene radio button not working in gene panels


## [4.10.1]

### Fixed
- Fixed issue with opening research variants
- Problem with coveralls not called by Travis CI
- Handle Biomart service down in tests


## [4.10.0]

### Added
- Rank score model in causatives page
- Exportable HPO terms from phenotypes page
- AMP guideline tiers for cancer variants
- Adds scroll for the transcript tab
- Added CLI option to query cases on time since case event was added
- Shadow clinical assessments also on research variants display
- Support for CRAM alignment files
- Improved str variants view : sorting by locus, grouped by allele.
- Delivery report PDF export
- New mosaicism tag option
- Add or modify individuals' age or tissue type from case page
- Display GC and allele depth in causatives table.
- Included primary reference transcript in general report
- Included partial causative variants in general report
- Remove dependency of loqusdb by utilising the CLI

### Fixed
- Fixed update OMIM command bug due to change in the header of the genemap2 file
- Removed Mosaic Tag from Cancer variants
- Fixes issue with unaligned table headers that comes with hidden Datatables
- Layout in general report PDF export
- Fixed issue on the case statistics view. The validation bars didn't show up when all institutes were selected. Now they do.
- Fixed missing path import by importing pathlib.Path
- Handle index inconsistencies in the update index functions
- Fixed layout problems


## [4.9.0]

### Added
- Improved MatchMaker pages, including visible patient contacts email address
- New badges for the github repo
- Links to [GENEMANIA](genemania.org)
- Sort gene panel list on case view.
- More automatic tests
- Allow loading of custom annotations in VCF using the SCOUT_CUSTOM info tag.

### Fixed
- Fix error when a gene is added to an empty dynamic gene panel
- Fix crash when attempting to add genes on incorrect format to dynamic gene panel
- Manual rank variant tags could be saved in a "Select a tag"-state, a problem in the variants view.
- Same case evaluations are no longer shown as gray previous evaluations on the variants page
- Stay on research pages, even if reset, next first buttons are pressed..
- Overlapping variants will now be visible on variant page again
- Fix missing classification comments and links in evaluations page
- All prioritized cases are shown on cases page


## [4.8.3]

### Added

### Fixed
- Bug when ordering sanger
- Improved scrolling over long list of genes/transcripts


## [4.8.2]

### Added

### Fixed
- Avoid opening extra tab for coverage report
- Fixed a problem when rank model version was saved as floats and not strings
- Fixed a problem with displaying dismiss variant reasons on the general report
- Disable load and delete filter buttons if there are no saved filters
- Fix problem with missing verifications
- Remove duplicate users and merge their data and activity


## [4.8.1]

### Added

### Fixed
- Prevent login fail for users with id defined by ObjectId and not email
- Prevent the app from crashing with `AttributeError: 'NoneType' object has no attribute 'message'`


## [4.8.0]

### Added
- Updated Scout to use Bootstrap 4.3
- New looks for Scout
- Improved dashboard using Chart.js
- Ask before inactivating a case where last assigned user leaves it
- Genes can be manually added to the dynamic gene list directly on the case page
- Dynamic gene panels can optionally be used with clinical filter, instead of default gene panel
- Dynamic gene panels get link out to chanjo-report for coverage report
- Load all clinvar variants with clinvar Pathogenic, Likely Pathogenic and Conflicting pathogenic
- Show transcripts with exon numbers for structural variants
- Case sort order can now be toggled between ascending and descending.
- Variants can be marked as partial causative if phenotype is available for case.
- Show a frequency tooltip hover for SV-variants.
- Added support for LDAP login system
- Search snv and structural variants by chromosomal coordinates
- Structural variants can be marked as partial causative if phenotype is available for case.
- Show normal and pathologic limits for STRs in the STR variants view.
- Institute level persistent variant filter settings that can be retrieved and used.
- export causative variants to Excel
- Add support for ROH, WIG and chromosome PNGs in case-view

### Fixed
- Fixed missing import for variants with comments
- Instructions on how to build docs
- Keep sanger order + verification when updating/reloading variants
- Fixed and moved broken filter actions (HPO gene panel and reset filter)
- Fixed string conversion to number
- UCSC links for structural variants are now separated per breakpoint (and whole variant where applicable)
- Reintroduced missing coverage report
- Fixed a bug preventing loading samples using the command line
- Better inheritance models customization for genes in gene panels
- STR variant page back to list button now does its one job.
- Allows to setup scout without a omim api key
- Fixed error causing "favicon not found" flash messages
- Removed flask --version from base cli
- Request rerun no longer changes case status. Active or archived cases inactivate on upload.
- Fixed missing tooltip on the cancer variants page
- Fixed weird Rank cell in variants page
- Next and first buttons order swap
- Added pagination (and POST capability) to cancer variants.
- Improves loading speed for variant page
- Problem with updating variant rank when no variants
- Improved Clinvar submission form
- General report crashing when dismissed variant has no valid dismiss code
- Also show collaborative case variants on the All variants view.
- Improved phenotype search using dataTables.js on phenotypes page
- Search and delete users with `email` instead of `_id`
- Fixed css styles so that multiselect options will all fit one column


## [4.7.3]

### Added
- RankScore can be used with VCFs for vcf_cancer files

### Fixed
- Fix issue with STR view next page button not doing its one job.

### Deleted
- Removed pileup as a bam viewing option. This is replaced by IGV


## [4.7.2]

### Added
- Show earlier ACMG classification in the variant list

### Fixed
- Fixed igv search not working due to igv.js dist 2.2.17
- Fixed searches for cases with a gene with variants pinned or marked causative.
- Load variant pages faster after fixing other causatives query
- Fixed mitochondrial report bug for variants without genes

## [4.7.1]

### Added

### Fixed
- Fixed bug on genes page


## [4.7.0]

### Added
- Export genes and gene panels in build GRCh38
- Search for cases with variants pinned or marked causative in a given gene.
- Search for cases phenotypically similar to a case also from WUI.
- Case variant searches can be limited to similar cases, matching HPO-terms,
  phenogroups and cohorts.
- De-archive reruns and flag them as 'inactive' if archived
- Sort cases by analysis_date, track or status
- Display cases in the following order: prioritized, active, inactive, archived, solved
- Assign case to user when user activates it or asks for rerun
- Case becomes inactive when it has no assignees
- Fetch refseq version from entrez and use it in clinvar form
- Load and export of exons for all genes, independent on refseq
- Documentation for loading/updating exons
- Showing SV variant annotations: SV cgh frequencies, gnomad-SV, local SV frequencies
- Showing transcripts mapping score in segmental duplications
- Handle requests to Ensembl Rest API
- Handle requests to Ensembl Rest Biomart
- STR variants view now displays GT and IGV link.
- Description field for gene panels
- Export exons in build 37 and 38 using the command line

### Fixed
- Fixes of and induced by build tests
- Fixed bug affecting variant observations in other cases
- Fixed a bug that showed wrong gene coverage in general panel PDF export
- MT report only shows variants occurring in the specific individual of the excel sheet
- Disable SSL certifcate verification in requests to chanjo
- Updates how intervaltree and pymongo is used to void deprecated functions
- Increased size of IGV sample tracks
- Optimized tests


## [4.6.1]

### Added

### Fixed
- Missing 'father' and 'mother' keys when parsing single individual cases


## [4.6.0]

### Added
- Description of Scout branching model in CONTRIBUTING doc
- Causatives in alphabetical order, display ACMG classification and filter by gene.
- Added 'external' to the list of analysis type options
- Adds functionality to display "Tissue type". Passed via load config.
- Update to IGV 2.

### Fixed
- Fixed alignment visualization and vcf2cytosure availability for demo case samples
- Fixed 3 bugs affecting SV pages visualization
- Reintroduced the --version cli option
- Fixed variants query by panel (hpo panel + gene panel).
- Downloaded MT report contains excel files with individuals' display name
- Refactored code in parsing of config files.


## [4.5.1]

### Added

### Fixed
- update requirement to use PyYaml version >= 5.1
- Safer code when loading config params in cli base


## [4.5.0]

### Added
- Search for similar cases from scout view CLI
- Scout cli is now invoked from the app object and works under the app context

### Fixed
- PyYaml dependency fixed to use version >= 5.1


## [4.4.1]

### Added
- Display SV rank model version when available

### Fixed
- Fixed upload of delivery report via API


## [4.4.0]

### Added
- Displaying more info on the Causatives page and hiding those not causative at the case level
- Add a comment text field to Sanger order request form, allowing a message to be included in the email
- MatchMaker Exchange integration
- List cases with empty synopsis, missing HPO terms and phenotype groups.
- Search for cases with open research list, or a given case status (active, inactive, archived)

### Fixed
- Variant query builder split into several functions
- Fixed delivery report load bug


## [4.3.3]

### Added
- Different individual table for cancer cases

### Fixed
- Dashboard collects validated variants from verification events instead of using 'sanger' field
- Cases shared with collaborators are visible again in cases page
- Force users to select a real institute to share cases with (actionbar select fix)


## [4.3.2]

### Added
- Dashboard data can be filtered using filters available in cases page
- Causatives for each institute are displayed on a dedicated page
- SNVs and and SVs are searchable across cases by gene and rank score
- A more complete report with validated variants is downloadable from dashboard

### Fixed
- Clinsig filter is fixed so clinsig numerical values are returned
- Split multi clinsig string values in different elements of clinsig array
- Regex to search in multi clinsig string values or multi revstat string values
- It works to upload vcf files with no variants now
- Combined Pileup and IGV alignments for SVs having variant start and stop on the same chromosome


## [4.3.1]

### Added
- Show calls from all callers even if call is not available
- Instructions to install cairo and pango libs from WeasyPrint page
- Display cases with number of variants from CLI
- Only display cases with number of variants above certain treshold. (Also CLI)
- Export of verified variants by CLI or from the dashboard
- Extend case level queries with default panels, cohorts and phenotype groups.
- Slice dashboard statistics display using case level queries
- Add a view where all variants for an institute can be searched across cases, filtering on gene and rank score. Allows searching research variants for cases that have research open.

### Fixed
- Fixed code to extract variant conservation (gerp, phyloP, phastCons)
- Visualization of PDF-exported gene panels
- Reintroduced the exon/intron number in variant verification email
- Sex and affected status is correctly displayed on general report
- Force number validation in SV filter by size
- Display ensembl transcripts when no refseq exists


## [4.3.0]

### Added
- Mosaicism tag on variants
- Show and filter on SweGen frequency for SVs
- Show annotations for STR variants
- Show all transcripts in verification email
- Added mitochondrial export
- Adds alternative to search for SVs shorter that the given length
- Look for 'bcftools' in the `set` field of VCFs
- Display digenic inheritance from OMIM
- Displays what refseq transcript that is primary in hgnc

### Fixed

- Archived panels displays the correct date (not retroactive change)
- Fixed problem with waiting times in gene panel exports
- Clinvar fiter not working with human readable clinsig values

## [4.2.2]

### Fixed
- Fixed gene panel create/modify from CSV file utf-8 decoding error
- Updating genes in gene panels now supports edit comments and entry version
- Gene panel export timeout error

## [4.2.1]

### Fixed
- Re-introduced gene name(s) in verification email subject
- Better PDF rendering for excluded variants in report
- Problem to access old case when `is_default` did not exist on a panel


## [4.2.0]

### Added
- New index on variant_id for events
- Display overlapping compounds on variants view

### Fixed
- Fixed broken clinical filter


## [4.1.4]

### Added
- Download of filtered SVs

### Fixed
- Fixed broken download of filtered variants
- Fixed visualization issue in gene panel PDF export
- Fixed bug when updating gene names in variant controller


## [4.1.3]

### Fixed
- Displays all primary transcripts


## [4.1.2]

### Added
- Option add/replace when updating a panel via CSV file
- More flexible versioning of the gene panels
- Printing coverage report on the bottom of the pdf case report
- Variant verification option for SVs
- Logs uri without pwd when connecting
- Disease-causing transcripts in case report
- Thicker lines in case report
- Supports HPO search for cases, both terms or if described in synopsis
- Adds sanger information to dashboard

### Fixed
- Use db name instead of **auth** as default for authentication
- Fixes so that reports can be generated even with many variants
- Fixed sanger validation popup to show individual variants queried by user and institute.
- Fixed problem with setting up scout
- Fixes problem when exac file is not available through broad ftp
- Fetch transcripts for correct build in `adapter.hgnc_gene`

## [4.1.1]
- Fix problem with institute authentication flash message in utils
- Fix problem with comments
- Fix problem with ensembl link


## [4.1.0]

### Added
- OMIM phenotypes to case report
- Command to download all panel app gene panels `scout load panel --panel-app`
- Links to genenames.org and omim on gene page
- Popup on gene at variants page with gene information
- reset sanger status to "Not validated" for pinned variants
- highlight cases with variants to be evaluated by Sanger on the cases page
- option to point to local reference files to the genome viewer pileup.js. Documented in `docs.admin-guide.server`
- option to export single variants in `scout export variants`
- option to load a multiqc report together with a case(add line in load config)
- added a view for searching HPO terms. It is accessed from the top left corner menu
- Updates the variants view for cancer variants. Adds a small cancer specific filter for known variants
- Adds hgvs information on cancer variants page
- Adds option to update phenotype groups from CLI

### Fixed
- Improved Clinvar to submit variants from different cases. Fixed HPO terms in casedata according to feedback
- Fixed broken link to case page from Sanger modal in cases view
- Now only cases with non empty lists of causative variants are returned in `adapter.case(has_causatives=True)`
- Can handle Tumor only samples
- Long lists of HGNC symbols are now possible. This was previously difficult with manual, uploaded or by HPO search when changing filter settings due to GET request limitations. Relevant pages now use POST requests. Adds the dynamic HPO panel as a selection on the gene panel dropdown.
- Variant filter defaults to default panels also on SV and Cancer variants pages.

## [4.0.0]

### WARNING ###

This is a major version update and will require that the backend of pre releases is updated.
Run commands:

```
$scout update genes
$scout update hpo
```

- Created a Clinvar submission tool, to speed up Clinvar submission of SNVs and SVs
- Added an analysis report page (html and PDF format) containing phenotype, gene panels and variants that are relevant to solve a case.

### Fixed
- Optimized evaluated variants to speed up creation of case report
- Moved igv and pileup viewer under a common folder
- Fixed MT alignment view pileup.js
- Fixed coordinates for SVs with start chromosome different from end chromosome
- Global comments shown across cases and institutes. Case-specific variant comments are shown only for that specific case.
- Links to clinvar submitted variants at the cases level
- Adapts clinvar parsing to new format
- Fixed problem in `scout update user` when the user object had no roles
- Makes pileup.js use online genome resources when viewing alignments. Now any instance of Scout can make use of this functionality.
- Fix ensembl link for structural variants
- Works even when cases does not have `'madeline_info'`
- Parses Polyphen in correct way again
- Fix problem with parsing gnomad from VEP

### Added
- Added a PDF export function for gene panels
- Added a "Filter and export" button to export custom-filtered SNVs to CSV file
- Dismiss SVs
- Added IGV alignments viewer
- Read delivery report path from case config or CLI command
- Filter for spidex scores
- All HPO terms are now added and fetched from the correct source (https://github.com/obophenotype/human-phenotype-ontology/blob/master/hp.obo)
- New command `scout update hpo`
- New command `scout update genes` will fetch all the latest information about genes and update them
- Load **all** variants found on chromosome **MT**
- Adds choice in cases overview do show as many cases as user like

### Removed
- pileup.min.js and pileup css are imported from a remote web location now
- All source files for HPO information, this is instead fetched directly from source
- All source files for gene information, this is instead fetched directly from source

## [3.0.0]
### Fixed
- hide pedigree panel unless it exists

## [1.5.1] - 2016-07-27
### Fixed
- look for both ".bam.bai" and ".bai" extensions

## [1.4.0] - 2016-03-22
### Added
- support for local frequency through loqusdb
- bunch of other stuff

## [1.3.0] - 2016-02-19
### Fixed
- Update query-phenomizer and add username/password

### Changed
- Update the way a case is checked for rerun-status

### Added
- Add new button to mark a case as "checked"
- Link to clinical variants _without_ 1000G annotation

## [1.2.2] - 2016-02-18
### Fixed
- avoid filtering out variants lacking ExAC and 1000G annotations

## [1.1.3] - 2015-10-01
### Fixed
- persist (clinical) filter when clicking load more
- fix #154 by robustly setting clinical filter func. terms

## [1.1.2] - 2015-09-07
### Fixed
- avoid replacing coverage report with none
- update SO terms, refactored

## [1.1.1] - 2015-08-20
### Fixed
- fetch case based on collaborator status (not owner)

## [1.1.0] - 2015-05-29
### Added
- link(s) to SNPedia based on RS-numbers
- new Jinja filter to "humanize" decimal numbers
- show gene panels in variant view
- new Jinja filter for decoding URL encoding
- add indicator to variants in list that have comments
- add variant number threshold and rank score threshold to load function
- add event methods to mongo adapter
- add tests for models
- show badge "old" if comment was written for a previous analysis

### Changed
- show cDNA change in transcript summary unless variant is exonic
- moved compounds table further up the page
- show dates for case uploads in ISO format
- moved variant comments higher up on page
- updated documentation for pages
- read in coverage report as blob in database and serve directly
- change ``OmimPhenotype`` to ``PhenotypeTerm``
- reorganize models sub-package
- move events (and comments) to separate collection
- only display prev/next links for the research list
- include variant type in breadcrumbs e.g. "Clinical variants"

### Removed
- drop dependency on moment.js

### Fixed
- show the same level of detail for all frequencies on all pages
- properly decode URL encoded symbols in amino acid/cDNA change strings
- fixed issue with wipe permissions in MongoDB
- include default gene lists in "variants" link in breadcrumbs

## [1.0.2] - 2015-05-20
### Changed
- update case fetching function

### Fixed
- handle multiple cases with same id

## [1.0.1] - 2015-04-28
### Fixed
- Fix building URL parameters in cases list Vue component

## [1.0.0] - 2015-04-12
Codename: Sara Lund

![Release 1.0](artwork/releases/release-1-0.jpg)

### Added
- Add email logging for unexpected errors
- New command line tool for deleting case

### Changed
- Much improved logging overall
- Updated documentation/usage guide
- Removed non-working IGV link

### Fixed
- Show sample display name in GT call
- Various small bug fixes
- Make it easier to hover over popups

## [0.0.2-rc1] - 2015-03-04
### Added
- add protein table for each variant
- add many more external links
- add coverage reports as PDFs

### Changed
- incorporate user feedback updates
- big refactor of load scripts

## [0.0.2-rc2] - 2015-03-04
### Changes
- add gene table with gene description
- reorganize inheritance models box

### Fixed
- avoid overwriting gene list on "research" load
- fix various bugs in external links

## [0.0.2-rc3] - 2015-03-05
### Added
- Activity log feed to variant view
- Adds protein change strings to ODM and Sanger email

### Changed
- Extract activity log component to macro

### Fixes
- Make Ensembl transcript links use archive website<|MERGE_RESOLUTION|>--- conflicted
+++ resolved
@@ -6,13 +6,10 @@
 
 ## [unreleased]
 ### Added
-- Options for specifically updating OMICS files (fraser, outrider) on a case
 - Hovertip to gene panel names with associated genes in SV variant view, when variant covers more than one gene
-<<<<<<< HEAD
 - Added CoLoRSdb frequency to Pop Freq column on variantS page
-=======
 - RNA sample ID can be provided in case load config if different from sample_id
->>>>>>> 0611bcec
+- Options for specifically updating OMICS variants (fraser, outrider) on a case
 ### Fixed
 - Broken `scout setup database` command
 - Update demo VCF header, adding missing keys found on variants
