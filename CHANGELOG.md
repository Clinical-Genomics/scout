# Change Log
All notable changes to this project will be documented in this file.
This project adheres to [Semantic Versioning](http://semver.org/).

About changelog [here](https://keepachangelog.com/en/1.0.0/)

## [unreleased]
### Added
- Support case status assignment upon loading (by providing case status in the case config file)
- Severity predictions on general case report for SNVs and cancer SNVs
- Variant functional annotation on general case report for SNVs and cancer SNVs
- Version of Scout used when the case was loaded is displayed on case page and general report now
<<<<<<< HEAD
- Button to directly remove accepted submissions from ClinVar
=======
- Display STR variant filter status on corresponding variantS page
>>>>>>> 30585b73
### Fixed
- Release docs to include instructions for upgrading dependencies
- Truncated long HGVS descriptions on cancer SNV and SNVs pages
- Avoid recurrent error by removing variant ranking settings in unranked demo case


## [4.95]
### Added
- CCV score / temperature on case reports
- ACMG SNV classification form also accessible from SV variant page
- Simplify updating of the PanelApp Green panel from all source types in the command line interactive session
### Changed
- Clearer link to `Richards 2015` on ACMG classification section on SVs and cancer SVs variants pages
- Parse HGNC Ids directly from PanelApp when updating/downloading PanelApp panels
- Skip variant genotype matching check and just return True when matching causative is found in a case with only one individual/sample
- Reduced number of research MEI variants present in the demo case from 17K to 145 to speed up automatic tests
### Fixed
- ACMG temperature on case general report should respect term modifiers
- Missing inheritance, constraint info for genes with symbols matching other genes previous aliases with some lower case letters
- Loading of all PanelApp panels from command line
- Saving gene inheritance models when loading/updating specific/all PanelApp panels (doesn't apply to the `PanelApp Green Genes panel`)
- Save also complete penetrance status (in addition to incomplete) if available when loading specific/all PanelApp panels (does not apply to the `PanelApp Green Genes panel`)
- Variants and managed variants query by coordinates, which was returning all variants in the chromosome if start position was 0
- Compound loading matches also "chr"-containing compound variant names

## [4.94.1]
### Fixed
- Temporary directory generation for MT reports and pedigree file for case general report

## [4.94]
### Added
- Max-level provenance and Software Bill Of Materials (SBOM) to the Docker images pushed to Docker Hub
- ACMG VUS Bayesian score / temperature on case reports
- Button to filter and download case individuals/samples from institute's caseS page
### Changed
- On variant page, RefSeq transcripts panel, truncate very long protein change descriptions
- Build system changed to uv/hatchling, remove setuptools, version file, add project toml and associated files
- On variantS pages, display chromosome directly on start and end chromosome if different
- On cancer variantS pages, display allele counts and frequency the same way for SNVs and SVs (refactor macro)
- Stricter coordinate check in BND variants queries (affecting search results on SV variants page)
### Fixed
- UCSC hg38 links are updated
- Variants page tooltip errors
- Cancer variantS page had poor visibility of VAF and chromosome coordinate on causatives (green background)

## [4.93.1]
### Fixed
- Updated PyPi build GitHub action to explicitly include setuptools (for Python 3.12 distro)

## [4.93]
### Added
- ClinGen-CGC-VICC oncogenicity classification for cancer SNVs
- A warning to not to post sensitive or personal info when opening an issue
### Changed
- "Show more/less" button to toggle showing 50 (instead of 10) observed cases in LoqusDB observation panel
- Show customer id on share and revoke sharing case collapsible sidebar dialog
- Switch to python v.3.12 in Dockerfiles and automatic tests
### Fixed
- Limit the size of custom images displayed on case and variant pages and add a link to display them in full size in a new tab
- Classified variants not showing on case report when collaborator adds classification
- On variantS page, when a variant has more than one gene, then the gene panel badge reflect the panels each gene is actually in
- Updating genes on a gene panel using a file
- Link out to Horak 2020 from CCV classify page opens in new tab

## [4.92]
### Added
- PanelApp link on gene page and on gene panels description
- Add more filters to the delete variants command (institute ID and text file with list of case IDs)
### Changed
- Use the `clinicalgenomics/python3.11-venv:1.0` image everywhere in the Dockerfiles
### Fixed
- list/List typing issue on PanelApp extension module

## [4.91.2]
### Fixed
- Stranger TRGT parsing of `.` in `FORMAT.MC`
- Parse ClinVar low-penetrance info and display it alongside Pathogenic and likely pathogenic on SNVs pages
- Gene panel indexes to reflect the indexes used in production database
- Panel version check while editing the genes of a panel
- Display unknown filter tags as "danger" marked badges
- Open WTS variantS SNVs and SVs in new tabs
- PanelApp panels update documentation to reflect the latest changes in the command line
- Display panel IDs alongside panel display names on gene panels page
- Just one `Hide removed panels` checkbox for all panels on gene panels page
- Variant filters redecoration from multiple classifications crash on general case report

## [4.91.1]
### Fixed
- Update IGV.js to v3.1.0
- Columns/headings on SV variantS shifted

## [4.91]
### Added
- Variant link to Franklin in database buttons (different depending on rare or cancer track)
- MANE badges on list of variant's Genes/Transcripts/Proteins table, this way also SVs will display MANE annotations
- Export variant type and callers-related info fields when exporting variants from variantS pages
- Cases advanced search on the dashboard page
- Possibility to use only signed off panels when building the PanelApp GREEN panel
### Changed
- On genes panel page and gene panel PDF export, it's more evident which genes were newly introduced into the panel
- WTS outlier position copy button on WTS outliers page
- Update IGV.js to v3.0.9
- Managed variants VCF export more verbose on SVs
- `/api/v1/hpo-terms` returns pymongo OperationFailure errors when provided query string contains problematic characters
- When parsing variants, prioritise caller AF if set in FORMAT over recalculation from AD
- Expand the submissions information section on the ClinVar submissions page to fully display long text entries
- Jarvik et al for PP1 added to ACMG modification guidelines
- Display institute `_id` + display name on dashboard filters
- ClinVar category 8 has changed to "Conflicting classifications of pathogenicity" instead of "interpretations"
- Simplify always loading ClinVar `CLNSIG` P, LP and conflicting annotations slightly
- Increased visibility of variant callers's "Pass" or "Filtered" on the following pages: SNV variants (cancer cases), SV variants (both RD and cancer cases)
- Names on IGV buttons, including an overview level IGV MT button
- Cases query no longer accepts strings for the `name_query` parameter, only ImmutableMultiDict (form data)
- Refactor the loading of PanelApp panels to use the maintained API - Customised PanelApp GREEN panels
- Better layout for Consequence cell on cancer SNVs page
- Merged `Qual` and `Callers` cell on cancer SNVs page
### Fixed
- Empty custom_images dicts in case load config do not crash
- Tracks missing alignment files are skipped on generating IGV views
- ClinVar form to accept MedGen phenotypes
- Cancer SV variantS page spinner on variant export
- STRs variants export (do not allow null estimated variant size and repeat locus ID)
- STRs variants page when one or more variants have SweGen mean frequency but lack Short Tandem Repeat motif count
- ClinVar submission enquiry status for all submissions after the latest
- CLI scout update type hint error when running commands using Python 3.9
- Missing alignment files but present index files could crash the function creating alignment tracks for IGV display
- Fix missing "Repeat locus" info on STRs export

## [4.90.1]
### Fixed
- Parsing Matchmaker Exchange's matches dates

## [4.90]
### Added
- Link to chanjo2 MANE coverage overview on case page and panel page
- More SVI recommendation links on the ACMG page
- IGV buttons for SMN CN page
- Warnings on ACMG classifications for potentially conflicting classification pairs
- ACMG Bayesian foundation point scale after Tavtigian for variant heat profile
### Changed
- Variants query backend allows rank_score filtering
- Added script to tabulate causatives clinical filter rank
- Do not display inheritance models associated to ORPHA terms on variant page
- Moved edit and delete buttons close to gene names on gene panel page and other aesthetical fixes
- SNV VariantS page functional annotation and region annotation columns merged
- VariantS pages (not cancer) gene cells show OMIM inheritance pattern badges also without hover
- STR variantS page to show STR inheritance model without hover (fallback to OMIM for non-Stranger annotation)
- VariantS page local observation badges have counts visible also without hover
- On Matchmaker page, show number of matches together with matching attempt date
- Display all custom inheritance models, both standard and non-standard, as gathered from the gene panel information on the variant page
- Moved PanelApp-related code to distinct modules/extension
### Fixed
- Make BA1 fully stand-alone to Benign prediction
- Modifying Benign terms to "Moderate" has no effect under Richards. Ignored completely before, will retain unmodified significance now
- Extract all fields correctly when exporting a panel to file from gene panel page
- Custom updates to a gene in a panel
- Gene panel PDF export, including gene links
- Cancer SV, Fusion, MEI and Outlier filters are shown on the Institute Filters overview
- CaseS advanced search limit
- Visibility of Matchmaker Exchange matches on dark mode
- When creating a new gene panel from file, all gene fields are saved, including comments and manual inheritance models
- Downloading on gene names from EBI
- Links to gene panels on variant page, summary panel
- Exporting gene variants when one or more variants' genes are missing HGNC symbol

## [4.89.2]
## Fixed
- If OMIM gene panel gene symbols are not mapping to hgnc_id, allow fallback use of a unique gene alias

## [4.89.1]
### Fixed
- General case report crash when encountering STR variants without `source` tags
- Coloring and SV inheritance patterns on general case report

## [4.89]
### Added
- Button on SMN CN page to search variants within SMN1 and SMN2 genes
- Options for selectively updating OMICS variants (fraser, outrider) on a case
- Log users' activity to file by specifying `USERS_ACTIVITY_LOG_PATH` parameter in app config
- `Mean MT coverage`, `Mean chrom 14 coverage` and `Estimated mtDNA copy number` on MT coverage file from chanjo2 if available
- In ClinVar multistep form, preselect ACMG criteria according to the variant's ACMG classification, if available
- Subject id search from caseS page (supporting multiple sample types e.g.) - adding indexes to speed up caseS queries
- Advanced cases search to narrow down results using more than one search parameter
- Coverage report available for any case with samples containing d4 files, even if case has no associated gene panels
- RNA delivery reports
- Two new LRS SV callers (hificnv, severus)
### Changed
- Documentation for OMICS variants and updating a case
- Include both creation and deletion dates in gene panels pages
- Moved code to collect MT copy number stats for the MT report to the chanjo extension
- On the gene panelS page, show expanded gene panel version list in one column only
- IGV.js WTS loci default to zoom to a region around a variant instead of whole gene
- Refactored logging module
- Case general report no longer shows ORPHA inheritance models. OMIM models are shown colored.
- Chromosome alias tab files used in the igv.js browser, which now contain the alias for chromosome "M"
- Renamed "Comment on clinical significance" to "Comment on classification" in ClinVar multistep form
- Enable Gens CN button also for non-wgs cancer track cases
### Fixed
- Broken heading anchors in the documentation (`admin-guide/login-system.md` and `admin-guide/setup-scout.md` files)
- Avoid open login redirect attacks by always redirecting to cases page upon user login
- Stricter check of ID of gene panels to prevent file downloading vulnerability
- Removed link to the retired SPANR service. SPIDEX scores are still parsed and displayed if available from variant annotation.
- Omics variant view test coverage
- String pattern escape warnings
- Code creating Alamut links for variant genes without canonical_transcript set
- Variant delete button in ClinVar submissions page
- Broken search cases by case similarity
- Missing caller tag for TRGT

## [4.88.1]
### Fixed
- Patch update igv.js to 3.0.5

## [4.88]
### Added
- Added CoLoRSdb frequency to Pop Freq column on variantS page
- Hovertip to gene panel names with associated genes in SV variant view, when variant covers more than one gene
- RNA sample ID can be provided in case load config if different from sample_id
### Fixed
- Broken `scout setup database` command
- Update demo VCF header, adding missing keys found on variants
- Broken upload to Codecov step in Tests & Coverage GitHub action
- Tomte DROP column names have been updated (backwards compatibility preserved for main fields)
- WTS outlierS view to display correct individual IDs for cases with multiple individuals
- WTS outlierS not displayed on WTS outlierS view

## [4.87.1]
### Fixed
- Positioning and alignment of genes cell on variantS page

## [4.87]
### Added
- Option to configure RNA build on case load (default '38')
### Changed
- Tooltip on RNA alignments now shows RNA genome build version
- Updated igv.js to v3.0.4
### Fixed
- Style of "SNVs" and "SVs" buttons on WTS Outliers page
- Chromosome alias files for igv.js
- Genes track displayed also when RNA alignments are present without splice junctions track on igv browser
- Genes track displayed again when splice junction tracks are present

## [4.86.1]
### Fixed
- Loading and updating PanelApp panels, including PanelApp green

## [4.86]
### Added
- Display samples' name (tooltip) and affected status directly on caseS page
- Search SVs across all cases, in given genes
- `CLINVAR_API_URL` param can be specified in app settings to override the URL used to send ClinVar submissions to. Intended for testing.
- Support for loading and storing OMICS data
- Parse DROP Fraser and Outrider TSVs
- Display omics variants - wts outliers (Fraser, Outrider)
- Parse GNOMAD `gnomad_af` and `gnomad_popmax_af` keys from variants annotated with `echtvar`
- Make removed panel optionally visible to non-admin or non maintainers
- Parse CoLoRSdb frequencies annotated in the variant INFO field with the `colorsdb_af` key
- Download -omics variants using the `Filter and export button`
- Clickable COSMIC links on IGV tracks
- Possibility to un-audit previously audited filters
- Reverted table style and removed font awesome style from IGV template
- Case status tags displayed on dashboard case overview
### Changed
- Updated igv.js to v3.0.1
- Alphabetically sort IGV track available for custom selection
- Updated wokeignore to avoid unfixable warning
- Update Chart.js to v4.4.3
- Use tornado library version >= 6.4.1
- Fewer variants in the MEI demo file
- Switch to FontAwesome v.6 instead of using icons v.5 + kit with icons v.6
- Show time (hours and minutes) additionally to date on comments and activity panel
### Fixed
- Only add expected caller keys to variant (FOUND_IN or SVDB_ORIGIN)
- Splice junction merged track height offset in IGV.js
- Splice junction initiation crash with empty variant obj
- Splice junction variant routing for cases with WTS but without outlier data
- Variant links to ExAC, now pointing to gnomAD, since the ExAC browser is no longer available
- Style of HPO terms assigned to a case, now one phenotype per line
- RNA sashimi view rendering should work also if the gene track is user disabled
- Respect IGV tracks chosen by user in variant IGV settings

## [4.85]
### Added
- Load also genes which are missing Ensembl gene ID (72 in both builds), including immunoglobulins and fragile sites
### Changed
- Unfreeze werkzeug again
- Show "(Removed)" after removed panels in dropdown
- The REVEL score is collected as the maximum REVEL score from all of the variant's transcripts
- Parse GNOMAD POPMAX values only if they are numerical when loading variants
### Fixed
- Alphabetically sort "select default panels" dropdown menu options on case page
- Show gene panel removed status on case page
- Fixed visibility of the following buttons: remove assignee, remove pinned/causative, remove comment, remove case from group

## [4.84]
### Changed
- Clearer error message when a loqusdb query fails for an instance that initially connected
- Do not load chanjo-report module if not needed and more visible message when it fails loading
- Converted the HgncGene class into a Pydantic class
- Swap menu open and collapse indicator chevrons - down is now displayed-open, right hidden-closed
- Linters and actions now all use python 3.11
### Fixed
- Safer way to update variant genes and compounds that avoids saving temporary decorators into variants' database documents
- Link to HGNC gene report on gene page
- Case file load priority so that e.g. SNV get loaded before SV, or clinical before research, for consistent variant_id collisions

## [4.83]
### Added
- Edit ACMG classifications from variant page (only for classifications with criteria)
- Events for case CLI events (load case, update case, update individual)
- Support for loading and displaying local custom IGV tracks
- MANE IGV track to be used as a local track for igv.js (see scout demo config file)
- Optional separate MT VCFs, for `nf-core/raredisease`
### Changed
- Avoid passing verbs from CaseHandler - functions for case sample and individual in CaseEventHandler
- Hide mtDNA report and coverage report links on case sidebar for cases with WTS data only
- Modified OMIM-AUTO gene panel to include genes in both genome builds
- Moved chanjo code into a dedicated extension
- Optimise the function that collects "match-safe" genes for an institute by avoiding duplicated genes from different panels
- Users must actively select "show matching causatives/managed" on a case page to see matching numbers
- Upgraded python version from 3.8 to 3.11 in Docker images
### Fixed
- Fix several tests that relied on number of events after setup to be 0
- Removed unused load case function
- Artwork logo sync sketch with png and export svg
- Clearer exception handling on chanjo-report setup - fail early and visibly
- mtDNA report crashing when one or more samples from a case is not in the chanjo database
- Case page crashing on missing phenotype terms
- ACMG benign modifiers
- Speed up tests by caching python env correctly in Github action and adding two more test groups
- Agile issue templates were added globally to the CG-org. Adding custom issue templates to avoid exposing customers
- PanelApp panel not saving genes with empty `EnsembleGeneIds` list
- Speed up checking outdated gene panels
- Do not load research variants automatically when loading a case

## [4.82.2]
### Fixed
- Warning icon in case pages for individuals where `confirmed_sex` is false
- Show allele sizes form ExpansionHunter on STR variantS page again

## [4.82.1]
### Fixed
- Revert the installation of flask-ldapconn to use the version available on PyPI to be able to push new scout releases to PyPI

## [4.82]
### Added
- Tooltip for combined score in tables for compounds and overlapping variants
- Checkbox to filter variants by excluding genes listed in selected gene panels, files or provided as list
- STR variant information card with database links, replacing empty frequency panel
- Display paging and number of HPO terms available in the database on Phenotypes page
- On case page, typeahead hints when searching for a disease using substrings containing source ("OMIM:", "ORPHA:")
- Button to monitor the status of submissions on ClinVar Submissions page
- Option to filter cancer variants by number of observations in somatic and germline archived database
- Documentation for integrating chanjo2
- More up-to-date VEP CSQ dbNSFP frequency keys
- Parse PacBio TRGT (Tandem repeat genotyping tool) Short Tandem Repeat VCFs
### Changed
- In the case_report #panel-tables has a fixed width
- Updated IGV.js to 2.15.11
- Fusion variants in case report now contain same info as on fusion variantS page
- Block submission of somatic variants to ClinVar until we harmonise with their changed API
- Additional control on the format of conditions provided in ClinVar form
- Errors while loading managed variants from file are now displayed on the Managed Variants page
- Chanjo2 coverage button visible only when query will contain a list of HGNC gene IDs
- Use Python-Markdown directly instead of the unmaintained Flask-Markdown
- Use Markupsafe instead of long deprecated, now removed Flask Markup
- Prepare to unfreeze Werkzeug, but don't actually activate until chanjo can deal with the change
### Fixed
- Submit requests to Chanjo2 using HTML forms instead of JSON data
- `Research somatic variants` link name on caseS page
- Broken `Install the HTML 2 PDF renderer` step in a GitHub action
- Fix ClinVar form parsing to not include ":" in conditionType.id when condition conditionType.db is Orphanet
- Fix condition dropdown and pre-selection on ClinVar form for cases with associated ORPHA diagnoses
- Improved visibility of ClinVar form in dark mode
- End coordinates for indels in ClinVar form
- Diagnoses API search crashing with empty search string
- Variant's overlapping panels should show overlapping of variant genes against the latest version of the panel
- Case page crashing when case has both variants in a ClinVar submission and pinned not loaded variants
- Installation of git in second build stage of Dockerfile, allowing correct installation of libraries

## [4.81]
### Added
- Tag for somatic SV IGH-DUX4 detection samtools script
### Changed
- Upgraded Bootstrap version in reports from 4.3.1 to 5.1.3
### Fixed
- Buttons layout in HPO genes panel on case page
- Added back old variant rankscore index with different key order to help loading on demo instance
- Cancer case_report panel-table no longer contains inheritance information
- Case report pinned variants card now displays info text if all pinned variants are present in causatives
- Darkmode setting now applies to the comment-box accordion
- Typo in case report causing `cancer_rank_options is undefined` error

## [4.80]
### Added
- Support for .d4 files coverage using chanjo2 (Case page sidebar link) with test
- Link to chanjo2 coverage report and coverage gene overview on gene panel page
- Link to chanjo2 coverage report on Case page, HPO dynamic gene list
- Link to genes coverage overview report on Case page, HPO dynamic gene list
### Changed
- All links in disease table on diagnosis page now open in a new tab
- Dark mode settings applied to multi-selects on institute settings page
- Comments on case and variant pages can be viewed by expanding an accordion
- On case page information on pinned variants and variants submitted to ClinVar are displayed in the same table
- Demo case file paths are now stored as absolute paths
- Optimised indices to address slow queries
- On case page default panels are now found at the top of the table, and it can be sorted by this trait
### Fixed
- On variants page, search for variants in genes present only in build 38 returning no results
- Pin/unpin with API was not able to make event links
- A new field `Explanation for multiple conditions` is available in ClinVar for submitting variants with more than one associated condition
- Fusion genes with partners lacking gene HGNC id will still be fully loaded
- Fusion variantS export now contains fusion variant specific columns
- When Loqusdb observations count is one the table includes information on if observation was for the current or another case

## [4.79.1]
### Fixed
- Exporting variants without rank score causing page to crash
- Display custom annotations also on cancer variant page

## [4.79]
### Added
- Added tags for Sniffles and CNVpytor, two LRS SV callers
- Button on case page for displaying STR variants occurring in the dynamic HPO panel
- Display functional annotation relative to variant gene's MANE transcripts on variant summary, when available
- Links to ACMG structural variant pathogenicity classification guidelines
- Phenomodels checkboxes can now include orpha terms
- Add incidental finding to case tags
- Get an alert on caseS page when somebody validates variants you ordered Sanger sequencing for
### Changed
- In the diagnoses page genes associated with a disease are displayed using hgnc symbol instead of hgnc id
- Refactor view route to allow navigation directly to unique variant document id, improve permissions check
- Do not show MANE and MANE Plus Clinical transcripts annotated from VEP (saved in variants) but collect this info from the transcripts database collection
- Refactor view route to allow navigation directly to unique case id (in particular for gens)
- `Institutes to share cases with` on institute's settings page now displays institutes names and IDs
- View route with document id selects view template based on variant category
### Fixed
- Refactored code in cases blueprints and variant_events adapter (set diseases for partial causative variants) to use "disease" instead of "omim" to encompass also ORPHA terms
- Refactored code in `scout/parse/omim.py` and `scout/parse/disease_terms.py` to use "disease" instead of "phenotype" to differentiate from HPO terms
- Be more careful about checking access to variant on API access
- Show also ACMG VUS on general report (could be missing if not e.g. pinned)

## [4.78]
### Added
- Case status labels can be added, giving more finegrained details on a solved status (provisional, diagnostic, carrier, UPD, SMN, ...)
- New SO terms: `sequence_variant` and `coding_transcript_variant`
- More MEI specific annotation is shown on the variant page
- Parse and save MANE transcripts info when updating genes in build 38
- ClinVar submission can now be downloaded as a json file
- `Mane Select` and `Mane Plus Clinical` badges on Gene page, when available
- ClinVar submission can now be downloaded as a json file
- API endpoint to pin variant
- Display common/uncommon/rare on summary of mei variant page
### Changed
- In the ClinVar form, database and id of assertion criteria citation are now separate inputs
- Customise institute settings to be able to display all cases with a certain status on cases page (admin users)
- Renamed `Clinical Significance` to `Germline Classification` on multistep ClinVar form
- Changed the "x" in cases.utils.remove_form button text to red for better visibility in dark mode
- Update GitHub actions
- Default loglevel up to INFO, making logs with default start easier to read
- Add XTR region to PAR region definition
- Diagnoses can be searched on diagnoses page without waiting for load first
### Fixed
- Removed log info showing hgnc IDs used in variantS search
- Maintain Matchmaker Exchange and Beacon submission status when a case is re-uploaded
- Inheritance mode from ORPHA should not be confounded with the OMIM inheritance model
- Decipher link URL changes
- Refactored code in cases blueprints to use "disease" instead of "omim" to encompass also ORPHA terms

## [4.77]
### Added
- Orpha disease terms now include information on inheritance
- Case loading via .yaml config file accepts subject_id and phenotype_groups (if previously defined as constant default or added per institute)
- Possibility to submit variants associated with Orphanet conditions to ClinVar
- Option update path to .d4 files path for individuals of an existing case using the command line
- More constraint information is displayed per gene in addition to pLi: missense and LoF OE, CI (inluding LOEUF) and Z-score.
### Changed
- Introduce validation in the ClinVar multistep form to make sure users provide at least one variant-associated condition
- CLI scout update individual accepts subject_id
- Update ClinVar inheritance models to reflect changes in ClinVar submission API
- Handle variant-associated condition ID format in background when creating ClinVar submissions
- Replace the code that downloads Ensembl genes, transcripts and exons with the Schug web app
- Add more info to error log when transcript variant frequency parsing fails.
- GnomAD v4 constraint information replaces ExAC constraints (pLi).
### Fixed
- Text input of associated condition in ClinVar form now aligns to the left
- Alignment of contents in the case report has been updated
- Missing number of phenotypes and genes from case diagnoses
- Associate OMIM and/or ORPHA diagnoses with partial causatives
- Visualization of partial causatives' diagnoses on case page: style and links
- Revert style of pinned variants window on the case page
- Rename `Clinical significanc` to `Germline classification` in ClinVar submissions exported files
- Rename `Clinical significance citations` to `Classification citations` in ClinVar submissions exported files
- Rename `Comment on clinical significance` to `Comment on classification` in ClinVar submissions exported files
- Show matching partial causatives on variant page
- Matching causatives shown on case page consisting only of variant matching the default panels of the case - bug introduced since scout v4.72 (Oct 18, 2023)
- Missing somatic variant read depth leading to report division by zero

## [4.76]
### Added
- Orphacodes are visible in phenotype tables
- Pydantic validation of image paths provided in case load config file
- Info on the user which created a ClinVar submission, when available
- Associate .d4 files to case individuals when loading a case via config file
### Changed
- In diagnoses page the load of diseases are initiated by clicking a button
- Revel score, Revel rank score and SpliceAI values are also displayed in Causatives and Validated variants tables
- Remove unused functions and tests
- Analysis type and direct link from cases list for OGM cases
- Removed unused `case_obj` parameter from server/blueprints/variant/controllers/observations function
- Possibility to reset ClinVar submission ID
- Allow ClinVar submissions with custom API key for users registered as ClinVar submitters or when institute doesn't have a preset list of ClinVar submitters
- Ordered event verbs alphabetically and created ClinVar-related user events
- Removed the unused "no-variants" option from the load case command line
### Fixed
- All disease_terms have gene HGNC ids as integers when added to the scout database
- Disease_term identifiers are now prefixed with the name of the coding system
- Command line crashing with error when updating a user that doesn't exist
- Thaw coloredlogs - 15.0.1 restores errorhandler issue
- Thaw crypography - current base image and library version allow Docker builds
- Missing delete icons on phenomodels page
- Missing cryptography lib error while running Scout container on an ARM processor
- Round CADD values with many decimals on causatives and validated variants pages
- Dark-mode visibility of some fields on causatives and validated variants pages
- Clinvar submitters would be cleared when unprivileged users saved institute settings page
- Added a default empty string in cases search form to avoid None default value
- Page crashing when user tries to remove the same variant from a ClinVar submission in different browser tabs
- Update more GnomAD links to GnomAD v4 (v38 SNVs, MT vars, STRs)
- Empty cells for RNA fusion variants in Causatives and Verified variants page
- Submenu icons missing from collapsible actionbar
- The collapsible actionbar had some non-collapsing overly long entries
- Cancer observations for SVs not appearing in the variant details view
- Archived local observations not visible on cancer variantS page
- Empty Population Frequency column in the Cancer SV Variants view
- Capital letters in ClinVar events description shown on case page

## [4.75]
### Added
- Hovertip to gene panel names with associated genes in variant view, when variant covers more than one gene
- Tests for panel to genes
- Download of Orphadata en_product6 and en_product4 from CLI
- Parse and save `database_found` key/values for RNA fusion variants
- Added fusion_score, ffpm, split_reads, junction_reads and fusion_caller to the list of filters on RNA fusion variants page
- Renamed the function `get_mei_info` to `set_mei_info` to be consistent with the other functions
- Fixed removing None key/values from parsed variants
- Orphacodes are included in the database disease_terms
### Changed
- Allow use of projections when retrieving gene panels
- Do not save custom images as binary data into case and variant database documents
- Retrieve and display case and variant custom images using image's saved path
- Cases are activated by viewing FSHD and SMA reports
- Split multi-gene SNV variants into single genes when submitting to Matchmaker Exchange
- Alamut links also on the gene level, using transcript and HGVS: better for indels. Keep variant link for missing HGVS
- Thaw WTForms - explicitly coerce form decimal field entries when filters fetched from db
### Fixed
- Removed some extra characters from top of general report left over from FontAwsome fix
- Do not save fusion variants-specific key/values in other types of variants
- Alamut link for MT variants in build 38
- Convert RNA fusions variants `tool_hits` and `fusion_score` keys from string to numbers
- Fix genotype reference and alternative sequencing depths defaulting to -1 when values are 0
- DecimalFields were limited to two decimal places for several forms - lifting restrictions on AF, CADD etc.

## [4.74.1]
### Changed
- Parse and save into database also OMIM terms not associated to genes
### Fixed
- BioNano API FSHD report requests are GET in Access 1.8, were POST in 1.7
- Update more FontAwesome icons to avoid Pro icons
- Test if files still exist before attempting to load research variants
- Parsing of genotypes error, resulting in -1 values when alt or ref read depths are 0

## [4.74]
### Added
- SNVs and Indels, MEI and str variants genes have links to Decipher
- An `owner + case display name` index for cases database collection
- Test and fixtures for RNA fusion case page
- Load and display fusion variants from VCF files as the other variant types
- Option to update case document with path to mei variants (clinical and research)
### Changed
- Details on variant type and category for audit filters on case general report
- Enable Gens CN profile button also in somatic case view
- Fix case of analysis type check for Gens analysis button - only show for WGS
### Fixed
- loqusdb table no longer has empty row below each loqusid
- MatchMaker submission details page crashing because of change in date format returned by PatientMatcher
- Variant external links buttons style does not change color when visited
- Hide compounds with compounds follow filter for region or function would fail for variants in multiple genes
- Updated FontAwesome version to fix missing icons

## [4.73]
### Added
- Shortcut button for HPO panel MEI variants from case page
- Export managed variants from CLI
### Changed
- STRs visualization on case panel to emphasize abnormal repeat count and associated condition
- Removed cytoband column from STRs variant view on case report
- More long integers formatted with thin spaces, and copy to clipboard buttons added
### Fixed
- OMIM table is scrollable if higher than 700px on SV page
- Pinned variants validation badge is now red for false positives.
- Case display name defaulting to case ID when `family_name` or `display_name` are missing from case upload config file
- Expanded menu visible at screen sizes below 1000px now has background color
- The image in ClinVar howto-modal is now responsive
- Clicking on a case in case groups when case was already removed from group in another browser tab
- Page crashing when saving filters for mei variants
- Link visited color of images

## [4.72.4]
### Changed
- Automatic test mongod version increased to v7
### Fixed
- GnomAD now defaults to hg38 - change build 37 links accordingly

## [4.72.3]
### Fixed
- Somatic general case report small variant table can crash with unclassified variants

## [4.72.2]
### Changed
- A gunicorn maxrequests parameter for Docker server image - default to 1200
- STR export limit increased to 500, as for other variants
- Prevent long number wrapping and use thin spaces for separation, as per standards from SI, NIST, IUPAC, BIPM.
- Speed up case retrieval and lower memory use by projecting case queries
- Make relatedness check fails stand out a little more to new users
- Speed up case retrieval and lower memory use by projecting case queries
- Speed up variant pages by projecting only the necessary keys in disease collection query
### Fixed
- Huge memory use caused by cases and variants pages pulling complete disease documents from DB
- Do not include genes fetched from HPO terms when loading diseases
- Consider the renamed fields `Approved Symbol` -> `Approved Gene Symbol` and `Gene Symbols` -> `Gene/Locus And Other Related Symbols` when parsing OMIM terms from genemap2.txt file

## [4.72.1]
### Fixed
- Jinja filter that renders long integers
- Case cache when looking for causatives in other cases causing the server to hang

## [4.72]
### Added
- A GitHub action that checks for broken internal links in docs pages
- Link validation settings in mkdocs.yml file
- Load and display full RNA alignments on alignment viewer
- Genome build check when loading a case
- Extend event index to previous causative variants and always load them
### Fixed
- Documentation nav links for a few documents
- Slightly extended the BioNano Genomics Access integration docs
- Loading of SVs when VCF is missing the INFO.END field but has INFO.SVLEN field
- Escape protein sequence name (if available) in case general report to render special characters correctly
- CaseS HPO term searches for multiple terms works independent of order
- CaseS search regexp should not allow backslash
- CaseS cohort tags can contain whitespace and still match
- Remove diagnoses from cases even if OMIM term is not found in the database
- Parsing of disease-associated genes
- Removed an annoying warning while updating database's disease terms
- Displaying custom case images loaded with scout version <= 4.71
- Use pydantic version >=2 in requirements.txt file
### Changed
- Column width adjustment on caseS page
- Use Python 3.11 in tests
- Update some github actions
- Upgraded Pydantic to version 2
- Case validation fails on loading when associated files (alignments, VCFs and reports) are not present on disk
- Case validation fails on loading when custom images have format different then ["gif", "svg", "png", "jpg", "jpeg"]
- Custom images keys `case` and `str` in case config yaml file are renamed to `case_images` and `str_variants_images`
- Simplify and speed up case general report code
- Speed up case retrieval in case_matching_causatives
- Upgrade pymongo to version 4
- When updating disease terms, check that all terms are consistent with a DiseaseTerm model before dropping the old collection
- Better separation between modules loading HPO terms and diseases
- Deleted unused scout.build.phenotype module
- Stricter validation of mandatory genome build key when loading a case. Allowed values are ['37','38',37,38]
- Improved readability of variants length and coordinates on variantS pages

## [4.71]
### Added
- Added Balsamic keys for SweGen and loqusdb local archive frequecies, SNV and SV
- New filter option for Cancer variantS: local archive RD loqusdb
- Show annotated observations on SV variantS view, also for cancer somatic SVs
- Revel filter for variantS
- Show case default panel on caseS page
- CADD filter for Cancer Somatic SNV variantS - show score
- SpliceAI-lookup link (BROAD, shows SpliceAI and Pangolin) from variant page
- BioNano Access server API - check projects, samples and fetch FSHD reports
### Fixed
- Name of reference genome build for RNA for compatibility with IGV locus search change
- Howto to run the Docker image on Mac computers in `admin-guide/containers/container-deploy.md`
- Link to Weasyprint installation howto in README file
- Avoid filling up disk by creating a reduced VCF file for every variant that is visualized
- Remove legacy incorrectly formatted CODEOWNERS file
- Restrain variant_type requests to variantS views to "clinical" or "research"
- Visualization of cancer variants where cancer case has no affected individual
- ProteinPaint gene link (small StJude API change)
- Causative MEI variant link on causatives page
- Bionano access api settings commented out by default in Scout demo config file.
- Do not show FSHD button on freshly loaded cases without bionano_access individuals
- Truncate long variants' HGVS on causative/Clinically significant and pinned variants case panels
### Changed
- Remove function call that tracks users' browser version
- Include three more splice variant SO terms in clinical filter severe SO terms
- Drop old HPO term collection only after parsing and validation of new terms completes
- Move score to own column on Cancer Somatic SNV variantS page
- Refactored a few complex case operations, breaking out sub functionalities

## [4.70]
### Added
- Download a list of Gene Variants (max 500) resulting from SNVs and Indels search
- Variant PubMed link to search for gene symbol and any aliases
### Changed
- Clearer gnomAD values in Variants page
### Fixed
- CaseS page uniform column widths
- Include ClinVar variants into a scrollable div element on Case page
- `canonical_transcript` variable not initialized in get_hgvs function (server.blueprints.institutes.controllers.py)
- Catch and display any error while importing Phenopacket info
- Modified Docker files to use python:3.8-slim-bullseye to prevent gunicorn workers booting error

## [4.69]
### Added
- ClinVar submission howto available also on Case page
- Somatic score and filtering for somatic SV callers, if available
- Show caller as a tooltip on variantS list
### Fixed
- Crash when attempting to export phenotype from a case that had never had phenotypes
- Aesthetic fix to Causative and Pinned Variants on Case page
- Structural inconsistency for ClinVar Blueprint templates
- Updated igv.js to 2.15.8 to fix track default color bug
- Fixed release versions for actions.
- Freeze tornado below 6.3.0 for compatibility with livereload 2.6.3
- Force update variants count on case re-upload
- IGV locus search not working - add genome reference id
- Pin links to MEI variants should end up on MEI not SV variant view
- Load also matching MEI variants on forced region load
- Allow excluding MEI from case variant deletion
- Fixed the name of the assigned user when the internal user ID is different from the user email address
- Gene variantS should display gene function, region and full hgvs
### Changed
- FontAwesome integrity check fail (updated resource)
- Removed ClinVar API validation buttons in favour of direct API submission
- Improved layout of Institute settings page
- ClinVar API key and allowed submitters are set in the Institute settings page


## [4.68]
### Added
- Rare Disease Mobile Element Insertion variants view
### Changed
- Updated igv.js to 2.15.6
### Fixed
- Docker stage build pycairo.
- Restore SNV and SV rank models versions on Causatives and Verified pages
- Saving `REVEL_RANKSCORE` value in a field named `revel` in variants database documents

## [4.67]
### Added
- Prepare to filter local SV frequency
### Changed
- Speed up instituteS page loading by refactoring cases/institutes query
- Clinical Filter for SVs includes `splice_polypyrimidine_tract_variant` as a severe consequence
- Clinical Filter for SVs includes local variant frequency freeze ("old") for filtering, starting at 30 counts
- Speed up caseS page loading by adding status to index and refactoring totals count
- HPO file parsing is updated to reflect that HPO have changed a few downloadable file formats with their 230405 release.
### Fixed
- Page crashing when a user tries to edit a comment that was removed
- Warning instead of crashed page when attempting to retrieve a non-existent Phenopacket
- Fixed StJude ProteinPaint gene link (URL change)
- Freeze of werkzeug library to version<2.3 to avoid problems resulting from the consequential upgrade of the Flask lib
- Huge list of genes in case report for megabases-long structural variants.
- Fix displaying institutes without associated cases on institutes page
- Fix default panel selection on SVs in cancer case report

## [4.66]
### Changed
- Moved Phenomodels code under a dedicated blueprint
- Updated the instructions to load custom case report under admin guide
- Keep variants filter window collapsed except when user expands it to filter
### Added
- A summary table of pinned variants on the cancer case general report
- New openable matching causatives and managed variants lists for default gene panels only for convenience
### Fixed
- Gens structural variant page link individual id typo

## [4.65.2]
### Fixed
- Generating general case report with str variants containing comments

## [4.65.1]
### Fixed
- Visibility of `Gene(s)` badges on SV VariantS page
- Hide dismiss bar on SV page not working well
- Delivery report PDF download
- Saving Pipeline version file when loading a case
- Backport compatible import of importlib metadata for old python versions (<3.8)

## [4.65]
### Added
- Option to mark a ClinVar submission as submitted
- Docs on how to create/update the PanelApp green genes as a system admin
- `individual_id`-parameter to both Gens links
- Download a gene panel in TXT format from gene panel page
- Panel gene comments on variant page: genes in panels can have comments that describe the gene in a panel context
### Changed
- Always show each case category on caseS page, even if 0 cases in total or after current query
- Improved sorting of ClinVar submissions
- Pre-populate SV type select in ClinVar submission form, when possible
- Show comment badges in related comments tables on general report
- Updated version of several GitHub actions
- Migrate from deprecated `pkg_resources` lib to `importlib_resources`
- Dismiss bar on variantS pages is thinner.
- Dismiss bar on variantS pages can be toggled open or closed for the duration of a login session.
### Fixed
- Fixed Sanger order / Cancel order modal close buttons
- Visibility of SV type in ClinVar submission form
- Fixed a couple of creations where now was called twice, so updated_at and created_at could differ
- Deprecated Ubuntu version 18.04 in one GitHub action
- Panels that have been removed (hidden) should not be visible in views where overlapping gene panels for genes are shown
- Gene panel test pointing to the right function

## [4.64]
### Added
- Create/Update a gene panel containing all PanelApp green genes (`scout update panelapp-green -i <cust_id>`)
- Links for ACMG pathogenicity impact modification on the ACMG classification page
### Changed
- Open local observation matching cases in new windows
### Fixed
- Matching manual ranked variants are now shown also on the somatic variant page
- VarSome links to hg19/GRCh37
- Managed variants filter settings lost when navigating to additional pages
- Collect the right variant category after submitting filter form from research variantS page
- Beacon links are templated and support variants in genome build 38

## [4.63]
### Added
- Display data sharing info for ClinVar, Matchmaker Exchange and Beacon in a dedicated column on Cases page
- Test for `commands.download.omim.print_omim`
- Display dismissed variants comments on general case report
- Modify ACMG pathogenicity impact (most commonly PVS1, PS3) based on strength of evidence with lab director's professional judgement
- REViewer button on STR variant page
- Alamut institution parameter in institute settings for Alamut Visual Plus software
- Added Manual Ranks Risk Factor, Likely Risk Factor and Uncertain Risk Factor
- Display matching manual ranks from previous cases the user has access to on VariantS and Variant pages
- Link to gnomAD gene SVs v2.1 for SV variants with gnomAD frequency
- Support for nf-core/rnafusion reports
### Changed
- Display chrY for sex unknown
- Deprecate legacy scout_load() method API call.
- Message shown when variant tag is updated for a variant
- When all ACMG classifications are deleted from a variant, the current variant classification status is also reset.
- Refactored the functions that collect causative variants
- Removed `scripts/generate_test_data.py`
### Fixed
- Default IGV tracks (genes, ClinVar, ClinVar CNVs) showing even if user unselects them all
- Freeze Flask-Babel below v3.0 due to issue with a locale decorator
- Thaw Flask-Babel and fix according to v3 standard. Thank you @TkTech!
- Show matching causatives on somatic structural variant page
- Visibility of gene names and functional annotations on Causatives/Verified pages
- Panel version can be manually set to floating point numbers, when modified
- Causatives page showing also non-causative variants matching causatives in other cases
- ClinVar form submission for variants with no selected transcript and HGVS
- Validating and submitting ClinVar objects not containing both Variant and Casedata info

## [4.62.1]
### Fixed
- Case page crashing when adding a case to a group without providing a valid case name

## [4.62]
### Added
- Validate ClinVar submission objects using the ClinVar API
- Wrote tests for case and variant API endpoints
- Create ClinVar submissions from Scout using the ClinVar API
- Export Phenopacket for affected individual
- Import Phenopacket from JSON file or Phenopacket API backend server
- Use the new case name option for GENS requests
- Pre-validate refseq:HGVS items using VariantValidator in ClinVar submission form
### Fixed
- Fallback for empty alignment index for REViewer service
- Source link out for MIP 11.1 reference STR annotation
- Avoid duplicate causatives and pinned variants
- ClinVar clinical significance displays only the ACMG terms when user selects ACMG 2015 as assertion criteria
- Spacing between icon and text on Beacon and MatchMaker links on case page sidebar
- Truncate IDs and HGVS representations in ClinVar pages if longer than 25 characters
- Update ClinVar submission ID form
- Handle connection timeout when sending requests requests to external web services
- Validate any ClinVar submission regardless of its status
- Empty Phenopackets import crashes
- Stop Spinner on Phenopacket JSON download
### Changed
- Updated ClinVar submission instructions

## [4.61.1]
### Fixed
- Added `UMLS` as an option of `Condition ID type` in ClinVar Variant downloaded files
- Missing value for `Condition ID type` in ClinVar Variant downloaded files
- Possibility to open, close or delete a ClinVar submission even if it doesn't have an associated name
- Save SV type, ref and alt n. copies to exported ClinVar files
- Inner and outer start and stop SV coordinates not exported in ClinVar files
- ClinVar submissions page crashing when SV files don't contain breakpoint exact coordinates
- Align OMIM diagnoses with delete diagnosis button on case page
- In ClinVar form, reset condition list and customize help when condition ID changes

## [4.61]
### Added
- Filter case list by cases with variants in ClinVar submission
- Filter case list by cases containing RNA-seq data - gene_fusion_reports and sample-level tracks (splice junctions and RNA coverage)
- Additional case category `Ignored`, to be used for cases that don't fall in the existing 'inactive', 'archived', 'solved', 'prioritized' categories
- Display number of cases shown / total number of cases available for each category on Cases page
- Moved buttons to modify case status from sidebar to main case page
- Link to Mutalyzer Normalizer tool on variant's transcripts overview to retrieve official HVGS descriptions
- Option to manually load RNA MULTIQC report using the command `scout load report -t multiqc_rna`
- Load RNA MULTIQC automatically for a case if config file contains the `multiqc_rna` key/value
- Instructions in admin-guide on how to load case reports via the command line
- Possibility to filter RD variants by a specific genotype call
- Distinct colors for different inheritance models on RD Variant page
- Gene panels PDF export with case variants hits by variant type
- A couple of additional README badges for GitHub stats
- Upload and display of pipeline reference info and executable version yaml files as custom reports
- Testing CLI on hasta in PR template
### Changed
- Instructions on how to call dibs on scout-stage server in pull request template
- Deprecated CLI commands `scout load <delivery_report, gene_fusion_report, coverage_qc_report, cnv_report>` to replace them with command `scout load report -t <report type>`
- Refactored code to display and download custom case reports
- Do not export `Assertion method` and `Assertion method citation` to ClinVar submission files according to changes to ClinVar's submission spreadsheet templates.
- Simplified code to create and download ClinVar CSV files
- Colorize inheritance models badges by category on VariantS page
- `Safe variants matching` badge more visible on case page
### Fixed
- Non-admin users saving institute settings would clear loqusdb instance selection
- Layout of variant position, cytoband and type in SV variant summary
- Broken `Build Status - GitHub badge` on GitHub README page
- Visibility of text on grey badges in gene panels PDF exports
- Labels for dashboard search controls
- Dark mode visibility for ClinVar submission
- Whitespaces on outdated panel in extent report

## [4.60]
### Added
- Mitochondrial deletion signatures (mitosign) can be uploaded and shown with mtDNA report
- A `Type of analysis` column on Causatives and Validated variants pages
- List of "safe" gene panels available for matching causatives and managed variants in institute settings, to avoid secondary findings
- `svdb_origin` as a synonym for `FOUND_IN` to complement `set` for variants found by all callers
### Changed
- Hide removed gene panels by default in panels page
- Removed option for filtering cancer SVs by Tumor and Normal alt AF
- Hide links to coverage report from case dynamic HPO panel if cancer analysis
- Remove rerun emails and redirect users to the analysis order portal instead
- Updated clinical SVs igv.js track (dbVar) and added example of external track from `https://trackhubregistry.org/`
- Rewrote the ClinVar export module to simplify and add one variant at the time
- ClinVar submissions with phenotype conditions from: [OMIM, MedGen, Orphanet, MeSH, HP, MONDO]
### Fixed
- If trying to load a badly formatted .tsv file an error message is displayed.
- Avoid showing case as rerun when first attempt at case upload failed
- Dynamic autocomplete search not working on phenomodels page
- Callers added to variant when loading case
- Now possible to update managed variant from file without deleting it first
- Missing preselected chromosome when editing a managed variant
- Preselected variant type and subtype when editing a managed variant
- Typo in dbVar ClinVar track, hg19


## [4.59]
### Added
- Button to go directly to HPO SV filter variantS page from case
- `Scout-REViewer-Service` integration - show `REViewer` picture if available
- Link to HPO panel coverage overview on Case page
- Specify a confidence threshold (green|amber|red) when loading PanelApp panels
- Functional annotations in variants lists exports (all variants)
- Cancer/Normal VAFs and COSMIC ids in in variants lists exports (cancer variants)
### Changed
- Better visualization of regional annotation for long lists of genes in large SVs in Variants tables
- Order of cells in variants tables
- More evident links to gene coverage from Variant page
- Gene panels sorted by display name in the entire Case page
- Round CADD and GnomAD values in variants export files
### Fixed
- HPO filter button on SV variantS page
- Spacing between region|function cells in SVs lists
- Labels on gene panel Chanjo report
- Fixed ambiguous duplicated response headers when requesting a BAM file from /static
- Visited color link on gene coverage button (Variant page)

## [4.58.1]
### Fixed
- Case search with search strings that contain characters that can be escaped

## [4.58]
### Added
- Documentation on how to create/update PanelApp panels
- Add filter by local observations (archive) to structural variants filters
- Add more splicing consequences to SO term definitions
- Search for a specific gene in all gene panels
- Institute settings option to force show all variants on VariantS page for all cases of an institute
- Filter cases by validation pending status
- Link to The Clinical Knowledgebase (CKB) (https://ckb.jax.org/) in cancer variant's page
### Fixed
- Added a not-authorized `auto-login` fixture according to changes in Flask-Login 0.6.2
- Renamed `cache_timeout` param name of flask.send_file function to `max_age` (Flask 2.2 compliant)
- Replaced deprecated `app.config["JSON_SORT_KEYS"]` with app.json.sort_keys in app settings
- Bug in gene variants page (All SNVs and INDELs) when variant gene doesn't have a hgnc id that is found in the database
- Broken export of causatives table
- Query for genes in build 38 on `Search SNVs and INDELs` page
- Prevent typing special characters `^<>?!=\/` in case search form
- Search matching causatives also among research variants in other cases
- Links to variants in Verified variants page
- Broken filter institute cases by pinned gene
- Better visualization of long lists of genes in large SVs on Causative and Verified Variants page
- Reintroduced missing button to export Causative variants
- Better linking and display of matching causatives and managed variants
- Reduced code complexity in `scout/parse/variant/variant.py`
- Reduced complexity of code in `scout/build/variant/variant.py`

### Changed
- State that loqusdb observation is in current case if observations count is one and no cases are shown
- Better pagination and number of variants returned by queries in `Search SNVs and INDELs` page
- Refactored and simplified code used for collecting gene variants for `Search SNVs and INDELs` page
- Fix sidebar panel icons in Case view
- Fix panel spacing in Case view
- Removed unused database `sanger_ordered` and `case_id,category,rank_score` indexes (variant collection)
- Verified variants displayed in a dedicated page reachable from institute sidebar
- Unified stats in dashboard page
- Improved gene info for large SVs and cancer SVs
- Remove the unused `variant.str_variant` endpoint from variant views
- Easier editing of HPO gene panel on case page
- Assign phenotype panel less cramped on Case page
- Causatives and Verified variants pages to use the same template macro
- Allow hyphens in panel names
- Reduce resolution of example images
- Remove some animations in web gui which where rendered slow


## [4.57.4]
### Fixed
- Parsing of variant.FORMAT "DR" key in parse variant file

## [4.57.3]
### Fixed
- Export of STR verified variants
- Do not download as verified variants first verified and then reset to not validated
- Avoid duplicated lines in downloaded verified variants reflecting changes in variant validation status

## [4.57.2]
### Fixed
- Export of verified variants when variant gene has no transcripts
- HTTP 500 when visiting a the details page for a cancer variant that had been ranked with genmod

## [4.57.1]
### Fixed
- Updating/replacing a gene panel from file with a corrupted or malformed file

## [4.57]
### Added
- Display last 50 or 500 events for a user in a timeline
- Show dismiss count from other cases on matching variantS
- Save Beacon-related events in events collection
- Institute settings allow saving multiple loqusdb instances for one institute
- Display stats from multiple instances of loqusdb on variant page
- Display date and frequency of obs derived from count of local archive observations from MIP11 (requires fix in MIP)
### Changed
- Prior ACMG classifications view is no longer limited by pathogenicity
### Fixed
- Visibility of Sanger ordered badge on case page, light mode
- Some of the DataTables tables (Phenotypes and Diagnoses pages) got a bit dark in dark mode
- Remove all redundancies when displaying timeline events (some events are saved both as case-related and variant-related)
- Missing link in saved MatchMaker-related events
- Genes with mixed case gene symbols missing in PanelApp panels
- Alignment of elements on the Beacon submission modal window
- Locus info links from STR variantS page open in new browser tabs

## [4.56]
### Added
- Test for PanelApp panels loading
- `panel-umi` tag option when loading cancer analyses
### Changed
- Black text to make comments more visible in dark mode
- Loading PanelApp panels replaces pre-existing panels with same version
- Removed sidebar from Causatives page - navigation is available on the top bar for now
- Create ClinVar submissions from pinned variants list in case page
- Select which pinned variants will be included in ClinVar submission documents
### Fixed
- Remove a:visited css style from all buttons
- Update of HPO terms via command line
- Background color of `MIXED` and `PANEL-UMI` sequencing types on cases page
- Fixed regex error when searching for cases with query ending with `\ `
- Gene symbols on Causatives page lighter in dark mode
- SpliceAI tooltip of multigene variants

## [4.55]
### Changed
- Represent different tumor samples as vials in cases page
- Option to force-update the OMIM panel
### Fixed
- Low tumor purity badge alignment in cancer samples table on cancer case view
- VariantS comment popovers reactivate on hover
- Updating database genes in build 37
- ACMG classification summary hidden by sticky navbar
- Logo backgrounds fixed to white on welcome page
- Visited links turn purple again
- Style of link buttons and dropdown menus
- Update KUH and GMS logos
- Link color for Managed variants

## [4.54]
### Added
- Dark mode, using browser/OS media preference
- Allow marking case as solved without defining causative variants
- Admin users can create missing beacon datasets from the institute's settings page
- GenCC links on gene and variant pages
- Deprecation warnings when launching the app using a .yaml config file or loading cases using .ped files
### Changed
- Improved HTML syntax in case report template
- Modified message displayed when variant rank stats could not be calculated
- Expanded instructions on how to test on CG development server (cg-vm1)
- Added more somatic variant callers (Balsamic v9 SNV, develop SV)
### Fixed
- Remove load demo case command from docker-compose.yml
- Text elements being split across pages in PDF reports
- Made login password field of type `password` in LDAP login form
- Gene panels HTML select in institute's settings page
- Bootstrap upgraded to version 5
- Fix some Sourcery and SonarCloud suggestions
- Escape special characters in case search on institute and dashboard pages
- Broken case PDF reports when no Madeline pedigree image can be created
- Removed text-white links style that were invisible in new pages style
- Variants pagination after pressing "Filter variants" or "Clinical filter"
- Layout of buttons Matchmaker submission panel (case page)
- Removing cases from Matchmaker (simplified code and fixed functionality)
- Reintroduce check for missing alignment files purged from server

## [4.53]
### Added
### Changed
- Point Alamut API key docs link to new API version
- Parse dbSNP id from ID only if it says "rs", else use VEP CSQ fields
- Removed MarkupSafe from the dependencies
### Fixed
- Reintroduced loading of SVs for demo case 643595
- Successful parse of FOUND_IN should avoid GATK caller default
- All vulnerabilities flagged by SonarCloud

## [4.52]
### Added
- Demo cancer case gets loaded together with demo RD case in demo instance
- Parse REVEL_score alongside REVEL_rankscore from csq field and display it on SNV variant page
- Rank score results now show the ranking range
- cDNA and protein changes displayed on institute causatives pages
- Optional SESSION_TIMEOUT_MINUTES configuration in app config files
- Script to convert old OMIM case format (list of integers) to new format (list of dictionaries)
- Additional check for user logged in status before serving alignment files
- Download .cgh files from cancer samples table on cancer case page
- Number of documents and date of last update on genes page
### Changed
- Verify user before redirecting to IGV alignments and sashimi plots
- Build case IGV tracks starting from case and variant objects instead of passing all params in a form
- Unfreeze Werkzeug lib since Flask_login v.0.6 with bugfix has been released
- Sort gene panels by name (panelS and variant page)
- Removed unused `server.blueprints.alignviewers.unindexed_remote_static` endpoint
- User sessions to check files served by `server.blueprints.alignviewers.remote_static` endpoint
- Moved Beacon-related functions to a dedicated app extension
- Audit Filter now also loads filter displaying the variants for it
### Fixed
- Handle `attachment_filename` parameter renamed to `download_name` when Flask 2.2 will be released
- Removed cursor timeout param in cases find adapter function to avoid many code warnings
- Removed stream argument deprecation warning in tests
- Handle `no intervals found` warning in load_region test
- Beacon remove variants
- Protect remote_cors function in alignviewers view from Server-Side Request Forgery (SSRF)
- Check creation date of last document in gene collection to display when genes collection was updated last

## [4.51]
### Added
- Config file containing codecov settings for pull requests
- Add an IGV.js direct link button from case page
- Security policy file
- Hide/shade compound variants based on rank score on variantS from filter
- Chromograph legend documentation direct link
### Changed
- Updated deprecated Codecov GitHub action to v.2
- Simplified code of scout/adapter/mongo/variant
- Update IGV.js to v2.11.2
- Show summary number of variant gene panels on general report if more than 3
### Fixed
- Marrvel link for variants in genome build 38 (using liftover to build 37)
- Remove flags from codecov config file
- Fixed filter bug with high negative SPIDEX scores
- Renamed IARC TP53 button to to `TP53 Database`, modified also link since IARC has been moved to the US NCI: `https://tp53.isb-cgc.org/`
- Parsing new format of OMIM case info when exporting patients to Matchmaker
- Remove flask-debugtoolbar lib dependency that is using deprecated code and causes app to crash after new release of Jinja2 (3.1)
- Variant page crashing for cases with old OMIM terms structure (a list of integers instead of dictionary)
- Variant page crashing when creating MARRVEL link for cases with no genome build
- SpliceAI documentation link
- Fix deprecated `safe_str_cmp` import from `werkzeug.security` by freezing Werkzeug lib to v2.0 until Flask_login v.0.6 with bugfix is released
- List gene names densely in general report for SVs that contain more than 3 genes
- Show transcript ids on refseq genes on hg19 in IGV.js, using refgene source
- Display correct number of genes in general report for SVs that contain more than 32 genes
- Broken Google login after new major release of `lepture/authlib`
- Fix frequency and callers display on case general report

## [4.50.1]
### Fixed
- Show matching causative STR_repid for legacy str variants (pre Stranger hgnc_id)

## [4.50]
### Added
- Individual-specific OMIM terms
- OMIM disease descriptions in ClinVar submission form
- Add a toggle for melter rerun monitoring of cases
- Add a config option to show the rerun monitoring toggle
- Add a cli option to export cases with rerun monitoring enabled
- Add a link to STRipy for STR variants; shallow for ARX and HOXA13
- Hide by default variants only present in unaffected individuals in variants filters
- OMIM terms in general case report
- Individual-level info on OMIM and HPO terms in general case report
- PanelApp gene link among the external links on variant page
- Dashboard case filters fields help
- Filter cases by OMIM terms in cases and dashboard pages
### Fixed
- A malformed panel id request would crash with exception: now gives user warning flash with redirect
- Link to HPO resource file hosted on `http://purl.obolibrary.org`
- Gene search form when gene exists only in build 38
- Fixed odd redirect error and poor error message on missing column for gene panel csv upload
- Typo in parse variant transcripts function
- Modified keys name used to parse local observations (archived) frequencies to reflect change in MIP keys naming
- Better error handling for partly broken/timed out chanjo reports
- Broken javascript code when case Chromograph data is malformed
- Broader space for case synopsis in general report
- Show partial causatives on causatives and matching causatives panels
- Partial causative assignment in cases with no OMIM or HPO terms
- Partial causative OMIM select options in variant page
### Changed
- Slightly smaller and improved layout of content in case PDF report
- Relabel more cancer variant pages somatic for navigation
- Unify caseS nav links
- Removed unused `add_compounds` param from variant controllers function
- Changed default hg19 genome for IGV.js to legacy hg19_1kg_decoy to fix a few problematic loci
- Reduce code complexity (parse/ensembl.py)
- Silence certain fields in ClinVar export if prioritised ones exist (chrom-start-end if hgvs exist)
- Made phenotype non-mandatory when marking a variant as partial causative
- Only one phenotype condition type (OMIM or HPO) per variant is used in ClinVar submissions
- ClinVar submission variant condition prefers OMIM over HPO if available
- Use lighter version of gene objects in Omim MongoDB adapter, panels controllers, panels views and institute controllers
- Gene-variants table size is now adaptive
- Remove unused file upload on gene-variants page

## [4.49]
### Fixed
- Pydantic model types for genome_build, madeline_info, peddy_ped_check and peddy_sex_check, rank_model_version and sv_rank_model_version
- Replace `MatchMaker` with `Matchmaker` in all places visible by a user
- Save diagnosis labels along with OMIM terms in Matchmaker Exchange submission objects
- `libegl-mesa0_21.0.3-0ubuntu0.3~20.04.5_amd64.deb` lib not found by GitHub actions Docker build
- Remove unused `chromograph_image_files` and `chromograph_prefixes` keys saved when creating or updating an RD case
- Search managed variants by description and with ignore case
### Changed
- Introduced page margins on exported PDF reports
- Smaller gene fonts in downloaded HPO genes PDF reports
- Reintroduced gene coverage data in the PDF-exported general report of rare-disease cases
- Check for existence of case report files before creating sidebar links
- Better description of HPO and OMIM terms for patients submitted to Matchmaker Exchange
- Remove null non-mandatory key/values when updating a case
- Freeze WTForms<3 due to several form input rendering changes

## [4.48.1]
### Fixed
- General case PDF report for recent cases with no pedigree

## [4.48]
### Added
- Option to cancel a request for research variants in case page
### Changed
- Update igv.js to v2.10.5
- Updated example of a case delivery report
- Unfreeze cyvcf2
- Builder images used in Scout Dockerfiles
- Crash report email subject gives host name
- Export general case report to PDF using PDFKit instead of WeasyPrint
- Do not include coverage report in PDF case report since they might have different orientation
- Export cancer cases's "Coverage and QC report" to PDF using PDFKit instead of Weasyprint
- Updated cancer "Coverage and QC report" example
- Keep portrait orientation in PDF delivery report
- Export delivery report to PDF using PDFKit instead of Weasyprint
- PDF export of clinical and research HPO panels using PDFKit instead of Weasyprint
- Export gene panel report to PDF using PDFKit
- Removed WeasyPrint lib dependency

### Fixed
- Reintroduced missing links to Swegen and Beacon and dbSNP in RD variant page, summary section
- Demo delivery report orientation to fit new columns
- Missing delivery report in demo case
- Cast MNVs to SNV for test
- Export verified variants from all institutes when user is admin
- Cancer coverage and QC report not found for demo cancer case
- Pull request template instructions on how to deploy to test server
- PDF Delivery report not showing Swedac logo
- Fix code typos
- Disable codefactor raised by ESLint for javascript functions located on another file
- Loading spinner stuck after downloading a PDF gene panel report
- IGV browser crashing when file system with alignment files is not mounted

## [4.47]
### Added
- Added CADD, GnomAD and genotype calls to variantS export
### Changed
- Pull request template, to illustrate how to deploy pull request branches on cg-vm1 stage server
### Fixed
- Compiled Docker image contains a patched version (v4.9) of chanjo-report

## [4.46.1]
### Fixed
- Downloading of files generated within the app container (MT-report, verified variants, pedigrees, ..)

## [4.46]
### Added
- Created a Dockefile to be used to serve the dockerized app in production
- Modified the code to collect database params specified as env vars
- Created a GitHub action that pushes the Dockerfile-server image to Docker Hub (scout-server-stage) every time a PR is opened
- Created a GitHub action that pushes the Dockerfile-server image to Docker Hub (scout-server) every time a new release is created
- Reassign MatchMaker Exchange submission to another user when a Scout user is deleted
- Expose public API JSON gene panels endpoint, primarily to enable automated rerun checking for updates
- Add utils for dictionary type
- Filter institute cases using multiple HPO terms
- Vulture GitHub action to identify and remove unused variables and imports
### Changed
- Updated the python config file documentation in admin guide
- Case configuration parsing now uses Pydantic for improved typechecking and config handling
- Removed test matrices to speed up automatic testing of PRs
- Switch from Coveralls to Codecov to handle CI test coverage
- Speed-up CI tests by caching installation of libs and splitting tests into randomized groups using pytest-test-groups
- Improved LDAP login documentation
- Use lib flask-ldapconn instead of flask_ldap3_login> to handle ldap authentication
- Updated Managed variant documentation in user guide
- Fix and simplify creating and editing of gene panels
- Simplified gene variants search code
- Increased the height of the genes track in the IGV viewer
### Fixed
- Validate uploaded managed variant file lines, warning the user.
- Exporting validated variants with missing "genes" database key
- No results returned when searching for gene variants using a phenotype term
- Variants filtering by gene symbols file
- Make gene HGNC symbols field mandatory in gene variants page and run search only on form submit
- Make sure collaborator gene variants are still visible, even if HPO filter is used

## [4.45]
### Added
### Changed
- Start Scout also when loqusdbapi is not reachable
- Clearer definition of manual standard and custom inheritance models in gene panels
- Allow searching multiple chromosomes in filters
### Fixed
- Gene panel crashing on edit action

## [4.44]
### Added
### Changed
- Display Gene track beneath each sample track when displaying splice junctions in igv browser
- Check outdated gene symbols and update with aliases for both RD and cancer variantS
### Fixed
- Added query input check and fixed the Genes API endpoint to return a json formatted error when request is malformed
- Typo in ACMG BP6 tooltip

## [4.43.1]
### Added
- Added database index for OMIM disease term genes
### Changed
### Fixed
- Do not drop HPO terms collection when updating HPO terms via the command line
- Do not drop disease (OMIM) terms collection when updating diseases via the command line

## [4.43]
### Added
- Specify which collection(s) update/build indexes for
### Fixed
- Do not drop genes and transcripts collections when updating genes via the command line

## [4.42.1]
### Added
### Changed
### Fixed
- Freeze PyMongo lib to version<4.0 to keep supporting previous MongoDB versions
- Speed up gene panels creation and update by collecting only light gene info from database
- Avoid case page crash on Phenomizer queries timeout

## [4.42]
### Added
- Choose custom pinned variants to submit to MatchMaker Exchange
- Submit structural variant as genes to the MatchMaker Exchange
- Added function for maintainers and admins to remove gene panels
- Admins can restore deleted gene panels
- A development docker-compose file illustrating the scout/chanjo-report integration
- Show AD on variants view for cancer SV (tumor and normal)
- Cancer SV variants filter AD, AF (tumor and normal)
- Hiding the variants score column also from cancer SVs, as for the SNVs
### Changed
- Enforce same case _id and display_name when updating a case
- Enforce same individual ids, display names and affected status when updating a case
- Improved documentation for connecting to loqusdb instances (including loqusdbapi)
- Display and download HPO gene panels' gene symbols in italics
- A faster-built and lighter Docker image
- Reduce complexity of `panels` endpoint moving some code to the panels controllers
- Update requirements to use flask-ldap3-login>=0.9.17 instead of freezing WTForm
### Fixed
- Use of deprecated TextField after the upgrade of WTF to v3.0
- Freeze to WTForms to version < 3
- Remove the extra files (bed files and madeline.svg) introduced by mistake
- Cli command loading demo data in docker-compose when case custom images exist and is None
- Increased MongoDB connection serverSelectionTimeoutMS parameter to 30K (default value according to MongoDB documentation)
- Better differentiate old obs counts 0 vs N/A
- Broken cancer variants page when default gene panel was deleted
- Typo in tx_overview function in variant controllers file
- Fixed loqusdbapi SV search URL
- SV variants filtering using Decipher criterion
- Removing old gene panels that don't contain the `maintainer` key.

## [4.41.1]
### Fixed
- General reports crash for variant annotations with same variant on other cases

## [4.41]
### Added
- Extended the instructions for running the Scout Docker image (web app and cli).
- Enabled inclusion of custom images to STR variant view
### Fixed
- General case report sorting comments for variants with None genetic models
- Do not crash but redirect to variants page with error when a variant is not found for a case
- UCSC links coordinates for SV variants with start chromosome different than end chromosome
- Human readable variants name in case page for variants having start chromosome different from end chromosome
- Avoid always loading all transcripts when checking gene symbol: introduce gene captions
- Slow queries for evaluated variants on e.g. case page - use events instead
### Changed
- Rearrange variant page again, moving severity predictions down.
- More reactive layout width steps on variant page

## [4.40.1]
### Added
### Fixed
- Variants dismissed with inconsistent inheritance pattern can again be shown in general case report
- General report page for variants with genes=None
- General report crashing when variants have no panels
- Added other missing keys to case and variant dictionaries passed to general report
### Changed

## [4.40]
### Added
- A .cff citation file
- Phenotype search API endpoint
- Added pagination to phenotype API
- Extend case search to include internal MongoDB id
- Support for connecting to a MongoDB replica set (.py config files)
- Support for connecting to a MongoDB replica set (.yaml config files)
### Fixed
- Command to load the OMIM gene panel (`scout load panel --omim`)
- Unify style of pinned and causative variants' badges on case page
- Removed automatic spaces after punctuation in comments
- Remove the hardcoded number of total individuals from the variant's old observations panel
- Send delete requests to a connected Beacon using the DELETE method
- Layout of the SNV and SV variant page - move frequency up
### Changed
- Stop updating database indexes after loading exons via command line
- Display validation status badge also for not Sanger-sequenced variants
- Moved Frequencies, Severity and Local observations panels up in RD variants page
- Enabled Flask CORS to communicate CORS status to js apps
- Moved the code preparing the transcripts overview to the backend
- Refactored and filtered json data used in general case report
- Changed the database used in docker-compose file to use the official MongoDB v4.4 image
- Modified the Python (3.6, 3.8) and MongoDB (3.2, 4.4, 5.0) versions used in testing matrices (GitHub actions)
- Capitalize case search terms on institute and dashboard pages


## [4.39]
### Added
- COSMIC IDs collected from CSQ field named `COSMIC`
### Fixed
- Link to other causative variants on variant page
- Allow multiple COSMIC links for a cancer variant
- Fix floating text in severity box #2808
- Fixed MitoMap and HmtVar links for hg38 cases
- Do not open new browser tabs when downloading files
- Selectable IGV tracks on variant page
- Missing splice junctions button on variant page
- Refactor variantS representative gene selection, and use it also for cancer variant summary
### Changed
- Improve Javascript performance for displaying Chromograph images
- Make ClinVar classification more evident in cancer variant page

## [4.38]
### Added
- Option to hide Alamut button in the app config file
### Fixed
- Library deprecation warning fixed (insert is deprecated. Use insert_one or insert_many instead)
- Update genes command will not trigger an update of database indices any more
- Missing resources in temporary downloading directory when updating genes using the command line
- Restore previous variant ACMG classification in a scrollable div
- Loading spinner not stopping after downloading PDF case reports and variant list export
- Add extra Alamut links higher up on variant pages
- Improve UX for phenotypes in case page
- Filter and export of STR variants
- Update look of variants page navigation buttons
### Changed

## [4.37]
### Added
- Highlight and show version number for RefSeq MANE transcripts.
- Added integration to a rerunner service for toggling reanalysis with updated pedigree information
- SpliceAI display and parsing from VEP CSQ
- Display matching tiered variants for cancer variants
- Display a loading icon (spinner) until the page loads completely
- Display filter badges in cancer variants list
- Update genes from pre-downloaded file resources
- On login, OS, browser version and screen size are saved anonymously to understand how users are using Scout
- API returning institutes data for a given user: `/api/v1/institutes`
- API returning case data for a given institute: `/api/v1/institutes/<institute_id>/cases`
- Added GMS and Lund university hospital logos to login page
- Made display of Swedac logo configurable
- Support for displaying custom images in case view
- Individual-specific HPO terms
- Optional alamut_key in institute settings for Alamut Plus software
- Case report API endpoint
- Tooltip in case explaining that genes with genome build different than case genome build will not be added to dynamic HPO panel.
- Add DeepVariant as a caller
### Fixed
- Updated IGV to v2.8.5 to solve missing gene labels on some zoom levels
- Demo cancer case config file to load somatic SNVs and SVs only.
- Expand list of refseq trancripts in ClinVar submission form
- Renamed `All SNVs and INDELs` institute sidebar element to `Search SNVs and INDELs` and fixed its style.
- Add missing parameters to case load-config documentation
- Allow creating/editing gene panels and dynamic gene panels with genes present in genome build 38
- Bugfix broken Pytests
- Bulk dismissing variants error due to key conversion from string to integer
- Fix typo in index documentation
- Fixed crash in institute settings page if "collaborators" key is not set in database
- Don't stop Scout execution if LoqusDB call fails and print stacktrace to log
- Bug when case contains custom images with value `None`
- Bug introduced when fixing another bug in Scout-LoqusDB interaction
- Loading of OMIM diagnoses in Scout demo instance
- Remove the docker-compose with chanjo integration because it doesn't work yet.
- Fixed standard docker-compose with scout demo data and database
- Clinical variant assessments not present for pinned and causative variants on case page.
- MatchMaker matching one node at the time only
- Remove link from previously tiered variants badge in cancer variants page
- Typo in gene cell on cancer variants page
- Managed variants filter form
### Changed
- Better naming for variants buttons on cancer track (somatic, germline). Also show cancer research button if available.
- Load case with missing panels in config files, but show warning.
- Changing the (Female, Male) symbols to (F/M) letters in individuals_table and case-sma.
- Print stacktrace if case load command fails
- Added sort icon and a pointer to the cursor to all tables with sortable fields
- Moved variant, gene and panel info from the basic pane to summary panel for all variants.
- Renamed `Basics` panel to `Classify` on variant page.
- Revamped `Basics` panel to a panel dedicated to classify variants
- Revamped the summary panel to be more compact.
- Added dedicated template for cancer variants
- Removed Gene models, Gene annotations and Conservation panels for cancer variants
- Reorganized the orders of panels for variant and cancer variant views
- Added dedicated variant quality panel and removed relevant panes
- A more compact case page
- Removed OMIM genes panel
- Make genes panel, pinned variants panel, causative variants panel and ClinVar panel scrollable on case page
- Update to Scilifelab's 2020 logo
- Update Gens URL to support Gens v2.0 format
- Refactor tests for parsing case configurations
- Updated links to HPO downloadable resources
- Managed variants filtering defaults to all variant categories
- Changing the (Kind) drop-down according to (Category) drop-down in Managed variant add variant
- Moved Gens button to individuals table
- Check resource files availability before starting updating OMIM diagnoses
- Fix typo in `SHOW_OBSERVED_VARIANT_ARCHIVE` config param

## [4.36]
### Added
- Parse and save splice junction tracks from case config file
- Tooltip in observations panel, explaining that case variants with no link might be old variants, not uploaded after a case rerun
### Fixed
- Warning on overwriting variants with same position was no longer shown
- Increase the height of the dropdowns to 425px
- More indices for the case table as it grows, specifically for causatives queries
- Splice junction tracks not centered over variant genes
- Total number of research variants count
- Update variants stats in case documents every time new variants are loaded
- Bug in flashing warning messages when filtering variants
### Changed
- Clearer warning messages for genes and gene/gene-panels searches in variants filters

## [4.35]
### Added
- A new index for hgnc_symbol in the hgnc_gene collection
- A Pedigree panel in STR page
- Display Tier I and II variants in case view causatives card for cancer cases
### Fixed
- Send partial file data to igv.js when visualizing sashimi plots with splice junction tracks
- Research variants filtering by gene
- Do not attempt to populate annotations for not loaded pinned/causatives
- Add max-height to all dropdowns in filters
### Changed
- Switch off non-clinical gene warnings when filtering research variants
- Don't display OMIM disease card in case view for cancer cases
- Refactored Individuals and Causative card in case view for cancer cases
- Update and style STR case report

## [4.34]
### Added
- Saved filter lock and unlock
- Filters can optionally be marked audited, logging the filter name, user and date on the case events and general report.
- Added `ClinVar hits` and `Cosmic hits` in cancer SNVs filters
- Added `ClinVar hits` to variants filter (rare disease track)
- Load cancer demo case in docker-compose files (default and demo file)
- Inclusive-language check using [woke](https://github.com/get-woke/woke) github action
- Add link to HmtVar for mitochondrial variants (if VCF is annotated with HmtNote)
- Grey background for dismissed compounds in variants list and variant page
- Pin badge for pinned compounds in variants list and variant page
- Support LoqusDB REST API queries
- Add a docker-compose-matchmaker under scout/containers/development to test matchmaker locally
- Script to investigate consequences of symbol search bug
- Added GATK to list of SV and cancer SV callers
### Fixed
- Make MitoMap link work for hg38 again
- Export Variants feature crashing when one of the variants has no primary transcripts
- Redirect to last visited variantS page when dismissing variants from variants list
- Improved matching of SVs Loqus occurrences in other cases
- Remove padding from the list inside (Matching causatives from other cases) panel
- Pass None to get_app function in CLI base since passing script_info to app factory functions was deprecated in Flask 2.0
- Fixed failing tests due to Flask update to version 2.0
- Speed up user events view
- Causative view sort out of memory error
- Use hgnc_id for gene filter query
- Typo in case controllers displaying an error every time a patient is matched against external MatchMaker nodes
- Do not crash while attempting an update for variant documents that are too big (> 16 MB)
- Old STR causatives (and other variants) may not have HGNC symbols - fix sort lambda
- Check if gene_obj has primary_transcript before trying to access it
- Warn if a gene manually searched is in a clinical panel with an outdated name when filtering variants
- ChrPos split js not needed on STR page yet
### Changed
- Remove parsing of case `genome_version`, since it's not used anywhere downstream
- Introduce deprecation warning for Loqus configs that are not dictionaries
- SV clinical filter no longer filters out sub 100 nt variants
- Count cases in LoqusDB by variant type
- Commit pulse repo badge temporarily set to weekly
- Sort ClinVar submissions objects by ascending "Last evaluated" date
- Refactored the MatchMaker integration as an extension
- Replaced some sensitive words as suggested by woke linter
- Documentation for load-configuration rewritten.
- Add styles to MatchMaker matches table
- More detailed info on the data shared in MatchMaker submission form

## [4.33.1]
### Fixed
- Include markdown for release autodeploy docs
- Use standard inheritance model in ClinVar (https://ftp.ncbi.nlm.nih.gov/pub/GTR/standard_terms/Mode_of_inheritance.txt)
- Fix issue crash with variants that have been unflagged causative not being available in other causatives
### Added
### Changed

## [4.33]
### Fixed
- Command line crashing when updating an individual not found in database
- Dashboard page crashing when filters return no data
- Cancer variants filter by chromosome
- /api/v1/genes now searches for genes in all genome builds by default
- Upgraded igv.js to version 2.8.1 (Fixed Unparsable bed record error)
### Added
- Autodeploy docs on release
- Documentation for updating case individuals tracks
- Filter cases and dashboard stats by analysis track
### Changed
- Changed from deprecated db update method
- Pre-selected fields to run queries with in dashboard page
- Do not filter by any institute when first accessing the dashboard
- Removed OMIM panel in case view for cancer cases
- Display Tier I and II variants in case view causatives panel for cancer cases
- Refactored Individuals and Causative panels in case view for cancer cases

## [4.32.1]
### Fixed
- iSort lint check only
### Changed
- Institute cases page crashing when a case has track:Null
### Added

## [4.32]
### Added
- Load and show MITOMAP associated diseases from VCF (INFO field: MitomapAssociatedDiseases, via HmtNote)
- Show variant allele frequencies for mitochondrial variants (GRCh38 cases)
- Extend "public" json API with diseases (OMIM) and phenotypes (HPO)
- HPO gene list download now has option for clinical and non-clinical genes
- Display gene splice junctions data in sashimi plots
- Update case individuals with splice junctions tracks
- Simple Docker compose for development with local build
- Make Phenomodels subpanels collapsible
- User side documentation of cytogenomics features (Gens, Chromograph, vcf2cytosure, rhocall)
- iSort GitHub Action
- Support LoqusDB REST API queries
### Fixed
- Show other causative once, even if several events point to it
- Filtering variants by mitochondrial chromosome for cases with genome build=38
- HPO gene search button triggers any warnings for clinical / non-existing genes also on first search
- Fixed a bug in variants pages caused by MT variants without alt_frequency
- Tests for CADD score parsing function
- Fixed the look of IGV settings on SNV variant page
- Cases analyzed once shown as `rerun`
- Missing case track on case re-upload
- Fixed severity rank for SO term "regulatory region ablation"
### Changed
- Refactor according to CodeFactor - mostly reuse of duplicated code
- Phenomodels language adjustment
- Open variants in a new window (from variants page)
- Open overlapping and compound variants in a new window (from variant page)
- gnomAD link points to gnomAD v.3 (build GRCh38) for mitochondrial variants.
- Display only number of affected genes for dismissed SVs in general report
- Chromosome build check when populating the variants filter chromosome selection
- Display mitochondrial and rare diseases coverage report in cases with missing 'rare' track

## [4.31.1]
### Added
### Changed
- Remove mitochondrial and coverage report from cancer cases sidebar
### Fixed
- ClinVar page when dbSNP id is None

## [4.31]
### Added
- gnomAD annotation field in admin guide
- Export also dynamic panel genes not associated to an HPO term when downloading the HPO panel
- Primary HGNC transcript info in variant export files
- Show variant quality (QUAL field from vcf) in the variant summary
- Load/update PDF gene fusion reports (clinical and research) generated with Arriba
- Support new MANE annotations from VEP (both MANE Select and MANE Plus Clinical)
- Display on case activity the event of a user resetting all dismissed variants
- Support gnomAD population frequencies for mitochondrial variants
- Anchor links in Casedata ClinVar panels to redirect after renaming individuals
### Fixed
- Replace old docs link www.clinicalgenomics.se/scout with new https://clinical-genomics.github.io/scout
- Page formatting issues whenever case and variant comments contain extremely long strings with no spaces
- Chromograph images can be one column and have scrollbar. Removed legacy code.
- Column labels for ClinVar case submission
- Page crashing looking for LoqusDB observation when variant doesn't exist
- Missing inheritance models and custom inheritance models on newly created gene panels
- Accept only numbers in managed variants filter as position and end coordinates
- SNP id format and links in Variant page, ClinVar submission form and general report
- Case groups tooltip triggered only when mouse is on the panel header
### Changed
- A more compact case groups panel
- Added landscape orientation CSS style to cancer coverage and QC demo report
- Improve user documentation to create and save new gene panels
- Removed option to use space as separator when uploading gene panels
- Separating the columns of standard and custom inheritance models in gene panels
- Improved ClinVar instructions for users using non-English Excel

## [4.30.2]
### Added
### Fixed
- Use VEP RefSeq ID if RefSeq list is empty in RefSeq transcripts overview
- Bug creating variant links for variants with no end_chrom
### Changed

## [4.30.1]
### Added
### Fixed
- Cryptography dependency fixed to use version < 3.4
### Changed

## [4.30]
### Added
- Introduced a `reset dismiss variant` verb
- Button to reset all dismissed variants for a case
- Add black border to Chromograph ideograms
- Show ClinVar annotations on variantS page
- Added integration with GENS, copy number visualization tool
- Added a VUS label to the manual classification variant tags
- Add additional information to SNV verification emails
- Tooltips documenting manual annotations from default panels
- Case groups now show bam files from all cases on align view
### Fixed
- Center initial igv view on variant start with SNV/indels
- Don't set initial igv view to negative coordinates
- Display of GQ for SV and STR
- Parsing of AD and related info for STRs
- LoqusDB field in institute settings accepts only existing Loqus instances
- Fix DECIPHER link to work after DECIPHER migrated to GRCh38
- Removed visibility window param from igv.js genes track
- Updated HPO download URL
- Patch HPO download test correctly
- Reference size on STR hover not needed (also wrong)
- Introduced genome build check (allowed values: 37, 38, "37", "38") on case load
- Improve case searching by assignee full name
- Populating the LoqusDB select in institute settings
### Changed
- Cancer variants table header (pop freq etc)
- Only admin users can modify LoqusDB instance in Institute settings
- Style of case synopsis, variants and case comments
- Switched to igv.js 2.7.5
- Do not choke if case is missing research variants when research requested
- Count cases in LoqusDB by variant type
- Introduce deprecation warning for Loqus configs that are not dictionaries
- Improve create new gene panel form validation
- Make XM- transcripts less visible if they don't overlap with transcript refseq_id in variant page
- Color of gene panels and comments panels on cases and variant pages
- Do not choke if case is missing research variants when reserch requested

## [4.29.1]
### Added
### Fixed
- Always load STR variants regardless of RankScore threshold (hotfix)
### Changed

## [4.29]
### Added
- Added a page about migrating potentially breaking changes to the documentation
- markdown_include in development requirements file
- STR variants filter
- Display source, Z-score, inheritance pattern for STR annotations from Stranger (>0.6.1) if available
- Coverage and quality report to cancer view
### Fixed
- ACMG classification page crashing when trying to visualize a classification that was removed
- Pretty print HGVS on gene variants (URL-decode VEP)
- Broken or missing link in the documentation
- Multiple gene names in ClinVar submission form
- Inheritance model select field in ClinVar submission
- IGV.js >2.7.0 has an issue with the gene track zoom levels - temp freeze at 2.7.0
- Revert CORS-anywhere and introduce a local http proxy for cloud tracks
### Changed

## [4.28]
### Added
- Chromograph integration for displaying PNGs in case-page
- Add VAF to cancer case general report, and remove some of its unused fields
- Variants filter compatible with genome browser location strings
- Support for custom public igv tracks stored on the cloud
- Add tests to increase testing coverage
- Update case variants count after deleting variants
- Update IGV.js to latest (v2.7.4)
- Bypass igv.js CORS check using `https://github.com/Rob--W/cors-anywhere`
- Documentation on default and custom IGV.js tracks (admin docs)
- Lock phenomodels so they're editable by admins only
- Small case group assessment sharing
- Tutorial and files for deploying app on containers (Kubernetes pods)
- Canonical transcript and protein change of canonical transcript in exported variants excel sheet
- Support for Font Awesome version 6
- Submit to Beacon from case page sidebar
- Hide dismissed variants in variants pages and variants export function
- Systemd service files and instruction to deploy Scout using podman
### Fixed
- Bugfix: unused `chromgraph_prefix |tojson` removed
- Freeze coloredlogs temporarily
- Marrvel link
- Don't show TP53 link for silent or synonymous changes
- OMIM gene field accepts any custom number as OMIM gene
- Fix Pytest single quote vs double quote string
- Bug in gene variants search by similar cases and no similar case is found
- Delete unused file `userpanel.py`
- Primary transcripts in variant overview and general report
- Google OAuth2 login setup in README file
- Redirect to 'missing file'-icon if configured Chromograph file is missing
- Javascript error in case page
- Fix compound matching during variant loading for hg38
- Cancer variants view containing variants dismissed with cancer-specific reasons
- Zoom to SV variant length was missing IGV contig select
- Tooltips on case page when case has no default gene panels
### Changed
- Save case variants count in case document and not in sessions
- Style of gene panels multiselect on case page
- Collapse/expand main HPO checkboxes in phenomodel preview
- Replaced GQ (Genotype quality) with VAF (Variant allele frequency) in cancer variants GT table
- Allow loading of cancer cases with no tumor_purity field
- Truncate cDNA and protein changes in case report if longer than 20 characters


## [4.27]
### Added
- Exclude one or more variant categories when running variants delete command
### Fixed
### Changed

## [4.26.1]
### Added
### Fixed
- Links with 1-letter aa codes crash on frameshift etc
### Changed

## [4.26]
### Added
- Extend the delete variants command to print analysis date, track, institute, status and research status
- Delete variants by type of analysis (wgs|wes|panel)
- Links to cBioPortal, MutanTP53, IARC TP53, OncoKB, MyCancerGenome, CIViC
### Fixed
- Deleted variants count
### Changed
- Print output of variants delete command as a tab separated table

## [4.25]
### Added
- Command line function to remove variants from one or all cases
### Fixed
- Parse SMN None calls to None rather than False

## [4.24.1]
### Fixed
- Install requirements.txt via setup file

## [4.24]
### Added
- Institute-level phenotype models with sub-panels containing HPO and OMIM terms
- Runnable Docker demo
- Docker image build and push github action
- Makefile with shortcuts to docker commands
- Parse and save synopsis, phenotype and cohort terms from config files upon case upload
### Fixed
- Update dismissed variant status when variant dismissed key is missing
- Breakpoint two IGV button now shows correct chromosome when different from bp1
- Missing font lib in Docker image causing the PDF report download page to crash
- Sentieon Manta calls lack Somaticscore - load anyway
- ClinVar submissions crashing due to pinned variants that are not loaded
- Point ExAC pLI score to new gnomad server address
- Bug uploading cases missing phenotype terms in config file
- STRs loaded but not shown on browser page
- Bug when using adapter.variant.get_causatives with case_id without causatives
- Problem with fetching "solved" from scout export cases cli
- Better serialising of datetime and bson.ObjectId
- Added `volumes` folder to .gitignore
### Changed
- Make matching causative and managed variants foldable on case page
- Remove calls to PyMongo functions marked as deprecated in backend and frontend(as of version 3.7).
- Improved `scout update individual` command
- Export dynamic phenotypes with ordered gene lists as PDF


## [4.23]
### Added
- Save custom IGV track settings
- Show a flash message with clear info about non-valid genes when gene panel creation fails
- CNV report link in cancer case side navigation
- Return to comment section after editing, deleting or submitting a comment
- Managed variants
- MT vs 14 chromosome mean coverage stats if Scout is connected to Chanjo
### Fixed
- missing `vcf_cancer_sv` and `vcf_cancer_sv_research` to manual.
- Split ClinVar multiple clnsig values (slash-separated) and strip them of underscore for annotations without accession number
- Timeout of `All SNVs and INDELs` page when no valid gene is provided in the search
- Round CADD (MIPv9)
- Missing default panel value
- Invisible other causatives lines when other causatives lack gene symbols
### Changed
- Do not freeze mkdocs-material to version 4.6.1
- Remove pre-commit dependency

## [4.22]
### Added
- Editable cases comments
- Editable variants comments
### Fixed
- Empty variant activity panel
- STRs variants popover
- Split new ClinVar multiple significance terms for a variant
- Edit the selected comment, not the latest
### Changed
- Updated RELEASE docs.
- Pinned variants card style on the case page
- Merged `scout export exons` and `scout view exons` commands


## [4.21.2]
### Added
### Fixed
- Do not pre-filter research variants by (case-default) gene panels
- Show OMIM disease tooltip reliably
### Changed

## [4.21.1]
### Added
### Fixed
- Small change to Pop Freq column in variants ang gene panels to avoid strange text shrinking on small screens
- Direct use of HPO list for Clinical HPO SNV (and cancer SNV) filtering
- PDF coverage report redirecting to login page
### Changed
- Remove the option to dismiss single variants from all variants pages
- Bulk dismiss SNVs, SVs and cancer SNVs from variants pages

## [4.21]
### Added
- Support to configure LoqusDB per institute
- Highlight causative variants in the variants list
- Add tests. Mostly regarding building internal datatypes.
- Remove leading and trailing whitespaces from panel_name and display_name when panel is created
- Mark MANE transcript in list of transcripts in "Transcript overview" on variant page
- Show default panel name in case sidebar
- Previous buttons for variants pagination
- Adds a gh action that checks that the changelog is updated
- Adds a gh action that deploys new releases automatically to pypi
- Warn users if case default panels are outdated
- Define institute-specific gene panels for filtering in institute settings
- Use institute-specific gene panels in variants filtering
- Show somatic VAF for pinned and causative variants on case page

### Fixed
- Report pages redirect to login instead of crashing when session expires
- Variants filter loading in cancer variants page
- User, Causative and Cases tables not scaling to full page
- Improved docs for an initial production setup
- Compatibility with latest version of Black
- Fixed tests for Click>7
- Clinical filter required an extra click to Filter to return variants
- Restore pagination and shrink badges in the variants page tables
- Removing a user from the command line now inactivates the case only if user is last assignee and case is active
- Bugfix, LoqusDB per institute feature crashed when institute id was empty string
- Bugfix, LoqusDB calls where missing case count
- filter removal and upload for filters deleted from another page/other user
- Visualize outdated gene panels info in a popover instead of a tooltip in case page side panel

### Changed
- Highlight color on normal STRs in the variants table from green to blue
- Display breakpoints coordinates in verification emails only for structural variants


## [4.20]
### Added
- Display number of filtered variants vs number of total variants in variants page
- Search case by HPO terms
- Dismiss variant column in the variants tables
- Black and pre-commit packages to dev requirements

### Fixed
- Bug occurring when rerun is requested twice
- Peddy info fields in the demo config file
- Added load config safety check for multiple alignment files for one individual
- Formatting of cancer variants table
- Missing Score in SV variants table

### Changed
- Updated the documentation on how to create a new software release
- Genome build-aware cytobands coordinates
- Styling update of the Matchmaker card
- Select search type in case search form


## [4.19]

### Added
- Show internal ID for case
- Add internal ID for downloaded CGH files
- Export dynamic HPO gene list from case page
- Remove users as case assignees when their account is deleted
- Keep variants filters panel expanded when filters have been used

### Fixed
- Handle the ProxyFix ModuleNotFoundError when Werkzeug installed version is >1.0
- General report formatting issues whenever case and variant comments contain extremely long strings with no spaces

### Changed
- Created an institute wrapper page that contains list of cases, causatives, SNVs & Indels, user list, shared data and institute settings
- Display case name instead of case ID on clinVar submissions
- Changed icon of sample update in clinVar submissions


## [4.18]

### Added
- Filter cancer variants on cytoband coordinates
- Show dismiss reasons in a badge with hover for clinical variants
- Show an ellipsis if 10 cases or more to display with loqusdb matches
- A new blog post for version 4.17
- Tooltip to better describe Tumor and Normal columns in cancer variants
- Filter cancer SNVs and SVs by chromosome coordinates
- Default export of `Assertion method citation` to clinVar variants submission file
- Button to export up to 500 cancer variants, filtered or not
- Rename samples of a clinVar submission file

### Fixed
- Apply default gene panel on return to cancer variantS from variant view
- Revert to certificate checking when asking for Chanjo reports
- `scout download everything` command failing while downloading HPO terms

### Changed
- Turn tumor and normal allelic fraction to decimal numbers in tumor variants page
- Moved clinVar submissions code to the institutes blueprints
- Changed name of clinVar export files to FILENAME.Variant.csv and FILENAME.CaseData.csv
- Switched Google login libraries from Flask-OAuthlib to Authlib


## [4.17.1]

### Fixed
- Load cytobands for cases with chromosome build not "37" or "38"


## [4.17]

### Added
- COSMIC badge shown in cancer variants
- Default gene-panel in non-cancer structural view in url
- Filter SNVs and SVs by cytoband coordinates
- Filter cancer SNV variants by alt allele frequency in tumor
- Correct genome build in UCSC link from structural variant page



### Fixed
- Bug in clinVar form when variant has no gene
- Bug when sharing cases with the same institute twice
- Page crashing when removing causative variant tag
- Do not default to GATK caller when no caller info is provided for cancer SNVs


## [4.16.1]

### Fixed
- Fix the fix for handling of delivery reports for rerun cases

## [4.16]

### Added
- Adds possibility to add "lims_id" to cases. Currently only stored in database, not shown anywhere
- Adds verification comment box to SVs (previously only available for small variants)
- Scrollable pedigree panel

### Fixed
- Error caused by changes in WTForm (new release 2.3.x)
- Bug in OMIM case page form, causing the page to crash when a string was provided instead of a numerical OMIM id
- Fix Alamut link to work properly on hg38
- Better handling of delivery reports for rerun cases
- Small CodeFactor style issues: matchmaker results counting, a couple of incomplete tests and safer external xml
- Fix an issue with Phenomizer introduced by CodeFactor style changes

### Changed
- Updated the version of igv.js to 2.5.4

## [4.15.1]

### Added
- Display gene names in ClinVar submissions page
- Links to Varsome in variant transcripts table

### Fixed
- Small fixes to ClinVar submission form
- Gene panel page crash when old panel has no maintainers

## [4.15]

### Added
- Clinvar CNVs IGV track
- Gene panels can have maintainers
- Keep variant actions (dismissed, manual rank, mosaic, acmg, comments) upon variant re-upload
- Keep variant actions also on full case re-upload

### Fixed
- Fix the link to Ensembl for SV variants when genome build 38.
- Arrange information in columns on variant page
- Fix so that new cosmic identifier (COSV) is also acceptable #1304
- Fixed COSMIC tag in INFO (outside of CSQ) to be parses as well with `&` splitter.
- COSMIC stub URL changed to https://cancer.sanger.ac.uk/cosmic/search?q= instead.
- Updated to a version of IGV where bigBed tracks are visualized correctly
- Clinvar submission files are named according to the content (variant_data and case_data)
- Always show causatives from other cases in case overview
- Correct disease associations for gene symbol aliases that exist as separate genes
- Re-add "custom annotations" for SV variants
- The override ClinVar P/LP add-in in the Clinical Filter failed for new CSQ strings

### Changed
- Runs all CI checks in github actions

## [4.14.1]

### Fixed
- Error when variant found in loqusdb is not loaded for other case

## [4.14]

### Added
- Use github actions to run tests
- Adds CLI command to update individual alignments path
- Update HPO terms using downloaded definitions files
- Option to use alternative flask config when running `scout serve`
- Requirement to use loqusdb >= 2.5 if integrated

### Fixed
- Do not display Pedigree panel in cancer view
- Do not rely on internet connection and services available when running CI tests
- Variant loading assumes GATK if no caller set given and GATK filter status is seen in FILTER
- Pass genome build param all the way in order to get the right gene mappings for cases with build 38
- Parse correctly variants with zero frequency values
- Continue even if there are problems to create a region vcf
- STR and cancer variant navigation back to variants pages could fail

### Changed
- Improved code that sends requests to the external APIs
- Updates ranges for user ranks to fit todays usage
- Run coveralls on github actions instead of travis
- Run pip checks on github actions instead of coveralls
- For hg38 cases, change gnomAD link to point to version 3.0 (which is hg38 based)
- Show pinned or causative STR variants a bit more human readable

## [4.13.1]

### Added
### Fixed
- Typo that caused not all clinvar conflicting interpretations to be loaded no matter what
- Parse and retrieve clinvar annotations from VEP-annotated (VEP 97+) CSQ VCF field
- Variant clinvar significance shown as `not provided` whenever is `Uncertain significance`
- Phenomizer query crashing when case has no HPO terms assigned
- Fixed a bug affecting `All SNVs and INDELs` page when variants don't have canonical transcript
- Add gene name or id in cancer variant view

### Changed
- Cancer Variant view changed "Variant:Transcript:Exon:HGVS" to "Gene:Transcript:Exon:HGVS"

## [4.13]

### Added
- ClinVar SNVs track in IGV
- Add SMA view with SMN Copy Number data
- Easier to assign OMIM diagnoses from case page
- OMIM terms and specific OMIM term page

### Fixed
- Bug when adding a new gene to a panel
- Restored missing recent delivery reports
- Fixed style and links to other reports in case side panel
- Deleting cases using display_name and institute not deleting its variants
- Fixed bug that caused coordinates filter to override other filters
- Fixed a problem with finding some INS in loqusdb
- Layout on SV page when local observations without cases are present
- Make scout compatible with the new HPO definition files from `http://compbio.charite.de/jenkins/`
- General report visualization error when SNVs display names are very long


### Changed


## [4.12.4]

### Fixed
- Layout on SV page when local observations without cases are present

## [4.12.3]

### Fixed
- Case report when causative or pinned SVs have non null allele frequencies

## [4.12.2]

### Fixed
- SV variant links now take you to the SV variant page again
- Cancer variant view has cleaner table data entries for "N/A" data
- Pinned variant case level display hotfix for cancer and str - more on this later
- Cancer variants show correct alt/ref reads mirroring alt frequency now
- Always load all clinical STR variants even if a region load is attempted - index may be missing
- Same case repetition in variant local observations

## [4.12.1]

### Fixed
- Bug in variant.gene when gene has no HGVS description


## [4.12]

### Added
- Accepts `alignment_path` in load config to pass bam/cram files
- Display all phenotypes on variant page
- Display hgvs coordinates on pinned and causatives
- Clear panel pending changes
- Adds option to setup the database with static files
- Adds cli command to download the resources from CLI that scout needs
- Adds test files for merged somatic SV and CNV; as well as merged SNV, and INDEL part of #1279
- Allows for upload of OMIM-AUTO gene panel from static files without api-key

### Fixed
- Cancer case HPO panel variants link
- Fix so that some drop downs have correct size
- First IGV button in str variants page
- Cancer case activates on SNV variants
- Cases activate when STR variants are viewed
- Always calculate code coverage
- Pinned/Classification/comments in all types of variants pages
- Null values for panel's custom_inheritance_models
- Discrepancy between the manual disease transcripts and those in database in gene-edit page
- ACMG classification not showing for some causatives
- Fix bug which caused IGV.js to use hg19 reference files for hg38 data
- Bug when multiple bam files sources with non-null values are available


### Changed
- Renamed `requests` file to `scout_requests`
- Cancer variant view shows two, instead of four, decimals for allele and normal


## [4.11.1]

### Fixed
- Institute settings page
- Link institute settings to sharing institutes choices

## [4.11.0]

### Added
- Display locus name on STR variant page
- Alternative key `GNOMADAF_popmax` for Gnomad popmax allele frequency
- Automatic suggestions on how to improve the code on Pull Requests
- Parse GERP, phastCons and phyloP annotations from vep annotated CSQ fields
- Avoid flickering comment popovers in variant list
- Parse REVEL score from vep annotated CSQ fields
- Allow users to modify general institute settings
- Optionally format code automatically on commit
- Adds command to backup vital parts `scout export database`
- Parsing and displaying cancer SV variants from Manta annotated VCF files
- Dismiss cancer snv variants with cancer-specific options
- Add IGV.js UPD, RHO and TIDDIT coverage wig tracks.


### Fixed
- Slightly darker page background
- Fixed an issued with parsed conservation values from CSQ
- Clinvar submissions accessible to all users of an institute
- Header toolbar when on Clinvar page now shows institute name correctly
- Case should not always inactivate upon update
- Show dismissed snv cancer variants as grey on the cancer variants page
- Improved style of mappability link and local observations on variant page
- Convert all the GET requests to the igv view to POST request
- Error when updating gene panels using a file containing BOM chars
- Add/replace gene radio button not working in gene panels


## [4.10.1]

### Fixed
- Fixed issue with opening research variants
- Problem with coveralls not called by Travis CI
- Handle Biomart service down in tests


## [4.10.0]

### Added
- Rank score model in causatives page
- Exportable HPO terms from phenotypes page
- AMP guideline tiers for cancer variants
- Adds scroll for the transcript tab
- Added CLI option to query cases on time since case event was added
- Shadow clinical assessments also on research variants display
- Support for CRAM alignment files
- Improved str variants view : sorting by locus, grouped by allele.
- Delivery report PDF export
- New mosaicism tag option
- Add or modify individuals' age or tissue type from case page
- Display GC and allele depth in causatives table.
- Included primary reference transcript in general report
- Included partial causative variants in general report
- Remove dependency of loqusdb by utilising the CLI

### Fixed
- Fixed update OMIM command bug due to change in the header of the genemap2 file
- Removed Mosaic Tag from Cancer variants
- Fixes issue with unaligned table headers that comes with hidden Datatables
- Layout in general report PDF export
- Fixed issue on the case statistics view. The validation bars didn't show up when all institutes were selected. Now they do.
- Fixed missing path import by importing pathlib.Path
- Handle index inconsistencies in the update index functions
- Fixed layout problems


## [4.9.0]

### Added
- Improved MatchMaker pages, including visible patient contacts email address
- New badges for the github repo
- Links to [GENEMANIA](genemania.org)
- Sort gene panel list on case view.
- More automatic tests
- Allow loading of custom annotations in VCF using the SCOUT_CUSTOM info tag.

### Fixed
- Fix error when a gene is added to an empty dynamic gene panel
- Fix crash when attempting to add genes on incorrect format to dynamic gene panel
- Manual rank variant tags could be saved in a "Select a tag"-state, a problem in the variants view.
- Same case evaluations are no longer shown as gray previous evaluations on the variants page
- Stay on research pages, even if reset, next first buttons are pressed..
- Overlapping variants will now be visible on variant page again
- Fix missing classification comments and links in evaluations page
- All prioritized cases are shown on cases page


## [4.8.3]

### Added

### Fixed
- Bug when ordering sanger
- Improved scrolling over long list of genes/transcripts


## [4.8.2]

### Added

### Fixed
- Avoid opening extra tab for coverage report
- Fixed a problem when rank model version was saved as floats and not strings
- Fixed a problem with displaying dismiss variant reasons on the general report
- Disable load and delete filter buttons if there are no saved filters
- Fix problem with missing verifications
- Remove duplicate users and merge their data and activity


## [4.8.1]

### Added

### Fixed
- Prevent login fail for users with id defined by ObjectId and not email
- Prevent the app from crashing with `AttributeError: 'NoneType' object has no attribute 'message'`


## [4.8.0]

### Added
- Updated Scout to use Bootstrap 4.3
- New looks for Scout
- Improved dashboard using Chart.js
- Ask before inactivating a case where last assigned user leaves it
- Genes can be manually added to the dynamic gene list directly on the case page
- Dynamic gene panels can optionally be used with clinical filter, instead of default gene panel
- Dynamic gene panels get link out to chanjo-report for coverage report
- Load all clinvar variants with clinvar Pathogenic, Likely Pathogenic and Conflicting pathogenic
- Show transcripts with exon numbers for structural variants
- Case sort order can now be toggled between ascending and descending.
- Variants can be marked as partial causative if phenotype is available for case.
- Show a frequency tooltip hover for SV-variants.
- Added support for LDAP login system
- Search snv and structural variants by chromosomal coordinates
- Structural variants can be marked as partial causative if phenotype is available for case.
- Show normal and pathologic limits for STRs in the STR variants view.
- Institute level persistent variant filter settings that can be retrieved and used.
- export causative variants to Excel
- Add support for ROH, WIG and chromosome PNGs in case-view

### Fixed
- Fixed missing import for variants with comments
- Instructions on how to build docs
- Keep sanger order + verification when updating/reloading variants
- Fixed and moved broken filter actions (HPO gene panel and reset filter)
- Fixed string conversion to number
- UCSC links for structural variants are now separated per breakpoint (and whole variant where applicable)
- Reintroduced missing coverage report
- Fixed a bug preventing loading samples using the command line
- Better inheritance models customization for genes in gene panels
- STR variant page back to list button now does its one job.
- Allows to setup scout without a omim api key
- Fixed error causing "favicon not found" flash messages
- Removed flask --version from base cli
- Request rerun no longer changes case status. Active or archived cases inactivate on upload.
- Fixed missing tooltip on the cancer variants page
- Fixed weird Rank cell in variants page
- Next and first buttons order swap
- Added pagination (and POST capability) to cancer variants.
- Improves loading speed for variant page
- Problem with updating variant rank when no variants
- Improved Clinvar submission form
- General report crashing when dismissed variant has no valid dismiss code
- Also show collaborative case variants on the All variants view.
- Improved phenotype search using dataTables.js on phenotypes page
- Search and delete users with `email` instead of `_id`
- Fixed css styles so that multiselect options will all fit one column


## [4.7.3]

### Added
- RankScore can be used with VCFs for vcf_cancer files

### Fixed
- Fix issue with STR view next page button not doing its one job.

### Deleted
- Removed pileup as a bam viewing option. This is replaced by IGV


## [4.7.2]

### Added
- Show earlier ACMG classification in the variant list

### Fixed
- Fixed igv search not working due to igv.js dist 2.2.17
- Fixed searches for cases with a gene with variants pinned or marked causative.
- Load variant pages faster after fixing other causatives query
- Fixed mitochondrial report bug for variants without genes

## [4.7.1]

### Added

### Fixed
- Fixed bug on genes page


## [4.7.0]

### Added
- Export genes and gene panels in build GRCh38
- Search for cases with variants pinned or marked causative in a given gene.
- Search for cases phenotypically similar to a case also from WUI.
- Case variant searches can be limited to similar cases, matching HPO-terms,
  phenogroups and cohorts.
- De-archive reruns and flag them as 'inactive' if archived
- Sort cases by analysis_date, track or status
- Display cases in the following order: prioritized, active, inactive, archived, solved
- Assign case to user when user activates it or asks for rerun
- Case becomes inactive when it has no assignees
- Fetch refseq version from entrez and use it in clinvar form
- Load and export of exons for all genes, independent on refseq
- Documentation for loading/updating exons
- Showing SV variant annotations: SV cgh frequencies, gnomad-SV, local SV frequencies
- Showing transcripts mapping score in segmental duplications
- Handle requests to Ensembl Rest API
- Handle requests to Ensembl Rest Biomart
- STR variants view now displays GT and IGV link.
- Description field for gene panels
- Export exons in build 37 and 38 using the command line

### Fixed
- Fixes of and induced by build tests
- Fixed bug affecting variant observations in other cases
- Fixed a bug that showed wrong gene coverage in general panel PDF export
- MT report only shows variants occurring in the specific individual of the excel sheet
- Disable SSL certifcate verification in requests to chanjo
- Updates how intervaltree and pymongo is used to void deprecated functions
- Increased size of IGV sample tracks
- Optimized tests


## [4.6.1]

### Added

### Fixed
- Missing 'father' and 'mother' keys when parsing single individual cases


## [4.6.0]

### Added
- Description of Scout branching model in CONTRIBUTING doc
- Causatives in alphabetical order, display ACMG classification and filter by gene.
- Added 'external' to the list of analysis type options
- Adds functionality to display "Tissue type". Passed via load config.
- Update to IGV 2.

### Fixed
- Fixed alignment visualization and vcf2cytosure availability for demo case samples
- Fixed 3 bugs affecting SV pages visualization
- Reintroduced the --version cli option
- Fixed variants query by panel (hpo panel + gene panel).
- Downloaded MT report contains excel files with individuals' display name
- Refactored code in parsing of config files.


## [4.5.1]

### Added

### Fixed
- update requirement to use PyYaml version >= 5.1
- Safer code when loading config params in cli base


## [4.5.0]

### Added
- Search for similar cases from scout view CLI
- Scout cli is now invoked from the app object and works under the app context

### Fixed
- PyYaml dependency fixed to use version >= 5.1


## [4.4.1]

### Added
- Display SV rank model version when available

### Fixed
- Fixed upload of delivery report via API


## [4.4.0]

### Added
- Displaying more info on the Causatives page and hiding those not causative at the case level
- Add a comment text field to Sanger order request form, allowing a message to be included in the email
- MatchMaker Exchange integration
- List cases with empty synopsis, missing HPO terms and phenotype groups.
- Search for cases with open research list, or a given case status (active, inactive, archived)

### Fixed
- Variant query builder split into several functions
- Fixed delivery report load bug


## [4.3.3]

### Added
- Different individual table for cancer cases

### Fixed
- Dashboard collects validated variants from verification events instead of using 'sanger' field
- Cases shared with collaborators are visible again in cases page
- Force users to select a real institute to share cases with (actionbar select fix)


## [4.3.2]

### Added
- Dashboard data can be filtered using filters available in cases page
- Causatives for each institute are displayed on a dedicated page
- SNVs and and SVs are searchable across cases by gene and rank score
- A more complete report with validated variants is downloadable from dashboard

### Fixed
- Clinsig filter is fixed so clinsig numerical values are returned
- Split multi clinsig string values in different elements of clinsig array
- Regex to search in multi clinsig string values or multi revstat string values
- It works to upload vcf files with no variants now
- Combined Pileup and IGV alignments for SVs having variant start and stop on the same chromosome


## [4.3.1]

### Added
- Show calls from all callers even if call is not available
- Instructions to install cairo and pango libs from WeasyPrint page
- Display cases with number of variants from CLI
- Only display cases with number of variants above certain treshold. (Also CLI)
- Export of verified variants by CLI or from the dashboard
- Extend case level queries with default panels, cohorts and phenotype groups.
- Slice dashboard statistics display using case level queries
- Add a view where all variants for an institute can be searched across cases, filtering on gene and rank score. Allows searching research variants for cases that have research open.

### Fixed
- Fixed code to extract variant conservation (gerp, phyloP, phastCons)
- Visualization of PDF-exported gene panels
- Reintroduced the exon/intron number in variant verification email
- Sex and affected status is correctly displayed on general report
- Force number validation in SV filter by size
- Display ensembl transcripts when no refseq exists


## [4.3.0]

### Added
- Mosaicism tag on variants
- Show and filter on SweGen frequency for SVs
- Show annotations for STR variants
- Show all transcripts in verification email
- Added mitochondrial export
- Adds alternative to search for SVs shorter that the given length
- Look for 'bcftools' in the `set` field of VCFs
- Display digenic inheritance from OMIM
- Displays what refseq transcript that is primary in hgnc

### Fixed

- Archived panels displays the correct date (not retroactive change)
- Fixed problem with waiting times in gene panel exports
- Clinvar fiter not working with human readable clinsig values

## [4.2.2]

### Fixed
- Fixed gene panel create/modify from CSV file utf-8 decoding error
- Updating genes in gene panels now supports edit comments and entry version
- Gene panel export timeout error

## [4.2.1]

### Fixed
- Re-introduced gene name(s) in verification email subject
- Better PDF rendering for excluded variants in report
- Problem to access old case when `is_default` did not exist on a panel


## [4.2.0]

### Added
- New index on variant_id for events
- Display overlapping compounds on variants view

### Fixed
- Fixed broken clinical filter


## [4.1.4]

### Added
- Download of filtered SVs

### Fixed
- Fixed broken download of filtered variants
- Fixed visualization issue in gene panel PDF export
- Fixed bug when updating gene names in variant controller


## [4.1.3]

### Fixed
- Displays all primary transcripts


## [4.1.2]

### Added
- Option add/replace when updating a panel via CSV file
- More flexible versioning of the gene panels
- Printing coverage report on the bottom of the pdf case report
- Variant verification option for SVs
- Logs uri without pwd when connecting
- Disease-causing transcripts in case report
- Thicker lines in case report
- Supports HPO search for cases, both terms or if described in synopsis
- Adds sanger information to dashboard

### Fixed
- Use db name instead of **auth** as default for authentication
- Fixes so that reports can be generated even with many variants
- Fixed sanger validation popup to show individual variants queried by user and institute.
- Fixed problem with setting up scout
- Fixes problem when exac file is not available through broad ftp
- Fetch transcripts for correct build in `adapter.hgnc_gene`

## [4.1.1]
- Fix problem with institute authentication flash message in utils
- Fix problem with comments
- Fix problem with ensembl link


## [4.1.0]

### Added
- OMIM phenotypes to case report
- Command to download all panel app gene panels `scout load panel --panel-app`
- Links to genenames.org and omim on gene page
- Popup on gene at variants page with gene information
- reset sanger status to "Not validated" for pinned variants
- highlight cases with variants to be evaluated by Sanger on the cases page
- option to point to local reference files to the genome viewer pileup.js. Documented in `docs.admin-guide.server`
- option to export single variants in `scout export variants`
- option to load a multiqc report together with a case(add line in load config)
- added a view for searching HPO terms. It is accessed from the top left corner menu
- Updates the variants view for cancer variants. Adds a small cancer specific filter for known variants
- Adds hgvs information on cancer variants page
- Adds option to update phenotype groups from CLI

### Fixed
- Improved Clinvar to submit variants from different cases. Fixed HPO terms in casedata according to feedback
- Fixed broken link to case page from Sanger modal in cases view
- Now only cases with non empty lists of causative variants are returned in `adapter.case(has_causatives=True)`
- Can handle Tumor only samples
- Long lists of HGNC symbols are now possible. This was previously difficult with manual, uploaded or by HPO search when changing filter settings due to GET request limitations. Relevant pages now use POST requests. Adds the dynamic HPO panel as a selection on the gene panel dropdown.
- Variant filter defaults to default panels also on SV and Cancer variants pages.

## [4.0.0]

### WARNING ###

This is a major version update and will require that the backend of pre releases is updated.
Run commands:

```
$scout update genes
$scout update hpo
```

- Created a Clinvar submission tool, to speed up Clinvar submission of SNVs and SVs
- Added an analysis report page (html and PDF format) containing phenotype, gene panels and variants that are relevant to solve a case.

### Fixed
- Optimized evaluated variants to speed up creation of case report
- Moved igv and pileup viewer under a common folder
- Fixed MT alignment view pileup.js
- Fixed coordinates for SVs with start chromosome different from end chromosome
- Global comments shown across cases and institutes. Case-specific variant comments are shown only for that specific case.
- Links to clinvar submitted variants at the cases level
- Adapts clinvar parsing to new format
- Fixed problem in `scout update user` when the user object had no roles
- Makes pileup.js use online genome resources when viewing alignments. Now any instance of Scout can make use of this functionality.
- Fix ensembl link for structural variants
- Works even when cases does not have `'madeline_info'`
- Parses Polyphen in correct way again
- Fix problem with parsing gnomad from VEP

### Added
- Added a PDF export function for gene panels
- Added a "Filter and export" button to export custom-filtered SNVs to CSV file
- Dismiss SVs
- Added IGV alignments viewer
- Read delivery report path from case config or CLI command
- Filter for spidex scores
- All HPO terms are now added and fetched from the correct source (https://github.com/obophenotype/human-phenotype-ontology/blob/master/hp.obo)
- New command `scout update hpo`
- New command `scout update genes` will fetch all the latest information about genes and update them
- Load **all** variants found on chromosome **MT**
- Adds choice in cases overview do show as many cases as user like

### Removed
- pileup.min.js and pileup css are imported from a remote web location now
- All source files for HPO information, this is instead fetched directly from source
- All source files for gene information, this is instead fetched directly from source

## [3.0.0]
### Fixed
- hide pedigree panel unless it exists

## [1.5.1] - 2016-07-27
### Fixed
- look for both ".bam.bai" and ".bai" extensions

## [1.4.0] - 2016-03-22
### Added
- support for local frequency through loqusdb
- bunch of other stuff

## [1.3.0] - 2016-02-19
### Fixed
- Update query-phenomizer and add username/password

### Changed
- Update the way a case is checked for rerun-status

### Added
- Add new button to mark a case as "checked"
- Link to clinical variants _without_ 1000G annotation

## [1.2.2] - 2016-02-18
### Fixed
- avoid filtering out variants lacking ExAC and 1000G annotations

## [1.1.3] - 2015-10-01
### Fixed
- persist (clinical) filter when clicking load more
- fix #154 by robustly setting clinical filter func. terms

## [1.1.2] - 2015-09-07
### Fixed
- avoid replacing coverage report with none
- update SO terms, refactored

## [1.1.1] - 2015-08-20
### Fixed
- fetch case based on collaborator status (not owner)

## [1.1.0] - 2015-05-29
### Added
- link(s) to SNPedia based on RS-numbers
- new Jinja filter to "humanize" decimal numbers
- show gene panels in variant view
- new Jinja filter for decoding URL encoding
- add indicator to variants in list that have comments
- add variant number threshold and rank score threshold to load function
- add event methods to mongo adapter
- add tests for models
- show badge "old" if comment was written for a previous analysis

### Changed
- show cDNA change in transcript summary unless variant is exonic
- moved compounds table further up the page
- show dates for case uploads in ISO format
- moved variant comments higher up on page
- updated documentation for pages
- read in coverage report as blob in database and serve directly
- change ``OmimPhenotype`` to ``PhenotypeTerm``
- reorganize models sub-package
- move events (and comments) to separate collection
- only display prev/next links for the research list
- include variant type in breadcrumbs e.g. "Clinical variants"

### Removed
- drop dependency on moment.js

### Fixed
- show the same level of detail for all frequencies on all pages
- properly decode URL encoded symbols in amino acid/cDNA change strings
- fixed issue with wipe permissions in MongoDB
- include default gene lists in "variants" link in breadcrumbs

## [1.0.2] - 2015-05-20
### Changed
- update case fetching function

### Fixed
- handle multiple cases with same id

## [1.0.1] - 2015-04-28
### Fixed
- Fix building URL parameters in cases list Vue component

## [1.0.0] - 2015-04-12
Codename: Sara Lund

![Release 1.0](artwork/releases/release-1-0.jpg)

### Added
- Add email logging for unexpected errors
- New command line tool for deleting case

### Changed
- Much improved logging overall
- Updated documentation/usage guide
- Removed non-working IGV link

### Fixed
- Show sample display name in GT call
- Various small bug fixes
- Make it easier to hover over popups

## [0.0.2-rc1] - 2015-03-04
### Added
- add protein table for each variant
- add many more external links
- add coverage reports as PDFs

### Changed
- incorporate user feedback updates
- big refactor of load scripts

## [0.0.2-rc2] - 2015-03-04
### Changes
- add gene table with gene description
- reorganize inheritance models box

### Fixed
- avoid overwriting gene list on "research" load
- fix various bugs in external links

## [0.0.2-rc3] - 2015-03-05
### Added
- Activity log feed to variant view
- Adds protein change strings to ODM and Sanger email

### Changed
- Extract activity log component to macro

### Fixes
- Make Ensembl transcript links use archive website<|MERGE_RESOLUTION|>--- conflicted
+++ resolved
@@ -10,11 +10,8 @@
 - Severity predictions on general case report for SNVs and cancer SNVs
 - Variant functional annotation on general case report for SNVs and cancer SNVs
 - Version of Scout used when the case was loaded is displayed on case page and general report now
-<<<<<<< HEAD
+- Display STR variant filter status on corresponding variantS page
 - Button to directly remove accepted submissions from ClinVar
-=======
-- Display STR variant filter status on corresponding variantS page
->>>>>>> 30585b73
 ### Fixed
 - Release docs to include instructions for upgrading dependencies
 - Truncated long HGVS descriptions on cancer SNV and SNVs pages
