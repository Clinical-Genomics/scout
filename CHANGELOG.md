--- conflicted
+++ resolved
@@ -10,11 +10,8 @@
 - Events for case CLI events (load case, update case, update individual)
 ### Changed
 - Avoid passing verbs from CaseHandler - functions for case sample and individual in CaseEventHandler
-<<<<<<< HEAD
+- Hide mtDNA report and coverage report links on case sidebar for cases with WTS data only
 - Version of chanjo and chanjo libs used for generating coverage reports
-=======
-- Hide mtDNA report and coverage report links on case sidebar for cases with WTS data only
->>>>>>> 6f6bc895
 ### Fixed
 - Fix several tests that relied on number of events after setup to be 0
 - Removed unused load case function
