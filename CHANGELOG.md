--- conflicted
+++ resolved
@@ -4,17 +4,12 @@
 
 About changelog [here](https://keepachangelog.com/en/1.0.0/)
 
-<<<<<<< HEAD
-## [Unreleased]
+## [unreleased]
 ### Added
 - ClinVar submission howto available also on Case page
 ### Fixed
+- Crash when attempting to export phenotype from a case that had never had phenotypes
 - Structural inconsistency for ClinVar Blueprint templates
-=======
-## unreleased
-### Fixed
-- Crash when attempting to export phenotype from a case that had never had phenotypes
->>>>>>> fd6f45ac
 
 ## [4.68]
 ### Added
