# Change Log
All notable changes to this project will be documented in this file.
This project adheres to [Semantic Versioning](http://semver.org/).

About changelog [here](https://keepachangelog.com/en/1.0.0/)

## [x.x.x]

### Added
<<<<<<< HEAD
- Display gene names in clinVar submissions page
- Add badghe if Cosmic variant exists

=======
>>>>>>> 34182624
### Fixed
### Changed


## [4.15.1]

### Added
- Display gene names in ClinVar submissions page
- Links to Varsome in variant transcripts table

### Fixed
- Small fixes to ClinVar submission form
- Gene panel page crash when old panel has no maintainers

## [4.15]

### Added
- Clinvar CNVs IGV track
- Gene panels can have maintainers
- Keep variant actions (dismissed, manual rank, mosaic, acmg, comments) upon variant re-upload
- Keep variant actions also on full case re-upload

### Fixed
- Fix the link to Ensembl for SV variants when genome build 38.
- Arrange information in columns on variant page
- Fix so that new cosmic identifier (COSV) is also acceptable #1304
- Fixed COSMIC tag in INFO (outside of CSQ) to be parses as well with `&` splitter.
- COSMIC stub URL changed to https://cancer.sanger.ac.uk/cosmic/search?q= instead.
- Updated to a version of IGV where bigBed tracks are visualized correctly
- Clinvar submission files are named according to the content (variant_data and case_data)
- Always show causatives from other cases in case overview
- Correct disease associations for gene symbol aliases that exist as separate genes
- Re-add "custom annotations" for SV variants
- The override ClinVar P/LP add-in in the Clinical Filter failed for new CSQ strings

### Changed
- Runs all CI checks in github actions

## [4.14.1]

### Fixed
- Error when variant found in loqusdb is not loaded for other case

## [4.14]

### Added
- Use github actions to run tests
- Adds CLI command to update individual alignments path
- Update HPO terms using downloaded definitions files
- Option to use alternative flask config when running `scout serve`
- Requirement to use loqusdb >= 2.5 if integrated

### Fixed
- Do not display Pedigree panel in cancer view
- Do not rely on internet connection and services available when running CI tests
- Variant loading assumes GATK if no caller set given and GATK filter status is seen in FILTER
- Pass genome build param all the way in order to get the right gene mappings for cases with build 38
- Parse correctly variants with zero frequency values
- Continue even if there are problems to create a region vcf
- STR and cancer variant navigation back to variants pages could fail

### Changed
- Improved code that sends requests to the external APIs
- Updates ranges for user ranks to fit todays usage
- Run coveralls on github actions instead of travis
- Run pip checks on github actions instead of coveralls
- For hg38 cases, change gnomAD link to point to version 3.0 (which is hg38 based)
- Show pinned or causative STR variants a bit more human readable

## [4.13.1]

### Added
### Fixed
- Typo that caused not all clinvar conflicting interpretations to be loaded no matter what
- Parse and retrieve clinvar annotations from VEP-annotated (VEP 97+) CSQ VCF field
- Variant clinvar significance shown as `not provided` whenever is `Uncertain significance`
- Phenomizer query crashing when case has no HPO terms assigned
- Fixed a bug affecting `All SNVs and INDELs` page when variants don't have canonical transcript
- Add gene name or id in cancer variant view

### Changed
- Cancer Variant view changed "Variant:Transcript:Exon:HGVS" to "Gene:Transcript:Exon:HGVS"

## [4.13]

### Added
- ClinVar SNVs track in IGV
- Add SMA view with SMN Copy Number data
- Easier to assign OMIM diagnoses from case page
- OMIM terms and specific OMIM term page

### Fixed
- Bug when adding a new gene to a panel
- Restored missing recent delivery reports
- Fixed style and links to other reports in case side panel
- Deleting cases using display_name and institute not deleting its variants
- Fixed bug that caused coordinates filter to override other filters
- Fixed a problem with finding some INS in loqusdb
- Layout on SV page when local observations without cases are present
- Make scout compatible with the new HPO definition files from `http://compbio.charite.de/jenkins/`
- General report visualization error when SNVs display names are very long


### Changed


## [4.12.4]

### Fixed
- Layout on SV page when local observations without cases are present

## [4.12.3]

### Fixed
- Case report when causative or pinned SVs have non null allele frequencies

## [4.12.2]

### Fixed
- SV variant links now take you to the SV variant page again
- Cancer variant view has cleaner table data entries for "N/A" data
- Pinned variant case level display hotfix for cancer and str - more on this later
- Cancer variants show correct alt/ref reads mirroring alt frequency now
- Always load all clinical STR variants even if a region load is attempted - index may be missing
- Same case repetition in variant local observations

## [4.12.1]

### Fixed
- Bug in variant.gene when gene has no HGVS description


## [4.12]

### Added
- Accepts `alignment_path` in load config to pass bam/cram files
- Display all phenotypes on variant page
- Display hgvs coordinates on pinned and causatives
- Clear panel pending changes
- Adds option to setup the database with static files
- Adds cli command to download the resources from CLI that scout needs
- Adds dummy files for merged somatic SV and CNV; as well as merged SNV, and INDEL part of #1279
- Allows for upload of OMIM-AUTO gene panel from static files without api-key

### Fixed
- Cancer case HPO panel variants link
- Fix so that some drop downs have correct size
- First IGV button in str variants page
- Cancer case activates on SNV variants
- Cases activate when STR variants are viewed
- Always calculate code coverage
- Pinned/Classification/comments in all types of variants pages
- Null values for panel's custom_inheritance_models
- Discrepancy between the manual disease transcripts and those in database in gene-edit page
- ACMG classification not showing for some causatives
- Fix bug which caused IGV.js to use hg19 reference files for hg38 data
- Bug when multiple bam files sources with non-null values are available


### Changed
- Renamed `requests` file to `scout_requests`
- Cancer variant view shows two, instead of four, decimals for allele and normal


## [4.11.1]

### Fixed
- Institute settings page
- Link institute settings to sharing institutes choices

## [4.11.0]

### Added
- Display locus name on STR variant page
- Alternative key `GNOMADAF_popmax` for Gnomad popmax allele frequency
- Automatic suggestions on how to improve the code on Pull Requests
- Parse GERP, phastCons and phyloP annotations from vep annotated CSQ fields
- Avoid flickering comment popovers in variant list
- Parse REVEL score from vep annotated CSQ fields
- Allow users to modify general institute settings
- Optionally format code automatically on commit
- Adds command to backup vital parts `scout export database`
- Parsing and displaying cancer SV variants from Manta annotated VCF files
- Dismiss cancer snv variants with cancer-specific options
- Add IGV.js UPD, RHO and TIDDIT coverage wig tracks.


### Fixed
- Slightly darker page background
- Fixed an issued with parsed conservation values from CSQ
- Clinvar submissions accessible to all users of an institute
- Header toolbar when on Clinvar page now shows institute name correctly
- Case should not always inactivate upon update
- Show dismissed snv cancer variants as grey on the cancer variants page
- Improved style of mappability link and local observations on variant page
- Convert all the GET requests to the igv view to POST request
- Error when updating gene panels using a file containing BOM chars
- Add/replace gene radio button not working in gene panels


## [4.10.1]

### Fixed
- Fixed issue with opening research variants
- Problem with coveralls not called by Travis CI
- Handle Biomart service down in tests


## [4.10.0]

### Added
- Rank score model in causatives page
- Exportable HPO terms from phenotypes page
- AMP guideline tiers for cancer variants
- Adds scroll for the transcript tab
- Added CLI option to query cases on time since case event was added
- Shadow clinical assessments also on research variants display
- Support for CRAM alignment files
- Improved str variants view : sorting by locus, grouped by allele.
- Delivery report PDF export
- New mosaicism tag option
- Add or modify individuals' age or tissue type from case page
- Display GC and allele depth in causatives table.
- Included primary reference transcript in general report
- Included partial causative variants in general report
- Remove dependency of loqusdb by utilising the CLI

### Fixed
- Fixed update OMIM command bug due to change in the header of the genemap2 file
- Removed Mosaic Tag from Cancer variants
- Fixes issue with unaligned table headers that comes with hidden Datatables
- Layout in general report PDF export
- Fixed issue on the case statistics view. The validation bars didn't show up when all institutes were selected. Now they do.
- Fixed missing path import by importing pathlib.Path
- Handle index inconsistencies in the update index functions
- Fixed layout problems


## [4.9.0]

### Added
- Improved MatchMaker pages, including visible patient contacts email address
- New badges for the github repo
- Links to [GENEMANIA](genemania.org)
- Sort gene panel list on case view.
- More automatic tests
- Allow loading of custom annotations in VCF using the SCOUT_CUSTOM info tag.

### Fixed
- Fix error when a gene is added to an empty dynamic gene panel
- Fix crash when attempting to add genes on incorrect format to dynamic gene panel
- Manual rank variant tags could be saved in a "Select a tag"-state, a problem in the variants view.
- Same case evaluations are no longer shown as gray previous evaluations on the variants page
- Stay on research pages, even if reset, next first buttons are pressed..
- Overlapping variants will now be visible on variant page again
- Fix missing classification comments and links in evaluations page
- All prioritized cases are shown on cases page


## [4.8.3]

### Added

### Fixed
- Bug when ordering sanger
- Improved scrolling over long list of genes/transcripts


## [4.8.2]

### Added

### Fixed
- Avoid opening extra tab for coverage report
- Fixed a problem when rank model version was saved as floats and not strings
- Fixed a problem with displaying dismiss variant reasons on the general report
- Disable load and delete filter buttons if there are no saved filters
- Fix problem with missing verifications
- Remove duplicate users and merge their data and activity


## [4.8.1]

### Added

### Fixed
- Prevent login fail for users with id defined by ObjectId and not email
- Prevent the app from crashing with `AttributeError: 'NoneType' object has no attribute 'message'`


## [4.8.0]

### Added
- Updated Scout to use Bootstrap 4.3
- New looks for Scout
- Improved dashboard using Chart.js
- Ask before inactivating a case where last assigned user leaves it
- Genes can be manually added to the dynamic gene list directly on the case page
- Dynamic gene panels can optionally be used with clinical filter, instead of default gene panel
- Dynamic gene panels get link out to chanjo-report for coverage report
- Load all clinvar variants with clinvar Pathogenic, Likely Pathogenic and Conflicting pathogenic
- Show transcripts with exon numbers for structural variants
- Case sort order can now be toggled between ascending and descending.
- Variants can be marked as partial causative if phenotype is available for case.
- Show a frequency tooltip hover for SV-variants.
- Added support for LDAP login system
- Search snv and structural variants by chromosomal coordinates
- Structural variants can be marked as partial causative if phenotype is available for case.
- Show normal and pathologic limits for STRs in the STR variants view.
- Institute level persistent variant filter settings that can be retrieved and used.
- export causative variants to Excel
- Add support for ROH, WIG and chromosome PNGs in case-view

### Fixed
- Fixed missing import for variants with comments
- Instructions on how to build docs
- Keep sanger order + verification when updating/reloading variants
- Fixed and moved broken filter actions (HPO gene panel and reset filter)
- Fixed string conversion to number
- UCSC links for structural variants are now separated per breakpoint (and whole variant where applicable)
- Reintroduced missing coverage report
- Fixed a bug preventing loading samples using the command line
- Better inheritance models customization for genes in gene panels
- STR variant page back to list button now does its one job.
- Allows to setup scout without a omim api key
- Fixed error causing "favicon not found" flash messages
- Removed flask --version from base cli
- Request rerun no longer changes case status. Active or archived cases inactivate on upload.
- Fixed missing tooltip on the cancer variants page
- Fixed weird Rank cell in variants page
- Next and first buttons order swap
- Added pagination (and POST capability) to cancer variants.
- Improves loading speed for variant page
- Problem with updating variant rank when no variants
- Improved Clinvar submission form
- General report crashing when dismissed variant has no valid dismiss code
- Also show collaborative case variants on the All variants view.
- Improved phenotype search using dataTables.js on phenotypes page
- Search and delete users with `email` instead of `_id`
- Fixed css styles so that multiselect options will all fit one column


## [4.7.3]

### Added
- RankScore can be used with VCFs for vcf_cancer files

### Fixed
- Fix issue with STR view next page button not doing its one job.

### Deleted
- Removed pileup as a bam viewing option. This is replaced by IGV


## [4.7.2]

### Added
- Show earlier ACMG classification in the variant list

### Fixed
- Fixed igv search not working due to igv.js dist 2.2.17
- Fixed searches for cases with a gene with variants pinned or marked causative.
- Load variant pages faster after fixing other causatives query
- Fixed mitochondrial report bug for variants without genes

## [4.7.1]

### Added

### Fixed
- Fixed bug on genes page


## [4.7.0]

### Added
- Export genes and gene panels in build GRCh38
- Search for cases with variants pinned or marked causative in a given gene.
- Search for cases phenotypically similar to a case also from WUI.
- Case variant searches can be limited to similar cases, matching HPO-terms,
  phenogroups and cohorts.
- De-archive reruns and flag them as 'inactive' if archived
- Sort cases by analysis_date, track or status
- Display cases in the following order: prioritized, active, inactive, archived, solved
- Assign case to user when user activates it or asks for rerun
- Case becomes inactive when it has no assignees
- Fetch refseq version from entrez and use it in clinvar form
- Load and export of exons for all genes, independent on refseq
- Documentation for loading/updating exons
- Showing SV variant annotations: SV cgh frequencies, gnomad-SV, local SV frequencies
- Showing transcripts mapping score in segmental duplications
- Handle requests to Ensembl Rest API
- Handle requests to Ensembl Rest Biomart
- STR variants view now displays GT and IGV link.
- Description field for gene panels
- Export exons in build 37 and 38 using the command line

### Fixed
- Fixes of and induced by build tests
- Fixed bug affecting variant observations in other cases
- Fixed a bug that showed wrong gene coverage in general panel PDF export
- MT report only shows variants occurring in the specific individual of the excel sheet
- Disable SSL certifcate verification in requests to chanjo
- Updates how intervaltree and pymongo is used to void deprecated functions
- Increased size of IGV sample tracks
- Optimized tests


## [4.6.1]

### Added

### Fixed
- Missing 'father' and 'mother' keys when parsing single individual cases


## [4.6.0]

### Added
- Description of Scout branching model in CONTRIBUTING doc
- Causatives in alphabetical order, display ACMG classification and filter by gene.
- Added 'external' to the list of analysis type options
- Adds functionality to display "Tissue type". Passed via load config.
- Update to IGV 2.

### Fixed
- Fixed alignment visualization and vcf2cytosure availability for demo case samples
- Fixed 3 bugs affecting SV pages visualization
- Reintroduced the --version cli option
- Fixed variants query by panel (hpo panel + gene panel).
- Downloaded MT report contains excel files with individuals' display name
- Refactored code in parsing of config files.


## [4.5.1]

### Added

### Fixed
- update requirement to use PyYaml version >= 5.1
- Safer code when loading config params in cli base


## [4.5.0]

### Added
- Search for similar cases from scout view CLI
- Scout cli is now invoked from the app object and works under the app context

### Fixed
- PyYaml dependency fixed to use version >= 5.1


## [4.4.1]

### Added
- Display SV rank model version when available

### Fixed
- Fixed upload of delivery report via API


## [4.4.0]

### Added
- Displaying more info on the Causatives page and hiding those not causative at the case level
- Add a comment text field to Sanger order request form, allowing a message to be included in the email
- MatchMaker Exchange integration
- List cases with empty synopsis, missing HPO terms and phenotype groups.
- Search for cases with open research list, or a given case status (active, inactive, archived)

### Fixed
- Variant query builder split into several functions
- Fixed delivery report load bug


## [4.3.3]

### Added
- Different individual table for cancer cases

### Fixed
- Dashboard collects validated variants from verification events instead of using 'sanger' field
- Cases shared with collaborators are visible again in cases page
- Force users to select a real institute to share cases with (actionbar select fix)


## [4.3.2]

### Added
- Dashboard data can be filtered using filters available in cases page
- Causatives for each institute are displayed on a dedicated page
- SNVs and and SVs are searchable across cases by gene and rank score
- A more complete report with validated variants is downloadable from dashboard

### Fixed
- Clinsig filter is fixed so clinsig numerical values are returned
- Split multi clinsig string values in different elements of clinsig array
- Regex to search in multi clinsig string values or multi revstat string values
- It works to upload vcf files with no variants now
- Combined Pileup and IGV alignments for SVs having variant start and stop on the same chromosome


## [4.3.1]

### Added
- Show calls from all callers even if call is not available
- Instructions to install cairo and pango libs from WeasyPrint page
- Display cases with number of variants from CLI
- Only display cases with number of variants above certain treshold. (Also CLI)
- Export of verified variants by CLI or from the dashboard
- Extend case level queries with default panels, cohorts and phenotype groups.
- Slice dashboard statistics display using case level queries
- Add a view where all variants for an institute can be searched across cases, filtering on gene and rank score. Allows searching research variants for cases that have research open.

### Fixed
- Fixed code to extract variant conservation (gerp, phyloP, phastCons)
- Visualization of PDF-exported gene panels
- Reintroduced the exon/intron number in variant verification email
- Sex and affected status is correctly displayed on general report
- Force number validation in SV filter by size
- Display ensembl transcripts when no refseq exists


## [4.3.0]

### Added
- Mosaicism tag on variants
- Show and filter on SweGen frequency for SVs
- Show annotations for STR variants
- Show all transcripts in verification email
- Added mitochondrial export
- Adds alternative to search for SVs shorter that the given length
- Look for 'bcftools' in the `set` field of VCFs
- Display digenic inheritance from OMIM
- Displays what refseq transcript that is primary in hgnc

### Fixed

- Archived panels displays the correct date (not retroactive change)
- Fixed problem with waiting times in gene panel exports
- Clinvar fiter not working with human readable clinsig values

## [4.2.2]

### Fixed
- Fixed gene panel create/modify from CSV file utf-8 decoding error
- Updating genes in gene panels now supports edit comments and entry version
- Gene panel export timeout error

## [4.2.1]

### Fixed
- Re-introduced gene name(s) in verification email subject
- Better PDF rendering for excluded variants in report
- Problem to access old case when `is_default` did not exist on a panel


## [4.2.0]

### Added
- New index on variant_id for events
- Display overlapping compounds on variants view

### Fixed
- Fixed broken clinical filter


## [4.1.4]

### Added
- Download of filtered SVs

### Fixed
- Fixed broken download of filtered variants
- Fixed visualization issue in gene panel PDF export
- Fixed bug when updating gene names in variant controller


## [4.1.3]

### Fixed
- Displays all primary transcripts


## [4.1.2]

### Added
- Option add/replace when updating a panel via CSV file
- More flexible versioning of the gene panels
- Printing coverage report on the bottom of the pdf case report
- Variant verification option for SVs
- Logs uri without pwd when connecting
- Disease-causing transcripts in case report
- Thicker lines in case report
- Supports HPO search for cases, both terms or if described in synopsis
- Adds sanger information to dashboard

### Fixed
- Use db name instead of **auth** as default for authentication
- Fixes so that reports can be generated even with many variants
- Fixed sanger validation popup to show individual variants queried by user and institute.
- Fixed problem with setting up scout
- Fixes problem when exac file is not available through broad ftp
- Fetch transcripts for correct build in `adapter.hgnc_gene`

## [4.1.1]
- Fix problem with institute authentication flash message in utils
- Fix problem with comments
- Fix problem with ensembl link


## [4.1.0]

### Added
- OMIM phenotypes to case report
- Command to download all panel app gene panels `scout load panel --panel-app`
- Links to genenames.org and omim on gene page
- Popup on gene at variants page with gene information
- reset sanger status to "Not validated" for pinned variants
- highlight cases with variants to be evaluated by Sanger on the cases page
- option to point to local reference files to the genome viewer pileup.js. Documented in `docs.admin-guide.server`
- option to export single variants in `scout export variants`
- option to load a multiqc report together with a case(add line in load config)
- added a view for searching HPO terms. It is accessed from the top left corner menu
- Updates the variants view for cancer variants. Adds a small cancer specific filter for known variants
- Adds hgvs information on cancer variants page
- Adds option to update phenotype groups from CLI

### Fixed
- Improved Clinvar to submit variants from different cases. Fixed HPO terms in casedata according to feedback
- Fixed broken link to case page from Sanger modal in cases view
- Now only cases with non empty lists of causative variants are returned in `adapter.case(has_causatives=True)`
- Can handle Tumor only samples
- Long lists of HGNC symbols are now possible. This was previously difficult with manual, uploaded or by HPO search when changing filter settings due to GET request limitations. Relevant pages now use POST requests. Adds the dynamic HPO panel as a selection on the gene panel dropdown.
- Variant filter defaults to default panels also on SV and Cancer variants pages.

## [4.0.0]

### WARNING ###

This is a major version update and will require that the backend of pre releases is updated.
Run commands:

```
$scout update genes
$scout update hpo
```

- Created a Clinvar submission tool, to speed up Clinvar submission of SNVs and SVs
- Added an analysis report page (html and PDF format) containing phenotype, gene panels and variants that are relevant to solve a case.

### Fixed
- Optimized evaluated variants to speed up creation of case report
- Moved igv and pileup viewer under a common folder
- Fixed MT alignment view pileup.js
- Fixed coordinates for SVs with start chromosome different from end chromosome
- Global comments shown across cases and institutes. Case-specific variant comments are shown only for that specific case.
- Links to clinvar submitted variants at the cases level
- Adapts clinvar parsing to new format
- Fixed problem in `scout update user` when the user object had no roles
- Makes pileup.js use online genome resources when viewing alignments. Now any instance of Scout can make use of this functionality.
- Fix ensembl link for structural variants
- Works even when cases does not have `'madeline_info'`
- Parses Polyphen in correct way again
- Fix problem with parsing gnomad from VEP

### Added
- Added a PDF export function for gene panels
- Added a "Filter and export" button to export custom-filtered SNVs to CSV file
- Dismiss SVs
- Added IGV alignments viewer
- Read delivery report path from case config or CLI command
- Filter for spidex scores
- All HPO terms are now added and fetched from the correct source (https://github.com/obophenotype/human-phenotype-ontology/blob/master/hp.obo)
- New command `scout update hpo`
- New command `scout update genes` will fetch all the latest information about genes and update them
- Load **all** variants found on chromosome **MT**
- Adds choice in cases overview do show as many cases as user like

### Removed
- pileup.min.js and pileup css are imported from a remote web location now
- All source files for HPO information, this is instead fetched directly from source
- All source files for gene information, this is instead fetched directly from source

## [3.0.0]
### Fixed
- hide pedigree panel unless it exists

## [1.5.1] - 2016-07-27
### Fixed
- look for both ".bam.bai" and ".bai" extensions

## [1.4.0] - 2016-03-22
### Added
- support for local frequency through loqusdb
- bunch of other stuff

## [1.3.0] - 2016-02-19
### Fixed
- Update query-phenomizer and add username/password

### Changed
- Update the way a case is checked for rerun-status

### Added
- Add new button to mark a case as "checked"
- Link to clinical variants _without_ 1000G annotation

## [1.2.2] - 2016-02-18
### Fixed
- avoid filtering out variants lacking ExAC and 1000G annotations

## [1.1.3] - 2015-10-01
### Fixed
- persist (clinical) filter when clicking load more
- fix #154 by robustly setting clinical filter func. terms

## [1.1.2] - 2015-09-07
### Fixed
- avoid replacing coverage report with none
- update SO terms, refactored

## [1.1.1] - 2015-08-20
### Fixed
- fetch case based on collaborator status (not owner)

## [1.1.0] - 2015-05-29
### Added
- link(s) to SNPedia based on RS-numbers
- new Jinja filter to "humanize" decimal numbers
- show gene panels in variant view
- new Jinja filter for decoding URL encoding
- add indicator to variants in list that have comments
- add variant number threshold and rank score threshold to load function
- add event methods to mongo adapter
- add tests for models
- show badge "old" if comment was written for a previous analysis

### Changed
- show cDNA change in transcript summary unless variant is exonic
- moved compounds table further up the page
- show dates for case uploads in ISO format
- moved variant comments higher up on page
- updated documentation for pages
- read in coverage report as blob in database and serve directly
- change ``OmimPhenotype`` to ``PhenotypeTerm``
- reorganize models sub-package
- move events (and comments) to separate collection
- only display prev/next links for the research list
- include variant type in breadcrumbs e.g. "Clinical variants"

### Removed
- drop dependency on moment.js

### Fixed
- show the same level of detail for all frequencies on all pages
- properly decode URL encoded symbols in amino acid/cDNA change strings
- fixed issue with wipe permissions in MongoDB
- include default gene lists in "variants" link in breadcrumbs

## [1.0.2] - 2015-05-20
### Changed
- update case fetching function

### Fixed
- handle multiple cases with same id

## [1.0.1] - 2015-04-28
### Fixed
- Fix building URL parameters in cases list Vue component

## [1.0.0] - 2015-04-12
Codename: Sara Lund

![Release 1.0](artwork/releases/release-1-0.jpg)

### Added
- Add email logging for unexpected errors
- New command line tool for deleting case

### Changed
- Much improved logging overall
- Updated documentation/usage guide
- Removed non-working IGV link

### Fixed
- Show sample display name in GT call
- Various small bug fixes
- Make it easier to hover over popups

## [0.0.2-rc1] - 2015-03-04
### Added
- add protein table for each variant
- add many more external links
- add coverage reports as PDFs

### Changed
- incorporate user feedback updates
- big refactor of load scripts

## [0.0.2-rc2] - 2015-03-04
### Changes
- add gene table with gene description
- reorganize inheritance models box

### Fixed
- avoid overwriting gene list on "research" load
- fix various bugs in external links

## [0.0.2-rc3] - 2015-03-05
### Added
- Activity log feed to variant view
- Adds protein change strings to ODM and Sanger email

### Changed
- Extract activity log component to macro

### Fixes
- Make Ensembl transcript links use archive website<|MERGE_RESOLUTION|>--- conflicted
+++ resolved
@@ -7,12 +7,9 @@
 ## [x.x.x]
 
 ### Added
-<<<<<<< HEAD
 - Display gene names in clinVar submissions page
 - Add badghe if Cosmic variant exists
 
-=======
->>>>>>> 34182624
 ### Fixed
 ### Changed
 
