# Change Log
All notable changes to this project will be documented in this file.
This project adheres to [Semantic Versioning](http://semver.org/).

About changelog [here](https://keepachangelog.com/en/1.0.0/)

## [x.x.x]

### Added
- COSMIC badge shown in cancer variants
- Default gene-panel in non-cancer structural view in url
- Filter SNVs and SVs by cytoband coordinates
<<<<<<< HEAD
- Mark MANE transcript in list of transcripts in "Transcript overview" on variant page
=======
- Filter cancer SNV variants by alt allele frequency in tumor
>>>>>>> 668e889b

### Fixed
- Bug in clinVar form when variant has no gene
- Bug when sharing cases with the same institute twice
- Page crashing when removing causative variant tag
- Do not default to GATK caller when no caller info is provided for cancer SNVs

### Changed

## [4.16.1]

### Fixed
- Fix the fix for handling of delivery reports for rerun cases

## [4.16]

### Added
- Adds possibility to add "lims_id" to cases. Currently only stored in database, not shown anywhere
- Adds verification comment box to SVs (previously only available for small variants)
- Scrollable pedigree panel

### Fixed
- Error caused by changes in WTForm (new release 2.3.x)
- Bug in OMIM case page form, causing the page to crash when a string was provided instead of a numerical OMIM id
- Fix Alamut link to work properly on hg38
- Better handling of delivery reports for rerun cases
- Small CodeFactor style issues: matchmaker results counting, a couple of incomplete tests and safer external xml
- Fix an issue with Phenomizer introduced by CodeFactor style changes

### Changed
- Updated the version of igv.js to 2.5.4

## [4.15.1]

### Added
- Display gene names in ClinVar submissions page
- Links to Varsome in variant transcripts table

### Fixed
- Small fixes to ClinVar submission form
- Gene panel page crash when old panel has no maintainers

## [4.15]

### Added
- Clinvar CNVs IGV track
- Gene panels can have maintainers
- Keep variant actions (dismissed, manual rank, mosaic, acmg, comments) upon variant re-upload
- Keep variant actions also on full case re-upload

### Fixed
- Fix the link to Ensembl for SV variants when genome build 38.
- Arrange information in columns on variant page
- Fix so that new cosmic identifier (COSV) is also acceptable #1304
- Fixed COSMIC tag in INFO (outside of CSQ) to be parses as well with `&` splitter.
- COSMIC stub URL changed to https://cancer.sanger.ac.uk/cosmic/search?q= instead.
- Updated to a version of IGV where bigBed tracks are visualized correctly
- Clinvar submission files are named according to the content (variant_data and case_data)
- Always show causatives from other cases in case overview
- Correct disease associations for gene symbol aliases that exist as separate genes
- Re-add "custom annotations" for SV variants
- The override ClinVar P/LP add-in in the Clinical Filter failed for new CSQ strings

### Changed
- Runs all CI checks in github actions

## [4.14.1]

### Fixed
- Error when variant found in loqusdb is not loaded for other case

## [4.14]

### Added
- Use github actions to run tests
- Adds CLI command to update individual alignments path
- Update HPO terms using downloaded definitions files
- Option to use alternative flask config when running `scout serve`
- Requirement to use loqusdb >= 2.5 if integrated

### Fixed
- Do not display Pedigree panel in cancer view
- Do not rely on internet connection and services available when running CI tests
- Variant loading assumes GATK if no caller set given and GATK filter status is seen in FILTER
- Pass genome build param all the way in order to get the right gene mappings for cases with build 38
- Parse correctly variants with zero frequency values
- Continue even if there are problems to create a region vcf
- STR and cancer variant navigation back to variants pages could fail

### Changed
- Improved code that sends requests to the external APIs
- Updates ranges for user ranks to fit todays usage
- Run coveralls on github actions instead of travis
- Run pip checks on github actions instead of coveralls
- For hg38 cases, change gnomAD link to point to version 3.0 (which is hg38 based)
- Show pinned or causative STR variants a bit more human readable

## [4.13.1]

### Added
### Fixed
- Typo that caused not all clinvar conflicting interpretations to be loaded no matter what
- Parse and retrieve clinvar annotations from VEP-annotated (VEP 97+) CSQ VCF field
- Variant clinvar significance shown as `not provided` whenever is `Uncertain significance`
- Phenomizer query crashing when case has no HPO terms assigned
- Fixed a bug affecting `All SNVs and INDELs` page when variants don't have canonical transcript
- Add gene name or id in cancer variant view

### Changed
- Cancer Variant view changed "Variant:Transcript:Exon:HGVS" to "Gene:Transcript:Exon:HGVS"

## [4.13]

### Added
- ClinVar SNVs track in IGV
- Add SMA view with SMN Copy Number data
- Easier to assign OMIM diagnoses from case page
- OMIM terms and specific OMIM term page

### Fixed
- Bug when adding a new gene to a panel
- Restored missing recent delivery reports
- Fixed style and links to other reports in case side panel
- Deleting cases using display_name and institute not deleting its variants
- Fixed bug that caused coordinates filter to override other filters
- Fixed a problem with finding some INS in loqusdb
- Layout on SV page when local observations without cases are present
- Make scout compatible with the new HPO definition files from `http://compbio.charite.de/jenkins/`
- General report visualization error when SNVs display names are very long


### Changed


## [4.12.4]

### Fixed
- Layout on SV page when local observations without cases are present

## [4.12.3]

### Fixed
- Case report when causative or pinned SVs have non null allele frequencies

## [4.12.2]

### Fixed
- SV variant links now take you to the SV variant page again
- Cancer variant view has cleaner table data entries for "N/A" data
- Pinned variant case level display hotfix for cancer and str - more on this later
- Cancer variants show correct alt/ref reads mirroring alt frequency now
- Always load all clinical STR variants even if a region load is attempted - index may be missing
- Same case repetition in variant local observations

## [4.12.1]

### Fixed
- Bug in variant.gene when gene has no HGVS description


## [4.12]

### Added
- Accepts `alignment_path` in load config to pass bam/cram files
- Display all phenotypes on variant page
- Display hgvs coordinates on pinned and causatives
- Clear panel pending changes
- Adds option to setup the database with static files
- Adds cli command to download the resources from CLI that scout needs
- Adds dummy files for merged somatic SV and CNV; as well as merged SNV, and INDEL part of #1279
- Allows for upload of OMIM-AUTO gene panel from static files without api-key

### Fixed
- Cancer case HPO panel variants link
- Fix so that some drop downs have correct size
- First IGV button in str variants page
- Cancer case activates on SNV variants
- Cases activate when STR variants are viewed
- Always calculate code coverage
- Pinned/Classification/comments in all types of variants pages
- Null values for panel's custom_inheritance_models
- Discrepancy between the manual disease transcripts and those in database in gene-edit page
- ACMG classification not showing for some causatives
- Fix bug which caused IGV.js to use hg19 reference files for hg38 data
- Bug when multiple bam files sources with non-null values are available


### Changed
- Renamed `requests` file to `scout_requests`
- Cancer variant view shows two, instead of four, decimals for allele and normal


## [4.11.1]

### Fixed
- Institute settings page
- Link institute settings to sharing institutes choices

## [4.11.0]

### Added
- Display locus name on STR variant page
- Alternative key `GNOMADAF_popmax` for Gnomad popmax allele frequency
- Automatic suggestions on how to improve the code on Pull Requests
- Parse GERP, phastCons and phyloP annotations from vep annotated CSQ fields
- Avoid flickering comment popovers in variant list
- Parse REVEL score from vep annotated CSQ fields
- Allow users to modify general institute settings
- Optionally format code automatically on commit
- Adds command to backup vital parts `scout export database`
- Parsing and displaying cancer SV variants from Manta annotated VCF files
- Dismiss cancer snv variants with cancer-specific options
- Add IGV.js UPD, RHO and TIDDIT coverage wig tracks.


### Fixed
- Slightly darker page background
- Fixed an issued with parsed conservation values from CSQ
- Clinvar submissions accessible to all users of an institute
- Header toolbar when on Clinvar page now shows institute name correctly
- Case should not always inactivate upon update
- Show dismissed snv cancer variants as grey on the cancer variants page
- Improved style of mappability link and local observations on variant page
- Convert all the GET requests to the igv view to POST request
- Error when updating gene panels using a file containing BOM chars
- Add/replace gene radio button not working in gene panels


## [4.10.1]

### Fixed
- Fixed issue with opening research variants
- Problem with coveralls not called by Travis CI
- Handle Biomart service down in tests


## [4.10.0]

### Added
- Rank score model in causatives page
- Exportable HPO terms from phenotypes page
- AMP guideline tiers for cancer variants
- Adds scroll for the transcript tab
- Added CLI option to query cases on time since case event was added
- Shadow clinical assessments also on research variants display
- Support for CRAM alignment files
- Improved str variants view : sorting by locus, grouped by allele.
- Delivery report PDF export
- New mosaicism tag option
- Add or modify individuals' age or tissue type from case page
- Display GC and allele depth in causatives table.
- Included primary reference transcript in general report
- Included partial causative variants in general report
- Remove dependency of loqusdb by utilising the CLI

### Fixed
- Fixed update OMIM command bug due to change in the header of the genemap2 file
- Removed Mosaic Tag from Cancer variants
- Fixes issue with unaligned table headers that comes with hidden Datatables
- Layout in general report PDF export
- Fixed issue on the case statistics view. The validation bars didn't show up when all institutes were selected. Now they do.
- Fixed missing path import by importing pathlib.Path
- Handle index inconsistencies in the update index functions
- Fixed layout problems


## [4.9.0]

### Added
- Improved MatchMaker pages, including visible patient contacts email address
- New badges for the github repo
- Links to [GENEMANIA](genemania.org)
- Sort gene panel list on case view.
- More automatic tests
- Allow loading of custom annotations in VCF using the SCOUT_CUSTOM info tag.

### Fixed
- Fix error when a gene is added to an empty dynamic gene panel
- Fix crash when attempting to add genes on incorrect format to dynamic gene panel
- Manual rank variant tags could be saved in a "Select a tag"-state, a problem in the variants view.
- Same case evaluations are no longer shown as gray previous evaluations on the variants page
- Stay on research pages, even if reset, next first buttons are pressed..
- Overlapping variants will now be visible on variant page again
- Fix missing classification comments and links in evaluations page
- All prioritized cases are shown on cases page


## [4.8.3]

### Added

### Fixed
- Bug when ordering sanger
- Improved scrolling over long list of genes/transcripts


## [4.8.2]

### Added

### Fixed
- Avoid opening extra tab for coverage report
- Fixed a problem when rank model version was saved as floats and not strings
- Fixed a problem with displaying dismiss variant reasons on the general report
- Disable load and delete filter buttons if there are no saved filters
- Fix problem with missing verifications
- Remove duplicate users and merge their data and activity


## [4.8.1]

### Added

### Fixed
- Prevent login fail for users with id defined by ObjectId and not email
- Prevent the app from crashing with `AttributeError: 'NoneType' object has no attribute 'message'`


## [4.8.0]

### Added
- Updated Scout to use Bootstrap 4.3
- New looks for Scout
- Improved dashboard using Chart.js
- Ask before inactivating a case where last assigned user leaves it
- Genes can be manually added to the dynamic gene list directly on the case page
- Dynamic gene panels can optionally be used with clinical filter, instead of default gene panel
- Dynamic gene panels get link out to chanjo-report for coverage report
- Load all clinvar variants with clinvar Pathogenic, Likely Pathogenic and Conflicting pathogenic
- Show transcripts with exon numbers for structural variants
- Case sort order can now be toggled between ascending and descending.
- Variants can be marked as partial causative if phenotype is available for case.
- Show a frequency tooltip hover for SV-variants.
- Added support for LDAP login system
- Search snv and structural variants by chromosomal coordinates
- Structural variants can be marked as partial causative if phenotype is available for case.
- Show normal and pathologic limits for STRs in the STR variants view.
- Institute level persistent variant filter settings that can be retrieved and used.
- export causative variants to Excel
- Add support for ROH, WIG and chromosome PNGs in case-view

### Fixed
- Fixed missing import for variants with comments
- Instructions on how to build docs
- Keep sanger order + verification when updating/reloading variants
- Fixed and moved broken filter actions (HPO gene panel and reset filter)
- Fixed string conversion to number
- UCSC links for structural variants are now separated per breakpoint (and whole variant where applicable)
- Reintroduced missing coverage report
- Fixed a bug preventing loading samples using the command line
- Better inheritance models customization for genes in gene panels
- STR variant page back to list button now does its one job.
- Allows to setup scout without a omim api key
- Fixed error causing "favicon not found" flash messages
- Removed flask --version from base cli
- Request rerun no longer changes case status. Active or archived cases inactivate on upload.
- Fixed missing tooltip on the cancer variants page
- Fixed weird Rank cell in variants page
- Next and first buttons order swap
- Added pagination (and POST capability) to cancer variants.
- Improves loading speed for variant page
- Problem with updating variant rank when no variants
- Improved Clinvar submission form
- General report crashing when dismissed variant has no valid dismiss code
- Also show collaborative case variants on the All variants view.
- Improved phenotype search using dataTables.js on phenotypes page
- Search and delete users with `email` instead of `_id`
- Fixed css styles so that multiselect options will all fit one column


## [4.7.3]

### Added
- RankScore can be used with VCFs for vcf_cancer files

### Fixed
- Fix issue with STR view next page button not doing its one job.

### Deleted
- Removed pileup as a bam viewing option. This is replaced by IGV


## [4.7.2]

### Added
- Show earlier ACMG classification in the variant list

### Fixed
- Fixed igv search not working due to igv.js dist 2.2.17
- Fixed searches for cases with a gene with variants pinned or marked causative.
- Load variant pages faster after fixing other causatives query
- Fixed mitochondrial report bug for variants without genes

## [4.7.1]

### Added

### Fixed
- Fixed bug on genes page


## [4.7.0]

### Added
- Export genes and gene panels in build GRCh38
- Search for cases with variants pinned or marked causative in a given gene.
- Search for cases phenotypically similar to a case also from WUI.
- Case variant searches can be limited to similar cases, matching HPO-terms,
  phenogroups and cohorts.
- De-archive reruns and flag them as 'inactive' if archived
- Sort cases by analysis_date, track or status
- Display cases in the following order: prioritized, active, inactive, archived, solved
- Assign case to user when user activates it or asks for rerun
- Case becomes inactive when it has no assignees
- Fetch refseq version from entrez and use it in clinvar form
- Load and export of exons for all genes, independent on refseq
- Documentation for loading/updating exons
- Showing SV variant annotations: SV cgh frequencies, gnomad-SV, local SV frequencies
- Showing transcripts mapping score in segmental duplications
- Handle requests to Ensembl Rest API
- Handle requests to Ensembl Rest Biomart
- STR variants view now displays GT and IGV link.
- Description field for gene panels
- Export exons in build 37 and 38 using the command line

### Fixed
- Fixes of and induced by build tests
- Fixed bug affecting variant observations in other cases
- Fixed a bug that showed wrong gene coverage in general panel PDF export
- MT report only shows variants occurring in the specific individual of the excel sheet
- Disable SSL certifcate verification in requests to chanjo
- Updates how intervaltree and pymongo is used to void deprecated functions
- Increased size of IGV sample tracks
- Optimized tests


## [4.6.1]

### Added

### Fixed
- Missing 'father' and 'mother' keys when parsing single individual cases


## [4.6.0]

### Added
- Description of Scout branching model in CONTRIBUTING doc
- Causatives in alphabetical order, display ACMG classification and filter by gene.
- Added 'external' to the list of analysis type options
- Adds functionality to display "Tissue type". Passed via load config.
- Update to IGV 2.

### Fixed
- Fixed alignment visualization and vcf2cytosure availability for demo case samples
- Fixed 3 bugs affecting SV pages visualization
- Reintroduced the --version cli option
- Fixed variants query by panel (hpo panel + gene panel).
- Downloaded MT report contains excel files with individuals' display name
- Refactored code in parsing of config files.


## [4.5.1]

### Added

### Fixed
- update requirement to use PyYaml version >= 5.1
- Safer code when loading config params in cli base


## [4.5.0]

### Added
- Search for similar cases from scout view CLI
- Scout cli is now invoked from the app object and works under the app context

### Fixed
- PyYaml dependency fixed to use version >= 5.1


## [4.4.1]

### Added
- Display SV rank model version when available

### Fixed
- Fixed upload of delivery report via API


## [4.4.0]

### Added
- Displaying more info on the Causatives page and hiding those not causative at the case level
- Add a comment text field to Sanger order request form, allowing a message to be included in the email
- MatchMaker Exchange integration
- List cases with empty synopsis, missing HPO terms and phenotype groups.
- Search for cases with open research list, or a given case status (active, inactive, archived)

### Fixed
- Variant query builder split into several functions
- Fixed delivery report load bug


## [4.3.3]

### Added
- Different individual table for cancer cases

### Fixed
- Dashboard collects validated variants from verification events instead of using 'sanger' field
- Cases shared with collaborators are visible again in cases page
- Force users to select a real institute to share cases with (actionbar select fix)


## [4.3.2]

### Added
- Dashboard data can be filtered using filters available in cases page
- Causatives for each institute are displayed on a dedicated page
- SNVs and and SVs are searchable across cases by gene and rank score
- A more complete report with validated variants is downloadable from dashboard

### Fixed
- Clinsig filter is fixed so clinsig numerical values are returned
- Split multi clinsig string values in different elements of clinsig array
- Regex to search in multi clinsig string values or multi revstat string values
- It works to upload vcf files with no variants now
- Combined Pileup and IGV alignments for SVs having variant start and stop on the same chromosome


## [4.3.1]

### Added
- Show calls from all callers even if call is not available
- Instructions to install cairo and pango libs from WeasyPrint page
- Display cases with number of variants from CLI
- Only display cases with number of variants above certain treshold. (Also CLI)
- Export of verified variants by CLI or from the dashboard
- Extend case level queries with default panels, cohorts and phenotype groups.
- Slice dashboard statistics display using case level queries
- Add a view where all variants for an institute can be searched across cases, filtering on gene and rank score. Allows searching research variants for cases that have research open.

### Fixed
- Fixed code to extract variant conservation (gerp, phyloP, phastCons)
- Visualization of PDF-exported gene panels
- Reintroduced the exon/intron number in variant verification email
- Sex and affected status is correctly displayed on general report
- Force number validation in SV filter by size
- Display ensembl transcripts when no refseq exists


## [4.3.0]

### Added
- Mosaicism tag on variants
- Show and filter on SweGen frequency for SVs
- Show annotations for STR variants
- Show all transcripts in verification email
- Added mitochondrial export
- Adds alternative to search for SVs shorter that the given length
- Look for 'bcftools' in the `set` field of VCFs
- Display digenic inheritance from OMIM
- Displays what refseq transcript that is primary in hgnc

### Fixed

- Archived panels displays the correct date (not retroactive change)
- Fixed problem with waiting times in gene panel exports
- Clinvar fiter not working with human readable clinsig values

## [4.2.2]

### Fixed
- Fixed gene panel create/modify from CSV file utf-8 decoding error
- Updating genes in gene panels now supports edit comments and entry version
- Gene panel export timeout error

## [4.2.1]

### Fixed
- Re-introduced gene name(s) in verification email subject
- Better PDF rendering for excluded variants in report
- Problem to access old case when `is_default` did not exist on a panel


## [4.2.0]

### Added
- New index on variant_id for events
- Display overlapping compounds on variants view

### Fixed
- Fixed broken clinical filter


## [4.1.4]

### Added
- Download of filtered SVs

### Fixed
- Fixed broken download of filtered variants
- Fixed visualization issue in gene panel PDF export
- Fixed bug when updating gene names in variant controller


## [4.1.3]

### Fixed
- Displays all primary transcripts


## [4.1.2]

### Added
- Option add/replace when updating a panel via CSV file
- More flexible versioning of the gene panels
- Printing coverage report on the bottom of the pdf case report
- Variant verification option for SVs
- Logs uri without pwd when connecting
- Disease-causing transcripts in case report
- Thicker lines in case report
- Supports HPO search for cases, both terms or if described in synopsis
- Adds sanger information to dashboard

### Fixed
- Use db name instead of **auth** as default for authentication
- Fixes so that reports can be generated even with many variants
- Fixed sanger validation popup to show individual variants queried by user and institute.
- Fixed problem with setting up scout
- Fixes problem when exac file is not available through broad ftp
- Fetch transcripts for correct build in `adapter.hgnc_gene`

## [4.1.1]
- Fix problem with institute authentication flash message in utils
- Fix problem with comments
- Fix problem with ensembl link


## [4.1.0]

### Added
- OMIM phenotypes to case report
- Command to download all panel app gene panels `scout load panel --panel-app`
- Links to genenames.org and omim on gene page
- Popup on gene at variants page with gene information
- reset sanger status to "Not validated" for pinned variants
- highlight cases with variants to be evaluated by Sanger on the cases page
- option to point to local reference files to the genome viewer pileup.js. Documented in `docs.admin-guide.server`
- option to export single variants in `scout export variants`
- option to load a multiqc report together with a case(add line in load config)
- added a view for searching HPO terms. It is accessed from the top left corner menu
- Updates the variants view for cancer variants. Adds a small cancer specific filter for known variants
- Adds hgvs information on cancer variants page
- Adds option to update phenotype groups from CLI

### Fixed
- Improved Clinvar to submit variants from different cases. Fixed HPO terms in casedata according to feedback
- Fixed broken link to case page from Sanger modal in cases view
- Now only cases with non empty lists of causative variants are returned in `adapter.case(has_causatives=True)`
- Can handle Tumor only samples
- Long lists of HGNC symbols are now possible. This was previously difficult with manual, uploaded or by HPO search when changing filter settings due to GET request limitations. Relevant pages now use POST requests. Adds the dynamic HPO panel as a selection on the gene panel dropdown.
- Variant filter defaults to default panels also on SV and Cancer variants pages.

## [4.0.0]

### WARNING ###

This is a major version update and will require that the backend of pre releases is updated.
Run commands:

```
$scout update genes
$scout update hpo
```

- Created a Clinvar submission tool, to speed up Clinvar submission of SNVs and SVs
- Added an analysis report page (html and PDF format) containing phenotype, gene panels and variants that are relevant to solve a case.

### Fixed
- Optimized evaluated variants to speed up creation of case report
- Moved igv and pileup viewer under a common folder
- Fixed MT alignment view pileup.js
- Fixed coordinates for SVs with start chromosome different from end chromosome
- Global comments shown across cases and institutes. Case-specific variant comments are shown only for that specific case.
- Links to clinvar submitted variants at the cases level
- Adapts clinvar parsing to new format
- Fixed problem in `scout update user` when the user object had no roles
- Makes pileup.js use online genome resources when viewing alignments. Now any instance of Scout can make use of this functionality.
- Fix ensembl link for structural variants
- Works even when cases does not have `'madeline_info'`
- Parses Polyphen in correct way again
- Fix problem with parsing gnomad from VEP

### Added
- Added a PDF export function for gene panels
- Added a "Filter and export" button to export custom-filtered SNVs to CSV file
- Dismiss SVs
- Added IGV alignments viewer
- Read delivery report path from case config or CLI command
- Filter for spidex scores
- All HPO terms are now added and fetched from the correct source (https://github.com/obophenotype/human-phenotype-ontology/blob/master/hp.obo)
- New command `scout update hpo`
- New command `scout update genes` will fetch all the latest information about genes and update them
- Load **all** variants found on chromosome **MT**
- Adds choice in cases overview do show as many cases as user like

### Removed
- pileup.min.js and pileup css are imported from a remote web location now
- All source files for HPO information, this is instead fetched directly from source
- All source files for gene information, this is instead fetched directly from source

## [3.0.0]
### Fixed
- hide pedigree panel unless it exists

## [1.5.1] - 2016-07-27
### Fixed
- look for both ".bam.bai" and ".bai" extensions

## [1.4.0] - 2016-03-22
### Added
- support for local frequency through loqusdb
- bunch of other stuff

## [1.3.0] - 2016-02-19
### Fixed
- Update query-phenomizer and add username/password

### Changed
- Update the way a case is checked for rerun-status

### Added
- Add new button to mark a case as "checked"
- Link to clinical variants _without_ 1000G annotation

## [1.2.2] - 2016-02-18
### Fixed
- avoid filtering out variants lacking ExAC and 1000G annotations

## [1.1.3] - 2015-10-01
### Fixed
- persist (clinical) filter when clicking load more
- fix #154 by robustly setting clinical filter func. terms

## [1.1.2] - 2015-09-07
### Fixed
- avoid replacing coverage report with none
- update SO terms, refactored

## [1.1.1] - 2015-08-20
### Fixed
- fetch case based on collaborator status (not owner)

## [1.1.0] - 2015-05-29
### Added
- link(s) to SNPedia based on RS-numbers
- new Jinja filter to "humanize" decimal numbers
- show gene panels in variant view
- new Jinja filter for decoding URL encoding
- add indicator to variants in list that have comments
- add variant number threshold and rank score threshold to load function
- add event methods to mongo adapter
- add tests for models
- show badge "old" if comment was written for a previous analysis

### Changed
- show cDNA change in transcript summary unless variant is exonic
- moved compounds table further up the page
- show dates for case uploads in ISO format
- moved variant comments higher up on page
- updated documentation for pages
- read in coverage report as blob in database and serve directly
- change ``OmimPhenotype`` to ``PhenotypeTerm``
- reorganize models sub-package
- move events (and comments) to separate collection
- only display prev/next links for the research list
- include variant type in breadcrumbs e.g. "Clinical variants"

### Removed
- drop dependency on moment.js

### Fixed
- show the same level of detail for all frequencies on all pages
- properly decode URL encoded symbols in amino acid/cDNA change strings
- fixed issue with wipe permissions in MongoDB
- include default gene lists in "variants" link in breadcrumbs

## [1.0.2] - 2015-05-20
### Changed
- update case fetching function

### Fixed
- handle multiple cases with same id

## [1.0.1] - 2015-04-28
### Fixed
- Fix building URL parameters in cases list Vue component

## [1.0.0] - 2015-04-12
Codename: Sara Lund

![Release 1.0](artwork/releases/release-1-0.jpg)

### Added
- Add email logging for unexpected errors
- New command line tool for deleting case

### Changed
- Much improved logging overall
- Updated documentation/usage guide
- Removed non-working IGV link

### Fixed
- Show sample display name in GT call
- Various small bug fixes
- Make it easier to hover over popups

## [0.0.2-rc1] - 2015-03-04
### Added
- add protein table for each variant
- add many more external links
- add coverage reports as PDFs

### Changed
- incorporate user feedback updates
- big refactor of load scripts

## [0.0.2-rc2] - 2015-03-04
### Changes
- add gene table with gene description
- reorganize inheritance models box

### Fixed
- avoid overwriting gene list on "research" load
- fix various bugs in external links

## [0.0.2-rc3] - 2015-03-05
### Added
- Activity log feed to variant view
- Adds protein change strings to ODM and Sanger email

### Changed
- Extract activity log component to macro

### Fixes
- Make Ensembl transcript links use archive website<|MERGE_RESOLUTION|>--- conflicted
+++ resolved
@@ -10,11 +10,9 @@
 - COSMIC badge shown in cancer variants
 - Default gene-panel in non-cancer structural view in url
 - Filter SNVs and SVs by cytoband coordinates
-<<<<<<< HEAD
+- Filter cancer SNV variants by alt allele frequency in tumor
 - Mark MANE transcript in list of transcripts in "Transcript overview" on variant page
-=======
-- Filter cancer SNV variants by alt allele frequency in tumor
->>>>>>> 668e889b
+
 
 ### Fixed
 - Bug in clinVar form when variant has no gene
