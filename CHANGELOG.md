# Change Log
All notable changes to this project will be documented in this file.
This project adheres to [Semantic Versioning](http://semver.org/).

About changelog [here](https://keepachangelog.com/en/1.0.0/)


## [unreleased]
### Added
- Documentation on how to create/update PanelApp panels
- Add filter by local observations (archive) to structural variants filters
### Fixed
- Added a not-authorized `auto-login` fixture according to changes in Flask-Login 0.6.2
- Renamed `cache_timeout` param name of flask.send_file function to `max_age` (Flask 2.2 compliant)
- Replaced deprecated `app.config["JSON_SORT_KEYS"]` with app.json.sort_keys in app settings
- Bug in gene variants page (All SNVs and INDELs) when variant gene doesn't have a hgnc id that is found in the database
- Broken export of causatives table
- Query for genes in build 38 on `Search SNVs and INDELs` page
<<<<<<< HEAD
- Search matching causatives also among research variants in other cases
=======
- Prevent typing special characters `^<>?!=\/` in case search form
>>>>>>> 87cea1db
### Changed
- State that loqusdb observation is in current case if observations count is one and no cases are shown  
- Better pagination and number of variants returned by queries in `Search SNVs and INDELs` page
- Refactored and simplified code used for collecting gene variants for `Search SNVs and INDELs` page
- Fix sidebar panel icons in Case view
- Removed unused database `sanger_ordered` and `case_id,category,rank_score` indexes (variant collection)
- Verified variants displayed in a dedicated page reachable from institute sidebar
- Unified stats in dashboard page
- Improved gene info for large SVs and cancer SVs

## [4.57.4]
### Fixed
- Parsing of variant.FORMAT "DR" key in parse variant file
- Reduced code complexity in `scout/parse/variant/variant.py`
- Reduced complexity of code in `scout/build/variant/variant.py`

## [4.57.3]
### Fixed
- Export of STR verified variants
- Do not download as verified variants first verified and then reset to not validated
- Avoid duplicated lines in downloaded verified variants reflecting changes in variant validation status

## [4.57.2]
### Fixed
- Export of verified variants when variant gene has no transcripts
- HTTP 500 when visiting a the details page for a cancer variant that had been ranked with genmod

## [4.57.1]
### Fixed
- Updating/replacing a gene panel from file with a corrupted or malformed file

## [4.57]
### Added
- Display last 50 or 500 events for a user in a timeline
- Show dismiss count from other cases on matching variantS
- Save Beacon-related events in events collection
- Institute settings allow saving multiple loqusdb instances for one institute
- Display stats from multiple instances of loqusdb on variant page
- Display date and frequency of obs derived from count of local archive observations from MIP11 (requires fix in MIP)
### Changed
- Prior ACMG classifications view is no longer limited by pathogenicity
### Fixed
- Visibility of Sanger ordered badge on case page, light mode
- Some of the DataTables tables (Phenotypes and Diagnoses pages) got a bit dark in dark mode
- Remove all redundancies when displaying timeline events (some events are saved both as case-related and variant-related)
- Missing link in saved MatchMaker-related events
- Genes with mixed case gene symbols missing in PanelApp panels
- Alignment of elements on the Beacon submission modal window
- Locus info links from STR variantS page open in new browser tabs

## [4.56]
### Added
- Test for PanelApp panels loading
- `panel-umi` tag option when loading cancer analyses
### Changed
- Black text to make comments more visible in dark mode
- Loading PanelApp panels replaces pre-existing panels with same version
- Removed sidebar from Causatives page - navigation is available on the top bar for now
- Create ClinVar submissions from pinned variants list in case page
- Select which pinned variants will be included in ClinVar submission documents
### Fixed
- Remove a:visited css style from all buttons
- Update of HPO terms via command line
- Background color of `MIXED` and `PANEL-UMI` sequencing types on cases page
- Fixed regex error when searching for cases with query ending with `\ `
- Gene symbols on Causatives page lighter in dark mode
- SpliceAI tooltip of multigene variants

## [4.55]
### Changed
- Represent different tumor samples as vials in cases page
- Option to force-update the OMIM panel
### Fixed
- Low tumor purity badge alignment in cancer samples table on cancer case view
- VariantS comment popovers reactivate on hover
- Updating database genes in build 37
- ACMG classification summary hidden by sticky navbar
- Logo backgrounds fixed to white on welcome page
- Visited links turn purple again
- Style of link buttons and dropdown menus
- Update KUH and GMS logos
- Link color for Managed variants

## [4.54]
### Added
- Dark mode, using browser/OS media preference
- Allow marking case as solved without defining causative variants
- Admin users can create missing beacon datasets from the institute's settings page
- GenCC links on gene and variant pages
- Deprecation warnings when launching the app using a .yaml config file or loading cases using .ped files
### Changed
- Improved HTML syntax in case report template
- Modified message displayed when variant rank stats could not be calculated
- Expanded instructions on how to test on CG development server (cg-vm1)
- Added more somatic variant callers (Balsamic v9 SNV, develop SV)
### Fixed
- Remove load demo case command from docker-compose.yml
- Text elements being split across pages in PDF reports
- Made login password field of type `password` in LDAP login form
- Gene panels HTML select in institute's settings page
- Bootstrap upgraded to version 5
- Fix some Sourcery and SonarCloud suggestions
- Escape special characters in case search on institute and dashboard pages
- Broken case PDF reports when no Madeline pedigree image can be created
- Removed text-white links style that were invisible in new pages style
- Variants pagination after pressing "Filter variants" or "Clinical filter"
- Layout of buttons Matchmaker submission panel (case page)
- Removing cases from Matchmaker (simplified code and fixed functionality)
- Reintroduce check for missing alignment files purged from server

## [4.53]
### Added
### Changed
- Point Alamut API key docs link to new API version
- Parse dbSNP id from ID only if it says "rs", else use VEP CSQ fields
- Removed MarkupSafe from the dependencies
### Fixed
- Reintroduced loading of SVs for demo case 643595
- Successful parse of FOUND_IN should avoid GATK caller default
- All vulnerabilities flagged by SonarCloud

## [4.52]
### Added
- Demo cancer case gets loaded together with demo RD case in demo instance
- Parse REVEL_score alongside REVEL_rankscore from csq field and display it on SNV variant page
- Rank score results now show the ranking range
- cDNA and protein changes displayed on institute causatives pages
- Optional SESSION_TIMEOUT_MINUTES configuration in app config files
- Script to convert old OMIM case format (list of integers) to new format (list of dictionaries)
- Additional check for user logged in status before serving alignment files
- Download .cgh files from cancer samples table on cancer case page
- Number of documents and date of last update on genes page
### Changed
- Verify user before redirecting to IGV alignments and sashimi plots
- Build case IGV tracks starting from case and variant objects instead of passing all params in a form
- Unfreeze Werkzeug lib since Flask_login v.0.6 with bugfix has been released
- Sort gene panels by name (panelS and variant page)
- Removed unused `server.blueprints.alignviewers.unindexed_remote_static` endpoint
- User sessions to check files served by `server.blueprints.alignviewers.remote_static` endpoint
- Moved Beacon-related functions to a dedicated app extension
- Audit Filter now also loads filter displaying the variants for it
### Fixed
- Handle `attachment_filename` parameter renamed to `download_name` when Flask 2.2 will be released
- Removed cursor timeout param in cases find adapter function to avoid many code warnings
- Removed stream argument deprecation warning in tests
- Handle `no intervals found` warning in load_region test
- Beacon remove variants
- Protect remote_cors function in alignviewers view from Server-Side Request Forgery (SSRF)
- Check creation date of last document in gene collection to display when genes collection was updated last

## [4.51]
### Added
- Config file containing codecov settings for pull requests
- Add an IGV.js direct link button from case page
- Security policy file
- Hide/shade compound variants based on rank score on variantS from filter
- Chromograph legend documentation direct link
### Changed
- Updated deprecated Codecov GitHub action to v.2
- Simplified code of scout/adapter/mongo/variant
- Update IGV.js to v2.11.2
- Show summary number of variant gene panels on general report if more than 3
### Fixed
- Marrvel link for variants in genome build 38 (using liftover to build 37)
- Remove flags from codecov config file
- Fixed filter bug with high negative SPIDEX scores
- Renamed IARC TP53 button to to `TP53 Database`, modified also link since IARC has been moved to the US NCI: `https://tp53.isb-cgc.org/`
- Parsing new format of OMIM case info when exporting patients to Matchmaker
- Remove flask-debugtoolbar lib dependency that is using deprecated code and causes app to crash after new release of Jinja2 (3.1)
- Variant page crashing for cases with old OMIM terms structure (a list of integers instead of dictionary)
- Variant page crashing when creating MARRVEL link for cases with no genome build
- SpliceAI documentation link
- Fix deprecated `safe_str_cmp` import from `werkzeug.security` by freezing Werkzeug lib to v2.0 until Flask_login v.0.6 with bugfix is released
- List gene names densely in general report for SVs that contain more than 3 genes
- Show transcript ids on refseq genes on hg19 in IGV.js, using refgene source
- Display correct number of genes in general report for SVs that contain more than 32 genes
- Broken Google login after new major release of `lepture/authlib`
- Fix frequency and callers display on case general report

## [4.50.1]
### Fixed
- Show matching causative STR_repid for legacy str variants (pre Stranger hgnc_id)

## [4.50]
### Added
- Individual-specific OMIM terms
- OMIM disease descriptions in ClinVar submission form
- Add a toggle for melter rerun monitoring of cases
- Add a config option to show the rerun monitoring toggle
- Add a cli option to export cases with rerun monitoring enabled
- Add a link to STRipy for STR variants; shallow for ARX and HOXA13
- Hide by default variants only present in unaffected individuals in variants filters
- OMIM terms in general case report
- Individual-level info on OMIM and HPO terms in general case report
- PanelApp gene link among the external links on variant page
- Dashboard case filters fields help
- Filter cases by OMIM terms in cases and dashboard pages
### Fixed
- A malformed panel id request would crash with exception: now gives user warning flash with redirect
- Link to HPO resource file hosted on `http://purl.obolibrary.org`
- Gene search form when gene exists only in build 38
- Fixed odd redirect error and poor error message on missing column for gene panel csv upload
- Typo in parse variant transcripts function
- Modified keys name used to parse local observations (archived) frequencies to reflect change in MIP keys naming
- Better error handling for partly broken/timed out chanjo reports
- Broken javascript code when case Chromograph data is malformed
- Broader space for case synopsis in general report
- Show partial causatives on causatives and matching causatives panels
- Partial causative assignment in cases with no OMIM or HPO terms
- Partial causative OMIM select options in variant page
### Changed
- Slightly smaller and improved layout of content in case PDF report
- Relabel more cancer variant pages somatic for navigation
- Unify caseS nav links
- Removed unused `add_compounds` param from variant controllers function
- Changed default hg19 genome for IGV.js to legacy hg19_1kg_decoy to fix a few problematic loci
- Reduce code complexity (parse/ensembl.py)
- Silence certain fields in ClinVar export if prioritised ones exist (chrom-start-end if hgvs exist)
- Made phenotype non-mandatory when marking a variant as partial causative
- Only one phenotype condition type (OMIM or HPO) per variant is used in ClinVar submissions
- ClinVar submission variant condition prefers OMIM over HPO if available
- Use lighter version of gene objects in Omim MongoDB adapter, panels controllers, panels views and institute controllers
- Gene-variants table size is now adaptive
- Remove unused file upload on gene-variants page

## [4.49]
### Fixed
- Pydantic model types for genome_build, madeline_info, peddy_ped_check and peddy_sex_check, rank_model_version and sv_rank_model_version
- Replace `MatchMaker` with `Matchmaker` in all places visible by a user
- Save diagnosis labels along with OMIM terms in Matchmaker Exchange submission objects
- `libegl-mesa0_21.0.3-0ubuntu0.3~20.04.5_amd64.deb` lib not found by GitHub actions Docker build
- Remove unused `chromograph_image_files` and `chromograph_prefixes` keys saved when creating or updating an RD case
- Search managed variants by description and with ignore case
### Changed
- Introduced page margins on exported PDF reports
- Smaller gene fonts in downloaded HPO genes PDF reports
- Reintroduced gene coverage data in the PDF-exported general report of rare-disease cases
- Check for existence of case report files before creating sidebar links
- Better description of HPO and OMIM terms for patients submitted to Matchmaker Exchange
- Remove null non-mandatory key/values when updating a case
- Freeze WTForms<3 due to several form input rendering changes

## [4.48.1]
### Fixed
- General case PDF report for recent cases with no pedigree

## [4.48]
### Added
- Option to cancel a request for research variants in case page
### Changed
- Update igv.js to v2.10.5
- Updated example of a case delivery report
- Unfreeze cyvcf2
- Builder images used in Scout Dockerfiles
- Crash report email subject gives host name
- Export general case report to PDF using PDFKit instead of WeasyPrint
- Do not include coverage report in PDF case report since they might have different orientation
- Export cancer cases's "Coverage and QC report" to PDF using PDFKit instead of Weasyprint
- Updated cancer "Coverage and QC report" example
- Keep portrait orientation in PDF delivery report
- Export delivery report to PDF using PDFKit instead of Weasyprint
- PDF export of clinical and research HPO panels using PDFKit instead of Weasyprint
- Export gene panel report to PDF using PDFKit
- Removed WeasyPrint lib dependency

### Fixed
- Reintroduced missing links to Swegen and Beacon and dbSNP in RD variant page, summary section
- Demo delivery report orientation to fit new columns
- Missing delivery report in demo case
- Cast MNVs to SNV for test
- Export verified variants from all institutes when user is admin
- Cancer coverage and QC report not found for demo cancer case
- Pull request template instructions on how to deploy to test server
- PDF Delivery report not showing Swedac logo
- Fix code typos
- Disable codefactor raised by ESLint for javascript functions located on another file
- Loading spinner stuck after downloading a PDF gene panel report
- IGV browser crashing when file system with alignment files is not mounted

## [4.47]
### Added
- Added CADD, GnomAD and genotype calls to variantS export
### Changed
- Pull request template, to illustrate how to deploy pull request branches on cg-vm1 stage server
### Fixed
- Compiled Docker image contains a patched version (v4.9) of chanjo-report

## [4.46.1]
### Fixed
- Downloading of files generated within the app container (MT-report, verified variants, pedigrees, ..)

## [4.46]
### Added
- Created a Dockefile to be used to serve the dockerized app in production
- Modified the code to collect database params specified as env vars
- Created a GitHub action that pushes the Dockerfile-server image to Docker Hub (scout-server-stage) every time a PR is opened
- Created a GitHub action that pushes the Dockerfile-server image to Docker Hub (scout-server) every time a new release is created
- Reassign MatchMaker Exchange submission to another user when a Scout user is deleted
- Expose public API JSON gene panels endpoint, primarily to enable automated rerun checking for updates
- Add utils for dictionary type
- Filter institute cases using multiple HPO terms
- Vulture GitHub action to identify and remove unused variables and imports
### Changed
- Updated the python config file documentation in admin guide
- Case configuration parsing now uses Pydantic for improved typechecking and config handling
- Removed test matrices to speed up automatic testing of PRs
- Switch from Coveralls to Codecov to handle CI test coverage
- Speed-up CI tests by caching installation of libs and splitting tests into randomized groups using pytest-test-groups
- Improved LDAP login documentation
- Use lib flask-ldapconn instead of flask_ldap3_login> to handle ldap authentication
- Updated Managed variant documentation in user guide
- Fix and simplify creating and editing of gene panels
- Simplified gene variants search code
- Increased the height of the genes track in the IGV viewer
### Fixed
- Validate uploaded managed variant file lines, warning the user.
- Exporting validated variants with missing "genes" database key
- No results returned when searching for gene variants using a phenotype term
- Variants filtering by gene symbols file
- Make gene HGNC symbols field mandatory in gene variants page and run search only on form submit
- Make sure collaborator gene variants are still visible, even if HPO filter is used

## [4.45]
### Added
### Changed
- Start Scout also when loqusdbapi is not reachable
- Clearer definition of manual standard and custom inheritance models in gene panels
- Allow searching multiple chromosomes in filters
### Fixed
- Gene panel crashing on edit action

## [4.44]
### Added
### Changed
- Display Gene track beneath each sample track when displaying splice junctions in igv browser
- Check outdated gene symbols and update with aliases for both RD and cancer variantS
### Fixed
- Added query input check and fixed the Genes API endpoint to return a json formatted error when request is malformed
- Typo in ACMG BP6 tooltip

## [4.43.1]
### Added
- Added database index for OMIM disease term genes
### Changed
### Fixed
- Do not drop HPO terms collection when updating HPO terms via the command line
- Do not drop disease (OMIM) terms collection when updating diseases via the command line

## [4.43]
### Added
- Specify which collection(s) update/build indexes for
### Fixed
- Do not drop genes and transcripts collections when updating genes via the command line

## [4.42.1]
### Added
### Changed
### Fixed
- Freeze PyMongo lib to version<4.0 to keep supporting previous MongoDB versions
- Speed up gene panels creation and update by collecting only light gene info from database
- Avoid case page crash on Phenomizer queries timeout

## [4.42]
### Added
- Choose custom pinned variants to submit to MatchMaker Exchange
- Submit structural variant as genes to the MatchMaker Exchange
- Added function for maintainers and admins to remove gene panels
- Admins can restore deleted gene panels
- A development docker-compose file illustrating the scout/chanjo-report integration
- Show AD on variants view for cancer SV (tumor and normal)
- Cancer SV variants filter AD, AF (tumor and normal)
- Hiding the variants score column also from cancer SVs, as for the SNVs
### Changed
- Enforce same case _id and display_name when updating a case
- Enforce same individual ids, display names and affected status when updating a case
- Improved documentation for connecting to loqusdb instances (including loqusdbapi)
- Display and download HPO gene panels' gene symbols in italics
- A faster-built and lighter Docker image
- Reduce complexity of `panels` endpoint moving some code to the panels controllers
- Update requirements to use flask-ldap3-login>=0.9.17 instead of freezing WTForm
### Fixed
- Use of deprecated TextField after the upgrade of WTF to v3.0
- Freeze to WTForms to version < 3
- Remove the extra files (bed files and madeline.svg) introduced by mistake
- Cli command loading demo data in docker-compose when case custom images exist and is None
- Increased MongoDB connection serverSelectionTimeoutMS parameter to 30K (default value according to MongoDB documentation)
- Better differentiate old obs counts 0 vs N/A
- Broken cancer variants page when default gene panel was deleted
- Typo in tx_overview function in variant controllers file
- Fixed loqusdbapi SV search URL
- SV variants filtering using Decipher criterion
- Removing old gene panels that don't contain the `maintainer` key.

## [4.41.1]
### Fixed
- General reports crash for variant annotations with same variant on other cases

## [4.41]
### Added
- Extended the instructions for running the Scout Docker image (web app and cli).
- Enabled inclusion of custom images to STR variant view
### Fixed
- General case report sorting comments for variants with None genetic models
- Do not crash but redirect to variants page with error when a variant is not found for a case
- UCSC links coordinates for SV variants with start chromosome different than end chromosome
- Human readable variants name in case page for variants having start chromosome different from end chromosome
- Avoid always loading all transcripts when checking gene symbol: introduce gene captions
- Slow queries for evaluated variants on e.g. case page - use events instead
### Changed
- Rearrange variant page again, moving severity predictions down.
- More reactive layout width steps on variant page

## [4.40.1]
### Added
### Fixed
- Variants dismissed with inconsistent inheritance pattern can again be shown in general case report
- General report page for variants with genes=None
- General report crashing when variants have no panels
- Added other missing keys to case and variant dictionaries passed to general report
### Changed

## [4.40]
### Added
- A .cff citation file
- Phenotype search API endpoint
- Added pagination to phenotype API
- Extend case search to include internal MongoDB id
- Support for connecting to a MongoDB replica set (.py config files)
- Support for connecting to a MongoDB replica set (.yaml config files)
### Fixed
- Command to load the OMIM gene panel (`scout load panel --omim`)
- Unify style of pinned and causative variants' badges on case page
- Removed automatic spaces after punctuation in comments
- Remove the hardcoded number of total individuals from the variant's old observations panel
- Send delete requests to a connected Beacon using the DELETE method
- Layout of the SNV and SV variant page - move frequency up
### Changed
- Stop updating database indexes after loading exons via command line
- Display validation status badge also for not Sanger-sequenced variants
- Moved Frequencies, Severity and Local observations panels up in RD variants page
- Enabled Flask CORS to communicate CORS status to js apps
- Moved the code preparing the transcripts overview to the backend
- Refactored and filtered json data used in general case report
- Changed the database used in docker-compose file to use the official MongoDB v4.4 image
- Modified the Python (3.6, 3.8) and MongoDB (3.2, 4.4, 5.0) versions used in testing matrices (GitHub actions)
- Capitalize case search terms on institute and dashboard pages


## [4.39]
### Added
- COSMIC IDs collected from CSQ field named `COSMIC`
### Fixed
- Link to other causative variants on variant page
- Allow multiple COSMIC links for a cancer variant
- Fix floating text in severity box #2808
- Fixed MitoMap and HmtVar links for hg38 cases
- Do not open new browser tabs when downloading files
- Selectable IGV tracks on variant page
- Missing splice junctions button on variant page
- Refactor variantS representative gene selection, and use it also for cancer variant summary
### Changed
- Improve Javascript performance for displaying Chromograph images
- Make ClinVar classification more evident in cancer variant page

## [4.38]
### Added
- Option to hide Alamut button in the app config file
### Fixed
- Library deprecation warning fixed (insert is deprecated. Use insert_one or insert_many instead)
- Update genes command will not trigger an update of database indices any more
- Missing resources in temporary downloading directory when updating genes using the command line
- Restore previous variant ACMG classification in a scrollable div
- Loading spinner not stopping after downloading PDF case reports and variant list export
- Add extra Alamut links higher up on variant pages
- Improve UX for phenotypes in case page
- Filter and export of STR variants
- Update look of variants page navigation buttons
### Changed

## [4.37]
### Added
- Highlight and show version number for RefSeq MANE transcripts.
- Added integration to a rerunner service for toggling reanalysis with updated pedigree information
- SpliceAI display and parsing from VEP CSQ
- Display matching tiered variants for cancer variants
- Display a loading icon (spinner) until the page loads completely
- Display filter badges in cancer variants list
- Update genes from pre-downloaded file resources
- On login, OS, browser version and screen size are saved anonymously to understand how users are using Scout
- API returning institutes data for a given user: `/api/v1/institutes`
- API returning case data for a given institute: `/api/v1/institutes/<institute_id>/cases`
- Added GMS and Lund university hospital logos to login page
- Made display of Swedac logo configurable
- Support for displaying custom images in case view
- Individual-specific HPO terms
- Optional alamut_key in institute settings for Alamut Plus software
- Case report API endpoint
- Tooltip in case explaining that genes with genome build different than case genome build will not be added to dynamic HPO panel.
- Add DeepVariant as a caller
### Fixed
- Updated IGV to v2.8.5 to solve missing gene labels on some zoom levels
- Demo cancer case config file to load somatic SNVs and SVs only.
- Expand list of refseq trancripts in ClinVar submission form
- Renamed `All SNVs and INDELs` institute sidebar element to `Search SNVs and INDELs` and fixed its style.
- Add missing parameters to case load-config documentation
- Allow creating/editing gene panels and dynamic gene panels with genes present in genome build 38
- Bugfix broken Pytests
- Bulk dismissing variants error due to key conversion from string to integer
- Fix typo in index documentation
- Fixed crash in institute settings page if "collaborators" key is not set in database
- Don't stop Scout execution if LoqusDB call fails and print stacktrace to log
- Bug when case contains custom images with value `None`
- Bug introduced when fixing another bug in Scout-LoqusDB interaction
- Loading of OMIM diagnoses in Scout demo instance
- Remove the docker-compose with chanjo integration because it doesn't work yet.
- Fixed standard docker-compose with scout demo data and database
- Clinical variant assessments not present for pinned and causative variants on case page.
- MatchMaker matching one node at the time only
- Remove link from previously tiered variants badge in cancer variants page
- Typo in gene cell on cancer variants page
- Managed variants filter form
### Changed
- Better naming for variants buttons on cancer track (somatic, germline). Also show cancer research button if available.
- Load case with missing panels in config files, but show warning.
- Changing the (Female, Male) symbols to (F/M) letters in individuals_table and case-sma.
- Print stacktrace if case load command fails
- Added sort icon and a pointer to the cursor to all tables with sortable fields
- Moved variant, gene and panel info from the basic pane to summary panel for all variants.
- Renamed `Basics` panel to `Classify` on variant page.
- Revamped `Basics` panel to a panel dedicated to classify variants
- Revamped the summary panel to be more compact.
- Added dedicated template for cancer variants
- Removed Gene models, Gene annotations and Conservation panels for cancer variants
- Reorganized the orders of panels for variant and cancer variant views
- Added dedicated variant quality panel and removed relevant panes
- A more compact case page
- Removed OMIM genes panel
- Make genes panel, pinned variants panel, causative variants panel and ClinVar panel scrollable on case page
- Update to Scilifelab's 2020 logo
- Update Gens URL to support Gens v2.0 format
- Refactor tests for parsing case configurations
- Updated links to HPO downloadable resources
- Managed variants filtering defaults to all variant categories
- Changing the (Kind) drop-down according to (Category) drop-down in Managed variant add variant
- Moved Gens button to individuals table
- Check resource files availability before starting updating OMIM diagnoses
- Fix typo in `SHOW_OBSERVED_VARIANT_ARCHIVE` config param

## [4.36]
### Added
- Parse and save splice junction tracks from case config file
- Tooltip in observations panel, explaining that case variants with no link might be old variants, not uploaded after a case rerun
### Fixed
- Warning on overwriting variants with same position was no longer shown
- Increase the height of the dropdowns to 425px
- More indices for the case table as it grows, specifically for causatives queries
- Splice junction tracks not centered over variant genes
- Total number of research variants count
- Update variants stats in case documents every time new variants are loaded
- Bug in flashing warning messages when filtering variants
### Changed
- Clearer warning messages for genes and gene/gene-panels searches in variants filters

## [4.35]
### Added
- A new index for hgnc_symbol in the hgnc_gene collection
- A Pedigree panel in STR page
- Display Tier I and II variants in case view causatives card for cancer cases
### Fixed
- Send partial file data to igv.js when visualizing sashimi plots with splice junction tracks
- Research variants filtering by gene
- Do not attempt to populate annotations for not loaded pinned/causatives
- Add max-height to all dropdowns in filters
### Changed
- Switch off non-clinical gene warnings when filtering research variants
- Don't display OMIM disease card in case view for cancer cases
- Refactored Individuals and Causative card in case view for cancer cases
- Update and style STR case report

## [4.34]
### Added
- Saved filter lock and unlock
- Filters can optionally be marked audited, logging the filter name, user and date on the case events and general report.
- Added `ClinVar hits` and `Cosmic hits` in cancer SNVs filters
- Added `ClinVar hits` to variants filter (rare disease track)
- Load cancer demo case in docker-compose files (default and demo file)
- Inclusive-language check using [woke](https://github.com/get-woke/woke) github action
- Add link to HmtVar for mitochondrial variants (if VCF is annotated with HmtNote)
- Grey background for dismissed compounds in variants list and variant page
- Pin badge for pinned compounds in variants list and variant page
- Support LoqusDB REST API queries
- Add a docker-compose-matchmaker under scout/containers/development to test matchmaker locally
- Script to investigate consequences of symbol search bug
- Added GATK to list of SV and cancer SV callers
### Fixed
- Make MitoMap link work for hg38 again
- Export Variants feature crashing when one of the variants has no primary transcripts
- Redirect to last visited variantS page when dismissing variants from variants list
- Improved matching of SVs Loqus occurrences in other cases
- Remove padding from the list inside (Matching causatives from other cases) panel
- Pass None to get_app function in CLI base since passing script_info to app factory functions was deprecated in Flask 2.0
- Fixed failing tests due to Flask update to version 2.0
- Speed up user events view
- Causative view sort out of memory error
- Use hgnc_id for gene filter query
- Typo in case controllers displaying an error every time a patient is matched against external MatchMaker nodes
- Do not crash while attempting an update for variant documents that are too big (> 16 MB)
- Old STR causatives (and other variants) may not have HGNC symbols - fix sort lambda
- Check if gene_obj has primary_transcript before trying to access it
- Warn if a gene manually searched is in a clinical panel with an outdated name when filtering variants
- ChrPos split js not needed on STR page yet
### Changed
- Remove parsing of case `genome_version`, since it's not used anywhere downstream
- Introduce deprecation warning for Loqus configs that are not dictionaries
- SV clinical filter no longer filters out sub 100 nt variants
- Count cases in LoqusDB by variant type
- Commit pulse repo badge temporarily set to weekly
- Sort ClinVar submissions objects by ascending "Last evaluated" date
- Refactored the MatchMaker integration as an extension
- Replaced some sensitive words as suggested by woke linter
- Documentation for load-configuration rewritten.
- Add styles to MatchMaker matches table
- More detailed info on the data shared in MatchMaker submission form

## [4.33.1]
### Fixed
- Include markdown for release autodeploy docs
- Use standard inheritance model in ClinVar (https://ftp.ncbi.nlm.nih.gov/pub/GTR/standard_terms/Mode_of_inheritance.txt)
- Fix issue crash with variants that have been unflagged causative not being available in other causatives
### Added
### Changed

## [4.33]
### Fixed
- Command line crashing when updating an individual not found in database
- Dashboard page crashing when filters return no data
- Cancer variants filter by chromosome
- /api/v1/genes now searches for genes in all genome builds by default
- Upgraded igv.js to version 2.8.1 (Fixed Unparsable bed record error)
### Added
- Autodeploy docs on release
- Documentation for updating case individuals tracks
- Filter cases and dashboard stats by analysis track
### Changed
- Changed from deprecated db update method
- Pre-selected fields to run queries with in dashboard page
- Do not filter by any institute when first accessing the dashboard
- Removed OMIM panel in case view for cancer cases
- Display Tier I and II variants in case view causatives panel for cancer cases
- Refactored Individuals and Causative panels in case view for cancer cases

## [4.32.1]
### Fixed
- iSort lint check only
### Changed
- Institute cases page crashing when a case has track:Null
### Added

## [4.32]
### Added
- Load and show MITOMAP associated diseases from VCF (INFO field: MitomapAssociatedDiseases, via HmtNote)
- Show variant allele frequencies for mitochondrial variants (GRCh38 cases)
- Extend "public" json API with diseases (OMIM) and phenotypes (HPO)
- HPO gene list download now has option for clinical and non-clinical genes
- Display gene splice junctions data in sashimi plots
- Update case individuals with splice junctions tracks
- Simple Docker compose for development with local build
- Make Phenomodels subpanels collapsible
- User side documentation of cytogenomics features (Gens, Chromograph, vcf2cytosure, rhocall)
- iSort GitHub Action
- Support LoqusDB REST API queries
### Fixed
- Show other causative once, even if several events point to it
- Filtering variants by mitochondrial chromosome for cases with genome build=38
- HPO gene search button triggers any warnings for clinical / non-existing genes also on first search
- Fixed a bug in variants pages caused by MT variants without alt_frequency
- Tests for CADD score parsing function
- Fixed the look of IGV settings on SNV variant page
- Cases analyzed once shown as `rerun`
- Missing case track on case re-upload
- Fixed severity rank for SO term "regulatory region ablation"
### Changed
- Refactor according to CodeFactor - mostly reuse of duplicated code
- Phenomodels language adjustment
- Open variants in a new window (from variants page)
- Open overlapping and compound variants in a new window (from variant page)
- gnomAD link points to gnomAD v.3 (build GRCh38) for mitochondrial variants.
- Display only number of affected genes for dismissed SVs in general report
- Chromosome build check when populating the variants filter chromosome selection
- Display mitochondrial and rare diseases coverage report in cases with missing 'rare' track

## [4.31.1]
### Added
### Changed
- Remove mitochondrial and coverage report from cancer cases sidebar
### Fixed
- ClinVar page when dbSNP id is None

## [4.31]
### Added
- gnomAD annotation field in admin guide
- Export also dynamic panel genes not associated to an HPO term when downloading the HPO panel
- Primary HGNC transcript info in variant export files
- Show variant quality (QUAL field from vcf) in the variant summary
- Load/update PDF gene fusion reports (clinical and research) generated with Arriba
- Support new MANE annotations from VEP (both MANE Select and MANE Plus Clinical)
- Display on case activity the event of a user resetting all dismissed variants
- Support gnomAD population frequencies for mitochondrial variants
- Anchor links in Casedata ClinVar panels to redirect after renaming individuals
### Fixed
- Replace old docs link www.clinicalgenomics.se/scout with new https://clinical-genomics.github.io/scout
- Page formatting issues whenever case and variant comments contain extremely long strings with no spaces
- Chromograph images can be one column and have scrollbar. Removed legacy code.
- Column labels for ClinVar case submission
- Page crashing looking for LoqusDB observation when variant doesn't exist
- Missing inheritance models and custom inheritance models on newly created gene panels
- Accept only numbers in managed variants filter as position and end coordinates
- SNP id format and links in Variant page, ClinVar submission form and general report
- Case groups tooltip triggered only when mouse is on the panel header
### Changed
- A more compact case groups panel
- Added landscape orientation CSS style to cancer coverage and QC demo report
- Improve user documentation to create and save new gene panels
- Removed option to use space as separator when uploading gene panels
- Separating the columns of standard and custom inheritance models in gene panels
- Improved ClinVar instructions for users using non-English Excel

## [4.30.2]
### Added
### Fixed
- Use VEP RefSeq ID if RefSeq list is empty in RefSeq transcripts overview
- Bug creating variant links for variants with no end_chrom
### Changed

## [4.30.1]
### Added
### Fixed
- Cryptography dependency fixed to use version < 3.4
### Changed

## [4.30]
### Added
- Introduced a `reset dismiss variant` verb
- Button to reset all dismissed variants for a case
- Add black border to Chromograph ideograms
- Show ClinVar annotations on variantS page
- Added integration with GENS, copy number visualization tool
- Added a VUS label to the manual classification variant tags
- Add additional information to SNV verification emails
- Tooltips documenting manual annotations from default panels
- Case groups now show bam files from all cases on align view
### Fixed
- Center initial igv view on variant start with SNV/indels
- Don't set initial igv view to negative coordinates
- Display of GQ for SV and STR
- Parsing of AD and related info for STRs
- LoqusDB field in institute settings accepts only existing Loqus instances
- Fix DECIPHER link to work after DECIPHER migrated to GRCh38
- Removed visibility window param from igv.js genes track
- Updated HPO download URL
- Patch HPO download test correctly
- Reference size on STR hover not needed (also wrong)
- Introduced genome build check (allowed values: 37, 38, "37", "38") on case load
- Improve case searching by assignee full name
- Populating the LoqusDB select in institute settings
### Changed
- Cancer variants table header (pop freq etc)
- Only admin users can modify LoqusDB instance in Institute settings
- Style of case synopsis, variants and case comments
- Switched to igv.js 2.7.5
- Do not choke if case is missing research variants when research requested
- Count cases in LoqusDB by variant type
- Introduce deprecation warning for Loqus configs that are not dictionaries
- Improve create new gene panel form validation
- Make XM- transcripts less visible if they don't overlap with transcript refseq_id in variant page
- Color of gene panels and comments panels on cases and variant pages
- Do not choke if case is missing research variants when reserch requested

## [4.29.1]
### Added
### Fixed
- Always load STR variants regardless of RankScore threshold (hotfix)
### Changed

## [4.29]
### Added
- Added a page about migrating potentially breaking changes to the documentation
- markdown_include in development requirements file
- STR variants filter
- Display source, Z-score, inheritance pattern for STR annotations from Stranger (>0.6.1) if available
- Coverage and quality report to cancer view
### Fixed
- ACMG classification page crashing when trying to visualize a classification that was removed
- Pretty print HGVS on gene variants (URL-decode VEP)
- Broken or missing link in the documentation
- Multiple gene names in ClinVar submission form
- Inheritance model select field in ClinVar submission
- IGV.js >2.7.0 has an issue with the gene track zoom levels - temp freeze at 2.7.0
- Revert CORS-anywhere and introduce a local http proxy for cloud tracks
### Changed

## [4.28]
### Added
- Chromograph integration for displaying PNGs in case-page
- Add VAF to cancer case general report, and remove some of its unused fields
- Variants filter compatible with genome browser location strings
- Support for custom public igv tracks stored on the cloud
- Add tests to increase testing coverage
- Update case variants count after deleting variants
- Update IGV.js to latest (v2.7.4)
- Bypass igv.js CORS check using `https://github.com/Rob--W/cors-anywhere`
- Documentation on default and custom IGV.js tracks (admin docs)
- Lock phenomodels so they're editable by admins only
- Small case group assessment sharing
- Tutorial and files for deploying app on containers (Kubernetes pods)
- Canonical transcript and protein change of canonical transcript in exported variants excel sheet
- Support for Font Awesome version 6
- Submit to Beacon from case page sidebar
- Hide dismissed variants in variants pages and variants export function
- Systemd service files and instruction to deploy Scout using podman
### Fixed
- Bugfix: unused `chromgraph_prefix |tojson` removed
- Freeze coloredlogs temporarily
- Marrvel link
- Don't show TP53 link for silent or synonymous changes
- OMIM gene field accepts any custom number as OMIM gene
- Fix Pytest single quote vs double quote string
- Bug in gene variants search by similar cases and no similar case is found
- Delete unused file `userpanel.py`
- Primary transcripts in variant overview and general report
- Google OAuth2 login setup in README file
- Redirect to 'missing file'-icon if configured Chromograph file is missing
- Javascript error in case page
- Fix compound matching during variant loading for hg38
- Cancer variants view containing variants dismissed with cancer-specific reasons
- Zoom to SV variant length was missing IGV contig select
- Tooltips on case page when case has no default gene panels
### Changed
- Save case variants count in case document and not in sessions
- Style of gene panels multiselect on case page
- Collapse/expand main HPO checkboxes in phenomodel preview
- Replaced GQ (Genotype quality) with VAF (Variant allele frequency) in cancer variants GT table
- Allow loading of cancer cases with no tumor_purity field
- Truncate cDNA and protein changes in case report if longer than 20 characters


## [4.27]
### Added
- Exclude one or more variant categories when running variants delete command
### Fixed
### Changed

## [4.26.1]
### Added
### Fixed
- Links with 1-letter aa codes crash on frameshift etc
### Changed

## [4.26]
### Added
- Extend the delete variants command to print analysis date, track, institute, status and research status
- Delete variants by type of analysis (wgs|wes|panel)
- Links to cBioPortal, MutanTP53, IARC TP53, OncoKB, MyCancerGenome, CIViC
### Fixed
- Deleted variants count
### Changed
- Print output of variants delete command as a tab separated table

## [4.25]
### Added
- Command line function to remove variants from one or all cases
### Fixed
- Parse SMN None calls to None rather than False

## [4.24.1]
### Fixed
- Install requirements.txt via setup file

## [4.24]
### Added
- Institute-level phenotype models with sub-panels containing HPO and OMIM terms
- Runnable Docker demo
- Docker image build and push github action
- Makefile with shortcuts to docker commands
- Parse and save synopsis, phenotype and cohort terms from config files upon case upload
### Fixed
- Update dismissed variant status when variant dismissed key is missing
- Breakpoint two IGV button now shows correct chromosome when different from bp1
- Missing font lib in Docker image causing the PDF report download page to crash
- Sentieon Manta calls lack Somaticscore - load anyway
- ClinVar submissions crashing due to pinned variants that are not loaded
- Point ExAC pLI score to new gnomad server address
- Bug uploading cases missing phenotype terms in config file
- STRs loaded but not shown on browser page
- Bug when using adapter.variant.get_causatives with case_id without causatives
- Problem with fetching "solved" from scout export cases cli
- Better serialising of datetime and bson.ObjectId
- Added `volumes` folder to .gitignore
### Changed
- Make matching causative and managed variants foldable on case page
- Remove calls to PyMongo functions marked as deprecated in backend and frontend(as of version 3.7).
- Improved `scout update individual` command
- Export dynamic phenotypes with ordered gene lists as PDF


## [4.23]
### Added
- Save custom IGV track settings
- Show a flash message with clear info about non-valid genes when gene panel creation fails
- CNV report link in cancer case side navigation
- Return to comment section after editing, deleting or submitting a comment
- Managed variants
- MT vs 14 chromosome mean coverage stats if Scout is connected to Chanjo
### Fixed
- missing `vcf_cancer_sv` and `vcf_cancer_sv_research` to manual.
- Split ClinVar multiple clnsig values (slash-separated) and strip them of underscore for annotations without accession number
- Timeout of `All SNVs and INDELs` page when no valid gene is provided in the search
- Round CADD (MIPv9)
- Missing default panel value
- Invisible other causatives lines when other causatives lack gene symbols
### Changed
- Do not freeze mkdocs-material to version 4.6.1
- Remove pre-commit dependency

## [4.22]
### Added
- Editable cases comments
- Editable variants comments
### Fixed
- Empty variant activity panel
- STRs variants popover
- Split new ClinVar multiple significance terms for a variant
- Edit the selected comment, not the latest
### Changed
- Updated RELEASE docs.
- Pinned variants card style on the case page
- Merged `scout export exons` and `scout view exons` commands


## [4.21.2]
### Added
### Fixed
- Do not pre-filter research variants by (case-default) gene panels
- Show OMIM disease tooltip reliably
### Changed

## [4.21.1]
### Added
### Fixed
- Small change to Pop Freq column in variants ang gene panels to avoid strange text shrinking on small screens
- Direct use of HPO list for Clinical HPO SNV (and cancer SNV) filtering
- PDF coverage report redirecting to login page
### Changed
- Remove the option to dismiss single variants from all variants pages
- Bulk dismiss SNVs, SVs and cancer SNVs from variants pages

## [4.21]
### Added
- Support to configure LoqusDB per institute
- Highlight causative variants in the variants list
- Add tests. Mostly regarding building internal datatypes.
- Remove leading and trailing whitespaces from panel_name and display_name when panel is created
- Mark MANE transcript in list of transcripts in "Transcript overview" on variant page
- Show default panel name in case sidebar
- Previous buttons for variants pagination
- Adds a gh action that checks that the changelog is updated
- Adds a gh action that deploys new releases automatically to pypi
- Warn users if case default panels are outdated
- Define institute-specific gene panels for filtering in institute settings
- Use institute-specific gene panels in variants filtering
- Show somatic VAF for pinned and causative variants on case page

### Fixed
- Report pages redirect to login instead of crashing when session expires
- Variants filter loading in cancer variants page
- User, Causative and Cases tables not scaling to full page
- Improved docs for an initial production setup
- Compatibility with latest version of Black
- Fixed tests for Click>7
- Clinical filter required an extra click to Filter to return variants
- Restore pagination and shrink badges in the variants page tables
- Removing a user from the command line now inactivates the case only if user is last assignee and case is active
- Bugfix, LoqusDB per institute feature crashed when institute id was empty string
- Bugfix, LoqusDB calls where missing case count
- filter removal and upload for filters deleted from another page/other user
- Visualize outdated gene panels info in a popover instead of a tooltip in case page side panel

### Changed
- Highlight color on normal STRs in the variants table from green to blue
- Display breakpoints coordinates in verification emails only for structural variants


## [4.20]
### Added
- Display number of filtered variants vs number of total variants in variants page
- Search case by HPO terms
- Dismiss variant column in the variants tables
- Black and pre-commit packages to dev requirements

### Fixed
- Bug occurring when rerun is requested twice
- Peddy info fields in the demo config file
- Added load config safety check for multiple alignment files for one individual
- Formatting of cancer variants table
- Missing Score in SV variants table

### Changed
- Updated the documentation on how to create a new software release
- Genome build-aware cytobands coordinates
- Styling update of the Matchmaker card
- Select search type in case search form


## [4.19]

### Added
- Show internal ID for case
- Add internal ID for downloaded CGH files
- Export dynamic HPO gene list from case page
- Remove users as case assignees when their account is deleted
- Keep variants filters panel expanded when filters have been used

### Fixed
- Handle the ProxyFix ModuleNotFoundError when Werkzeug installed version is >1.0
- General report formatting issues whenever case and variant comments contain extremely long strings with no spaces

### Changed
- Created an institute wrapper page that contains list of cases, causatives, SNVs & Indels, user list, shared data and institute settings
- Display case name instead of case ID on clinVar submissions
- Changed icon of sample update in clinVar submissions


## [4.18]

### Added
- Filter cancer variants on cytoband coordinates
- Show dismiss reasons in a badge with hover for clinical variants
- Show an ellipsis if 10 cases or more to display with loqusdb matches
- A new blog post for version 4.17
- Tooltip to better describe Tumor and Normal columns in cancer variants
- Filter cancer SNVs and SVs by chromosome coordinates
- Default export of `Assertion method citation` to clinVar variants submission file
- Button to export up to 500 cancer variants, filtered or not
- Rename samples of a clinVar submission file

### Fixed
- Apply default gene panel on return to cancer variantS from variant view
- Revert to certificate checking when asking for Chanjo reports
- `scout download everything` command failing while downloading HPO terms

### Changed
- Turn tumor and normal allelic fraction to decimal numbers in tumor variants page
- Moved clinVar submissions code to the institutes blueprints
- Changed name of clinVar export files to FILENAME.Variant.csv and FILENAME.CaseData.csv
- Switched Google login libraries from Flask-OAuthlib to Authlib


## [4.17.1]

### Fixed
- Load cytobands for cases with chromosome build not "37" or "38"


## [4.17]

### Added
- COSMIC badge shown in cancer variants
- Default gene-panel in non-cancer structural view in url
- Filter SNVs and SVs by cytoband coordinates
- Filter cancer SNV variants by alt allele frequency in tumor
- Correct genome build in UCSC link from structural variant page



### Fixed
- Bug in clinVar form when variant has no gene
- Bug when sharing cases with the same institute twice
- Page crashing when removing causative variant tag
- Do not default to GATK caller when no caller info is provided for cancer SNVs


## [4.16.1]

### Fixed
- Fix the fix for handling of delivery reports for rerun cases

## [4.16]

### Added
- Adds possibility to add "lims_id" to cases. Currently only stored in database, not shown anywhere
- Adds verification comment box to SVs (previously only available for small variants)
- Scrollable pedigree panel

### Fixed
- Error caused by changes in WTForm (new release 2.3.x)
- Bug in OMIM case page form, causing the page to crash when a string was provided instead of a numerical OMIM id
- Fix Alamut link to work properly on hg38
- Better handling of delivery reports for rerun cases
- Small CodeFactor style issues: matchmaker results counting, a couple of incomplete tests and safer external xml
- Fix an issue with Phenomizer introduced by CodeFactor style changes

### Changed
- Updated the version of igv.js to 2.5.4

## [4.15.1]

### Added
- Display gene names in ClinVar submissions page
- Links to Varsome in variant transcripts table

### Fixed
- Small fixes to ClinVar submission form
- Gene panel page crash when old panel has no maintainers

## [4.15]

### Added
- Clinvar CNVs IGV track
- Gene panels can have maintainers
- Keep variant actions (dismissed, manual rank, mosaic, acmg, comments) upon variant re-upload
- Keep variant actions also on full case re-upload

### Fixed
- Fix the link to Ensembl for SV variants when genome build 38.
- Arrange information in columns on variant page
- Fix so that new cosmic identifier (COSV) is also acceptable #1304
- Fixed COSMIC tag in INFO (outside of CSQ) to be parses as well with `&` splitter.
- COSMIC stub URL changed to https://cancer.sanger.ac.uk/cosmic/search?q= instead.
- Updated to a version of IGV where bigBed tracks are visualized correctly
- Clinvar submission files are named according to the content (variant_data and case_data)
- Always show causatives from other cases in case overview
- Correct disease associations for gene symbol aliases that exist as separate genes
- Re-add "custom annotations" for SV variants
- The override ClinVar P/LP add-in in the Clinical Filter failed for new CSQ strings

### Changed
- Runs all CI checks in github actions

## [4.14.1]

### Fixed
- Error when variant found in loqusdb is not loaded for other case

## [4.14]

### Added
- Use github actions to run tests
- Adds CLI command to update individual alignments path
- Update HPO terms using downloaded definitions files
- Option to use alternative flask config when running `scout serve`
- Requirement to use loqusdb >= 2.5 if integrated

### Fixed
- Do not display Pedigree panel in cancer view
- Do not rely on internet connection and services available when running CI tests
- Variant loading assumes GATK if no caller set given and GATK filter status is seen in FILTER
- Pass genome build param all the way in order to get the right gene mappings for cases with build 38
- Parse correctly variants with zero frequency values
- Continue even if there are problems to create a region vcf
- STR and cancer variant navigation back to variants pages could fail

### Changed
- Improved code that sends requests to the external APIs
- Updates ranges for user ranks to fit todays usage
- Run coveralls on github actions instead of travis
- Run pip checks on github actions instead of coveralls
- For hg38 cases, change gnomAD link to point to version 3.0 (which is hg38 based)
- Show pinned or causative STR variants a bit more human readable

## [4.13.1]

### Added
### Fixed
- Typo that caused not all clinvar conflicting interpretations to be loaded no matter what
- Parse and retrieve clinvar annotations from VEP-annotated (VEP 97+) CSQ VCF field
- Variant clinvar significance shown as `not provided` whenever is `Uncertain significance`
- Phenomizer query crashing when case has no HPO terms assigned
- Fixed a bug affecting `All SNVs and INDELs` page when variants don't have canonical transcript
- Add gene name or id in cancer variant view

### Changed
- Cancer Variant view changed "Variant:Transcript:Exon:HGVS" to "Gene:Transcript:Exon:HGVS"

## [4.13]

### Added
- ClinVar SNVs track in IGV
- Add SMA view with SMN Copy Number data
- Easier to assign OMIM diagnoses from case page
- OMIM terms and specific OMIM term page

### Fixed
- Bug when adding a new gene to a panel
- Restored missing recent delivery reports
- Fixed style and links to other reports in case side panel
- Deleting cases using display_name and institute not deleting its variants
- Fixed bug that caused coordinates filter to override other filters
- Fixed a problem with finding some INS in loqusdb
- Layout on SV page when local observations without cases are present
- Make scout compatible with the new HPO definition files from `http://compbio.charite.de/jenkins/`
- General report visualization error when SNVs display names are very long


### Changed


## [4.12.4]

### Fixed
- Layout on SV page when local observations without cases are present

## [4.12.3]

### Fixed
- Case report when causative or pinned SVs have non null allele frequencies

## [4.12.2]

### Fixed
- SV variant links now take you to the SV variant page again
- Cancer variant view has cleaner table data entries for "N/A" data
- Pinned variant case level display hotfix for cancer and str - more on this later
- Cancer variants show correct alt/ref reads mirroring alt frequency now
- Always load all clinical STR variants even if a region load is attempted - index may be missing
- Same case repetition in variant local observations

## [4.12.1]

### Fixed
- Bug in variant.gene when gene has no HGVS description


## [4.12]

### Added
- Accepts `alignment_path` in load config to pass bam/cram files
- Display all phenotypes on variant page
- Display hgvs coordinates on pinned and causatives
- Clear panel pending changes
- Adds option to setup the database with static files
- Adds cli command to download the resources from CLI that scout needs
- Adds test files for merged somatic SV and CNV; as well as merged SNV, and INDEL part of #1279
- Allows for upload of OMIM-AUTO gene panel from static files without api-key

### Fixed
- Cancer case HPO panel variants link
- Fix so that some drop downs have correct size
- First IGV button in str variants page
- Cancer case activates on SNV variants
- Cases activate when STR variants are viewed
- Always calculate code coverage
- Pinned/Classification/comments in all types of variants pages
- Null values for panel's custom_inheritance_models
- Discrepancy between the manual disease transcripts and those in database in gene-edit page
- ACMG classification not showing for some causatives
- Fix bug which caused IGV.js to use hg19 reference files for hg38 data
- Bug when multiple bam files sources with non-null values are available


### Changed
- Renamed `requests` file to `scout_requests`
- Cancer variant view shows two, instead of four, decimals for allele and normal


## [4.11.1]

### Fixed
- Institute settings page
- Link institute settings to sharing institutes choices

## [4.11.0]

### Added
- Display locus name on STR variant page
- Alternative key `GNOMADAF_popmax` for Gnomad popmax allele frequency
- Automatic suggestions on how to improve the code on Pull Requests
- Parse GERP, phastCons and phyloP annotations from vep annotated CSQ fields
- Avoid flickering comment popovers in variant list
- Parse REVEL score from vep annotated CSQ fields
- Allow users to modify general institute settings
- Optionally format code automatically on commit
- Adds command to backup vital parts `scout export database`
- Parsing and displaying cancer SV variants from Manta annotated VCF files
- Dismiss cancer snv variants with cancer-specific options
- Add IGV.js UPD, RHO and TIDDIT coverage wig tracks.


### Fixed
- Slightly darker page background
- Fixed an issued with parsed conservation values from CSQ
- Clinvar submissions accessible to all users of an institute
- Header toolbar when on Clinvar page now shows institute name correctly
- Case should not always inactivate upon update
- Show dismissed snv cancer variants as grey on the cancer variants page
- Improved style of mappability link and local observations on variant page
- Convert all the GET requests to the igv view to POST request
- Error when updating gene panels using a file containing BOM chars
- Add/replace gene radio button not working in gene panels


## [4.10.1]

### Fixed
- Fixed issue with opening research variants
- Problem with coveralls not called by Travis CI
- Handle Biomart service down in tests


## [4.10.0]

### Added
- Rank score model in causatives page
- Exportable HPO terms from phenotypes page
- AMP guideline tiers for cancer variants
- Adds scroll for the transcript tab
- Added CLI option to query cases on time since case event was added
- Shadow clinical assessments also on research variants display
- Support for CRAM alignment files
- Improved str variants view : sorting by locus, grouped by allele.
- Delivery report PDF export
- New mosaicism tag option
- Add or modify individuals' age or tissue type from case page
- Display GC and allele depth in causatives table.
- Included primary reference transcript in general report
- Included partial causative variants in general report
- Remove dependency of loqusdb by utilising the CLI

### Fixed
- Fixed update OMIM command bug due to change in the header of the genemap2 file
- Removed Mosaic Tag from Cancer variants
- Fixes issue with unaligned table headers that comes with hidden Datatables
- Layout in general report PDF export
- Fixed issue on the case statistics view. The validation bars didn't show up when all institutes were selected. Now they do.
- Fixed missing path import by importing pathlib.Path
- Handle index inconsistencies in the update index functions
- Fixed layout problems


## [4.9.0]

### Added
- Improved MatchMaker pages, including visible patient contacts email address
- New badges for the github repo
- Links to [GENEMANIA](genemania.org)
- Sort gene panel list on case view.
- More automatic tests
- Allow loading of custom annotations in VCF using the SCOUT_CUSTOM info tag.

### Fixed
- Fix error when a gene is added to an empty dynamic gene panel
- Fix crash when attempting to add genes on incorrect format to dynamic gene panel
- Manual rank variant tags could be saved in a "Select a tag"-state, a problem in the variants view.
- Same case evaluations are no longer shown as gray previous evaluations on the variants page
- Stay on research pages, even if reset, next first buttons are pressed..
- Overlapping variants will now be visible on variant page again
- Fix missing classification comments and links in evaluations page
- All prioritized cases are shown on cases page


## [4.8.3]

### Added

### Fixed
- Bug when ordering sanger
- Improved scrolling over long list of genes/transcripts


## [4.8.2]

### Added

### Fixed
- Avoid opening extra tab for coverage report
- Fixed a problem when rank model version was saved as floats and not strings
- Fixed a problem with displaying dismiss variant reasons on the general report
- Disable load and delete filter buttons if there are no saved filters
- Fix problem with missing verifications
- Remove duplicate users and merge their data and activity


## [4.8.1]

### Added

### Fixed
- Prevent login fail for users with id defined by ObjectId and not email
- Prevent the app from crashing with `AttributeError: 'NoneType' object has no attribute 'message'`


## [4.8.0]

### Added
- Updated Scout to use Bootstrap 4.3
- New looks for Scout
- Improved dashboard using Chart.js
- Ask before inactivating a case where last assigned user leaves it
- Genes can be manually added to the dynamic gene list directly on the case page
- Dynamic gene panels can optionally be used with clinical filter, instead of default gene panel
- Dynamic gene panels get link out to chanjo-report for coverage report
- Load all clinvar variants with clinvar Pathogenic, Likely Pathogenic and Conflicting pathogenic
- Show transcripts with exon numbers for structural variants
- Case sort order can now be toggled between ascending and descending.
- Variants can be marked as partial causative if phenotype is available for case.
- Show a frequency tooltip hover for SV-variants.
- Added support for LDAP login system
- Search snv and structural variants by chromosomal coordinates
- Structural variants can be marked as partial causative if phenotype is available for case.
- Show normal and pathologic limits for STRs in the STR variants view.
- Institute level persistent variant filter settings that can be retrieved and used.
- export causative variants to Excel
- Add support for ROH, WIG and chromosome PNGs in case-view

### Fixed
- Fixed missing import for variants with comments
- Instructions on how to build docs
- Keep sanger order + verification when updating/reloading variants
- Fixed and moved broken filter actions (HPO gene panel and reset filter)
- Fixed string conversion to number
- UCSC links for structural variants are now separated per breakpoint (and whole variant where applicable)
- Reintroduced missing coverage report
- Fixed a bug preventing loading samples using the command line
- Better inheritance models customization for genes in gene panels
- STR variant page back to list button now does its one job.
- Allows to setup scout without a omim api key
- Fixed error causing "favicon not found" flash messages
- Removed flask --version from base cli
- Request rerun no longer changes case status. Active or archived cases inactivate on upload.
- Fixed missing tooltip on the cancer variants page
- Fixed weird Rank cell in variants page
- Next and first buttons order swap
- Added pagination (and POST capability) to cancer variants.
- Improves loading speed for variant page
- Problem with updating variant rank when no variants
- Improved Clinvar submission form
- General report crashing when dismissed variant has no valid dismiss code
- Also show collaborative case variants on the All variants view.
- Improved phenotype search using dataTables.js on phenotypes page
- Search and delete users with `email` instead of `_id`
- Fixed css styles so that multiselect options will all fit one column


## [4.7.3]

### Added
- RankScore can be used with VCFs for vcf_cancer files

### Fixed
- Fix issue with STR view next page button not doing its one job.

### Deleted
- Removed pileup as a bam viewing option. This is replaced by IGV


## [4.7.2]

### Added
- Show earlier ACMG classification in the variant list

### Fixed
- Fixed igv search not working due to igv.js dist 2.2.17
- Fixed searches for cases with a gene with variants pinned or marked causative.
- Load variant pages faster after fixing other causatives query
- Fixed mitochondrial report bug for variants without genes

## [4.7.1]

### Added

### Fixed
- Fixed bug on genes page


## [4.7.0]

### Added
- Export genes and gene panels in build GRCh38
- Search for cases with variants pinned or marked causative in a given gene.
- Search for cases phenotypically similar to a case also from WUI.
- Case variant searches can be limited to similar cases, matching HPO-terms,
  phenogroups and cohorts.
- De-archive reruns and flag them as 'inactive' if archived
- Sort cases by analysis_date, track or status
- Display cases in the following order: prioritized, active, inactive, archived, solved
- Assign case to user when user activates it or asks for rerun
- Case becomes inactive when it has no assignees
- Fetch refseq version from entrez and use it in clinvar form
- Load and export of exons for all genes, independent on refseq
- Documentation for loading/updating exons
- Showing SV variant annotations: SV cgh frequencies, gnomad-SV, local SV frequencies
- Showing transcripts mapping score in segmental duplications
- Handle requests to Ensembl Rest API
- Handle requests to Ensembl Rest Biomart
- STR variants view now displays GT and IGV link.
- Description field for gene panels
- Export exons in build 37 and 38 using the command line

### Fixed
- Fixes of and induced by build tests
- Fixed bug affecting variant observations in other cases
- Fixed a bug that showed wrong gene coverage in general panel PDF export
- MT report only shows variants occurring in the specific individual of the excel sheet
- Disable SSL certifcate verification in requests to chanjo
- Updates how intervaltree and pymongo is used to void deprecated functions
- Increased size of IGV sample tracks
- Optimized tests


## [4.6.1]

### Added

### Fixed
- Missing 'father' and 'mother' keys when parsing single individual cases


## [4.6.0]

### Added
- Description of Scout branching model in CONTRIBUTING doc
- Causatives in alphabetical order, display ACMG classification and filter by gene.
- Added 'external' to the list of analysis type options
- Adds functionality to display "Tissue type". Passed via load config.
- Update to IGV 2.

### Fixed
- Fixed alignment visualization and vcf2cytosure availability for demo case samples
- Fixed 3 bugs affecting SV pages visualization
- Reintroduced the --version cli option
- Fixed variants query by panel (hpo panel + gene panel).
- Downloaded MT report contains excel files with individuals' display name
- Refactored code in parsing of config files.


## [4.5.1]

### Added

### Fixed
- update requirement to use PyYaml version >= 5.1
- Safer code when loading config params in cli base


## [4.5.0]

### Added
- Search for similar cases from scout view CLI
- Scout cli is now invoked from the app object and works under the app context

### Fixed
- PyYaml dependency fixed to use version >= 5.1


## [4.4.1]

### Added
- Display SV rank model version when available

### Fixed
- Fixed upload of delivery report via API


## [4.4.0]

### Added
- Displaying more info on the Causatives page and hiding those not causative at the case level
- Add a comment text field to Sanger order request form, allowing a message to be included in the email
- MatchMaker Exchange integration
- List cases with empty synopsis, missing HPO terms and phenotype groups.
- Search for cases with open research list, or a given case status (active, inactive, archived)

### Fixed
- Variant query builder split into several functions
- Fixed delivery report load bug


## [4.3.3]

### Added
- Different individual table for cancer cases

### Fixed
- Dashboard collects validated variants from verification events instead of using 'sanger' field
- Cases shared with collaborators are visible again in cases page
- Force users to select a real institute to share cases with (actionbar select fix)


## [4.3.2]

### Added
- Dashboard data can be filtered using filters available in cases page
- Causatives for each institute are displayed on a dedicated page
- SNVs and and SVs are searchable across cases by gene and rank score
- A more complete report with validated variants is downloadable from dashboard

### Fixed
- Clinsig filter is fixed so clinsig numerical values are returned
- Split multi clinsig string values in different elements of clinsig array
- Regex to search in multi clinsig string values or multi revstat string values
- It works to upload vcf files with no variants now
- Combined Pileup and IGV alignments for SVs having variant start and stop on the same chromosome


## [4.3.1]

### Added
- Show calls from all callers even if call is not available
- Instructions to install cairo and pango libs from WeasyPrint page
- Display cases with number of variants from CLI
- Only display cases with number of variants above certain treshold. (Also CLI)
- Export of verified variants by CLI or from the dashboard
- Extend case level queries with default panels, cohorts and phenotype groups.
- Slice dashboard statistics display using case level queries
- Add a view where all variants for an institute can be searched across cases, filtering on gene and rank score. Allows searching research variants for cases that have research open.

### Fixed
- Fixed code to extract variant conservation (gerp, phyloP, phastCons)
- Visualization of PDF-exported gene panels
- Reintroduced the exon/intron number in variant verification email
- Sex and affected status is correctly displayed on general report
- Force number validation in SV filter by size
- Display ensembl transcripts when no refseq exists


## [4.3.0]

### Added
- Mosaicism tag on variants
- Show and filter on SweGen frequency for SVs
- Show annotations for STR variants
- Show all transcripts in verification email
- Added mitochondrial export
- Adds alternative to search for SVs shorter that the given length
- Look for 'bcftools' in the `set` field of VCFs
- Display digenic inheritance from OMIM
- Displays what refseq transcript that is primary in hgnc

### Fixed

- Archived panels displays the correct date (not retroactive change)
- Fixed problem with waiting times in gene panel exports
- Clinvar fiter not working with human readable clinsig values

## [4.2.2]

### Fixed
- Fixed gene panel create/modify from CSV file utf-8 decoding error
- Updating genes in gene panels now supports edit comments and entry version
- Gene panel export timeout error

## [4.2.1]

### Fixed
- Re-introduced gene name(s) in verification email subject
- Better PDF rendering for excluded variants in report
- Problem to access old case when `is_default` did not exist on a panel


## [4.2.0]

### Added
- New index on variant_id for events
- Display overlapping compounds on variants view

### Fixed
- Fixed broken clinical filter


## [4.1.4]

### Added
- Download of filtered SVs

### Fixed
- Fixed broken download of filtered variants
- Fixed visualization issue in gene panel PDF export
- Fixed bug when updating gene names in variant controller


## [4.1.3]

### Fixed
- Displays all primary transcripts


## [4.1.2]

### Added
- Option add/replace when updating a panel via CSV file
- More flexible versioning of the gene panels
- Printing coverage report on the bottom of the pdf case report
- Variant verification option for SVs
- Logs uri without pwd when connecting
- Disease-causing transcripts in case report
- Thicker lines in case report
- Supports HPO search for cases, both terms or if described in synopsis
- Adds sanger information to dashboard

### Fixed
- Use db name instead of **auth** as default for authentication
- Fixes so that reports can be generated even with many variants
- Fixed sanger validation popup to show individual variants queried by user and institute.
- Fixed problem with setting up scout
- Fixes problem when exac file is not available through broad ftp
- Fetch transcripts for correct build in `adapter.hgnc_gene`

## [4.1.1]
- Fix problem with institute authentication flash message in utils
- Fix problem with comments
- Fix problem with ensembl link


## [4.1.0]

### Added
- OMIM phenotypes to case report
- Command to download all panel app gene panels `scout load panel --panel-app`
- Links to genenames.org and omim on gene page
- Popup on gene at variants page with gene information
- reset sanger status to "Not validated" for pinned variants
- highlight cases with variants to be evaluated by Sanger on the cases page
- option to point to local reference files to the genome viewer pileup.js. Documented in `docs.admin-guide.server`
- option to export single variants in `scout export variants`
- option to load a multiqc report together with a case(add line in load config)
- added a view for searching HPO terms. It is accessed from the top left corner menu
- Updates the variants view for cancer variants. Adds a small cancer specific filter for known variants
- Adds hgvs information on cancer variants page
- Adds option to update phenotype groups from CLI

### Fixed
- Improved Clinvar to submit variants from different cases. Fixed HPO terms in casedata according to feedback
- Fixed broken link to case page from Sanger modal in cases view
- Now only cases with non empty lists of causative variants are returned in `adapter.case(has_causatives=True)`
- Can handle Tumor only samples
- Long lists of HGNC symbols are now possible. This was previously difficult with manual, uploaded or by HPO search when changing filter settings due to GET request limitations. Relevant pages now use POST requests. Adds the dynamic HPO panel as a selection on the gene panel dropdown.
- Variant filter defaults to default panels also on SV and Cancer variants pages.

## [4.0.0]

### WARNING ###

This is a major version update and will require that the backend of pre releases is updated.
Run commands:

```
$scout update genes
$scout update hpo
```

- Created a Clinvar submission tool, to speed up Clinvar submission of SNVs and SVs
- Added an analysis report page (html and PDF format) containing phenotype, gene panels and variants that are relevant to solve a case.

### Fixed
- Optimized evaluated variants to speed up creation of case report
- Moved igv and pileup viewer under a common folder
- Fixed MT alignment view pileup.js
- Fixed coordinates for SVs with start chromosome different from end chromosome
- Global comments shown across cases and institutes. Case-specific variant comments are shown only for that specific case.
- Links to clinvar submitted variants at the cases level
- Adapts clinvar parsing to new format
- Fixed problem in `scout update user` when the user object had no roles
- Makes pileup.js use online genome resources when viewing alignments. Now any instance of Scout can make use of this functionality.
- Fix ensembl link for structural variants
- Works even when cases does not have `'madeline_info'`
- Parses Polyphen in correct way again
- Fix problem with parsing gnomad from VEP

### Added
- Added a PDF export function for gene panels
- Added a "Filter and export" button to export custom-filtered SNVs to CSV file
- Dismiss SVs
- Added IGV alignments viewer
- Read delivery report path from case config or CLI command
- Filter for spidex scores
- All HPO terms are now added and fetched from the correct source (https://github.com/obophenotype/human-phenotype-ontology/blob/master/hp.obo)
- New command `scout update hpo`
- New command `scout update genes` will fetch all the latest information about genes and update them
- Load **all** variants found on chromosome **MT**
- Adds choice in cases overview do show as many cases as user like

### Removed
- pileup.min.js and pileup css are imported from a remote web location now
- All source files for HPO information, this is instead fetched directly from source
- All source files for gene information, this is instead fetched directly from source

## [3.0.0]
### Fixed
- hide pedigree panel unless it exists

## [1.5.1] - 2016-07-27
### Fixed
- look for both ".bam.bai" and ".bai" extensions

## [1.4.0] - 2016-03-22
### Added
- support for local frequency through loqusdb
- bunch of other stuff

## [1.3.0] - 2016-02-19
### Fixed
- Update query-phenomizer and add username/password

### Changed
- Update the way a case is checked for rerun-status

### Added
- Add new button to mark a case as "checked"
- Link to clinical variants _without_ 1000G annotation

## [1.2.2] - 2016-02-18
### Fixed
- avoid filtering out variants lacking ExAC and 1000G annotations

## [1.1.3] - 2015-10-01
### Fixed
- persist (clinical) filter when clicking load more
- fix #154 by robustly setting clinical filter func. terms

## [1.1.2] - 2015-09-07
### Fixed
- avoid replacing coverage report with none
- update SO terms, refactored

## [1.1.1] - 2015-08-20
### Fixed
- fetch case based on collaborator status (not owner)

## [1.1.0] - 2015-05-29
### Added
- link(s) to SNPedia based on RS-numbers
- new Jinja filter to "humanize" decimal numbers
- show gene panels in variant view
- new Jinja filter for decoding URL encoding
- add indicator to variants in list that have comments
- add variant number threshold and rank score threshold to load function
- add event methods to mongo adapter
- add tests for models
- show badge "old" if comment was written for a previous analysis

### Changed
- show cDNA change in transcript summary unless variant is exonic
- moved compounds table further up the page
- show dates for case uploads in ISO format
- moved variant comments higher up on page
- updated documentation for pages
- read in coverage report as blob in database and serve directly
- change ``OmimPhenotype`` to ``PhenotypeTerm``
- reorganize models sub-package
- move events (and comments) to separate collection
- only display prev/next links for the research list
- include variant type in breadcrumbs e.g. "Clinical variants"

### Removed
- drop dependency on moment.js

### Fixed
- show the same level of detail for all frequencies on all pages
- properly decode URL encoded symbols in amino acid/cDNA change strings
- fixed issue with wipe permissions in MongoDB
- include default gene lists in "variants" link in breadcrumbs

## [1.0.2] - 2015-05-20
### Changed
- update case fetching function

### Fixed
- handle multiple cases with same id

## [1.0.1] - 2015-04-28
### Fixed
- Fix building URL parameters in cases list Vue component

## [1.0.0] - 2015-04-12
Codename: Sara Lund

![Release 1.0](artwork/releases/release-1-0.jpg)

### Added
- Add email logging for unexpected errors
- New command line tool for deleting case

### Changed
- Much improved logging overall
- Updated documentation/usage guide
- Removed non-working IGV link

### Fixed
- Show sample display name in GT call
- Various small bug fixes
- Make it easier to hover over popups

## [0.0.2-rc1] - 2015-03-04
### Added
- add protein table for each variant
- add many more external links
- add coverage reports as PDFs

### Changed
- incorporate user feedback updates
- big refactor of load scripts

## [0.0.2-rc2] - 2015-03-04
### Changes
- add gene table with gene description
- reorganize inheritance models box

### Fixed
- avoid overwriting gene list on "research" load
- fix various bugs in external links

## [0.0.2-rc3] - 2015-03-05
### Added
- Activity log feed to variant view
- Adds protein change strings to ODM and Sanger email

### Changed
- Extract activity log component to macro

### Fixes
- Make Ensembl transcript links use archive website<|MERGE_RESOLUTION|>--- conflicted
+++ resolved
@@ -16,11 +16,8 @@
 - Bug in gene variants page (All SNVs and INDELs) when variant gene doesn't have a hgnc id that is found in the database
 - Broken export of causatives table
 - Query for genes in build 38 on `Search SNVs and INDELs` page
-<<<<<<< HEAD
+- Prevent typing special characters `^<>?!=\/` in case search form
 - Search matching causatives also among research variants in other cases
-=======
-- Prevent typing special characters `^<>?!=\/` in case search form
->>>>>>> 87cea1db
 ### Changed
 - State that loqusdb observation is in current case if observations count is one and no cases are shown  
 - Better pagination and number of variants returned by queries in `Search SNVs and INDELs` page
