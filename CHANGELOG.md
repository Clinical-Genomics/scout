--- conflicted
+++ resolved
@@ -15,14 +15,11 @@
 ### Changed
 - Updated the python config file documentation in admin guide
 - Case configuration parsing now uses Pydantic for improved typechecking and config handling
-<<<<<<< HEAD
-- Individual-specific OMIM terms
-- OMIM disease descriptions in ClinVar submission form
-=======
 - Removed test matrices to speed up automatic testing of PRs
 - Switch from Coveralls to Codecov to handle CI test coverage
 - Speed-up CI tests by caching installation of libs and splitting tests into groups using pytest-split
->>>>>>> ff5d830c
+- Individual-specific OMIM terms
+- OMIM disease descriptions in ClinVar submission form
 ### Fixed
 
 ## [4.45]
