--- conflicted
+++ resolved
@@ -26,11 +26,8 @@
 - Loading PathologicStruc from Stranger annotated TRGT STR files (#5542)
 - Badge color for missing REVEL and SpliceAI scores (#5546)
 - Truncate long STR RepeatUnit names, from loci missing formal RU just showing ref allele (#5551)
-<<<<<<< HEAD
+- Do not reorder Sanger sequencing for variants when case is re-uploaded. Just assign Sanger status = ordered to them. (#5504)
 - Do not create new variant-associated events, when re-uploading a case. New variant inherits key/values from old evaluated variants (#5507)
-=======
-- Do not reorder Sanger sequencing for variants when case is re-uploaded. Just assign Sanger status = ordered to them. (#5504)
->>>>>>> 50aac4dd
 
 ## [4.102]
 ### Added
