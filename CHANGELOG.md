# Change Log
All notable changes to this project will be documented in this file.
This project adheres to [Semantic Versioning](http://semver.org/).

About changelog [here](https://keepachangelog.com/en/1.0.0/)

## [unreleased]
### Added
- Mitochondrial deletion signatures (mitosign) can be uploaded and shown with mtDNA report
- A `Type of analysis` column on Causatives and Validated variants pages
### Changed
- Hide removed gene panels by default in panels page
- Removed option for filtering cancer SVs by Tumor and Normal alt AF
- Hide links to coverage repost if cancer analysis
- Remove rerun emails and redirect users to the analysis order portal instead
### Fixed
- If trying to load a badly formatted .tsv file an error message is displayed.
- Avoid showing case as rerun when first attempt at case upload failed
- Dynamic autocomplete search not working on phenomodels page
<<<<<<< HEAD
- Now possible to update managed variant from file without deleting it first
=======
- Callers added to variant when loading case
>>>>>>> b135aabd

## [4.59]
### Added
- Button to go directly to HPO SV filter variantS page from case
- `Scout-REViewer-Service` integration - show `REViewer` picture if available
- Link to HPO panel coverage overview on Case page
- Specify a confidence threshold (green|amber|red) when loading PanelApp panels
- Functional annotations in variants lists exports (all variants)
- Cancer/Normal VAFs and COSMIC ids in in variants lists exports (cancer variants)
### Changed
- Better visualization of regional annotation for long lists of genes in large SVs in Variants tables
- Order of cells in variants tables
- More evident links to gene coverage from Variant page
- Gene panels sorted by display name in the entire Case page
- Round CADD and GnomAD values in variants export files
### Fixed
- HPO filter button on SV variantS page
- Spacing between region|function cells in SVs lists
- Labels on gene panel Chanjo report
- Fixed ambiguous duplicated response headers when requesting a BAM file from /static
- Visited color link on gene coverage button (Variant page)

## [4.58.1]
### Fixed
- Case search with search strings that contain characters that can be escaped

## [4.58]
### Added
- Documentation on how to create/update PanelApp panels
- Add filter by local observations (archive) to structural variants filters
- Add more splicing consequences to SO term definitions
- Search for a specific gene in all gene panels
- Institute settings option to force show all variants on VariantS page for all cases of an institute
- Filter cases by validation pending status
- Link to The Clinical Knowledgebase (CKB) (https://ckb.jax.org/) in cancer variant's page
### Fixed
- Added a not-authorized `auto-login` fixture according to changes in Flask-Login 0.6.2
- Renamed `cache_timeout` param name of flask.send_file function to `max_age` (Flask 2.2 compliant)
- Replaced deprecated `app.config["JSON_SORT_KEYS"]` with app.json.sort_keys in app settings
- Bug in gene variants page (All SNVs and INDELs) when variant gene doesn't have a hgnc id that is found in the database
- Broken export of causatives table
- Query for genes in build 38 on `Search SNVs and INDELs` page
- Prevent typing special characters `^<>?!=\/` in case search form
- Search matching causatives also among research variants in other cases
- Links to variants in Verified variants page
- Broken filter institute cases by pinned gene
- Better visualization of long lists of genes in large SVs on Causative and Verified Variants page
- Reintroduced missing button to export Causative variants
- Better linking and display of matching causatives and managed variants
- Reduced code complexity in `scout/parse/variant/variant.py`
- Reduced complexity of code in `scout/build/variant/variant.py`

### Changed
- State that loqusdb observation is in current case if observations count is one and no cases are shown
- Better pagination and number of variants returned by queries in `Search SNVs and INDELs` page
- Refactored and simplified code used for collecting gene variants for `Search SNVs and INDELs` page
- Fix sidebar panel icons in Case view
- Fix panel spacing in Case view
- Removed unused database `sanger_ordered` and `case_id,category,rank_score` indexes (variant collection)
- Verified variants displayed in a dedicated page reachable from institute sidebar
- Unified stats in dashboard page
- Improved gene info for large SVs and cancer SVs
- Remove the unused `variant.str_variant` endpoint from variant views
- Easier editing of HPO gene panel on case page
- Assign phenotype panel less cramped on Case page
- Causatives and Verified variants pages to use the same template macro
- Allow hyphens in panel names
- Reduce resolution of example images
- Remove some animations in web gui which where rendered slow


## [4.57.4]
### Fixed
- Parsing of variant.FORMAT "DR" key in parse variant file

## [4.57.3]
### Fixed
- Export of STR verified variants
- Do not download as verified variants first verified and then reset to not validated
- Avoid duplicated lines in downloaded verified variants reflecting changes in variant validation status

## [4.57.2]
### Fixed
- Export of verified variants when variant gene has no transcripts
- HTTP 500 when visiting a the details page for a cancer variant that had been ranked with genmod

## [4.57.1]
### Fixed
- Updating/replacing a gene panel from file with a corrupted or malformed file

## [4.57]
### Added
- Display last 50 or 500 events for a user in a timeline
- Show dismiss count from other cases on matching variantS
- Save Beacon-related events in events collection
- Institute settings allow saving multiple loqusdb instances for one institute
- Display stats from multiple instances of loqusdb on variant page
- Display date and frequency of obs derived from count of local archive observations from MIP11 (requires fix in MIP)
### Changed
- Prior ACMG classifications view is no longer limited by pathogenicity
### Fixed
- Visibility of Sanger ordered badge on case page, light mode
- Some of the DataTables tables (Phenotypes and Diagnoses pages) got a bit dark in dark mode
- Remove all redundancies when displaying timeline events (some events are saved both as case-related and variant-related)
- Missing link in saved MatchMaker-related events
- Genes with mixed case gene symbols missing in PanelApp panels
- Alignment of elements on the Beacon submission modal window
- Locus info links from STR variantS page open in new browser tabs

## [4.56]
### Added
- Test for PanelApp panels loading
- `panel-umi` tag option when loading cancer analyses
### Changed
- Black text to make comments more visible in dark mode
- Loading PanelApp panels replaces pre-existing panels with same version
- Removed sidebar from Causatives page - navigation is available on the top bar for now
- Create ClinVar submissions from pinned variants list in case page
- Select which pinned variants will be included in ClinVar submission documents
### Fixed
- Remove a:visited css style from all buttons
- Update of HPO terms via command line
- Background color of `MIXED` and `PANEL-UMI` sequencing types on cases page
- Fixed regex error when searching for cases with query ending with `\ `
- Gene symbols on Causatives page lighter in dark mode
- SpliceAI tooltip of multigene variants

## [4.55]
### Changed
- Represent different tumor samples as vials in cases page
- Option to force-update the OMIM panel
### Fixed
- Low tumor purity badge alignment in cancer samples table on cancer case view
- VariantS comment popovers reactivate on hover
- Updating database genes in build 37
- ACMG classification summary hidden by sticky navbar
- Logo backgrounds fixed to white on welcome page
- Visited links turn purple again
- Style of link buttons and dropdown menus
- Update KUH and GMS logos
- Link color for Managed variants

## [4.54]
### Added
- Dark mode, using browser/OS media preference
- Allow marking case as solved without defining causative variants
- Admin users can create missing beacon datasets from the institute's settings page
- GenCC links on gene and variant pages
- Deprecation warnings when launching the app using a .yaml config file or loading cases using .ped files
### Changed
- Improved HTML syntax in case report template
- Modified message displayed when variant rank stats could not be calculated
- Expanded instructions on how to test on CG development server (cg-vm1)
- Added more somatic variant callers (Balsamic v9 SNV, develop SV)
### Fixed
- Remove load demo case command from docker-compose.yml
- Text elements being split across pages in PDF reports
- Made login password field of type `password` in LDAP login form
- Gene panels HTML select in institute's settings page
- Bootstrap upgraded to version 5
- Fix some Sourcery and SonarCloud suggestions
- Escape special characters in case search on institute and dashboard pages
- Broken case PDF reports when no Madeline pedigree image can be created
- Removed text-white links style that were invisible in new pages style
- Variants pagination after pressing "Filter variants" or "Clinical filter"
- Layout of buttons Matchmaker submission panel (case page)
- Removing cases from Matchmaker (simplified code and fixed functionality)
- Reintroduce check for missing alignment files purged from server

## [4.53]
### Added
### Changed
- Point Alamut API key docs link to new API version
- Parse dbSNP id from ID only if it says "rs", else use VEP CSQ fields
- Removed MarkupSafe from the dependencies
### Fixed
- Reintroduced loading of SVs for demo case 643595
- Successful parse of FOUND_IN should avoid GATK caller default
- All vulnerabilities flagged by SonarCloud

## [4.52]
### Added
- Demo cancer case gets loaded together with demo RD case in demo instance
- Parse REVEL_score alongside REVEL_rankscore from csq field and display it on SNV variant page
- Rank score results now show the ranking range
- cDNA and protein changes displayed on institute causatives pages
- Optional SESSION_TIMEOUT_MINUTES configuration in app config files
- Script to convert old OMIM case format (list of integers) to new format (list of dictionaries)
- Additional check for user logged in status before serving alignment files
- Download .cgh files from cancer samples table on cancer case page
- Number of documents and date of last update on genes page
### Changed
- Verify user before redirecting to IGV alignments and sashimi plots
- Build case IGV tracks starting from case and variant objects instead of passing all params in a form
- Unfreeze Werkzeug lib since Flask_login v.0.6 with bugfix has been released
- Sort gene panels by name (panelS and variant page)
- Removed unused `server.blueprints.alignviewers.unindexed_remote_static` endpoint
- User sessions to check files served by `server.blueprints.alignviewers.remote_static` endpoint
- Moved Beacon-related functions to a dedicated app extension
- Audit Filter now also loads filter displaying the variants for it
### Fixed
- Handle `attachment_filename` parameter renamed to `download_name` when Flask 2.2 will be released
- Removed cursor timeout param in cases find adapter function to avoid many code warnings
- Removed stream argument deprecation warning in tests
- Handle `no intervals found` warning in load_region test
- Beacon remove variants
- Protect remote_cors function in alignviewers view from Server-Side Request Forgery (SSRF)
- Check creation date of last document in gene collection to display when genes collection was updated last

## [4.51]
### Added
- Config file containing codecov settings for pull requests
- Add an IGV.js direct link button from case page
- Security policy file
- Hide/shade compound variants based on rank score on variantS from filter
- Chromograph legend documentation direct link
### Changed
- Updated deprecated Codecov GitHub action to v.2
- Simplified code of scout/adapter/mongo/variant
- Update IGV.js to v2.11.2
- Show summary number of variant gene panels on general report if more than 3
### Fixed
- Marrvel link for variants in genome build 38 (using liftover to build 37)
- Remove flags from codecov config file
- Fixed filter bug with high negative SPIDEX scores
- Renamed IARC TP53 button to to `TP53 Database`, modified also link since IARC has been moved to the US NCI: `https://tp53.isb-cgc.org/`
- Parsing new format of OMIM case info when exporting patients to Matchmaker
- Remove flask-debugtoolbar lib dependency that is using deprecated code and causes app to crash after new release of Jinja2 (3.1)
- Variant page crashing for cases with old OMIM terms structure (a list of integers instead of dictionary)
- Variant page crashing when creating MARRVEL link for cases with no genome build
- SpliceAI documentation link
- Fix deprecated `safe_str_cmp` import from `werkzeug.security` by freezing Werkzeug lib to v2.0 until Flask_login v.0.6 with bugfix is released
- List gene names densely in general report for SVs that contain more than 3 genes
- Show transcript ids on refseq genes on hg19 in IGV.js, using refgene source
- Display correct number of genes in general report for SVs that contain more than 32 genes
- Broken Google login after new major release of `lepture/authlib`
- Fix frequency and callers display on case general report

## [4.50.1]
### Fixed
- Show matching causative STR_repid for legacy str variants (pre Stranger hgnc_id)

## [4.50]
### Added
- Individual-specific OMIM terms
- OMIM disease descriptions in ClinVar submission form
- Add a toggle for melter rerun monitoring of cases
- Add a config option to show the rerun monitoring toggle
- Add a cli option to export cases with rerun monitoring enabled
- Add a link to STRipy for STR variants; shallow for ARX and HOXA13
- Hide by default variants only present in unaffected individuals in variants filters
- OMIM terms in general case report
- Individual-level info on OMIM and HPO terms in general case report
- PanelApp gene link among the external links on variant page
- Dashboard case filters fields help
- Filter cases by OMIM terms in cases and dashboard pages
### Fixed
- A malformed panel id request would crash with exception: now gives user warning flash with redirect
- Link to HPO resource file hosted on `http://purl.obolibrary.org`
- Gene search form when gene exists only in build 38
- Fixed odd redirect error and poor error message on missing column for gene panel csv upload
- Typo in parse variant transcripts function
- Modified keys name used to parse local observations (archived) frequencies to reflect change in MIP keys naming
- Better error handling for partly broken/timed out chanjo reports
- Broken javascript code when case Chromograph data is malformed
- Broader space for case synopsis in general report
- Show partial causatives on causatives and matching causatives panels
- Partial causative assignment in cases with no OMIM or HPO terms
- Partial causative OMIM select options in variant page
### Changed
- Slightly smaller and improved layout of content in case PDF report
- Relabel more cancer variant pages somatic for navigation
- Unify caseS nav links
- Removed unused `add_compounds` param from variant controllers function
- Changed default hg19 genome for IGV.js to legacy hg19_1kg_decoy to fix a few problematic loci
- Reduce code complexity (parse/ensembl.py)
- Silence certain fields in ClinVar export if prioritised ones exist (chrom-start-end if hgvs exist)
- Made phenotype non-mandatory when marking a variant as partial causative
- Only one phenotype condition type (OMIM or HPO) per variant is used in ClinVar submissions
- ClinVar submission variant condition prefers OMIM over HPO if available
- Use lighter version of gene objects in Omim MongoDB adapter, panels controllers, panels views and institute controllers
- Gene-variants table size is now adaptive
- Remove unused file upload on gene-variants page

## [4.49]
### Fixed
- Pydantic model types for genome_build, madeline_info, peddy_ped_check and peddy_sex_check, rank_model_version and sv_rank_model_version
- Replace `MatchMaker` with `Matchmaker` in all places visible by a user
- Save diagnosis labels along with OMIM terms in Matchmaker Exchange submission objects
- `libegl-mesa0_21.0.3-0ubuntu0.3~20.04.5_amd64.deb` lib not found by GitHub actions Docker build
- Remove unused `chromograph_image_files` and `chromograph_prefixes` keys saved when creating or updating an RD case
- Search managed variants by description and with ignore case
### Changed
- Introduced page margins on exported PDF reports
- Smaller gene fonts in downloaded HPO genes PDF reports
- Reintroduced gene coverage data in the PDF-exported general report of rare-disease cases
- Check for existence of case report files before creating sidebar links
- Better description of HPO and OMIM terms for patients submitted to Matchmaker Exchange
- Remove null non-mandatory key/values when updating a case
- Freeze WTForms<3 due to several form input rendering changes

## [4.48.1]
### Fixed
- General case PDF report for recent cases with no pedigree

## [4.48]
### Added
- Option to cancel a request for research variants in case page
### Changed
- Update igv.js to v2.10.5
- Updated example of a case delivery report
- Unfreeze cyvcf2
- Builder images used in Scout Dockerfiles
- Crash report email subject gives host name
- Export general case report to PDF using PDFKit instead of WeasyPrint
- Do not include coverage report in PDF case report since they might have different orientation
- Export cancer cases's "Coverage and QC report" to PDF using PDFKit instead of Weasyprint
- Updated cancer "Coverage and QC report" example
- Keep portrait orientation in PDF delivery report
- Export delivery report to PDF using PDFKit instead of Weasyprint
- PDF export of clinical and research HPO panels using PDFKit instead of Weasyprint
- Export gene panel report to PDF using PDFKit
- Removed WeasyPrint lib dependency

### Fixed
- Reintroduced missing links to Swegen and Beacon and dbSNP in RD variant page, summary section
- Demo delivery report orientation to fit new columns
- Missing delivery report in demo case
- Cast MNVs to SNV for test
- Export verified variants from all institutes when user is admin
- Cancer coverage and QC report not found for demo cancer case
- Pull request template instructions on how to deploy to test server
- PDF Delivery report not showing Swedac logo
- Fix code typos
- Disable codefactor raised by ESLint for javascript functions located on another file
- Loading spinner stuck after downloading a PDF gene panel report
- IGV browser crashing when file system with alignment files is not mounted

## [4.47]
### Added
- Added CADD, GnomAD and genotype calls to variantS export
### Changed
- Pull request template, to illustrate how to deploy pull request branches on cg-vm1 stage server
### Fixed
- Compiled Docker image contains a patched version (v4.9) of chanjo-report

## [4.46.1]
### Fixed
- Downloading of files generated within the app container (MT-report, verified variants, pedigrees, ..)

## [4.46]
### Added
- Created a Dockefile to be used to serve the dockerized app in production
- Modified the code to collect database params specified as env vars
- Created a GitHub action that pushes the Dockerfile-server image to Docker Hub (scout-server-stage) every time a PR is opened
- Created a GitHub action that pushes the Dockerfile-server image to Docker Hub (scout-server) every time a new release is created
- Reassign MatchMaker Exchange submission to another user when a Scout user is deleted
- Expose public API JSON gene panels endpoint, primarily to enable automated rerun checking for updates
- Add utils for dictionary type
- Filter institute cases using multiple HPO terms
- Vulture GitHub action to identify and remove unused variables and imports
### Changed
- Updated the python config file documentation in admin guide
- Case configuration parsing now uses Pydantic for improved typechecking and config handling
- Removed test matrices to speed up automatic testing of PRs
- Switch from Coveralls to Codecov to handle CI test coverage
- Speed-up CI tests by caching installation of libs and splitting tests into randomized groups using pytest-test-groups
- Improved LDAP login documentation
- Use lib flask-ldapconn instead of flask_ldap3_login> to handle ldap authentication
- Updated Managed variant documentation in user guide
- Fix and simplify creating and editing of gene panels
- Simplified gene variants search code
- Increased the height of the genes track in the IGV viewer
### Fixed
- Validate uploaded managed variant file lines, warning the user.
- Exporting validated variants with missing "genes" database key
- No results returned when searching for gene variants using a phenotype term
- Variants filtering by gene symbols file
- Make gene HGNC symbols field mandatory in gene variants page and run search only on form submit
- Make sure collaborator gene variants are still visible, even if HPO filter is used

## [4.45]
### Added
### Changed
- Start Scout also when loqusdbapi is not reachable
- Clearer definition of manual standard and custom inheritance models in gene panels
- Allow searching multiple chromosomes in filters
### Fixed
- Gene panel crashing on edit action

## [4.44]
### Added
### Changed
- Display Gene track beneath each sample track when displaying splice junctions in igv browser
- Check outdated gene symbols and update with aliases for both RD and cancer variantS
### Fixed
- Added query input check and fixed the Genes API endpoint to return a json formatted error when request is malformed
- Typo in ACMG BP6 tooltip

## [4.43.1]
### Added
- Added database index for OMIM disease term genes
### Changed
### Fixed
- Do not drop HPO terms collection when updating HPO terms via the command line
- Do not drop disease (OMIM) terms collection when updating diseases via the command line

## [4.43]
### Added
- Specify which collection(s) update/build indexes for
### Fixed
- Do not drop genes and transcripts collections when updating genes via the command line

## [4.42.1]
### Added
### Changed
### Fixed
- Freeze PyMongo lib to version<4.0 to keep supporting previous MongoDB versions
- Speed up gene panels creation and update by collecting only light gene info from database
- Avoid case page crash on Phenomizer queries timeout

## [4.42]
### Added
- Choose custom pinned variants to submit to MatchMaker Exchange
- Submit structural variant as genes to the MatchMaker Exchange
- Added function for maintainers and admins to remove gene panels
- Admins can restore deleted gene panels
- A development docker-compose file illustrating the scout/chanjo-report integration
- Show AD on variants view for cancer SV (tumor and normal)
- Cancer SV variants filter AD, AF (tumor and normal)
- Hiding the variants score column also from cancer SVs, as for the SNVs
### Changed
- Enforce same case _id and display_name when updating a case
- Enforce same individual ids, display names and affected status when updating a case
- Improved documentation for connecting to loqusdb instances (including loqusdbapi)
- Display and download HPO gene panels' gene symbols in italics
- A faster-built and lighter Docker image
- Reduce complexity of `panels` endpoint moving some code to the panels controllers
- Update requirements to use flask-ldap3-login>=0.9.17 instead of freezing WTForm
### Fixed
- Use of deprecated TextField after the upgrade of WTF to v3.0
- Freeze to WTForms to version < 3
- Remove the extra files (bed files and madeline.svg) introduced by mistake
- Cli command loading demo data in docker-compose when case custom images exist and is None
- Increased MongoDB connection serverSelectionTimeoutMS parameter to 30K (default value according to MongoDB documentation)
- Better differentiate old obs counts 0 vs N/A
- Broken cancer variants page when default gene panel was deleted
- Typo in tx_overview function in variant controllers file
- Fixed loqusdbapi SV search URL
- SV variants filtering using Decipher criterion
- Removing old gene panels that don't contain the `maintainer` key.

## [4.41.1]
### Fixed
- General reports crash for variant annotations with same variant on other cases

## [4.41]
### Added
- Extended the instructions for running the Scout Docker image (web app and cli).
- Enabled inclusion of custom images to STR variant view
### Fixed
- General case report sorting comments for variants with None genetic models
- Do not crash but redirect to variants page with error when a variant is not found for a case
- UCSC links coordinates for SV variants with start chromosome different than end chromosome
- Human readable variants name in case page for variants having start chromosome different from end chromosome
- Avoid always loading all transcripts when checking gene symbol: introduce gene captions
- Slow queries for evaluated variants on e.g. case page - use events instead
### Changed
- Rearrange variant page again, moving severity predictions down.
- More reactive layout width steps on variant page

## [4.40.1]
### Added
### Fixed
- Variants dismissed with inconsistent inheritance pattern can again be shown in general case report
- General report page for variants with genes=None
- General report crashing when variants have no panels
- Added other missing keys to case and variant dictionaries passed to general report
### Changed

## [4.40]
### Added
- A .cff citation file
- Phenotype search API endpoint
- Added pagination to phenotype API
- Extend case search to include internal MongoDB id
- Support for connecting to a MongoDB replica set (.py config files)
- Support for connecting to a MongoDB replica set (.yaml config files)
### Fixed
- Command to load the OMIM gene panel (`scout load panel --omim`)
- Unify style of pinned and causative variants' badges on case page
- Removed automatic spaces after punctuation in comments
- Remove the hardcoded number of total individuals from the variant's old observations panel
- Send delete requests to a connected Beacon using the DELETE method
- Layout of the SNV and SV variant page - move frequency up
### Changed
- Stop updating database indexes after loading exons via command line
- Display validation status badge also for not Sanger-sequenced variants
- Moved Frequencies, Severity and Local observations panels up in RD variants page
- Enabled Flask CORS to communicate CORS status to js apps
- Moved the code preparing the transcripts overview to the backend
- Refactored and filtered json data used in general case report
- Changed the database used in docker-compose file to use the official MongoDB v4.4 image
- Modified the Python (3.6, 3.8) and MongoDB (3.2, 4.4, 5.0) versions used in testing matrices (GitHub actions)
- Capitalize case search terms on institute and dashboard pages


## [4.39]
### Added
- COSMIC IDs collected from CSQ field named `COSMIC`
### Fixed
- Link to other causative variants on variant page
- Allow multiple COSMIC links for a cancer variant
- Fix floating text in severity box #2808
- Fixed MitoMap and HmtVar links for hg38 cases
- Do not open new browser tabs when downloading files
- Selectable IGV tracks on variant page
- Missing splice junctions button on variant page
- Refactor variantS representative gene selection, and use it also for cancer variant summary
### Changed
- Improve Javascript performance for displaying Chromograph images
- Make ClinVar classification more evident in cancer variant page

## [4.38]
### Added
- Option to hide Alamut button in the app config file
### Fixed
- Library deprecation warning fixed (insert is deprecated. Use insert_one or insert_many instead)
- Update genes command will not trigger an update of database indices any more
- Missing resources in temporary downloading directory when updating genes using the command line
- Restore previous variant ACMG classification in a scrollable div
- Loading spinner not stopping after downloading PDF case reports and variant list export
- Add extra Alamut links higher up on variant pages
- Improve UX for phenotypes in case page
- Filter and export of STR variants
- Update look of variants page navigation buttons
### Changed

## [4.37]
### Added
- Highlight and show version number for RefSeq MANE transcripts.
- Added integration to a rerunner service for toggling reanalysis with updated pedigree information
- SpliceAI display and parsing from VEP CSQ
- Display matching tiered variants for cancer variants
- Display a loading icon (spinner) until the page loads completely
- Display filter badges in cancer variants list
- Update genes from pre-downloaded file resources
- On login, OS, browser version and screen size are saved anonymously to understand how users are using Scout
- API returning institutes data for a given user: `/api/v1/institutes`
- API returning case data for a given institute: `/api/v1/institutes/<institute_id>/cases`
- Added GMS and Lund university hospital logos to login page
- Made display of Swedac logo configurable
- Support for displaying custom images in case view
- Individual-specific HPO terms
- Optional alamut_key in institute settings for Alamut Plus software
- Case report API endpoint
- Tooltip in case explaining that genes with genome build different than case genome build will not be added to dynamic HPO panel.
- Add DeepVariant as a caller
### Fixed
- Updated IGV to v2.8.5 to solve missing gene labels on some zoom levels
- Demo cancer case config file to load somatic SNVs and SVs only.
- Expand list of refseq trancripts in ClinVar submission form
- Renamed `All SNVs and INDELs` institute sidebar element to `Search SNVs and INDELs` and fixed its style.
- Add missing parameters to case load-config documentation
- Allow creating/editing gene panels and dynamic gene panels with genes present in genome build 38
- Bugfix broken Pytests
- Bulk dismissing variants error due to key conversion from string to integer
- Fix typo in index documentation
- Fixed crash in institute settings page if "collaborators" key is not set in database
- Don't stop Scout execution if LoqusDB call fails and print stacktrace to log
- Bug when case contains custom images with value `None`
- Bug introduced when fixing another bug in Scout-LoqusDB interaction
- Loading of OMIM diagnoses in Scout demo instance
- Remove the docker-compose with chanjo integration because it doesn't work yet.
- Fixed standard docker-compose with scout demo data and database
- Clinical variant assessments not present for pinned and causative variants on case page.
- MatchMaker matching one node at the time only
- Remove link from previously tiered variants badge in cancer variants page
- Typo in gene cell on cancer variants page
- Managed variants filter form
### Changed
- Better naming for variants buttons on cancer track (somatic, germline). Also show cancer research button if available.
- Load case with missing panels in config files, but show warning.
- Changing the (Female, Male) symbols to (F/M) letters in individuals_table and case-sma.
- Print stacktrace if case load command fails
- Added sort icon and a pointer to the cursor to all tables with sortable fields
- Moved variant, gene and panel info from the basic pane to summary panel for all variants.
- Renamed `Basics` panel to `Classify` on variant page.
- Revamped `Basics` panel to a panel dedicated to classify variants
- Revamped the summary panel to be more compact.
- Added dedicated template for cancer variants
- Removed Gene models, Gene annotations and Conservation panels for cancer variants
- Reorganized the orders of panels for variant and cancer variant views
- Added dedicated variant quality panel and removed relevant panes
- A more compact case page
- Removed OMIM genes panel
- Make genes panel, pinned variants panel, causative variants panel and ClinVar panel scrollable on case page
- Update to Scilifelab's 2020 logo
- Update Gens URL to support Gens v2.0 format
- Refactor tests for parsing case configurations
- Updated links to HPO downloadable resources
- Managed variants filtering defaults to all variant categories
- Changing the (Kind) drop-down according to (Category) drop-down in Managed variant add variant
- Moved Gens button to individuals table
- Check resource files availability before starting updating OMIM diagnoses
- Fix typo in `SHOW_OBSERVED_VARIANT_ARCHIVE` config param

## [4.36]
### Added
- Parse and save splice junction tracks from case config file
- Tooltip in observations panel, explaining that case variants with no link might be old variants, not uploaded after a case rerun
### Fixed
- Warning on overwriting variants with same position was no longer shown
- Increase the height of the dropdowns to 425px
- More indices for the case table as it grows, specifically for causatives queries
- Splice junction tracks not centered over variant genes
- Total number of research variants count
- Update variants stats in case documents every time new variants are loaded
- Bug in flashing warning messages when filtering variants
### Changed
- Clearer warning messages for genes and gene/gene-panels searches in variants filters

## [4.35]
### Added
- A new index for hgnc_symbol in the hgnc_gene collection
- A Pedigree panel in STR page
- Display Tier I and II variants in case view causatives card for cancer cases
### Fixed
- Send partial file data to igv.js when visualizing sashimi plots with splice junction tracks
- Research variants filtering by gene
- Do not attempt to populate annotations for not loaded pinned/causatives
- Add max-height to all dropdowns in filters
### Changed
- Switch off non-clinical gene warnings when filtering research variants
- Don't display OMIM disease card in case view for cancer cases
- Refactored Individuals and Causative card in case view for cancer cases
- Update and style STR case report

## [4.34]
### Added
- Saved filter lock and unlock
- Filters can optionally be marked audited, logging the filter name, user and date on the case events and general report.
- Added `ClinVar hits` and `Cosmic hits` in cancer SNVs filters
- Added `ClinVar hits` to variants filter (rare disease track)
- Load cancer demo case in docker-compose files (default and demo file)
- Inclusive-language check using [woke](https://github.com/get-woke/woke) github action
- Add link to HmtVar for mitochondrial variants (if VCF is annotated with HmtNote)
- Grey background for dismissed compounds in variants list and variant page
- Pin badge for pinned compounds in variants list and variant page
- Support LoqusDB REST API queries
- Add a docker-compose-matchmaker under scout/containers/development to test matchmaker locally
- Script to investigate consequences of symbol search bug
- Added GATK to list of SV and cancer SV callers
### Fixed
- Make MitoMap link work for hg38 again
- Export Variants feature crashing when one of the variants has no primary transcripts
- Redirect to last visited variantS page when dismissing variants from variants list
- Improved matching of SVs Loqus occurrences in other cases
- Remove padding from the list inside (Matching causatives from other cases) panel
- Pass None to get_app function in CLI base since passing script_info to app factory functions was deprecated in Flask 2.0
- Fixed failing tests due to Flask update to version 2.0
- Speed up user events view
- Causative view sort out of memory error
- Use hgnc_id for gene filter query
- Typo in case controllers displaying an error every time a patient is matched against external MatchMaker nodes
- Do not crash while attempting an update for variant documents that are too big (> 16 MB)
- Old STR causatives (and other variants) may not have HGNC symbols - fix sort lambda
- Check if gene_obj has primary_transcript before trying to access it
- Warn if a gene manually searched is in a clinical panel with an outdated name when filtering variants
- ChrPos split js not needed on STR page yet
### Changed
- Remove parsing of case `genome_version`, since it's not used anywhere downstream
- Introduce deprecation warning for Loqus configs that are not dictionaries
- SV clinical filter no longer filters out sub 100 nt variants
- Count cases in LoqusDB by variant type
- Commit pulse repo badge temporarily set to weekly
- Sort ClinVar submissions objects by ascending "Last evaluated" date
- Refactored the MatchMaker integration as an extension
- Replaced some sensitive words as suggested by woke linter
- Documentation for load-configuration rewritten.
- Add styles to MatchMaker matches table
- More detailed info on the data shared in MatchMaker submission form

## [4.33.1]
### Fixed
- Include markdown for release autodeploy docs
- Use standard inheritance model in ClinVar (https://ftp.ncbi.nlm.nih.gov/pub/GTR/standard_terms/Mode_of_inheritance.txt)
- Fix issue crash with variants that have been unflagged causative not being available in other causatives
### Added
### Changed

## [4.33]
### Fixed
- Command line crashing when updating an individual not found in database
- Dashboard page crashing when filters return no data
- Cancer variants filter by chromosome
- /api/v1/genes now searches for genes in all genome builds by default
- Upgraded igv.js to version 2.8.1 (Fixed Unparsable bed record error)
### Added
- Autodeploy docs on release
- Documentation for updating case individuals tracks
- Filter cases and dashboard stats by analysis track
### Changed
- Changed from deprecated db update method
- Pre-selected fields to run queries with in dashboard page
- Do not filter by any institute when first accessing the dashboard
- Removed OMIM panel in case view for cancer cases
- Display Tier I and II variants in case view causatives panel for cancer cases
- Refactored Individuals and Causative panels in case view for cancer cases

## [4.32.1]
### Fixed
- iSort lint check only
### Changed
- Institute cases page crashing when a case has track:Null
### Added

## [4.32]
### Added
- Load and show MITOMAP associated diseases from VCF (INFO field: MitomapAssociatedDiseases, via HmtNote)
- Show variant allele frequencies for mitochondrial variants (GRCh38 cases)
- Extend "public" json API with diseases (OMIM) and phenotypes (HPO)
- HPO gene list download now has option for clinical and non-clinical genes
- Display gene splice junctions data in sashimi plots
- Update case individuals with splice junctions tracks
- Simple Docker compose for development with local build
- Make Phenomodels subpanels collapsible
- User side documentation of cytogenomics features (Gens, Chromograph, vcf2cytosure, rhocall)
- iSort GitHub Action
- Support LoqusDB REST API queries
### Fixed
- Show other causative once, even if several events point to it
- Filtering variants by mitochondrial chromosome for cases with genome build=38
- HPO gene search button triggers any warnings for clinical / non-existing genes also on first search
- Fixed a bug in variants pages caused by MT variants without alt_frequency
- Tests for CADD score parsing function
- Fixed the look of IGV settings on SNV variant page
- Cases analyzed once shown as `rerun`
- Missing case track on case re-upload
- Fixed severity rank for SO term "regulatory region ablation"
### Changed
- Refactor according to CodeFactor - mostly reuse of duplicated code
- Phenomodels language adjustment
- Open variants in a new window (from variants page)
- Open overlapping and compound variants in a new window (from variant page)
- gnomAD link points to gnomAD v.3 (build GRCh38) for mitochondrial variants.
- Display only number of affected genes for dismissed SVs in general report
- Chromosome build check when populating the variants filter chromosome selection
- Display mitochondrial and rare diseases coverage report in cases with missing 'rare' track

## [4.31.1]
### Added
### Changed
- Remove mitochondrial and coverage report from cancer cases sidebar
### Fixed
- ClinVar page when dbSNP id is None

## [4.31]
### Added
- gnomAD annotation field in admin guide
- Export also dynamic panel genes not associated to an HPO term when downloading the HPO panel
- Primary HGNC transcript info in variant export files
- Show variant quality (QUAL field from vcf) in the variant summary
- Load/update PDF gene fusion reports (clinical and research) generated with Arriba
- Support new MANE annotations from VEP (both MANE Select and MANE Plus Clinical)
- Display on case activity the event of a user resetting all dismissed variants
- Support gnomAD population frequencies for mitochondrial variants
- Anchor links in Casedata ClinVar panels to redirect after renaming individuals
### Fixed
- Replace old docs link www.clinicalgenomics.se/scout with new https://clinical-genomics.github.io/scout
- Page formatting issues whenever case and variant comments contain extremely long strings with no spaces
- Chromograph images can be one column and have scrollbar. Removed legacy code.
- Column labels for ClinVar case submission
- Page crashing looking for LoqusDB observation when variant doesn't exist
- Missing inheritance models and custom inheritance models on newly created gene panels
- Accept only numbers in managed variants filter as position and end coordinates
- SNP id format and links in Variant page, ClinVar submission form and general report
- Case groups tooltip triggered only when mouse is on the panel header
### Changed
- A more compact case groups panel
- Added landscape orientation CSS style to cancer coverage and QC demo report
- Improve user documentation to create and save new gene panels
- Removed option to use space as separator when uploading gene panels
- Separating the columns of standard and custom inheritance models in gene panels
- Improved ClinVar instructions for users using non-English Excel

## [4.30.2]
### Added
### Fixed
- Use VEP RefSeq ID if RefSeq list is empty in RefSeq transcripts overview
- Bug creating variant links for variants with no end_chrom
### Changed

## [4.30.1]
### Added
### Fixed
- Cryptography dependency fixed to use version < 3.4
### Changed

## [4.30]
### Added
- Introduced a `reset dismiss variant` verb
- Button to reset all dismissed variants for a case
- Add black border to Chromograph ideograms
- Show ClinVar annotations on variantS page
- Added integration with GENS, copy number visualization tool
- Added a VUS label to the manual classification variant tags
- Add additional information to SNV verification emails
- Tooltips documenting manual annotations from default panels
- Case groups now show bam files from all cases on align view
### Fixed
- Center initial igv view on variant start with SNV/indels
- Don't set initial igv view to negative coordinates
- Display of GQ for SV and STR
- Parsing of AD and related info for STRs
- LoqusDB field in institute settings accepts only existing Loqus instances
- Fix DECIPHER link to work after DECIPHER migrated to GRCh38
- Removed visibility window param from igv.js genes track
- Updated HPO download URL
- Patch HPO download test correctly
- Reference size on STR hover not needed (also wrong)
- Introduced genome build check (allowed values: 37, 38, "37", "38") on case load
- Improve case searching by assignee full name
- Populating the LoqusDB select in institute settings
### Changed
- Cancer variants table header (pop freq etc)
- Only admin users can modify LoqusDB instance in Institute settings
- Style of case synopsis, variants and case comments
- Switched to igv.js 2.7.5
- Do not choke if case is missing research variants when research requested
- Count cases in LoqusDB by variant type
- Introduce deprecation warning for Loqus configs that are not dictionaries
- Improve create new gene panel form validation
- Make XM- transcripts less visible if they don't overlap with transcript refseq_id in variant page
- Color of gene panels and comments panels on cases and variant pages
- Do not choke if case is missing research variants when reserch requested

## [4.29.1]
### Added
### Fixed
- Always load STR variants regardless of RankScore threshold (hotfix)
### Changed

## [4.29]
### Added
- Added a page about migrating potentially breaking changes to the documentation
- markdown_include in development requirements file
- STR variants filter
- Display source, Z-score, inheritance pattern for STR annotations from Stranger (>0.6.1) if available
- Coverage and quality report to cancer view
### Fixed
- ACMG classification page crashing when trying to visualize a classification that was removed
- Pretty print HGVS on gene variants (URL-decode VEP)
- Broken or missing link in the documentation
- Multiple gene names in ClinVar submission form
- Inheritance model select field in ClinVar submission
- IGV.js >2.7.0 has an issue with the gene track zoom levels - temp freeze at 2.7.0
- Revert CORS-anywhere and introduce a local http proxy for cloud tracks
### Changed

## [4.28]
### Added
- Chromograph integration for displaying PNGs in case-page
- Add VAF to cancer case general report, and remove some of its unused fields
- Variants filter compatible with genome browser location strings
- Support for custom public igv tracks stored on the cloud
- Add tests to increase testing coverage
- Update case variants count after deleting variants
- Update IGV.js to latest (v2.7.4)
- Bypass igv.js CORS check using `https://github.com/Rob--W/cors-anywhere`
- Documentation on default and custom IGV.js tracks (admin docs)
- Lock phenomodels so they're editable by admins only
- Small case group assessment sharing
- Tutorial and files for deploying app on containers (Kubernetes pods)
- Canonical transcript and protein change of canonical transcript in exported variants excel sheet
- Support for Font Awesome version 6
- Submit to Beacon from case page sidebar
- Hide dismissed variants in variants pages and variants export function
- Systemd service files and instruction to deploy Scout using podman
### Fixed
- Bugfix: unused `chromgraph_prefix |tojson` removed
- Freeze coloredlogs temporarily
- Marrvel link
- Don't show TP53 link for silent or synonymous changes
- OMIM gene field accepts any custom number as OMIM gene
- Fix Pytest single quote vs double quote string
- Bug in gene variants search by similar cases and no similar case is found
- Delete unused file `userpanel.py`
- Primary transcripts in variant overview and general report
- Google OAuth2 login setup in README file
- Redirect to 'missing file'-icon if configured Chromograph file is missing
- Javascript error in case page
- Fix compound matching during variant loading for hg38
- Cancer variants view containing variants dismissed with cancer-specific reasons
- Zoom to SV variant length was missing IGV contig select
- Tooltips on case page when case has no default gene panels
### Changed
- Save case variants count in case document and not in sessions
- Style of gene panels multiselect on case page
- Collapse/expand main HPO checkboxes in phenomodel preview
- Replaced GQ (Genotype quality) with VAF (Variant allele frequency) in cancer variants GT table
- Allow loading of cancer cases with no tumor_purity field
- Truncate cDNA and protein changes in case report if longer than 20 characters


## [4.27]
### Added
- Exclude one or more variant categories when running variants delete command
### Fixed
### Changed

## [4.26.1]
### Added
### Fixed
- Links with 1-letter aa codes crash on frameshift etc
### Changed

## [4.26]
### Added
- Extend the delete variants command to print analysis date, track, institute, status and research status
- Delete variants by type of analysis (wgs|wes|panel)
- Links to cBioPortal, MutanTP53, IARC TP53, OncoKB, MyCancerGenome, CIViC
### Fixed
- Deleted variants count
### Changed
- Print output of variants delete command as a tab separated table

## [4.25]
### Added
- Command line function to remove variants from one or all cases
### Fixed
- Parse SMN None calls to None rather than False

## [4.24.1]
### Fixed
- Install requirements.txt via setup file

## [4.24]
### Added
- Institute-level phenotype models with sub-panels containing HPO and OMIM terms
- Runnable Docker demo
- Docker image build and push github action
- Makefile with shortcuts to docker commands
- Parse and save synopsis, phenotype and cohort terms from config files upon case upload
### Fixed
- Update dismissed variant status when variant dismissed key is missing
- Breakpoint two IGV button now shows correct chromosome when different from bp1
- Missing font lib in Docker image causing the PDF report download page to crash
- Sentieon Manta calls lack Somaticscore - load anyway
- ClinVar submissions crashing due to pinned variants that are not loaded
- Point ExAC pLI score to new gnomad server address
- Bug uploading cases missing phenotype terms in config file
- STRs loaded but not shown on browser page
- Bug when using adapter.variant.get_causatives with case_id without causatives
- Problem with fetching "solved" from scout export cases cli
- Better serialising of datetime and bson.ObjectId
- Added `volumes` folder to .gitignore
### Changed
- Make matching causative and managed variants foldable on case page
- Remove calls to PyMongo functions marked as deprecated in backend and frontend(as of version 3.7).
- Improved `scout update individual` command
- Export dynamic phenotypes with ordered gene lists as PDF


## [4.23]
### Added
- Save custom IGV track settings
- Show a flash message with clear info about non-valid genes when gene panel creation fails
- CNV report link in cancer case side navigation
- Return to comment section after editing, deleting or submitting a comment
- Managed variants
- MT vs 14 chromosome mean coverage stats if Scout is connected to Chanjo
### Fixed
- missing `vcf_cancer_sv` and `vcf_cancer_sv_research` to manual.
- Split ClinVar multiple clnsig values (slash-separated) and strip them of underscore for annotations without accession number
- Timeout of `All SNVs and INDELs` page when no valid gene is provided in the search
- Round CADD (MIPv9)
- Missing default panel value
- Invisible other causatives lines when other causatives lack gene symbols
### Changed
- Do not freeze mkdocs-material to version 4.6.1
- Remove pre-commit dependency

## [4.22]
### Added
- Editable cases comments
- Editable variants comments
### Fixed
- Empty variant activity panel
- STRs variants popover
- Split new ClinVar multiple significance terms for a variant
- Edit the selected comment, not the latest
### Changed
- Updated RELEASE docs.
- Pinned variants card style on the case page
- Merged `scout export exons` and `scout view exons` commands


## [4.21.2]
### Added
### Fixed
- Do not pre-filter research variants by (case-default) gene panels
- Show OMIM disease tooltip reliably
### Changed

## [4.21.1]
### Added
### Fixed
- Small change to Pop Freq column in variants ang gene panels to avoid strange text shrinking on small screens
- Direct use of HPO list for Clinical HPO SNV (and cancer SNV) filtering
- PDF coverage report redirecting to login page
### Changed
- Remove the option to dismiss single variants from all variants pages
- Bulk dismiss SNVs, SVs and cancer SNVs from variants pages

## [4.21]
### Added
- Support to configure LoqusDB per institute
- Highlight causative variants in the variants list
- Add tests. Mostly regarding building internal datatypes.
- Remove leading and trailing whitespaces from panel_name and display_name when panel is created
- Mark MANE transcript in list of transcripts in "Transcript overview" on variant page
- Show default panel name in case sidebar
- Previous buttons for variants pagination
- Adds a gh action that checks that the changelog is updated
- Adds a gh action that deploys new releases automatically to pypi
- Warn users if case default panels are outdated
- Define institute-specific gene panels for filtering in institute settings
- Use institute-specific gene panels in variants filtering
- Show somatic VAF for pinned and causative variants on case page

### Fixed
- Report pages redirect to login instead of crashing when session expires
- Variants filter loading in cancer variants page
- User, Causative and Cases tables not scaling to full page
- Improved docs for an initial production setup
- Compatibility with latest version of Black
- Fixed tests for Click>7
- Clinical filter required an extra click to Filter to return variants
- Restore pagination and shrink badges in the variants page tables
- Removing a user from the command line now inactivates the case only if user is last assignee and case is active
- Bugfix, LoqusDB per institute feature crashed when institute id was empty string
- Bugfix, LoqusDB calls where missing case count
- filter removal and upload for filters deleted from another page/other user
- Visualize outdated gene panels info in a popover instead of a tooltip in case page side panel

### Changed
- Highlight color on normal STRs in the variants table from green to blue
- Display breakpoints coordinates in verification emails only for structural variants


## [4.20]
### Added
- Display number of filtered variants vs number of total variants in variants page
- Search case by HPO terms
- Dismiss variant column in the variants tables
- Black and pre-commit packages to dev requirements

### Fixed
- Bug occurring when rerun is requested twice
- Peddy info fields in the demo config file
- Added load config safety check for multiple alignment files for one individual
- Formatting of cancer variants table
- Missing Score in SV variants table

### Changed
- Updated the documentation on how to create a new software release
- Genome build-aware cytobands coordinates
- Styling update of the Matchmaker card
- Select search type in case search form


## [4.19]

### Added
- Show internal ID for case
- Add internal ID for downloaded CGH files
- Export dynamic HPO gene list from case page
- Remove users as case assignees when their account is deleted
- Keep variants filters panel expanded when filters have been used

### Fixed
- Handle the ProxyFix ModuleNotFoundError when Werkzeug installed version is >1.0
- General report formatting issues whenever case and variant comments contain extremely long strings with no spaces

### Changed
- Created an institute wrapper page that contains list of cases, causatives, SNVs & Indels, user list, shared data and institute settings
- Display case name instead of case ID on clinVar submissions
- Changed icon of sample update in clinVar submissions


## [4.18]

### Added
- Filter cancer variants on cytoband coordinates
- Show dismiss reasons in a badge with hover for clinical variants
- Show an ellipsis if 10 cases or more to display with loqusdb matches
- A new blog post for version 4.17
- Tooltip to better describe Tumor and Normal columns in cancer variants
- Filter cancer SNVs and SVs by chromosome coordinates
- Default export of `Assertion method citation` to clinVar variants submission file
- Button to export up to 500 cancer variants, filtered or not
- Rename samples of a clinVar submission file

### Fixed
- Apply default gene panel on return to cancer variantS from variant view
- Revert to certificate checking when asking for Chanjo reports
- `scout download everything` command failing while downloading HPO terms

### Changed
- Turn tumor and normal allelic fraction to decimal numbers in tumor variants page
- Moved clinVar submissions code to the institutes blueprints
- Changed name of clinVar export files to FILENAME.Variant.csv and FILENAME.CaseData.csv
- Switched Google login libraries from Flask-OAuthlib to Authlib


## [4.17.1]

### Fixed
- Load cytobands for cases with chromosome build not "37" or "38"


## [4.17]

### Added
- COSMIC badge shown in cancer variants
- Default gene-panel in non-cancer structural view in url
- Filter SNVs and SVs by cytoband coordinates
- Filter cancer SNV variants by alt allele frequency in tumor
- Correct genome build in UCSC link from structural variant page



### Fixed
- Bug in clinVar form when variant has no gene
- Bug when sharing cases with the same institute twice
- Page crashing when removing causative variant tag
- Do not default to GATK caller when no caller info is provided for cancer SNVs


## [4.16.1]

### Fixed
- Fix the fix for handling of delivery reports for rerun cases

## [4.16]

### Added
- Adds possibility to add "lims_id" to cases. Currently only stored in database, not shown anywhere
- Adds verification comment box to SVs (previously only available for small variants)
- Scrollable pedigree panel

### Fixed
- Error caused by changes in WTForm (new release 2.3.x)
- Bug in OMIM case page form, causing the page to crash when a string was provided instead of a numerical OMIM id
- Fix Alamut link to work properly on hg38
- Better handling of delivery reports for rerun cases
- Small CodeFactor style issues: matchmaker results counting, a couple of incomplete tests and safer external xml
- Fix an issue with Phenomizer introduced by CodeFactor style changes

### Changed
- Updated the version of igv.js to 2.5.4

## [4.15.1]

### Added
- Display gene names in ClinVar submissions page
- Links to Varsome in variant transcripts table

### Fixed
- Small fixes to ClinVar submission form
- Gene panel page crash when old panel has no maintainers

## [4.15]

### Added
- Clinvar CNVs IGV track
- Gene panels can have maintainers
- Keep variant actions (dismissed, manual rank, mosaic, acmg, comments) upon variant re-upload
- Keep variant actions also on full case re-upload

### Fixed
- Fix the link to Ensembl for SV variants when genome build 38.
- Arrange information in columns on variant page
- Fix so that new cosmic identifier (COSV) is also acceptable #1304
- Fixed COSMIC tag in INFO (outside of CSQ) to be parses as well with `&` splitter.
- COSMIC stub URL changed to https://cancer.sanger.ac.uk/cosmic/search?q= instead.
- Updated to a version of IGV where bigBed tracks are visualized correctly
- Clinvar submission files are named according to the content (variant_data and case_data)
- Always show causatives from other cases in case overview
- Correct disease associations for gene symbol aliases that exist as separate genes
- Re-add "custom annotations" for SV variants
- The override ClinVar P/LP add-in in the Clinical Filter failed for new CSQ strings

### Changed
- Runs all CI checks in github actions

## [4.14.1]

### Fixed
- Error when variant found in loqusdb is not loaded for other case

## [4.14]

### Added
- Use github actions to run tests
- Adds CLI command to update individual alignments path
- Update HPO terms using downloaded definitions files
- Option to use alternative flask config when running `scout serve`
- Requirement to use loqusdb >= 2.5 if integrated

### Fixed
- Do not display Pedigree panel in cancer view
- Do not rely on internet connection and services available when running CI tests
- Variant loading assumes GATK if no caller set given and GATK filter status is seen in FILTER
- Pass genome build param all the way in order to get the right gene mappings for cases with build 38
- Parse correctly variants with zero frequency values
- Continue even if there are problems to create a region vcf
- STR and cancer variant navigation back to variants pages could fail

### Changed
- Improved code that sends requests to the external APIs
- Updates ranges for user ranks to fit todays usage
- Run coveralls on github actions instead of travis
- Run pip checks on github actions instead of coveralls
- For hg38 cases, change gnomAD link to point to version 3.0 (which is hg38 based)
- Show pinned or causative STR variants a bit more human readable

## [4.13.1]

### Added
### Fixed
- Typo that caused not all clinvar conflicting interpretations to be loaded no matter what
- Parse and retrieve clinvar annotations from VEP-annotated (VEP 97+) CSQ VCF field
- Variant clinvar significance shown as `not provided` whenever is `Uncertain significance`
- Phenomizer query crashing when case has no HPO terms assigned
- Fixed a bug affecting `All SNVs and INDELs` page when variants don't have canonical transcript
- Add gene name or id in cancer variant view

### Changed
- Cancer Variant view changed "Variant:Transcript:Exon:HGVS" to "Gene:Transcript:Exon:HGVS"

## [4.13]

### Added
- ClinVar SNVs track in IGV
- Add SMA view with SMN Copy Number data
- Easier to assign OMIM diagnoses from case page
- OMIM terms and specific OMIM term page

### Fixed
- Bug when adding a new gene to a panel
- Restored missing recent delivery reports
- Fixed style and links to other reports in case side panel
- Deleting cases using display_name and institute not deleting its variants
- Fixed bug that caused coordinates filter to override other filters
- Fixed a problem with finding some INS in loqusdb
- Layout on SV page when local observations without cases are present
- Make scout compatible with the new HPO definition files from `http://compbio.charite.de/jenkins/`
- General report visualization error when SNVs display names are very long


### Changed


## [4.12.4]

### Fixed
- Layout on SV page when local observations without cases are present

## [4.12.3]

### Fixed
- Case report when causative or pinned SVs have non null allele frequencies

## [4.12.2]

### Fixed
- SV variant links now take you to the SV variant page again
- Cancer variant view has cleaner table data entries for "N/A" data
- Pinned variant case level display hotfix for cancer and str - more on this later
- Cancer variants show correct alt/ref reads mirroring alt frequency now
- Always load all clinical STR variants even if a region load is attempted - index may be missing
- Same case repetition in variant local observations

## [4.12.1]

### Fixed
- Bug in variant.gene when gene has no HGVS description


## [4.12]

### Added
- Accepts `alignment_path` in load config to pass bam/cram files
- Display all phenotypes on variant page
- Display hgvs coordinates on pinned and causatives
- Clear panel pending changes
- Adds option to setup the database with static files
- Adds cli command to download the resources from CLI that scout needs
- Adds test files for merged somatic SV and CNV; as well as merged SNV, and INDEL part of #1279
- Allows for upload of OMIM-AUTO gene panel from static files without api-key

### Fixed
- Cancer case HPO panel variants link
- Fix so that some drop downs have correct size
- First IGV button in str variants page
- Cancer case activates on SNV variants
- Cases activate when STR variants are viewed
- Always calculate code coverage
- Pinned/Classification/comments in all types of variants pages
- Null values for panel's custom_inheritance_models
- Discrepancy between the manual disease transcripts and those in database in gene-edit page
- ACMG classification not showing for some causatives
- Fix bug which caused IGV.js to use hg19 reference files for hg38 data
- Bug when multiple bam files sources with non-null values are available


### Changed
- Renamed `requests` file to `scout_requests`
- Cancer variant view shows two, instead of four, decimals for allele and normal


## [4.11.1]

### Fixed
- Institute settings page
- Link institute settings to sharing institutes choices

## [4.11.0]

### Added
- Display locus name on STR variant page
- Alternative key `GNOMADAF_popmax` for Gnomad popmax allele frequency
- Automatic suggestions on how to improve the code on Pull Requests
- Parse GERP, phastCons and phyloP annotations from vep annotated CSQ fields
- Avoid flickering comment popovers in variant list
- Parse REVEL score from vep annotated CSQ fields
- Allow users to modify general institute settings
- Optionally format code automatically on commit
- Adds command to backup vital parts `scout export database`
- Parsing and displaying cancer SV variants from Manta annotated VCF files
- Dismiss cancer snv variants with cancer-specific options
- Add IGV.js UPD, RHO and TIDDIT coverage wig tracks.


### Fixed
- Slightly darker page background
- Fixed an issued with parsed conservation values from CSQ
- Clinvar submissions accessible to all users of an institute
- Header toolbar when on Clinvar page now shows institute name correctly
- Case should not always inactivate upon update
- Show dismissed snv cancer variants as grey on the cancer variants page
- Improved style of mappability link and local observations on variant page
- Convert all the GET requests to the igv view to POST request
- Error when updating gene panels using a file containing BOM chars
- Add/replace gene radio button not working in gene panels


## [4.10.1]

### Fixed
- Fixed issue with opening research variants
- Problem with coveralls not called by Travis CI
- Handle Biomart service down in tests


## [4.10.0]

### Added
- Rank score model in causatives page
- Exportable HPO terms from phenotypes page
- AMP guideline tiers for cancer variants
- Adds scroll for the transcript tab
- Added CLI option to query cases on time since case event was added
- Shadow clinical assessments also on research variants display
- Support for CRAM alignment files
- Improved str variants view : sorting by locus, grouped by allele.
- Delivery report PDF export
- New mosaicism tag option
- Add or modify individuals' age or tissue type from case page
- Display GC and allele depth in causatives table.
- Included primary reference transcript in general report
- Included partial causative variants in general report
- Remove dependency of loqusdb by utilising the CLI

### Fixed
- Fixed update OMIM command bug due to change in the header of the genemap2 file
- Removed Mosaic Tag from Cancer variants
- Fixes issue with unaligned table headers that comes with hidden Datatables
- Layout in general report PDF export
- Fixed issue on the case statistics view. The validation bars didn't show up when all institutes were selected. Now they do.
- Fixed missing path import by importing pathlib.Path
- Handle index inconsistencies in the update index functions
- Fixed layout problems


## [4.9.0]

### Added
- Improved MatchMaker pages, including visible patient contacts email address
- New badges for the github repo
- Links to [GENEMANIA](genemania.org)
- Sort gene panel list on case view.
- More automatic tests
- Allow loading of custom annotations in VCF using the SCOUT_CUSTOM info tag.

### Fixed
- Fix error when a gene is added to an empty dynamic gene panel
- Fix crash when attempting to add genes on incorrect format to dynamic gene panel
- Manual rank variant tags could be saved in a "Select a tag"-state, a problem in the variants view.
- Same case evaluations are no longer shown as gray previous evaluations on the variants page
- Stay on research pages, even if reset, next first buttons are pressed..
- Overlapping variants will now be visible on variant page again
- Fix missing classification comments and links in evaluations page
- All prioritized cases are shown on cases page


## [4.8.3]

### Added

### Fixed
- Bug when ordering sanger
- Improved scrolling over long list of genes/transcripts


## [4.8.2]

### Added

### Fixed
- Avoid opening extra tab for coverage report
- Fixed a problem when rank model version was saved as floats and not strings
- Fixed a problem with displaying dismiss variant reasons on the general report
- Disable load and delete filter buttons if there are no saved filters
- Fix problem with missing verifications
- Remove duplicate users and merge their data and activity


## [4.8.1]

### Added

### Fixed
- Prevent login fail for users with id defined by ObjectId and not email
- Prevent the app from crashing with `AttributeError: 'NoneType' object has no attribute 'message'`


## [4.8.0]

### Added
- Updated Scout to use Bootstrap 4.3
- New looks for Scout
- Improved dashboard using Chart.js
- Ask before inactivating a case where last assigned user leaves it
- Genes can be manually added to the dynamic gene list directly on the case page
- Dynamic gene panels can optionally be used with clinical filter, instead of default gene panel
- Dynamic gene panels get link out to chanjo-report for coverage report
- Load all clinvar variants with clinvar Pathogenic, Likely Pathogenic and Conflicting pathogenic
- Show transcripts with exon numbers for structural variants
- Case sort order can now be toggled between ascending and descending.
- Variants can be marked as partial causative if phenotype is available for case.
- Show a frequency tooltip hover for SV-variants.
- Added support for LDAP login system
- Search snv and structural variants by chromosomal coordinates
- Structural variants can be marked as partial causative if phenotype is available for case.
- Show normal and pathologic limits for STRs in the STR variants view.
- Institute level persistent variant filter settings that can be retrieved and used.
- export causative variants to Excel
- Add support for ROH, WIG and chromosome PNGs in case-view

### Fixed
- Fixed missing import for variants with comments
- Instructions on how to build docs
- Keep sanger order + verification when updating/reloading variants
- Fixed and moved broken filter actions (HPO gene panel and reset filter)
- Fixed string conversion to number
- UCSC links for structural variants are now separated per breakpoint (and whole variant where applicable)
- Reintroduced missing coverage report
- Fixed a bug preventing loading samples using the command line
- Better inheritance models customization for genes in gene panels
- STR variant page back to list button now does its one job.
- Allows to setup scout without a omim api key
- Fixed error causing "favicon not found" flash messages
- Removed flask --version from base cli
- Request rerun no longer changes case status. Active or archived cases inactivate on upload.
- Fixed missing tooltip on the cancer variants page
- Fixed weird Rank cell in variants page
- Next and first buttons order swap
- Added pagination (and POST capability) to cancer variants.
- Improves loading speed for variant page
- Problem with updating variant rank when no variants
- Improved Clinvar submission form
- General report crashing when dismissed variant has no valid dismiss code
- Also show collaborative case variants on the All variants view.
- Improved phenotype search using dataTables.js on phenotypes page
- Search and delete users with `email` instead of `_id`
- Fixed css styles so that multiselect options will all fit one column


## [4.7.3]

### Added
- RankScore can be used with VCFs for vcf_cancer files

### Fixed
- Fix issue with STR view next page button not doing its one job.

### Deleted
- Removed pileup as a bam viewing option. This is replaced by IGV


## [4.7.2]

### Added
- Show earlier ACMG classification in the variant list

### Fixed
- Fixed igv search not working due to igv.js dist 2.2.17
- Fixed searches for cases with a gene with variants pinned or marked causative.
- Load variant pages faster after fixing other causatives query
- Fixed mitochondrial report bug for variants without genes

## [4.7.1]

### Added

### Fixed
- Fixed bug on genes page


## [4.7.0]

### Added
- Export genes and gene panels in build GRCh38
- Search for cases with variants pinned or marked causative in a given gene.
- Search for cases phenotypically similar to a case also from WUI.
- Case variant searches can be limited to similar cases, matching HPO-terms,
  phenogroups and cohorts.
- De-archive reruns and flag them as 'inactive' if archived
- Sort cases by analysis_date, track or status
- Display cases in the following order: prioritized, active, inactive, archived, solved
- Assign case to user when user activates it or asks for rerun
- Case becomes inactive when it has no assignees
- Fetch refseq version from entrez and use it in clinvar form
- Load and export of exons for all genes, independent on refseq
- Documentation for loading/updating exons
- Showing SV variant annotations: SV cgh frequencies, gnomad-SV, local SV frequencies
- Showing transcripts mapping score in segmental duplications
- Handle requests to Ensembl Rest API
- Handle requests to Ensembl Rest Biomart
- STR variants view now displays GT and IGV link.
- Description field for gene panels
- Export exons in build 37 and 38 using the command line

### Fixed
- Fixes of and induced by build tests
- Fixed bug affecting variant observations in other cases
- Fixed a bug that showed wrong gene coverage in general panel PDF export
- MT report only shows variants occurring in the specific individual of the excel sheet
- Disable SSL certifcate verification in requests to chanjo
- Updates how intervaltree and pymongo is used to void deprecated functions
- Increased size of IGV sample tracks
- Optimized tests


## [4.6.1]

### Added

### Fixed
- Missing 'father' and 'mother' keys when parsing single individual cases


## [4.6.0]

### Added
- Description of Scout branching model in CONTRIBUTING doc
- Causatives in alphabetical order, display ACMG classification and filter by gene.
- Added 'external' to the list of analysis type options
- Adds functionality to display "Tissue type". Passed via load config.
- Update to IGV 2.

### Fixed
- Fixed alignment visualization and vcf2cytosure availability for demo case samples
- Fixed 3 bugs affecting SV pages visualization
- Reintroduced the --version cli option
- Fixed variants query by panel (hpo panel + gene panel).
- Downloaded MT report contains excel files with individuals' display name
- Refactored code in parsing of config files.


## [4.5.1]

### Added

### Fixed
- update requirement to use PyYaml version >= 5.1
- Safer code when loading config params in cli base


## [4.5.0]

### Added
- Search for similar cases from scout view CLI
- Scout cli is now invoked from the app object and works under the app context

### Fixed
- PyYaml dependency fixed to use version >= 5.1


## [4.4.1]

### Added
- Display SV rank model version when available

### Fixed
- Fixed upload of delivery report via API


## [4.4.0]

### Added
- Displaying more info on the Causatives page and hiding those not causative at the case level
- Add a comment text field to Sanger order request form, allowing a message to be included in the email
- MatchMaker Exchange integration
- List cases with empty synopsis, missing HPO terms and phenotype groups.
- Search for cases with open research list, or a given case status (active, inactive, archived)

### Fixed
- Variant query builder split into several functions
- Fixed delivery report load bug


## [4.3.3]

### Added
- Different individual table for cancer cases

### Fixed
- Dashboard collects validated variants from verification events instead of using 'sanger' field
- Cases shared with collaborators are visible again in cases page
- Force users to select a real institute to share cases with (actionbar select fix)


## [4.3.2]

### Added
- Dashboard data can be filtered using filters available in cases page
- Causatives for each institute are displayed on a dedicated page
- SNVs and and SVs are searchable across cases by gene and rank score
- A more complete report with validated variants is downloadable from dashboard

### Fixed
- Clinsig filter is fixed so clinsig numerical values are returned
- Split multi clinsig string values in different elements of clinsig array
- Regex to search in multi clinsig string values or multi revstat string values
- It works to upload vcf files with no variants now
- Combined Pileup and IGV alignments for SVs having variant start and stop on the same chromosome


## [4.3.1]

### Added
- Show calls from all callers even if call is not available
- Instructions to install cairo and pango libs from WeasyPrint page
- Display cases with number of variants from CLI
- Only display cases with number of variants above certain treshold. (Also CLI)
- Export of verified variants by CLI or from the dashboard
- Extend case level queries with default panels, cohorts and phenotype groups.
- Slice dashboard statistics display using case level queries
- Add a view where all variants for an institute can be searched across cases, filtering on gene and rank score. Allows searching research variants for cases that have research open.

### Fixed
- Fixed code to extract variant conservation (gerp, phyloP, phastCons)
- Visualization of PDF-exported gene panels
- Reintroduced the exon/intron number in variant verification email
- Sex and affected status is correctly displayed on general report
- Force number validation in SV filter by size
- Display ensembl transcripts when no refseq exists


## [4.3.0]

### Added
- Mosaicism tag on variants
- Show and filter on SweGen frequency for SVs
- Show annotations for STR variants
- Show all transcripts in verification email
- Added mitochondrial export
- Adds alternative to search for SVs shorter that the given length
- Look for 'bcftools' in the `set` field of VCFs
- Display digenic inheritance from OMIM
- Displays what refseq transcript that is primary in hgnc

### Fixed

- Archived panels displays the correct date (not retroactive change)
- Fixed problem with waiting times in gene panel exports
- Clinvar fiter not working with human readable clinsig values

## [4.2.2]

### Fixed
- Fixed gene panel create/modify from CSV file utf-8 decoding error
- Updating genes in gene panels now supports edit comments and entry version
- Gene panel export timeout error

## [4.2.1]

### Fixed
- Re-introduced gene name(s) in verification email subject
- Better PDF rendering for excluded variants in report
- Problem to access old case when `is_default` did not exist on a panel


## [4.2.0]

### Added
- New index on variant_id for events
- Display overlapping compounds on variants view

### Fixed
- Fixed broken clinical filter


## [4.1.4]

### Added
- Download of filtered SVs

### Fixed
- Fixed broken download of filtered variants
- Fixed visualization issue in gene panel PDF export
- Fixed bug when updating gene names in variant controller


## [4.1.3]

### Fixed
- Displays all primary transcripts


## [4.1.2]

### Added
- Option add/replace when updating a panel via CSV file
- More flexible versioning of the gene panels
- Printing coverage report on the bottom of the pdf case report
- Variant verification option for SVs
- Logs uri without pwd when connecting
- Disease-causing transcripts in case report
- Thicker lines in case report
- Supports HPO search for cases, both terms or if described in synopsis
- Adds sanger information to dashboard

### Fixed
- Use db name instead of **auth** as default for authentication
- Fixes so that reports can be generated even with many variants
- Fixed sanger validation popup to show individual variants queried by user and institute.
- Fixed problem with setting up scout
- Fixes problem when exac file is not available through broad ftp
- Fetch transcripts for correct build in `adapter.hgnc_gene`

## [4.1.1]
- Fix problem with institute authentication flash message in utils
- Fix problem with comments
- Fix problem with ensembl link


## [4.1.0]

### Added
- OMIM phenotypes to case report
- Command to download all panel app gene panels `scout load panel --panel-app`
- Links to genenames.org and omim on gene page
- Popup on gene at variants page with gene information
- reset sanger status to "Not validated" for pinned variants
- highlight cases with variants to be evaluated by Sanger on the cases page
- option to point to local reference files to the genome viewer pileup.js. Documented in `docs.admin-guide.server`
- option to export single variants in `scout export variants`
- option to load a multiqc report together with a case(add line in load config)
- added a view for searching HPO terms. It is accessed from the top left corner menu
- Updates the variants view for cancer variants. Adds a small cancer specific filter for known variants
- Adds hgvs information on cancer variants page
- Adds option to update phenotype groups from CLI

### Fixed
- Improved Clinvar to submit variants from different cases. Fixed HPO terms in casedata according to feedback
- Fixed broken link to case page from Sanger modal in cases view
- Now only cases with non empty lists of causative variants are returned in `adapter.case(has_causatives=True)`
- Can handle Tumor only samples
- Long lists of HGNC symbols are now possible. This was previously difficult with manual, uploaded or by HPO search when changing filter settings due to GET request limitations. Relevant pages now use POST requests. Adds the dynamic HPO panel as a selection on the gene panel dropdown.
- Variant filter defaults to default panels also on SV and Cancer variants pages.

## [4.0.0]

### WARNING ###

This is a major version update and will require that the backend of pre releases is updated.
Run commands:

```
$scout update genes
$scout update hpo
```

- Created a Clinvar submission tool, to speed up Clinvar submission of SNVs and SVs
- Added an analysis report page (html and PDF format) containing phenotype, gene panels and variants that are relevant to solve a case.

### Fixed
- Optimized evaluated variants to speed up creation of case report
- Moved igv and pileup viewer under a common folder
- Fixed MT alignment view pileup.js
- Fixed coordinates for SVs with start chromosome different from end chromosome
- Global comments shown across cases and institutes. Case-specific variant comments are shown only for that specific case.
- Links to clinvar submitted variants at the cases level
- Adapts clinvar parsing to new format
- Fixed problem in `scout update user` when the user object had no roles
- Makes pileup.js use online genome resources when viewing alignments. Now any instance of Scout can make use of this functionality.
- Fix ensembl link for structural variants
- Works even when cases does not have `'madeline_info'`
- Parses Polyphen in correct way again
- Fix problem with parsing gnomad from VEP

### Added
- Added a PDF export function for gene panels
- Added a "Filter and export" button to export custom-filtered SNVs to CSV file
- Dismiss SVs
- Added IGV alignments viewer
- Read delivery report path from case config or CLI command
- Filter for spidex scores
- All HPO terms are now added and fetched from the correct source (https://github.com/obophenotype/human-phenotype-ontology/blob/master/hp.obo)
- New command `scout update hpo`
- New command `scout update genes` will fetch all the latest information about genes and update them
- Load **all** variants found on chromosome **MT**
- Adds choice in cases overview do show as many cases as user like

### Removed
- pileup.min.js and pileup css are imported from a remote web location now
- All source files for HPO information, this is instead fetched directly from source
- All source files for gene information, this is instead fetched directly from source

## [3.0.0]
### Fixed
- hide pedigree panel unless it exists

## [1.5.1] - 2016-07-27
### Fixed
- look for both ".bam.bai" and ".bai" extensions

## [1.4.0] - 2016-03-22
### Added
- support for local frequency through loqusdb
- bunch of other stuff

## [1.3.0] - 2016-02-19
### Fixed
- Update query-phenomizer and add username/password

### Changed
- Update the way a case is checked for rerun-status

### Added
- Add new button to mark a case as "checked"
- Link to clinical variants _without_ 1000G annotation

## [1.2.2] - 2016-02-18
### Fixed
- avoid filtering out variants lacking ExAC and 1000G annotations

## [1.1.3] - 2015-10-01
### Fixed
- persist (clinical) filter when clicking load more
- fix #154 by robustly setting clinical filter func. terms

## [1.1.2] - 2015-09-07
### Fixed
- avoid replacing coverage report with none
- update SO terms, refactored

## [1.1.1] - 2015-08-20
### Fixed
- fetch case based on collaborator status (not owner)

## [1.1.0] - 2015-05-29
### Added
- link(s) to SNPedia based on RS-numbers
- new Jinja filter to "humanize" decimal numbers
- show gene panels in variant view
- new Jinja filter for decoding URL encoding
- add indicator to variants in list that have comments
- add variant number threshold and rank score threshold to load function
- add event methods to mongo adapter
- add tests for models
- show badge "old" if comment was written for a previous analysis

### Changed
- show cDNA change in transcript summary unless variant is exonic
- moved compounds table further up the page
- show dates for case uploads in ISO format
- moved variant comments higher up on page
- updated documentation for pages
- read in coverage report as blob in database and serve directly
- change ``OmimPhenotype`` to ``PhenotypeTerm``
- reorganize models sub-package
- move events (and comments) to separate collection
- only display prev/next links for the research list
- include variant type in breadcrumbs e.g. "Clinical variants"

### Removed
- drop dependency on moment.js

### Fixed
- show the same level of detail for all frequencies on all pages
- properly decode URL encoded symbols in amino acid/cDNA change strings
- fixed issue with wipe permissions in MongoDB
- include default gene lists in "variants" link in breadcrumbs

## [1.0.2] - 2015-05-20
### Changed
- update case fetching function

### Fixed
- handle multiple cases with same id

## [1.0.1] - 2015-04-28
### Fixed
- Fix building URL parameters in cases list Vue component

## [1.0.0] - 2015-04-12
Codename: Sara Lund

![Release 1.0](artwork/releases/release-1-0.jpg)

### Added
- Add email logging for unexpected errors
- New command line tool for deleting case

### Changed
- Much improved logging overall
- Updated documentation/usage guide
- Removed non-working IGV link

### Fixed
- Show sample display name in GT call
- Various small bug fixes
- Make it easier to hover over popups

## [0.0.2-rc1] - 2015-03-04
### Added
- add protein table for each variant
- add many more external links
- add coverage reports as PDFs

### Changed
- incorporate user feedback updates
- big refactor of load scripts

## [0.0.2-rc2] - 2015-03-04
### Changes
- add gene table with gene description
- reorganize inheritance models box

### Fixed
- avoid overwriting gene list on "research" load
- fix various bugs in external links

## [0.0.2-rc3] - 2015-03-05
### Added
- Activity log feed to variant view
- Adds protein change strings to ODM and Sanger email

### Changed
- Extract activity log component to macro

### Fixes
- Make Ensembl transcript links use archive website<|MERGE_RESOLUTION|>--- conflicted
+++ resolved
@@ -17,11 +17,8 @@
 - If trying to load a badly formatted .tsv file an error message is displayed.
 - Avoid showing case as rerun when first attempt at case upload failed
 - Dynamic autocomplete search not working on phenomodels page
-<<<<<<< HEAD
+- Callers added to variant when loading case
 - Now possible to update managed variant from file without deleting it first
-=======
-- Callers added to variant when loading case
->>>>>>> b135aabd
 
 ## [4.59]
 ### Added
