--- conflicted
+++ resolved
@@ -15,11 +15,8 @@
 - Pre-populate SV type select in ClinVar submission form, when possible
 - Show comment badges in related comments tables on general report
 - Updated version of several GitHub actions
-<<<<<<< HEAD
+- Migrate from deprecated `pkg_resources` lib to `importlib_resources`
 - Dismiss bar on variantS pages is thinner and can now be closed. Reload to open.
-=======
-- Migrate from deprecated `pkg_resources` lib to `importlib_resources`
->>>>>>> f7bc607a
 ### Fixed
 - Fixed Sanger order / Cancel order modal close buttons
 - Visibility of SV type in ClinVar submission form
