--- conflicted
+++ resolved
@@ -4,17 +4,16 @@
 
 About changelog [here](https://keepachangelog.com/en/1.0.0/)
 
-<<<<<<< HEAD
 ## []
 ### Added
 - Test for PanelApp panels loading
-=======
+### Changed
+- Loading PanelApp panels replaces pre-existing panels with same version
+
 ## [4.55]
->>>>>>> 157b37a1
 ### Changed
 - Represent different tumor samples as vials in cases page
 - Option to force-update the OMIM panel
-- Loading PanelApp panels replaces pre-existing panels with same version
 ### Fixed
 - Low tumor purity badge alignment in cancer samples table on cancer case view
 - VariantS comment popovers reactivate on hover
