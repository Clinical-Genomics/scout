# Change Log
All notable changes to this project will be documented in this file.
This project adheres to [Semantic Versioning](http://semver.org/).

About changelog [here](https://keepachangelog.com/en/1.0.0/)

## [unreleased]
### Added
- Added tags for Sniffles and CNVpytor, two LRS SV callers
### Changed
- Refactor view route to allow navigation directly to unique variant document id, improve permissions check
- In the diagnoses page genes associated with a disease are displayed using hgnc symbol instead of hgnc id
### Fixed
<<<<<<< HEAD
- Be more careful about checking access to variant on API access
=======
- Refactored code in cases blueprints and variant_events adapter (set diseases for partial causative variants) to use "disease" instead of "omim" to encompass also ORPHA terms

>>>>>>> 3a3cf202

## [4.78]
### Added
- Case status labels can be added, giving more finegrained details on a solved status (provisional, diagnostic, carrier, UPD, SMN, ...)
- New SO terms: `sequence_variant` and `coding_transcript_variant`
- More MEI specific annotation is shown on the variant page
- Parse and save MANE transcripts info when updating genes in build 38
- `Mane Select` and `Mane Plus Clinical` badges on Gene page, when available
- ClinVar submission can now be downloaded as a json file
- API endpoint to pin variant
- Display common/uncommon/rare on summary of mei variant page
### Changed
- In the ClinVar form, database and id of assertion criteria citation are now separate inputs
- Customise institute settings to be able to display all cases with a certain status on cases page (admin users)
- Renamed `Clinical Significance` to `Germline Classification` on multistep ClinVar form
- Changed the "x" in cases.utils.remove_form button text to red for better visibility in dark mode
- Update GitHub actions
- Default loglevel up to INFO, making logs with default start easier to read
- Add XTR region to PAR region definition
- Diagnoses can be searched on diagnoses page without waiting for load first
### Fixed
- Removed log info showing hgnc IDs used in variantS search
- Maintain Matchmaker Exchange and Beacon submission status when a case is re-uploaded
- Inheritance mode from ORPHA should not be confounded with the OMIM inheritance model
- Decipher link URL changes
- Refactored code in cases blueprints to use "disease" instead of "omim" to encompass also ORPHA terms

## [4.77]
### Added
- Orpha disease terms now include information on inheritance
- Case loading via .yaml config file accepts subject_id and phenotype_groups (if previously defined as constant default or added per institute)
- Possibility to submit variants associated with Orphanet conditions to ClinVar
- Option update path to .d4 files path for individuals of an existing case using the command line
- More constraint information is displayed per gene in addition to pLi: missense and LoF OE, CI (inluding LOEUF) and Z-score.
### Changed
- Introduce validation in the ClinVar multistep form to make sure users provide at least one variant-associated condition
- CLI scout update individual accepts subject_id
- Update ClinVar inheritance models to reflect changes in ClinVar submission API
- Handle variant-associated condition ID format in background when creating ClinVar submissions
- Replace the code that downloads Ensembl genes, transcripts and exons with the Schug web app
- Add more info to error log when transcript variant frequency parsing fails.
- GnomAD v4 constraint information replaces ExAC constraints (pLi).
### Fixed
- Text input of associated condition in ClinVar form now aligns to the left
- Alignment of contents in the case report has been updated
- Missing number of phenotypes and genes from case diagnoses
- Associate OMIM and/or ORPHA diagnoses with partial causatives
- Visualization of partial causatives' diagnoses on case page: style and links
- Revert style of pinned variants window on the case page
- Rename `Clinical significanc` to `Germline classification` in ClinVar submissions exported files
- Rename `Clinical significance citations` to `Classification citations` in ClinVar submissions exported files
- Rename `Comment on clinical significance` to `Comment on classification` in ClinVar submissions exported files
- Show matching partial causatives on variant page
- Matching causatives shown on case page consisting only of variant matching the default panels of the case - bug introduced since scout v4.72 (Oct 18, 2023)
- Missing somatic variant read depth leading to report division by zero

## [4.76]
### Added
- Orphacodes are visible in phenotype tables
- Pydantic validation of image paths provided in case load config file
- Info on the user which created a ClinVar submission, when available
- Associate .d4 files to case individuals when loading a case via config file
### Changed
- In diagnoses page the load of diseases are initiated by clicking a button
- Revel score, Revel rank score and SpliceAI values are also displayed in Causatives and Validated variants tables
- Remove unused functions and tests
- Analysis type and direct link from cases list for OGM cases
- Removed unused `case_obj` parameter from server/blueprints/variant/controllers/observations function
- Possibility to reset ClinVar submission ID
- Allow ClinVar submissions with custom API key for users registered as ClinVar submitters or when institute doesn't have a preset list of ClinVar submitters
- Ordered event verbs alphabetically and created ClinVar-related user events
- Removed the unused "no-variants" option from the load case command line
### Fixed
- All disease_terms have gene HGNC ids as integers when added to the scout database
- Disease_term identifiers are now prefixed with the name of the coding system
- Command line crashing with error when updating a user that doesn't exist
- Thaw coloredlogs - 15.0.1 restores errorhandler issue
- Thaw crypography - current base image and library version allow Docker builds
- Missing delete icons on phenomodels page
- Missing cryptography lib error while running Scout container on an ARM processor
- Round CADD values with many decimals on causatives and validated variants pages
- Dark-mode visibility of some fields on causatives and validated variants pages
- Clinvar submitters would be cleared when unprivileged users saved institute settings page
- Added a default empty string in cases search form to avoid None default value
- Page crashing when user tries to remove the same variant from a ClinVar submission in different browser tabs
- Update more GnomAD links to GnomAD v4 (v38 SNVs, MT vars, STRs)
- Empty cells for RNA fusion variants in Causatives and Verified variants page
- Submenu icons missing from collapsible actionbar
- The collapsible actionbar had some non-collapsing overly long entries
- Cancer observations for SVs not appearing in the variant details view
- Archived local observations not visible on cancer variantS page
- Empty Population Frequency column in the Cancer SV Variants view
- Capital letters in ClinVar events description shown on case page

## [4.75]
### Added
- Hovertip to gene panel names with associated genes in variant view, when variant covers more than one gene
- Tests for panel to genes
- Download of Orphadata en_product6 and en_product4 from CLI
- Parse and save `database_found` key/values for RNA fusion variants
- Added fusion_score, ffpm, split_reads, junction_reads and fusion_caller to the list of filters on RNA fusion variants page
- Renamed the function `get_mei_info` to `set_mei_info` to be consistent with the other functions
- Fixed removing None key/values from parsed variants
- Orphacodes are included in the database disease_terms
### Changed
- Allow use of projections when retrieving gene panels
- Do not save custom images as binary data into case and variant database documents
- Retrieve and display case and variant custom images using image's saved path
- Cases are activated by viewing FSHD and SMA reports
- Split multi-gene SNV variants into single genes when submitting to Matchmaker Exchange
- Alamut links also on the gene level, using transcript and HGVS: better for indels. Keep variant link for missing HGVS
- Thaw WTForms - explicitly coerce form decimal field entries when filters fetched from db
### Fixed
- Removed some extra characters from top of general report left over from FontAwsome fix
- Do not save fusion variants-specific key/values in other types of variants
- Alamut link for MT variants in build 38
- Convert RNA fusions variants `tool_hits` and `fusion_score` keys from string to numbers
- Fix genotype reference and alternative sequencing depths defaulting to -1 when values are 0
- DecimalFields were limited to two decimal places for several forms - lifting restrictions on AF, CADD etc.

## [4.74.1]
### Changed
- Parse and save into database also OMIM terms not associated to genes
### Fixed
- BioNano API FSHD report requests are GET in Access 1.8, were POST in 1.7
- Update more FontAwesome icons to avoid Pro icons
- Test if files still exist before attempting to load research variants
- Parsing of genotypes error, resulting in -1 values when alt or ref read depths are 0

## [4.74]
### Added
- SNVs and Indels, MEI and str variants genes have links to Decipher
- An `owner + case display name` index for cases database collection
- Test and fixtures for RNA fusion case page
- Load and display fusion variants from VCF files as the other variant types
- Option to update case document with path to mei variants (clinical and research)
### Changed
- Details on variant type and category for audit filters on case general report
- Enable Gens CN profile button also in somatic case view
- Fix case of analysis type check for Gens analysis button - only show for WGS
### Fixed
- loqusdb table no longer has empty row below each loqusid
- MatchMaker submission details page crashing because of change in date format returned by PatientMatcher
- Variant external links buttons style does not change color when visited
- Hide compounds with compounds follow filter for region or function would fail for variants in multiple genes
- Updated FontAwesome version to fix missing icons

## [4.73]
### Added
- Shortcut button for HPO panel MEI variants from case page
- Export managed variants from CLI
### Changed
- STRs visualization on case panel to emphasize abnormal repeat count and associated condition
- Removed cytoband column from STRs variant view on case report
- More long integers formatted with thin spaces, and copy to clipboard buttons added
### Fixed
- OMIM table is scrollable if higher than 700px on SV page
- Pinned variants validation badge is now red for false positives.
- Case display name defaulting to case ID when `family_name` or `display_name` are missing from case upload config file
- Expanded menu visible at screen sizes below 1000px now has background color
- The image in ClinVar howto-modal is now responsive
- Clicking on a case in case groups when case was already removed from group in another browser tab
- Page crashing when saving filters for mei variants
- Link visited color of images

## [4.72.4]
### Changed
- Automatic test mongod version increased to v7
### Fixed
- GnomAD now defaults to hg38 - change build 37 links accordingly

## [4.72.3]
### Fixed
- Somatic general case report small variant table can crash with unclassified variants

## [4.72.2]
### Changed
- A gunicorn maxrequests parameter for Docker server image - default to 1200
- STR export limit increased to 500, as for other variants
- Prevent long number wrapping and use thin spaces for separation, as per standards from SI, NIST, IUPAC, BIPM.
- Speed up case retrieval and lower memory use by projecting case queries
- Make relatedness check fails stand out a little more to new users
- Speed up case retrieval and lower memory use by projecting case queries
- Speed up variant pages by projecting only the necessary keys in disease collection query
### Fixed
- Huge memory use caused by cases and variants pages pulling complete disease documents from DB
- Do not include genes fetched from HPO terms when loading diseases
- Consider the renamed fields `Approved Symbol` -> `Approved Gene Symbol` and `Gene Symbols` -> `Gene/Locus And Other Related Symbols` when parsing OMIM terms from genemap2.txt file

## [4.72.1]
### Fixed
- Jinja filter that renders long integers
- Case cache when looking for causatives in other cases causing the server to hang

## [4.72]
### Added
- A GitHub action that checks for broken internal links in docs pages
- Link validation settings in mkdocs.yml file
- Load and display full RNA alignments on alignment viewer
- Genome build check when loading a case
- Extend event index to previous causative variants and always load them
### Fixed
- Documentation nav links for a few documents
- Slightly extended the BioNano Genomics Access integration docs
- Loading of SVs when VCF is missing the INFO.END field but has INFO.SVLEN field
- Escape protein sequence name (if available) in case general report to render special characters correctly
- CaseS HPO term searches for multiple terms works independent of order
- CaseS search regexp should not allow backslash
- CaseS cohort tags can contain whitespace and still match
- Remove diagnoses from cases even if OMIM term is not found in the database
- Parsing of disease-associated genes
- Removed an annoying warning while updating database's disease terms
- Displaying custom case images loaded with scout version <= 4.71
- Use pydantic version >=2 in requirements.txt file
### Changed
- Column width adjustment on caseS page
- Use Python 3.11 in tests
- Update some github actions
- Upgraded Pydantic to version 2
- Case validation fails on loading when associated files (alignments, VCFs and reports) are not present on disk
- Case validation fails on loading when custom images have format different then ["gif", "svg", "png", "jpg", "jpeg"]
- Custom images keys `case` and `str` in case config yaml file are renamed to `case_images` and `str_variants_images`
- Simplify and speed up case general report code
- Speed up case retrieval in case_matching_causatives
- Upgrade pymongo to version 4
- When updating disease terms, check that all terms are consistent with a DiseaseTerm model before dropping the old collection
- Better separation between modules loading HPO terms and diseases
- Deleted unused scout.build.phenotype module
- Stricter validation of mandatory genome build key when loading a case. Allowed values are ['37','38',37,38]
- Improved readability of variants length and coordinates on variantS pages

## [4.71]
### Added
- Added Balsamic keys for SweGen and loqusdb local archive frequecies, SNV and SV
- New filter option for Cancer variantS: local archive RD loqusdb
- Show annotated observations on SV variantS view, also for cancer somatic SVs
- Revel filter for variantS
- Show case default panel on caseS page
- CADD filter for Cancer Somatic SNV variantS - show score
- SpliceAI-lookup link (BROAD, shows SpliceAI and Pangolin) from variant page
- BioNano Access server API - check projects, samples and fetch FSHD reports
### Fixed
- Name of reference genome build for RNA for compatibility with IGV locus search change
- Howto to run the Docker image on Mac computers in `admin-guide/containers/container-deploy.md`
- Link to Weasyprint installation howto in README file
- Avoid filling up disk by creating a reduced VCF file for every variant that is visualized
- Remove legacy incorrectly formatted CODEOWNERS file
- Restrain variant_type requests to variantS views to "clinical" or "research"
- Visualization of cancer variants where cancer case has no affected individual
- ProteinPaint gene link (small StJude API change)
- Causative MEI variant link on causatives page
- Bionano access api settings commented out by default in Scout demo config file.
- Do not show FSHD button on freshly loaded cases without bionano_access individuals
- Truncate long variants' HGVS on causative/Clinically significant and pinned variants case panels
### Changed
- Remove function call that tracks users' browser version
- Include three more splice variant SO terms in clinical filter severe SO terms
- Drop old HPO term collection only after parsing and validation of new terms completes
- Move score to own column on Cancer Somatic SNV variantS page
- Refactored a few complex case operations, breaking out sub functionalities

## [4.70]
### Added
- Download a list of Gene Variants (max 500) resulting from SNVs and Indels search
- Variant PubMed link to search for gene symbol and any aliases
### Changed
- Clearer gnomAD values in Variants page
### Fixed
- CaseS page uniform column widths
- Include ClinVar variants into a scrollable div element on Case page
- `canonical_transcript` variable not initialized in get_hgvs function (server.blueprints.institutes.controllers.py)
- Catch and display any error while importing Phenopacket info
- Modified Docker files to use python:3.8-slim-bullseye to prevent gunicorn workers booting error

## [4.69]
### Added
- ClinVar submission howto available also on Case page
- Somatic score and filtering for somatic SV callers, if available
- Show caller as a tooltip on variantS list
### Fixed
- Crash when attempting to export phenotype from a case that had never had phenotypes
- Aesthetic fix to Causative and Pinned Variants on Case page
- Structural inconsistency for ClinVar Blueprint templates
- Updated igv.js to 2.15.8 to fix track default color bug
- Fixed release versions for actions.
- Freeze tornado below 6.3.0 for compatibility with livereload 2.6.3
- Force update variants count on case re-upload
- IGV locus search not working - add genome reference id
- Pin links to MEI variants should end up on MEI not SV variant view
- Load also matching MEI variants on forced region load
- Allow excluding MEI from case variant deletion
- Fixed the name of the assigned user when the internal user ID is different from the user email address
- Gene variantS should display gene function, region and full hgvs
### Changed
- FontAwesome integrity check fail (updated resource)
- Removed ClinVar API validation buttons in favour of direct API submission
- Improved layout of Institute settings page
- ClinVar API key and allowed submitters are set in the Institute settings page


## [4.68]
### Added
- Rare Disease Mobile Element Insertion variants view
### Changed
- Updated igv.js to 2.15.6
### Fixed
- Docker stage build pycairo.
- Restore SNV and SV rank models versions on Causatives and Verified pages
- Saving `REVEL_RANKSCORE` value in a field named `revel` in variants database documents

## [4.67]
### Added
- Prepare to filter local SV frequency
### Changed
- Speed up instituteS page loading by refactoring cases/institutes query
- Clinical Filter for SVs includes `splice_polypyrimidine_tract_variant` as a severe consequence
- Clinical Filter for SVs includes local variant frequency freeze ("old") for filtering, starting at 30 counts
- Speed up caseS page loading by adding status to index and refactoring totals count
- HPO file parsing is updated to reflect that HPO have changed a few downloadable file formats with their 230405 release.
### Fixed
- Page crashing when a user tries to edit a comment that was removed
- Warning instead of crashed page when attempting to retrieve a non-existent Phenopacket
- Fixed StJude ProteinPaint gene link (URL change)
- Freeze of werkzeug library to version<2.3 to avoid problems resulting from the consequential upgrade of the Flask lib
- Huge list of genes in case report for megabases-long structural variants.
- Fix displaying institutes without associated cases on institutes page
- Fix default panel selection on SVs in cancer case report

## [4.66]
### Changed
- Moved Phenomodels code under a dedicated blueprint
- Updated the instructions to load custom case report under admin guide
- Keep variants filter window collapsed except when user expands it to filter
### Added
- A summary table of pinned variants on the cancer case general report
- New openable matching causatives and managed variants lists for default gene panels only for convenience
### Fixed
- Gens structural variant page link individual id typo

## [4.65.2]
### Fixed
- Generating general case report with str variants containing comments

## [4.65.1]
### Fixed
- Visibility of `Gene(s)` badges on SV VariantS page
- Hide dismiss bar on SV page not working well
- Delivery report PDF download
- Saving Pipeline version file when loading a case
- Backport compatible import of importlib metadata for old python versions (<3.8)

## [4.65]
### Added
- Option to mark a ClinVar submission as submitted
- Docs on how to create/update the PanelApp green genes as a system admin
- `individual_id`-parameter to both Gens links
- Download a gene panel in TXT format from gene panel page
- Panel gene comments on variant page: genes in panels can have comments that describe the gene in a panel context
### Changed
- Always show each case category on caseS page, even if 0 cases in total or after current query
- Improved sorting of ClinVar submissions
- Pre-populate SV type select in ClinVar submission form, when possible
- Show comment badges in related comments tables on general report
- Updated version of several GitHub actions
- Migrate from deprecated `pkg_resources` lib to `importlib_resources`
- Dismiss bar on variantS pages is thinner.
- Dismiss bar on variantS pages can be toggled open or closed for the duration of a login session.
### Fixed
- Fixed Sanger order / Cancel order modal close buttons
- Visibility of SV type in ClinVar submission form
- Fixed a couple of creations where now was called twice, so updated_at and created_at could differ
- Deprecated Ubuntu version 18.04 in one GitHub action
- Panels that have been removed (hidden) should not be visible in views where overlapping gene panels for genes are shown
- Gene panel test pointing to the right function

## [4.64]
### Added
- Create/Update a gene panel containing all PanelApp green genes (`scout update panelapp-green -i <cust_id>`)
- Links for ACMG pathogenicity impact modification on the ACMG classification page
### Changed
- Open local observation matching cases in new windows
### Fixed
- Matching manual ranked variants are now shown also on the somatic variant page
- VarSome links to hg19/GRCh37
- Managed variants filter settings lost when navigating to additional pages
- Collect the right variant category after submitting filter form from research variantS page
- Beacon links are templated and support variants in genome build 38

## [4.63]
### Added
- Display data sharing info for ClinVar, Matchmaker Exchange and Beacon in a dedicated column on Cases page
- Test for `commands.download.omim.print_omim`
- Display dismissed variants comments on general case report
- Modify ACMG pathogenicity impact (most commonly PVS1, PS3) based on strength of evidence with lab director's professional judgement
- REViewer button on STR variant page
- Alamut institution parameter in institute settings for Alamut Visual Plus software
- Added Manual Ranks Risk Factor, Likely Risk Factor and Uncertain Risk Factor
- Display matching manual ranks from previous cases the user has access to on VariantS and Variant pages
- Link to gnomAD gene SVs v2.1 for SV variants with gnomAD frequency
- Support for nf-core/rnafusion reports
### Changed
- Display chrY for sex unknown
- Deprecate legacy scout_load() method API call.
- Message shown when variant tag is updated for a variant
- When all ACMG classifications are deleted from a variant, the current variant classification status is also reset.
- Refactored the functions that collect causative variants
- Removed `scripts/generate_test_data.py`
### Fixed
- Default IGV tracks (genes, ClinVar, ClinVar CNVs) showing even if user unselects them all
- Freeze Flask-Babel below v3.0 due to issue with a locale decorator
- Thaw Flask-Babel and fix according to v3 standard. Thank you @TkTech!
- Show matching causatives on somatic structural variant page
- Visibility of gene names and functional annotations on Causatives/Verified pages
- Panel version can be manually set to floating point numbers, when modified
- Causatives page showing also non-causative variants matching causatives in other cases
- ClinVar form submission for variants with no selected transcript and HGVS
- Validating and submitting ClinVar objects not containing both Variant and Casedata info

## [4.62.1]
### Fixed
- Case page crashing when adding a case to a group without providing a valid case name

## [4.62]
### Added
- Validate ClinVar submission objects using the ClinVar API
- Wrote tests for case and variant API endpoints
- Create ClinVar submissions from Scout using the ClinVar API
- Export Phenopacket for affected individual
- Import Phenopacket from JSON file or Phenopacket API backend server
- Use the new case name option for GENS requests
- Pre-validate refseq:HGVS items using VariantValidator in ClinVar submission form
### Fixed
- Fallback for empty alignment index for REViewer service
- Source link out for MIP 11.1 reference STR annotation
- Avoid duplicate causatives and pinned variants
- ClinVar clinical significance displays only the ACMG terms when user selects ACMG 2015 as assertion criteria
- Spacing between icon and text on Beacon and MatchMaker links on case page sidebar
- Truncate IDs and HGVS representations in ClinVar pages if longer than 25 characters
- Update ClinVar submission ID form
- Handle connection timeout when sending requests requests to external web services
- Validate any ClinVar submission regardless of its status
- Empty Phenopackets import crashes
- Stop Spinner on Phenopacket JSON download
### Changed
- Updated ClinVar submission instructions

## [4.61.1]
### Fixed
- Added `UMLS` as an option of `Condition ID type` in ClinVar Variant downloaded files
- Missing value for `Condition ID type` in ClinVar Variant downloaded files
- Possibility to open, close or delete a ClinVar submission even if it doesn't have an associated name
- Save SV type, ref and alt n. copies to exported ClinVar files
- Inner and outer start and stop SV coordinates not exported in ClinVar files
- ClinVar submissions page crashing when SV files don't contain breakpoint exact coordinates
- Align OMIM diagnoses with delete diagnosis button on case page
- In ClinVar form, reset condition list and customize help when condition ID changes

## [4.61]
### Added
- Filter case list by cases with variants in ClinVar submission
- Filter case list by cases containing RNA-seq data - gene_fusion_reports and sample-level tracks (splice junctions and RNA coverage)
- Additional case category `Ignored`, to be used for cases that don't fall in the existing 'inactive', 'archived', 'solved', 'prioritized' categories
- Display number of cases shown / total number of cases available for each category on Cases page
- Moved buttons to modify case status from sidebar to main case page
- Link to Mutalyzer Normalizer tool on variant's transcripts overview to retrieve official HVGS descriptions
- Option to manually load RNA MULTIQC report using the command `scout load report -t multiqc_rna`
- Load RNA MULTIQC automatically for a case if config file contains the `multiqc_rna` key/value
- Instructions in admin-guide on how to load case reports via the command line
- Possibility to filter RD variants by a specific genotype call
- Distinct colors for different inheritance models on RD Variant page
- Gene panels PDF export with case variants hits by variant type
- A couple of additional README badges for GitHub stats
- Upload and display of pipeline reference info and executable version yaml files as custom reports
- Testing CLI on hasta in PR template
### Changed
- Instructions on how to call dibs on scout-stage server in pull request template
- Deprecated CLI commands `scout load <delivery_report, gene_fusion_report, coverage_qc_report, cnv_report>` to replace them with command `scout load report -t <report type>`
- Refactored code to display and download custom case reports
- Do not export `Assertion method` and `Assertion method citation` to ClinVar submission files according to changes to ClinVar's submission spreadsheet templates.
- Simplified code to create and download ClinVar CSV files
- Colorize inheritance models badges by category on VariantS page
- `Safe variants matching` badge more visible on case page
### Fixed
- Non-admin users saving institute settings would clear loqusdb instance selection
- Layout of variant position, cytoband and type in SV variant summary
- Broken `Build Status - GitHub badge` on GitHub README page
- Visibility of text on grey badges in gene panels PDF exports
- Labels for dashboard search controls
- Dark mode visibility for ClinVar submission
- Whitespaces on outdated panel in extent report

## [4.60]
### Added
- Mitochondrial deletion signatures (mitosign) can be uploaded and shown with mtDNA report
- A `Type of analysis` column on Causatives and Validated variants pages
- List of "safe" gene panels available for matching causatives and managed variants in institute settings, to avoid secondary findings
- `svdb_origin` as a synonym for `FOUND_IN` to complement `set` for variants found by all callers
### Changed
- Hide removed gene panels by default in panels page
- Removed option for filtering cancer SVs by Tumor and Normal alt AF
- Hide links to coverage report from case dynamic HPO panel if cancer analysis
- Remove rerun emails and redirect users to the analysis order portal instead
- Updated clinical SVs igv.js track (dbVar) and added example of external track from `https://trackhubregistry.org/`
- Rewrote the ClinVar export module to simplify and add one variant at the time
- ClinVar submissions with phenotype conditions from: [OMIM, MedGen, Orphanet, MeSH, HP, MONDO]
### Fixed
- If trying to load a badly formatted .tsv file an error message is displayed.
- Avoid showing case as rerun when first attempt at case upload failed
- Dynamic autocomplete search not working on phenomodels page
- Callers added to variant when loading case
- Now possible to update managed variant from file without deleting it first
- Missing preselected chromosome when editing a managed variant
- Preselected variant type and subtype when editing a managed variant
- Typo in dbVar ClinVar track, hg19


## [4.59]
### Added
- Button to go directly to HPO SV filter variantS page from case
- `Scout-REViewer-Service` integration - show `REViewer` picture if available
- Link to HPO panel coverage overview on Case page
- Specify a confidence threshold (green|amber|red) when loading PanelApp panels
- Functional annotations in variants lists exports (all variants)
- Cancer/Normal VAFs and COSMIC ids in in variants lists exports (cancer variants)
### Changed
- Better visualization of regional annotation for long lists of genes in large SVs in Variants tables
- Order of cells in variants tables
- More evident links to gene coverage from Variant page
- Gene panels sorted by display name in the entire Case page
- Round CADD and GnomAD values in variants export files
### Fixed
- HPO filter button on SV variantS page
- Spacing between region|function cells in SVs lists
- Labels on gene panel Chanjo report
- Fixed ambiguous duplicated response headers when requesting a BAM file from /static
- Visited color link on gene coverage button (Variant page)

## [4.58.1]
### Fixed
- Case search with search strings that contain characters that can be escaped

## [4.58]
### Added
- Documentation on how to create/update PanelApp panels
- Add filter by local observations (archive) to structural variants filters
- Add more splicing consequences to SO term definitions
- Search for a specific gene in all gene panels
- Institute settings option to force show all variants on VariantS page for all cases of an institute
- Filter cases by validation pending status
- Link to The Clinical Knowledgebase (CKB) (https://ckb.jax.org/) in cancer variant's page
### Fixed
- Added a not-authorized `auto-login` fixture according to changes in Flask-Login 0.6.2
- Renamed `cache_timeout` param name of flask.send_file function to `max_age` (Flask 2.2 compliant)
- Replaced deprecated `app.config["JSON_SORT_KEYS"]` with app.json.sort_keys in app settings
- Bug in gene variants page (All SNVs and INDELs) when variant gene doesn't have a hgnc id that is found in the database
- Broken export of causatives table
- Query for genes in build 38 on `Search SNVs and INDELs` page
- Prevent typing special characters `^<>?!=\/` in case search form
- Search matching causatives also among research variants in other cases
- Links to variants in Verified variants page
- Broken filter institute cases by pinned gene
- Better visualization of long lists of genes in large SVs on Causative and Verified Variants page
- Reintroduced missing button to export Causative variants
- Better linking and display of matching causatives and managed variants
- Reduced code complexity in `scout/parse/variant/variant.py`
- Reduced complexity of code in `scout/build/variant/variant.py`

### Changed
- State that loqusdb observation is in current case if observations count is one and no cases are shown
- Better pagination and number of variants returned by queries in `Search SNVs and INDELs` page
- Refactored and simplified code used for collecting gene variants for `Search SNVs and INDELs` page
- Fix sidebar panel icons in Case view
- Fix panel spacing in Case view
- Removed unused database `sanger_ordered` and `case_id,category,rank_score` indexes (variant collection)
- Verified variants displayed in a dedicated page reachable from institute sidebar
- Unified stats in dashboard page
- Improved gene info for large SVs and cancer SVs
- Remove the unused `variant.str_variant` endpoint from variant views
- Easier editing of HPO gene panel on case page
- Assign phenotype panel less cramped on Case page
- Causatives and Verified variants pages to use the same template macro
- Allow hyphens in panel names
- Reduce resolution of example images
- Remove some animations in web gui which where rendered slow


## [4.57.4]
### Fixed
- Parsing of variant.FORMAT "DR" key in parse variant file

## [4.57.3]
### Fixed
- Export of STR verified variants
- Do not download as verified variants first verified and then reset to not validated
- Avoid duplicated lines in downloaded verified variants reflecting changes in variant validation status

## [4.57.2]
### Fixed
- Export of verified variants when variant gene has no transcripts
- HTTP 500 when visiting a the details page for a cancer variant that had been ranked with genmod

## [4.57.1]
### Fixed
- Updating/replacing a gene panel from file with a corrupted or malformed file

## [4.57]
### Added
- Display last 50 or 500 events for a user in a timeline
- Show dismiss count from other cases on matching variantS
- Save Beacon-related events in events collection
- Institute settings allow saving multiple loqusdb instances for one institute
- Display stats from multiple instances of loqusdb on variant page
- Display date and frequency of obs derived from count of local archive observations from MIP11 (requires fix in MIP)
### Changed
- Prior ACMG classifications view is no longer limited by pathogenicity
### Fixed
- Visibility of Sanger ordered badge on case page, light mode
- Some of the DataTables tables (Phenotypes and Diagnoses pages) got a bit dark in dark mode
- Remove all redundancies when displaying timeline events (some events are saved both as case-related and variant-related)
- Missing link in saved MatchMaker-related events
- Genes with mixed case gene symbols missing in PanelApp panels
- Alignment of elements on the Beacon submission modal window
- Locus info links from STR variantS page open in new browser tabs

## [4.56]
### Added
- Test for PanelApp panels loading
- `panel-umi` tag option when loading cancer analyses
### Changed
- Black text to make comments more visible in dark mode
- Loading PanelApp panels replaces pre-existing panels with same version
- Removed sidebar from Causatives page - navigation is available on the top bar for now
- Create ClinVar submissions from pinned variants list in case page
- Select which pinned variants will be included in ClinVar submission documents
### Fixed
- Remove a:visited css style from all buttons
- Update of HPO terms via command line
- Background color of `MIXED` and `PANEL-UMI` sequencing types on cases page
- Fixed regex error when searching for cases with query ending with `\ `
- Gene symbols on Causatives page lighter in dark mode
- SpliceAI tooltip of multigene variants

## [4.55]
### Changed
- Represent different tumor samples as vials in cases page
- Option to force-update the OMIM panel
### Fixed
- Low tumor purity badge alignment in cancer samples table on cancer case view
- VariantS comment popovers reactivate on hover
- Updating database genes in build 37
- ACMG classification summary hidden by sticky navbar
- Logo backgrounds fixed to white on welcome page
- Visited links turn purple again
- Style of link buttons and dropdown menus
- Update KUH and GMS logos
- Link color for Managed variants

## [4.54]
### Added
- Dark mode, using browser/OS media preference
- Allow marking case as solved without defining causative variants
- Admin users can create missing beacon datasets from the institute's settings page
- GenCC links on gene and variant pages
- Deprecation warnings when launching the app using a .yaml config file or loading cases using .ped files
### Changed
- Improved HTML syntax in case report template
- Modified message displayed when variant rank stats could not be calculated
- Expanded instructions on how to test on CG development server (cg-vm1)
- Added more somatic variant callers (Balsamic v9 SNV, develop SV)
### Fixed
- Remove load demo case command from docker-compose.yml
- Text elements being split across pages in PDF reports
- Made login password field of type `password` in LDAP login form
- Gene panels HTML select in institute's settings page
- Bootstrap upgraded to version 5
- Fix some Sourcery and SonarCloud suggestions
- Escape special characters in case search on institute and dashboard pages
- Broken case PDF reports when no Madeline pedigree image can be created
- Removed text-white links style that were invisible in new pages style
- Variants pagination after pressing "Filter variants" or "Clinical filter"
- Layout of buttons Matchmaker submission panel (case page)
- Removing cases from Matchmaker (simplified code and fixed functionality)
- Reintroduce check for missing alignment files purged from server

## [4.53]
### Added
### Changed
- Point Alamut API key docs link to new API version
- Parse dbSNP id from ID only if it says "rs", else use VEP CSQ fields
- Removed MarkupSafe from the dependencies
### Fixed
- Reintroduced loading of SVs for demo case 643595
- Successful parse of FOUND_IN should avoid GATK caller default
- All vulnerabilities flagged by SonarCloud

## [4.52]
### Added
- Demo cancer case gets loaded together with demo RD case in demo instance
- Parse REVEL_score alongside REVEL_rankscore from csq field and display it on SNV variant page
- Rank score results now show the ranking range
- cDNA and protein changes displayed on institute causatives pages
- Optional SESSION_TIMEOUT_MINUTES configuration in app config files
- Script to convert old OMIM case format (list of integers) to new format (list of dictionaries)
- Additional check for user logged in status before serving alignment files
- Download .cgh files from cancer samples table on cancer case page
- Number of documents and date of last update on genes page
### Changed
- Verify user before redirecting to IGV alignments and sashimi plots
- Build case IGV tracks starting from case and variant objects instead of passing all params in a form
- Unfreeze Werkzeug lib since Flask_login v.0.6 with bugfix has been released
- Sort gene panels by name (panelS and variant page)
- Removed unused `server.blueprints.alignviewers.unindexed_remote_static` endpoint
- User sessions to check files served by `server.blueprints.alignviewers.remote_static` endpoint
- Moved Beacon-related functions to a dedicated app extension
- Audit Filter now also loads filter displaying the variants for it
### Fixed
- Handle `attachment_filename` parameter renamed to `download_name` when Flask 2.2 will be released
- Removed cursor timeout param in cases find adapter function to avoid many code warnings
- Removed stream argument deprecation warning in tests
- Handle `no intervals found` warning in load_region test
- Beacon remove variants
- Protect remote_cors function in alignviewers view from Server-Side Request Forgery (SSRF)
- Check creation date of last document in gene collection to display when genes collection was updated last

## [4.51]
### Added
- Config file containing codecov settings for pull requests
- Add an IGV.js direct link button from case page
- Security policy file
- Hide/shade compound variants based on rank score on variantS from filter
- Chromograph legend documentation direct link
### Changed
- Updated deprecated Codecov GitHub action to v.2
- Simplified code of scout/adapter/mongo/variant
- Update IGV.js to v2.11.2
- Show summary number of variant gene panels on general report if more than 3
### Fixed
- Marrvel link for variants in genome build 38 (using liftover to build 37)
- Remove flags from codecov config file
- Fixed filter bug with high negative SPIDEX scores
- Renamed IARC TP53 button to to `TP53 Database`, modified also link since IARC has been moved to the US NCI: `https://tp53.isb-cgc.org/`
- Parsing new format of OMIM case info when exporting patients to Matchmaker
- Remove flask-debugtoolbar lib dependency that is using deprecated code and causes app to crash after new release of Jinja2 (3.1)
- Variant page crashing for cases with old OMIM terms structure (a list of integers instead of dictionary)
- Variant page crashing when creating MARRVEL link for cases with no genome build
- SpliceAI documentation link
- Fix deprecated `safe_str_cmp` import from `werkzeug.security` by freezing Werkzeug lib to v2.0 until Flask_login v.0.6 with bugfix is released
- List gene names densely in general report for SVs that contain more than 3 genes
- Show transcript ids on refseq genes on hg19 in IGV.js, using refgene source
- Display correct number of genes in general report for SVs that contain more than 32 genes
- Broken Google login after new major release of `lepture/authlib`
- Fix frequency and callers display on case general report

## [4.50.1]
### Fixed
- Show matching causative STR_repid for legacy str variants (pre Stranger hgnc_id)

## [4.50]
### Added
- Individual-specific OMIM terms
- OMIM disease descriptions in ClinVar submission form
- Add a toggle for melter rerun monitoring of cases
- Add a config option to show the rerun monitoring toggle
- Add a cli option to export cases with rerun monitoring enabled
- Add a link to STRipy for STR variants; shallow for ARX and HOXA13
- Hide by default variants only present in unaffected individuals in variants filters
- OMIM terms in general case report
- Individual-level info on OMIM and HPO terms in general case report
- PanelApp gene link among the external links on variant page
- Dashboard case filters fields help
- Filter cases by OMIM terms in cases and dashboard pages
### Fixed
- A malformed panel id request would crash with exception: now gives user warning flash with redirect
- Link to HPO resource file hosted on `http://purl.obolibrary.org`
- Gene search form when gene exists only in build 38
- Fixed odd redirect error and poor error message on missing column for gene panel csv upload
- Typo in parse variant transcripts function
- Modified keys name used to parse local observations (archived) frequencies to reflect change in MIP keys naming
- Better error handling for partly broken/timed out chanjo reports
- Broken javascript code when case Chromograph data is malformed
- Broader space for case synopsis in general report
- Show partial causatives on causatives and matching causatives panels
- Partial causative assignment in cases with no OMIM or HPO terms
- Partial causative OMIM select options in variant page
### Changed
- Slightly smaller and improved layout of content in case PDF report
- Relabel more cancer variant pages somatic for navigation
- Unify caseS nav links
- Removed unused `add_compounds` param from variant controllers function
- Changed default hg19 genome for IGV.js to legacy hg19_1kg_decoy to fix a few problematic loci
- Reduce code complexity (parse/ensembl.py)
- Silence certain fields in ClinVar export if prioritised ones exist (chrom-start-end if hgvs exist)
- Made phenotype non-mandatory when marking a variant as partial causative
- Only one phenotype condition type (OMIM or HPO) per variant is used in ClinVar submissions
- ClinVar submission variant condition prefers OMIM over HPO if available
- Use lighter version of gene objects in Omim MongoDB adapter, panels controllers, panels views and institute controllers
- Gene-variants table size is now adaptive
- Remove unused file upload on gene-variants page

## [4.49]
### Fixed
- Pydantic model types for genome_build, madeline_info, peddy_ped_check and peddy_sex_check, rank_model_version and sv_rank_model_version
- Replace `MatchMaker` with `Matchmaker` in all places visible by a user
- Save diagnosis labels along with OMIM terms in Matchmaker Exchange submission objects
- `libegl-mesa0_21.0.3-0ubuntu0.3~20.04.5_amd64.deb` lib not found by GitHub actions Docker build
- Remove unused `chromograph_image_files` and `chromograph_prefixes` keys saved when creating or updating an RD case
- Search managed variants by description and with ignore case
### Changed
- Introduced page margins on exported PDF reports
- Smaller gene fonts in downloaded HPO genes PDF reports
- Reintroduced gene coverage data in the PDF-exported general report of rare-disease cases
- Check for existence of case report files before creating sidebar links
- Better description of HPO and OMIM terms for patients submitted to Matchmaker Exchange
- Remove null non-mandatory key/values when updating a case
- Freeze WTForms<3 due to several form input rendering changes

## [4.48.1]
### Fixed
- General case PDF report for recent cases with no pedigree

## [4.48]
### Added
- Option to cancel a request for research variants in case page
### Changed
- Update igv.js to v2.10.5
- Updated example of a case delivery report
- Unfreeze cyvcf2
- Builder images used in Scout Dockerfiles
- Crash report email subject gives host name
- Export general case report to PDF using PDFKit instead of WeasyPrint
- Do not include coverage report in PDF case report since they might have different orientation
- Export cancer cases's "Coverage and QC report" to PDF using PDFKit instead of Weasyprint
- Updated cancer "Coverage and QC report" example
- Keep portrait orientation in PDF delivery report
- Export delivery report to PDF using PDFKit instead of Weasyprint
- PDF export of clinical and research HPO panels using PDFKit instead of Weasyprint
- Export gene panel report to PDF using PDFKit
- Removed WeasyPrint lib dependency

### Fixed
- Reintroduced missing links to Swegen and Beacon and dbSNP in RD variant page, summary section
- Demo delivery report orientation to fit new columns
- Missing delivery report in demo case
- Cast MNVs to SNV for test
- Export verified variants from all institutes when user is admin
- Cancer coverage and QC report not found for demo cancer case
- Pull request template instructions on how to deploy to test server
- PDF Delivery report not showing Swedac logo
- Fix code typos
- Disable codefactor raised by ESLint for javascript functions located on another file
- Loading spinner stuck after downloading a PDF gene panel report
- IGV browser crashing when file system with alignment files is not mounted

## [4.47]
### Added
- Added CADD, GnomAD and genotype calls to variantS export
### Changed
- Pull request template, to illustrate how to deploy pull request branches on cg-vm1 stage server
### Fixed
- Compiled Docker image contains a patched version (v4.9) of chanjo-report

## [4.46.1]
### Fixed
- Downloading of files generated within the app container (MT-report, verified variants, pedigrees, ..)

## [4.46]
### Added
- Created a Dockefile to be used to serve the dockerized app in production
- Modified the code to collect database params specified as env vars
- Created a GitHub action that pushes the Dockerfile-server image to Docker Hub (scout-server-stage) every time a PR is opened
- Created a GitHub action that pushes the Dockerfile-server image to Docker Hub (scout-server) every time a new release is created
- Reassign MatchMaker Exchange submission to another user when a Scout user is deleted
- Expose public API JSON gene panels endpoint, primarily to enable automated rerun checking for updates
- Add utils for dictionary type
- Filter institute cases using multiple HPO terms
- Vulture GitHub action to identify and remove unused variables and imports
### Changed
- Updated the python config file documentation in admin guide
- Case configuration parsing now uses Pydantic for improved typechecking and config handling
- Removed test matrices to speed up automatic testing of PRs
- Switch from Coveralls to Codecov to handle CI test coverage
- Speed-up CI tests by caching installation of libs and splitting tests into randomized groups using pytest-test-groups
- Improved LDAP login documentation
- Use lib flask-ldapconn instead of flask_ldap3_login> to handle ldap authentication
- Updated Managed variant documentation in user guide
- Fix and simplify creating and editing of gene panels
- Simplified gene variants search code
- Increased the height of the genes track in the IGV viewer
### Fixed
- Validate uploaded managed variant file lines, warning the user.
- Exporting validated variants with missing "genes" database key
- No results returned when searching for gene variants using a phenotype term
- Variants filtering by gene symbols file
- Make gene HGNC symbols field mandatory in gene variants page and run search only on form submit
- Make sure collaborator gene variants are still visible, even if HPO filter is used

## [4.45]
### Added
### Changed
- Start Scout also when loqusdbapi is not reachable
- Clearer definition of manual standard and custom inheritance models in gene panels
- Allow searching multiple chromosomes in filters
### Fixed
- Gene panel crashing on edit action

## [4.44]
### Added
### Changed
- Display Gene track beneath each sample track when displaying splice junctions in igv browser
- Check outdated gene symbols and update with aliases for both RD and cancer variantS
### Fixed
- Added query input check and fixed the Genes API endpoint to return a json formatted error when request is malformed
- Typo in ACMG BP6 tooltip

## [4.43.1]
### Added
- Added database index for OMIM disease term genes
### Changed
### Fixed
- Do not drop HPO terms collection when updating HPO terms via the command line
- Do not drop disease (OMIM) terms collection when updating diseases via the command line

## [4.43]
### Added
- Specify which collection(s) update/build indexes for
### Fixed
- Do not drop genes and transcripts collections when updating genes via the command line

## [4.42.1]
### Added
### Changed
### Fixed
- Freeze PyMongo lib to version<4.0 to keep supporting previous MongoDB versions
- Speed up gene panels creation and update by collecting only light gene info from database
- Avoid case page crash on Phenomizer queries timeout

## [4.42]
### Added
- Choose custom pinned variants to submit to MatchMaker Exchange
- Submit structural variant as genes to the MatchMaker Exchange
- Added function for maintainers and admins to remove gene panels
- Admins can restore deleted gene panels
- A development docker-compose file illustrating the scout/chanjo-report integration
- Show AD on variants view for cancer SV (tumor and normal)
- Cancer SV variants filter AD, AF (tumor and normal)
- Hiding the variants score column also from cancer SVs, as for the SNVs
### Changed
- Enforce same case _id and display_name when updating a case
- Enforce same individual ids, display names and affected status when updating a case
- Improved documentation for connecting to loqusdb instances (including loqusdbapi)
- Display and download HPO gene panels' gene symbols in italics
- A faster-built and lighter Docker image
- Reduce complexity of `panels` endpoint moving some code to the panels controllers
- Update requirements to use flask-ldap3-login>=0.9.17 instead of freezing WTForm
### Fixed
- Use of deprecated TextField after the upgrade of WTF to v3.0
- Freeze to WTForms to version < 3
- Remove the extra files (bed files and madeline.svg) introduced by mistake
- Cli command loading demo data in docker-compose when case custom images exist and is None
- Increased MongoDB connection serverSelectionTimeoutMS parameter to 30K (default value according to MongoDB documentation)
- Better differentiate old obs counts 0 vs N/A
- Broken cancer variants page when default gene panel was deleted
- Typo in tx_overview function in variant controllers file
- Fixed loqusdbapi SV search URL
- SV variants filtering using Decipher criterion
- Removing old gene panels that don't contain the `maintainer` key.

## [4.41.1]
### Fixed
- General reports crash for variant annotations with same variant on other cases

## [4.41]
### Added
- Extended the instructions for running the Scout Docker image (web app and cli).
- Enabled inclusion of custom images to STR variant view
### Fixed
- General case report sorting comments for variants with None genetic models
- Do not crash but redirect to variants page with error when a variant is not found for a case
- UCSC links coordinates for SV variants with start chromosome different than end chromosome
- Human readable variants name in case page for variants having start chromosome different from end chromosome
- Avoid always loading all transcripts when checking gene symbol: introduce gene captions
- Slow queries for evaluated variants on e.g. case page - use events instead
### Changed
- Rearrange variant page again, moving severity predictions down.
- More reactive layout width steps on variant page

## [4.40.1]
### Added
### Fixed
- Variants dismissed with inconsistent inheritance pattern can again be shown in general case report
- General report page for variants with genes=None
- General report crashing when variants have no panels
- Added other missing keys to case and variant dictionaries passed to general report
### Changed

## [4.40]
### Added
- A .cff citation file
- Phenotype search API endpoint
- Added pagination to phenotype API
- Extend case search to include internal MongoDB id
- Support for connecting to a MongoDB replica set (.py config files)
- Support for connecting to a MongoDB replica set (.yaml config files)
### Fixed
- Command to load the OMIM gene panel (`scout load panel --omim`)
- Unify style of pinned and causative variants' badges on case page
- Removed automatic spaces after punctuation in comments
- Remove the hardcoded number of total individuals from the variant's old observations panel
- Send delete requests to a connected Beacon using the DELETE method
- Layout of the SNV and SV variant page - move frequency up
### Changed
- Stop updating database indexes after loading exons via command line
- Display validation status badge also for not Sanger-sequenced variants
- Moved Frequencies, Severity and Local observations panels up in RD variants page
- Enabled Flask CORS to communicate CORS status to js apps
- Moved the code preparing the transcripts overview to the backend
- Refactored and filtered json data used in general case report
- Changed the database used in docker-compose file to use the official MongoDB v4.4 image
- Modified the Python (3.6, 3.8) and MongoDB (3.2, 4.4, 5.0) versions used in testing matrices (GitHub actions)
- Capitalize case search terms on institute and dashboard pages


## [4.39]
### Added
- COSMIC IDs collected from CSQ field named `COSMIC`
### Fixed
- Link to other causative variants on variant page
- Allow multiple COSMIC links for a cancer variant
- Fix floating text in severity box #2808
- Fixed MitoMap and HmtVar links for hg38 cases
- Do not open new browser tabs when downloading files
- Selectable IGV tracks on variant page
- Missing splice junctions button on variant page
- Refactor variantS representative gene selection, and use it also for cancer variant summary
### Changed
- Improve Javascript performance for displaying Chromograph images
- Make ClinVar classification more evident in cancer variant page

## [4.38]
### Added
- Option to hide Alamut button in the app config file
### Fixed
- Library deprecation warning fixed (insert is deprecated. Use insert_one or insert_many instead)
- Update genes command will not trigger an update of database indices any more
- Missing resources in temporary downloading directory when updating genes using the command line
- Restore previous variant ACMG classification in a scrollable div
- Loading spinner not stopping after downloading PDF case reports and variant list export
- Add extra Alamut links higher up on variant pages
- Improve UX for phenotypes in case page
- Filter and export of STR variants
- Update look of variants page navigation buttons
### Changed

## [4.37]
### Added
- Highlight and show version number for RefSeq MANE transcripts.
- Added integration to a rerunner service for toggling reanalysis with updated pedigree information
- SpliceAI display and parsing from VEP CSQ
- Display matching tiered variants for cancer variants
- Display a loading icon (spinner) until the page loads completely
- Display filter badges in cancer variants list
- Update genes from pre-downloaded file resources
- On login, OS, browser version and screen size are saved anonymously to understand how users are using Scout
- API returning institutes data for a given user: `/api/v1/institutes`
- API returning case data for a given institute: `/api/v1/institutes/<institute_id>/cases`
- Added GMS and Lund university hospital logos to login page
- Made display of Swedac logo configurable
- Support for displaying custom images in case view
- Individual-specific HPO terms
- Optional alamut_key in institute settings for Alamut Plus software
- Case report API endpoint
- Tooltip in case explaining that genes with genome build different than case genome build will not be added to dynamic HPO panel.
- Add DeepVariant as a caller
### Fixed
- Updated IGV to v2.8.5 to solve missing gene labels on some zoom levels
- Demo cancer case config file to load somatic SNVs and SVs only.
- Expand list of refseq trancripts in ClinVar submission form
- Renamed `All SNVs and INDELs` institute sidebar element to `Search SNVs and INDELs` and fixed its style.
- Add missing parameters to case load-config documentation
- Allow creating/editing gene panels and dynamic gene panels with genes present in genome build 38
- Bugfix broken Pytests
- Bulk dismissing variants error due to key conversion from string to integer
- Fix typo in index documentation
- Fixed crash in institute settings page if "collaborators" key is not set in database
- Don't stop Scout execution if LoqusDB call fails and print stacktrace to log
- Bug when case contains custom images with value `None`
- Bug introduced when fixing another bug in Scout-LoqusDB interaction
- Loading of OMIM diagnoses in Scout demo instance
- Remove the docker-compose with chanjo integration because it doesn't work yet.
- Fixed standard docker-compose with scout demo data and database
- Clinical variant assessments not present for pinned and causative variants on case page.
- MatchMaker matching one node at the time only
- Remove link from previously tiered variants badge in cancer variants page
- Typo in gene cell on cancer variants page
- Managed variants filter form
### Changed
- Better naming for variants buttons on cancer track (somatic, germline). Also show cancer research button if available.
- Load case with missing panels in config files, but show warning.
- Changing the (Female, Male) symbols to (F/M) letters in individuals_table and case-sma.
- Print stacktrace if case load command fails
- Added sort icon and a pointer to the cursor to all tables with sortable fields
- Moved variant, gene and panel info from the basic pane to summary panel for all variants.
- Renamed `Basics` panel to `Classify` on variant page.
- Revamped `Basics` panel to a panel dedicated to classify variants
- Revamped the summary panel to be more compact.
- Added dedicated template for cancer variants
- Removed Gene models, Gene annotations and Conservation panels for cancer variants
- Reorganized the orders of panels for variant and cancer variant views
- Added dedicated variant quality panel and removed relevant panes
- A more compact case page
- Removed OMIM genes panel
- Make genes panel, pinned variants panel, causative variants panel and ClinVar panel scrollable on case page
- Update to Scilifelab's 2020 logo
- Update Gens URL to support Gens v2.0 format
- Refactor tests for parsing case configurations
- Updated links to HPO downloadable resources
- Managed variants filtering defaults to all variant categories
- Changing the (Kind) drop-down according to (Category) drop-down in Managed variant add variant
- Moved Gens button to individuals table
- Check resource files availability before starting updating OMIM diagnoses
- Fix typo in `SHOW_OBSERVED_VARIANT_ARCHIVE` config param

## [4.36]
### Added
- Parse and save splice junction tracks from case config file
- Tooltip in observations panel, explaining that case variants with no link might be old variants, not uploaded after a case rerun
### Fixed
- Warning on overwriting variants with same position was no longer shown
- Increase the height of the dropdowns to 425px
- More indices for the case table as it grows, specifically for causatives queries
- Splice junction tracks not centered over variant genes
- Total number of research variants count
- Update variants stats in case documents every time new variants are loaded
- Bug in flashing warning messages when filtering variants
### Changed
- Clearer warning messages for genes and gene/gene-panels searches in variants filters

## [4.35]
### Added
- A new index for hgnc_symbol in the hgnc_gene collection
- A Pedigree panel in STR page
- Display Tier I and II variants in case view causatives card for cancer cases
### Fixed
- Send partial file data to igv.js when visualizing sashimi plots with splice junction tracks
- Research variants filtering by gene
- Do not attempt to populate annotations for not loaded pinned/causatives
- Add max-height to all dropdowns in filters
### Changed
- Switch off non-clinical gene warnings when filtering research variants
- Don't display OMIM disease card in case view for cancer cases
- Refactored Individuals and Causative card in case view for cancer cases
- Update and style STR case report

## [4.34]
### Added
- Saved filter lock and unlock
- Filters can optionally be marked audited, logging the filter name, user and date on the case events and general report.
- Added `ClinVar hits` and `Cosmic hits` in cancer SNVs filters
- Added `ClinVar hits` to variants filter (rare disease track)
- Load cancer demo case in docker-compose files (default and demo file)
- Inclusive-language check using [woke](https://github.com/get-woke/woke) github action
- Add link to HmtVar for mitochondrial variants (if VCF is annotated with HmtNote)
- Grey background for dismissed compounds in variants list and variant page
- Pin badge for pinned compounds in variants list and variant page
- Support LoqusDB REST API queries
- Add a docker-compose-matchmaker under scout/containers/development to test matchmaker locally
- Script to investigate consequences of symbol search bug
- Added GATK to list of SV and cancer SV callers
### Fixed
- Make MitoMap link work for hg38 again
- Export Variants feature crashing when one of the variants has no primary transcripts
- Redirect to last visited variantS page when dismissing variants from variants list
- Improved matching of SVs Loqus occurrences in other cases
- Remove padding from the list inside (Matching causatives from other cases) panel
- Pass None to get_app function in CLI base since passing script_info to app factory functions was deprecated in Flask 2.0
- Fixed failing tests due to Flask update to version 2.0
- Speed up user events view
- Causative view sort out of memory error
- Use hgnc_id for gene filter query
- Typo in case controllers displaying an error every time a patient is matched against external MatchMaker nodes
- Do not crash while attempting an update for variant documents that are too big (> 16 MB)
- Old STR causatives (and other variants) may not have HGNC symbols - fix sort lambda
- Check if gene_obj has primary_transcript before trying to access it
- Warn if a gene manually searched is in a clinical panel with an outdated name when filtering variants
- ChrPos split js not needed on STR page yet
### Changed
- Remove parsing of case `genome_version`, since it's not used anywhere downstream
- Introduce deprecation warning for Loqus configs that are not dictionaries
- SV clinical filter no longer filters out sub 100 nt variants
- Count cases in LoqusDB by variant type
- Commit pulse repo badge temporarily set to weekly
- Sort ClinVar submissions objects by ascending "Last evaluated" date
- Refactored the MatchMaker integration as an extension
- Replaced some sensitive words as suggested by woke linter
- Documentation for load-configuration rewritten.
- Add styles to MatchMaker matches table
- More detailed info on the data shared in MatchMaker submission form

## [4.33.1]
### Fixed
- Include markdown for release autodeploy docs
- Use standard inheritance model in ClinVar (https://ftp.ncbi.nlm.nih.gov/pub/GTR/standard_terms/Mode_of_inheritance.txt)
- Fix issue crash with variants that have been unflagged causative not being available in other causatives
### Added
### Changed

## [4.33]
### Fixed
- Command line crashing when updating an individual not found in database
- Dashboard page crashing when filters return no data
- Cancer variants filter by chromosome
- /api/v1/genes now searches for genes in all genome builds by default
- Upgraded igv.js to version 2.8.1 (Fixed Unparsable bed record error)
### Added
- Autodeploy docs on release
- Documentation for updating case individuals tracks
- Filter cases and dashboard stats by analysis track
### Changed
- Changed from deprecated db update method
- Pre-selected fields to run queries with in dashboard page
- Do not filter by any institute when first accessing the dashboard
- Removed OMIM panel in case view for cancer cases
- Display Tier I and II variants in case view causatives panel for cancer cases
- Refactored Individuals and Causative panels in case view for cancer cases

## [4.32.1]
### Fixed
- iSort lint check only
### Changed
- Institute cases page crashing when a case has track:Null
### Added

## [4.32]
### Added
- Load and show MITOMAP associated diseases from VCF (INFO field: MitomapAssociatedDiseases, via HmtNote)
- Show variant allele frequencies for mitochondrial variants (GRCh38 cases)
- Extend "public" json API with diseases (OMIM) and phenotypes (HPO)
- HPO gene list download now has option for clinical and non-clinical genes
- Display gene splice junctions data in sashimi plots
- Update case individuals with splice junctions tracks
- Simple Docker compose for development with local build
- Make Phenomodels subpanels collapsible
- User side documentation of cytogenomics features (Gens, Chromograph, vcf2cytosure, rhocall)
- iSort GitHub Action
- Support LoqusDB REST API queries
### Fixed
- Show other causative once, even if several events point to it
- Filtering variants by mitochondrial chromosome for cases with genome build=38
- HPO gene search button triggers any warnings for clinical / non-existing genes also on first search
- Fixed a bug in variants pages caused by MT variants without alt_frequency
- Tests for CADD score parsing function
- Fixed the look of IGV settings on SNV variant page
- Cases analyzed once shown as `rerun`
- Missing case track on case re-upload
- Fixed severity rank for SO term "regulatory region ablation"
### Changed
- Refactor according to CodeFactor - mostly reuse of duplicated code
- Phenomodels language adjustment
- Open variants in a new window (from variants page)
- Open overlapping and compound variants in a new window (from variant page)
- gnomAD link points to gnomAD v.3 (build GRCh38) for mitochondrial variants.
- Display only number of affected genes for dismissed SVs in general report
- Chromosome build check when populating the variants filter chromosome selection
- Display mitochondrial and rare diseases coverage report in cases with missing 'rare' track

## [4.31.1]
### Added
### Changed
- Remove mitochondrial and coverage report from cancer cases sidebar
### Fixed
- ClinVar page when dbSNP id is None

## [4.31]
### Added
- gnomAD annotation field in admin guide
- Export also dynamic panel genes not associated to an HPO term when downloading the HPO panel
- Primary HGNC transcript info in variant export files
- Show variant quality (QUAL field from vcf) in the variant summary
- Load/update PDF gene fusion reports (clinical and research) generated with Arriba
- Support new MANE annotations from VEP (both MANE Select and MANE Plus Clinical)
- Display on case activity the event of a user resetting all dismissed variants
- Support gnomAD population frequencies for mitochondrial variants
- Anchor links in Casedata ClinVar panels to redirect after renaming individuals
### Fixed
- Replace old docs link www.clinicalgenomics.se/scout with new https://clinical-genomics.github.io/scout
- Page formatting issues whenever case and variant comments contain extremely long strings with no spaces
- Chromograph images can be one column and have scrollbar. Removed legacy code.
- Column labels for ClinVar case submission
- Page crashing looking for LoqusDB observation when variant doesn't exist
- Missing inheritance models and custom inheritance models on newly created gene panels
- Accept only numbers in managed variants filter as position and end coordinates
- SNP id format and links in Variant page, ClinVar submission form and general report
- Case groups tooltip triggered only when mouse is on the panel header
### Changed
- A more compact case groups panel
- Added landscape orientation CSS style to cancer coverage and QC demo report
- Improve user documentation to create and save new gene panels
- Removed option to use space as separator when uploading gene panels
- Separating the columns of standard and custom inheritance models in gene panels
- Improved ClinVar instructions for users using non-English Excel

## [4.30.2]
### Added
### Fixed
- Use VEP RefSeq ID if RefSeq list is empty in RefSeq transcripts overview
- Bug creating variant links for variants with no end_chrom
### Changed

## [4.30.1]
### Added
### Fixed
- Cryptography dependency fixed to use version < 3.4
### Changed

## [4.30]
### Added
- Introduced a `reset dismiss variant` verb
- Button to reset all dismissed variants for a case
- Add black border to Chromograph ideograms
- Show ClinVar annotations on variantS page
- Added integration with GENS, copy number visualization tool
- Added a VUS label to the manual classification variant tags
- Add additional information to SNV verification emails
- Tooltips documenting manual annotations from default panels
- Case groups now show bam files from all cases on align view
### Fixed
- Center initial igv view on variant start with SNV/indels
- Don't set initial igv view to negative coordinates
- Display of GQ for SV and STR
- Parsing of AD and related info for STRs
- LoqusDB field in institute settings accepts only existing Loqus instances
- Fix DECIPHER link to work after DECIPHER migrated to GRCh38
- Removed visibility window param from igv.js genes track
- Updated HPO download URL
- Patch HPO download test correctly
- Reference size on STR hover not needed (also wrong)
- Introduced genome build check (allowed values: 37, 38, "37", "38") on case load
- Improve case searching by assignee full name
- Populating the LoqusDB select in institute settings
### Changed
- Cancer variants table header (pop freq etc)
- Only admin users can modify LoqusDB instance in Institute settings
- Style of case synopsis, variants and case comments
- Switched to igv.js 2.7.5
- Do not choke if case is missing research variants when research requested
- Count cases in LoqusDB by variant type
- Introduce deprecation warning for Loqus configs that are not dictionaries
- Improve create new gene panel form validation
- Make XM- transcripts less visible if they don't overlap with transcript refseq_id in variant page
- Color of gene panels and comments panels on cases and variant pages
- Do not choke if case is missing research variants when reserch requested

## [4.29.1]
### Added
### Fixed
- Always load STR variants regardless of RankScore threshold (hotfix)
### Changed

## [4.29]
### Added
- Added a page about migrating potentially breaking changes to the documentation
- markdown_include in development requirements file
- STR variants filter
- Display source, Z-score, inheritance pattern for STR annotations from Stranger (>0.6.1) if available
- Coverage and quality report to cancer view
### Fixed
- ACMG classification page crashing when trying to visualize a classification that was removed
- Pretty print HGVS on gene variants (URL-decode VEP)
- Broken or missing link in the documentation
- Multiple gene names in ClinVar submission form
- Inheritance model select field in ClinVar submission
- IGV.js >2.7.0 has an issue with the gene track zoom levels - temp freeze at 2.7.0
- Revert CORS-anywhere and introduce a local http proxy for cloud tracks
### Changed

## [4.28]
### Added
- Chromograph integration for displaying PNGs in case-page
- Add VAF to cancer case general report, and remove some of its unused fields
- Variants filter compatible with genome browser location strings
- Support for custom public igv tracks stored on the cloud
- Add tests to increase testing coverage
- Update case variants count after deleting variants
- Update IGV.js to latest (v2.7.4)
- Bypass igv.js CORS check using `https://github.com/Rob--W/cors-anywhere`
- Documentation on default and custom IGV.js tracks (admin docs)
- Lock phenomodels so they're editable by admins only
- Small case group assessment sharing
- Tutorial and files for deploying app on containers (Kubernetes pods)
- Canonical transcript and protein change of canonical transcript in exported variants excel sheet
- Support for Font Awesome version 6
- Submit to Beacon from case page sidebar
- Hide dismissed variants in variants pages and variants export function
- Systemd service files and instruction to deploy Scout using podman
### Fixed
- Bugfix: unused `chromgraph_prefix |tojson` removed
- Freeze coloredlogs temporarily
- Marrvel link
- Don't show TP53 link for silent or synonymous changes
- OMIM gene field accepts any custom number as OMIM gene
- Fix Pytest single quote vs double quote string
- Bug in gene variants search by similar cases and no similar case is found
- Delete unused file `userpanel.py`
- Primary transcripts in variant overview and general report
- Google OAuth2 login setup in README file
- Redirect to 'missing file'-icon if configured Chromograph file is missing
- Javascript error in case page
- Fix compound matching during variant loading for hg38
- Cancer variants view containing variants dismissed with cancer-specific reasons
- Zoom to SV variant length was missing IGV contig select
- Tooltips on case page when case has no default gene panels
### Changed
- Save case variants count in case document and not in sessions
- Style of gene panels multiselect on case page
- Collapse/expand main HPO checkboxes in phenomodel preview
- Replaced GQ (Genotype quality) with VAF (Variant allele frequency) in cancer variants GT table
- Allow loading of cancer cases with no tumor_purity field
- Truncate cDNA and protein changes in case report if longer than 20 characters


## [4.27]
### Added
- Exclude one or more variant categories when running variants delete command
### Fixed
### Changed

## [4.26.1]
### Added
### Fixed
- Links with 1-letter aa codes crash on frameshift etc
### Changed

## [4.26]
### Added
- Extend the delete variants command to print analysis date, track, institute, status and research status
- Delete variants by type of analysis (wgs|wes|panel)
- Links to cBioPortal, MutanTP53, IARC TP53, OncoKB, MyCancerGenome, CIViC
### Fixed
- Deleted variants count
### Changed
- Print output of variants delete command as a tab separated table

## [4.25]
### Added
- Command line function to remove variants from one or all cases
### Fixed
- Parse SMN None calls to None rather than False

## [4.24.1]
### Fixed
- Install requirements.txt via setup file

## [4.24]
### Added
- Institute-level phenotype models with sub-panels containing HPO and OMIM terms
- Runnable Docker demo
- Docker image build and push github action
- Makefile with shortcuts to docker commands
- Parse and save synopsis, phenotype and cohort terms from config files upon case upload
### Fixed
- Update dismissed variant status when variant dismissed key is missing
- Breakpoint two IGV button now shows correct chromosome when different from bp1
- Missing font lib in Docker image causing the PDF report download page to crash
- Sentieon Manta calls lack Somaticscore - load anyway
- ClinVar submissions crashing due to pinned variants that are not loaded
- Point ExAC pLI score to new gnomad server address
- Bug uploading cases missing phenotype terms in config file
- STRs loaded but not shown on browser page
- Bug when using adapter.variant.get_causatives with case_id without causatives
- Problem with fetching "solved" from scout export cases cli
- Better serialising of datetime and bson.ObjectId
- Added `volumes` folder to .gitignore
### Changed
- Make matching causative and managed variants foldable on case page
- Remove calls to PyMongo functions marked as deprecated in backend and frontend(as of version 3.7).
- Improved `scout update individual` command
- Export dynamic phenotypes with ordered gene lists as PDF


## [4.23]
### Added
- Save custom IGV track settings
- Show a flash message with clear info about non-valid genes when gene panel creation fails
- CNV report link in cancer case side navigation
- Return to comment section after editing, deleting or submitting a comment
- Managed variants
- MT vs 14 chromosome mean coverage stats if Scout is connected to Chanjo
### Fixed
- missing `vcf_cancer_sv` and `vcf_cancer_sv_research` to manual.
- Split ClinVar multiple clnsig values (slash-separated) and strip them of underscore for annotations without accession number
- Timeout of `All SNVs and INDELs` page when no valid gene is provided in the search
- Round CADD (MIPv9)
- Missing default panel value
- Invisible other causatives lines when other causatives lack gene symbols
### Changed
- Do not freeze mkdocs-material to version 4.6.1
- Remove pre-commit dependency

## [4.22]
### Added
- Editable cases comments
- Editable variants comments
### Fixed
- Empty variant activity panel
- STRs variants popover
- Split new ClinVar multiple significance terms for a variant
- Edit the selected comment, not the latest
### Changed
- Updated RELEASE docs.
- Pinned variants card style on the case page
- Merged `scout export exons` and `scout view exons` commands


## [4.21.2]
### Added
### Fixed
- Do not pre-filter research variants by (case-default) gene panels
- Show OMIM disease tooltip reliably
### Changed

## [4.21.1]
### Added
### Fixed
- Small change to Pop Freq column in variants ang gene panels to avoid strange text shrinking on small screens
- Direct use of HPO list for Clinical HPO SNV (and cancer SNV) filtering
- PDF coverage report redirecting to login page
### Changed
- Remove the option to dismiss single variants from all variants pages
- Bulk dismiss SNVs, SVs and cancer SNVs from variants pages

## [4.21]
### Added
- Support to configure LoqusDB per institute
- Highlight causative variants in the variants list
- Add tests. Mostly regarding building internal datatypes.
- Remove leading and trailing whitespaces from panel_name and display_name when panel is created
- Mark MANE transcript in list of transcripts in "Transcript overview" on variant page
- Show default panel name in case sidebar
- Previous buttons for variants pagination
- Adds a gh action that checks that the changelog is updated
- Adds a gh action that deploys new releases automatically to pypi
- Warn users if case default panels are outdated
- Define institute-specific gene panels for filtering in institute settings
- Use institute-specific gene panels in variants filtering
- Show somatic VAF for pinned and causative variants on case page

### Fixed
- Report pages redirect to login instead of crashing when session expires
- Variants filter loading in cancer variants page
- User, Causative and Cases tables not scaling to full page
- Improved docs for an initial production setup
- Compatibility with latest version of Black
- Fixed tests for Click>7
- Clinical filter required an extra click to Filter to return variants
- Restore pagination and shrink badges in the variants page tables
- Removing a user from the command line now inactivates the case only if user is last assignee and case is active
- Bugfix, LoqusDB per institute feature crashed when institute id was empty string
- Bugfix, LoqusDB calls where missing case count
- filter removal and upload for filters deleted from another page/other user
- Visualize outdated gene panels info in a popover instead of a tooltip in case page side panel

### Changed
- Highlight color on normal STRs in the variants table from green to blue
- Display breakpoints coordinates in verification emails only for structural variants


## [4.20]
### Added
- Display number of filtered variants vs number of total variants in variants page
- Search case by HPO terms
- Dismiss variant column in the variants tables
- Black and pre-commit packages to dev requirements

### Fixed
- Bug occurring when rerun is requested twice
- Peddy info fields in the demo config file
- Added load config safety check for multiple alignment files for one individual
- Formatting of cancer variants table
- Missing Score in SV variants table

### Changed
- Updated the documentation on how to create a new software release
- Genome build-aware cytobands coordinates
- Styling update of the Matchmaker card
- Select search type in case search form


## [4.19]

### Added
- Show internal ID for case
- Add internal ID for downloaded CGH files
- Export dynamic HPO gene list from case page
- Remove users as case assignees when their account is deleted
- Keep variants filters panel expanded when filters have been used

### Fixed
- Handle the ProxyFix ModuleNotFoundError when Werkzeug installed version is >1.0
- General report formatting issues whenever case and variant comments contain extremely long strings with no spaces

### Changed
- Created an institute wrapper page that contains list of cases, causatives, SNVs & Indels, user list, shared data and institute settings
- Display case name instead of case ID on clinVar submissions
- Changed icon of sample update in clinVar submissions


## [4.18]

### Added
- Filter cancer variants on cytoband coordinates
- Show dismiss reasons in a badge with hover for clinical variants
- Show an ellipsis if 10 cases or more to display with loqusdb matches
- A new blog post for version 4.17
- Tooltip to better describe Tumor and Normal columns in cancer variants
- Filter cancer SNVs and SVs by chromosome coordinates
- Default export of `Assertion method citation` to clinVar variants submission file
- Button to export up to 500 cancer variants, filtered or not
- Rename samples of a clinVar submission file

### Fixed
- Apply default gene panel on return to cancer variantS from variant view
- Revert to certificate checking when asking for Chanjo reports
- `scout download everything` command failing while downloading HPO terms

### Changed
- Turn tumor and normal allelic fraction to decimal numbers in tumor variants page
- Moved clinVar submissions code to the institutes blueprints
- Changed name of clinVar export files to FILENAME.Variant.csv and FILENAME.CaseData.csv
- Switched Google login libraries from Flask-OAuthlib to Authlib


## [4.17.1]

### Fixed
- Load cytobands for cases with chromosome build not "37" or "38"


## [4.17]

### Added
- COSMIC badge shown in cancer variants
- Default gene-panel in non-cancer structural view in url
- Filter SNVs and SVs by cytoband coordinates
- Filter cancer SNV variants by alt allele frequency in tumor
- Correct genome build in UCSC link from structural variant page



### Fixed
- Bug in clinVar form when variant has no gene
- Bug when sharing cases with the same institute twice
- Page crashing when removing causative variant tag
- Do not default to GATK caller when no caller info is provided for cancer SNVs


## [4.16.1]

### Fixed
- Fix the fix for handling of delivery reports for rerun cases

## [4.16]

### Added
- Adds possibility to add "lims_id" to cases. Currently only stored in database, not shown anywhere
- Adds verification comment box to SVs (previously only available for small variants)
- Scrollable pedigree panel

### Fixed
- Error caused by changes in WTForm (new release 2.3.x)
- Bug in OMIM case page form, causing the page to crash when a string was provided instead of a numerical OMIM id
- Fix Alamut link to work properly on hg38
- Better handling of delivery reports for rerun cases
- Small CodeFactor style issues: matchmaker results counting, a couple of incomplete tests and safer external xml
- Fix an issue with Phenomizer introduced by CodeFactor style changes

### Changed
- Updated the version of igv.js to 2.5.4

## [4.15.1]

### Added
- Display gene names in ClinVar submissions page
- Links to Varsome in variant transcripts table

### Fixed
- Small fixes to ClinVar submission form
- Gene panel page crash when old panel has no maintainers

## [4.15]

### Added
- Clinvar CNVs IGV track
- Gene panels can have maintainers
- Keep variant actions (dismissed, manual rank, mosaic, acmg, comments) upon variant re-upload
- Keep variant actions also on full case re-upload

### Fixed
- Fix the link to Ensembl for SV variants when genome build 38.
- Arrange information in columns on variant page
- Fix so that new cosmic identifier (COSV) is also acceptable #1304
- Fixed COSMIC tag in INFO (outside of CSQ) to be parses as well with `&` splitter.
- COSMIC stub URL changed to https://cancer.sanger.ac.uk/cosmic/search?q= instead.
- Updated to a version of IGV where bigBed tracks are visualized correctly
- Clinvar submission files are named according to the content (variant_data and case_data)
- Always show causatives from other cases in case overview
- Correct disease associations for gene symbol aliases that exist as separate genes
- Re-add "custom annotations" for SV variants
- The override ClinVar P/LP add-in in the Clinical Filter failed for new CSQ strings

### Changed
- Runs all CI checks in github actions

## [4.14.1]

### Fixed
- Error when variant found in loqusdb is not loaded for other case

## [4.14]

### Added
- Use github actions to run tests
- Adds CLI command to update individual alignments path
- Update HPO terms using downloaded definitions files
- Option to use alternative flask config when running `scout serve`
- Requirement to use loqusdb >= 2.5 if integrated

### Fixed
- Do not display Pedigree panel in cancer view
- Do not rely on internet connection and services available when running CI tests
- Variant loading assumes GATK if no caller set given and GATK filter status is seen in FILTER
- Pass genome build param all the way in order to get the right gene mappings for cases with build 38
- Parse correctly variants with zero frequency values
- Continue even if there are problems to create a region vcf
- STR and cancer variant navigation back to variants pages could fail

### Changed
- Improved code that sends requests to the external APIs
- Updates ranges for user ranks to fit todays usage
- Run coveralls on github actions instead of travis
- Run pip checks on github actions instead of coveralls
- For hg38 cases, change gnomAD link to point to version 3.0 (which is hg38 based)
- Show pinned or causative STR variants a bit more human readable

## [4.13.1]

### Added
### Fixed
- Typo that caused not all clinvar conflicting interpretations to be loaded no matter what
- Parse and retrieve clinvar annotations from VEP-annotated (VEP 97+) CSQ VCF field
- Variant clinvar significance shown as `not provided` whenever is `Uncertain significance`
- Phenomizer query crashing when case has no HPO terms assigned
- Fixed a bug affecting `All SNVs and INDELs` page when variants don't have canonical transcript
- Add gene name or id in cancer variant view

### Changed
- Cancer Variant view changed "Variant:Transcript:Exon:HGVS" to "Gene:Transcript:Exon:HGVS"

## [4.13]

### Added
- ClinVar SNVs track in IGV
- Add SMA view with SMN Copy Number data
- Easier to assign OMIM diagnoses from case page
- OMIM terms and specific OMIM term page

### Fixed
- Bug when adding a new gene to a panel
- Restored missing recent delivery reports
- Fixed style and links to other reports in case side panel
- Deleting cases using display_name and institute not deleting its variants
- Fixed bug that caused coordinates filter to override other filters
- Fixed a problem with finding some INS in loqusdb
- Layout on SV page when local observations without cases are present
- Make scout compatible with the new HPO definition files from `http://compbio.charite.de/jenkins/`
- General report visualization error when SNVs display names are very long


### Changed


## [4.12.4]

### Fixed
- Layout on SV page when local observations without cases are present

## [4.12.3]

### Fixed
- Case report when causative or pinned SVs have non null allele frequencies

## [4.12.2]

### Fixed
- SV variant links now take you to the SV variant page again
- Cancer variant view has cleaner table data entries for "N/A" data
- Pinned variant case level display hotfix for cancer and str - more on this later
- Cancer variants show correct alt/ref reads mirroring alt frequency now
- Always load all clinical STR variants even if a region load is attempted - index may be missing
- Same case repetition in variant local observations

## [4.12.1]

### Fixed
- Bug in variant.gene when gene has no HGVS description


## [4.12]

### Added
- Accepts `alignment_path` in load config to pass bam/cram files
- Display all phenotypes on variant page
- Display hgvs coordinates on pinned and causatives
- Clear panel pending changes
- Adds option to setup the database with static files
- Adds cli command to download the resources from CLI that scout needs
- Adds test files for merged somatic SV and CNV; as well as merged SNV, and INDEL part of #1279
- Allows for upload of OMIM-AUTO gene panel from static files without api-key

### Fixed
- Cancer case HPO panel variants link
- Fix so that some drop downs have correct size
- First IGV button in str variants page
- Cancer case activates on SNV variants
- Cases activate when STR variants are viewed
- Always calculate code coverage
- Pinned/Classification/comments in all types of variants pages
- Null values for panel's custom_inheritance_models
- Discrepancy between the manual disease transcripts and those in database in gene-edit page
- ACMG classification not showing for some causatives
- Fix bug which caused IGV.js to use hg19 reference files for hg38 data
- Bug when multiple bam files sources with non-null values are available


### Changed
- Renamed `requests` file to `scout_requests`
- Cancer variant view shows two, instead of four, decimals for allele and normal


## [4.11.1]

### Fixed
- Institute settings page
- Link institute settings to sharing institutes choices

## [4.11.0]

### Added
- Display locus name on STR variant page
- Alternative key `GNOMADAF_popmax` for Gnomad popmax allele frequency
- Automatic suggestions on how to improve the code on Pull Requests
- Parse GERP, phastCons and phyloP annotations from vep annotated CSQ fields
- Avoid flickering comment popovers in variant list
- Parse REVEL score from vep annotated CSQ fields
- Allow users to modify general institute settings
- Optionally format code automatically on commit
- Adds command to backup vital parts `scout export database`
- Parsing and displaying cancer SV variants from Manta annotated VCF files
- Dismiss cancer snv variants with cancer-specific options
- Add IGV.js UPD, RHO and TIDDIT coverage wig tracks.


### Fixed
- Slightly darker page background
- Fixed an issued with parsed conservation values from CSQ
- Clinvar submissions accessible to all users of an institute
- Header toolbar when on Clinvar page now shows institute name correctly
- Case should not always inactivate upon update
- Show dismissed snv cancer variants as grey on the cancer variants page
- Improved style of mappability link and local observations on variant page
- Convert all the GET requests to the igv view to POST request
- Error when updating gene panels using a file containing BOM chars
- Add/replace gene radio button not working in gene panels


## [4.10.1]

### Fixed
- Fixed issue with opening research variants
- Problem with coveralls not called by Travis CI
- Handle Biomart service down in tests


## [4.10.0]

### Added
- Rank score model in causatives page
- Exportable HPO terms from phenotypes page
- AMP guideline tiers for cancer variants
- Adds scroll for the transcript tab
- Added CLI option to query cases on time since case event was added
- Shadow clinical assessments also on research variants display
- Support for CRAM alignment files
- Improved str variants view : sorting by locus, grouped by allele.
- Delivery report PDF export
- New mosaicism tag option
- Add or modify individuals' age or tissue type from case page
- Display GC and allele depth in causatives table.
- Included primary reference transcript in general report
- Included partial causative variants in general report
- Remove dependency of loqusdb by utilising the CLI

### Fixed
- Fixed update OMIM command bug due to change in the header of the genemap2 file
- Removed Mosaic Tag from Cancer variants
- Fixes issue with unaligned table headers that comes with hidden Datatables
- Layout in general report PDF export
- Fixed issue on the case statistics view. The validation bars didn't show up when all institutes were selected. Now they do.
- Fixed missing path import by importing pathlib.Path
- Handle index inconsistencies in the update index functions
- Fixed layout problems


## [4.9.0]

### Added
- Improved MatchMaker pages, including visible patient contacts email address
- New badges for the github repo
- Links to [GENEMANIA](genemania.org)
- Sort gene panel list on case view.
- More automatic tests
- Allow loading of custom annotations in VCF using the SCOUT_CUSTOM info tag.

### Fixed
- Fix error when a gene is added to an empty dynamic gene panel
- Fix crash when attempting to add genes on incorrect format to dynamic gene panel
- Manual rank variant tags could be saved in a "Select a tag"-state, a problem in the variants view.
- Same case evaluations are no longer shown as gray previous evaluations on the variants page
- Stay on research pages, even if reset, next first buttons are pressed..
- Overlapping variants will now be visible on variant page again
- Fix missing classification comments and links in evaluations page
- All prioritized cases are shown on cases page


## [4.8.3]

### Added

### Fixed
- Bug when ordering sanger
- Improved scrolling over long list of genes/transcripts


## [4.8.2]

### Added

### Fixed
- Avoid opening extra tab for coverage report
- Fixed a problem when rank model version was saved as floats and not strings
- Fixed a problem with displaying dismiss variant reasons on the general report
- Disable load and delete filter buttons if there are no saved filters
- Fix problem with missing verifications
- Remove duplicate users and merge their data and activity


## [4.8.1]

### Added

### Fixed
- Prevent login fail for users with id defined by ObjectId and not email
- Prevent the app from crashing with `AttributeError: 'NoneType' object has no attribute 'message'`


## [4.8.0]

### Added
- Updated Scout to use Bootstrap 4.3
- New looks for Scout
- Improved dashboard using Chart.js
- Ask before inactivating a case where last assigned user leaves it
- Genes can be manually added to the dynamic gene list directly on the case page
- Dynamic gene panels can optionally be used with clinical filter, instead of default gene panel
- Dynamic gene panels get link out to chanjo-report for coverage report
- Load all clinvar variants with clinvar Pathogenic, Likely Pathogenic and Conflicting pathogenic
- Show transcripts with exon numbers for structural variants
- Case sort order can now be toggled between ascending and descending.
- Variants can be marked as partial causative if phenotype is available for case.
- Show a frequency tooltip hover for SV-variants.
- Added support for LDAP login system
- Search snv and structural variants by chromosomal coordinates
- Structural variants can be marked as partial causative if phenotype is available for case.
- Show normal and pathologic limits for STRs in the STR variants view.
- Institute level persistent variant filter settings that can be retrieved and used.
- export causative variants to Excel
- Add support for ROH, WIG and chromosome PNGs in case-view

### Fixed
- Fixed missing import for variants with comments
- Instructions on how to build docs
- Keep sanger order + verification when updating/reloading variants
- Fixed and moved broken filter actions (HPO gene panel and reset filter)
- Fixed string conversion to number
- UCSC links for structural variants are now separated per breakpoint (and whole variant where applicable)
- Reintroduced missing coverage report
- Fixed a bug preventing loading samples using the command line
- Better inheritance models customization for genes in gene panels
- STR variant page back to list button now does its one job.
- Allows to setup scout without a omim api key
- Fixed error causing "favicon not found" flash messages
- Removed flask --version from base cli
- Request rerun no longer changes case status. Active or archived cases inactivate on upload.
- Fixed missing tooltip on the cancer variants page
- Fixed weird Rank cell in variants page
- Next and first buttons order swap
- Added pagination (and POST capability) to cancer variants.
- Improves loading speed for variant page
- Problem with updating variant rank when no variants
- Improved Clinvar submission form
- General report crashing when dismissed variant has no valid dismiss code
- Also show collaborative case variants on the All variants view.
- Improved phenotype search using dataTables.js on phenotypes page
- Search and delete users with `email` instead of `_id`
- Fixed css styles so that multiselect options will all fit one column


## [4.7.3]

### Added
- RankScore can be used with VCFs for vcf_cancer files

### Fixed
- Fix issue with STR view next page button not doing its one job.

### Deleted
- Removed pileup as a bam viewing option. This is replaced by IGV


## [4.7.2]

### Added
- Show earlier ACMG classification in the variant list

### Fixed
- Fixed igv search not working due to igv.js dist 2.2.17
- Fixed searches for cases with a gene with variants pinned or marked causative.
- Load variant pages faster after fixing other causatives query
- Fixed mitochondrial report bug for variants without genes

## [4.7.1]

### Added

### Fixed
- Fixed bug on genes page


## [4.7.0]

### Added
- Export genes and gene panels in build GRCh38
- Search for cases with variants pinned or marked causative in a given gene.
- Search for cases phenotypically similar to a case also from WUI.
- Case variant searches can be limited to similar cases, matching HPO-terms,
  phenogroups and cohorts.
- De-archive reruns and flag them as 'inactive' if archived
- Sort cases by analysis_date, track or status
- Display cases in the following order: prioritized, active, inactive, archived, solved
- Assign case to user when user activates it or asks for rerun
- Case becomes inactive when it has no assignees
- Fetch refseq version from entrez and use it in clinvar form
- Load and export of exons for all genes, independent on refseq
- Documentation for loading/updating exons
- Showing SV variant annotations: SV cgh frequencies, gnomad-SV, local SV frequencies
- Showing transcripts mapping score in segmental duplications
- Handle requests to Ensembl Rest API
- Handle requests to Ensembl Rest Biomart
- STR variants view now displays GT and IGV link.
- Description field for gene panels
- Export exons in build 37 and 38 using the command line

### Fixed
- Fixes of and induced by build tests
- Fixed bug affecting variant observations in other cases
- Fixed a bug that showed wrong gene coverage in general panel PDF export
- MT report only shows variants occurring in the specific individual of the excel sheet
- Disable SSL certifcate verification in requests to chanjo
- Updates how intervaltree and pymongo is used to void deprecated functions
- Increased size of IGV sample tracks
- Optimized tests


## [4.6.1]

### Added

### Fixed
- Missing 'father' and 'mother' keys when parsing single individual cases


## [4.6.0]

### Added
- Description of Scout branching model in CONTRIBUTING doc
- Causatives in alphabetical order, display ACMG classification and filter by gene.
- Added 'external' to the list of analysis type options
- Adds functionality to display "Tissue type". Passed via load config.
- Update to IGV 2.

### Fixed
- Fixed alignment visualization and vcf2cytosure availability for demo case samples
- Fixed 3 bugs affecting SV pages visualization
- Reintroduced the --version cli option
- Fixed variants query by panel (hpo panel + gene panel).
- Downloaded MT report contains excel files with individuals' display name
- Refactored code in parsing of config files.


## [4.5.1]

### Added

### Fixed
- update requirement to use PyYaml version >= 5.1
- Safer code when loading config params in cli base


## [4.5.0]

### Added
- Search for similar cases from scout view CLI
- Scout cli is now invoked from the app object and works under the app context

### Fixed
- PyYaml dependency fixed to use version >= 5.1


## [4.4.1]

### Added
- Display SV rank model version when available

### Fixed
- Fixed upload of delivery report via API


## [4.4.0]

### Added
- Displaying more info on the Causatives page and hiding those not causative at the case level
- Add a comment text field to Sanger order request form, allowing a message to be included in the email
- MatchMaker Exchange integration
- List cases with empty synopsis, missing HPO terms and phenotype groups.
- Search for cases with open research list, or a given case status (active, inactive, archived)

### Fixed
- Variant query builder split into several functions
- Fixed delivery report load bug


## [4.3.3]

### Added
- Different individual table for cancer cases

### Fixed
- Dashboard collects validated variants from verification events instead of using 'sanger' field
- Cases shared with collaborators are visible again in cases page
- Force users to select a real institute to share cases with (actionbar select fix)


## [4.3.2]

### Added
- Dashboard data can be filtered using filters available in cases page
- Causatives for each institute are displayed on a dedicated page
- SNVs and and SVs are searchable across cases by gene and rank score
- A more complete report with validated variants is downloadable from dashboard

### Fixed
- Clinsig filter is fixed so clinsig numerical values are returned
- Split multi clinsig string values in different elements of clinsig array
- Regex to search in multi clinsig string values or multi revstat string values
- It works to upload vcf files with no variants now
- Combined Pileup and IGV alignments for SVs having variant start and stop on the same chromosome


## [4.3.1]

### Added
- Show calls from all callers even if call is not available
- Instructions to install cairo and pango libs from WeasyPrint page
- Display cases with number of variants from CLI
- Only display cases with number of variants above certain treshold. (Also CLI)
- Export of verified variants by CLI or from the dashboard
- Extend case level queries with default panels, cohorts and phenotype groups.
- Slice dashboard statistics display using case level queries
- Add a view where all variants for an institute can be searched across cases, filtering on gene and rank score. Allows searching research variants for cases that have research open.

### Fixed
- Fixed code to extract variant conservation (gerp, phyloP, phastCons)
- Visualization of PDF-exported gene panels
- Reintroduced the exon/intron number in variant verification email
- Sex and affected status is correctly displayed on general report
- Force number validation in SV filter by size
- Display ensembl transcripts when no refseq exists


## [4.3.0]

### Added
- Mosaicism tag on variants
- Show and filter on SweGen frequency for SVs
- Show annotations for STR variants
- Show all transcripts in verification email
- Added mitochondrial export
- Adds alternative to search for SVs shorter that the given length
- Look for 'bcftools' in the `set` field of VCFs
- Display digenic inheritance from OMIM
- Displays what refseq transcript that is primary in hgnc

### Fixed

- Archived panels displays the correct date (not retroactive change)
- Fixed problem with waiting times in gene panel exports
- Clinvar fiter not working with human readable clinsig values

## [4.2.2]

### Fixed
- Fixed gene panel create/modify from CSV file utf-8 decoding error
- Updating genes in gene panels now supports edit comments and entry version
- Gene panel export timeout error

## [4.2.1]

### Fixed
- Re-introduced gene name(s) in verification email subject
- Better PDF rendering for excluded variants in report
- Problem to access old case when `is_default` did not exist on a panel


## [4.2.0]

### Added
- New index on variant_id for events
- Display overlapping compounds on variants view

### Fixed
- Fixed broken clinical filter


## [4.1.4]

### Added
- Download of filtered SVs

### Fixed
- Fixed broken download of filtered variants
- Fixed visualization issue in gene panel PDF export
- Fixed bug when updating gene names in variant controller


## [4.1.3]

### Fixed
- Displays all primary transcripts


## [4.1.2]

### Added
- Option add/replace when updating a panel via CSV file
- More flexible versioning of the gene panels
- Printing coverage report on the bottom of the pdf case report
- Variant verification option for SVs
- Logs uri without pwd when connecting
- Disease-causing transcripts in case report
- Thicker lines in case report
- Supports HPO search for cases, both terms or if described in synopsis
- Adds sanger information to dashboard

### Fixed
- Use db name instead of **auth** as default for authentication
- Fixes so that reports can be generated even with many variants
- Fixed sanger validation popup to show individual variants queried by user and institute.
- Fixed problem with setting up scout
- Fixes problem when exac file is not available through broad ftp
- Fetch transcripts for correct build in `adapter.hgnc_gene`

## [4.1.1]
- Fix problem with institute authentication flash message in utils
- Fix problem with comments
- Fix problem with ensembl link


## [4.1.0]

### Added
- OMIM phenotypes to case report
- Command to download all panel app gene panels `scout load panel --panel-app`
- Links to genenames.org and omim on gene page
- Popup on gene at variants page with gene information
- reset sanger status to "Not validated" for pinned variants
- highlight cases with variants to be evaluated by Sanger on the cases page
- option to point to local reference files to the genome viewer pileup.js. Documented in `docs.admin-guide.server`
- option to export single variants in `scout export variants`
- option to load a multiqc report together with a case(add line in load config)
- added a view for searching HPO terms. It is accessed from the top left corner menu
- Updates the variants view for cancer variants. Adds a small cancer specific filter for known variants
- Adds hgvs information on cancer variants page
- Adds option to update phenotype groups from CLI

### Fixed
- Improved Clinvar to submit variants from different cases. Fixed HPO terms in casedata according to feedback
- Fixed broken link to case page from Sanger modal in cases view
- Now only cases with non empty lists of causative variants are returned in `adapter.case(has_causatives=True)`
- Can handle Tumor only samples
- Long lists of HGNC symbols are now possible. This was previously difficult with manual, uploaded or by HPO search when changing filter settings due to GET request limitations. Relevant pages now use POST requests. Adds the dynamic HPO panel as a selection on the gene panel dropdown.
- Variant filter defaults to default panels also on SV and Cancer variants pages.

## [4.0.0]

### WARNING ###

This is a major version update and will require that the backend of pre releases is updated.
Run commands:

```
$scout update genes
$scout update hpo
```

- Created a Clinvar submission tool, to speed up Clinvar submission of SNVs and SVs
- Added an analysis report page (html and PDF format) containing phenotype, gene panels and variants that are relevant to solve a case.

### Fixed
- Optimized evaluated variants to speed up creation of case report
- Moved igv and pileup viewer under a common folder
- Fixed MT alignment view pileup.js
- Fixed coordinates for SVs with start chromosome different from end chromosome
- Global comments shown across cases and institutes. Case-specific variant comments are shown only for that specific case.
- Links to clinvar submitted variants at the cases level
- Adapts clinvar parsing to new format
- Fixed problem in `scout update user` when the user object had no roles
- Makes pileup.js use online genome resources when viewing alignments. Now any instance of Scout can make use of this functionality.
- Fix ensembl link for structural variants
- Works even when cases does not have `'madeline_info'`
- Parses Polyphen in correct way again
- Fix problem with parsing gnomad from VEP

### Added
- Added a PDF export function for gene panels
- Added a "Filter and export" button to export custom-filtered SNVs to CSV file
- Dismiss SVs
- Added IGV alignments viewer
- Read delivery report path from case config or CLI command
- Filter for spidex scores
- All HPO terms are now added and fetched from the correct source (https://github.com/obophenotype/human-phenotype-ontology/blob/master/hp.obo)
- New command `scout update hpo`
- New command `scout update genes` will fetch all the latest information about genes and update them
- Load **all** variants found on chromosome **MT**
- Adds choice in cases overview do show as many cases as user like

### Removed
- pileup.min.js and pileup css are imported from a remote web location now
- All source files for HPO information, this is instead fetched directly from source
- All source files for gene information, this is instead fetched directly from source

## [3.0.0]
### Fixed
- hide pedigree panel unless it exists

## [1.5.1] - 2016-07-27
### Fixed
- look for both ".bam.bai" and ".bai" extensions

## [1.4.0] - 2016-03-22
### Added
- support for local frequency through loqusdb
- bunch of other stuff

## [1.3.0] - 2016-02-19
### Fixed
- Update query-phenomizer and add username/password

### Changed
- Update the way a case is checked for rerun-status

### Added
- Add new button to mark a case as "checked"
- Link to clinical variants _without_ 1000G annotation

## [1.2.2] - 2016-02-18
### Fixed
- avoid filtering out variants lacking ExAC and 1000G annotations

## [1.1.3] - 2015-10-01
### Fixed
- persist (clinical) filter when clicking load more
- fix #154 by robustly setting clinical filter func. terms

## [1.1.2] - 2015-09-07
### Fixed
- avoid replacing coverage report with none
- update SO terms, refactored

## [1.1.1] - 2015-08-20
### Fixed
- fetch case based on collaborator status (not owner)

## [1.1.0] - 2015-05-29
### Added
- link(s) to SNPedia based on RS-numbers
- new Jinja filter to "humanize" decimal numbers
- show gene panels in variant view
- new Jinja filter for decoding URL encoding
- add indicator to variants in list that have comments
- add variant number threshold and rank score threshold to load function
- add event methods to mongo adapter
- add tests for models
- show badge "old" if comment was written for a previous analysis

### Changed
- show cDNA change in transcript summary unless variant is exonic
- moved compounds table further up the page
- show dates for case uploads in ISO format
- moved variant comments higher up on page
- updated documentation for pages
- read in coverage report as blob in database and serve directly
- change ``OmimPhenotype`` to ``PhenotypeTerm``
- reorganize models sub-package
- move events (and comments) to separate collection
- only display prev/next links for the research list
- include variant type in breadcrumbs e.g. "Clinical variants"

### Removed
- drop dependency on moment.js

### Fixed
- show the same level of detail for all frequencies on all pages
- properly decode URL encoded symbols in amino acid/cDNA change strings
- fixed issue with wipe permissions in MongoDB
- include default gene lists in "variants" link in breadcrumbs

## [1.0.2] - 2015-05-20
### Changed
- update case fetching function

### Fixed
- handle multiple cases with same id

## [1.0.1] - 2015-04-28
### Fixed
- Fix building URL parameters in cases list Vue component

## [1.0.0] - 2015-04-12
Codename: Sara Lund

![Release 1.0](artwork/releases/release-1-0.jpg)

### Added
- Add email logging for unexpected errors
- New command line tool for deleting case

### Changed
- Much improved logging overall
- Updated documentation/usage guide
- Removed non-working IGV link

### Fixed
- Show sample display name in GT call
- Various small bug fixes
- Make it easier to hover over popups

## [0.0.2-rc1] - 2015-03-04
### Added
- add protein table for each variant
- add many more external links
- add coverage reports as PDFs

### Changed
- incorporate user feedback updates
- big refactor of load scripts

## [0.0.2-rc2] - 2015-03-04
### Changes
- add gene table with gene description
- reorganize inheritance models box

### Fixed
- avoid overwriting gene list on "research" load
- fix various bugs in external links

## [0.0.2-rc3] - 2015-03-05
### Added
- Activity log feed to variant view
- Adds protein change strings to ODM and Sanger email

### Changed
- Extract activity log component to macro

### Fixes
- Make Ensembl transcript links use archive website<|MERGE_RESOLUTION|>--- conflicted
+++ resolved
@@ -8,15 +8,11 @@
 ### Added
 - Added tags for Sniffles and CNVpytor, two LRS SV callers
 ### Changed
+- In the diagnoses page genes associated with a disease are displayed using hgnc symbol instead of hgnc id
 - Refactor view route to allow navigation directly to unique variant document id, improve permissions check
-- In the diagnoses page genes associated with a disease are displayed using hgnc symbol instead of hgnc id
-### Fixed
-<<<<<<< HEAD
+### Fixed
+- Refactored code in cases blueprints and variant_events adapter (set diseases for partial causative variants) to use "disease" instead of "omim" to encompass also ORPHA terms
 - Be more careful about checking access to variant on API access
-=======
-- Refactored code in cases blueprints and variant_events adapter (set diseases for partial causative variants) to use "disease" instead of "omim" to encompass also ORPHA terms
-
->>>>>>> 3a3cf202
 
 ## [4.78]
 ### Added
