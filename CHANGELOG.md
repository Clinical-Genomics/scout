# Change Log
All notable changes to this project will be documented in this file.
This project adheres to [Semantic Versioning](http://semver.org/).

About changelog [here](https://keepachangelog.com/en/1.0.0/)

## [unreleased]
### Added
- Button to go directly to HPO SV filter variantS page from case
- `Scout-REViewer-Service` integration - show `REViewer` picture if available
### Changed
- Better visualization of regional annotation for long lists of genes in large SVs in Variants tables
- Order of cells in variants tables
<<<<<<< HEAD
- Rewrote the ClinVar export module to simplify and prepare for ClinVar API submission feature
=======
- More evident links to gene coverage from Variant page
>>>>>>> a15d5e9d
### Fixed
- HPO filter button on SV variantS page
- Spacing between region|function cells in SVs lists
- Labels on gene panel Chanjo report

## [4.58.1]
### Fixed
- Case search with search strings that contain characters that can be escaped

## [4.58]
### Added
- Documentation on how to create/update PanelApp panels
- Add filter by local observations (archive) to structural variants filters
- Add more splicing consequences to SO term definitions
- Search for a specific gene in all gene panels
- Institute settings option to force show all variants on VariantS page for all cases of an institute
- Filter cases by validation pending status
- Link to The Clinical Knowledgebase (CKB) (https://ckb.jax.org/) in cancer variant's page

### Fixed
- Added a not-authorized `auto-login` fixture according to changes in Flask-Login 0.6.2
- Renamed `cache_timeout` param name of flask.send_file function to `max_age` (Flask 2.2 compliant)
- Replaced deprecated `app.config["JSON_SORT_KEYS"]` with app.json.sort_keys in app settings
- Bug in gene variants page (All SNVs and INDELs) when variant gene doesn't have a hgnc id that is found in the database
- Broken export of causatives table
- Query for genes in build 38 on `Search SNVs and INDELs` page
- Prevent typing special characters `^<>?!=\/` in case search form
- Search matching causatives also among research variants in other cases
- Links to variants in Verified variants page
- Broken filter institute cases by pinned gene
- Better visualization of long lists of genes in large SVs on Causative and Verified Variants page
- Reintroduced missing button to export Causative variants
- Better linking and display of matching causatives and managed variants
### Changed
- State that loqusdb observation is in current case if observations count is one and no cases are shown
- Better pagination and number of variants returned by queries in `Search SNVs and INDELs` page
- Refactored and simplified code used for collecting gene variants for `Search SNVs and INDELs` page
- Fix sidebar panel icons in Case view
- Fix panel spacing in Case view
- Removed unused database `sanger_ordered` and `case_id,category,rank_score` indexes (variant collection)
- Verified variants displayed in a dedicated page reachable from institute sidebar
- Unified stats in dashboard page
- Improved gene info for large SVs and cancer SVs
- Remove the unused `variant.str_variant` endpoint from variant views
- Easier editing of HPO gene panel on case page
- Assign phenotype panel less cramped on Case page
- Causatives and Verified variants pages to use the same template macro
- Allow hyphens in panel names

## [4.57.4]
### Fixed
- Parsing of variant.FORMAT "DR" key in parse variant file
- Reduced code complexity in `scout/parse/variant/variant.py`
- Reduced complexity of code in `scout/build/variant/variant.py`

## [4.57.3]
### Fixed
- Export of STR verified variants
- Do not download as verified variants first verified and then reset to not validated
- Avoid duplicated lines in downloaded verified variants reflecting changes in variant validation status

## [4.57.2]
### Fixed
- Export of verified variants when variant gene has no transcripts
- HTTP 500 when visiting a the details page for a cancer variant that had been ranked with genmod

## [4.57.1]
### Fixed
- Updating/replacing a gene panel from file with a corrupted or malformed file

## [4.57]
### Added
- Display last 50 or 500 events for a user in a timeline
- Show dismiss count from other cases on matching variantS
- Save Beacon-related events in events collection
- Institute settings allow saving multiple loqusdb instances for one institute
- Display stats from multiple instances of loqusdb on variant page
- Display date and frequency of obs derived from count of local archive observations from MIP11 (requires fix in MIP)
### Changed
- Prior ACMG classifications view is no longer limited by pathogenicity
### Fixed
- Visibility of Sanger ordered badge on case page, light mode
- Some of the DataTables tables (Phenotypes and Diagnoses pages) got a bit dark in dark mode
- Remove all redundancies when displaying timeline events (some events are saved both as case-related and variant-related)
- Missing link in saved MatchMaker-related events
- Genes with mixed case gene symbols missing in PanelApp panels
- Alignment of elements on the Beacon submission modal window
- Locus info links from STR variantS page open in new browser tabs

## [4.56]
### Added
- Test for PanelApp panels loading
- `panel-umi` tag option when loading cancer analyses
### Changed
- Black text to make comments more visible in dark mode
- Loading PanelApp panels replaces pre-existing panels with same version
- Removed sidebar from Causatives page - navigation is available on the top bar for now
- Create ClinVar submissions from pinned variants list in case page
- Select which pinned variants will be included in ClinVar submission documents
### Fixed
- Remove a:visited css style from all buttons
- Update of HPO terms via command line
- Background color of `MIXED` and `PANEL-UMI` sequencing types on cases page
- Fixed regex error when searching for cases with query ending with `\ `
- Gene symbols on Causatives page lighter in dark mode
- SpliceAI tooltip of multigene variants

## [4.55]
### Changed
- Represent different tumor samples as vials in cases page
- Option to force-update the OMIM panel
### Fixed
- Low tumor purity badge alignment in cancer samples table on cancer case view
- VariantS comment popovers reactivate on hover
- Updating database genes in build 37
- ACMG classification summary hidden by sticky navbar
- Logo backgrounds fixed to white on welcome page
- Visited links turn purple again
- Style of link buttons and dropdown menus
- Update KUH and GMS logos
- Link color for Managed variants

## [4.54]
### Added
- Dark mode, using browser/OS media preference
- Allow marking case as solved without defining causative variants
- Admin users can create missing beacon datasets from the institute's settings page
- GenCC links on gene and variant pages
- Deprecation warnings when launching the app using a .yaml config file or loading cases using .ped files
### Changed
- Improved HTML syntax in case report template
- Modified message displayed when variant rank stats could not be calculated
- Expanded instructions on how to test on CG development server (cg-vm1)
- Added more somatic variant callers (Balsamic v9 SNV, develop SV)
### Fixed
- Remove load demo case command from docker-compose.yml
- Text elements being split across pages in PDF reports
- Made login password field of type `password` in LDAP login form
- Gene panels HTML select in institute's settings page
- Bootstrap upgraded to version 5
- Fix some Sourcery and SonarCloud suggestions
- Escape special characters in case search on institute and dashboard pages
- Broken case PDF reports when no Madeline pedigree image can be created
- Removed text-white links style that were invisible in new pages style
- Variants pagination after pressing "Filter variants" or "Clinical filter"
- Layout of buttons Matchmaker submission panel (case page)
- Removing cases from Matchmaker (simplified code and fixed functionality)
- Reintroduce check for missing alignment files purged from server

## [4.53]
### Added
### Changed
- Point Alamut API key docs link to new API version
- Parse dbSNP id from ID only if it says "rs", else use VEP CSQ fields
- Removed MarkupSafe from the dependencies
### Fixed
- Reintroduced loading of SVs for demo case 643595
- Successful parse of FOUND_IN should avoid GATK caller default
- All vulnerabilities flagged by SonarCloud

## [4.52]
### Added
- Demo cancer case gets loaded together with demo RD case in demo instance
- Parse REVEL_score alongside REVEL_rankscore from csq field and display it on SNV variant page
- Rank score results now show the ranking range
- cDNA and protein changes displayed on institute causatives pages
- Optional SESSION_TIMEOUT_MINUTES configuration in app config files
- Script to convert old OMIM case format (list of integers) to new format (list of dictionaries)
- Additional check for user logged in status before serving alignment files
- Download .cgh files from cancer samples table on cancer case page
- Number of documents and date of last update on genes page
### Changed
- Verify user before redirecting to IGV alignments and sashimi plots
- Build case IGV tracks starting from case and variant objects instead of passing all params in a form
- Unfreeze Werkzeug lib since Flask_login v.0.6 with bugfix has been released
- Sort gene panels by name (panelS and variant page)
- Removed unused `server.blueprints.alignviewers.unindexed_remote_static` endpoint
- User sessions to check files served by `server.blueprints.alignviewers.remote_static` endpoint
- Moved Beacon-related functions to a dedicated app extension
- Audit Filter now also loads filter displaying the variants for it
### Fixed
- Handle `attachment_filename` parameter renamed to `download_name` when Flask 2.2 will be released
- Removed cursor timeout param in cases find adapter function to avoid many code warnings
- Removed stream argument deprecation warning in tests
- Handle `no intervals found` warning in load_region test
- Beacon remove variants
- Protect remote_cors function in alignviewers view from Server-Side Request Forgery (SSRF)
- Check creation date of last document in gene collection to display when genes collection was updated last

## [4.51]
### Added
- Config file containing codecov settings for pull requests
- Add an IGV.js direct link button from case page
- Security policy file
- Hide/shade compound variants based on rank score on variantS from filter
- Chromograph legend documentation direct link
### Changed
- Updated deprecated Codecov GitHub action to v.2
- Simplified code of scout/adapter/mongo/variant
- Update IGV.js to v2.11.2
- Show summary number of variant gene panels on general report if more than 3
### Fixed
- Marrvel link for variants in genome build 38 (using liftover to build 37)
- Remove flags from codecov config file
- Fixed filter bug with high negative SPIDEX scores
- Renamed IARC TP53 button to to `TP53 Database`, modified also link since IARC has been moved to the US NCI: `https://tp53.isb-cgc.org/`
- Parsing new format of OMIM case info when exporting patients to Matchmaker
- Remove flask-debugtoolbar lib dependency that is using deprecated code and causes app to crash after new release of Jinja2 (3.1)
- Variant page crashing for cases with old OMIM terms structure (a list of integers instead of dictionary)
- Variant page crashing when creating MARRVEL link for cases with no genome build
- SpliceAI documentation link
- Fix deprecated `safe_str_cmp` import from `werkzeug.security` by freezing Werkzeug lib to v2.0 until Flask_login v.0.6 with bugfix is released
- List gene names densely in general report for SVs that contain more than 3 genes
- Show transcript ids on refseq genes on hg19 in IGV.js, using refgene source
- Display correct number of genes in general report for SVs that contain more than 32 genes
- Broken Google login after new major release of `lepture/authlib`
- Fix frequency and callers display on case general report

## [4.50.1]
### Fixed
- Show matching causative STR_repid for legacy str variants (pre Stranger hgnc_id)

## [4.50]
### Added
- Individual-specific OMIM terms
- OMIM disease descriptions in ClinVar submission form
- Add a toggle for melter rerun monitoring of cases
- Add a config option to show the rerun monitoring toggle
- Add a cli option to export cases with rerun monitoring enabled
- Add a link to STRipy for STR variants; shallow for ARX and HOXA13
- Hide by default variants only present in unaffected individuals in variants filters
- OMIM terms in general case report
- Individual-level info on OMIM and HPO terms in general case report
- PanelApp gene link among the external links on variant page
- Dashboard case filters fields help
- Filter cases by OMIM terms in cases and dashboard pages
### Fixed
- A malformed panel id request would crash with exception: now gives user warning flash with redirect
- Link to HPO resource file hosted on `http://purl.obolibrary.org`
- Gene search form when gene exists only in build 38
- Fixed odd redirect error and poor error message on missing column for gene panel csv upload
- Typo in parse variant transcripts function
- Modified keys name used to parse local observations (archived) frequencies to reflect change in MIP keys naming
- Better error handling for partly broken/timed out chanjo reports
- Broken javascript code when case Chromograph data is malformed
- Broader space for case synopsis in general report
- Show partial causatives on causatives and matching causatives panels
- Partial causative assignment in cases with no OMIM or HPO terms
- Partial causative OMIM select options in variant page
### Changed
- Slightly smaller and improved layout of content in case PDF report
- Relabel more cancer variant pages somatic for navigation
- Unify caseS nav links
- Removed unused `add_compounds` param from variant controllers function
- Changed default hg19 genome for IGV.js to legacy hg19_1kg_decoy to fix a few problematic loci
- Reduce code complexity (parse/ensembl.py)
- Silence certain fields in ClinVar export if prioritised ones exist (chrom-start-end if hgvs exist)
- Made phenotype non-mandatory when marking a variant as partial causative
- Only one phenotype condition type (OMIM or HPO) per variant is used in ClinVar submissions
- ClinVar submission variant condition prefers OMIM over HPO if available
- Use lighter version of gene objects in Omim MongoDB adapter, panels controllers, panels views and institute controllers
- Gene-variants table size is now adaptive
- Remove unused file upload on gene-variants page

## [4.49]
### Fixed
- Pydantic model types for genome_build, madeline_info, peddy_ped_check and peddy_sex_check, rank_model_version and sv_rank_model_version
- Replace `MatchMaker` with `Matchmaker` in all places visible by a user
- Save diagnosis labels along with OMIM terms in Matchmaker Exchange submission objects
- `libegl-mesa0_21.0.3-0ubuntu0.3~20.04.5_amd64.deb` lib not found by GitHub actions Docker build
- Remove unused `chromograph_image_files` and `chromograph_prefixes` keys saved when creating or updating an RD case
- Search managed variants by description and with ignore case
### Changed
- Introduced page margins on exported PDF reports
- Smaller gene fonts in downloaded HPO genes PDF reports
- Reintroduced gene coverage data in the PDF-exported general report of rare-disease cases
- Check for existence of case report files before creating sidebar links
- Better description of HPO and OMIM terms for patients submitted to Matchmaker Exchange
- Remove null non-mandatory key/values when updating a case
- Freeze WTForms<3 due to several form input rendering changes

## [4.48.1]
### Fixed
- General case PDF report for recent cases with no pedigree

## [4.48]
### Added
- Option to cancel a request for research variants in case page
### Changed
- Update igv.js to v2.10.5
- Updated example of a case delivery report
- Unfreeze cyvcf2
- Builder images used in Scout Dockerfiles
- Crash report email subject gives host name
- Export general case report to PDF using PDFKit instead of WeasyPrint
- Do not include coverage report in PDF case report since they might have different orientation
- Export cancer cases's "Coverage and QC report" to PDF using PDFKit instead of Weasyprint
- Updated cancer "Coverage and QC report" example
- Keep portrait orientation in PDF delivery report
- Export delivery report to PDF using PDFKit instead of Weasyprint
- PDF export of clinical and research HPO panels using PDFKit instead of Weasyprint
- Export gene panel report to PDF using PDFKit
- Removed WeasyPrint lib dependency

### Fixed
- Reintroduced missing links to Swegen and Beacon and dbSNP in RD variant page, summary section
- Demo delivery report orientation to fit new columns
- Missing delivery report in demo case
- Cast MNVs to SNV for test
- Export verified variants from all institutes when user is admin
- Cancer coverage and QC report not found for demo cancer case
- Pull request template instructions on how to deploy to test server
- PDF Delivery report not showing Swedac logo
- Fix code typos
- Disable codefactor raised by ESLint for javascript functions located on another file
- Loading spinner stuck after downloading a PDF gene panel report
- IGV browser crashing when file system with alignment files is not mounted

## [4.47]
### Added
- Added CADD, GnomAD and genotype calls to variantS export
### Changed
- Pull request template, to illustrate how to deploy pull request branches on cg-vm1 stage server
### Fixed
- Compiled Docker image contains a patched version (v4.9) of chanjo-report

## [4.46.1]
### Fixed
- Downloading of files generated within the app container (MT-report, verified variants, pedigrees, ..)

## [4.46]
### Added
- Created a Dockefile to be used to serve the dockerized app in production
- Modified the code to collect database params specified as env vars
- Created a GitHub action that pushes the Dockerfile-server image to Docker Hub (scout-server-stage) every time a PR is opened
- Created a GitHub action that pushes the Dockerfile-server image to Docker Hub (scout-server) every time a new release is created
- Reassign MatchMaker Exchange submission to another user when a Scout user is deleted
- Expose public API JSON gene panels endpoint, primarily to enable automated rerun checking for updates
- Add utils for dictionary type
- Filter institute cases using multiple HPO terms
- Vulture GitHub action to identify and remove unused variables and imports
### Changed
- Updated the python config file documentation in admin guide
- Case configuration parsing now uses Pydantic for improved typechecking and config handling
- Removed test matrices to speed up automatic testing of PRs
- Switch from Coveralls to Codecov to handle CI test coverage
- Speed-up CI tests by caching installation of libs and splitting tests into randomized groups using pytest-test-groups
- Improved LDAP login documentation
- Use lib flask-ldapconn instead of flask_ldap3_login> to handle ldap authentication
- Updated Managed variant documentation in user guide
- Fix and simplify creating and editing of gene panels
- Simplified gene variants search code
- Increased the height of the genes track in the IGV viewer
### Fixed
- Validate uploaded managed variant file lines, warning the user.
- Exporting validated variants with missing "genes" database key
- No results returned when searching for gene variants using a phenotype term
- Variants filtering by gene symbols file
- Make gene HGNC symbols field mandatory in gene variants page and run search only on form submit
- Make sure collaborator gene variants are still visible, even if HPO filter is used

## [4.45]
### Added
### Changed
- Start Scout also when loqusdbapi is not reachable
- Clearer definition of manual standard and custom inheritance models in gene panels
- Allow searching multiple chromosomes in filters
### Fixed
- Gene panel crashing on edit action

## [4.44]
### Added
### Changed
- Display Gene track beneath each sample track when displaying splice junctions in igv browser
- Check outdated gene symbols and update with aliases for both RD and cancer variantS
### Fixed
- Added query input check and fixed the Genes API endpoint to return a json formatted error when request is malformed
- Typo in ACMG BP6 tooltip

## [4.43.1]
### Added
- Added database index for OMIM disease term genes
### Changed
### Fixed
- Do not drop HPO terms collection when updating HPO terms via the command line
- Do not drop disease (OMIM) terms collection when updating diseases via the command line

## [4.43]
### Added
- Specify which collection(s) update/build indexes for
### Fixed
- Do not drop genes and transcripts collections when updating genes via the command line

## [4.42.1]
### Added
### Changed
### Fixed
- Freeze PyMongo lib to version<4.0 to keep supporting previous MongoDB versions
- Speed up gene panels creation and update by collecting only light gene info from database
- Avoid case page crash on Phenomizer queries timeout

## [4.42]
### Added
- Choose custom pinned variants to submit to MatchMaker Exchange
- Submit structural variant as genes to the MatchMaker Exchange
- Added function for maintainers and admins to remove gene panels
- Admins can restore deleted gene panels
- A development docker-compose file illustrating the scout/chanjo-report integration
- Show AD on variants view for cancer SV (tumor and normal)
- Cancer SV variants filter AD, AF (tumor and normal)
- Hiding the variants score column also from cancer SVs, as for the SNVs
### Changed
- Enforce same case _id and display_name when updating a case
- Enforce same individual ids, display names and affected status when updating a case
- Improved documentation for connecting to loqusdb instances (including loqusdbapi)
- Display and download HPO gene panels' gene symbols in italics
- A faster-built and lighter Docker image
- Reduce complexity of `panels` endpoint moving some code to the panels controllers
- Update requirements to use flask-ldap3-login>=0.9.17 instead of freezing WTForm
### Fixed
- Use of deprecated TextField after the upgrade of WTF to v3.0
- Freeze to WTForms to version < 3
- Remove the extra files (bed files and madeline.svg) introduced by mistake
- Cli command loading demo data in docker-compose when case custom images exist and is None
- Increased MongoDB connection serverSelectionTimeoutMS parameter to 30K (default value according to MongoDB documentation)
- Better differentiate old obs counts 0 vs N/A
- Broken cancer variants page when default gene panel was deleted
- Typo in tx_overview function in variant controllers file
- Fixed loqusdbapi SV search URL
- SV variants filtering using Decipher criterion
- Removing old gene panels that don't contain the `maintainer` key.

## [4.41.1]
### Fixed
- General reports crash for variant annotations with same variant on other cases

## [4.41]
### Added
- Extended the instructions for running the Scout Docker image (web app and cli).
- Enabled inclusion of custom images to STR variant view
### Fixed
- General case report sorting comments for variants with None genetic models
- Do not crash but redirect to variants page with error when a variant is not found for a case
- UCSC links coordinates for SV variants with start chromosome different than end chromosome
- Human readable variants name in case page for variants having start chromosome different from end chromosome
- Avoid always loading all transcripts when checking gene symbol: introduce gene captions
- Slow queries for evaluated variants on e.g. case page - use events instead
### Changed
- Rearrange variant page again, moving severity predictions down.
- More reactive layout width steps on variant page

## [4.40.1]
### Added
### Fixed
- Variants dismissed with inconsistent inheritance pattern can again be shown in general case report
- General report page for variants with genes=None
- General report crashing when variants have no panels
- Added other missing keys to case and variant dictionaries passed to general report
### Changed

## [4.40]
### Added
- A .cff citation file
- Phenotype search API endpoint
- Added pagination to phenotype API
- Extend case search to include internal MongoDB id
- Support for connecting to a MongoDB replica set (.py config files)
- Support for connecting to a MongoDB replica set (.yaml config files)
### Fixed
- Command to load the OMIM gene panel (`scout load panel --omim`)
- Unify style of pinned and causative variants' badges on case page
- Removed automatic spaces after punctuation in comments
- Remove the hardcoded number of total individuals from the variant's old observations panel
- Send delete requests to a connected Beacon using the DELETE method
- Layout of the SNV and SV variant page - move frequency up
### Changed
- Stop updating database indexes after loading exons via command line
- Display validation status badge also for not Sanger-sequenced variants
- Moved Frequencies, Severity and Local observations panels up in RD variants page
- Enabled Flask CORS to communicate CORS status to js apps
- Moved the code preparing the transcripts overview to the backend
- Refactored and filtered json data used in general case report
- Changed the database used in docker-compose file to use the official MongoDB v4.4 image
- Modified the Python (3.6, 3.8) and MongoDB (3.2, 4.4, 5.0) versions used in testing matrices (GitHub actions)
- Capitalize case search terms on institute and dashboard pages


## [4.39]
### Added
- COSMIC IDs collected from CSQ field named `COSMIC`
### Fixed
- Link to other causative variants on variant page
- Allow multiple COSMIC links for a cancer variant
- Fix floating text in severity box #2808
- Fixed MitoMap and HmtVar links for hg38 cases
- Do not open new browser tabs when downloading files
- Selectable IGV tracks on variant page
- Missing splice junctions button on variant page
- Refactor variantS representative gene selection, and use it also for cancer variant summary
### Changed
- Improve Javascript performance for displaying Chromograph images
- Make ClinVar classification more evident in cancer variant page

## [4.38]
### Added
- Option to hide Alamut button in the app config file
### Fixed
- Library deprecation warning fixed (insert is deprecated. Use insert_one or insert_many instead)
- Update genes command will not trigger an update of database indices any more
- Missing resources in temporary downloading directory when updating genes using the command line
- Restore previous variant ACMG classification in a scrollable div
- Loading spinner not stopping after downloading PDF case reports and variant list export
- Add extra Alamut links higher up on variant pages
- Improve UX for phenotypes in case page
- Filter and export of STR variants
- Update look of variants page navigation buttons
### Changed

## [4.37]
### Added
- Highlight and show version number for RefSeq MANE transcripts.
- Added integration to a rerunner service for toggling reanalysis with updated pedigree information
- SpliceAI display and parsing from VEP CSQ
- Display matching tiered variants for cancer variants
- Display a loading icon (spinner) until the page loads completely
- Display filter badges in cancer variants list
- Update genes from pre-downloaded file resources
- On login, OS, browser version and screen size are saved anonymously to understand how users are using Scout
- API returning institutes data for a given user: `/api/v1/institutes`
- API returning case data for a given institute: `/api/v1/institutes/<institute_id>/cases`
- Added GMS and Lund university hospital logos to login page
- Made display of Swedac logo configurable
- Support for displaying custom images in case view
- Individual-specific HPO terms
- Optional alamut_key in institute settings for Alamut Plus software
- Case report API endpoint
- Tooltip in case explaining that genes with genome build different than case genome build will not be added to dynamic HPO panel.
- Add DeepVariant as a caller
### Fixed
- Updated IGV to v2.8.5 to solve missing gene labels on some zoom levels
- Demo cancer case config file to load somatic SNVs and SVs only.
- Expand list of refseq trancripts in ClinVar submission form
- Renamed `All SNVs and INDELs` institute sidebar element to `Search SNVs and INDELs` and fixed its style.
- Add missing parameters to case load-config documentation
- Allow creating/editing gene panels and dynamic gene panels with genes present in genome build 38
- Bugfix broken Pytests
- Bulk dismissing variants error due to key conversion from string to integer
- Fix typo in index documentation
- Fixed crash in institute settings page if "collaborators" key is not set in database
- Don't stop Scout execution if LoqusDB call fails and print stacktrace to log
- Bug when case contains custom images with value `None`
- Bug introduced when fixing another bug in Scout-LoqusDB interaction
- Loading of OMIM diagnoses in Scout demo instance
- Remove the docker-compose with chanjo integration because it doesn't work yet.
- Fixed standard docker-compose with scout demo data and database
- Clinical variant assessments not present for pinned and causative variants on case page.
- MatchMaker matching one node at the time only
- Remove link from previously tiered variants badge in cancer variants page
- Typo in gene cell on cancer variants page
- Managed variants filter form
### Changed
- Better naming for variants buttons on cancer track (somatic, germline). Also show cancer research button if available.
- Load case with missing panels in config files, but show warning.
- Changing the (Female, Male) symbols to (F/M) letters in individuals_table and case-sma.
- Print stacktrace if case load command fails
- Added sort icon and a pointer to the cursor to all tables with sortable fields
- Moved variant, gene and panel info from the basic pane to summary panel for all variants.
- Renamed `Basics` panel to `Classify` on variant page.
- Revamped `Basics` panel to a panel dedicated to classify variants
- Revamped the summary panel to be more compact.
- Added dedicated template for cancer variants
- Removed Gene models, Gene annotations and Conservation panels for cancer variants
- Reorganized the orders of panels for variant and cancer variant views
- Added dedicated variant quality panel and removed relevant panes
- A more compact case page
- Removed OMIM genes panel
- Make genes panel, pinned variants panel, causative variants panel and ClinVar panel scrollable on case page
- Update to Scilifelab's 2020 logo
- Update Gens URL to support Gens v2.0 format
- Refactor tests for parsing case configurations
- Updated links to HPO downloadable resources
- Managed variants filtering defaults to all variant categories
- Changing the (Kind) drop-down according to (Category) drop-down in Managed variant add variant
- Moved Gens button to individuals table
- Check resource files availability before starting updating OMIM diagnoses
- Fix typo in `SHOW_OBSERVED_VARIANT_ARCHIVE` config param

## [4.36]
### Added
- Parse and save splice junction tracks from case config file
- Tooltip in observations panel, explaining that case variants with no link might be old variants, not uploaded after a case rerun
### Fixed
- Warning on overwriting variants with same position was no longer shown
- Increase the height of the dropdowns to 425px
- More indices for the case table as it grows, specifically for causatives queries
- Splice junction tracks not centered over variant genes
- Total number of research variants count
- Update variants stats in case documents every time new variants are loaded
- Bug in flashing warning messages when filtering variants
### Changed
- Clearer warning messages for genes and gene/gene-panels searches in variants filters

## [4.35]
### Added
- A new index for hgnc_symbol in the hgnc_gene collection
- A Pedigree panel in STR page
- Display Tier I and II variants in case view causatives card for cancer cases
### Fixed
- Send partial file data to igv.js when visualizing sashimi plots with splice junction tracks
- Research variants filtering by gene
- Do not attempt to populate annotations for not loaded pinned/causatives
- Add max-height to all dropdowns in filters
### Changed
- Switch off non-clinical gene warnings when filtering research variants
- Don't display OMIM disease card in case view for cancer cases
- Refactored Individuals and Causative card in case view for cancer cases
- Update and style STR case report

## [4.34]
### Added
- Saved filter lock and unlock
- Filters can optionally be marked audited, logging the filter name, user and date on the case events and general report.
- Added `ClinVar hits` and `Cosmic hits` in cancer SNVs filters
- Added `ClinVar hits` to variants filter (rare disease track)
- Load cancer demo case in docker-compose files (default and demo file)
- Inclusive-language check using [woke](https://github.com/get-woke/woke) github action
- Add link to HmtVar for mitochondrial variants (if VCF is annotated with HmtNote)
- Grey background for dismissed compounds in variants list and variant page
- Pin badge for pinned compounds in variants list and variant page
- Support LoqusDB REST API queries
- Add a docker-compose-matchmaker under scout/containers/development to test matchmaker locally
- Script to investigate consequences of symbol search bug
- Added GATK to list of SV and cancer SV callers
### Fixed
- Make MitoMap link work for hg38 again
- Export Variants feature crashing when one of the variants has no primary transcripts
- Redirect to last visited variantS page when dismissing variants from variants list
- Improved matching of SVs Loqus occurrences in other cases
- Remove padding from the list inside (Matching causatives from other cases) panel
- Pass None to get_app function in CLI base since passing script_info to app factory functions was deprecated in Flask 2.0
- Fixed failing tests due to Flask update to version 2.0
- Speed up user events view
- Causative view sort out of memory error
- Use hgnc_id for gene filter query
- Typo in case controllers displaying an error every time a patient is matched against external MatchMaker nodes
- Do not crash while attempting an update for variant documents that are too big (> 16 MB)
- Old STR causatives (and other variants) may not have HGNC symbols - fix sort lambda
- Check if gene_obj has primary_transcript before trying to access it
- Warn if a gene manually searched is in a clinical panel with an outdated name when filtering variants
- ChrPos split js not needed on STR page yet
### Changed
- Remove parsing of case `genome_version`, since it's not used anywhere downstream
- Introduce deprecation warning for Loqus configs that are not dictionaries
- SV clinical filter no longer filters out sub 100 nt variants
- Count cases in LoqusDB by variant type
- Commit pulse repo badge temporarily set to weekly
- Sort ClinVar submissions objects by ascending "Last evaluated" date
- Refactored the MatchMaker integration as an extension
- Replaced some sensitive words as suggested by woke linter
- Documentation for load-configuration rewritten.
- Add styles to MatchMaker matches table
- More detailed info on the data shared in MatchMaker submission form

## [4.33.1]
### Fixed
- Include markdown for release autodeploy docs
- Use standard inheritance model in ClinVar (https://ftp.ncbi.nlm.nih.gov/pub/GTR/standard_terms/Mode_of_inheritance.txt)
- Fix issue crash with variants that have been unflagged causative not being available in other causatives
### Added
### Changed

## [4.33]
### Fixed
- Command line crashing when updating an individual not found in database
- Dashboard page crashing when filters return no data
- Cancer variants filter by chromosome
- /api/v1/genes now searches for genes in all genome builds by default
- Upgraded igv.js to version 2.8.1 (Fixed Unparsable bed record error)
### Added
- Autodeploy docs on release
- Documentation for updating case individuals tracks
- Filter cases and dashboard stats by analysis track
### Changed
- Changed from deprecated db update method
- Pre-selected fields to run queries with in dashboard page
- Do not filter by any institute when first accessing the dashboard
- Removed OMIM panel in case view for cancer cases
- Display Tier I and II variants in case view causatives panel for cancer cases
- Refactored Individuals and Causative panels in case view for cancer cases

## [4.32.1]
### Fixed
- iSort lint check only
### Changed
- Institute cases page crashing when a case has track:Null
### Added

## [4.32]
### Added
- Load and show MITOMAP associated diseases from VCF (INFO field: MitomapAssociatedDiseases, via HmtNote)
- Show variant allele frequencies for mitochondrial variants (GRCh38 cases)
- Extend "public" json API with diseases (OMIM) and phenotypes (HPO)
- HPO gene list download now has option for clinical and non-clinical genes
- Display gene splice junctions data in sashimi plots
- Update case individuals with splice junctions tracks
- Simple Docker compose for development with local build
- Make Phenomodels subpanels collapsible
- User side documentation of cytogenomics features (Gens, Chromograph, vcf2cytosure, rhocall)
- iSort GitHub Action
- Support LoqusDB REST API queries
### Fixed
- Show other causative once, even if several events point to it
- Filtering variants by mitochondrial chromosome for cases with genome build=38
- HPO gene search button triggers any warnings for clinical / non-existing genes also on first search
- Fixed a bug in variants pages caused by MT variants without alt_frequency
- Tests for CADD score parsing function
- Fixed the look of IGV settings on SNV variant page
- Cases analyzed once shown as `rerun`
- Missing case track on case re-upload
- Fixed severity rank for SO term "regulatory region ablation"
### Changed
- Refactor according to CodeFactor - mostly reuse of duplicated code
- Phenomodels language adjustment
- Open variants in a new window (from variants page)
- Open overlapping and compound variants in a new window (from variant page)
- gnomAD link points to gnomAD v.3 (build GRCh38) for mitochondrial variants.
- Display only number of affected genes for dismissed SVs in general report
- Chromosome build check when populating the variants filter chromosome selection
- Display mitochondrial and rare diseases coverage report in cases with missing 'rare' track

## [4.31.1]
### Added
### Changed
- Remove mitochondrial and coverage report from cancer cases sidebar
### Fixed
- ClinVar page when dbSNP id is None

## [4.31]
### Added
- gnomAD annotation field in admin guide
- Export also dynamic panel genes not associated to an HPO term when downloading the HPO panel
- Primary HGNC transcript info in variant export files
- Show variant quality (QUAL field from vcf) in the variant summary
- Load/update PDF gene fusion reports (clinical and research) generated with Arriba
- Support new MANE annotations from VEP (both MANE Select and MANE Plus Clinical)
- Display on case activity the event of a user resetting all dismissed variants
- Support gnomAD population frequencies for mitochondrial variants
- Anchor links in Casedata ClinVar panels to redirect after renaming individuals
### Fixed
- Replace old docs link www.clinicalgenomics.se/scout with new https://clinical-genomics.github.io/scout
- Page formatting issues whenever case and variant comments contain extremely long strings with no spaces
- Chromograph images can be one column and have scrollbar. Removed legacy code.
- Column labels for ClinVar case submission
- Page crashing looking for LoqusDB observation when variant doesn't exist
- Missing inheritance models and custom inheritance models on newly created gene panels
- Accept only numbers in managed variants filter as position and end coordinates
- SNP id format and links in Variant page, ClinVar submission form and general report
- Case groups tooltip triggered only when mouse is on the panel header
### Changed
- A more compact case groups panel
- Added landscape orientation CSS style to cancer coverage and QC demo report
- Improve user documentation to create and save new gene panels
- Removed option to use space as separator when uploading gene panels
- Separating the columns of standard and custom inheritance models in gene panels
- Improved ClinVar instructions for users using non-English Excel

## [4.30.2]
### Added
### Fixed
- Use VEP RefSeq ID if RefSeq list is empty in RefSeq transcripts overview
- Bug creating variant links for variants with no end_chrom
### Changed

## [4.30.1]
### Added
### Fixed
- Cryptography dependency fixed to use version < 3.4
### Changed

## [4.30]
### Added
- Introduced a `reset dismiss variant` verb
- Button to reset all dismissed variants for a case
- Add black border to Chromograph ideograms
- Show ClinVar annotations on variantS page
- Added integration with GENS, copy number visualization tool
- Added a VUS label to the manual classification variant tags
- Add additional information to SNV verification emails
- Tooltips documenting manual annotations from default panels
- Case groups now show bam files from all cases on align view
### Fixed
- Center initial igv view on variant start with SNV/indels
- Don't set initial igv view to negative coordinates
- Display of GQ for SV and STR
- Parsing of AD and related info for STRs
- LoqusDB field in institute settings accepts only existing Loqus instances
- Fix DECIPHER link to work after DECIPHER migrated to GRCh38
- Removed visibility window param from igv.js genes track
- Updated HPO download URL
- Patch HPO download test correctly
- Reference size on STR hover not needed (also wrong)
- Introduced genome build check (allowed values: 37, 38, "37", "38") on case load
- Improve case searching by assignee full name
- Populating the LoqusDB select in institute settings
### Changed
- Cancer variants table header (pop freq etc)
- Only admin users can modify LoqusDB instance in Institute settings
- Style of case synopsis, variants and case comments
- Switched to igv.js 2.7.5
- Do not choke if case is missing research variants when research requested
- Count cases in LoqusDB by variant type
- Introduce deprecation warning for Loqus configs that are not dictionaries
- Improve create new gene panel form validation
- Make XM- transcripts less visible if they don't overlap with transcript refseq_id in variant page
- Color of gene panels and comments panels on cases and variant pages
- Do not choke if case is missing research variants when reserch requested

## [4.29.1]
### Added
### Fixed
- Always load STR variants regardless of RankScore threshold (hotfix)
### Changed

## [4.29]
### Added
- Added a page about migrating potentially breaking changes to the documentation
- markdown_include in development requirements file
- STR variants filter
- Display source, Z-score, inheritance pattern for STR annotations from Stranger (>0.6.1) if available
- Coverage and quality report to cancer view
### Fixed
- ACMG classification page crashing when trying to visualize a classification that was removed
- Pretty print HGVS on gene variants (URL-decode VEP)
- Broken or missing link in the documentation
- Multiple gene names in ClinVar submission form
- Inheritance model select field in ClinVar submission
- IGV.js >2.7.0 has an issue with the gene track zoom levels - temp freeze at 2.7.0
- Revert CORS-anywhere and introduce a local http proxy for cloud tracks
### Changed

## [4.28]
### Added
- Chromograph integration for displaying PNGs in case-page
- Add VAF to cancer case general report, and remove some of its unused fields
- Variants filter compatible with genome browser location strings
- Support for custom public igv tracks stored on the cloud
- Add tests to increase testing coverage
- Update case variants count after deleting variants
- Update IGV.js to latest (v2.7.4)
- Bypass igv.js CORS check using `https://github.com/Rob--W/cors-anywhere`
- Documentation on default and custom IGV.js tracks (admin docs)
- Lock phenomodels so they're editable by admins only
- Small case group assessment sharing
- Tutorial and files for deploying app on containers (Kubernetes pods)
- Canonical transcript and protein change of canonical transcript in exported variants excel sheet
- Support for Font Awesome version 6
- Submit to Beacon from case page sidebar
- Hide dismissed variants in variants pages and variants export function
- Systemd service files and instruction to deploy Scout using podman
### Fixed
- Bugfix: unused `chromgraph_prefix |tojson` removed
- Freeze coloredlogs temporarily
- Marrvel link
- Don't show TP53 link for silent or synonymous changes
- OMIM gene field accepts any custom number as OMIM gene
- Fix Pytest single quote vs double quote string
- Bug in gene variants search by similar cases and no similar case is found
- Delete unused file `userpanel.py`
- Primary transcripts in variant overview and general report
- Google OAuth2 login setup in README file
- Redirect to 'missing file'-icon if configured Chromograph file is missing
- Javascript error in case page
- Fix compound matching during variant loading for hg38
- Cancer variants view containing variants dismissed with cancer-specific reasons
- Zoom to SV variant length was missing IGV contig select
- Tooltips on case page when case has no default gene panels
### Changed
- Save case variants count in case document and not in sessions
- Style of gene panels multiselect on case page
- Collapse/expand main HPO checkboxes in phenomodel preview
- Replaced GQ (Genotype quality) with VAF (Variant allele frequency) in cancer variants GT table
- Allow loading of cancer cases with no tumor_purity field
- Truncate cDNA and protein changes in case report if longer than 20 characters


## [4.27]
### Added
- Exclude one or more variant categories when running variants delete command
### Fixed
### Changed

## [4.26.1]
### Added
### Fixed
- Links with 1-letter aa codes crash on frameshift etc
### Changed

## [4.26]
### Added
- Extend the delete variants command to print analysis date, track, institute, status and research status
- Delete variants by type of analysis (wgs|wes|panel)
- Links to cBioPortal, MutanTP53, IARC TP53, OncoKB, MyCancerGenome, CIViC
### Fixed
- Deleted variants count
### Changed
- Print output of variants delete command as a tab separated table

## [4.25]
### Added
- Command line function to remove variants from one or all cases
### Fixed
- Parse SMN None calls to None rather than False

## [4.24.1]
### Fixed
- Install requirements.txt via setup file

## [4.24]
### Added
- Institute-level phenotype models with sub-panels containing HPO and OMIM terms
- Runnable Docker demo
- Docker image build and push github action
- Makefile with shortcuts to docker commands
- Parse and save synopsis, phenotype and cohort terms from config files upon case upload
### Fixed
- Update dismissed variant status when variant dismissed key is missing
- Breakpoint two IGV button now shows correct chromosome when different from bp1
- Missing font lib in Docker image causing the PDF report download page to crash
- Sentieon Manta calls lack Somaticscore - load anyway
- ClinVar submissions crashing due to pinned variants that are not loaded
- Point ExAC pLI score to new gnomad server address
- Bug uploading cases missing phenotype terms in config file
- STRs loaded but not shown on browser page
- Bug when using adapter.variant.get_causatives with case_id without causatives
- Problem with fetching "solved" from scout export cases cli
- Better serialising of datetime and bson.ObjectId
- Added `volumes` folder to .gitignore
### Changed
- Make matching causative and managed variants foldable on case page
- Remove calls to PyMongo functions marked as deprecated in backend and frontend(as of version 3.7).
- Improved `scout update individual` command
- Export dynamic phenotypes with ordered gene lists as PDF


## [4.23]
### Added
- Save custom IGV track settings
- Show a flash message with clear info about non-valid genes when gene panel creation fails
- CNV report link in cancer case side navigation
- Return to comment section after editing, deleting or submitting a comment
- Managed variants
- MT vs 14 chromosome mean coverage stats if Scout is connected to Chanjo
### Fixed
- missing `vcf_cancer_sv` and `vcf_cancer_sv_research` to manual.
- Split ClinVar multiple clnsig values (slash-separated) and strip them of underscore for annotations without accession number
- Timeout of `All SNVs and INDELs` page when no valid gene is provided in the search
- Round CADD (MIPv9)
- Missing default panel value
- Invisible other causatives lines when other causatives lack gene symbols
### Changed
- Do not freeze mkdocs-material to version 4.6.1
- Remove pre-commit dependency

## [4.22]
### Added
- Editable cases comments
- Editable variants comments
### Fixed
- Empty variant activity panel
- STRs variants popover
- Split new ClinVar multiple significance terms for a variant
- Edit the selected comment, not the latest
### Changed
- Updated RELEASE docs.
- Pinned variants card style on the case page
- Merged `scout export exons` and `scout view exons` commands


## [4.21.2]
### Added
### Fixed
- Do not pre-filter research variants by (case-default) gene panels
- Show OMIM disease tooltip reliably
### Changed

## [4.21.1]
### Added
### Fixed
- Small change to Pop Freq column in variants ang gene panels to avoid strange text shrinking on small screens
- Direct use of HPO list for Clinical HPO SNV (and cancer SNV) filtering
- PDF coverage report redirecting to login page
### Changed
- Remove the option to dismiss single variants from all variants pages
- Bulk dismiss SNVs, SVs and cancer SNVs from variants pages

## [4.21]
### Added
- Support to configure LoqusDB per institute
- Highlight causative variants in the variants list
- Add tests. Mostly regarding building internal datatypes.
- Remove leading and trailing whitespaces from panel_name and display_name when panel is created
- Mark MANE transcript in list of transcripts in "Transcript overview" on variant page
- Show default panel name in case sidebar
- Previous buttons for variants pagination
- Adds a gh action that checks that the changelog is updated
- Adds a gh action that deploys new releases automatically to pypi
- Warn users if case default panels are outdated
- Define institute-specific gene panels for filtering in institute settings
- Use institute-specific gene panels in variants filtering
- Show somatic VAF for pinned and causative variants on case page

### Fixed
- Report pages redirect to login instead of crashing when session expires
- Variants filter loading in cancer variants page
- User, Causative and Cases tables not scaling to full page
- Improved docs for an initial production setup
- Compatibility with latest version of Black
- Fixed tests for Click>7
- Clinical filter required an extra click to Filter to return variants
- Restore pagination and shrink badges in the variants page tables
- Removing a user from the command line now inactivates the case only if user is last assignee and case is active
- Bugfix, LoqusDB per institute feature crashed when institute id was empty string
- Bugfix, LoqusDB calls where missing case count
- filter removal and upload for filters deleted from another page/other user
- Visualize outdated gene panels info in a popover instead of a tooltip in case page side panel

### Changed
- Highlight color on normal STRs in the variants table from green to blue
- Display breakpoints coordinates in verification emails only for structural variants


## [4.20]
### Added
- Display number of filtered variants vs number of total variants in variants page
- Search case by HPO terms
- Dismiss variant column in the variants tables
- Black and pre-commit packages to dev requirements

### Fixed
- Bug occurring when rerun is requested twice
- Peddy info fields in the demo config file
- Added load config safety check for multiple alignment files for one individual
- Formatting of cancer variants table
- Missing Score in SV variants table

### Changed
- Updated the documentation on how to create a new software release
- Genome build-aware cytobands coordinates
- Styling update of the Matchmaker card
- Select search type in case search form


## [4.19]

### Added
- Show internal ID for case
- Add internal ID for downloaded CGH files
- Export dynamic HPO gene list from case page
- Remove users as case assignees when their account is deleted
- Keep variants filters panel expanded when filters have been used

### Fixed
- Handle the ProxyFix ModuleNotFoundError when Werkzeug installed version is >1.0
- General report formatting issues whenever case and variant comments contain extremely long strings with no spaces

### Changed
- Created an institute wrapper page that contains list of cases, causatives, SNVs & Indels, user list, shared data and institute settings
- Display case name instead of case ID on clinVar submissions
- Changed icon of sample update in clinVar submissions


## [4.18]

### Added
- Filter cancer variants on cytoband coordinates
- Show dismiss reasons in a badge with hover for clinical variants
- Show an ellipsis if 10 cases or more to display with loqusdb matches
- A new blog post for version 4.17
- Tooltip to better describe Tumor and Normal columns in cancer variants
- Filter cancer SNVs and SVs by chromosome coordinates
- Default export of `Assertion method citation` to clinVar variants submission file
- Button to export up to 500 cancer variants, filtered or not
- Rename samples of a clinVar submission file

### Fixed
- Apply default gene panel on return to cancer variantS from variant view
- Revert to certificate checking when asking for Chanjo reports
- `scout download everything` command failing while downloading HPO terms

### Changed
- Turn tumor and normal allelic fraction to decimal numbers in tumor variants page
- Moved clinVar submissions code to the institutes blueprints
- Changed name of clinVar export files to FILENAME.Variant.csv and FILENAME.CaseData.csv
- Switched Google login libraries from Flask-OAuthlib to Authlib


## [4.17.1]

### Fixed
- Load cytobands for cases with chromosome build not "37" or "38"


## [4.17]

### Added
- COSMIC badge shown in cancer variants
- Default gene-panel in non-cancer structural view in url
- Filter SNVs and SVs by cytoband coordinates
- Filter cancer SNV variants by alt allele frequency in tumor
- Correct genome build in UCSC link from structural variant page



### Fixed
- Bug in clinVar form when variant has no gene
- Bug when sharing cases with the same institute twice
- Page crashing when removing causative variant tag
- Do not default to GATK caller when no caller info is provided for cancer SNVs


## [4.16.1]

### Fixed
- Fix the fix for handling of delivery reports for rerun cases

## [4.16]

### Added
- Adds possibility to add "lims_id" to cases. Currently only stored in database, not shown anywhere
- Adds verification comment box to SVs (previously only available for small variants)
- Scrollable pedigree panel

### Fixed
- Error caused by changes in WTForm (new release 2.3.x)
- Bug in OMIM case page form, causing the page to crash when a string was provided instead of a numerical OMIM id
- Fix Alamut link to work properly on hg38
- Better handling of delivery reports for rerun cases
- Small CodeFactor style issues: matchmaker results counting, a couple of incomplete tests and safer external xml
- Fix an issue with Phenomizer introduced by CodeFactor style changes

### Changed
- Updated the version of igv.js to 2.5.4

## [4.15.1]

### Added
- Display gene names in ClinVar submissions page
- Links to Varsome in variant transcripts table

### Fixed
- Small fixes to ClinVar submission form
- Gene panel page crash when old panel has no maintainers

## [4.15]

### Added
- Clinvar CNVs IGV track
- Gene panels can have maintainers
- Keep variant actions (dismissed, manual rank, mosaic, acmg, comments) upon variant re-upload
- Keep variant actions also on full case re-upload

### Fixed
- Fix the link to Ensembl for SV variants when genome build 38.
- Arrange information in columns on variant page
- Fix so that new cosmic identifier (COSV) is also acceptable #1304
- Fixed COSMIC tag in INFO (outside of CSQ) to be parses as well with `&` splitter.
- COSMIC stub URL changed to https://cancer.sanger.ac.uk/cosmic/search?q= instead.
- Updated to a version of IGV where bigBed tracks are visualized correctly
- Clinvar submission files are named according to the content (variant_data and case_data)
- Always show causatives from other cases in case overview
- Correct disease associations for gene symbol aliases that exist as separate genes
- Re-add "custom annotations" for SV variants
- The override ClinVar P/LP add-in in the Clinical Filter failed for new CSQ strings

### Changed
- Runs all CI checks in github actions

## [4.14.1]

### Fixed
- Error when variant found in loqusdb is not loaded for other case

## [4.14]

### Added
- Use github actions to run tests
- Adds CLI command to update individual alignments path
- Update HPO terms using downloaded definitions files
- Option to use alternative flask config when running `scout serve`
- Requirement to use loqusdb >= 2.5 if integrated

### Fixed
- Do not display Pedigree panel in cancer view
- Do not rely on internet connection and services available when running CI tests
- Variant loading assumes GATK if no caller set given and GATK filter status is seen in FILTER
- Pass genome build param all the way in order to get the right gene mappings for cases with build 38
- Parse correctly variants with zero frequency values
- Continue even if there are problems to create a region vcf
- STR and cancer variant navigation back to variants pages could fail

### Changed
- Improved code that sends requests to the external APIs
- Updates ranges for user ranks to fit todays usage
- Run coveralls on github actions instead of travis
- Run pip checks on github actions instead of coveralls
- For hg38 cases, change gnomAD link to point to version 3.0 (which is hg38 based)
- Show pinned or causative STR variants a bit more human readable

## [4.13.1]

### Added
### Fixed
- Typo that caused not all clinvar conflicting interpretations to be loaded no matter what
- Parse and retrieve clinvar annotations from VEP-annotated (VEP 97+) CSQ VCF field
- Variant clinvar significance shown as `not provided` whenever is `Uncertain significance`
- Phenomizer query crashing when case has no HPO terms assigned
- Fixed a bug affecting `All SNVs and INDELs` page when variants don't have canonical transcript
- Add gene name or id in cancer variant view

### Changed
- Cancer Variant view changed "Variant:Transcript:Exon:HGVS" to "Gene:Transcript:Exon:HGVS"

## [4.13]

### Added
- ClinVar SNVs track in IGV
- Add SMA view with SMN Copy Number data
- Easier to assign OMIM diagnoses from case page
- OMIM terms and specific OMIM term page

### Fixed
- Bug when adding a new gene to a panel
- Restored missing recent delivery reports
- Fixed style and links to other reports in case side panel
- Deleting cases using display_name and institute not deleting its variants
- Fixed bug that caused coordinates filter to override other filters
- Fixed a problem with finding some INS in loqusdb
- Layout on SV page when local observations without cases are present
- Make scout compatible with the new HPO definition files from `http://compbio.charite.de/jenkins/`
- General report visualization error when SNVs display names are very long


### Changed


## [4.12.4]

### Fixed
- Layout on SV page when local observations without cases are present

## [4.12.3]

### Fixed
- Case report when causative or pinned SVs have non null allele frequencies

## [4.12.2]

### Fixed
- SV variant links now take you to the SV variant page again
- Cancer variant view has cleaner table data entries for "N/A" data
- Pinned variant case level display hotfix for cancer and str - more on this later
- Cancer variants show correct alt/ref reads mirroring alt frequency now
- Always load all clinical STR variants even if a region load is attempted - index may be missing
- Same case repetition in variant local observations

## [4.12.1]

### Fixed
- Bug in variant.gene when gene has no HGVS description


## [4.12]

### Added
- Accepts `alignment_path` in load config to pass bam/cram files
- Display all phenotypes on variant page
- Display hgvs coordinates on pinned and causatives
- Clear panel pending changes
- Adds option to setup the database with static files
- Adds cli command to download the resources from CLI that scout needs
- Adds test files for merged somatic SV and CNV; as well as merged SNV, and INDEL part of #1279
- Allows for upload of OMIM-AUTO gene panel from static files without api-key

### Fixed
- Cancer case HPO panel variants link
- Fix so that some drop downs have correct size
- First IGV button in str variants page
- Cancer case activates on SNV variants
- Cases activate when STR variants are viewed
- Always calculate code coverage
- Pinned/Classification/comments in all types of variants pages
- Null values for panel's custom_inheritance_models
- Discrepancy between the manual disease transcripts and those in database in gene-edit page
- ACMG classification not showing for some causatives
- Fix bug which caused IGV.js to use hg19 reference files for hg38 data
- Bug when multiple bam files sources with non-null values are available


### Changed
- Renamed `requests` file to `scout_requests`
- Cancer variant view shows two, instead of four, decimals for allele and normal


## [4.11.1]

### Fixed
- Institute settings page
- Link institute settings to sharing institutes choices

## [4.11.0]

### Added
- Display locus name on STR variant page
- Alternative key `GNOMADAF_popmax` for Gnomad popmax allele frequency
- Automatic suggestions on how to improve the code on Pull Requests
- Parse GERP, phastCons and phyloP annotations from vep annotated CSQ fields
- Avoid flickering comment popovers in variant list
- Parse REVEL score from vep annotated CSQ fields
- Allow users to modify general institute settings
- Optionally format code automatically on commit
- Adds command to backup vital parts `scout export database`
- Parsing and displaying cancer SV variants from Manta annotated VCF files
- Dismiss cancer snv variants with cancer-specific options
- Add IGV.js UPD, RHO and TIDDIT coverage wig tracks.


### Fixed
- Slightly darker page background
- Fixed an issued with parsed conservation values from CSQ
- Clinvar submissions accessible to all users of an institute
- Header toolbar when on Clinvar page now shows institute name correctly
- Case should not always inactivate upon update
- Show dismissed snv cancer variants as grey on the cancer variants page
- Improved style of mappability link and local observations on variant page
- Convert all the GET requests to the igv view to POST request
- Error when updating gene panels using a file containing BOM chars
- Add/replace gene radio button not working in gene panels


## [4.10.1]

### Fixed
- Fixed issue with opening research variants
- Problem with coveralls not called by Travis CI
- Handle Biomart service down in tests


## [4.10.0]

### Added
- Rank score model in causatives page
- Exportable HPO terms from phenotypes page
- AMP guideline tiers for cancer variants
- Adds scroll for the transcript tab
- Added CLI option to query cases on time since case event was added
- Shadow clinical assessments also on research variants display
- Support for CRAM alignment files
- Improved str variants view : sorting by locus, grouped by allele.
- Delivery report PDF export
- New mosaicism tag option
- Add or modify individuals' age or tissue type from case page
- Display GC and allele depth in causatives table.
- Included primary reference transcript in general report
- Included partial causative variants in general report
- Remove dependency of loqusdb by utilising the CLI

### Fixed
- Fixed update OMIM command bug due to change in the header of the genemap2 file
- Removed Mosaic Tag from Cancer variants
- Fixes issue with unaligned table headers that comes with hidden Datatables
- Layout in general report PDF export
- Fixed issue on the case statistics view. The validation bars didn't show up when all institutes were selected. Now they do.
- Fixed missing path import by importing pathlib.Path
- Handle index inconsistencies in the update index functions
- Fixed layout problems


## [4.9.0]

### Added
- Improved MatchMaker pages, including visible patient contacts email address
- New badges for the github repo
- Links to [GENEMANIA](genemania.org)
- Sort gene panel list on case view.
- More automatic tests
- Allow loading of custom annotations in VCF using the SCOUT_CUSTOM info tag.

### Fixed
- Fix error when a gene is added to an empty dynamic gene panel
- Fix crash when attempting to add genes on incorrect format to dynamic gene panel
- Manual rank variant tags could be saved in a "Select a tag"-state, a problem in the variants view.
- Same case evaluations are no longer shown as gray previous evaluations on the variants page
- Stay on research pages, even if reset, next first buttons are pressed..
- Overlapping variants will now be visible on variant page again
- Fix missing classification comments and links in evaluations page
- All prioritized cases are shown on cases page


## [4.8.3]

### Added

### Fixed
- Bug when ordering sanger
- Improved scrolling over long list of genes/transcripts


## [4.8.2]

### Added

### Fixed
- Avoid opening extra tab for coverage report
- Fixed a problem when rank model version was saved as floats and not strings
- Fixed a problem with displaying dismiss variant reasons on the general report
- Disable load and delete filter buttons if there are no saved filters
- Fix problem with missing verifications
- Remove duplicate users and merge their data and activity


## [4.8.1]

### Added

### Fixed
- Prevent login fail for users with id defined by ObjectId and not email
- Prevent the app from crashing with `AttributeError: 'NoneType' object has no attribute 'message'`


## [4.8.0]

### Added
- Updated Scout to use Bootstrap 4.3
- New looks for Scout
- Improved dashboard using Chart.js
- Ask before inactivating a case where last assigned user leaves it
- Genes can be manually added to the dynamic gene list directly on the case page
- Dynamic gene panels can optionally be used with clinical filter, instead of default gene panel
- Dynamic gene panels get link out to chanjo-report for coverage report
- Load all clinvar variants with clinvar Pathogenic, Likely Pathogenic and Conflicting pathogenic
- Show transcripts with exon numbers for structural variants
- Case sort order can now be toggled between ascending and descending.
- Variants can be marked as partial causative if phenotype is available for case.
- Show a frequency tooltip hover for SV-variants.
- Added support for LDAP login system
- Search snv and structural variants by chromosomal coordinates
- Structural variants can be marked as partial causative if phenotype is available for case.
- Show normal and pathologic limits for STRs in the STR variants view.
- Institute level persistent variant filter settings that can be retrieved and used.
- export causative variants to Excel
- Add support for ROH, WIG and chromosome PNGs in case-view

### Fixed
- Fixed missing import for variants with comments
- Instructions on how to build docs
- Keep sanger order + verification when updating/reloading variants
- Fixed and moved broken filter actions (HPO gene panel and reset filter)
- Fixed string conversion to number
- UCSC links for structural variants are now separated per breakpoint (and whole variant where applicable)
- Reintroduced missing coverage report
- Fixed a bug preventing loading samples using the command line
- Better inheritance models customization for genes in gene panels
- STR variant page back to list button now does its one job.
- Allows to setup scout without a omim api key
- Fixed error causing "favicon not found" flash messages
- Removed flask --version from base cli
- Request rerun no longer changes case status. Active or archived cases inactivate on upload.
- Fixed missing tooltip on the cancer variants page
- Fixed weird Rank cell in variants page
- Next and first buttons order swap
- Added pagination (and POST capability) to cancer variants.
- Improves loading speed for variant page
- Problem with updating variant rank when no variants
- Improved Clinvar submission form
- General report crashing when dismissed variant has no valid dismiss code
- Also show collaborative case variants on the All variants view.
- Improved phenotype search using dataTables.js on phenotypes page
- Search and delete users with `email` instead of `_id`
- Fixed css styles so that multiselect options will all fit one column


## [4.7.3]

### Added
- RankScore can be used with VCFs for vcf_cancer files

### Fixed
- Fix issue with STR view next page button not doing its one job.

### Deleted
- Removed pileup as a bam viewing option. This is replaced by IGV


## [4.7.2]

### Added
- Show earlier ACMG classification in the variant list

### Fixed
- Fixed igv search not working due to igv.js dist 2.2.17
- Fixed searches for cases with a gene with variants pinned or marked causative.
- Load variant pages faster after fixing other causatives query
- Fixed mitochondrial report bug for variants without genes

## [4.7.1]

### Added

### Fixed
- Fixed bug on genes page


## [4.7.0]

### Added
- Export genes and gene panels in build GRCh38
- Search for cases with variants pinned or marked causative in a given gene.
- Search for cases phenotypically similar to a case also from WUI.
- Case variant searches can be limited to similar cases, matching HPO-terms,
  phenogroups and cohorts.
- De-archive reruns and flag them as 'inactive' if archived
- Sort cases by analysis_date, track or status
- Display cases in the following order: prioritized, active, inactive, archived, solved
- Assign case to user when user activates it or asks for rerun
- Case becomes inactive when it has no assignees
- Fetch refseq version from entrez and use it in clinvar form
- Load and export of exons for all genes, independent on refseq
- Documentation for loading/updating exons
- Showing SV variant annotations: SV cgh frequencies, gnomad-SV, local SV frequencies
- Showing transcripts mapping score in segmental duplications
- Handle requests to Ensembl Rest API
- Handle requests to Ensembl Rest Biomart
- STR variants view now displays GT and IGV link.
- Description field for gene panels
- Export exons in build 37 and 38 using the command line

### Fixed
- Fixes of and induced by build tests
- Fixed bug affecting variant observations in other cases
- Fixed a bug that showed wrong gene coverage in general panel PDF export
- MT report only shows variants occurring in the specific individual of the excel sheet
- Disable SSL certifcate verification in requests to chanjo
- Updates how intervaltree and pymongo is used to void deprecated functions
- Increased size of IGV sample tracks
- Optimized tests


## [4.6.1]

### Added

### Fixed
- Missing 'father' and 'mother' keys when parsing single individual cases


## [4.6.0]

### Added
- Description of Scout branching model in CONTRIBUTING doc
- Causatives in alphabetical order, display ACMG classification and filter by gene.
- Added 'external' to the list of analysis type options
- Adds functionality to display "Tissue type". Passed via load config.
- Update to IGV 2.

### Fixed
- Fixed alignment visualization and vcf2cytosure availability for demo case samples
- Fixed 3 bugs affecting SV pages visualization
- Reintroduced the --version cli option
- Fixed variants query by panel (hpo panel + gene panel).
- Downloaded MT report contains excel files with individuals' display name
- Refactored code in parsing of config files.


## [4.5.1]

### Added

### Fixed
- update requirement to use PyYaml version >= 5.1
- Safer code when loading config params in cli base


## [4.5.0]

### Added
- Search for similar cases from scout view CLI
- Scout cli is now invoked from the app object and works under the app context

### Fixed
- PyYaml dependency fixed to use version >= 5.1


## [4.4.1]

### Added
- Display SV rank model version when available

### Fixed
- Fixed upload of delivery report via API


## [4.4.0]

### Added
- Displaying more info on the Causatives page and hiding those not causative at the case level
- Add a comment text field to Sanger order request form, allowing a message to be included in the email
- MatchMaker Exchange integration
- List cases with empty synopsis, missing HPO terms and phenotype groups.
- Search for cases with open research list, or a given case status (active, inactive, archived)

### Fixed
- Variant query builder split into several functions
- Fixed delivery report load bug


## [4.3.3]

### Added
- Different individual table for cancer cases

### Fixed
- Dashboard collects validated variants from verification events instead of using 'sanger' field
- Cases shared with collaborators are visible again in cases page
- Force users to select a real institute to share cases with (actionbar select fix)


## [4.3.2]

### Added
- Dashboard data can be filtered using filters available in cases page
- Causatives for each institute are displayed on a dedicated page
- SNVs and and SVs are searchable across cases by gene and rank score
- A more complete report with validated variants is downloadable from dashboard

### Fixed
- Clinsig filter is fixed so clinsig numerical values are returned
- Split multi clinsig string values in different elements of clinsig array
- Regex to search in multi clinsig string values or multi revstat string values
- It works to upload vcf files with no variants now
- Combined Pileup and IGV alignments for SVs having variant start and stop on the same chromosome


## [4.3.1]

### Added
- Show calls from all callers even if call is not available
- Instructions to install cairo and pango libs from WeasyPrint page
- Display cases with number of variants from CLI
- Only display cases with number of variants above certain treshold. (Also CLI)
- Export of verified variants by CLI or from the dashboard
- Extend case level queries with default panels, cohorts and phenotype groups.
- Slice dashboard statistics display using case level queries
- Add a view where all variants for an institute can be searched across cases, filtering on gene and rank score. Allows searching research variants for cases that have research open.

### Fixed
- Fixed code to extract variant conservation (gerp, phyloP, phastCons)
- Visualization of PDF-exported gene panels
- Reintroduced the exon/intron number in variant verification email
- Sex and affected status is correctly displayed on general report
- Force number validation in SV filter by size
- Display ensembl transcripts when no refseq exists


## [4.3.0]

### Added
- Mosaicism tag on variants
- Show and filter on SweGen frequency for SVs
- Show annotations for STR variants
- Show all transcripts in verification email
- Added mitochondrial export
- Adds alternative to search for SVs shorter that the given length
- Look for 'bcftools' in the `set` field of VCFs
- Display digenic inheritance from OMIM
- Displays what refseq transcript that is primary in hgnc

### Fixed

- Archived panels displays the correct date (not retroactive change)
- Fixed problem with waiting times in gene panel exports
- Clinvar fiter not working with human readable clinsig values

## [4.2.2]

### Fixed
- Fixed gene panel create/modify from CSV file utf-8 decoding error
- Updating genes in gene panels now supports edit comments and entry version
- Gene panel export timeout error

## [4.2.1]

### Fixed
- Re-introduced gene name(s) in verification email subject
- Better PDF rendering for excluded variants in report
- Problem to access old case when `is_default` did not exist on a panel


## [4.2.0]

### Added
- New index on variant_id for events
- Display overlapping compounds on variants view

### Fixed
- Fixed broken clinical filter


## [4.1.4]

### Added
- Download of filtered SVs

### Fixed
- Fixed broken download of filtered variants
- Fixed visualization issue in gene panel PDF export
- Fixed bug when updating gene names in variant controller


## [4.1.3]

### Fixed
- Displays all primary transcripts


## [4.1.2]

### Added
- Option add/replace when updating a panel via CSV file
- More flexible versioning of the gene panels
- Printing coverage report on the bottom of the pdf case report
- Variant verification option for SVs
- Logs uri without pwd when connecting
- Disease-causing transcripts in case report
- Thicker lines in case report
- Supports HPO search for cases, both terms or if described in synopsis
- Adds sanger information to dashboard

### Fixed
- Use db name instead of **auth** as default for authentication
- Fixes so that reports can be generated even with many variants
- Fixed sanger validation popup to show individual variants queried by user and institute.
- Fixed problem with setting up scout
- Fixes problem when exac file is not available through broad ftp
- Fetch transcripts for correct build in `adapter.hgnc_gene`

## [4.1.1]
- Fix problem with institute authentication flash message in utils
- Fix problem with comments
- Fix problem with ensembl link


## [4.1.0]

### Added
- OMIM phenotypes to case report
- Command to download all panel app gene panels `scout load panel --panel-app`
- Links to genenames.org and omim on gene page
- Popup on gene at variants page with gene information
- reset sanger status to "Not validated" for pinned variants
- highlight cases with variants to be evaluated by Sanger on the cases page
- option to point to local reference files to the genome viewer pileup.js. Documented in `docs.admin-guide.server`
- option to export single variants in `scout export variants`
- option to load a multiqc report together with a case(add line in load config)
- added a view for searching HPO terms. It is accessed from the top left corner menu
- Updates the variants view for cancer variants. Adds a small cancer specific filter for known variants
- Adds hgvs information on cancer variants page
- Adds option to update phenotype groups from CLI

### Fixed
- Improved Clinvar to submit variants from different cases. Fixed HPO terms in casedata according to feedback
- Fixed broken link to case page from Sanger modal in cases view
- Now only cases with non empty lists of causative variants are returned in `adapter.case(has_causatives=True)`
- Can handle Tumor only samples
- Long lists of HGNC symbols are now possible. This was previously difficult with manual, uploaded or by HPO search when changing filter settings due to GET request limitations. Relevant pages now use POST requests. Adds the dynamic HPO panel as a selection on the gene panel dropdown.
- Variant filter defaults to default panels also on SV and Cancer variants pages.

## [4.0.0]

### WARNING ###

This is a major version update and will require that the backend of pre releases is updated.
Run commands:

```
$scout update genes
$scout update hpo
```

- Created a Clinvar submission tool, to speed up Clinvar submission of SNVs and SVs
- Added an analysis report page (html and PDF format) containing phenotype, gene panels and variants that are relevant to solve a case.

### Fixed
- Optimized evaluated variants to speed up creation of case report
- Moved igv and pileup viewer under a common folder
- Fixed MT alignment view pileup.js
- Fixed coordinates for SVs with start chromosome different from end chromosome
- Global comments shown across cases and institutes. Case-specific variant comments are shown only for that specific case.
- Links to clinvar submitted variants at the cases level
- Adapts clinvar parsing to new format
- Fixed problem in `scout update user` when the user object had no roles
- Makes pileup.js use online genome resources when viewing alignments. Now any instance of Scout can make use of this functionality.
- Fix ensembl link for structural variants
- Works even when cases does not have `'madeline_info'`
- Parses Polyphen in correct way again
- Fix problem with parsing gnomad from VEP

### Added
- Added a PDF export function for gene panels
- Added a "Filter and export" button to export custom-filtered SNVs to CSV file
- Dismiss SVs
- Added IGV alignments viewer
- Read delivery report path from case config or CLI command
- Filter for spidex scores
- All HPO terms are now added and fetched from the correct source (https://github.com/obophenotype/human-phenotype-ontology/blob/master/hp.obo)
- New command `scout update hpo`
- New command `scout update genes` will fetch all the latest information about genes and update them
- Load **all** variants found on chromosome **MT**
- Adds choice in cases overview do show as many cases as user like

### Removed
- pileup.min.js and pileup css are imported from a remote web location now
- All source files for HPO information, this is instead fetched directly from source
- All source files for gene information, this is instead fetched directly from source

## [3.0.0]
### Fixed
- hide pedigree panel unless it exists

## [1.5.1] - 2016-07-27
### Fixed
- look for both ".bam.bai" and ".bai" extensions

## [1.4.0] - 2016-03-22
### Added
- support for local frequency through loqusdb
- bunch of other stuff

## [1.3.0] - 2016-02-19
### Fixed
- Update query-phenomizer and add username/password

### Changed
- Update the way a case is checked for rerun-status

### Added
- Add new button to mark a case as "checked"
- Link to clinical variants _without_ 1000G annotation

## [1.2.2] - 2016-02-18
### Fixed
- avoid filtering out variants lacking ExAC and 1000G annotations

## [1.1.3] - 2015-10-01
### Fixed
- persist (clinical) filter when clicking load more
- fix #154 by robustly setting clinical filter func. terms

## [1.1.2] - 2015-09-07
### Fixed
- avoid replacing coverage report with none
- update SO terms, refactored

## [1.1.1] - 2015-08-20
### Fixed
- fetch case based on collaborator status (not owner)

## [1.1.0] - 2015-05-29
### Added
- link(s) to SNPedia based on RS-numbers
- new Jinja filter to "humanize" decimal numbers
- show gene panels in variant view
- new Jinja filter for decoding URL encoding
- add indicator to variants in list that have comments
- add variant number threshold and rank score threshold to load function
- add event methods to mongo adapter
- add tests for models
- show badge "old" if comment was written for a previous analysis

### Changed
- show cDNA change in transcript summary unless variant is exonic
- moved compounds table further up the page
- show dates for case uploads in ISO format
- moved variant comments higher up on page
- updated documentation for pages
- read in coverage report as blob in database and serve directly
- change ``OmimPhenotype`` to ``PhenotypeTerm``
- reorganize models sub-package
- move events (and comments) to separate collection
- only display prev/next links for the research list
- include variant type in breadcrumbs e.g. "Clinical variants"

### Removed
- drop dependency on moment.js

### Fixed
- show the same level of detail for all frequencies on all pages
- properly decode URL encoded symbols in amino acid/cDNA change strings
- fixed issue with wipe permissions in MongoDB
- include default gene lists in "variants" link in breadcrumbs

## [1.0.2] - 2015-05-20
### Changed
- update case fetching function

### Fixed
- handle multiple cases with same id

## [1.0.1] - 2015-04-28
### Fixed
- Fix building URL parameters in cases list Vue component

## [1.0.0] - 2015-04-12
Codename: Sara Lund

![Release 1.0](artwork/releases/release-1-0.jpg)

### Added
- Add email logging for unexpected errors
- New command line tool for deleting case

### Changed
- Much improved logging overall
- Updated documentation/usage guide
- Removed non-working IGV link

### Fixed
- Show sample display name in GT call
- Various small bug fixes
- Make it easier to hover over popups

## [0.0.2-rc1] - 2015-03-04
### Added
- add protein table for each variant
- add many more external links
- add coverage reports as PDFs

### Changed
- incorporate user feedback updates
- big refactor of load scripts

## [0.0.2-rc2] - 2015-03-04
### Changes
- add gene table with gene description
- reorganize inheritance models box

### Fixed
- avoid overwriting gene list on "research" load
- fix various bugs in external links

## [0.0.2-rc3] - 2015-03-05
### Added
- Activity log feed to variant view
- Adds protein change strings to ODM and Sanger email

### Changed
- Extract activity log component to macro

### Fixes
- Make Ensembl transcript links use archive website<|MERGE_RESOLUTION|>--- conflicted
+++ resolved
@@ -11,11 +11,8 @@
 ### Changed
 - Better visualization of regional annotation for long lists of genes in large SVs in Variants tables
 - Order of cells in variants tables
-<<<<<<< HEAD
+- More evident links to gene coverage from Variant page
 - Rewrote the ClinVar export module to simplify and prepare for ClinVar API submission feature
-=======
-- More evident links to gene coverage from Variant page
->>>>>>> a15d5e9d
 ### Fixed
 - HPO filter button on SV variantS page
 - Spacing between region|function cells in SVs lists
