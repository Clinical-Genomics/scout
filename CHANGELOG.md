--- conflicted
+++ resolved
@@ -12,15 +12,12 @@
 - `Mean MT coverage`, `Mean chrom 14 coverage` and `Estimated mtDNA copy number` on MT coverage file from chanjo2 if available
 ### Changed
 - Documentation for OMICS variants and updating a case
-- Include both creation and last modification dates in gene panels pages
+- Include both creation and deletion dates in gene panels pages
 - Moved code to collect MT copy number stats for the MT report to the chanjo extension
 - On the gene panelS page, show expanded gene panel version list in one column only
 - IGV.js WTS loci default to zoom to a region around a variant instead of whole gene
-<<<<<<< HEAD
+- Refactored logging module
 - Case general report no longer shows ORPHA inheritance models. OMIM models are shown colored.
-=======
-- Refactored logging module
->>>>>>> c48d6210
 ### Fixed
 - Broken heading anchors in the documentation (`admin-guide/login-system.md` and `admin-guide/setup-scout.md` files)
 - Avoid open login redirect attacks by always redirecting to cases page upon user login
@@ -28,7 +25,6 @@
 - Removed link to the retired SPANR service. SPIDEX scores are still parsed and displayed if available from variant annotation.
 - Omics variant view test coverage
 - String pattern escape warnings
-
 
 ## [4.88.1]
 ### Fixed
