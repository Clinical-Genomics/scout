--- conflicted
+++ resolved
@@ -14,13 +14,9 @@
 - Display filter badges in cancer variants list
 - Update genes from pre-downloaded file resources
 - On login, OS, browser version and screen size are saved anonymously to understand how users are using Scout
-<<<<<<< HEAD
-- API returning institutes data for a given user
-- Individual-specific HPO terms
-=======
 - API returning institutes data for a given user: `/api/v1/institutes`
 - API returning case data for a given institute: `/api/v1/institutes/<institute_id>/cases`
->>>>>>> 30095145
+- Individual-specific HPO terms
 ### Fixed
 - Updated IGV to v2.8.5 to solve missing gene labels on some zoom levels
 - Demo cancer case config file to load somatic SNVs and SVs only.
