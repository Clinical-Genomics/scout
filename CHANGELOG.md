# Change Log
All notable changes to this project will be documented in this file.
This project adheres to [Semantic Versioning](http://semver.org/).

About changelog [here](https://keepachangelog.com/en/1.0.0/)

## [unreleased]
### Added
- Button to go directly to HPO SV filter variantS page from case
- Specify a confidence threshold (green|amber|red) when loading PanelApp panels
### Changed
- `Scout-REViewer-Service` integration - show `REViewer` picture if available
- Order of cells in variants tables
<<<<<<< HEAD
- Better visualization of regional annotation for long lists of genes in large SVs in Variants tables
### Fixed
- HPO filter button on SV variantS page
- Spacing between region|function cells in SVs lists
=======
- More evident links to gene coverage from Variant page
### Fixed
- HPO filter button on SV variantS page
- Spacing between region|function cells in SVs lists
- Labels on gene panel Chanjo report
>>>>>>> a15d5e9d

## [4.58.1]
### Fixed
- Case search with search strings that contain characters that can be escaped

## [4.58]
### Added
- Documentation on how to create/update PanelApp panels
- Add filter by local observations (archive) to structural variants filters
- Add more splicing consequences to SO term definitions
- Search for a specific gene in all gene panels
- Institute settings option to force show all variants on VariantS page for all cases of an institute
- Filter cases by validation pending status
- Link to The Clinical Knowledgebase (CKB) (https://ckb.jax.org/) in cancer variant's page

### Fixed
- Added a not-authorized `auto-login` fixture according to changes in Flask-Login 0.6.2
- Renamed `cache_timeout` param name of flask.send_file function to `max_age` (Flask 2.2 compliant)
- Replaced deprecated `app.config["JSON_SORT_KEYS"]` with app.json.sort_keys in app settings
- Bug in gene variants page (All SNVs and INDELs) when variant gene doesn't have a hgnc id that is found in the database
- Broken export of causatives table
- Query for genes in build 38 on `Search SNVs and INDELs` page
- Prevent typing special characters `^<>?!=\/` in case search form
- Search matching causatives also among research variants in other cases
- Links to variants in Verified variants page
- Broken filter institute cases by pinned gene
- Better visualization of long lists of genes in large SVs on Causative and Verified Variants page
- Reintroduced missing button to export Causative variants
- Better linking and display of matching causatives and managed variants
### Changed
- State that loqusdb observation is in current case if observations count is one and no cases are shown
- Better pagination and number of variants returned by queries in `Search SNVs and INDELs` page
- Refactored and simplified code used for collecting gene variants for `Search SNVs and INDELs` page
- Fix sidebar panel icons in Case view
- Fix panel spacing in Case view
- Removed unused database `sanger_ordered` and `case_id,category,rank_score` indexes (variant collection)
- Verified variants displayed in a dedicated page reachable from institute sidebar
- Unified stats in dashboard page
- Improved gene info for large SVs and cancer SVs
- Remove the unused `variant.str_variant` endpoint from variant views
- Easier editing of HPO gene panel on case page
- Assign phenotype panel less cramped on Case page
- Causatives and Verified variants pages to use the same template macro
- Allow hyphens in panel names

## [4.57.4]
### Fixed
- Parsing of variant.FORMAT "DR" key in parse variant file
- Reduced code complexity in `scout/parse/variant/variant.py`
- Reduced complexity of code in `scout/build/variant/variant.py`

## [4.57.3]
### Fixed
- Export of STR verified variants
- Do not download as verified variants first verified and then reset to not validated
- Avoid duplicated lines in downloaded verified variants reflecting changes in variant validation status

## [4.57.2]
### Fixed
- Export of verified variants when variant gene has no transcripts
- HTTP 500 when visiting a the details page for a cancer variant that had been ranked with genmod

## [4.57.1]
### Fixed
- Updating/replacing a gene panel from file with a corrupted or malformed file

## [4.57]
### Added
- Display last 50 or 500 events for a user in a timeline
- Show dismiss count from other cases on matching variantS
- Save Beacon-related events in events collection
- Institute settings allow saving multiple loqusdb instances for one institute
- Display stats from multiple instances of loqusdb on variant page
- Display date and frequency of obs derived from count of local archive observations from MIP11 (requires fix in MIP)
### Changed
- Prior ACMG classifications view is no longer limited by pathogenicity
### Fixed
- Visibility of Sanger ordered badge on case page, light mode
- Some of the DataTables tables (Phenotypes and Diagnoses pages) got a bit dark in dark mode
- Remove all redundancies when displaying timeline events (some events are saved both as case-related and variant-related)
- Missing link in saved MatchMaker-related events
- Genes with mixed case gene symbols missing in PanelApp panels
- Alignment of elements on the Beacon submission modal window
- Locus info links from STR variantS page open in new browser tabs

## [4.56]
### Added
- Test for PanelApp panels loading
- `panel-umi` tag option when loading cancer analyses
### Changed
- Black text to make comments more visible in dark mode
- Loading PanelApp panels replaces pre-existing panels with same version
- Removed sidebar from Causatives page - navigation is available on the top bar for now
- Create ClinVar submissions from pinned variants list in case page
- Select which pinned variants will be included in ClinVar submission documents
### Fixed
- Remove a:visited css style from all buttons
- Update of HPO terms via command line
- Background color of `MIXED` and `PANEL-UMI` sequencing types on cases page
- Fixed regex error when searching for cases with query ending with `\ `
- Gene symbols on Causatives page lighter in dark mode
- SpliceAI tooltip of multigene variants

## [4.55]
### Changed
- Represent different tumor samples as vials in cases page
- Option to force-update the OMIM panel
### Fixed
- Low tumor purity badge alignment in cancer samples table on cancer case view
- VariantS comment popovers reactivate on hover
- Updating database genes in build 37
- ACMG classification summary hidden by sticky navbar
- Logo backgrounds fixed to white on welcome page
- Visited links turn purple again
- Style of link buttons and dropdown menus
- Update KUH and GMS logos
- Link color for Managed variants

## [4.54]
### Added
- Dark mode, using browser/OS media preference
- Allow marking case as solved without defining causative variants
- Admin users can create missing beacon datasets from the institute's settings page
- GenCC links on gene and variant pages
- Deprecation warnings when launching the app using a .yaml config file or loading cases using .ped files
### Changed
- Improved HTML syntax in case report template
- Modified message displayed when variant rank stats could not be calculated
- Expanded instructions on how to test on CG development server (cg-vm1)
- Added more somatic variant callers (Balsamic v9 SNV, develop SV)
### Fixed
- Remove load demo case command from docker-compose.yml
- Text elements being split across pages in PDF reports
- Made login password field of type `password` in LDAP login form
- Gene panels HTML select in institute's settings page
- Bootstrap upgraded to version 5
- Fix some Sourcery and SonarCloud suggestions
- Escape special characters in case search on institute and dashboard pages
- Broken case PDF reports when no Madeline pedigree image can be created
- Removed text-white links style that were invisible in new pages style
- Variants pagination after pressing "Filter variants" or "Clinical filter"
- Layout of buttons Matchmaker submission panel (case page)
- Removing cases from Matchmaker (simplified code and fixed functionality)
- Reintroduce check for missing alignment files purged from server

## [4.53]
### Added
### Changed
- Point Alamut API key docs link to new API version
- Parse dbSNP id from ID only if it says "rs", else use VEP CSQ fields
- Removed MarkupSafe from the dependencies
### Fixed
- Reintroduced loading of SVs for demo case 643595
- Successful parse of FOUND_IN should avoid GATK caller default
- All vulnerabilities flagged by SonarCloud

## [4.52]
### Added
- Demo cancer case gets loaded together with demo RD case in demo instance
- Parse REVEL_score alongside REVEL_rankscore from csq field and display it on SNV variant page
- Rank score results now show the ranking range
- cDNA and protein changes displayed on institute causatives pages
- Optional SESSION_TIMEOUT_MINUTES configuration in app config files
- Script to convert old OMIM case format (list of integers) to new format (list of dictionaries)
- Additional check for user logged in status before serving alignment files
- Download .cgh files from cancer samples table on cancer case page
- Number of documents and date of last update on genes page
### Changed
- Verify user before redirecting to IGV alignments and sashimi plots
- Build case IGV tracks starting from case and variant objects instead of passing all params in a form
- Unfreeze Werkzeug lib since Flask_login v.0.6 with bugfix has been released
- Sort gene panels by name (panelS and variant page)
- Removed unused `server.blueprints.alignviewers.unindexed_remote_static` endpoint
- User sessions to check files served by `server.blueprints.alignviewers.remote_static` endpoint
- Moved Beacon-related functions to a dedicated app extension
- Audit Filter now also loads filter displaying the variants for it
### Fixed
- Handle `attachment_filename` parameter renamed to `download_name` when Flask 2.2 will be released
- Removed cursor timeout param in cases find adapter function to avoid many code warnings
- Removed stream argument deprecation warning in tests
- Handle `no intervals found` warning in load_region test
- Beacon remove variants
- Protect remote_cors function in alignviewers view from Server-Side Request Forgery (SSRF)
- Check creation date of last document in gene collection to display when genes collection was updated last

## [4.51]
### Added
- Config file containing codecov settings for pull requests
- Add an IGV.js direct link button from case page
- Security policy file
- Hide/shade compound variants based on rank score on variantS from filter
- Chromograph legend documentation direct link
### Changed
- Updated deprecated Codecov GitHub action to v.2
- Simplified code of scout/adapter/mongo/variant
- Update IGV.js to v2.11.2
- Show summary number of variant gene panels on general report if more than 3
### Fixed
- Marrvel link for variants in genome build 38 (using liftover to build 37)
- Remove flags from codecov config file
- Fixed filter bug with high negative SPIDEX scores
- Renamed IARC TP53 button to to `TP53 Database`, modified also link since IARC has been moved to the US NCI: `https://tp53.isb-cgc.org/`
- Parsing new format of OMIM case info when exporting patients to Matchmaker
- Remove flask-debugtoolbar lib dependency that is using deprecated code and causes app to crash after new release of Jinja2 (3.1)
- Variant page crashing for cases with old OMIM terms structure (a list of integers instead of dictionary)
- Variant page crashing when creating MARRVEL link for cases with no genome build
- SpliceAI documentation link
- Fix deprecated `safe_str_cmp` import from `werkzeug.security` by freezing Werkzeug lib to v2.0 until Flask_login v.0.6 with bugfix is released
- List gene names densely in general report for SVs that contain more than 3 genes
- Show transcript ids on refseq genes on hg19 in IGV.js, using refgene source
- Display correct number of genes in general report for SVs that contain more than 32 genes
- Broken Google login after new major release of `lepture/authlib`
- Fix frequency and callers display on case general report

## [4.50.1]
### Fixed
- Show matching causative STR_repid for legacy str variants (pre Stranger hgnc_id)

## [4.50]
### Added
- Individual-specific OMIM terms
- OMIM disease descriptions in ClinVar submission form
- Add a toggle for melter rerun monitoring of cases
- Add a config option to show the rerun monitoring toggle
- Add a cli option to export cases with rerun monitoring enabled
- Add a link to STRipy for STR variants; shallow for ARX and HOXA13
- Hide by default variants only present in unaffected individuals in variants filters
- OMIM terms in general case report
- Individual-level info on OMIM and HPO terms in general case report
- PanelApp gene link among the external links on variant page
- Dashboard case filters fields help
- Filter cases by OMIM terms in cases and dashboard pages
### Fixed
- A malformed panel id request would crash with exception: now gives user warning flash with redirect
- Link to HPO resource file hosted on `http://purl.obolibrary.org`
- Gene search form when gene exists only in build 38
- Fixed odd redirect error and poor error message on missing column for gene panel csv upload
- Typo in parse variant transcripts function
- Modified keys name used to parse local observations (archived) frequencies to reflect change in MIP keys naming
- Better error handling for partly broken/timed out chanjo reports
- Broken javascript code when case Chromograph data is malformed
- Broader space for case synopsis in general report
- Show partial causatives on causatives and matching causatives panels
- Partial causative assignment in cases with no OMIM or HPO terms
- Partial causative OMIM select options in variant page
### Changed
- Slightly smaller and improved layout of content in case PDF report
- Relabel more cancer variant pages somatic for navigation
- Unify caseS nav links
- Removed unused `add_compounds` param from variant controllers function
- Changed default hg19 genome for IGV.js to legacy hg19_1kg_decoy to fix a few problematic loci
- Reduce code complexity (parse/ensembl.py)
- Silence certain fields in ClinVar export if prioritised ones exist (chrom-start-end if hgvs exist)
- Made phenotype non-mandatory when marking a variant as partial causative
- Only one phenotype condition type (OMIM or HPO) per variant is used in ClinVar submissions
- ClinVar submission variant condition prefers OMIM over HPO if available
- Use lighter version of gene objects in Omim MongoDB adapter, panels controllers, panels views and institute controllers
- Gene-variants table size is now adaptive
- Remove unused file upload on gene-variants page

## [4.49]
### Fixed
- Pydantic model types for genome_build, madeline_info, peddy_ped_check and peddy_sex_check, rank_model_version and sv_rank_model_version
- Replace `MatchMaker` with `Matchmaker` in all places visible by a user
- Save diagnosis labels along with OMIM terms in Matchmaker Exchange submission objects
- `libegl-mesa0_21.0.3-0ubuntu0.3~20.04.5_amd64.deb` lib not found by GitHub actions Docker build
- Remove unused `chromograph_image_files` and `chromograph_prefixes` keys saved when creating or updating an RD case
- Search managed variants by description and with ignore case
### Changed
- Introduced page margins on exported PDF reports
- Smaller gene fonts in downloaded HPO genes PDF reports
- Reintroduced gene coverage data in the PDF-exported general report of rare-disease cases
- Check for existence of case report files before creating sidebar links
- Better description of HPO and OMIM terms for patients submitted to Matchmaker Exchange
- Remove null non-mandatory key/values when updating a case
- Freeze WTForms<3 due to several form input rendering changes

## [4.48.1]
### Fixed
- General case PDF report for recent cases with no pedigree

## [4.48]
### Added
- Option to cancel a request for research variants in case page
### Changed
- Update igv.js to v2.10.5
- Updated example of a case delivery report
- Unfreeze cyvcf2
- Builder images used in Scout Dockerfiles
- Crash report email subject gives host name
- Export general case report to PDF using PDFKit instead of WeasyPrint
- Do not include coverage report in PDF case report since they might have different orientation
- Export cancer cases's "Coverage and QC report" to PDF using PDFKit instead of Weasyprint
- Updated cancer "Coverage and QC report" example
- Keep portrait orientation in PDF delivery report
- Export delivery report to PDF using PDFKit instead of Weasyprint
- PDF export of clinical and research HPO panels using PDFKit instead of Weasyprint
- Export gene panel report to PDF using PDFKit
- Removed WeasyPrint lib dependency

### Fixed
- Reintroduced missing links to Swegen and Beacon and dbSNP in RD variant page, summary section
- Demo delivery report orientation to fit new columns
- Missing delivery report in demo case
- Cast MNVs to SNV for test
- Export verified variants from all institutes when user is admin
- Cancer coverage and QC report not found for demo cancer case
- Pull request template instructions on how to deploy to test server
- PDF Delivery report not showing Swedac logo
- Fix code typos
- Disable codefactor raised by ESLint for javascript functions located on another file
- Loading spinner stuck after downloading a PDF gene panel report
- IGV browser crashing when file system with alignment files is not mounted

## [4.47]
### Added
- Added CADD, GnomAD and genotype calls to variantS export
### Changed
- Pull request template, to illustrate how to deploy pull request branches on cg-vm1 stage server
### Fixed
- Compiled Docker image contains a patched version (v4.9) of chanjo-report

## [4.46.1]
### Fixed
- Downloading of files generated within the app container (MT-report, verified variants, pedigrees, ..)

## [4.46]
### Added
- Created a Dockefile to be used to serve the dockerized app in production
- Modified the code to collect database params specified as env vars
- Created a GitHub action that pushes the Dockerfile-server image to Docker Hub (scout-server-stage) every time a PR is opened
- Created a GitHub action that pushes the Dockerfile-server image to Docker Hub (scout-server) every time a new release is created
- Reassign MatchMaker Exchange submission to another user when a Scout user is deleted
- Expose public API JSON gene panels endpoint, primarily to enable automated rerun checking for updates
- Add utils for dictionary type
- Filter institute cases using multiple HPO terms
- Vulture GitHub action to identify and remove unused variables and imports
### Changed
- Updated the python config file documentation in admin guide
- Case configuration parsing now uses Pydantic for improved typechecking and config handling
- Removed test matrices to speed up automatic testing of PRs
- Switch from Coveralls to Codecov to handle CI test coverage
- Speed-up CI tests by caching installation of libs and splitting tests into randomized groups using pytest-test-groups
- Improved LDAP login documentation
- Use lib flask-ldapconn instead of flask_ldap3_login> to handle ldap authentication
- Updated Managed variant documentation in user guide
- Fix and simplify creating and editing of gene panels
- Simplified gene variants search code
- Increased the height of the genes track in the IGV viewer
### Fixed
- Validate uploaded managed variant file lines, warning the user.
- Exporting validated variants with missing "genes" database key
- No results returned when searching for gene variants using a phenotype term
- Variants filtering by gene symbols file
- Make gene HGNC symbols field mandatory in gene variants page and run search only on form submit
- Make sure collaborator gene variants are still visible, even if HPO filter is used

## [4.45]
### Added
### Changed
- Start Scout also when loqusdbapi is not reachable
- Clearer definition of manual standard and custom inheritance models in gene panels
- Allow searching multiple chromosomes in filters
### Fixed
- Gene panel crashing on edit action

## [4.44]
### Added
### Changed
- Display Gene track beneath each sample track when displaying splice junctions in igv browser
- Check outdated gene symbols and update with aliases for both RD and cancer variantS
### Fixed
- Added query input check and fixed the Genes API endpoint to return a json formatted error when request is malformed
- Typo in ACMG BP6 tooltip

## [4.43.1]
### Added
- Added database index for OMIM disease term genes
### Changed
### Fixed
- Do not drop HPO terms collection when updating HPO terms via the command line
- Do not drop disease (OMIM) terms collection when updating diseases via the command line

## [4.43]
### Added
- Specify which collection(s) update/build indexes for
### Fixed
- Do not drop genes and transcripts collections when updating genes via the command line

## [4.42.1]
### Added
### Changed
### Fixed
- Freeze PyMongo lib to version<4.0 to keep supporting previous MongoDB versions
- Speed up gene panels creation and update by collecting only light gene info from database
- Avoid case page crash on Phenomizer queries timeout

## [4.42]
### Added
- Choose custom pinned variants to submit to MatchMaker Exchange
- Submit structural variant as genes to the MatchMaker Exchange
- Added function for maintainers and admins to remove gene panels
- Admins can restore deleted gene panels
- A development docker-compose file illustrating the scout/chanjo-report integration
- Show AD on variants view for cancer SV (tumor and normal)
- Cancer SV variants filter AD, AF (tumor and normal)
- Hiding the variants score column also from cancer SVs, as for the SNVs
### Changed
- Enforce same case _id and display_name when updating a case
- Enforce same individual ids, display names and affected status when updating a case
- Improved documentation for connecting to loqusdb instances (including loqusdbapi)
- Display and download HPO gene panels' gene symbols in italics
- A faster-built and lighter Docker image
- Reduce complexity of `panels` endpoint moving some code to the panels controllers
- Update requirements to use flask-ldap3-login>=0.9.17 instead of freezing WTForm
### Fixed
- Use of deprecated TextField after the upgrade of WTF to v3.0
- Freeze to WTForms to version < 3
- Remove the extra files (bed files and madeline.svg) introduced by mistake
- Cli command loading demo data in docker-compose when case custom images exist and is None
- Increased MongoDB connection serverSelectionTimeoutMS parameter to 30K (default value according to MongoDB documentation)
- Better differentiate old obs counts 0 vs N/A
- Broken cancer variants page when default gene panel was deleted
- Typo in tx_overview function in variant controllers file
- Fixed loqusdbapi SV search URL
- SV variants filtering using Decipher criterion
- Removing old gene panels that don't contain the `maintainer` key.

## [4.41.1]
### Fixed
- General reports crash for variant annotations with same variant on other cases

## [4.41]
### Added
- Extended the instructions for running the Scout Docker image (web app and cli).
- Enabled inclusion of custom images to STR variant view
### Fixed
- General case report sorting comments for variants with None genetic models
- Do not crash but redirect to variants page with error when a variant is not found for a case
- UCSC links coordinates for SV variants with start chromosome different than end chromosome
- Human readable variants name in case page for variants having start chromosome different from end chromosome
- Avoid always loading all transcripts when checking gene symbol: introduce gene captions
- Slow queries for evaluated variants on e.g. case page - use events instead
### Changed
- Rearrange variant page again, moving severity predictions down.
- More reactive layout width steps on variant page

## [4.40.1]
### Added
### Fixed
- Variants dismissed with inconsistent inheritance pattern can again be shown in general case report
- General report page for variants with genes=None
- General report crashing when variants have no panels
- Added other missing keys to case and variant dictionaries passed to general report
### Changed

## [4.40]
### Added
- A .cff citation file
- Phenotype search API endpoint
- Added pagination to phenotype API
- Extend case search to include internal MongoDB id
- Support for connecting to a MongoDB replica set (.py config files)
- Support for connecting to a MongoDB replica set (.yaml config files)
### Fixed
- Command to load the OMIM gene panel (`scout load panel --omim`)
- Unify style of pinned and causative variants' badges on case page
- Removed automatic spaces after punctuation in comments
- Remove the hardcoded number of total individuals from the variant's old observations panel
- Send delete requests to a connected Beacon using the DELETE method
- Layout of the SNV and SV variant page - move frequency up
### Changed
- Stop updating database indexes after loading exons via command line
- Display validation status badge also for not Sanger-sequenced variants
- Moved Frequencies, Severity and Local observations panels up in RD variants page
- Enabled Flask CORS to communicate CORS status to js apps
- Moved the code preparing the transcripts overview to the backend
- Refactored and filtered json data used in general case report
- Changed the database used in docker-compose file to use the official MongoDB v4.4 image
- Modified the Python (3.6, 3.8) and MongoDB (3.2, 4.4, 5.0) versions used in testing matrices (GitHub actions)
- Capitalize case search terms on institute and dashboard pages


## [4.39]
### Added
- COSMIC IDs collected from CSQ field named `COSMIC`
### Fixed
- Link to other causative variants on variant page
- Allow multiple COSMIC links for a cancer variant
- Fix floating text in severity box #2808
- Fixed MitoMap and HmtVar links for hg38 cases
- Do not open new browser tabs when downloading files
- Selectable IGV tracks on variant page
- Missing splice junctions button on variant page
- Refactor variantS representative gene selection, and use it also for cancer variant summary
### Changed
- Improve Javascript performance for displaying Chromograph images
- Make ClinVar classification more evident in cancer variant page

## [4.38]
### Added
- Option to hide Alamut button in the app config file
### Fixed
- Library deprecation warning fixed (insert is deprecated. Use insert_one or insert_many instead)
- Update genes command will not trigger an update of database indices any more
- Missing resources in temporary downloading directory when updating genes using the command line
- Restore previous variant ACMG classification in a scrollable div
- Loading spinner not stopping after downloading PDF case reports and variant list export
- Add extra Alamut links higher up on variant pages
- Improve UX for phenotypes in case page
- Filter and export of STR variants
- Update look of variants page navigation buttons
### Changed

## [4.37]
### Added
- Highlight and show version number for RefSeq MANE transcripts.
- Added integration to a rerunner service for toggling reanalysis with updated pedigree information
- SpliceAI display and parsing from VEP CSQ
- Display matching tiered variants for cancer variants
- Display a loading icon (spinner) until the page loads completely
- Display filter badges in cancer variants list
- Update genes from pre-downloaded file resources
- On login, OS, browser version and screen size are saved anonymously to understand how users are using Scout
- API returning institutes data for a given user: `/api/v1/institutes`
- API returning case data for a given institute: `/api/v1/institutes/<institute_id>/cases`
- Added GMS and Lund university hospital logos to login page
- Made display of Swedac logo configurable
- Support for displaying custom images in case view
- Individual-specific HPO terms
- Optional alamut_key in institute settings for Alamut Plus software
- Case report API endpoint
- Tooltip in case explaining that genes with genome build different than case genome build will not be added to dynamic HPO panel.
- Add DeepVariant as a caller
### Fixed
- Updated IGV to v2.8.5 to solve missing gene labels on some zoom levels
- Demo cancer case config file to load somatic SNVs and SVs only.
- Expand list of refseq trancripts in ClinVar submission form
- Renamed `All SNVs and INDELs` institute sidebar element to `Search SNVs and INDELs` and fixed its style.
- Add missing parameters to case load-config documentation
- Allow creating/editing gene panels and dynamic gene panels with genes present in genome build 38
- Bugfix broken Pytests
- Bulk dismissing variants error due to key conversion from string to integer
- Fix typo in index documentation
- Fixed crash in institute settings page if "collaborators" key is not set in database
- Don't stop Scout execution if LoqusDB call fails and print stacktrace to log
- Bug when case contains custom images with value `None`
- Bug introduced when fixing another bug in Scout-LoqusDB interaction
- Loading of OMIM diagnoses in Scout demo instance
- Remove the docker-compose with chanjo integration because it doesn't work yet.
- Fixed standard docker-compose with scout demo data and database
- Clinical variant assessments not present for pinned and causative variants on case page.
- MatchMaker matching one node at the time only
- Remove link from previously tiered variants badge in cancer variants page
- Typo in gene cell on cancer variants page
- Managed variants filter form
### Changed
- Better naming for variants buttons on cancer track (somatic, germline). Also show cancer research button if available.
- Load case with missing panels in config files, but show warning.
- Changing the (Female, Male) symbols to (F/M) letters in individuals_table and case-sma.
- Print stacktrace if case load command fails
- Added sort icon and a pointer to the cursor to all tables with sortable fields
- Moved variant, gene and panel info from the basic pane to summary panel for all variants.
- Renamed `Basics` panel to `Classify` on variant page.
- Revamped `Basics` panel to a panel dedicated to classify variants
- Revamped the summary panel to be more compact.
- Added dedicated template for cancer variants
- Removed Gene models, Gene annotations and Conservation panels for cancer variants
- Reorganized the orders of panels for variant and cancer variant views
- Added dedicated variant quality panel and removed relevant panes
- A more compact case page
- Removed OMIM genes panel
- Make genes panel, pinned variants panel, causative variants panel and ClinVar panel scrollable on case page
- Update to Scilifelab's 2020 logo
- Update Gens URL to support Gens v2.0 format
- Refactor tests for parsing case configurations
- Updated links to HPO downloadable resources
- Managed variants filtering defaults to all variant categories
- Changing the (Kind) drop-down according to (Category) drop-down in Managed variant add variant
- Moved Gens button to individuals table
- Check resource files availability before starting updating OMIM diagnoses
- Fix typo in `SHOW_OBSERVED_VARIANT_ARCHIVE` config param

## [4.36]
### Added
- Parse and save splice junction tracks from case config file
- Tooltip in observations panel, explaining that case variants with no link might be old variants, not uploaded after a case rerun
### Fixed
- Warning on overwriting variants with same position was no longer shown
- Increase the height of the dropdowns to 425px
- More indices for the case table as it grows, specifically for causatives queries
- Splice junction tracks not centered over variant genes
- Total number of research variants count
- Update variants stats in case documents every time new variants are loaded
- Bug in flashing warning messages when filtering variants
### Changed
- Clearer warning messages for genes and gene/gene-panels searches in variants filters

## [4.35]
### Added
- A new index for hgnc_symbol in the hgnc_gene collection
- A Pedigree panel in STR page
- Display Tier I and II variants in case view causatives card for cancer cases
### Fixed
- Send partial file data to igv.js when visualizing sashimi plots with splice junction tracks
- Research variants filtering by gene
- Do not attempt to populate annotations for not loaded pinned/causatives
- Add max-height to all dropdowns in filters
### Changed
- Switch off non-clinical gene warnings when filtering research variants
- Don't display OMIM disease card in case view for cancer cases
- Refactored Individuals and Causative card in case view for cancer cases
- Update and style STR case report

## [4.34]
### Added
- Saved filter lock and unlock
- Filters can optionally be marked audited, logging the filter name, user and date on the case events and general report.
- Added `ClinVar hits` and `Cosmic hits` in cancer SNVs filters
- Added `ClinVar hits` to variants filter (rare disease track)
- Load cancer demo case in docker-compose files (default and demo file)
- Inclusive-language check using [woke](https://github.com/get-woke/woke) github action
- Add link to HmtVar for mitochondrial variants (if VCF is annotated with HmtNote)
- Grey background for dismissed compounds in variants list and variant page
- Pin badge for pinned compounds in variants list and variant page
- Support LoqusDB REST API queries
- Add a docker-compose-matchmaker under scout/containers/development to test matchmaker locally
- Script to investigate consequences of symbol search bug
- Added GATK to list of SV and cancer SV callers
### Fixed
- Make MitoMap link work for hg38 again
- Export Variants feature crashing when one of the variants has no primary transcripts
- Redirect to last visited variantS page when dismissing variants from variants list
- Improved matching of SVs Loqus occurrences in other cases
- Remove padding from the list inside (Matching causatives from other cases) panel
- Pass None to get_app function in CLI base since passing script_info to app factory functions was deprecated in Flask 2.0
- Fixed failing tests due to Flask update to version 2.0
- Speed up user events view
- Causative view sort out of memory error
- Use hgnc_id for gene filter query
- Typo in case controllers displaying an error every time a patient is matched against external MatchMaker nodes
- Do not crash while attempting an update for variant documents that are too big (> 16 MB)
- Old STR causatives (and other variants) may not have HGNC symbols - fix sort lambda
- Check if gene_obj has primary_transcript before trying to access it
- Warn if a gene manually searched is in a clinical panel with an outdated name when filtering variants
- ChrPos split js not needed on STR page yet
### Changed
- Remove parsing of case `genome_version`, since it's not used anywhere downstream
- Introduce deprecation warning for Loqus configs that are not dictionaries
- SV clinical filter no longer filters out sub 100 nt variants
- Count cases in LoqusDB by variant type
- Commit pulse repo badge temporarily set to weekly
- Sort ClinVar submissions objects by ascending "Last evaluated" date
- Refactored the MatchMaker integration as an extension
- Replaced some sensitive words as suggested by woke linter
- Documentation for load-configuration rewritten.
- Add styles to MatchMaker matches table
- More detailed info on the data shared in MatchMaker submission form

## [4.33.1]
### Fixed
- Include markdown for release autodeploy docs
- Use standard inheritance model in ClinVar (https://ftp.ncbi.nlm.nih.gov/pub/GTR/standard_terms/Mode_of_inheritance.txt)
- Fix issue crash with variants that have been unflagged causative not being available in other causatives
### Added
### Changed

## [4.33]
### Fixed
- Command line crashing when updating an individual not found in database
- Dashboard page crashing when filters return no data
- Cancer variants filter by chromosome
- /api/v1/genes now searches for genes in all genome builds by default
- Upgraded igv.js to version 2.8.1 (Fixed Unparsable bed record error)
### Added
- Autodeploy docs on release
- Documentation for updating case individuals tracks
- Filter cases and dashboard stats by analysis track
### Changed
- Changed from deprecated db update method
- Pre-selected fields to run queries with in dashboard page
- Do not filter by any institute when first accessing the dashboard
- Removed OMIM panel in case view for cancer cases
- Display Tier I and II variants in case view causatives panel for cancer cases
- Refactored Individuals and Causative panels in case view for cancer cases

## [4.32.1]
### Fixed
- iSort lint check only
### Changed
- Institute cases page crashing when a case has track:Null
### Added

## [4.32]
### Added
- Load and show MITOMAP associated diseases from VCF (INFO field: MitomapAssociatedDiseases, via HmtNote)
- Show variant allele frequencies for mitochondrial variants (GRCh38 cases)
- Extend "public" json API with diseases (OMIM) and phenotypes (HPO)
- HPO gene list download now has option for clinical and non-clinical genes
- Display gene splice junctions data in sashimi plots
- Update case individuals with splice junctions tracks
- Simple Docker compose for development with local build
- Make Phenomodels subpanels collapsible
- User side documentation of cytogenomics features (Gens, Chromograph, vcf2cytosure, rhocall)
- iSort GitHub Action
- Support LoqusDB REST API queries
### Fixed
- Show other causative once, even if several events point to it
- Filtering variants by mitochondrial chromosome for cases with genome build=38
- HPO gene search button triggers any warnings for clinical / non-existing genes also on first search
- Fixed a bug in variants pages caused by MT variants without alt_frequency
- Tests for CADD score parsing function
- Fixed the look of IGV settings on SNV variant page
- Cases analyzed once shown as `rerun`
- Missing case track on case re-upload
- Fixed severity rank for SO term "regulatory region ablation"
### Changed
- Refactor according to CodeFactor - mostly reuse of duplicated code
- Phenomodels language adjustment
- Open variants in a new window (from variants page)
- Open overlapping and compound variants in a new window (from variant page)
- gnomAD link points to gnomAD v.3 (build GRCh38) for mitochondrial variants.
- Display only number of affected genes for dismissed SVs in general report
- Chromosome build check when populating the variants filter chromosome selection
- Display mitochondrial and rare diseases coverage report in cases with missing 'rare' track

## [4.31.1]
### Added
### Changed
- Remove mitochondrial and coverage report from cancer cases sidebar
### Fixed
- ClinVar page when dbSNP id is None

## [4.31]
### Added
- gnomAD annotation field in admin guide
- Export also dynamic panel genes not associated to an HPO term when downloading the HPO panel
- Primary HGNC transcript info in variant export files
- Show variant quality (QUAL field from vcf) in the variant summary
- Load/update PDF gene fusion reports (clinical and research) generated with Arriba
- Support new MANE annotations from VEP (both MANE Select and MANE Plus Clinical)
- Display on case activity the event of a user resetting all dismissed variants
- Support gnomAD population frequencies for mitochondrial variants
- Anchor links in Casedata ClinVar panels to redirect after renaming individuals
### Fixed
- Replace old docs link www.clinicalgenomics.se/scout with new https://clinical-genomics.github.io/scout
- Page formatting issues whenever case and variant comments contain extremely long strings with no spaces
- Chromograph images can be one column and have scrollbar. Removed legacy code.
- Column labels for ClinVar case submission
- Page crashing looking for LoqusDB observation when variant doesn't exist
- Missing inheritance models and custom inheritance models on newly created gene panels
- Accept only numbers in managed variants filter as position and end coordinates
- SNP id format and links in Variant page, ClinVar submission form and general report
- Case groups tooltip triggered only when mouse is on the panel header
### Changed
- A more compact case groups panel
- Added landscape orientation CSS style to cancer coverage and QC demo report
- Improve user documentation to create and save new gene panels
- Removed option to use space as separator when uploading gene panels
- Separating the columns of standard and custom inheritance models in gene panels
- Improved ClinVar instructions for users using non-English Excel

## [4.30.2]
### Added
### Fixed
- Use VEP RefSeq ID if RefSeq list is empty in RefSeq transcripts overview
- Bug creating variant links for variants with no end_chrom
### Changed

## [4.30.1]
### Added
### Fixed
- Cryptography dependency fixed to use version < 3.4
### Changed

## [4.30]
### Added
- Introduced a `reset dismiss variant` verb
- Button to reset all dismissed variants for a case
- Add black border to Chromograph ideograms
- Show ClinVar annotations on variantS page
- Added integration with GENS, copy number visualization tool
- Added a VUS label to the manual classification variant tags
- Add additional information to SNV verification emails
- Tooltips documenting manual annotations from default panels
- Case groups now show bam files from all cases on align view
### Fixed
- Center initial igv view on variant start with SNV/indels
- Don't set initial igv view to negative coordinates
- Display of GQ for SV and STR
- Parsing of AD and related info for STRs
- LoqusDB field in institute settings accepts only existing Loqus instances
- Fix DECIPHER link to work after DECIPHER migrated to GRCh38
- Removed visibility window param from igv.js genes track
- Updated HPO download URL
- Patch HPO download test correctly
- Reference size on STR hover not needed (also wrong)
- Introduced genome build check (allowed values: 37, 38, "37", "38") on case load
- Improve case searching by assignee full name
- Populating the LoqusDB select in institute settings
### Changed
- Cancer variants table header (pop freq etc)
- Only admin users can modify LoqusDB instance in Institute settings
- Style of case synopsis, variants and case comments
- Switched to igv.js 2.7.5
- Do not choke if case is missing research variants when research requested
- Count cases in LoqusDB by variant type
- Introduce deprecation warning for Loqus configs that are not dictionaries
- Improve create new gene panel form validation
- Make XM- transcripts less visible if they don't overlap with transcript refseq_id in variant page
- Color of gene panels and comments panels on cases and variant pages
- Do not choke if case is missing research variants when reserch requested

## [4.29.1]
### Added
### Fixed
- Always load STR variants regardless of RankScore threshold (hotfix)
### Changed

## [4.29]
### Added
- Added a page about migrating potentially breaking changes to the documentation
- markdown_include in development requirements file
- STR variants filter
- Display source, Z-score, inheritance pattern for STR annotations from Stranger (>0.6.1) if available
- Coverage and quality report to cancer view
### Fixed
- ACMG classification page crashing when trying to visualize a classification that was removed
- Pretty print HGVS on gene variants (URL-decode VEP)
- Broken or missing link in the documentation
- Multiple gene names in ClinVar submission form
- Inheritance model select field in ClinVar submission
- IGV.js >2.7.0 has an issue with the gene track zoom levels - temp freeze at 2.7.0
- Revert CORS-anywhere and introduce a local http proxy for cloud tracks
### Changed

## [4.28]
### Added
- Chromograph integration for displaying PNGs in case-page
- Add VAF to cancer case general report, and remove some of its unused fields
- Variants filter compatible with genome browser location strings
- Support for custom public igv tracks stored on the cloud
- Add tests to increase testing coverage
- Update case variants count after deleting variants
- Update IGV.js to latest (v2.7.4)
- Bypass igv.js CORS check using `https://github.com/Rob--W/cors-anywhere`
- Documentation on default and custom IGV.js tracks (admin docs)
- Lock phenomodels so they're editable by admins only
- Small case group assessment sharing
- Tutorial and files for deploying app on containers (Kubernetes pods)
- Canonical transcript and protein change of canonical transcript in exported variants excel sheet
- Support for Font Awesome version 6
- Submit to Beacon from case page sidebar
- Hide dismissed variants in variants pages and variants export function
- Systemd service files and instruction to deploy Scout using podman
### Fixed
- Bugfix: unused `chromgraph_prefix |tojson` removed
- Freeze coloredlogs temporarily
- Marrvel link
- Don't show TP53 link for silent or synonymous changes
- OMIM gene field accepts any custom number as OMIM gene
- Fix Pytest single quote vs double quote string
- Bug in gene variants search by similar cases and no similar case is found
- Delete unused file `userpanel.py`
- Primary transcripts in variant overview and general report
- Google OAuth2 login setup in README file
- Redirect to 'missing file'-icon if configured Chromograph file is missing
- Javascript error in case page
- Fix compound matching during variant loading for hg38
- Cancer variants view containing variants dismissed with cancer-specific reasons
- Zoom to SV variant length was missing IGV contig select
- Tooltips on case page when case has no default gene panels
### Changed
- Save case variants count in case document and not in sessions
- Style of gene panels multiselect on case page
- Collapse/expand main HPO checkboxes in phenomodel preview
- Replaced GQ (Genotype quality) with VAF (Variant allele frequency) in cancer variants GT table
- Allow loading of cancer cases with no tumor_purity field
- Truncate cDNA and protein changes in case report if longer than 20 characters


## [4.27]
### Added
- Exclude one or more variant categories when running variants delete command
### Fixed
### Changed

## [4.26.1]
### Added
### Fixed
- Links with 1-letter aa codes crash on frameshift etc
### Changed

## [4.26]
### Added
- Extend the delete variants command to print analysis date, track, institute, status and research status
- Delete variants by type of analysis (wgs|wes|panel)
- Links to cBioPortal, MutanTP53, IARC TP53, OncoKB, MyCancerGenome, CIViC
### Fixed
- Deleted variants count
### Changed
- Print output of variants delete command as a tab separated table

## [4.25]
### Added
- Command line function to remove variants from one or all cases
### Fixed
- Parse SMN None calls to None rather than False

## [4.24.1]
### Fixed
- Install requirements.txt via setup file

## [4.24]
### Added
- Institute-level phenotype models with sub-panels containing HPO and OMIM terms
- Runnable Docker demo
- Docker image build and push github action
- Makefile with shortcuts to docker commands
- Parse and save synopsis, phenotype and cohort terms from config files upon case upload
### Fixed
- Update dismissed variant status when variant dismissed key is missing
- Breakpoint two IGV button now shows correct chromosome when different from bp1
- Missing font lib in Docker image causing the PDF report download page to crash
- Sentieon Manta calls lack Somaticscore - load anyway
- ClinVar submissions crashing due to pinned variants that are not loaded
- Point ExAC pLI score to new gnomad server address
- Bug uploading cases missing phenotype terms in config file
- STRs loaded but not shown on browser page
- Bug when using adapter.variant.get_causatives with case_id without causatives
- Problem with fetching "solved" from scout export cases cli
- Better serialising of datetime and bson.ObjectId
- Added `volumes` folder to .gitignore
### Changed
- Make matching causative and managed variants foldable on case page
- Remove calls to PyMongo functions marked as deprecated in backend and frontend(as of version 3.7).
- Improved `scout update individual` command
- Export dynamic phenotypes with ordered gene lists as PDF


## [4.23]
### Added
- Save custom IGV track settings
- Show a flash message with clear info about non-valid genes when gene panel creation fails
- CNV report link in cancer case side navigation
- Return to comment section after editing, deleting or submitting a comment
- Managed variants
- MT vs 14 chromosome mean coverage stats if Scout is connected to Chanjo
### Fixed
- missing `vcf_cancer_sv` and `vcf_cancer_sv_research` to manual.
- Split ClinVar multiple clnsig values (slash-separated) and strip them of underscore for annotations without accession number
- Timeout of `All SNVs and INDELs` page when no valid gene is provided in the search
- Round CADD (MIPv9)
- Missing default panel value
- Invisible other causatives lines when other causatives lack gene symbols
### Changed
- Do not freeze mkdocs-material to version 4.6.1
- Remove pre-commit dependency

## [4.22]
### Added
- Editable cases comments
- Editable variants comments
### Fixed
- Empty variant activity panel
- STRs variants popover
- Split new ClinVar multiple significance terms for a variant
- Edit the selected comment, not the latest
### Changed
- Updated RELEASE docs.
- Pinned variants card style on the case page
- Merged `scout export exons` and `scout view exons` commands


## [4.21.2]
### Added
### Fixed
- Do not pre-filter research variants by (case-default) gene panels
- Show OMIM disease tooltip reliably
### Changed

## [4.21.1]
### Added
### Fixed
- Small change to Pop Freq column in variants ang gene panels to avoid strange text shrinking on small screens
- Direct use of HPO list for Clinical HPO SNV (and cancer SNV) filtering
- PDF coverage report redirecting to login page
### Changed
- Remove the option to dismiss single variants from all variants pages
- Bulk dismiss SNVs, SVs and cancer SNVs from variants pages

## [4.21]
### Added
- Support to configure LoqusDB per institute
- Highlight causative variants in the variants list
- Add tests. Mostly regarding building internal datatypes.
- Remove leading and trailing whitespaces from panel_name and display_name when panel is created
- Mark MANE transcript in list of transcripts in "Transcript overview" on variant page
- Show default panel name in case sidebar
- Previous buttons for variants pagination
- Adds a gh action that checks that the changelog is updated
- Adds a gh action that deploys new releases automatically to pypi
- Warn users if case default panels are outdated
- Define institute-specific gene panels for filtering in institute settings
- Use institute-specific gene panels in variants filtering
- Show somatic VAF for pinned and causative variants on case page

### Fixed
- Report pages redirect to login instead of crashing when session expires
- Variants filter loading in cancer variants page
- User, Causative and Cases tables not scaling to full page
- Improved docs for an initial production setup
- Compatibility with latest version of Black
- Fixed tests for Click>7
- Clinical filter required an extra click to Filter to return variants
- Restore pagination and shrink badges in the variants page tables
- Removing a user from the command line now inactivates the case only if user is last assignee and case is active
- Bugfix, LoqusDB per institute feature crashed when institute id was empty string
- Bugfix, LoqusDB calls where missing case count
- filter removal and upload for filters deleted from another page/other user
- Visualize outdated gene panels info in a popover instead of a tooltip in case page side panel

### Changed
- Highlight color on normal STRs in the variants table from green to blue
- Display breakpoints coordinates in verification emails only for structural variants


## [4.20]
### Added
- Display number of filtered variants vs number of total variants in variants page
- Search case by HPO terms
- Dismiss variant column in the variants tables
- Black and pre-commit packages to dev requirements

### Fixed
- Bug occurring when rerun is requested twice
- Peddy info fields in the demo config file
- Added load config safety check for multiple alignment files for one individual
- Formatting of cancer variants table
- Missing Score in SV variants table

### Changed
- Updated the documentation on how to create a new software release
- Genome build-aware cytobands coordinates
- Styling update of the Matchmaker card
- Select search type in case search form


## [4.19]

### Added
- Show internal ID for case
- Add internal ID for downloaded CGH files
- Export dynamic HPO gene list from case page
- Remove users as case assignees when their account is deleted
- Keep variants filters panel expanded when filters have been used

### Fixed
- Handle the ProxyFix ModuleNotFoundError when Werkzeug installed version is >1.0
- General report formatting issues whenever case and variant comments contain extremely long strings with no spaces

### Changed
- Created an institute wrapper page that contains list of cases, causatives, SNVs & Indels, user list, shared data and institute settings
- Display case name instead of case ID on clinVar submissions
- Changed icon of sample update in clinVar submissions


## [4.18]

### Added
- Filter cancer variants on cytoband coordinates
- Show dismiss reasons in a badge with hover for clinical variants
- Show an ellipsis if 10 cases or more to display with loqusdb matches
- A new blog post for version 4.17
- Tooltip to better describe Tumor and Normal columns in cancer variants
- Filter cancer SNVs and SVs by chromosome coordinates
- Default export of `Assertion method citation` to clinVar variants submission file
- Button to export up to 500 cancer variants, filtered or not
- Rename samples of a clinVar submission file

### Fixed
- Apply default gene panel on return to cancer variantS from variant view
- Revert to certificate checking when asking for Chanjo reports
- `scout download everything` command failing while downloading HPO terms

### Changed
- Turn tumor and normal allelic fraction to decimal numbers in tumor variants page
- Moved clinVar submissions code to the institutes blueprints
- Changed name of clinVar export files to FILENAME.Variant.csv and FILENAME.CaseData.csv
- Switched Google login libraries from Flask-OAuthlib to Authlib


## [4.17.1]

### Fixed
- Load cytobands for cases with chromosome build not "37" or "38"


## [4.17]

### Added
- COSMIC badge shown in cancer variants
- Default gene-panel in non-cancer structural view in url
- Filter SNVs and SVs by cytoband coordinates
- Filter cancer SNV variants by alt allele frequency in tumor
- Correct genome build in UCSC link from structural variant page



### Fixed
- Bug in clinVar form when variant has no gene
- Bug when sharing cases with the same institute twice
- Page crashing when removing causative variant tag
- Do not default to GATK caller when no caller info is provided for cancer SNVs


## [4.16.1]

### Fixed
- Fix the fix for handling of delivery reports for rerun cases

## [4.16]

### Added
- Adds possibility to add "lims_id" to cases. Currently only stored in database, not shown anywhere
- Adds verification comment box to SVs (previously only available for small variants)
- Scrollable pedigree panel

### Fixed
- Error caused by changes in WTForm (new release 2.3.x)
- Bug in OMIM case page form, causing the page to crash when a string was provided instead of a numerical OMIM id
- Fix Alamut link to work properly on hg38
- Better handling of delivery reports for rerun cases
- Small CodeFactor style issues: matchmaker results counting, a couple of incomplete tests and safer external xml
- Fix an issue with Phenomizer introduced by CodeFactor style changes

### Changed
- Updated the version of igv.js to 2.5.4

## [4.15.1]

### Added
- Display gene names in ClinVar submissions page
- Links to Varsome in variant transcripts table

### Fixed
- Small fixes to ClinVar submission form
- Gene panel page crash when old panel has no maintainers

## [4.15]

### Added
- Clinvar CNVs IGV track
- Gene panels can have maintainers
- Keep variant actions (dismissed, manual rank, mosaic, acmg, comments) upon variant re-upload
- Keep variant actions also on full case re-upload

### Fixed
- Fix the link to Ensembl for SV variants when genome build 38.
- Arrange information in columns on variant page
- Fix so that new cosmic identifier (COSV) is also acceptable #1304
- Fixed COSMIC tag in INFO (outside of CSQ) to be parses as well with `&` splitter.
- COSMIC stub URL changed to https://cancer.sanger.ac.uk/cosmic/search?q= instead.
- Updated to a version of IGV where bigBed tracks are visualized correctly
- Clinvar submission files are named according to the content (variant_data and case_data)
- Always show causatives from other cases in case overview
- Correct disease associations for gene symbol aliases that exist as separate genes
- Re-add "custom annotations" for SV variants
- The override ClinVar P/LP add-in in the Clinical Filter failed for new CSQ strings

### Changed
- Runs all CI checks in github actions

## [4.14.1]

### Fixed
- Error when variant found in loqusdb is not loaded for other case

## [4.14]

### Added
- Use github actions to run tests
- Adds CLI command to update individual alignments path
- Update HPO terms using downloaded definitions files
- Option to use alternative flask config when running `scout serve`
- Requirement to use loqusdb >= 2.5 if integrated

### Fixed
- Do not display Pedigree panel in cancer view
- Do not rely on internet connection and services available when running CI tests
- Variant loading assumes GATK if no caller set given and GATK filter status is seen in FILTER
- Pass genome build param all the way in order to get the right gene mappings for cases with build 38
- Parse correctly variants with zero frequency values
- Continue even if there are problems to create a region vcf
- STR and cancer variant navigation back to variants pages could fail

### Changed
- Improved code that sends requests to the external APIs
- Updates ranges for user ranks to fit todays usage
- Run coveralls on github actions instead of travis
- Run pip checks on github actions instead of coveralls
- For hg38 cases, change gnomAD link to point to version 3.0 (which is hg38 based)
- Show pinned or causative STR variants a bit more human readable

## [4.13.1]

### Added
### Fixed
- Typo that caused not all clinvar conflicting interpretations to be loaded no matter what
- Parse and retrieve clinvar annotations from VEP-annotated (VEP 97+) CSQ VCF field
- Variant clinvar significance shown as `not provided` whenever is `Uncertain significance`
- Phenomizer query crashing when case has no HPO terms assigned
- Fixed a bug affecting `All SNVs and INDELs` page when variants don't have canonical transcript
- Add gene name or id in cancer variant view

### Changed
- Cancer Variant view changed "Variant:Transcript:Exon:HGVS" to "Gene:Transcript:Exon:HGVS"

## [4.13]

### Added
- ClinVar SNVs track in IGV
- Add SMA view with SMN Copy Number data
- Easier to assign OMIM diagnoses from case page
- OMIM terms and specific OMIM term page

### Fixed
- Bug when adding a new gene to a panel
- Restored missing recent delivery reports
- Fixed style and links to other reports in case side panel
- Deleting cases using display_name and institute not deleting its variants
- Fixed bug that caused coordinates filter to override other filters
- Fixed a problem with finding some INS in loqusdb
- Layout on SV page when local observations without cases are present
- Make scout compatible with the new HPO definition files from `http://compbio.charite.de/jenkins/`
- General report visualization error when SNVs display names are very long


### Changed


## [4.12.4]

### Fixed
- Layout on SV page when local observations without cases are present

## [4.12.3]

### Fixed
- Case report when causative or pinned SVs have non null allele frequencies

## [4.12.2]

### Fixed
- SV variant links now take you to the SV variant page again
- Cancer variant view has cleaner table data entries for "N/A" data
- Pinned variant case level display hotfix for cancer and str - more on this later
- Cancer variants show correct alt/ref reads mirroring alt frequency now
- Always load all clinical STR variants even if a region load is attempted - index may be missing
- Same case repetition in variant local observations

## [4.12.1]

### Fixed
- Bug in variant.gene when gene has no HGVS description


## [4.12]

### Added
- Accepts `alignment_path` in load config to pass bam/cram files
- Display all phenotypes on variant page
- Display hgvs coordinates on pinned and causatives
- Clear panel pending changes
- Adds option to setup the database with static files
- Adds cli command to download the resources from CLI that scout needs
- Adds test files for merged somatic SV and CNV; as well as merged SNV, and INDEL part of #1279
- Allows for upload of OMIM-AUTO gene panel from static files without api-key

### Fixed
- Cancer case HPO panel variants link
- Fix so that some drop downs have correct size
- First IGV button in str variants page
- Cancer case activates on SNV variants
- Cases activate when STR variants are viewed
- Always calculate code coverage
- Pinned/Classification/comments in all types of variants pages
- Null values for panel's custom_inheritance_models
- Discrepancy between the manual disease transcripts and those in database in gene-edit page
- ACMG classification not showing for some causatives
- Fix bug which caused IGV.js to use hg19 reference files for hg38 data
- Bug when multiple bam files sources with non-null values are available


### Changed
- Renamed `requests` file to `scout_requests`
- Cancer variant view shows two, instead of four, decimals for allele and normal


## [4.11.1]

### Fixed
- Institute settings page
- Link institute settings to sharing institutes choices

## [4.11.0]

### Added
- Display locus name on STR variant page
- Alternative key `GNOMADAF_popmax` for Gnomad popmax allele frequency
- Automatic suggestions on how to improve the code on Pull Requests
- Parse GERP, phastCons and phyloP annotations from vep annotated CSQ fields
- Avoid flickering comment popovers in variant list
- Parse REVEL score from vep annotated CSQ fields
- Allow users to modify general institute settings
- Optionally format code automatically on commit
- Adds command to backup vital parts `scout export database`
- Parsing and displaying cancer SV variants from Manta annotated VCF files
- Dismiss cancer snv variants with cancer-specific options
- Add IGV.js UPD, RHO and TIDDIT coverage wig tracks.


### Fixed
- Slightly darker page background
- Fixed an issued with parsed conservation values from CSQ
- Clinvar submissions accessible to all users of an institute
- Header toolbar when on Clinvar page now shows institute name correctly
- Case should not always inactivate upon update
- Show dismissed snv cancer variants as grey on the cancer variants page
- Improved style of mappability link and local observations on variant page
- Convert all the GET requests to the igv view to POST request
- Error when updating gene panels using a file containing BOM chars
- Add/replace gene radio button not working in gene panels


## [4.10.1]

### Fixed
- Fixed issue with opening research variants
- Problem with coveralls not called by Travis CI
- Handle Biomart service down in tests


## [4.10.0]

### Added
- Rank score model in causatives page
- Exportable HPO terms from phenotypes page
- AMP guideline tiers for cancer variants
- Adds scroll for the transcript tab
- Added CLI option to query cases on time since case event was added
- Shadow clinical assessments also on research variants display
- Support for CRAM alignment files
- Improved str variants view : sorting by locus, grouped by allele.
- Delivery report PDF export
- New mosaicism tag option
- Add or modify individuals' age or tissue type from case page
- Display GC and allele depth in causatives table.
- Included primary reference transcript in general report
- Included partial causative variants in general report
- Remove dependency of loqusdb by utilising the CLI

### Fixed
- Fixed update OMIM command bug due to change in the header of the genemap2 file
- Removed Mosaic Tag from Cancer variants
- Fixes issue with unaligned table headers that comes with hidden Datatables
- Layout in general report PDF export
- Fixed issue on the case statistics view. The validation bars didn't show up when all institutes were selected. Now they do.
- Fixed missing path import by importing pathlib.Path
- Handle index inconsistencies in the update index functions
- Fixed layout problems


## [4.9.0]

### Added
- Improved MatchMaker pages, including visible patient contacts email address
- New badges for the github repo
- Links to [GENEMANIA](genemania.org)
- Sort gene panel list on case view.
- More automatic tests
- Allow loading of custom annotations in VCF using the SCOUT_CUSTOM info tag.

### Fixed
- Fix error when a gene is added to an empty dynamic gene panel
- Fix crash when attempting to add genes on incorrect format to dynamic gene panel
- Manual rank variant tags could be saved in a "Select a tag"-state, a problem in the variants view.
- Same case evaluations are no longer shown as gray previous evaluations on the variants page
- Stay on research pages, even if reset, next first buttons are pressed..
- Overlapping variants will now be visible on variant page again
- Fix missing classification comments and links in evaluations page
- All prioritized cases are shown on cases page


## [4.8.3]

### Added

### Fixed
- Bug when ordering sanger
- Improved scrolling over long list of genes/transcripts


## [4.8.2]

### Added

### Fixed
- Avoid opening extra tab for coverage report
- Fixed a problem when rank model version was saved as floats and not strings
- Fixed a problem with displaying dismiss variant reasons on the general report
- Disable load and delete filter buttons if there are no saved filters
- Fix problem with missing verifications
- Remove duplicate users and merge their data and activity


## [4.8.1]

### Added

### Fixed
- Prevent login fail for users with id defined by ObjectId and not email
- Prevent the app from crashing with `AttributeError: 'NoneType' object has no attribute 'message'`


## [4.8.0]

### Added
- Updated Scout to use Bootstrap 4.3
- New looks for Scout
- Improved dashboard using Chart.js
- Ask before inactivating a case where last assigned user leaves it
- Genes can be manually added to the dynamic gene list directly on the case page
- Dynamic gene panels can optionally be used with clinical filter, instead of default gene panel
- Dynamic gene panels get link out to chanjo-report for coverage report
- Load all clinvar variants with clinvar Pathogenic, Likely Pathogenic and Conflicting pathogenic
- Show transcripts with exon numbers for structural variants
- Case sort order can now be toggled between ascending and descending.
- Variants can be marked as partial causative if phenotype is available for case.
- Show a frequency tooltip hover for SV-variants.
- Added support for LDAP login system
- Search snv and structural variants by chromosomal coordinates
- Structural variants can be marked as partial causative if phenotype is available for case.
- Show normal and pathologic limits for STRs in the STR variants view.
- Institute level persistent variant filter settings that can be retrieved and used.
- export causative variants to Excel
- Add support for ROH, WIG and chromosome PNGs in case-view

### Fixed
- Fixed missing import for variants with comments
- Instructions on how to build docs
- Keep sanger order + verification when updating/reloading variants
- Fixed and moved broken filter actions (HPO gene panel and reset filter)
- Fixed string conversion to number
- UCSC links for structural variants are now separated per breakpoint (and whole variant where applicable)
- Reintroduced missing coverage report
- Fixed a bug preventing loading samples using the command line
- Better inheritance models customization for genes in gene panels
- STR variant page back to list button now does its one job.
- Allows to setup scout without a omim api key
- Fixed error causing "favicon not found" flash messages
- Removed flask --version from base cli
- Request rerun no longer changes case status. Active or archived cases inactivate on upload.
- Fixed missing tooltip on the cancer variants page
- Fixed weird Rank cell in variants page
- Next and first buttons order swap
- Added pagination (and POST capability) to cancer variants.
- Improves loading speed for variant page
- Problem with updating variant rank when no variants
- Improved Clinvar submission form
- General report crashing when dismissed variant has no valid dismiss code
- Also show collaborative case variants on the All variants view.
- Improved phenotype search using dataTables.js on phenotypes page
- Search and delete users with `email` instead of `_id`
- Fixed css styles so that multiselect options will all fit one column


## [4.7.3]

### Added
- RankScore can be used with VCFs for vcf_cancer files

### Fixed
- Fix issue with STR view next page button not doing its one job.

### Deleted
- Removed pileup as a bam viewing option. This is replaced by IGV


## [4.7.2]

### Added
- Show earlier ACMG classification in the variant list

### Fixed
- Fixed igv search not working due to igv.js dist 2.2.17
- Fixed searches for cases with a gene with variants pinned or marked causative.
- Load variant pages faster after fixing other causatives query
- Fixed mitochondrial report bug for variants without genes

## [4.7.1]

### Added

### Fixed
- Fixed bug on genes page


## [4.7.0]

### Added
- Export genes and gene panels in build GRCh38
- Search for cases with variants pinned or marked causative in a given gene.
- Search for cases phenotypically similar to a case also from WUI.
- Case variant searches can be limited to similar cases, matching HPO-terms,
  phenogroups and cohorts.
- De-archive reruns and flag them as 'inactive' if archived
- Sort cases by analysis_date, track or status
- Display cases in the following order: prioritized, active, inactive, archived, solved
- Assign case to user when user activates it or asks for rerun
- Case becomes inactive when it has no assignees
- Fetch refseq version from entrez and use it in clinvar form
- Load and export of exons for all genes, independent on refseq
- Documentation for loading/updating exons
- Showing SV variant annotations: SV cgh frequencies, gnomad-SV, local SV frequencies
- Showing transcripts mapping score in segmental duplications
- Handle requests to Ensembl Rest API
- Handle requests to Ensembl Rest Biomart
- STR variants view now displays GT and IGV link.
- Description field for gene panels
- Export exons in build 37 and 38 using the command line

### Fixed
- Fixes of and induced by build tests
- Fixed bug affecting variant observations in other cases
- Fixed a bug that showed wrong gene coverage in general panel PDF export
- MT report only shows variants occurring in the specific individual of the excel sheet
- Disable SSL certifcate verification in requests to chanjo
- Updates how intervaltree and pymongo is used to void deprecated functions
- Increased size of IGV sample tracks
- Optimized tests


## [4.6.1]

### Added

### Fixed
- Missing 'father' and 'mother' keys when parsing single individual cases


## [4.6.0]

### Added
- Description of Scout branching model in CONTRIBUTING doc
- Causatives in alphabetical order, display ACMG classification and filter by gene.
- Added 'external' to the list of analysis type options
- Adds functionality to display "Tissue type". Passed via load config.
- Update to IGV 2.

### Fixed
- Fixed alignment visualization and vcf2cytosure availability for demo case samples
- Fixed 3 bugs affecting SV pages visualization
- Reintroduced the --version cli option
- Fixed variants query by panel (hpo panel + gene panel).
- Downloaded MT report contains excel files with individuals' display name
- Refactored code in parsing of config files.


## [4.5.1]

### Added

### Fixed
- update requirement to use PyYaml version >= 5.1
- Safer code when loading config params in cli base


## [4.5.0]

### Added
- Search for similar cases from scout view CLI
- Scout cli is now invoked from the app object and works under the app context

### Fixed
- PyYaml dependency fixed to use version >= 5.1


## [4.4.1]

### Added
- Display SV rank model version when available

### Fixed
- Fixed upload of delivery report via API


## [4.4.0]

### Added
- Displaying more info on the Causatives page and hiding those not causative at the case level
- Add a comment text field to Sanger order request form, allowing a message to be included in the email
- MatchMaker Exchange integration
- List cases with empty synopsis, missing HPO terms and phenotype groups.
- Search for cases with open research list, or a given case status (active, inactive, archived)

### Fixed
- Variant query builder split into several functions
- Fixed delivery report load bug


## [4.3.3]

### Added
- Different individual table for cancer cases

### Fixed
- Dashboard collects validated variants from verification events instead of using 'sanger' field
- Cases shared with collaborators are visible again in cases page
- Force users to select a real institute to share cases with (actionbar select fix)


## [4.3.2]

### Added
- Dashboard data can be filtered using filters available in cases page
- Causatives for each institute are displayed on a dedicated page
- SNVs and and SVs are searchable across cases by gene and rank score
- A more complete report with validated variants is downloadable from dashboard

### Fixed
- Clinsig filter is fixed so clinsig numerical values are returned
- Split multi clinsig string values in different elements of clinsig array
- Regex to search in multi clinsig string values or multi revstat string values
- It works to upload vcf files with no variants now
- Combined Pileup and IGV alignments for SVs having variant start and stop on the same chromosome


## [4.3.1]

### Added
- Show calls from all callers even if call is not available
- Instructions to install cairo and pango libs from WeasyPrint page
- Display cases with number of variants from CLI
- Only display cases with number of variants above certain treshold. (Also CLI)
- Export of verified variants by CLI or from the dashboard
- Extend case level queries with default panels, cohorts and phenotype groups.
- Slice dashboard statistics display using case level queries
- Add a view where all variants for an institute can be searched across cases, filtering on gene and rank score. Allows searching research variants for cases that have research open.

### Fixed
- Fixed code to extract variant conservation (gerp, phyloP, phastCons)
- Visualization of PDF-exported gene panels
- Reintroduced the exon/intron number in variant verification email
- Sex and affected status is correctly displayed on general report
- Force number validation in SV filter by size
- Display ensembl transcripts when no refseq exists


## [4.3.0]

### Added
- Mosaicism tag on variants
- Show and filter on SweGen frequency for SVs
- Show annotations for STR variants
- Show all transcripts in verification email
- Added mitochondrial export
- Adds alternative to search for SVs shorter that the given length
- Look for 'bcftools' in the `set` field of VCFs
- Display digenic inheritance from OMIM
- Displays what refseq transcript that is primary in hgnc

### Fixed

- Archived panels displays the correct date (not retroactive change)
- Fixed problem with waiting times in gene panel exports
- Clinvar fiter not working with human readable clinsig values

## [4.2.2]

### Fixed
- Fixed gene panel create/modify from CSV file utf-8 decoding error
- Updating genes in gene panels now supports edit comments and entry version
- Gene panel export timeout error

## [4.2.1]

### Fixed
- Re-introduced gene name(s) in verification email subject
- Better PDF rendering for excluded variants in report
- Problem to access old case when `is_default` did not exist on a panel


## [4.2.0]

### Added
- New index on variant_id for events
- Display overlapping compounds on variants view

### Fixed
- Fixed broken clinical filter


## [4.1.4]

### Added
- Download of filtered SVs

### Fixed
- Fixed broken download of filtered variants
- Fixed visualization issue in gene panel PDF export
- Fixed bug when updating gene names in variant controller


## [4.1.3]

### Fixed
- Displays all primary transcripts


## [4.1.2]

### Added
- Option add/replace when updating a panel via CSV file
- More flexible versioning of the gene panels
- Printing coverage report on the bottom of the pdf case report
- Variant verification option for SVs
- Logs uri without pwd when connecting
- Disease-causing transcripts in case report
- Thicker lines in case report
- Supports HPO search for cases, both terms or if described in synopsis
- Adds sanger information to dashboard

### Fixed
- Use db name instead of **auth** as default for authentication
- Fixes so that reports can be generated even with many variants
- Fixed sanger validation popup to show individual variants queried by user and institute.
- Fixed problem with setting up scout
- Fixes problem when exac file is not available through broad ftp
- Fetch transcripts for correct build in `adapter.hgnc_gene`

## [4.1.1]
- Fix problem with institute authentication flash message in utils
- Fix problem with comments
- Fix problem with ensembl link


## [4.1.0]

### Added
- OMIM phenotypes to case report
- Command to download all panel app gene panels `scout load panel --panel-app`
- Links to genenames.org and omim on gene page
- Popup on gene at variants page with gene information
- reset sanger status to "Not validated" for pinned variants
- highlight cases with variants to be evaluated by Sanger on the cases page
- option to point to local reference files to the genome viewer pileup.js. Documented in `docs.admin-guide.server`
- option to export single variants in `scout export variants`
- option to load a multiqc report together with a case(add line in load config)
- added a view for searching HPO terms. It is accessed from the top left corner menu
- Updates the variants view for cancer variants. Adds a small cancer specific filter for known variants
- Adds hgvs information on cancer variants page
- Adds option to update phenotype groups from CLI

### Fixed
- Improved Clinvar to submit variants from different cases. Fixed HPO terms in casedata according to feedback
- Fixed broken link to case page from Sanger modal in cases view
- Now only cases with non empty lists of causative variants are returned in `adapter.case(has_causatives=True)`
- Can handle Tumor only samples
- Long lists of HGNC symbols are now possible. This was previously difficult with manual, uploaded or by HPO search when changing filter settings due to GET request limitations. Relevant pages now use POST requests. Adds the dynamic HPO panel as a selection on the gene panel dropdown.
- Variant filter defaults to default panels also on SV and Cancer variants pages.

## [4.0.0]

### WARNING ###

This is a major version update and will require that the backend of pre releases is updated.
Run commands:

```
$scout update genes
$scout update hpo
```

- Created a Clinvar submission tool, to speed up Clinvar submission of SNVs and SVs
- Added an analysis report page (html and PDF format) containing phenotype, gene panels and variants that are relevant to solve a case.

### Fixed
- Optimized evaluated variants to speed up creation of case report
- Moved igv and pileup viewer under a common folder
- Fixed MT alignment view pileup.js
- Fixed coordinates for SVs with start chromosome different from end chromosome
- Global comments shown across cases and institutes. Case-specific variant comments are shown only for that specific case.
- Links to clinvar submitted variants at the cases level
- Adapts clinvar parsing to new format
- Fixed problem in `scout update user` when the user object had no roles
- Makes pileup.js use online genome resources when viewing alignments. Now any instance of Scout can make use of this functionality.
- Fix ensembl link for structural variants
- Works even when cases does not have `'madeline_info'`
- Parses Polyphen in correct way again
- Fix problem with parsing gnomad from VEP

### Added
- Added a PDF export function for gene panels
- Added a "Filter and export" button to export custom-filtered SNVs to CSV file
- Dismiss SVs
- Added IGV alignments viewer
- Read delivery report path from case config or CLI command
- Filter for spidex scores
- All HPO terms are now added and fetched from the correct source (https://github.com/obophenotype/human-phenotype-ontology/blob/master/hp.obo)
- New command `scout update hpo`
- New command `scout update genes` will fetch all the latest information about genes and update them
- Load **all** variants found on chromosome **MT**
- Adds choice in cases overview do show as many cases as user like

### Removed
- pileup.min.js and pileup css are imported from a remote web location now
- All source files for HPO information, this is instead fetched directly from source
- All source files for gene information, this is instead fetched directly from source

## [3.0.0]
### Fixed
- hide pedigree panel unless it exists

## [1.5.1] - 2016-07-27
### Fixed
- look for both ".bam.bai" and ".bai" extensions

## [1.4.0] - 2016-03-22
### Added
- support for local frequency through loqusdb
- bunch of other stuff

## [1.3.0] - 2016-02-19
### Fixed
- Update query-phenomizer and add username/password

### Changed
- Update the way a case is checked for rerun-status

### Added
- Add new button to mark a case as "checked"
- Link to clinical variants _without_ 1000G annotation

## [1.2.2] - 2016-02-18
### Fixed
- avoid filtering out variants lacking ExAC and 1000G annotations

## [1.1.3] - 2015-10-01
### Fixed
- persist (clinical) filter when clicking load more
- fix #154 by robustly setting clinical filter func. terms

## [1.1.2] - 2015-09-07
### Fixed
- avoid replacing coverage report with none
- update SO terms, refactored

## [1.1.1] - 2015-08-20
### Fixed
- fetch case based on collaborator status (not owner)

## [1.1.0] - 2015-05-29
### Added
- link(s) to SNPedia based on RS-numbers
- new Jinja filter to "humanize" decimal numbers
- show gene panels in variant view
- new Jinja filter for decoding URL encoding
- add indicator to variants in list that have comments
- add variant number threshold and rank score threshold to load function
- add event methods to mongo adapter
- add tests for models
- show badge "old" if comment was written for a previous analysis

### Changed
- show cDNA change in transcript summary unless variant is exonic
- moved compounds table further up the page
- show dates for case uploads in ISO format
- moved variant comments higher up on page
- updated documentation for pages
- read in coverage report as blob in database and serve directly
- change ``OmimPhenotype`` to ``PhenotypeTerm``
- reorganize models sub-package
- move events (and comments) to separate collection
- only display prev/next links for the research list
- include variant type in breadcrumbs e.g. "Clinical variants"

### Removed
- drop dependency on moment.js

### Fixed
- show the same level of detail for all frequencies on all pages
- properly decode URL encoded symbols in amino acid/cDNA change strings
- fixed issue with wipe permissions in MongoDB
- include default gene lists in "variants" link in breadcrumbs

## [1.0.2] - 2015-05-20
### Changed
- update case fetching function

### Fixed
- handle multiple cases with same id

## [1.0.1] - 2015-04-28
### Fixed
- Fix building URL parameters in cases list Vue component

## [1.0.0] - 2015-04-12
Codename: Sara Lund

![Release 1.0](artwork/releases/release-1-0.jpg)

### Added
- Add email logging for unexpected errors
- New command line tool for deleting case

### Changed
- Much improved logging overall
- Updated documentation/usage guide
- Removed non-working IGV link

### Fixed
- Show sample display name in GT call
- Various small bug fixes
- Make it easier to hover over popups

## [0.0.2-rc1] - 2015-03-04
### Added
- add protein table for each variant
- add many more external links
- add coverage reports as PDFs

### Changed
- incorporate user feedback updates
- big refactor of load scripts

## [0.0.2-rc2] - 2015-03-04
### Changes
- add gene table with gene description
- reorganize inheritance models box

### Fixed
- avoid overwriting gene list on "research" load
- fix various bugs in external links

## [0.0.2-rc3] - 2015-03-05
### Added
- Activity log feed to variant view
- Adds protein change strings to ODM and Sanger email

### Changed
- Extract activity log component to macro

### Fixes
- Make Ensembl transcript links use archive website<|MERGE_RESOLUTION|>--- conflicted
+++ resolved
@@ -4,25 +4,20 @@
 
 About changelog [here](https://keepachangelog.com/en/1.0.0/)
 
+
 ## [unreleased]
 ### Added
 - Button to go directly to HPO SV filter variantS page from case
+- `Scout-REViewer-Service` integration - show `REViewer` picture if available
 - Specify a confidence threshold (green|amber|red) when loading PanelApp panels
 ### Changed
-- `Scout-REViewer-Service` integration - show `REViewer` picture if available
+- Better visualization of regional annotation for long lists of genes in large SVs in Variants tables
 - Order of cells in variants tables
-<<<<<<< HEAD
-- Better visualization of regional annotation for long lists of genes in large SVs in Variants tables
-### Fixed
-- HPO filter button on SV variantS page
-- Spacing between region|function cells in SVs lists
-=======
 - More evident links to gene coverage from Variant page
 ### Fixed
 - HPO filter button on SV variantS page
 - Spacing between region|function cells in SVs lists
 - Labels on gene panel Chanjo report
->>>>>>> a15d5e9d
 
 ## [4.58.1]
 ### Fixed
