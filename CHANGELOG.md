# Change Log
All notable changes to this project will be documented in this file.
This project adheres to [Semantic Versioning](http://semver.org/).

About changelog [here](https://keepachangelog.com/en/1.0.0/)

## [unreleased]
### Added
- Filter case list by cases with variants in ClinVar submission
- Filter case list by cases containing RNA-seq data - gene_fusion_reports and sample-level tracks (splice junctions and RNA coverage)
- Additional case category `Ignored`, to be used for cases that don't fall in the existing 'inactive', 'archived', 'solved', 'prioritized' categories
- Display number of cases shown / total number of cases available for each category on Cases page
- Moved buttons to modify case status from sidebar to main case page
- Link to Mutalyzer Normalizer tool on variant's transcripts overview to retrieve official HVGS descriptions
- Option to manually load RNA MULTIQC report using the command `scout load report -t multiqc_rna`
- Load RNA MULTIQC automatically for a case if config file contains the `multiqc_rna` key/value
- Instructions in admin-guide on how to load case reports via the command line
- Possibility to filter RD variants by a specific genotype call
- Distinct colors for different inheritance models on RD Variant page
- Gene panels PDF export with case variants hits by variant type
### Changed
- Instructions on how to call dibs on scout-stage server in pull request template
- Deprecated CLI commands `scout load <delivery_report, gene_fusion_report, coverage_qc_report, cnv_report>` to replace them with command `scout load report -t <report type>`
- Refactored code to display and download custom case reports
- Do not export `Assertion method` and `Assertion method citation` to ClinVar submission files according to changes to ClinVar's submission spreadsheet templates.
- Simplified code to create and download ClinVar CSV files
- Colorize inheritance models badges by category on VariantS page
### Fixed
- Non-admin users saving institute settings would clear loqusdb instance selection
- Layout of variant position, cytoband and type in SV variant summary
- Broken `Build Status - GitHub badge` on GitHub README page
- Visibility of text on grey badges in gene panels PDF exports
- Labels for dashboard search controls
<<<<<<< HEAD
- Whitespaces on outdated panel in extent report
=======
- Dark mode visibility for ClinVar submission
>>>>>>> 20dda15a

## [4.60]
### Added
- Mitochondrial deletion signatures (mitosign) can be uploaded and shown with mtDNA report
- A `Type of analysis` column on Causatives and Validated variants pages
- List of "safe" gene panels available for matching causatives and managed variants in institute settings, to avoid secondary findings
- `svdb_origin` as a synonym for `FOUND_IN` to complement `set` for variants found by all callers
### Changed
- Hide removed gene panels by default in panels page
- Removed option for filtering cancer SVs by Tumor and Normal alt AF
- Hide links to coverage report from case dynamic HPO panel if cancer analysis
- Remove rerun emails and redirect users to the analysis order portal instead
- Updated clinical SVs igv.js track (dbVar) and added example of external track from `https://trackhubregistry.org/`
- Rewrote the ClinVar export module to simplify and add one variant at the time
- ClinVar submissions with phenotype conditions from: [OMIM, MedGen, Orphanet, MeSH, HP, MONDO]
### Fixed
- If trying to load a badly formatted .tsv file an error message is displayed.
- Avoid showing case as rerun when first attempt at case upload failed
- Dynamic autocomplete search not working on phenomodels page
- Callers added to variant when loading case
- Now possible to update managed variant from file without deleting it first
- Missing preselected chromosome when editing a managed variant
- Preselected variant type and subtype when editing a managed variant
- Typo in dbVar ClinVar track, hg19


## [4.59]
### Added
- Button to go directly to HPO SV filter variantS page from case
- `Scout-REViewer-Service` integration - show `REViewer` picture if available
- Link to HPO panel coverage overview on Case page
- Specify a confidence threshold (green|amber|red) when loading PanelApp panels
- Functional annotations in variants lists exports (all variants)
- Cancer/Normal VAFs and COSMIC ids in in variants lists exports (cancer variants)
### Changed
- Better visualization of regional annotation for long lists of genes in large SVs in Variants tables
- Order of cells in variants tables
- More evident links to gene coverage from Variant page
- Gene panels sorted by display name in the entire Case page
- Round CADD and GnomAD values in variants export files
### Fixed
- HPO filter button on SV variantS page
- Spacing between region|function cells in SVs lists
- Labels on gene panel Chanjo report
- Fixed ambiguous duplicated response headers when requesting a BAM file from /static
- Visited color link on gene coverage button (Variant page)

## [4.58.1]
### Fixed
- Case search with search strings that contain characters that can be escaped

## [4.58]
### Added
- Documentation on how to create/update PanelApp panels
- Add filter by local observations (archive) to structural variants filters
- Add more splicing consequences to SO term definitions
- Search for a specific gene in all gene panels
- Institute settings option to force show all variants on VariantS page for all cases of an institute
- Filter cases by validation pending status
- Link to The Clinical Knowledgebase (CKB) (https://ckb.jax.org/) in cancer variant's page
### Fixed
- Added a not-authorized `auto-login` fixture according to changes in Flask-Login 0.6.2
- Renamed `cache_timeout` param name of flask.send_file function to `max_age` (Flask 2.2 compliant)
- Replaced deprecated `app.config["JSON_SORT_KEYS"]` with app.json.sort_keys in app settings
- Bug in gene variants page (All SNVs and INDELs) when variant gene doesn't have a hgnc id that is found in the database
- Broken export of causatives table
- Query for genes in build 38 on `Search SNVs and INDELs` page
- Prevent typing special characters `^<>?!=\/` in case search form
- Search matching causatives also among research variants in other cases
- Links to variants in Verified variants page
- Broken filter institute cases by pinned gene
- Better visualization of long lists of genes in large SVs on Causative and Verified Variants page
- Reintroduced missing button to export Causative variants
- Better linking and display of matching causatives and managed variants
- Reduced code complexity in `scout/parse/variant/variant.py`
- Reduced complexity of code in `scout/build/variant/variant.py`

### Changed
- State that loqusdb observation is in current case if observations count is one and no cases are shown
- Better pagination and number of variants returned by queries in `Search SNVs and INDELs` page
- Refactored and simplified code used for collecting gene variants for `Search SNVs and INDELs` page
- Fix sidebar panel icons in Case view
- Fix panel spacing in Case view
- Removed unused database `sanger_ordered` and `case_id,category,rank_score` indexes (variant collection)
- Verified variants displayed in a dedicated page reachable from institute sidebar
- Unified stats in dashboard page
- Improved gene info for large SVs and cancer SVs
- Remove the unused `variant.str_variant` endpoint from variant views
- Easier editing of HPO gene panel on case page
- Assign phenotype panel less cramped on Case page
- Causatives and Verified variants pages to use the same template macro
- Allow hyphens in panel names
- Reduce resolution of example images
- Remove some animations in web gui which where rendered slow


## [4.57.4]
### Fixed
- Parsing of variant.FORMAT "DR" key in parse variant file

## [4.57.3]
### Fixed
- Export of STR verified variants
- Do not download as verified variants first verified and then reset to not validated
- Avoid duplicated lines in downloaded verified variants reflecting changes in variant validation status

## [4.57.2]
### Fixed
- Export of verified variants when variant gene has no transcripts
- HTTP 500 when visiting a the details page for a cancer variant that had been ranked with genmod

## [4.57.1]
### Fixed
- Updating/replacing a gene panel from file with a corrupted or malformed file

## [4.57]
### Added
- Display last 50 or 500 events for a user in a timeline
- Show dismiss count from other cases on matching variantS
- Save Beacon-related events in events collection
- Institute settings allow saving multiple loqusdb instances for one institute
- Display stats from multiple instances of loqusdb on variant page
- Display date and frequency of obs derived from count of local archive observations from MIP11 (requires fix in MIP)
### Changed
- Prior ACMG classifications view is no longer limited by pathogenicity
### Fixed
- Visibility of Sanger ordered badge on case page, light mode
- Some of the DataTables tables (Phenotypes and Diagnoses pages) got a bit dark in dark mode
- Remove all redundancies when displaying timeline events (some events are saved both as case-related and variant-related)
- Missing link in saved MatchMaker-related events
- Genes with mixed case gene symbols missing in PanelApp panels
- Alignment of elements on the Beacon submission modal window
- Locus info links from STR variantS page open in new browser tabs

## [4.56]
### Added
- Test for PanelApp panels loading
- `panel-umi` tag option when loading cancer analyses
### Changed
- Black text to make comments more visible in dark mode
- Loading PanelApp panels replaces pre-existing panels with same version
- Removed sidebar from Causatives page - navigation is available on the top bar for now
- Create ClinVar submissions from pinned variants list in case page
- Select which pinned variants will be included in ClinVar submission documents
### Fixed
- Remove a:visited css style from all buttons
- Update of HPO terms via command line
- Background color of `MIXED` and `PANEL-UMI` sequencing types on cases page
- Fixed regex error when searching for cases with query ending with `\ `
- Gene symbols on Causatives page lighter in dark mode
- SpliceAI tooltip of multigene variants

## [4.55]
### Changed
- Represent different tumor samples as vials in cases page
- Option to force-update the OMIM panel
### Fixed
- Low tumor purity badge alignment in cancer samples table on cancer case view
- VariantS comment popovers reactivate on hover
- Updating database genes in build 37
- ACMG classification summary hidden by sticky navbar
- Logo backgrounds fixed to white on welcome page
- Visited links turn purple again
- Style of link buttons and dropdown menus
- Update KUH and GMS logos
- Link color for Managed variants

## [4.54]
### Added
- Dark mode, using browser/OS media preference
- Allow marking case as solved without defining causative variants
- Admin users can create missing beacon datasets from the institute's settings page
- GenCC links on gene and variant pages
- Deprecation warnings when launching the app using a .yaml config file or loading cases using .ped files
### Changed
- Improved HTML syntax in case report template
- Modified message displayed when variant rank stats could not be calculated
- Expanded instructions on how to test on CG development server (cg-vm1)
- Added more somatic variant callers (Balsamic v9 SNV, develop SV)
### Fixed
- Remove load demo case command from docker-compose.yml
- Text elements being split across pages in PDF reports
- Made login password field of type `password` in LDAP login form
- Gene panels HTML select in institute's settings page
- Bootstrap upgraded to version 5
- Fix some Sourcery and SonarCloud suggestions
- Escape special characters in case search on institute and dashboard pages
- Broken case PDF reports when no Madeline pedigree image can be created
- Removed text-white links style that were invisible in new pages style
- Variants pagination after pressing "Filter variants" or "Clinical filter"
- Layout of buttons Matchmaker submission panel (case page)
- Removing cases from Matchmaker (simplified code and fixed functionality)
- Reintroduce check for missing alignment files purged from server

## [4.53]
### Added
### Changed
- Point Alamut API key docs link to new API version
- Parse dbSNP id from ID only if it says "rs", else use VEP CSQ fields
- Removed MarkupSafe from the dependencies
### Fixed
- Reintroduced loading of SVs for demo case 643595
- Successful parse of FOUND_IN should avoid GATK caller default
- All vulnerabilities flagged by SonarCloud

## [4.52]
### Added
- Demo cancer case gets loaded together with demo RD case in demo instance
- Parse REVEL_score alongside REVEL_rankscore from csq field and display it on SNV variant page
- Rank score results now show the ranking range
- cDNA and protein changes displayed on institute causatives pages
- Optional SESSION_TIMEOUT_MINUTES configuration in app config files
- Script to convert old OMIM case format (list of integers) to new format (list of dictionaries)
- Additional check for user logged in status before serving alignment files
- Download .cgh files from cancer samples table on cancer case page
- Number of documents and date of last update on genes page
### Changed
- Verify user before redirecting to IGV alignments and sashimi plots
- Build case IGV tracks starting from case and variant objects instead of passing all params in a form
- Unfreeze Werkzeug lib since Flask_login v.0.6 with bugfix has been released
- Sort gene panels by name (panelS and variant page)
- Removed unused `server.blueprints.alignviewers.unindexed_remote_static` endpoint
- User sessions to check files served by `server.blueprints.alignviewers.remote_static` endpoint
- Moved Beacon-related functions to a dedicated app extension
- Audit Filter now also loads filter displaying the variants for it
### Fixed
- Handle `attachment_filename` parameter renamed to `download_name` when Flask 2.2 will be released
- Removed cursor timeout param in cases find adapter function to avoid many code warnings
- Removed stream argument deprecation warning in tests
- Handle `no intervals found` warning in load_region test
- Beacon remove variants
- Protect remote_cors function in alignviewers view from Server-Side Request Forgery (SSRF)
- Check creation date of last document in gene collection to display when genes collection was updated last

## [4.51]
### Added
- Config file containing codecov settings for pull requests
- Add an IGV.js direct link button from case page
- Security policy file
- Hide/shade compound variants based on rank score on variantS from filter
- Chromograph legend documentation direct link
### Changed
- Updated deprecated Codecov GitHub action to v.2
- Simplified code of scout/adapter/mongo/variant
- Update IGV.js to v2.11.2
- Show summary number of variant gene panels on general report if more than 3
### Fixed
- Marrvel link for variants in genome build 38 (using liftover to build 37)
- Remove flags from codecov config file
- Fixed filter bug with high negative SPIDEX scores
- Renamed IARC TP53 button to to `TP53 Database`, modified also link since IARC has been moved to the US NCI: `https://tp53.isb-cgc.org/`
- Parsing new format of OMIM case info when exporting patients to Matchmaker
- Remove flask-debugtoolbar lib dependency that is using deprecated code and causes app to crash after new release of Jinja2 (3.1)
- Variant page crashing for cases with old OMIM terms structure (a list of integers instead of dictionary)
- Variant page crashing when creating MARRVEL link for cases with no genome build
- SpliceAI documentation link
- Fix deprecated `safe_str_cmp` import from `werkzeug.security` by freezing Werkzeug lib to v2.0 until Flask_login v.0.6 with bugfix is released
- List gene names densely in general report for SVs that contain more than 3 genes
- Show transcript ids on refseq genes on hg19 in IGV.js, using refgene source
- Display correct number of genes in general report for SVs that contain more than 32 genes
- Broken Google login after new major release of `lepture/authlib`
- Fix frequency and callers display on case general report

## [4.50.1]
### Fixed
- Show matching causative STR_repid for legacy str variants (pre Stranger hgnc_id)

## [4.50]
### Added
- Individual-specific OMIM terms
- OMIM disease descriptions in ClinVar submission form
- Add a toggle for melter rerun monitoring of cases
- Add a config option to show the rerun monitoring toggle
- Add a cli option to export cases with rerun monitoring enabled
- Add a link to STRipy for STR variants; shallow for ARX and HOXA13
- Hide by default variants only present in unaffected individuals in variants filters
- OMIM terms in general case report
- Individual-level info on OMIM and HPO terms in general case report
- PanelApp gene link among the external links on variant page
- Dashboard case filters fields help
- Filter cases by OMIM terms in cases and dashboard pages
### Fixed
- A malformed panel id request would crash with exception: now gives user warning flash with redirect
- Link to HPO resource file hosted on `http://purl.obolibrary.org`
- Gene search form when gene exists only in build 38
- Fixed odd redirect error and poor error message on missing column for gene panel csv upload
- Typo in parse variant transcripts function
- Modified keys name used to parse local observations (archived) frequencies to reflect change in MIP keys naming
- Better error handling for partly broken/timed out chanjo reports
- Broken javascript code when case Chromograph data is malformed
- Broader space for case synopsis in general report
- Show partial causatives on causatives and matching causatives panels
- Partial causative assignment in cases with no OMIM or HPO terms
- Partial causative OMIM select options in variant page
### Changed
- Slightly smaller and improved layout of content in case PDF report
- Relabel more cancer variant pages somatic for navigation
- Unify caseS nav links
- Removed unused `add_compounds` param from variant controllers function
- Changed default hg19 genome for IGV.js to legacy hg19_1kg_decoy to fix a few problematic loci
- Reduce code complexity (parse/ensembl.py)
- Silence certain fields in ClinVar export if prioritised ones exist (chrom-start-end if hgvs exist)
- Made phenotype non-mandatory when marking a variant as partial causative
- Only one phenotype condition type (OMIM or HPO) per variant is used in ClinVar submissions
- ClinVar submission variant condition prefers OMIM over HPO if available
- Use lighter version of gene objects in Omim MongoDB adapter, panels controllers, panels views and institute controllers
- Gene-variants table size is now adaptive
- Remove unused file upload on gene-variants page

## [4.49]
### Fixed
- Pydantic model types for genome_build, madeline_info, peddy_ped_check and peddy_sex_check, rank_model_version and sv_rank_model_version
- Replace `MatchMaker` with `Matchmaker` in all places visible by a user
- Save diagnosis labels along with OMIM terms in Matchmaker Exchange submission objects
- `libegl-mesa0_21.0.3-0ubuntu0.3~20.04.5_amd64.deb` lib not found by GitHub actions Docker build
- Remove unused `chromograph_image_files` and `chromograph_prefixes` keys saved when creating or updating an RD case
- Search managed variants by description and with ignore case
### Changed
- Introduced page margins on exported PDF reports
- Smaller gene fonts in downloaded HPO genes PDF reports
- Reintroduced gene coverage data in the PDF-exported general report of rare-disease cases
- Check for existence of case report files before creating sidebar links
- Better description of HPO and OMIM terms for patients submitted to Matchmaker Exchange
- Remove null non-mandatory key/values when updating a case
- Freeze WTForms<3 due to several form input rendering changes

## [4.48.1]
### Fixed
- General case PDF report for recent cases with no pedigree

## [4.48]
### Added
- Option to cancel a request for research variants in case page
### Changed
- Update igv.js to v2.10.5
- Updated example of a case delivery report
- Unfreeze cyvcf2
- Builder images used in Scout Dockerfiles
- Crash report email subject gives host name
- Export general case report to PDF using PDFKit instead of WeasyPrint
- Do not include coverage report in PDF case report since they might have different orientation
- Export cancer cases's "Coverage and QC report" to PDF using PDFKit instead of Weasyprint
- Updated cancer "Coverage and QC report" example
- Keep portrait orientation in PDF delivery report
- Export delivery report to PDF using PDFKit instead of Weasyprint
- PDF export of clinical and research HPO panels using PDFKit instead of Weasyprint
- Export gene panel report to PDF using PDFKit
- Removed WeasyPrint lib dependency

### Fixed
- Reintroduced missing links to Swegen and Beacon and dbSNP in RD variant page, summary section
- Demo delivery report orientation to fit new columns
- Missing delivery report in demo case
- Cast MNVs to SNV for test
- Export verified variants from all institutes when user is admin
- Cancer coverage and QC report not found for demo cancer case
- Pull request template instructions on how to deploy to test server
- PDF Delivery report not showing Swedac logo
- Fix code typos
- Disable codefactor raised by ESLint for javascript functions located on another file
- Loading spinner stuck after downloading a PDF gene panel report
- IGV browser crashing when file system with alignment files is not mounted

## [4.47]
### Added
- Added CADD, GnomAD and genotype calls to variantS export
### Changed
- Pull request template, to illustrate how to deploy pull request branches on cg-vm1 stage server
### Fixed
- Compiled Docker image contains a patched version (v4.9) of chanjo-report

## [4.46.1]
### Fixed
- Downloading of files generated within the app container (MT-report, verified variants, pedigrees, ..)

## [4.46]
### Added
- Created a Dockefile to be used to serve the dockerized app in production
- Modified the code to collect database params specified as env vars
- Created a GitHub action that pushes the Dockerfile-server image to Docker Hub (scout-server-stage) every time a PR is opened
- Created a GitHub action that pushes the Dockerfile-server image to Docker Hub (scout-server) every time a new release is created
- Reassign MatchMaker Exchange submission to another user when a Scout user is deleted
- Expose public API JSON gene panels endpoint, primarily to enable automated rerun checking for updates
- Add utils for dictionary type
- Filter institute cases using multiple HPO terms
- Vulture GitHub action to identify and remove unused variables and imports
### Changed
- Updated the python config file documentation in admin guide
- Case configuration parsing now uses Pydantic for improved typechecking and config handling
- Removed test matrices to speed up automatic testing of PRs
- Switch from Coveralls to Codecov to handle CI test coverage
- Speed-up CI tests by caching installation of libs and splitting tests into randomized groups using pytest-test-groups
- Improved LDAP login documentation
- Use lib flask-ldapconn instead of flask_ldap3_login> to handle ldap authentication
- Updated Managed variant documentation in user guide
- Fix and simplify creating and editing of gene panels
- Simplified gene variants search code
- Increased the height of the genes track in the IGV viewer
### Fixed
- Validate uploaded managed variant file lines, warning the user.
- Exporting validated variants with missing "genes" database key
- No results returned when searching for gene variants using a phenotype term
- Variants filtering by gene symbols file
- Make gene HGNC symbols field mandatory in gene variants page and run search only on form submit
- Make sure collaborator gene variants are still visible, even if HPO filter is used

## [4.45]
### Added
### Changed
- Start Scout also when loqusdbapi is not reachable
- Clearer definition of manual standard and custom inheritance models in gene panels
- Allow searching multiple chromosomes in filters
### Fixed
- Gene panel crashing on edit action

## [4.44]
### Added
### Changed
- Display Gene track beneath each sample track when displaying splice junctions in igv browser
- Check outdated gene symbols and update with aliases for both RD and cancer variantS
### Fixed
- Added query input check and fixed the Genes API endpoint to return a json formatted error when request is malformed
- Typo in ACMG BP6 tooltip

## [4.43.1]
### Added
- Added database index for OMIM disease term genes
### Changed
### Fixed
- Do not drop HPO terms collection when updating HPO terms via the command line
- Do not drop disease (OMIM) terms collection when updating diseases via the command line

## [4.43]
### Added
- Specify which collection(s) update/build indexes for
### Fixed
- Do not drop genes and transcripts collections when updating genes via the command line

## [4.42.1]
### Added
### Changed
### Fixed
- Freeze PyMongo lib to version<4.0 to keep supporting previous MongoDB versions
- Speed up gene panels creation and update by collecting only light gene info from database
- Avoid case page crash on Phenomizer queries timeout

## [4.42]
### Added
- Choose custom pinned variants to submit to MatchMaker Exchange
- Submit structural variant as genes to the MatchMaker Exchange
- Added function for maintainers and admins to remove gene panels
- Admins can restore deleted gene panels
- A development docker-compose file illustrating the scout/chanjo-report integration
- Show AD on variants view for cancer SV (tumor and normal)
- Cancer SV variants filter AD, AF (tumor and normal)
- Hiding the variants score column also from cancer SVs, as for the SNVs
### Changed
- Enforce same case _id and display_name when updating a case
- Enforce same individual ids, display names and affected status when updating a case
- Improved documentation for connecting to loqusdb instances (including loqusdbapi)
- Display and download HPO gene panels' gene symbols in italics
- A faster-built and lighter Docker image
- Reduce complexity of `panels` endpoint moving some code to the panels controllers
- Update requirements to use flask-ldap3-login>=0.9.17 instead of freezing WTForm
### Fixed
- Use of deprecated TextField after the upgrade of WTF to v3.0
- Freeze to WTForms to version < 3
- Remove the extra files (bed files and madeline.svg) introduced by mistake
- Cli command loading demo data in docker-compose when case custom images exist and is None
- Increased MongoDB connection serverSelectionTimeoutMS parameter to 30K (default value according to MongoDB documentation)
- Better differentiate old obs counts 0 vs N/A
- Broken cancer variants page when default gene panel was deleted
- Typo in tx_overview function in variant controllers file
- Fixed loqusdbapi SV search URL
- SV variants filtering using Decipher criterion
- Removing old gene panels that don't contain the `maintainer` key.

## [4.41.1]
### Fixed
- General reports crash for variant annotations with same variant on other cases

## [4.41]
### Added
- Extended the instructions for running the Scout Docker image (web app and cli).
- Enabled inclusion of custom images to STR variant view
### Fixed
- General case report sorting comments for variants with None genetic models
- Do not crash but redirect to variants page with error when a variant is not found for a case
- UCSC links coordinates for SV variants with start chromosome different than end chromosome
- Human readable variants name in case page for variants having start chromosome different from end chromosome
- Avoid always loading all transcripts when checking gene symbol: introduce gene captions
- Slow queries for evaluated variants on e.g. case page - use events instead
### Changed
- Rearrange variant page again, moving severity predictions down.
- More reactive layout width steps on variant page

## [4.40.1]
### Added
### Fixed
- Variants dismissed with inconsistent inheritance pattern can again be shown in general case report
- General report page for variants with genes=None
- General report crashing when variants have no panels
- Added other missing keys to case and variant dictionaries passed to general report
### Changed

## [4.40]
### Added
- A .cff citation file
- Phenotype search API endpoint
- Added pagination to phenotype API
- Extend case search to include internal MongoDB id
- Support for connecting to a MongoDB replica set (.py config files)
- Support for connecting to a MongoDB replica set (.yaml config files)
### Fixed
- Command to load the OMIM gene panel (`scout load panel --omim`)
- Unify style of pinned and causative variants' badges on case page
- Removed automatic spaces after punctuation in comments
- Remove the hardcoded number of total individuals from the variant's old observations panel
- Send delete requests to a connected Beacon using the DELETE method
- Layout of the SNV and SV variant page - move frequency up
### Changed
- Stop updating database indexes after loading exons via command line
- Display validation status badge also for not Sanger-sequenced variants
- Moved Frequencies, Severity and Local observations panels up in RD variants page
- Enabled Flask CORS to communicate CORS status to js apps
- Moved the code preparing the transcripts overview to the backend
- Refactored and filtered json data used in general case report
- Changed the database used in docker-compose file to use the official MongoDB v4.4 image
- Modified the Python (3.6, 3.8) and MongoDB (3.2, 4.4, 5.0) versions used in testing matrices (GitHub actions)
- Capitalize case search terms on institute and dashboard pages


## [4.39]
### Added
- COSMIC IDs collected from CSQ field named `COSMIC`
### Fixed
- Link to other causative variants on variant page
- Allow multiple COSMIC links for a cancer variant
- Fix floating text in severity box #2808
- Fixed MitoMap and HmtVar links for hg38 cases
- Do not open new browser tabs when downloading files
- Selectable IGV tracks on variant page
- Missing splice junctions button on variant page
- Refactor variantS representative gene selection, and use it also for cancer variant summary
### Changed
- Improve Javascript performance for displaying Chromograph images
- Make ClinVar classification more evident in cancer variant page

## [4.38]
### Added
- Option to hide Alamut button in the app config file
### Fixed
- Library deprecation warning fixed (insert is deprecated. Use insert_one or insert_many instead)
- Update genes command will not trigger an update of database indices any more
- Missing resources in temporary downloading directory when updating genes using the command line
- Restore previous variant ACMG classification in a scrollable div
- Loading spinner not stopping after downloading PDF case reports and variant list export
- Add extra Alamut links higher up on variant pages
- Improve UX for phenotypes in case page
- Filter and export of STR variants
- Update look of variants page navigation buttons
### Changed

## [4.37]
### Added
- Highlight and show version number for RefSeq MANE transcripts.
- Added integration to a rerunner service for toggling reanalysis with updated pedigree information
- SpliceAI display and parsing from VEP CSQ
- Display matching tiered variants for cancer variants
- Display a loading icon (spinner) until the page loads completely
- Display filter badges in cancer variants list
- Update genes from pre-downloaded file resources
- On login, OS, browser version and screen size are saved anonymously to understand how users are using Scout
- API returning institutes data for a given user: `/api/v1/institutes`
- API returning case data for a given institute: `/api/v1/institutes/<institute_id>/cases`
- Added GMS and Lund university hospital logos to login page
- Made display of Swedac logo configurable
- Support for displaying custom images in case view
- Individual-specific HPO terms
- Optional alamut_key in institute settings for Alamut Plus software
- Case report API endpoint
- Tooltip in case explaining that genes with genome build different than case genome build will not be added to dynamic HPO panel.
- Add DeepVariant as a caller
### Fixed
- Updated IGV to v2.8.5 to solve missing gene labels on some zoom levels
- Demo cancer case config file to load somatic SNVs and SVs only.
- Expand list of refseq trancripts in ClinVar submission form
- Renamed `All SNVs and INDELs` institute sidebar element to `Search SNVs and INDELs` and fixed its style.
- Add missing parameters to case load-config documentation
- Allow creating/editing gene panels and dynamic gene panels with genes present in genome build 38
- Bugfix broken Pytests
- Bulk dismissing variants error due to key conversion from string to integer
- Fix typo in index documentation
- Fixed crash in institute settings page if "collaborators" key is not set in database
- Don't stop Scout execution if LoqusDB call fails and print stacktrace to log
- Bug when case contains custom images with value `None`
- Bug introduced when fixing another bug in Scout-LoqusDB interaction
- Loading of OMIM diagnoses in Scout demo instance
- Remove the docker-compose with chanjo integration because it doesn't work yet.
- Fixed standard docker-compose with scout demo data and database
- Clinical variant assessments not present for pinned and causative variants on case page.
- MatchMaker matching one node at the time only
- Remove link from previously tiered variants badge in cancer variants page
- Typo in gene cell on cancer variants page
- Managed variants filter form
### Changed
- Better naming for variants buttons on cancer track (somatic, germline). Also show cancer research button if available.
- Load case with missing panels in config files, but show warning.
- Changing the (Female, Male) symbols to (F/M) letters in individuals_table and case-sma.
- Print stacktrace if case load command fails
- Added sort icon and a pointer to the cursor to all tables with sortable fields
- Moved variant, gene and panel info from the basic pane to summary panel for all variants.
- Renamed `Basics` panel to `Classify` on variant page.
- Revamped `Basics` panel to a panel dedicated to classify variants
- Revamped the summary panel to be more compact.
- Added dedicated template for cancer variants
- Removed Gene models, Gene annotations and Conservation panels for cancer variants
- Reorganized the orders of panels for variant and cancer variant views
- Added dedicated variant quality panel and removed relevant panes
- A more compact case page
- Removed OMIM genes panel
- Make genes panel, pinned variants panel, causative variants panel and ClinVar panel scrollable on case page
- Update to Scilifelab's 2020 logo
- Update Gens URL to support Gens v2.0 format
- Refactor tests for parsing case configurations
- Updated links to HPO downloadable resources
- Managed variants filtering defaults to all variant categories
- Changing the (Kind) drop-down according to (Category) drop-down in Managed variant add variant
- Moved Gens button to individuals table
- Check resource files availability before starting updating OMIM diagnoses
- Fix typo in `SHOW_OBSERVED_VARIANT_ARCHIVE` config param

## [4.36]
### Added
- Parse and save splice junction tracks from case config file
- Tooltip in observations panel, explaining that case variants with no link might be old variants, not uploaded after a case rerun
### Fixed
- Warning on overwriting variants with same position was no longer shown
- Increase the height of the dropdowns to 425px
- More indices for the case table as it grows, specifically for causatives queries
- Splice junction tracks not centered over variant genes
- Total number of research variants count
- Update variants stats in case documents every time new variants are loaded
- Bug in flashing warning messages when filtering variants
### Changed
- Clearer warning messages for genes and gene/gene-panels searches in variants filters

## [4.35]
### Added
- A new index for hgnc_symbol in the hgnc_gene collection
- A Pedigree panel in STR page
- Display Tier I and II variants in case view causatives card for cancer cases
### Fixed
- Send partial file data to igv.js when visualizing sashimi plots with splice junction tracks
- Research variants filtering by gene
- Do not attempt to populate annotations for not loaded pinned/causatives
- Add max-height to all dropdowns in filters
### Changed
- Switch off non-clinical gene warnings when filtering research variants
- Don't display OMIM disease card in case view for cancer cases
- Refactored Individuals and Causative card in case view for cancer cases
- Update and style STR case report

## [4.34]
### Added
- Saved filter lock and unlock
- Filters can optionally be marked audited, logging the filter name, user and date on the case events and general report.
- Added `ClinVar hits` and `Cosmic hits` in cancer SNVs filters
- Added `ClinVar hits` to variants filter (rare disease track)
- Load cancer demo case in docker-compose files (default and demo file)
- Inclusive-language check using [woke](https://github.com/get-woke/woke) github action
- Add link to HmtVar for mitochondrial variants (if VCF is annotated with HmtNote)
- Grey background for dismissed compounds in variants list and variant page
- Pin badge for pinned compounds in variants list and variant page
- Support LoqusDB REST API queries
- Add a docker-compose-matchmaker under scout/containers/development to test matchmaker locally
- Script to investigate consequences of symbol search bug
- Added GATK to list of SV and cancer SV callers
### Fixed
- Make MitoMap link work for hg38 again
- Export Variants feature crashing when one of the variants has no primary transcripts
- Redirect to last visited variantS page when dismissing variants from variants list
- Improved matching of SVs Loqus occurrences in other cases
- Remove padding from the list inside (Matching causatives from other cases) panel
- Pass None to get_app function in CLI base since passing script_info to app factory functions was deprecated in Flask 2.0
- Fixed failing tests due to Flask update to version 2.0
- Speed up user events view
- Causative view sort out of memory error
- Use hgnc_id for gene filter query
- Typo in case controllers displaying an error every time a patient is matched against external MatchMaker nodes
- Do not crash while attempting an update for variant documents that are too big (> 16 MB)
- Old STR causatives (and other variants) may not have HGNC symbols - fix sort lambda
- Check if gene_obj has primary_transcript before trying to access it
- Warn if a gene manually searched is in a clinical panel with an outdated name when filtering variants
- ChrPos split js not needed on STR page yet
### Changed
- Remove parsing of case `genome_version`, since it's not used anywhere downstream
- Introduce deprecation warning for Loqus configs that are not dictionaries
- SV clinical filter no longer filters out sub 100 nt variants
- Count cases in LoqusDB by variant type
- Commit pulse repo badge temporarily set to weekly
- Sort ClinVar submissions objects by ascending "Last evaluated" date
- Refactored the MatchMaker integration as an extension
- Replaced some sensitive words as suggested by woke linter
- Documentation for load-configuration rewritten.
- Add styles to MatchMaker matches table
- More detailed info on the data shared in MatchMaker submission form

## [4.33.1]
### Fixed
- Include markdown for release autodeploy docs
- Use standard inheritance model in ClinVar (https://ftp.ncbi.nlm.nih.gov/pub/GTR/standard_terms/Mode_of_inheritance.txt)
- Fix issue crash with variants that have been unflagged causative not being available in other causatives
### Added
### Changed

## [4.33]
### Fixed
- Command line crashing when updating an individual not found in database
- Dashboard page crashing when filters return no data
- Cancer variants filter by chromosome
- /api/v1/genes now searches for genes in all genome builds by default
- Upgraded igv.js to version 2.8.1 (Fixed Unparsable bed record error)
### Added
- Autodeploy docs on release
- Documentation for updating case individuals tracks
- Filter cases and dashboard stats by analysis track
### Changed
- Changed from deprecated db update method
- Pre-selected fields to run queries with in dashboard page
- Do not filter by any institute when first accessing the dashboard
- Removed OMIM panel in case view for cancer cases
- Display Tier I and II variants in case view causatives panel for cancer cases
- Refactored Individuals and Causative panels in case view for cancer cases

## [4.32.1]
### Fixed
- iSort lint check only
### Changed
- Institute cases page crashing when a case has track:Null
### Added

## [4.32]
### Added
- Load and show MITOMAP associated diseases from VCF (INFO field: MitomapAssociatedDiseases, via HmtNote)
- Show variant allele frequencies for mitochondrial variants (GRCh38 cases)
- Extend "public" json API with diseases (OMIM) and phenotypes (HPO)
- HPO gene list download now has option for clinical and non-clinical genes
- Display gene splice junctions data in sashimi plots
- Update case individuals with splice junctions tracks
- Simple Docker compose for development with local build
- Make Phenomodels subpanels collapsible
- User side documentation of cytogenomics features (Gens, Chromograph, vcf2cytosure, rhocall)
- iSort GitHub Action
- Support LoqusDB REST API queries
### Fixed
- Show other causative once, even if several events point to it
- Filtering variants by mitochondrial chromosome for cases with genome build=38
- HPO gene search button triggers any warnings for clinical / non-existing genes also on first search
- Fixed a bug in variants pages caused by MT variants without alt_frequency
- Tests for CADD score parsing function
- Fixed the look of IGV settings on SNV variant page
- Cases analyzed once shown as `rerun`
- Missing case track on case re-upload
- Fixed severity rank for SO term "regulatory region ablation"
### Changed
- Refactor according to CodeFactor - mostly reuse of duplicated code
- Phenomodels language adjustment
- Open variants in a new window (from variants page)
- Open overlapping and compound variants in a new window (from variant page)
- gnomAD link points to gnomAD v.3 (build GRCh38) for mitochondrial variants.
- Display only number of affected genes for dismissed SVs in general report
- Chromosome build check when populating the variants filter chromosome selection
- Display mitochondrial and rare diseases coverage report in cases with missing 'rare' track

## [4.31.1]
### Added
### Changed
- Remove mitochondrial and coverage report from cancer cases sidebar
### Fixed
- ClinVar page when dbSNP id is None

## [4.31]
### Added
- gnomAD annotation field in admin guide
- Export also dynamic panel genes not associated to an HPO term when downloading the HPO panel
- Primary HGNC transcript info in variant export files
- Show variant quality (QUAL field from vcf) in the variant summary
- Load/update PDF gene fusion reports (clinical and research) generated with Arriba
- Support new MANE annotations from VEP (both MANE Select and MANE Plus Clinical)
- Display on case activity the event of a user resetting all dismissed variants
- Support gnomAD population frequencies for mitochondrial variants
- Anchor links in Casedata ClinVar panels to redirect after renaming individuals
### Fixed
- Replace old docs link www.clinicalgenomics.se/scout with new https://clinical-genomics.github.io/scout
- Page formatting issues whenever case and variant comments contain extremely long strings with no spaces
- Chromograph images can be one column and have scrollbar. Removed legacy code.
- Column labels for ClinVar case submission
- Page crashing looking for LoqusDB observation when variant doesn't exist
- Missing inheritance models and custom inheritance models on newly created gene panels
- Accept only numbers in managed variants filter as position and end coordinates
- SNP id format and links in Variant page, ClinVar submission form and general report
- Case groups tooltip triggered only when mouse is on the panel header
### Changed
- A more compact case groups panel
- Added landscape orientation CSS style to cancer coverage and QC demo report
- Improve user documentation to create and save new gene panels
- Removed option to use space as separator when uploading gene panels
- Separating the columns of standard and custom inheritance models in gene panels
- Improved ClinVar instructions for users using non-English Excel

## [4.30.2]
### Added
### Fixed
- Use VEP RefSeq ID if RefSeq list is empty in RefSeq transcripts overview
- Bug creating variant links for variants with no end_chrom
### Changed

## [4.30.1]
### Added
### Fixed
- Cryptography dependency fixed to use version < 3.4
### Changed

## [4.30]
### Added
- Introduced a `reset dismiss variant` verb
- Button to reset all dismissed variants for a case
- Add black border to Chromograph ideograms
- Show ClinVar annotations on variantS page
- Added integration with GENS, copy number visualization tool
- Added a VUS label to the manual classification variant tags
- Add additional information to SNV verification emails
- Tooltips documenting manual annotations from default panels
- Case groups now show bam files from all cases on align view
### Fixed
- Center initial igv view on variant start with SNV/indels
- Don't set initial igv view to negative coordinates
- Display of GQ for SV and STR
- Parsing of AD and related info for STRs
- LoqusDB field in institute settings accepts only existing Loqus instances
- Fix DECIPHER link to work after DECIPHER migrated to GRCh38
- Removed visibility window param from igv.js genes track
- Updated HPO download URL
- Patch HPO download test correctly
- Reference size on STR hover not needed (also wrong)
- Introduced genome build check (allowed values: 37, 38, "37", "38") on case load
- Improve case searching by assignee full name
- Populating the LoqusDB select in institute settings
### Changed
- Cancer variants table header (pop freq etc)
- Only admin users can modify LoqusDB instance in Institute settings
- Style of case synopsis, variants and case comments
- Switched to igv.js 2.7.5
- Do not choke if case is missing research variants when research requested
- Count cases in LoqusDB by variant type
- Introduce deprecation warning for Loqus configs that are not dictionaries
- Improve create new gene panel form validation
- Make XM- transcripts less visible if they don't overlap with transcript refseq_id in variant page
- Color of gene panels and comments panels on cases and variant pages
- Do not choke if case is missing research variants when reserch requested

## [4.29.1]
### Added
### Fixed
- Always load STR variants regardless of RankScore threshold (hotfix)
### Changed

## [4.29]
### Added
- Added a page about migrating potentially breaking changes to the documentation
- markdown_include in development requirements file
- STR variants filter
- Display source, Z-score, inheritance pattern for STR annotations from Stranger (>0.6.1) if available
- Coverage and quality report to cancer view
### Fixed
- ACMG classification page crashing when trying to visualize a classification that was removed
- Pretty print HGVS on gene variants (URL-decode VEP)
- Broken or missing link in the documentation
- Multiple gene names in ClinVar submission form
- Inheritance model select field in ClinVar submission
- IGV.js >2.7.0 has an issue with the gene track zoom levels - temp freeze at 2.7.0
- Revert CORS-anywhere and introduce a local http proxy for cloud tracks
### Changed

## [4.28]
### Added
- Chromograph integration for displaying PNGs in case-page
- Add VAF to cancer case general report, and remove some of its unused fields
- Variants filter compatible with genome browser location strings
- Support for custom public igv tracks stored on the cloud
- Add tests to increase testing coverage
- Update case variants count after deleting variants
- Update IGV.js to latest (v2.7.4)
- Bypass igv.js CORS check using `https://github.com/Rob--W/cors-anywhere`
- Documentation on default and custom IGV.js tracks (admin docs)
- Lock phenomodels so they're editable by admins only
- Small case group assessment sharing
- Tutorial and files for deploying app on containers (Kubernetes pods)
- Canonical transcript and protein change of canonical transcript in exported variants excel sheet
- Support for Font Awesome version 6
- Submit to Beacon from case page sidebar
- Hide dismissed variants in variants pages and variants export function
- Systemd service files and instruction to deploy Scout using podman
### Fixed
- Bugfix: unused `chromgraph_prefix |tojson` removed
- Freeze coloredlogs temporarily
- Marrvel link
- Don't show TP53 link for silent or synonymous changes
- OMIM gene field accepts any custom number as OMIM gene
- Fix Pytest single quote vs double quote string
- Bug in gene variants search by similar cases and no similar case is found
- Delete unused file `userpanel.py`
- Primary transcripts in variant overview and general report
- Google OAuth2 login setup in README file
- Redirect to 'missing file'-icon if configured Chromograph file is missing
- Javascript error in case page
- Fix compound matching during variant loading for hg38
- Cancer variants view containing variants dismissed with cancer-specific reasons
- Zoom to SV variant length was missing IGV contig select
- Tooltips on case page when case has no default gene panels
### Changed
- Save case variants count in case document and not in sessions
- Style of gene panels multiselect on case page
- Collapse/expand main HPO checkboxes in phenomodel preview
- Replaced GQ (Genotype quality) with VAF (Variant allele frequency) in cancer variants GT table
- Allow loading of cancer cases with no tumor_purity field
- Truncate cDNA and protein changes in case report if longer than 20 characters


## [4.27]
### Added
- Exclude one or more variant categories when running variants delete command
### Fixed
### Changed

## [4.26.1]
### Added
### Fixed
- Links with 1-letter aa codes crash on frameshift etc
### Changed

## [4.26]
### Added
- Extend the delete variants command to print analysis date, track, institute, status and research status
- Delete variants by type of analysis (wgs|wes|panel)
- Links to cBioPortal, MutanTP53, IARC TP53, OncoKB, MyCancerGenome, CIViC
### Fixed
- Deleted variants count
### Changed
- Print output of variants delete command as a tab separated table

## [4.25]
### Added
- Command line function to remove variants from one or all cases
### Fixed
- Parse SMN None calls to None rather than False

## [4.24.1]
### Fixed
- Install requirements.txt via setup file

## [4.24]
### Added
- Institute-level phenotype models with sub-panels containing HPO and OMIM terms
- Runnable Docker demo
- Docker image build and push github action
- Makefile with shortcuts to docker commands
- Parse and save synopsis, phenotype and cohort terms from config files upon case upload
### Fixed
- Update dismissed variant status when variant dismissed key is missing
- Breakpoint two IGV button now shows correct chromosome when different from bp1
- Missing font lib in Docker image causing the PDF report download page to crash
- Sentieon Manta calls lack Somaticscore - load anyway
- ClinVar submissions crashing due to pinned variants that are not loaded
- Point ExAC pLI score to new gnomad server address
- Bug uploading cases missing phenotype terms in config file
- STRs loaded but not shown on browser page
- Bug when using adapter.variant.get_causatives with case_id without causatives
- Problem with fetching "solved" from scout export cases cli
- Better serialising of datetime and bson.ObjectId
- Added `volumes` folder to .gitignore
### Changed
- Make matching causative and managed variants foldable on case page
- Remove calls to PyMongo functions marked as deprecated in backend and frontend(as of version 3.7).
- Improved `scout update individual` command
- Export dynamic phenotypes with ordered gene lists as PDF


## [4.23]
### Added
- Save custom IGV track settings
- Show a flash message with clear info about non-valid genes when gene panel creation fails
- CNV report link in cancer case side navigation
- Return to comment section after editing, deleting or submitting a comment
- Managed variants
- MT vs 14 chromosome mean coverage stats if Scout is connected to Chanjo
### Fixed
- missing `vcf_cancer_sv` and `vcf_cancer_sv_research` to manual.
- Split ClinVar multiple clnsig values (slash-separated) and strip them of underscore for annotations without accession number
- Timeout of `All SNVs and INDELs` page when no valid gene is provided in the search
- Round CADD (MIPv9)
- Missing default panel value
- Invisible other causatives lines when other causatives lack gene symbols
### Changed
- Do not freeze mkdocs-material to version 4.6.1
- Remove pre-commit dependency

## [4.22]
### Added
- Editable cases comments
- Editable variants comments
### Fixed
- Empty variant activity panel
- STRs variants popover
- Split new ClinVar multiple significance terms for a variant
- Edit the selected comment, not the latest
### Changed
- Updated RELEASE docs.
- Pinned variants card style on the case page
- Merged `scout export exons` and `scout view exons` commands


## [4.21.2]
### Added
### Fixed
- Do not pre-filter research variants by (case-default) gene panels
- Show OMIM disease tooltip reliably
### Changed

## [4.21.1]
### Added
### Fixed
- Small change to Pop Freq column in variants ang gene panels to avoid strange text shrinking on small screens
- Direct use of HPO list for Clinical HPO SNV (and cancer SNV) filtering
- PDF coverage report redirecting to login page
### Changed
- Remove the option to dismiss single variants from all variants pages
- Bulk dismiss SNVs, SVs and cancer SNVs from variants pages

## [4.21]
### Added
- Support to configure LoqusDB per institute
- Highlight causative variants in the variants list
- Add tests. Mostly regarding building internal datatypes.
- Remove leading and trailing whitespaces from panel_name and display_name when panel is created
- Mark MANE transcript in list of transcripts in "Transcript overview" on variant page
- Show default panel name in case sidebar
- Previous buttons for variants pagination
- Adds a gh action that checks that the changelog is updated
- Adds a gh action that deploys new releases automatically to pypi
- Warn users if case default panels are outdated
- Define institute-specific gene panels for filtering in institute settings
- Use institute-specific gene panels in variants filtering
- Show somatic VAF for pinned and causative variants on case page

### Fixed
- Report pages redirect to login instead of crashing when session expires
- Variants filter loading in cancer variants page
- User, Causative and Cases tables not scaling to full page
- Improved docs for an initial production setup
- Compatibility with latest version of Black
- Fixed tests for Click>7
- Clinical filter required an extra click to Filter to return variants
- Restore pagination and shrink badges in the variants page tables
- Removing a user from the command line now inactivates the case only if user is last assignee and case is active
- Bugfix, LoqusDB per institute feature crashed when institute id was empty string
- Bugfix, LoqusDB calls where missing case count
- filter removal and upload for filters deleted from another page/other user
- Visualize outdated gene panels info in a popover instead of a tooltip in case page side panel

### Changed
- Highlight color on normal STRs in the variants table from green to blue
- Display breakpoints coordinates in verification emails only for structural variants


## [4.20]
### Added
- Display number of filtered variants vs number of total variants in variants page
- Search case by HPO terms
- Dismiss variant column in the variants tables
- Black and pre-commit packages to dev requirements

### Fixed
- Bug occurring when rerun is requested twice
- Peddy info fields in the demo config file
- Added load config safety check for multiple alignment files for one individual
- Formatting of cancer variants table
- Missing Score in SV variants table

### Changed
- Updated the documentation on how to create a new software release
- Genome build-aware cytobands coordinates
- Styling update of the Matchmaker card
- Select search type in case search form


## [4.19]

### Added
- Show internal ID for case
- Add internal ID for downloaded CGH files
- Export dynamic HPO gene list from case page
- Remove users as case assignees when their account is deleted
- Keep variants filters panel expanded when filters have been used

### Fixed
- Handle the ProxyFix ModuleNotFoundError when Werkzeug installed version is >1.0
- General report formatting issues whenever case and variant comments contain extremely long strings with no spaces

### Changed
- Created an institute wrapper page that contains list of cases, causatives, SNVs & Indels, user list, shared data and institute settings
- Display case name instead of case ID on clinVar submissions
- Changed icon of sample update in clinVar submissions


## [4.18]

### Added
- Filter cancer variants on cytoband coordinates
- Show dismiss reasons in a badge with hover for clinical variants
- Show an ellipsis if 10 cases or more to display with loqusdb matches
- A new blog post for version 4.17
- Tooltip to better describe Tumor and Normal columns in cancer variants
- Filter cancer SNVs and SVs by chromosome coordinates
- Default export of `Assertion method citation` to clinVar variants submission file
- Button to export up to 500 cancer variants, filtered or not
- Rename samples of a clinVar submission file

### Fixed
- Apply default gene panel on return to cancer variantS from variant view
- Revert to certificate checking when asking for Chanjo reports
- `scout download everything` command failing while downloading HPO terms

### Changed
- Turn tumor and normal allelic fraction to decimal numbers in tumor variants page
- Moved clinVar submissions code to the institutes blueprints
- Changed name of clinVar export files to FILENAME.Variant.csv and FILENAME.CaseData.csv
- Switched Google login libraries from Flask-OAuthlib to Authlib


## [4.17.1]

### Fixed
- Load cytobands for cases with chromosome build not "37" or "38"


## [4.17]

### Added
- COSMIC badge shown in cancer variants
- Default gene-panel in non-cancer structural view in url
- Filter SNVs and SVs by cytoband coordinates
- Filter cancer SNV variants by alt allele frequency in tumor
- Correct genome build in UCSC link from structural variant page



### Fixed
- Bug in clinVar form when variant has no gene
- Bug when sharing cases with the same institute twice
- Page crashing when removing causative variant tag
- Do not default to GATK caller when no caller info is provided for cancer SNVs


## [4.16.1]

### Fixed
- Fix the fix for handling of delivery reports for rerun cases

## [4.16]

### Added
- Adds possibility to add "lims_id" to cases. Currently only stored in database, not shown anywhere
- Adds verification comment box to SVs (previously only available for small variants)
- Scrollable pedigree panel

### Fixed
- Error caused by changes in WTForm (new release 2.3.x)
- Bug in OMIM case page form, causing the page to crash when a string was provided instead of a numerical OMIM id
- Fix Alamut link to work properly on hg38
- Better handling of delivery reports for rerun cases
- Small CodeFactor style issues: matchmaker results counting, a couple of incomplete tests and safer external xml
- Fix an issue with Phenomizer introduced by CodeFactor style changes

### Changed
- Updated the version of igv.js to 2.5.4

## [4.15.1]

### Added
- Display gene names in ClinVar submissions page
- Links to Varsome in variant transcripts table

### Fixed
- Small fixes to ClinVar submission form
- Gene panel page crash when old panel has no maintainers

## [4.15]

### Added
- Clinvar CNVs IGV track
- Gene panels can have maintainers
- Keep variant actions (dismissed, manual rank, mosaic, acmg, comments) upon variant re-upload
- Keep variant actions also on full case re-upload

### Fixed
- Fix the link to Ensembl for SV variants when genome build 38.
- Arrange information in columns on variant page
- Fix so that new cosmic identifier (COSV) is also acceptable #1304
- Fixed COSMIC tag in INFO (outside of CSQ) to be parses as well with `&` splitter.
- COSMIC stub URL changed to https://cancer.sanger.ac.uk/cosmic/search?q= instead.
- Updated to a version of IGV where bigBed tracks are visualized correctly
- Clinvar submission files are named according to the content (variant_data and case_data)
- Always show causatives from other cases in case overview
- Correct disease associations for gene symbol aliases that exist as separate genes
- Re-add "custom annotations" for SV variants
- The override ClinVar P/LP add-in in the Clinical Filter failed for new CSQ strings

### Changed
- Runs all CI checks in github actions

## [4.14.1]

### Fixed
- Error when variant found in loqusdb is not loaded for other case

## [4.14]

### Added
- Use github actions to run tests
- Adds CLI command to update individual alignments path
- Update HPO terms using downloaded definitions files
- Option to use alternative flask config when running `scout serve`
- Requirement to use loqusdb >= 2.5 if integrated

### Fixed
- Do not display Pedigree panel in cancer view
- Do not rely on internet connection and services available when running CI tests
- Variant loading assumes GATK if no caller set given and GATK filter status is seen in FILTER
- Pass genome build param all the way in order to get the right gene mappings for cases with build 38
- Parse correctly variants with zero frequency values
- Continue even if there are problems to create a region vcf
- STR and cancer variant navigation back to variants pages could fail

### Changed
- Improved code that sends requests to the external APIs
- Updates ranges for user ranks to fit todays usage
- Run coveralls on github actions instead of travis
- Run pip checks on github actions instead of coveralls
- For hg38 cases, change gnomAD link to point to version 3.0 (which is hg38 based)
- Show pinned or causative STR variants a bit more human readable

## [4.13.1]

### Added
### Fixed
- Typo that caused not all clinvar conflicting interpretations to be loaded no matter what
- Parse and retrieve clinvar annotations from VEP-annotated (VEP 97+) CSQ VCF field
- Variant clinvar significance shown as `not provided` whenever is `Uncertain significance`
- Phenomizer query crashing when case has no HPO terms assigned
- Fixed a bug affecting `All SNVs and INDELs` page when variants don't have canonical transcript
- Add gene name or id in cancer variant view

### Changed
- Cancer Variant view changed "Variant:Transcript:Exon:HGVS" to "Gene:Transcript:Exon:HGVS"

## [4.13]

### Added
- ClinVar SNVs track in IGV
- Add SMA view with SMN Copy Number data
- Easier to assign OMIM diagnoses from case page
- OMIM terms and specific OMIM term page

### Fixed
- Bug when adding a new gene to a panel
- Restored missing recent delivery reports
- Fixed style and links to other reports in case side panel
- Deleting cases using display_name and institute not deleting its variants
- Fixed bug that caused coordinates filter to override other filters
- Fixed a problem with finding some INS in loqusdb
- Layout on SV page when local observations without cases are present
- Make scout compatible with the new HPO definition files from `http://compbio.charite.de/jenkins/`
- General report visualization error when SNVs display names are very long


### Changed


## [4.12.4]

### Fixed
- Layout on SV page when local observations without cases are present

## [4.12.3]

### Fixed
- Case report when causative or pinned SVs have non null allele frequencies

## [4.12.2]

### Fixed
- SV variant links now take you to the SV variant page again
- Cancer variant view has cleaner table data entries for "N/A" data
- Pinned variant case level display hotfix for cancer and str - more on this later
- Cancer variants show correct alt/ref reads mirroring alt frequency now
- Always load all clinical STR variants even if a region load is attempted - index may be missing
- Same case repetition in variant local observations

## [4.12.1]

### Fixed
- Bug in variant.gene when gene has no HGVS description


## [4.12]

### Added
- Accepts `alignment_path` in load config to pass bam/cram files
- Display all phenotypes on variant page
- Display hgvs coordinates on pinned and causatives
- Clear panel pending changes
- Adds option to setup the database with static files
- Adds cli command to download the resources from CLI that scout needs
- Adds test files for merged somatic SV and CNV; as well as merged SNV, and INDEL part of #1279
- Allows for upload of OMIM-AUTO gene panel from static files without api-key

### Fixed
- Cancer case HPO panel variants link
- Fix so that some drop downs have correct size
- First IGV button in str variants page
- Cancer case activates on SNV variants
- Cases activate when STR variants are viewed
- Always calculate code coverage
- Pinned/Classification/comments in all types of variants pages
- Null values for panel's custom_inheritance_models
- Discrepancy between the manual disease transcripts and those in database in gene-edit page
- ACMG classification not showing for some causatives
- Fix bug which caused IGV.js to use hg19 reference files for hg38 data
- Bug when multiple bam files sources with non-null values are available


### Changed
- Renamed `requests` file to `scout_requests`
- Cancer variant view shows two, instead of four, decimals for allele and normal


## [4.11.1]

### Fixed
- Institute settings page
- Link institute settings to sharing institutes choices

## [4.11.0]

### Added
- Display locus name on STR variant page
- Alternative key `GNOMADAF_popmax` for Gnomad popmax allele frequency
- Automatic suggestions on how to improve the code on Pull Requests
- Parse GERP, phastCons and phyloP annotations from vep annotated CSQ fields
- Avoid flickering comment popovers in variant list
- Parse REVEL score from vep annotated CSQ fields
- Allow users to modify general institute settings
- Optionally format code automatically on commit
- Adds command to backup vital parts `scout export database`
- Parsing and displaying cancer SV variants from Manta annotated VCF files
- Dismiss cancer snv variants with cancer-specific options
- Add IGV.js UPD, RHO and TIDDIT coverage wig tracks.


### Fixed
- Slightly darker page background
- Fixed an issued with parsed conservation values from CSQ
- Clinvar submissions accessible to all users of an institute
- Header toolbar when on Clinvar page now shows institute name correctly
- Case should not always inactivate upon update
- Show dismissed snv cancer variants as grey on the cancer variants page
- Improved style of mappability link and local observations on variant page
- Convert all the GET requests to the igv view to POST request
- Error when updating gene panels using a file containing BOM chars
- Add/replace gene radio button not working in gene panels


## [4.10.1]

### Fixed
- Fixed issue with opening research variants
- Problem with coveralls not called by Travis CI
- Handle Biomart service down in tests


## [4.10.0]

### Added
- Rank score model in causatives page
- Exportable HPO terms from phenotypes page
- AMP guideline tiers for cancer variants
- Adds scroll for the transcript tab
- Added CLI option to query cases on time since case event was added
- Shadow clinical assessments also on research variants display
- Support for CRAM alignment files
- Improved str variants view : sorting by locus, grouped by allele.
- Delivery report PDF export
- New mosaicism tag option
- Add or modify individuals' age or tissue type from case page
- Display GC and allele depth in causatives table.
- Included primary reference transcript in general report
- Included partial causative variants in general report
- Remove dependency of loqusdb by utilising the CLI

### Fixed
- Fixed update OMIM command bug due to change in the header of the genemap2 file
- Removed Mosaic Tag from Cancer variants
- Fixes issue with unaligned table headers that comes with hidden Datatables
- Layout in general report PDF export
- Fixed issue on the case statistics view. The validation bars didn't show up when all institutes were selected. Now they do.
- Fixed missing path import by importing pathlib.Path
- Handle index inconsistencies in the update index functions
- Fixed layout problems


## [4.9.0]

### Added
- Improved MatchMaker pages, including visible patient contacts email address
- New badges for the github repo
- Links to [GENEMANIA](genemania.org)
- Sort gene panel list on case view.
- More automatic tests
- Allow loading of custom annotations in VCF using the SCOUT_CUSTOM info tag.

### Fixed
- Fix error when a gene is added to an empty dynamic gene panel
- Fix crash when attempting to add genes on incorrect format to dynamic gene panel
- Manual rank variant tags could be saved in a "Select a tag"-state, a problem in the variants view.
- Same case evaluations are no longer shown as gray previous evaluations on the variants page
- Stay on research pages, even if reset, next first buttons are pressed..
- Overlapping variants will now be visible on variant page again
- Fix missing classification comments and links in evaluations page
- All prioritized cases are shown on cases page


## [4.8.3]

### Added

### Fixed
- Bug when ordering sanger
- Improved scrolling over long list of genes/transcripts


## [4.8.2]

### Added

### Fixed
- Avoid opening extra tab for coverage report
- Fixed a problem when rank model version was saved as floats and not strings
- Fixed a problem with displaying dismiss variant reasons on the general report
- Disable load and delete filter buttons if there are no saved filters
- Fix problem with missing verifications
- Remove duplicate users and merge their data and activity


## [4.8.1]

### Added

### Fixed
- Prevent login fail for users with id defined by ObjectId and not email
- Prevent the app from crashing with `AttributeError: 'NoneType' object has no attribute 'message'`


## [4.8.0]

### Added
- Updated Scout to use Bootstrap 4.3
- New looks for Scout
- Improved dashboard using Chart.js
- Ask before inactivating a case where last assigned user leaves it
- Genes can be manually added to the dynamic gene list directly on the case page
- Dynamic gene panels can optionally be used with clinical filter, instead of default gene panel
- Dynamic gene panels get link out to chanjo-report for coverage report
- Load all clinvar variants with clinvar Pathogenic, Likely Pathogenic and Conflicting pathogenic
- Show transcripts with exon numbers for structural variants
- Case sort order can now be toggled between ascending and descending.
- Variants can be marked as partial causative if phenotype is available for case.
- Show a frequency tooltip hover for SV-variants.
- Added support for LDAP login system
- Search snv and structural variants by chromosomal coordinates
- Structural variants can be marked as partial causative if phenotype is available for case.
- Show normal and pathologic limits for STRs in the STR variants view.
- Institute level persistent variant filter settings that can be retrieved and used.
- export causative variants to Excel
- Add support for ROH, WIG and chromosome PNGs in case-view

### Fixed
- Fixed missing import for variants with comments
- Instructions on how to build docs
- Keep sanger order + verification when updating/reloading variants
- Fixed and moved broken filter actions (HPO gene panel and reset filter)
- Fixed string conversion to number
- UCSC links for structural variants are now separated per breakpoint (and whole variant where applicable)
- Reintroduced missing coverage report
- Fixed a bug preventing loading samples using the command line
- Better inheritance models customization for genes in gene panels
- STR variant page back to list button now does its one job.
- Allows to setup scout without a omim api key
- Fixed error causing "favicon not found" flash messages
- Removed flask --version from base cli
- Request rerun no longer changes case status. Active or archived cases inactivate on upload.
- Fixed missing tooltip on the cancer variants page
- Fixed weird Rank cell in variants page
- Next and first buttons order swap
- Added pagination (and POST capability) to cancer variants.
- Improves loading speed for variant page
- Problem with updating variant rank when no variants
- Improved Clinvar submission form
- General report crashing when dismissed variant has no valid dismiss code
- Also show collaborative case variants on the All variants view.
- Improved phenotype search using dataTables.js on phenotypes page
- Search and delete users with `email` instead of `_id`
- Fixed css styles so that multiselect options will all fit one column


## [4.7.3]

### Added
- RankScore can be used with VCFs for vcf_cancer files

### Fixed
- Fix issue with STR view next page button not doing its one job.

### Deleted
- Removed pileup as a bam viewing option. This is replaced by IGV


## [4.7.2]

### Added
- Show earlier ACMG classification in the variant list

### Fixed
- Fixed igv search not working due to igv.js dist 2.2.17
- Fixed searches for cases with a gene with variants pinned or marked causative.
- Load variant pages faster after fixing other causatives query
- Fixed mitochondrial report bug for variants without genes

## [4.7.1]

### Added

### Fixed
- Fixed bug on genes page


## [4.7.0]

### Added
- Export genes and gene panels in build GRCh38
- Search for cases with variants pinned or marked causative in a given gene.
- Search for cases phenotypically similar to a case also from WUI.
- Case variant searches can be limited to similar cases, matching HPO-terms,
  phenogroups and cohorts.
- De-archive reruns and flag them as 'inactive' if archived
- Sort cases by analysis_date, track or status
- Display cases in the following order: prioritized, active, inactive, archived, solved
- Assign case to user when user activates it or asks for rerun
- Case becomes inactive when it has no assignees
- Fetch refseq version from entrez and use it in clinvar form
- Load and export of exons for all genes, independent on refseq
- Documentation for loading/updating exons
- Showing SV variant annotations: SV cgh frequencies, gnomad-SV, local SV frequencies
- Showing transcripts mapping score in segmental duplications
- Handle requests to Ensembl Rest API
- Handle requests to Ensembl Rest Biomart
- STR variants view now displays GT and IGV link.
- Description field for gene panels
- Export exons in build 37 and 38 using the command line

### Fixed
- Fixes of and induced by build tests
- Fixed bug affecting variant observations in other cases
- Fixed a bug that showed wrong gene coverage in general panel PDF export
- MT report only shows variants occurring in the specific individual of the excel sheet
- Disable SSL certifcate verification in requests to chanjo
- Updates how intervaltree and pymongo is used to void deprecated functions
- Increased size of IGV sample tracks
- Optimized tests


## [4.6.1]

### Added

### Fixed
- Missing 'father' and 'mother' keys when parsing single individual cases


## [4.6.0]

### Added
- Description of Scout branching model in CONTRIBUTING doc
- Causatives in alphabetical order, display ACMG classification and filter by gene.
- Added 'external' to the list of analysis type options
- Adds functionality to display "Tissue type". Passed via load config.
- Update to IGV 2.

### Fixed
- Fixed alignment visualization and vcf2cytosure availability for demo case samples
- Fixed 3 bugs affecting SV pages visualization
- Reintroduced the --version cli option
- Fixed variants query by panel (hpo panel + gene panel).
- Downloaded MT report contains excel files with individuals' display name
- Refactored code in parsing of config files.


## [4.5.1]

### Added

### Fixed
- update requirement to use PyYaml version >= 5.1
- Safer code when loading config params in cli base


## [4.5.0]

### Added
- Search for similar cases from scout view CLI
- Scout cli is now invoked from the app object and works under the app context

### Fixed
- PyYaml dependency fixed to use version >= 5.1


## [4.4.1]

### Added
- Display SV rank model version when available

### Fixed
- Fixed upload of delivery report via API


## [4.4.0]

### Added
- Displaying more info on the Causatives page and hiding those not causative at the case level
- Add a comment text field to Sanger order request form, allowing a message to be included in the email
- MatchMaker Exchange integration
- List cases with empty synopsis, missing HPO terms and phenotype groups.
- Search for cases with open research list, or a given case status (active, inactive, archived)

### Fixed
- Variant query builder split into several functions
- Fixed delivery report load bug


## [4.3.3]

### Added
- Different individual table for cancer cases

### Fixed
- Dashboard collects validated variants from verification events instead of using 'sanger' field
- Cases shared with collaborators are visible again in cases page
- Force users to select a real institute to share cases with (actionbar select fix)


## [4.3.2]

### Added
- Dashboard data can be filtered using filters available in cases page
- Causatives for each institute are displayed on a dedicated page
- SNVs and and SVs are searchable across cases by gene and rank score
- A more complete report with validated variants is downloadable from dashboard

### Fixed
- Clinsig filter is fixed so clinsig numerical values are returned
- Split multi clinsig string values in different elements of clinsig array
- Regex to search in multi clinsig string values or multi revstat string values
- It works to upload vcf files with no variants now
- Combined Pileup and IGV alignments for SVs having variant start and stop on the same chromosome


## [4.3.1]

### Added
- Show calls from all callers even if call is not available
- Instructions to install cairo and pango libs from WeasyPrint page
- Display cases with number of variants from CLI
- Only display cases with number of variants above certain treshold. (Also CLI)
- Export of verified variants by CLI or from the dashboard
- Extend case level queries with default panels, cohorts and phenotype groups.
- Slice dashboard statistics display using case level queries
- Add a view where all variants for an institute can be searched across cases, filtering on gene and rank score. Allows searching research variants for cases that have research open.

### Fixed
- Fixed code to extract variant conservation (gerp, phyloP, phastCons)
- Visualization of PDF-exported gene panels
- Reintroduced the exon/intron number in variant verification email
- Sex and affected status is correctly displayed on general report
- Force number validation in SV filter by size
- Display ensembl transcripts when no refseq exists


## [4.3.0]

### Added
- Mosaicism tag on variants
- Show and filter on SweGen frequency for SVs
- Show annotations for STR variants
- Show all transcripts in verification email
- Added mitochondrial export
- Adds alternative to search for SVs shorter that the given length
- Look for 'bcftools' in the `set` field of VCFs
- Display digenic inheritance from OMIM
- Displays what refseq transcript that is primary in hgnc

### Fixed

- Archived panels displays the correct date (not retroactive change)
- Fixed problem with waiting times in gene panel exports
- Clinvar fiter not working with human readable clinsig values

## [4.2.2]

### Fixed
- Fixed gene panel create/modify from CSV file utf-8 decoding error
- Updating genes in gene panels now supports edit comments and entry version
- Gene panel export timeout error

## [4.2.1]

### Fixed
- Re-introduced gene name(s) in verification email subject
- Better PDF rendering for excluded variants in report
- Problem to access old case when `is_default` did not exist on a panel


## [4.2.0]

### Added
- New index on variant_id for events
- Display overlapping compounds on variants view

### Fixed
- Fixed broken clinical filter


## [4.1.4]

### Added
- Download of filtered SVs

### Fixed
- Fixed broken download of filtered variants
- Fixed visualization issue in gene panel PDF export
- Fixed bug when updating gene names in variant controller


## [4.1.3]

### Fixed
- Displays all primary transcripts


## [4.1.2]

### Added
- Option add/replace when updating a panel via CSV file
- More flexible versioning of the gene panels
- Printing coverage report on the bottom of the pdf case report
- Variant verification option for SVs
- Logs uri without pwd when connecting
- Disease-causing transcripts in case report
- Thicker lines in case report
- Supports HPO search for cases, both terms or if described in synopsis
- Adds sanger information to dashboard

### Fixed
- Use db name instead of **auth** as default for authentication
- Fixes so that reports can be generated even with many variants
- Fixed sanger validation popup to show individual variants queried by user and institute.
- Fixed problem with setting up scout
- Fixes problem when exac file is not available through broad ftp
- Fetch transcripts for correct build in `adapter.hgnc_gene`

## [4.1.1]
- Fix problem with institute authentication flash message in utils
- Fix problem with comments
- Fix problem with ensembl link


## [4.1.0]

### Added
- OMIM phenotypes to case report
- Command to download all panel app gene panels `scout load panel --panel-app`
- Links to genenames.org and omim on gene page
- Popup on gene at variants page with gene information
- reset sanger status to "Not validated" for pinned variants
- highlight cases with variants to be evaluated by Sanger on the cases page
- option to point to local reference files to the genome viewer pileup.js. Documented in `docs.admin-guide.server`
- option to export single variants in `scout export variants`
- option to load a multiqc report together with a case(add line in load config)
- added a view for searching HPO terms. It is accessed from the top left corner menu
- Updates the variants view for cancer variants. Adds a small cancer specific filter for known variants
- Adds hgvs information on cancer variants page
- Adds option to update phenotype groups from CLI

### Fixed
- Improved Clinvar to submit variants from different cases. Fixed HPO terms in casedata according to feedback
- Fixed broken link to case page from Sanger modal in cases view
- Now only cases with non empty lists of causative variants are returned in `adapter.case(has_causatives=True)`
- Can handle Tumor only samples
- Long lists of HGNC symbols are now possible. This was previously difficult with manual, uploaded or by HPO search when changing filter settings due to GET request limitations. Relevant pages now use POST requests. Adds the dynamic HPO panel as a selection on the gene panel dropdown.
- Variant filter defaults to default panels also on SV and Cancer variants pages.

## [4.0.0]

### WARNING ###

This is a major version update and will require that the backend of pre releases is updated.
Run commands:

```
$scout update genes
$scout update hpo
```

- Created a Clinvar submission tool, to speed up Clinvar submission of SNVs and SVs
- Added an analysis report page (html and PDF format) containing phenotype, gene panels and variants that are relevant to solve a case.

### Fixed
- Optimized evaluated variants to speed up creation of case report
- Moved igv and pileup viewer under a common folder
- Fixed MT alignment view pileup.js
- Fixed coordinates for SVs with start chromosome different from end chromosome
- Global comments shown across cases and institutes. Case-specific variant comments are shown only for that specific case.
- Links to clinvar submitted variants at the cases level
- Adapts clinvar parsing to new format
- Fixed problem in `scout update user` when the user object had no roles
- Makes pileup.js use online genome resources when viewing alignments. Now any instance of Scout can make use of this functionality.
- Fix ensembl link for structural variants
- Works even when cases does not have `'madeline_info'`
- Parses Polyphen in correct way again
- Fix problem with parsing gnomad from VEP

### Added
- Added a PDF export function for gene panels
- Added a "Filter and export" button to export custom-filtered SNVs to CSV file
- Dismiss SVs
- Added IGV alignments viewer
- Read delivery report path from case config or CLI command
- Filter for spidex scores
- All HPO terms are now added and fetched from the correct source (https://github.com/obophenotype/human-phenotype-ontology/blob/master/hp.obo)
- New command `scout update hpo`
- New command `scout update genes` will fetch all the latest information about genes and update them
- Load **all** variants found on chromosome **MT**
- Adds choice in cases overview do show as many cases as user like

### Removed
- pileup.min.js and pileup css are imported from a remote web location now
- All source files for HPO information, this is instead fetched directly from source
- All source files for gene information, this is instead fetched directly from source

## [3.0.0]
### Fixed
- hide pedigree panel unless it exists

## [1.5.1] - 2016-07-27
### Fixed
- look for both ".bam.bai" and ".bai" extensions

## [1.4.0] - 2016-03-22
### Added
- support for local frequency through loqusdb
- bunch of other stuff

## [1.3.0] - 2016-02-19
### Fixed
- Update query-phenomizer and add username/password

### Changed
- Update the way a case is checked for rerun-status

### Added
- Add new button to mark a case as "checked"
- Link to clinical variants _without_ 1000G annotation

## [1.2.2] - 2016-02-18
### Fixed
- avoid filtering out variants lacking ExAC and 1000G annotations

## [1.1.3] - 2015-10-01
### Fixed
- persist (clinical) filter when clicking load more
- fix #154 by robustly setting clinical filter func. terms

## [1.1.2] - 2015-09-07
### Fixed
- avoid replacing coverage report with none
- update SO terms, refactored

## [1.1.1] - 2015-08-20
### Fixed
- fetch case based on collaborator status (not owner)

## [1.1.0] - 2015-05-29
### Added
- link(s) to SNPedia based on RS-numbers
- new Jinja filter to "humanize" decimal numbers
- show gene panels in variant view
- new Jinja filter for decoding URL encoding
- add indicator to variants in list that have comments
- add variant number threshold and rank score threshold to load function
- add event methods to mongo adapter
- add tests for models
- show badge "old" if comment was written for a previous analysis

### Changed
- show cDNA change in transcript summary unless variant is exonic
- moved compounds table further up the page
- show dates for case uploads in ISO format
- moved variant comments higher up on page
- updated documentation for pages
- read in coverage report as blob in database and serve directly
- change ``OmimPhenotype`` to ``PhenotypeTerm``
- reorganize models sub-package
- move events (and comments) to separate collection
- only display prev/next links for the research list
- include variant type in breadcrumbs e.g. "Clinical variants"

### Removed
- drop dependency on moment.js

### Fixed
- show the same level of detail for all frequencies on all pages
- properly decode URL encoded symbols in amino acid/cDNA change strings
- fixed issue with wipe permissions in MongoDB
- include default gene lists in "variants" link in breadcrumbs

## [1.0.2] - 2015-05-20
### Changed
- update case fetching function

### Fixed
- handle multiple cases with same id

## [1.0.1] - 2015-04-28
### Fixed
- Fix building URL parameters in cases list Vue component

## [1.0.0] - 2015-04-12
Codename: Sara Lund

![Release 1.0](artwork/releases/release-1-0.jpg)

### Added
- Add email logging for unexpected errors
- New command line tool for deleting case

### Changed
- Much improved logging overall
- Updated documentation/usage guide
- Removed non-working IGV link

### Fixed
- Show sample display name in GT call
- Various small bug fixes
- Make it easier to hover over popups

## [0.0.2-rc1] - 2015-03-04
### Added
- add protein table for each variant
- add many more external links
- add coverage reports as PDFs

### Changed
- incorporate user feedback updates
- big refactor of load scripts

## [0.0.2-rc2] - 2015-03-04
### Changes
- add gene table with gene description
- reorganize inheritance models box

### Fixed
- avoid overwriting gene list on "research" load
- fix various bugs in external links

## [0.0.2-rc3] - 2015-03-05
### Added
- Activity log feed to variant view
- Adds protein change strings to ODM and Sanger email

### Changed
- Extract activity log component to macro

### Fixes
- Make Ensembl transcript links use archive website<|MERGE_RESOLUTION|>--- conflicted
+++ resolved
@@ -31,11 +31,8 @@
 - Broken `Build Status - GitHub badge` on GitHub README page
 - Visibility of text on grey badges in gene panels PDF exports
 - Labels for dashboard search controls
-<<<<<<< HEAD
+- Dark mode visibility for ClinVar submission
 - Whitespaces on outdated panel in extent report
-=======
-- Dark mode visibility for ClinVar submission
->>>>>>> 20dda15a
 
 ## [4.60]
 ### Added
