# Change Log
All notable changes to this project will be documented in this file.
This project adheres to [Semantic Versioning](http://semver.org/).

About changelog [here](https://keepachangelog.com/en/1.0.0/)

## [unreleased]
### Added
- Support for .d4 files coverage using chanjo2 (Case page sidebar link)
### Changed
- All links in disease table on diagnosis page now open in a new tab
- Dark mode settings applied to multiselects on institute settings
- Comments on case and variant pages can be viewed by expanding an accordion
### Fixed
- On variants page, search for variants in genes present only in build 38 returning no results
<<<<<<< HEAD
- Fusion genes with partners lacking gene hgnc id will still be fully loaded
- Attempt to find fusion genes lacking hgnc id using gene symbol and alias lookup
- Fusion variantS export now contains fusion variant specific columns
=======
- Pin/unpin with API was not able to make event links
>>>>>>> 557cfabb

## [4.79.1]
### Fixed
- Exporting variants without rank score causing page to crash
- Display custom annotations also on cancer variant page

## [4.79]
### Added
- Added tags for Sniffles and CNVpytor, two LRS SV callers
- Button on case page for displaying STR variants occurring in the dynamic HPO panel
- Display functional annotation relative to variant gene's MANE transcripts on variant summary, when available
- Links to ACMG structural variant pathogenicity classification guidelines
- Phenomodels checkboxes can now include orpha terms
- Add incidental finding to case tags
### Changed
- In the diagnoses page genes associated with a disease are displayed using hgnc symbol instead of hgnc id
- Refactor view route to allow navigation directly to unique variant document id, improve permissions check
- Do not show MANE and MANE Plus Clinical transcripts annotated from VEP (saved in variants) but collect this info from the transcripts database collection
- Refactor view route to allow navigation directly to unique case id (in particular for gens)
- `Institutes to share cases with` on institute's settings page now displays institutes names and IDs
- View route with document id selects view template based on variant category
### Fixed
- Refactored code in cases blueprints and variant_events adapter (set diseases for partial causative variants) to use "disease" instead of "omim" to encompass also ORPHA terms
- Refactored code in `scout/parse/omim.py` and `scout/parse/disease_terms.py` to use "disease" instead of "phenotype" to differentiate from HPO terms
- Be more careful about checking access to variant on API access
- Show also ACMG VUS on general report (could be missing if not e.g. pinned)

## [4.78]
### Added
- Case status labels can be added, giving more finegrained details on a solved status (provisional, diagnostic, carrier, UPD, SMN, ...)
- New SO terms: `sequence_variant` and `coding_transcript_variant`
- More MEI specific annotation is shown on the variant page
- Parse and save MANE transcripts info when updating genes in build 38
- `Mane Select` and `Mane Plus Clinical` badges on Gene page, when available
- ClinVar submission can now be downloaded as a json file
- API endpoint to pin variant
- Display common/uncommon/rare on summary of mei variant page
### Changed
- In the ClinVar form, database and id of assertion criteria citation are now separate inputs
- Customise institute settings to be able to display all cases with a certain status on cases page (admin users)
- Renamed `Clinical Significance` to `Germline Classification` on multistep ClinVar form
- Changed the "x" in cases.utils.remove_form button text to red for better visibility in dark mode
- Update GitHub actions
- Default loglevel up to INFO, making logs with default start easier to read
- Add XTR region to PAR region definition
- Diagnoses can be searched on diagnoses page without waiting for load first
### Fixed
- Removed log info showing hgnc IDs used in variantS search
- Maintain Matchmaker Exchange and Beacon submission status when a case is re-uploaded
- Inheritance mode from ORPHA should not be confounded with the OMIM inheritance model
- Decipher link URL changes
- Refactored code in cases blueprints to use "disease" instead of "omim" to encompass also ORPHA terms

## [4.77]
### Added
- Orpha disease terms now include information on inheritance
- Case loading via .yaml config file accepts subject_id and phenotype_groups (if previously defined as constant default or added per institute)
- Possibility to submit variants associated with Orphanet conditions to ClinVar
- Option update path to .d4 files path for individuals of an existing case using the command line
- More constraint information is displayed per gene in addition to pLi: missense and LoF OE, CI (inluding LOEUF) and Z-score.
### Changed
- Introduce validation in the ClinVar multistep form to make sure users provide at least one variant-associated condition
- CLI scout update individual accepts subject_id
- Update ClinVar inheritance models to reflect changes in ClinVar submission API
- Handle variant-associated condition ID format in background when creating ClinVar submissions
- Replace the code that downloads Ensembl genes, transcripts and exons with the Schug web app
- Add more info to error log when transcript variant frequency parsing fails.
- GnomAD v4 constraint information replaces ExAC constraints (pLi).
### Fixed
- Text input of associated condition in ClinVar form now aligns to the left
- Alignment of contents in the case report has been updated
- Missing number of phenotypes and genes from case diagnoses
- Associate OMIM and/or ORPHA diagnoses with partial causatives
- Visualization of partial causatives' diagnoses on case page: style and links
- Revert style of pinned variants window on the case page
- Rename `Clinical significanc` to `Germline classification` in ClinVar submissions exported files
- Rename `Clinical significance citations` to `Classification citations` in ClinVar submissions exported files
- Rename `Comment on clinical significance` to `Comment on classification` in ClinVar submissions exported files
- Show matching partial causatives on variant page
- Matching causatives shown on case page consisting only of variant matching the default panels of the case - bug introduced since scout v4.72 (Oct 18, 2023)
- Missing somatic variant read depth leading to report division by zero

## [4.76]
### Added
- Orphacodes are visible in phenotype tables
- Pydantic validation of image paths provided in case load config file
- Info on the user which created a ClinVar submission, when available
- Associate .d4 files to case individuals when loading a case via config file
### Changed
- In diagnoses page the load of diseases are initiated by clicking a button
- Revel score, Revel rank score and SpliceAI values are also displayed in Causatives and Validated variants tables
- Remove unused functions and tests
- Analysis type and direct link from cases list for OGM cases
- Removed unused `case_obj` parameter from server/blueprints/variant/controllers/observations function
- Possibility to reset ClinVar submission ID
- Allow ClinVar submissions with custom API key for users registered as ClinVar submitters or when institute doesn't have a preset list of ClinVar submitters
- Ordered event verbs alphabetically and created ClinVar-related user events
- Removed the unused "no-variants" option from the load case command line
### Fixed
- All disease_terms have gene HGNC ids as integers when added to the scout database
- Disease_term identifiers are now prefixed with the name of the coding system
- Command line crashing with error when updating a user that doesn't exist
- Thaw coloredlogs - 15.0.1 restores errorhandler issue
- Thaw crypography - current base image and library version allow Docker builds
- Missing delete icons on phenomodels page
- Missing cryptography lib error while running Scout container on an ARM processor
- Round CADD values with many decimals on causatives and validated variants pages
- Dark-mode visibility of some fields on causatives and validated variants pages
- Clinvar submitters would be cleared when unprivileged users saved institute settings page
- Added a default empty string in cases search form to avoid None default value
- Page crashing when user tries to remove the same variant from a ClinVar submission in different browser tabs
- Update more GnomAD links to GnomAD v4 (v38 SNVs, MT vars, STRs)
- Empty cells for RNA fusion variants in Causatives and Verified variants page
- Submenu icons missing from collapsible actionbar
- The collapsible actionbar had some non-collapsing overly long entries
- Cancer observations for SVs not appearing in the variant details view
- Archived local observations not visible on cancer variantS page
- Empty Population Frequency column in the Cancer SV Variants view
- Capital letters in ClinVar events description shown on case page

## [4.75]
### Added
- Hovertip to gene panel names with associated genes in variant view, when variant covers more than one gene
- Tests for panel to genes
- Download of Orphadata en_product6 and en_product4 from CLI
- Parse and save `database_found` key/values for RNA fusion variants
- Added fusion_score, ffpm, split_reads, junction_reads and fusion_caller to the list of filters on RNA fusion variants page
- Renamed the function `get_mei_info` to `set_mei_info` to be consistent with the other functions
- Fixed removing None key/values from parsed variants
- Orphacodes are included in the database disease_terms
### Changed
- Allow use of projections when retrieving gene panels
- Do not save custom images as binary data into case and variant database documents
- Retrieve and display case and variant custom images using image's saved path
- Cases are activated by viewing FSHD and SMA reports
- Split multi-gene SNV variants into single genes when submitting to Matchmaker Exchange
- Alamut links also on the gene level, using transcript and HGVS: better for indels. Keep variant link for missing HGVS
- Thaw WTForms - explicitly coerce form decimal field entries when filters fetched from db
### Fixed
- Removed some extra characters from top of general report left over from FontAwsome fix
- Do not save fusion variants-specific key/values in other types of variants
- Alamut link for MT variants in build 38
- Convert RNA fusions variants `tool_hits` and `fusion_score` keys from string to numbers
- Fix genotype reference and alternative sequencing depths defaulting to -1 when values are 0
- DecimalFields were limited to two decimal places for several forms - lifting restrictions on AF, CADD etc.

## [4.74.1]
### Changed
- Parse and save into database also OMIM terms not associated to genes
### Fixed
- BioNano API FSHD report requests are GET in Access 1.8, were POST in 1.7
- Update more FontAwesome icons to avoid Pro icons
- Test if files still exist before attempting to load research variants
- Parsing of genotypes error, resulting in -1 values when alt or ref read depths are 0

## [4.74]
### Added
- SNVs and Indels, MEI and str variants genes have links to Decipher
- An `owner + case display name` index for cases database collection
- Test and fixtures for RNA fusion case page
- Load and display fusion variants from VCF files as the other variant types
- Option to update case document with path to mei variants (clinical and research)
### Changed
- Details on variant type and category for audit filters on case general report
- Enable Gens CN profile button also in somatic case view
- Fix case of analysis type check for Gens analysis button - only show for WGS
### Fixed
- loqusdb table no longer has empty row below each loqusid
- MatchMaker submission details page crashing because of change in date format returned by PatientMatcher
- Variant external links buttons style does not change color when visited
- Hide compounds with compounds follow filter for region or function would fail for variants in multiple genes
- Updated FontAwesome version to fix missing icons

## [4.73]
### Added
- Shortcut button for HPO panel MEI variants from case page
- Export managed variants from CLI
### Changed
- STRs visualization on case panel to emphasize abnormal repeat count and associated condition
- Removed cytoband column from STRs variant view on case report
- More long integers formatted with thin spaces, and copy to clipboard buttons added
### Fixed
- OMIM table is scrollable if higher than 700px on SV page
- Pinned variants validation badge is now red for false positives.
- Case display name defaulting to case ID when `family_name` or `display_name` are missing from case upload config file
- Expanded menu visible at screen sizes below 1000px now has background color
- The image in ClinVar howto-modal is now responsive
- Clicking on a case in case groups when case was already removed from group in another browser tab
- Page crashing when saving filters for mei variants
- Link visited color of images

## [4.72.4]
### Changed
- Automatic test mongod version increased to v7
### Fixed
- GnomAD now defaults to hg38 - change build 37 links accordingly

## [4.72.3]
### Fixed
- Somatic general case report small variant table can crash with unclassified variants

## [4.72.2]
### Changed
- A gunicorn maxrequests parameter for Docker server image - default to 1200
- STR export limit increased to 500, as for other variants
- Prevent long number wrapping and use thin spaces for separation, as per standards from SI, NIST, IUPAC, BIPM.
- Speed up case retrieval and lower memory use by projecting case queries
- Make relatedness check fails stand out a little more to new users
- Speed up case retrieval and lower memory use by projecting case queries
- Speed up variant pages by projecting only the necessary keys in disease collection query
### Fixed
- Huge memory use caused by cases and variants pages pulling complete disease documents from DB
- Do not include genes fetched from HPO terms when loading diseases
- Consider the renamed fields `Approved Symbol` -> `Approved Gene Symbol` and `Gene Symbols` -> `Gene/Locus And Other Related Symbols` when parsing OMIM terms from genemap2.txt file

## [4.72.1]
### Fixed
- Jinja filter that renders long integers
- Case cache when looking for causatives in other cases causing the server to hang

## [4.72]
### Added
- A GitHub action that checks for broken internal links in docs pages
- Link validation settings in mkdocs.yml file
- Load and display full RNA alignments on alignment viewer
- Genome build check when loading a case
- Extend event index to previous causative variants and always load them
### Fixed
- Documentation nav links for a few documents
- Slightly extended the BioNano Genomics Access integration docs
- Loading of SVs when VCF is missing the INFO.END field but has INFO.SVLEN field
- Escape protein sequence name (if available) in case general report to render special characters correctly
- CaseS HPO term searches for multiple terms works independent of order
- CaseS search regexp should not allow backslash
- CaseS cohort tags can contain whitespace and still match
- Remove diagnoses from cases even if OMIM term is not found in the database
- Parsing of disease-associated genes
- Removed an annoying warning while updating database's disease terms
- Displaying custom case images loaded with scout version <= 4.71
- Use pydantic version >=2 in requirements.txt file
### Changed
- Column width adjustment on caseS page
- Use Python 3.11 in tests
- Update some github actions
- Upgraded Pydantic to version 2
- Case validation fails on loading when associated files (alignments, VCFs and reports) are not present on disk
- Case validation fails on loading when custom images have format different then ["gif", "svg", "png", "jpg", "jpeg"]
- Custom images keys `case` and `str` in case config yaml file are renamed to `case_images` and `str_variants_images`
- Simplify and speed up case general report code
- Speed up case retrieval in case_matching_causatives
- Upgrade pymongo to version 4
- When updating disease terms, check that all terms are consistent with a DiseaseTerm model before dropping the old collection
- Better separation between modules loading HPO terms and diseases
- Deleted unused scout.build.phenotype module
- Stricter validation of mandatory genome build key when loading a case. Allowed values are ['37','38',37,38]
- Improved readability of variants length and coordinates on variantS pages

## [4.71]
### Added
- Added Balsamic keys for SweGen and loqusdb local archive frequecies, SNV and SV
- New filter option for Cancer variantS: local archive RD loqusdb
- Show annotated observations on SV variantS view, also for cancer somatic SVs
- Revel filter for variantS
- Show case default panel on caseS page
- CADD filter for Cancer Somatic SNV variantS - show score
- SpliceAI-lookup link (BROAD, shows SpliceAI and Pangolin) from variant page
- BioNano Access server API - check projects, samples and fetch FSHD reports
### Fixed
- Name of reference genome build for RNA for compatibility with IGV locus search change
- Howto to run the Docker image on Mac computers in `admin-guide/containers/container-deploy.md`
- Link to Weasyprint installation howto in README file
- Avoid filling up disk by creating a reduced VCF file for every variant that is visualized
- Remove legacy incorrectly formatted CODEOWNERS file
- Restrain variant_type requests to variantS views to "clinical" or "research"
- Visualization of cancer variants where cancer case has no affected individual
- ProteinPaint gene link (small StJude API change)
- Causative MEI variant link on causatives page
- Bionano access api settings commented out by default in Scout demo config file.
- Do not show FSHD button on freshly loaded cases without bionano_access individuals
- Truncate long variants' HGVS on causative/Clinically significant and pinned variants case panels
### Changed
- Remove function call that tracks users' browser version
- Include three more splice variant SO terms in clinical filter severe SO terms
- Drop old HPO term collection only after parsing and validation of new terms completes
- Move score to own column on Cancer Somatic SNV variantS page
- Refactored a few complex case operations, breaking out sub functionalities

## [4.70]
### Added
- Download a list of Gene Variants (max 500) resulting from SNVs and Indels search
- Variant PubMed link to search for gene symbol and any aliases
### Changed
- Clearer gnomAD values in Variants page
### Fixed
- CaseS page uniform column widths
- Include ClinVar variants into a scrollable div element on Case page
- `canonical_transcript` variable not initialized in get_hgvs function (server.blueprints.institutes.controllers.py)
- Catch and display any error while importing Phenopacket info
- Modified Docker files to use python:3.8-slim-bullseye to prevent gunicorn workers booting error

## [4.69]
### Added
- ClinVar submission howto available also on Case page
- Somatic score and filtering for somatic SV callers, if available
- Show caller as a tooltip on variantS list
### Fixed
- Crash when attempting to export phenotype from a case that had never had phenotypes
- Aesthetic fix to Causative and Pinned Variants on Case page
- Structural inconsistency for ClinVar Blueprint templates
- Updated igv.js to 2.15.8 to fix track default color bug
- Fixed release versions for actions.
- Freeze tornado below 6.3.0 for compatibility with livereload 2.6.3
- Force update variants count on case re-upload
- IGV locus search not working - add genome reference id
- Pin links to MEI variants should end up on MEI not SV variant view
- Load also matching MEI variants on forced region load
- Allow excluding MEI from case variant deletion
- Fixed the name of the assigned user when the internal user ID is different from the user email address
- Gene variantS should display gene function, region and full hgvs
### Changed
- FontAwesome integrity check fail (updated resource)
- Removed ClinVar API validation buttons in favour of direct API submission
- Improved layout of Institute settings page
- ClinVar API key and allowed submitters are set in the Institute settings page


## [4.68]
### Added
- Rare Disease Mobile Element Insertion variants view
### Changed
- Updated igv.js to 2.15.6
### Fixed
- Docker stage build pycairo.
- Restore SNV and SV rank models versions on Causatives and Verified pages
- Saving `REVEL_RANKSCORE` value in a field named `revel` in variants database documents

## [4.67]
### Added
- Prepare to filter local SV frequency
### Changed
- Speed up instituteS page loading by refactoring cases/institutes query
- Clinical Filter for SVs includes `splice_polypyrimidine_tract_variant` as a severe consequence
- Clinical Filter for SVs includes local variant frequency freeze ("old") for filtering, starting at 30 counts
- Speed up caseS page loading by adding status to index and refactoring totals count
- HPO file parsing is updated to reflect that HPO have changed a few downloadable file formats with their 230405 release.
### Fixed
- Page crashing when a user tries to edit a comment that was removed
- Warning instead of crashed page when attempting to retrieve a non-existent Phenopacket
- Fixed StJude ProteinPaint gene link (URL change)
- Freeze of werkzeug library to version<2.3 to avoid problems resulting from the consequential upgrade of the Flask lib
- Huge list of genes in case report for megabases-long structural variants.
- Fix displaying institutes without associated cases on institutes page
- Fix default panel selection on SVs in cancer case report

## [4.66]
### Changed
- Moved Phenomodels code under a dedicated blueprint
- Updated the instructions to load custom case report under admin guide
- Keep variants filter window collapsed except when user expands it to filter
### Added
- A summary table of pinned variants on the cancer case general report
- New openable matching causatives and managed variants lists for default gene panels only for convenience
### Fixed
- Gens structural variant page link individual id typo

## [4.65.2]
### Fixed
- Generating general case report with str variants containing comments

## [4.65.1]
### Fixed
- Visibility of `Gene(s)` badges on SV VariantS page
- Hide dismiss bar on SV page not working well
- Delivery report PDF download
- Saving Pipeline version file when loading a case
- Backport compatible import of importlib metadata for old python versions (<3.8)

## [4.65]
### Added
- Option to mark a ClinVar submission as submitted
- Docs on how to create/update the PanelApp green genes as a system admin
- `individual_id`-parameter to both Gens links
- Download a gene panel in TXT format from gene panel page
- Panel gene comments on variant page: genes in panels can have comments that describe the gene in a panel context
### Changed
- Always show each case category on caseS page, even if 0 cases in total or after current query
- Improved sorting of ClinVar submissions
- Pre-populate SV type select in ClinVar submission form, when possible
- Show comment badges in related comments tables on general report
- Updated version of several GitHub actions
- Migrate from deprecated `pkg_resources` lib to `importlib_resources`
- Dismiss bar on variantS pages is thinner.
- Dismiss bar on variantS pages can be toggled open or closed for the duration of a login session.
### Fixed
- Fixed Sanger order / Cancel order modal close buttons
- Visibility of SV type in ClinVar submission form
- Fixed a couple of creations where now was called twice, so updated_at and created_at could differ
- Deprecated Ubuntu version 18.04 in one GitHub action
- Panels that have been removed (hidden) should not be visible in views where overlapping gene panels for genes are shown
- Gene panel test pointing to the right function

## [4.64]
### Added
- Create/Update a gene panel containing all PanelApp green genes (`scout update panelapp-green -i <cust_id>`)
- Links for ACMG pathogenicity impact modification on the ACMG classification page
### Changed
- Open local observation matching cases in new windows
### Fixed
- Matching manual ranked variants are now shown also on the somatic variant page
- VarSome links to hg19/GRCh37
- Managed variants filter settings lost when navigating to additional pages
- Collect the right variant category after submitting filter form from research variantS page
- Beacon links are templated and support variants in genome build 38

## [4.63]
### Added
- Display data sharing info for ClinVar, Matchmaker Exchange and Beacon in a dedicated column on Cases page
- Test for `commands.download.omim.print_omim`
- Display dismissed variants comments on general case report
- Modify ACMG pathogenicity impact (most commonly PVS1, PS3) based on strength of evidence with lab director's professional judgement
- REViewer button on STR variant page
- Alamut institution parameter in institute settings for Alamut Visual Plus software
- Added Manual Ranks Risk Factor, Likely Risk Factor and Uncertain Risk Factor
- Display matching manual ranks from previous cases the user has access to on VariantS and Variant pages
- Link to gnomAD gene SVs v2.1 for SV variants with gnomAD frequency
- Support for nf-core/rnafusion reports
### Changed
- Display chrY for sex unknown
- Deprecate legacy scout_load() method API call.
- Message shown when variant tag is updated for a variant
- When all ACMG classifications are deleted from a variant, the current variant classification status is also reset.
- Refactored the functions that collect causative variants
- Removed `scripts/generate_test_data.py`
### Fixed
- Default IGV tracks (genes, ClinVar, ClinVar CNVs) showing even if user unselects them all
- Freeze Flask-Babel below v3.0 due to issue with a locale decorator
- Thaw Flask-Babel and fix according to v3 standard. Thank you @TkTech!
- Show matching causatives on somatic structural variant page
- Visibility of gene names and functional annotations on Causatives/Verified pages
- Panel version can be manually set to floating point numbers, when modified
- Causatives page showing also non-causative variants matching causatives in other cases
- ClinVar form submission for variants with no selected transcript and HGVS
- Validating and submitting ClinVar objects not containing both Variant and Casedata info

## [4.62.1]
### Fixed
- Case page crashing when adding a case to a group without providing a valid case name

## [4.62]
### Added
- Validate ClinVar submission objects using the ClinVar API
- Wrote tests for case and variant API endpoints
- Create ClinVar submissions from Scout using the ClinVar API
- Export Phenopacket for affected individual
- Import Phenopacket from JSON file or Phenopacket API backend server
- Use the new case name option for GENS requests
- Pre-validate refseq:HGVS items using VariantValidator in ClinVar submission form
### Fixed
- Fallback for empty alignment index for REViewer service
- Source link out for MIP 11.1 reference STR annotation
- Avoid duplicate causatives and pinned variants
- ClinVar clinical significance displays only the ACMG terms when user selects ACMG 2015 as assertion criteria
- Spacing between icon and text on Beacon and MatchMaker links on case page sidebar
- Truncate IDs and HGVS representations in ClinVar pages if longer than 25 characters
- Update ClinVar submission ID form
- Handle connection timeout when sending requests requests to external web services
- Validate any ClinVar submission regardless of its status
- Empty Phenopackets import crashes
- Stop Spinner on Phenopacket JSON download
### Changed
- Updated ClinVar submission instructions

## [4.61.1]
### Fixed
- Added `UMLS` as an option of `Condition ID type` in ClinVar Variant downloaded files
- Missing value for `Condition ID type` in ClinVar Variant downloaded files
- Possibility to open, close or delete a ClinVar submission even if it doesn't have an associated name
- Save SV type, ref and alt n. copies to exported ClinVar files
- Inner and outer start and stop SV coordinates not exported in ClinVar files
- ClinVar submissions page crashing when SV files don't contain breakpoint exact coordinates
- Align OMIM diagnoses with delete diagnosis button on case page
- In ClinVar form, reset condition list and customize help when condition ID changes

## [4.61]
### Added
- Filter case list by cases with variants in ClinVar submission
- Filter case list by cases containing RNA-seq data - gene_fusion_reports and sample-level tracks (splice junctions and RNA coverage)
- Additional case category `Ignored`, to be used for cases that don't fall in the existing 'inactive', 'archived', 'solved', 'prioritized' categories
- Display number of cases shown / total number of cases available for each category on Cases page
- Moved buttons to modify case status from sidebar to main case page
- Link to Mutalyzer Normalizer tool on variant's transcripts overview to retrieve official HVGS descriptions
- Option to manually load RNA MULTIQC report using the command `scout load report -t multiqc_rna`
- Load RNA MULTIQC automatically for a case if config file contains the `multiqc_rna` key/value
- Instructions in admin-guide on how to load case reports via the command line
- Possibility to filter RD variants by a specific genotype call
- Distinct colors for different inheritance models on RD Variant page
- Gene panels PDF export with case variants hits by variant type
- A couple of additional README badges for GitHub stats
- Upload and display of pipeline reference info and executable version yaml files as custom reports
- Testing CLI on hasta in PR template
### Changed
- Instructions on how to call dibs on scout-stage server in pull request template
- Deprecated CLI commands `scout load <delivery_report, gene_fusion_report, coverage_qc_report, cnv_report>` to replace them with command `scout load report -t <report type>`
- Refactored code to display and download custom case reports
- Do not export `Assertion method` and `Assertion method citation` to ClinVar submission files according to changes to ClinVar's submission spreadsheet templates.
- Simplified code to create and download ClinVar CSV files
- Colorize inheritance models badges by category on VariantS page
- `Safe variants matching` badge more visible on case page
### Fixed
- Non-admin users saving institute settings would clear loqusdb instance selection
- Layout of variant position, cytoband and type in SV variant summary
- Broken `Build Status - GitHub badge` on GitHub README page
- Visibility of text on grey badges in gene panels PDF exports
- Labels for dashboard search controls
- Dark mode visibility for ClinVar submission
- Whitespaces on outdated panel in extent report

## [4.60]
### Added
- Mitochondrial deletion signatures (mitosign) can be uploaded and shown with mtDNA report
- A `Type of analysis` column on Causatives and Validated variants pages
- List of "safe" gene panels available for matching causatives and managed variants in institute settings, to avoid secondary findings
- `svdb_origin` as a synonym for `FOUND_IN` to complement `set` for variants found by all callers
### Changed
- Hide removed gene panels by default in panels page
- Removed option for filtering cancer SVs by Tumor and Normal alt AF
- Hide links to coverage report from case dynamic HPO panel if cancer analysis
- Remove rerun emails and redirect users to the analysis order portal instead
- Updated clinical SVs igv.js track (dbVar) and added example of external track from `https://trackhubregistry.org/`
- Rewrote the ClinVar export module to simplify and add one variant at the time
- ClinVar submissions with phenotype conditions from: [OMIM, MedGen, Orphanet, MeSH, HP, MONDO]
### Fixed
- If trying to load a badly formatted .tsv file an error message is displayed.
- Avoid showing case as rerun when first attempt at case upload failed
- Dynamic autocomplete search not working on phenomodels page
- Callers added to variant when loading case
- Now possible to update managed variant from file without deleting it first
- Missing preselected chromosome when editing a managed variant
- Preselected variant type and subtype when editing a managed variant
- Typo in dbVar ClinVar track, hg19


## [4.59]
### Added
- Button to go directly to HPO SV filter variantS page from case
- `Scout-REViewer-Service` integration - show `REViewer` picture if available
- Link to HPO panel coverage overview on Case page
- Specify a confidence threshold (green|amber|red) when loading PanelApp panels
- Functional annotations in variants lists exports (all variants)
- Cancer/Normal VAFs and COSMIC ids in in variants lists exports (cancer variants)
### Changed
- Better visualization of regional annotation for long lists of genes in large SVs in Variants tables
- Order of cells in variants tables
- More evident links to gene coverage from Variant page
- Gene panels sorted by display name in the entire Case page
- Round CADD and GnomAD values in variants export files
### Fixed
- HPO filter button on SV variantS page
- Spacing between region|function cells in SVs lists
- Labels on gene panel Chanjo report
- Fixed ambiguous duplicated response headers when requesting a BAM file from /static
- Visited color link on gene coverage button (Variant page)

## [4.58.1]
### Fixed
- Case search with search strings that contain characters that can be escaped

## [4.58]
### Added
- Documentation on how to create/update PanelApp panels
- Add filter by local observations (archive) to structural variants filters
- Add more splicing consequences to SO term definitions
- Search for a specific gene in all gene panels
- Institute settings option to force show all variants on VariantS page for all cases of an institute
- Filter cases by validation pending status
- Link to The Clinical Knowledgebase (CKB) (https://ckb.jax.org/) in cancer variant's page
### Fixed
- Added a not-authorized `auto-login` fixture according to changes in Flask-Login 0.6.2
- Renamed `cache_timeout` param name of flask.send_file function to `max_age` (Flask 2.2 compliant)
- Replaced deprecated `app.config["JSON_SORT_KEYS"]` with app.json.sort_keys in app settings
- Bug in gene variants page (All SNVs and INDELs) when variant gene doesn't have a hgnc id that is found in the database
- Broken export of causatives table
- Query for genes in build 38 on `Search SNVs and INDELs` page
- Prevent typing special characters `^<>?!=\/` in case search form
- Search matching causatives also among research variants in other cases
- Links to variants in Verified variants page
- Broken filter institute cases by pinned gene
- Better visualization of long lists of genes in large SVs on Causative and Verified Variants page
- Reintroduced missing button to export Causative variants
- Better linking and display of matching causatives and managed variants
- Reduced code complexity in `scout/parse/variant/variant.py`
- Reduced complexity of code in `scout/build/variant/variant.py`

### Changed
- State that loqusdb observation is in current case if observations count is one and no cases are shown
- Better pagination and number of variants returned by queries in `Search SNVs and INDELs` page
- Refactored and simplified code used for collecting gene variants for `Search SNVs and INDELs` page
- Fix sidebar panel icons in Case view
- Fix panel spacing in Case view
- Removed unused database `sanger_ordered` and `case_id,category,rank_score` indexes (variant collection)
- Verified variants displayed in a dedicated page reachable from institute sidebar
- Unified stats in dashboard page
- Improved gene info for large SVs and cancer SVs
- Remove the unused `variant.str_variant` endpoint from variant views
- Easier editing of HPO gene panel on case page
- Assign phenotype panel less cramped on Case page
- Causatives and Verified variants pages to use the same template macro
- Allow hyphens in panel names
- Reduce resolution of example images
- Remove some animations in web gui which where rendered slow


## [4.57.4]
### Fixed
- Parsing of variant.FORMAT "DR" key in parse variant file

## [4.57.3]
### Fixed
- Export of STR verified variants
- Do not download as verified variants first verified and then reset to not validated
- Avoid duplicated lines in downloaded verified variants reflecting changes in variant validation status

## [4.57.2]
### Fixed
- Export of verified variants when variant gene has no transcripts
- HTTP 500 when visiting a the details page for a cancer variant that had been ranked with genmod

## [4.57.1]
### Fixed
- Updating/replacing a gene panel from file with a corrupted or malformed file

## [4.57]
### Added
- Display last 50 or 500 events for a user in a timeline
- Show dismiss count from other cases on matching variantS
- Save Beacon-related events in events collection
- Institute settings allow saving multiple loqusdb instances for one institute
- Display stats from multiple instances of loqusdb on variant page
- Display date and frequency of obs derived from count of local archive observations from MIP11 (requires fix in MIP)
### Changed
- Prior ACMG classifications view is no longer limited by pathogenicity
### Fixed
- Visibility of Sanger ordered badge on case page, light mode
- Some of the DataTables tables (Phenotypes and Diagnoses pages) got a bit dark in dark mode
- Remove all redundancies when displaying timeline events (some events are saved both as case-related and variant-related)
- Missing link in saved MatchMaker-related events
- Genes with mixed case gene symbols missing in PanelApp panels
- Alignment of elements on the Beacon submission modal window
- Locus info links from STR variantS page open in new browser tabs

## [4.56]
### Added
- Test for PanelApp panels loading
- `panel-umi` tag option when loading cancer analyses
### Changed
- Black text to make comments more visible in dark mode
- Loading PanelApp panels replaces pre-existing panels with same version
- Removed sidebar from Causatives page - navigation is available on the top bar for now
- Create ClinVar submissions from pinned variants list in case page
- Select which pinned variants will be included in ClinVar submission documents
### Fixed
- Remove a:visited css style from all buttons
- Update of HPO terms via command line
- Background color of `MIXED` and `PANEL-UMI` sequencing types on cases page
- Fixed regex error when searching for cases with query ending with `\ `
- Gene symbols on Causatives page lighter in dark mode
- SpliceAI tooltip of multigene variants

## [4.55]
### Changed
- Represent different tumor samples as vials in cases page
- Option to force-update the OMIM panel
### Fixed
- Low tumor purity badge alignment in cancer samples table on cancer case view
- VariantS comment popovers reactivate on hover
- Updating database genes in build 37
- ACMG classification summary hidden by sticky navbar
- Logo backgrounds fixed to white on welcome page
- Visited links turn purple again
- Style of link buttons and dropdown menus
- Update KUH and GMS logos
- Link color for Managed variants

## [4.54]
### Added
- Dark mode, using browser/OS media preference
- Allow marking case as solved without defining causative variants
- Admin users can create missing beacon datasets from the institute's settings page
- GenCC links on gene and variant pages
- Deprecation warnings when launching the app using a .yaml config file or loading cases using .ped files
### Changed
- Improved HTML syntax in case report template
- Modified message displayed when variant rank stats could not be calculated
- Expanded instructions on how to test on CG development server (cg-vm1)
- Added more somatic variant callers (Balsamic v9 SNV, develop SV)
### Fixed
- Remove load demo case command from docker-compose.yml
- Text elements being split across pages in PDF reports
- Made login password field of type `password` in LDAP login form
- Gene panels HTML select in institute's settings page
- Bootstrap upgraded to version 5
- Fix some Sourcery and SonarCloud suggestions
- Escape special characters in case search on institute and dashboard pages
- Broken case PDF reports when no Madeline pedigree image can be created
- Removed text-white links style that were invisible in new pages style
- Variants pagination after pressing "Filter variants" or "Clinical filter"
- Layout of buttons Matchmaker submission panel (case page)
- Removing cases from Matchmaker (simplified code and fixed functionality)
- Reintroduce check for missing alignment files purged from server

## [4.53]
### Added
### Changed
- Point Alamut API key docs link to new API version
- Parse dbSNP id from ID only if it says "rs", else use VEP CSQ fields
- Removed MarkupSafe from the dependencies
### Fixed
- Reintroduced loading of SVs for demo case 643595
- Successful parse of FOUND_IN should avoid GATK caller default
- All vulnerabilities flagged by SonarCloud

## [4.52]
### Added
- Demo cancer case gets loaded together with demo RD case in demo instance
- Parse REVEL_score alongside REVEL_rankscore from csq field and display it on SNV variant page
- Rank score results now show the ranking range
- cDNA and protein changes displayed on institute causatives pages
- Optional SESSION_TIMEOUT_MINUTES configuration in app config files
- Script to convert old OMIM case format (list of integers) to new format (list of dictionaries)
- Additional check for user logged in status before serving alignment files
- Download .cgh files from cancer samples table on cancer case page
- Number of documents and date of last update on genes page
### Changed
- Verify user before redirecting to IGV alignments and sashimi plots
- Build case IGV tracks starting from case and variant objects instead of passing all params in a form
- Unfreeze Werkzeug lib since Flask_login v.0.6 with bugfix has been released
- Sort gene panels by name (panelS and variant page)
- Removed unused `server.blueprints.alignviewers.unindexed_remote_static` endpoint
- User sessions to check files served by `server.blueprints.alignviewers.remote_static` endpoint
- Moved Beacon-related functions to a dedicated app extension
- Audit Filter now also loads filter displaying the variants for it
### Fixed
- Handle `attachment_filename` parameter renamed to `download_name` when Flask 2.2 will be released
- Removed cursor timeout param in cases find adapter function to avoid many code warnings
- Removed stream argument deprecation warning in tests
- Handle `no intervals found` warning in load_region test
- Beacon remove variants
- Protect remote_cors function in alignviewers view from Server-Side Request Forgery (SSRF)
- Check creation date of last document in gene collection to display when genes collection was updated last

## [4.51]
### Added
- Config file containing codecov settings for pull requests
- Add an IGV.js direct link button from case page
- Security policy file
- Hide/shade compound variants based on rank score on variantS from filter
- Chromograph legend documentation direct link
### Changed
- Updated deprecated Codecov GitHub action to v.2
- Simplified code of scout/adapter/mongo/variant
- Update IGV.js to v2.11.2
- Show summary number of variant gene panels on general report if more than 3
### Fixed
- Marrvel link for variants in genome build 38 (using liftover to build 37)
- Remove flags from codecov config file
- Fixed filter bug with high negative SPIDEX scores
- Renamed IARC TP53 button to to `TP53 Database`, modified also link since IARC has been moved to the US NCI: `https://tp53.isb-cgc.org/`
- Parsing new format of OMIM case info when exporting patients to Matchmaker
- Remove flask-debugtoolbar lib dependency that is using deprecated code and causes app to crash after new release of Jinja2 (3.1)
- Variant page crashing for cases with old OMIM terms structure (a list of integers instead of dictionary)
- Variant page crashing when creating MARRVEL link for cases with no genome build
- SpliceAI documentation link
- Fix deprecated `safe_str_cmp` import from `werkzeug.security` by freezing Werkzeug lib to v2.0 until Flask_login v.0.6 with bugfix is released
- List gene names densely in general report for SVs that contain more than 3 genes
- Show transcript ids on refseq genes on hg19 in IGV.js, using refgene source
- Display correct number of genes in general report for SVs that contain more than 32 genes
- Broken Google login after new major release of `lepture/authlib`
- Fix frequency and callers display on case general report

## [4.50.1]
### Fixed
- Show matching causative STR_repid for legacy str variants (pre Stranger hgnc_id)

## [4.50]
### Added
- Individual-specific OMIM terms
- OMIM disease descriptions in ClinVar submission form
- Add a toggle for melter rerun monitoring of cases
- Add a config option to show the rerun monitoring toggle
- Add a cli option to export cases with rerun monitoring enabled
- Add a link to STRipy for STR variants; shallow for ARX and HOXA13
- Hide by default variants only present in unaffected individuals in variants filters
- OMIM terms in general case report
- Individual-level info on OMIM and HPO terms in general case report
- PanelApp gene link among the external links on variant page
- Dashboard case filters fields help
- Filter cases by OMIM terms in cases and dashboard pages
### Fixed
- A malformed panel id request would crash with exception: now gives user warning flash with redirect
- Link to HPO resource file hosted on `http://purl.obolibrary.org`
- Gene search form when gene exists only in build 38
- Fixed odd redirect error and poor error message on missing column for gene panel csv upload
- Typo in parse variant transcripts function
- Modified keys name used to parse local observations (archived) frequencies to reflect change in MIP keys naming
- Better error handling for partly broken/timed out chanjo reports
- Broken javascript code when case Chromograph data is malformed
- Broader space for case synopsis in general report
- Show partial causatives on causatives and matching causatives panels
- Partial causative assignment in cases with no OMIM or HPO terms
- Partial causative OMIM select options in variant page
### Changed
- Slightly smaller and improved layout of content in case PDF report
- Relabel more cancer variant pages somatic for navigation
- Unify caseS nav links
- Removed unused `add_compounds` param from variant controllers function
- Changed default hg19 genome for IGV.js to legacy hg19_1kg_decoy to fix a few problematic loci
- Reduce code complexity (parse/ensembl.py)
- Silence certain fields in ClinVar export if prioritised ones exist (chrom-start-end if hgvs exist)
- Made phenotype non-mandatory when marking a variant as partial causative
- Only one phenotype condition type (OMIM or HPO) per variant is used in ClinVar submissions
- ClinVar submission variant condition prefers OMIM over HPO if available
- Use lighter version of gene objects in Omim MongoDB adapter, panels controllers, panels views and institute controllers
- Gene-variants table size is now adaptive
- Remove unused file upload on gene-variants page

## [4.49]
### Fixed
- Pydantic model types for genome_build, madeline_info, peddy_ped_check and peddy_sex_check, rank_model_version and sv_rank_model_version
- Replace `MatchMaker` with `Matchmaker` in all places visible by a user
- Save diagnosis labels along with OMIM terms in Matchmaker Exchange submission objects
- `libegl-mesa0_21.0.3-0ubuntu0.3~20.04.5_amd64.deb` lib not found by GitHub actions Docker build
- Remove unused `chromograph_image_files` and `chromograph_prefixes` keys saved when creating or updating an RD case
- Search managed variants by description and with ignore case
### Changed
- Introduced page margins on exported PDF reports
- Smaller gene fonts in downloaded HPO genes PDF reports
- Reintroduced gene coverage data in the PDF-exported general report of rare-disease cases
- Check for existence of case report files before creating sidebar links
- Better description of HPO and OMIM terms for patients submitted to Matchmaker Exchange
- Remove null non-mandatory key/values when updating a case
- Freeze WTForms<3 due to several form input rendering changes

## [4.48.1]
### Fixed
- General case PDF report for recent cases with no pedigree

## [4.48]
### Added
- Option to cancel a request for research variants in case page
### Changed
- Update igv.js to v2.10.5
- Updated example of a case delivery report
- Unfreeze cyvcf2
- Builder images used in Scout Dockerfiles
- Crash report email subject gives host name
- Export general case report to PDF using PDFKit instead of WeasyPrint
- Do not include coverage report in PDF case report since they might have different orientation
- Export cancer cases's "Coverage and QC report" to PDF using PDFKit instead of Weasyprint
- Updated cancer "Coverage and QC report" example
- Keep portrait orientation in PDF delivery report
- Export delivery report to PDF using PDFKit instead of Weasyprint
- PDF export of clinical and research HPO panels using PDFKit instead of Weasyprint
- Export gene panel report to PDF using PDFKit
- Removed WeasyPrint lib dependency

### Fixed
- Reintroduced missing links to Swegen and Beacon and dbSNP in RD variant page, summary section
- Demo delivery report orientation to fit new columns
- Missing delivery report in demo case
- Cast MNVs to SNV for test
- Export verified variants from all institutes when user is admin
- Cancer coverage and QC report not found for demo cancer case
- Pull request template instructions on how to deploy to test server
- PDF Delivery report not showing Swedac logo
- Fix code typos
- Disable codefactor raised by ESLint for javascript functions located on another file
- Loading spinner stuck after downloading a PDF gene panel report
- IGV browser crashing when file system with alignment files is not mounted

## [4.47]
### Added
- Added CADD, GnomAD and genotype calls to variantS export
### Changed
- Pull request template, to illustrate how to deploy pull request branches on cg-vm1 stage server
### Fixed
- Compiled Docker image contains a patched version (v4.9) of chanjo-report

## [4.46.1]
### Fixed
- Downloading of files generated within the app container (MT-report, verified variants, pedigrees, ..)

## [4.46]
### Added
- Created a Dockefile to be used to serve the dockerized app in production
- Modified the code to collect database params specified as env vars
- Created a GitHub action that pushes the Dockerfile-server image to Docker Hub (scout-server-stage) every time a PR is opened
- Created a GitHub action that pushes the Dockerfile-server image to Docker Hub (scout-server) every time a new release is created
- Reassign MatchMaker Exchange submission to another user when a Scout user is deleted
- Expose public API JSON gene panels endpoint, primarily to enable automated rerun checking for updates
- Add utils for dictionary type
- Filter institute cases using multiple HPO terms
- Vulture GitHub action to identify and remove unused variables and imports
### Changed
- Updated the python config file documentation in admin guide
- Case configuration parsing now uses Pydantic for improved typechecking and config handling
- Removed test matrices to speed up automatic testing of PRs
- Switch from Coveralls to Codecov to handle CI test coverage
- Speed-up CI tests by caching installation of libs and splitting tests into randomized groups using pytest-test-groups
- Improved LDAP login documentation
- Use lib flask-ldapconn instead of flask_ldap3_login> to handle ldap authentication
- Updated Managed variant documentation in user guide
- Fix and simplify creating and editing of gene panels
- Simplified gene variants search code
- Increased the height of the genes track in the IGV viewer
### Fixed
- Validate uploaded managed variant file lines, warning the user.
- Exporting validated variants with missing "genes" database key
- No results returned when searching for gene variants using a phenotype term
- Variants filtering by gene symbols file
- Make gene HGNC symbols field mandatory in gene variants page and run search only on form submit
- Make sure collaborator gene variants are still visible, even if HPO filter is used

## [4.45]
### Added
### Changed
- Start Scout also when loqusdbapi is not reachable
- Clearer definition of manual standard and custom inheritance models in gene panels
- Allow searching multiple chromosomes in filters
### Fixed
- Gene panel crashing on edit action

## [4.44]
### Added
### Changed
- Display Gene track beneath each sample track when displaying splice junctions in igv browser
- Check outdated gene symbols and update with aliases for both RD and cancer variantS
### Fixed
- Added query input check and fixed the Genes API endpoint to return a json formatted error when request is malformed
- Typo in ACMG BP6 tooltip

## [4.43.1]
### Added
- Added database index for OMIM disease term genes
### Changed
### Fixed
- Do not drop HPO terms collection when updating HPO terms via the command line
- Do not drop disease (OMIM) terms collection when updating diseases via the command line

## [4.43]
### Added
- Specify which collection(s) update/build indexes for
### Fixed
- Do not drop genes and transcripts collections when updating genes via the command line

## [4.42.1]
### Added
### Changed
### Fixed
- Freeze PyMongo lib to version<4.0 to keep supporting previous MongoDB versions
- Speed up gene panels creation and update by collecting only light gene info from database
- Avoid case page crash on Phenomizer queries timeout

## [4.42]
### Added
- Choose custom pinned variants to submit to MatchMaker Exchange
- Submit structural variant as genes to the MatchMaker Exchange
- Added function for maintainers and admins to remove gene panels
- Admins can restore deleted gene panels
- A development docker-compose file illustrating the scout/chanjo-report integration
- Show AD on variants view for cancer SV (tumor and normal)
- Cancer SV variants filter AD, AF (tumor and normal)
- Hiding the variants score column also from cancer SVs, as for the SNVs
### Changed
- Enforce same case _id and display_name when updating a case
- Enforce same individual ids, display names and affected status when updating a case
- Improved documentation for connecting to loqusdb instances (including loqusdbapi)
- Display and download HPO gene panels' gene symbols in italics
- A faster-built and lighter Docker image
- Reduce complexity of `panels` endpoint moving some code to the panels controllers
- Update requirements to use flask-ldap3-login>=0.9.17 instead of freezing WTForm
### Fixed
- Use of deprecated TextField after the upgrade of WTF to v3.0
- Freeze to WTForms to version < 3
- Remove the extra files (bed files and madeline.svg) introduced by mistake
- Cli command loading demo data in docker-compose when case custom images exist and is None
- Increased MongoDB connection serverSelectionTimeoutMS parameter to 30K (default value according to MongoDB documentation)
- Better differentiate old obs counts 0 vs N/A
- Broken cancer variants page when default gene panel was deleted
- Typo in tx_overview function in variant controllers file
- Fixed loqusdbapi SV search URL
- SV variants filtering using Decipher criterion
- Removing old gene panels that don't contain the `maintainer` key.

## [4.41.1]
### Fixed
- General reports crash for variant annotations with same variant on other cases

## [4.41]
### Added
- Extended the instructions for running the Scout Docker image (web app and cli).
- Enabled inclusion of custom images to STR variant view
### Fixed
- General case report sorting comments for variants with None genetic models
- Do not crash but redirect to variants page with error when a variant is not found for a case
- UCSC links coordinates for SV variants with start chromosome different than end chromosome
- Human readable variants name in case page for variants having start chromosome different from end chromosome
- Avoid always loading all transcripts when checking gene symbol: introduce gene captions
- Slow queries for evaluated variants on e.g. case page - use events instead
### Changed
- Rearrange variant page again, moving severity predictions down.
- More reactive layout width steps on variant page

## [4.40.1]
### Added
### Fixed
- Variants dismissed with inconsistent inheritance pattern can again be shown in general case report
- General report page for variants with genes=None
- General report crashing when variants have no panels
- Added other missing keys to case and variant dictionaries passed to general report
### Changed

## [4.40]
### Added
- A .cff citation file
- Phenotype search API endpoint
- Added pagination to phenotype API
- Extend case search to include internal MongoDB id
- Support for connecting to a MongoDB replica set (.py config files)
- Support for connecting to a MongoDB replica set (.yaml config files)
### Fixed
- Command to load the OMIM gene panel (`scout load panel --omim`)
- Unify style of pinned and causative variants' badges on case page
- Removed automatic spaces after punctuation in comments
- Remove the hardcoded number of total individuals from the variant's old observations panel
- Send delete requests to a connected Beacon using the DELETE method
- Layout of the SNV and SV variant page - move frequency up
### Changed
- Stop updating database indexes after loading exons via command line
- Display validation status badge also for not Sanger-sequenced variants
- Moved Frequencies, Severity and Local observations panels up in RD variants page
- Enabled Flask CORS to communicate CORS status to js apps
- Moved the code preparing the transcripts overview to the backend
- Refactored and filtered json data used in general case report
- Changed the database used in docker-compose file to use the official MongoDB v4.4 image
- Modified the Python (3.6, 3.8) and MongoDB (3.2, 4.4, 5.0) versions used in testing matrices (GitHub actions)
- Capitalize case search terms on institute and dashboard pages


## [4.39]
### Added
- COSMIC IDs collected from CSQ field named `COSMIC`
### Fixed
- Link to other causative variants on variant page
- Allow multiple COSMIC links for a cancer variant
- Fix floating text in severity box #2808
- Fixed MitoMap and HmtVar links for hg38 cases
- Do not open new browser tabs when downloading files
- Selectable IGV tracks on variant page
- Missing splice junctions button on variant page
- Refactor variantS representative gene selection, and use it also for cancer variant summary
### Changed
- Improve Javascript performance for displaying Chromograph images
- Make ClinVar classification more evident in cancer variant page

## [4.38]
### Added
- Option to hide Alamut button in the app config file
### Fixed
- Library deprecation warning fixed (insert is deprecated. Use insert_one or insert_many instead)
- Update genes command will not trigger an update of database indices any more
- Missing resources in temporary downloading directory when updating genes using the command line
- Restore previous variant ACMG classification in a scrollable div
- Loading spinner not stopping after downloading PDF case reports and variant list export
- Add extra Alamut links higher up on variant pages
- Improve UX for phenotypes in case page
- Filter and export of STR variants
- Update look of variants page navigation buttons
### Changed

## [4.37]
### Added
- Highlight and show version number for RefSeq MANE transcripts.
- Added integration to a rerunner service for toggling reanalysis with updated pedigree information
- SpliceAI display and parsing from VEP CSQ
- Display matching tiered variants for cancer variants
- Display a loading icon (spinner) until the page loads completely
- Display filter badges in cancer variants list
- Update genes from pre-downloaded file resources
- On login, OS, browser version and screen size are saved anonymously to understand how users are using Scout
- API returning institutes data for a given user: `/api/v1/institutes`
- API returning case data for a given institute: `/api/v1/institutes/<institute_id>/cases`
- Added GMS and Lund university hospital logos to login page
- Made display of Swedac logo configurable
- Support for displaying custom images in case view
- Individual-specific HPO terms
- Optional alamut_key in institute settings for Alamut Plus software
- Case report API endpoint
- Tooltip in case explaining that genes with genome build different than case genome build will not be added to dynamic HPO panel.
- Add DeepVariant as a caller
### Fixed
- Updated IGV to v2.8.5 to solve missing gene labels on some zoom levels
- Demo cancer case config file to load somatic SNVs and SVs only.
- Expand list of refseq trancripts in ClinVar submission form
- Renamed `All SNVs and INDELs` institute sidebar element to `Search SNVs and INDELs` and fixed its style.
- Add missing parameters to case load-config documentation
- Allow creating/editing gene panels and dynamic gene panels with genes present in genome build 38
- Bugfix broken Pytests
- Bulk dismissing variants error due to key conversion from string to integer
- Fix typo in index documentation
- Fixed crash in institute settings page if "collaborators" key is not set in database
- Don't stop Scout execution if LoqusDB call fails and print stacktrace to log
- Bug when case contains custom images with value `None`
- Bug introduced when fixing another bug in Scout-LoqusDB interaction
- Loading of OMIM diagnoses in Scout demo instance
- Remove the docker-compose with chanjo integration because it doesn't work yet.
- Fixed standard docker-compose with scout demo data and database
- Clinical variant assessments not present for pinned and causative variants on case page.
- MatchMaker matching one node at the time only
- Remove link from previously tiered variants badge in cancer variants page
- Typo in gene cell on cancer variants page
- Managed variants filter form
### Changed
- Better naming for variants buttons on cancer track (somatic, germline). Also show cancer research button if available.
- Load case with missing panels in config files, but show warning.
- Changing the (Female, Male) symbols to (F/M) letters in individuals_table and case-sma.
- Print stacktrace if case load command fails
- Added sort icon and a pointer to the cursor to all tables with sortable fields
- Moved variant, gene and panel info from the basic pane to summary panel for all variants.
- Renamed `Basics` panel to `Classify` on variant page.
- Revamped `Basics` panel to a panel dedicated to classify variants
- Revamped the summary panel to be more compact.
- Added dedicated template for cancer variants
- Removed Gene models, Gene annotations and Conservation panels for cancer variants
- Reorganized the orders of panels for variant and cancer variant views
- Added dedicated variant quality panel and removed relevant panes
- A more compact case page
- Removed OMIM genes panel
- Make genes panel, pinned variants panel, causative variants panel and ClinVar panel scrollable on case page
- Update to Scilifelab's 2020 logo
- Update Gens URL to support Gens v2.0 format
- Refactor tests for parsing case configurations
- Updated links to HPO downloadable resources
- Managed variants filtering defaults to all variant categories
- Changing the (Kind) drop-down according to (Category) drop-down in Managed variant add variant
- Moved Gens button to individuals table
- Check resource files availability before starting updating OMIM diagnoses
- Fix typo in `SHOW_OBSERVED_VARIANT_ARCHIVE` config param

## [4.36]
### Added
- Parse and save splice junction tracks from case config file
- Tooltip in observations panel, explaining that case variants with no link might be old variants, not uploaded after a case rerun
### Fixed
- Warning on overwriting variants with same position was no longer shown
- Increase the height of the dropdowns to 425px
- More indices for the case table as it grows, specifically for causatives queries
- Splice junction tracks not centered over variant genes
- Total number of research variants count
- Update variants stats in case documents every time new variants are loaded
- Bug in flashing warning messages when filtering variants
### Changed
- Clearer warning messages for genes and gene/gene-panels searches in variants filters

## [4.35]
### Added
- A new index for hgnc_symbol in the hgnc_gene collection
- A Pedigree panel in STR page
- Display Tier I and II variants in case view causatives card for cancer cases
### Fixed
- Send partial file data to igv.js when visualizing sashimi plots with splice junction tracks
- Research variants filtering by gene
- Do not attempt to populate annotations for not loaded pinned/causatives
- Add max-height to all dropdowns in filters
### Changed
- Switch off non-clinical gene warnings when filtering research variants
- Don't display OMIM disease card in case view for cancer cases
- Refactored Individuals and Causative card in case view for cancer cases
- Update and style STR case report

## [4.34]
### Added
- Saved filter lock and unlock
- Filters can optionally be marked audited, logging the filter name, user and date on the case events and general report.
- Added `ClinVar hits` and `Cosmic hits` in cancer SNVs filters
- Added `ClinVar hits` to variants filter (rare disease track)
- Load cancer demo case in docker-compose files (default and demo file)
- Inclusive-language check using [woke](https://github.com/get-woke/woke) github action
- Add link to HmtVar for mitochondrial variants (if VCF is annotated with HmtNote)
- Grey background for dismissed compounds in variants list and variant page
- Pin badge for pinned compounds in variants list and variant page
- Support LoqusDB REST API queries
- Add a docker-compose-matchmaker under scout/containers/development to test matchmaker locally
- Script to investigate consequences of symbol search bug
- Added GATK to list of SV and cancer SV callers
### Fixed
- Make MitoMap link work for hg38 again
- Export Variants feature crashing when one of the variants has no primary transcripts
- Redirect to last visited variantS page when dismissing variants from variants list
- Improved matching of SVs Loqus occurrences in other cases
- Remove padding from the list inside (Matching causatives from other cases) panel
- Pass None to get_app function in CLI base since passing script_info to app factory functions was deprecated in Flask 2.0
- Fixed failing tests due to Flask update to version 2.0
- Speed up user events view
- Causative view sort out of memory error
- Use hgnc_id for gene filter query
- Typo in case controllers displaying an error every time a patient is matched against external MatchMaker nodes
- Do not crash while attempting an update for variant documents that are too big (> 16 MB)
- Old STR causatives (and other variants) may not have HGNC symbols - fix sort lambda
- Check if gene_obj has primary_transcript before trying to access it
- Warn if a gene manually searched is in a clinical panel with an outdated name when filtering variants
- ChrPos split js not needed on STR page yet
### Changed
- Remove parsing of case `genome_version`, since it's not used anywhere downstream
- Introduce deprecation warning for Loqus configs that are not dictionaries
- SV clinical filter no longer filters out sub 100 nt variants
- Count cases in LoqusDB by variant type
- Commit pulse repo badge temporarily set to weekly
- Sort ClinVar submissions objects by ascending "Last evaluated" date
- Refactored the MatchMaker integration as an extension
- Replaced some sensitive words as suggested by woke linter
- Documentation for load-configuration rewritten.
- Add styles to MatchMaker matches table
- More detailed info on the data shared in MatchMaker submission form

## [4.33.1]
### Fixed
- Include markdown for release autodeploy docs
- Use standard inheritance model in ClinVar (https://ftp.ncbi.nlm.nih.gov/pub/GTR/standard_terms/Mode_of_inheritance.txt)
- Fix issue crash with variants that have been unflagged causative not being available in other causatives
### Added
### Changed

## [4.33]
### Fixed
- Command line crashing when updating an individual not found in database
- Dashboard page crashing when filters return no data
- Cancer variants filter by chromosome
- /api/v1/genes now searches for genes in all genome builds by default
- Upgraded igv.js to version 2.8.1 (Fixed Unparsable bed record error)
### Added
- Autodeploy docs on release
- Documentation for updating case individuals tracks
- Filter cases and dashboard stats by analysis track
### Changed
- Changed from deprecated db update method
- Pre-selected fields to run queries with in dashboard page
- Do not filter by any institute when first accessing the dashboard
- Removed OMIM panel in case view for cancer cases
- Display Tier I and II variants in case view causatives panel for cancer cases
- Refactored Individuals and Causative panels in case view for cancer cases

## [4.32.1]
### Fixed
- iSort lint check only
### Changed
- Institute cases page crashing when a case has track:Null
### Added

## [4.32]
### Added
- Load and show MITOMAP associated diseases from VCF (INFO field: MitomapAssociatedDiseases, via HmtNote)
- Show variant allele frequencies for mitochondrial variants (GRCh38 cases)
- Extend "public" json API with diseases (OMIM) and phenotypes (HPO)
- HPO gene list download now has option for clinical and non-clinical genes
- Display gene splice junctions data in sashimi plots
- Update case individuals with splice junctions tracks
- Simple Docker compose for development with local build
- Make Phenomodels subpanels collapsible
- User side documentation of cytogenomics features (Gens, Chromograph, vcf2cytosure, rhocall)
- iSort GitHub Action
- Support LoqusDB REST API queries
### Fixed
- Show other causative once, even if several events point to it
- Filtering variants by mitochondrial chromosome for cases with genome build=38
- HPO gene search button triggers any warnings for clinical / non-existing genes also on first search
- Fixed a bug in variants pages caused by MT variants without alt_frequency
- Tests for CADD score parsing function
- Fixed the look of IGV settings on SNV variant page
- Cases analyzed once shown as `rerun`
- Missing case track on case re-upload
- Fixed severity rank for SO term "regulatory region ablation"
### Changed
- Refactor according to CodeFactor - mostly reuse of duplicated code
- Phenomodels language adjustment
- Open variants in a new window (from variants page)
- Open overlapping and compound variants in a new window (from variant page)
- gnomAD link points to gnomAD v.3 (build GRCh38) for mitochondrial variants.
- Display only number of affected genes for dismissed SVs in general report
- Chromosome build check when populating the variants filter chromosome selection
- Display mitochondrial and rare diseases coverage report in cases with missing 'rare' track

## [4.31.1]
### Added
### Changed
- Remove mitochondrial and coverage report from cancer cases sidebar
### Fixed
- ClinVar page when dbSNP id is None

## [4.31]
### Added
- gnomAD annotation field in admin guide
- Export also dynamic panel genes not associated to an HPO term when downloading the HPO panel
- Primary HGNC transcript info in variant export files
- Show variant quality (QUAL field from vcf) in the variant summary
- Load/update PDF gene fusion reports (clinical and research) generated with Arriba
- Support new MANE annotations from VEP (both MANE Select and MANE Plus Clinical)
- Display on case activity the event of a user resetting all dismissed variants
- Support gnomAD population frequencies for mitochondrial variants
- Anchor links in Casedata ClinVar panels to redirect after renaming individuals
### Fixed
- Replace old docs link www.clinicalgenomics.se/scout with new https://clinical-genomics.github.io/scout
- Page formatting issues whenever case and variant comments contain extremely long strings with no spaces
- Chromograph images can be one column and have scrollbar. Removed legacy code.
- Column labels for ClinVar case submission
- Page crashing looking for LoqusDB observation when variant doesn't exist
- Missing inheritance models and custom inheritance models on newly created gene panels
- Accept only numbers in managed variants filter as position and end coordinates
- SNP id format and links in Variant page, ClinVar submission form and general report
- Case groups tooltip triggered only when mouse is on the panel header
### Changed
- A more compact case groups panel
- Added landscape orientation CSS style to cancer coverage and QC demo report
- Improve user documentation to create and save new gene panels
- Removed option to use space as separator when uploading gene panels
- Separating the columns of standard and custom inheritance models in gene panels
- Improved ClinVar instructions for users using non-English Excel

## [4.30.2]
### Added
### Fixed
- Use VEP RefSeq ID if RefSeq list is empty in RefSeq transcripts overview
- Bug creating variant links for variants with no end_chrom
### Changed

## [4.30.1]
### Added
### Fixed
- Cryptography dependency fixed to use version < 3.4
### Changed

## [4.30]
### Added
- Introduced a `reset dismiss variant` verb
- Button to reset all dismissed variants for a case
- Add black border to Chromograph ideograms
- Show ClinVar annotations on variantS page
- Added integration with GENS, copy number visualization tool
- Added a VUS label to the manual classification variant tags
- Add additional information to SNV verification emails
- Tooltips documenting manual annotations from default panels
- Case groups now show bam files from all cases on align view
### Fixed
- Center initial igv view on variant start with SNV/indels
- Don't set initial igv view to negative coordinates
- Display of GQ for SV and STR
- Parsing of AD and related info for STRs
- LoqusDB field in institute settings accepts only existing Loqus instances
- Fix DECIPHER link to work after DECIPHER migrated to GRCh38
- Removed visibility window param from igv.js genes track
- Updated HPO download URL
- Patch HPO download test correctly
- Reference size on STR hover not needed (also wrong)
- Introduced genome build check (allowed values: 37, 38, "37", "38") on case load
- Improve case searching by assignee full name
- Populating the LoqusDB select in institute settings
### Changed
- Cancer variants table header (pop freq etc)
- Only admin users can modify LoqusDB instance in Institute settings
- Style of case synopsis, variants and case comments
- Switched to igv.js 2.7.5
- Do not choke if case is missing research variants when research requested
- Count cases in LoqusDB by variant type
- Introduce deprecation warning for Loqus configs that are not dictionaries
- Improve create new gene panel form validation
- Make XM- transcripts less visible if they don't overlap with transcript refseq_id in variant page
- Color of gene panels and comments panels on cases and variant pages
- Do not choke if case is missing research variants when reserch requested

## [4.29.1]
### Added
### Fixed
- Always load STR variants regardless of RankScore threshold (hotfix)
### Changed

## [4.29]
### Added
- Added a page about migrating potentially breaking changes to the documentation
- markdown_include in development requirements file
- STR variants filter
- Display source, Z-score, inheritance pattern for STR annotations from Stranger (>0.6.1) if available
- Coverage and quality report to cancer view
### Fixed
- ACMG classification page crashing when trying to visualize a classification that was removed
- Pretty print HGVS on gene variants (URL-decode VEP)
- Broken or missing link in the documentation
- Multiple gene names in ClinVar submission form
- Inheritance model select field in ClinVar submission
- IGV.js >2.7.0 has an issue with the gene track zoom levels - temp freeze at 2.7.0
- Revert CORS-anywhere and introduce a local http proxy for cloud tracks
### Changed

## [4.28]
### Added
- Chromograph integration for displaying PNGs in case-page
- Add VAF to cancer case general report, and remove some of its unused fields
- Variants filter compatible with genome browser location strings
- Support for custom public igv tracks stored on the cloud
- Add tests to increase testing coverage
- Update case variants count after deleting variants
- Update IGV.js to latest (v2.7.4)
- Bypass igv.js CORS check using `https://github.com/Rob--W/cors-anywhere`
- Documentation on default and custom IGV.js tracks (admin docs)
- Lock phenomodels so they're editable by admins only
- Small case group assessment sharing
- Tutorial and files for deploying app on containers (Kubernetes pods)
- Canonical transcript and protein change of canonical transcript in exported variants excel sheet
- Support for Font Awesome version 6
- Submit to Beacon from case page sidebar
- Hide dismissed variants in variants pages and variants export function
- Systemd service files and instruction to deploy Scout using podman
### Fixed
- Bugfix: unused `chromgraph_prefix |tojson` removed
- Freeze coloredlogs temporarily
- Marrvel link
- Don't show TP53 link for silent or synonymous changes
- OMIM gene field accepts any custom number as OMIM gene
- Fix Pytest single quote vs double quote string
- Bug in gene variants search by similar cases and no similar case is found
- Delete unused file `userpanel.py`
- Primary transcripts in variant overview and general report
- Google OAuth2 login setup in README file
- Redirect to 'missing file'-icon if configured Chromograph file is missing
- Javascript error in case page
- Fix compound matching during variant loading for hg38
- Cancer variants view containing variants dismissed with cancer-specific reasons
- Zoom to SV variant length was missing IGV contig select
- Tooltips on case page when case has no default gene panels
### Changed
- Save case variants count in case document and not in sessions
- Style of gene panels multiselect on case page
- Collapse/expand main HPO checkboxes in phenomodel preview
- Replaced GQ (Genotype quality) with VAF (Variant allele frequency) in cancer variants GT table
- Allow loading of cancer cases with no tumor_purity field
- Truncate cDNA and protein changes in case report if longer than 20 characters


## [4.27]
### Added
- Exclude one or more variant categories when running variants delete command
### Fixed
### Changed

## [4.26.1]
### Added
### Fixed
- Links with 1-letter aa codes crash on frameshift etc
### Changed

## [4.26]
### Added
- Extend the delete variants command to print analysis date, track, institute, status and research status
- Delete variants by type of analysis (wgs|wes|panel)
- Links to cBioPortal, MutanTP53, IARC TP53, OncoKB, MyCancerGenome, CIViC
### Fixed
- Deleted variants count
### Changed
- Print output of variants delete command as a tab separated table

## [4.25]
### Added
- Command line function to remove variants from one or all cases
### Fixed
- Parse SMN None calls to None rather than False

## [4.24.1]
### Fixed
- Install requirements.txt via setup file

## [4.24]
### Added
- Institute-level phenotype models with sub-panels containing HPO and OMIM terms
- Runnable Docker demo
- Docker image build and push github action
- Makefile with shortcuts to docker commands
- Parse and save synopsis, phenotype and cohort terms from config files upon case upload
### Fixed
- Update dismissed variant status when variant dismissed key is missing
- Breakpoint two IGV button now shows correct chromosome when different from bp1
- Missing font lib in Docker image causing the PDF report download page to crash
- Sentieon Manta calls lack Somaticscore - load anyway
- ClinVar submissions crashing due to pinned variants that are not loaded
- Point ExAC pLI score to new gnomad server address
- Bug uploading cases missing phenotype terms in config file
- STRs loaded but not shown on browser page
- Bug when using adapter.variant.get_causatives with case_id without causatives
- Problem with fetching "solved" from scout export cases cli
- Better serialising of datetime and bson.ObjectId
- Added `volumes` folder to .gitignore
### Changed
- Make matching causative and managed variants foldable on case page
- Remove calls to PyMongo functions marked as deprecated in backend and frontend(as of version 3.7).
- Improved `scout update individual` command
- Export dynamic phenotypes with ordered gene lists as PDF


## [4.23]
### Added
- Save custom IGV track settings
- Show a flash message with clear info about non-valid genes when gene panel creation fails
- CNV report link in cancer case side navigation
- Return to comment section after editing, deleting or submitting a comment
- Managed variants
- MT vs 14 chromosome mean coverage stats if Scout is connected to Chanjo
### Fixed
- missing `vcf_cancer_sv` and `vcf_cancer_sv_research` to manual.
- Split ClinVar multiple clnsig values (slash-separated) and strip them of underscore for annotations without accession number
- Timeout of `All SNVs and INDELs` page when no valid gene is provided in the search
- Round CADD (MIPv9)
- Missing default panel value
- Invisible other causatives lines when other causatives lack gene symbols
### Changed
- Do not freeze mkdocs-material to version 4.6.1
- Remove pre-commit dependency

## [4.22]
### Added
- Editable cases comments
- Editable variants comments
### Fixed
- Empty variant activity panel
- STRs variants popover
- Split new ClinVar multiple significance terms for a variant
- Edit the selected comment, not the latest
### Changed
- Updated RELEASE docs.
- Pinned variants card style on the case page
- Merged `scout export exons` and `scout view exons` commands


## [4.21.2]
### Added
### Fixed
- Do not pre-filter research variants by (case-default) gene panels
- Show OMIM disease tooltip reliably
### Changed

## [4.21.1]
### Added
### Fixed
- Small change to Pop Freq column in variants ang gene panels to avoid strange text shrinking on small screens
- Direct use of HPO list for Clinical HPO SNV (and cancer SNV) filtering
- PDF coverage report redirecting to login page
### Changed
- Remove the option to dismiss single variants from all variants pages
- Bulk dismiss SNVs, SVs and cancer SNVs from variants pages

## [4.21]
### Added
- Support to configure LoqusDB per institute
- Highlight causative variants in the variants list
- Add tests. Mostly regarding building internal datatypes.
- Remove leading and trailing whitespaces from panel_name and display_name when panel is created
- Mark MANE transcript in list of transcripts in "Transcript overview" on variant page
- Show default panel name in case sidebar
- Previous buttons for variants pagination
- Adds a gh action that checks that the changelog is updated
- Adds a gh action that deploys new releases automatically to pypi
- Warn users if case default panels are outdated
- Define institute-specific gene panels for filtering in institute settings
- Use institute-specific gene panels in variants filtering
- Show somatic VAF for pinned and causative variants on case page

### Fixed
- Report pages redirect to login instead of crashing when session expires
- Variants filter loading in cancer variants page
- User, Causative and Cases tables not scaling to full page
- Improved docs for an initial production setup
- Compatibility with latest version of Black
- Fixed tests for Click>7
- Clinical filter required an extra click to Filter to return variants
- Restore pagination and shrink badges in the variants page tables
- Removing a user from the command line now inactivates the case only if user is last assignee and case is active
- Bugfix, LoqusDB per institute feature crashed when institute id was empty string
- Bugfix, LoqusDB calls where missing case count
- filter removal and upload for filters deleted from another page/other user
- Visualize outdated gene panels info in a popover instead of a tooltip in case page side panel

### Changed
- Highlight color on normal STRs in the variants table from green to blue
- Display breakpoints coordinates in verification emails only for structural variants


## [4.20]
### Added
- Display number of filtered variants vs number of total variants in variants page
- Search case by HPO terms
- Dismiss variant column in the variants tables
- Black and pre-commit packages to dev requirements

### Fixed
- Bug occurring when rerun is requested twice
- Peddy info fields in the demo config file
- Added load config safety check for multiple alignment files for one individual
- Formatting of cancer variants table
- Missing Score in SV variants table

### Changed
- Updated the documentation on how to create a new software release
- Genome build-aware cytobands coordinates
- Styling update of the Matchmaker card
- Select search type in case search form


## [4.19]

### Added
- Show internal ID for case
- Add internal ID for downloaded CGH files
- Export dynamic HPO gene list from case page
- Remove users as case assignees when their account is deleted
- Keep variants filters panel expanded when filters have been used

### Fixed
- Handle the ProxyFix ModuleNotFoundError when Werkzeug installed version is >1.0
- General report formatting issues whenever case and variant comments contain extremely long strings with no spaces

### Changed
- Created an institute wrapper page that contains list of cases, causatives, SNVs & Indels, user list, shared data and institute settings
- Display case name instead of case ID on clinVar submissions
- Changed icon of sample update in clinVar submissions


## [4.18]

### Added
- Filter cancer variants on cytoband coordinates
- Show dismiss reasons in a badge with hover for clinical variants
- Show an ellipsis if 10 cases or more to display with loqusdb matches
- A new blog post for version 4.17
- Tooltip to better describe Tumor and Normal columns in cancer variants
- Filter cancer SNVs and SVs by chromosome coordinates
- Default export of `Assertion method citation` to clinVar variants submission file
- Button to export up to 500 cancer variants, filtered or not
- Rename samples of a clinVar submission file

### Fixed
- Apply default gene panel on return to cancer variantS from variant view
- Revert to certificate checking when asking for Chanjo reports
- `scout download everything` command failing while downloading HPO terms

### Changed
- Turn tumor and normal allelic fraction to decimal numbers in tumor variants page
- Moved clinVar submissions code to the institutes blueprints
- Changed name of clinVar export files to FILENAME.Variant.csv and FILENAME.CaseData.csv
- Switched Google login libraries from Flask-OAuthlib to Authlib


## [4.17.1]

### Fixed
- Load cytobands for cases with chromosome build not "37" or "38"


## [4.17]

### Added
- COSMIC badge shown in cancer variants
- Default gene-panel in non-cancer structural view in url
- Filter SNVs and SVs by cytoband coordinates
- Filter cancer SNV variants by alt allele frequency in tumor
- Correct genome build in UCSC link from structural variant page



### Fixed
- Bug in clinVar form when variant has no gene
- Bug when sharing cases with the same institute twice
- Page crashing when removing causative variant tag
- Do not default to GATK caller when no caller info is provided for cancer SNVs


## [4.16.1]

### Fixed
- Fix the fix for handling of delivery reports for rerun cases

## [4.16]

### Added
- Adds possibility to add "lims_id" to cases. Currently only stored in database, not shown anywhere
- Adds verification comment box to SVs (previously only available for small variants)
- Scrollable pedigree panel

### Fixed
- Error caused by changes in WTForm (new release 2.3.x)
- Bug in OMIM case page form, causing the page to crash when a string was provided instead of a numerical OMIM id
- Fix Alamut link to work properly on hg38
- Better handling of delivery reports for rerun cases
- Small CodeFactor style issues: matchmaker results counting, a couple of incomplete tests and safer external xml
- Fix an issue with Phenomizer introduced by CodeFactor style changes

### Changed
- Updated the version of igv.js to 2.5.4

## [4.15.1]

### Added
- Display gene names in ClinVar submissions page
- Links to Varsome in variant transcripts table

### Fixed
- Small fixes to ClinVar submission form
- Gene panel page crash when old panel has no maintainers

## [4.15]

### Added
- Clinvar CNVs IGV track
- Gene panels can have maintainers
- Keep variant actions (dismissed, manual rank, mosaic, acmg, comments) upon variant re-upload
- Keep variant actions also on full case re-upload

### Fixed
- Fix the link to Ensembl for SV variants when genome build 38.
- Arrange information in columns on variant page
- Fix so that new cosmic identifier (COSV) is also acceptable #1304
- Fixed COSMIC tag in INFO (outside of CSQ) to be parses as well with `&` splitter.
- COSMIC stub URL changed to https://cancer.sanger.ac.uk/cosmic/search?q= instead.
- Updated to a version of IGV where bigBed tracks are visualized correctly
- Clinvar submission files are named according to the content (variant_data and case_data)
- Always show causatives from other cases in case overview
- Correct disease associations for gene symbol aliases that exist as separate genes
- Re-add "custom annotations" for SV variants
- The override ClinVar P/LP add-in in the Clinical Filter failed for new CSQ strings

### Changed
- Runs all CI checks in github actions

## [4.14.1]

### Fixed
- Error when variant found in loqusdb is not loaded for other case

## [4.14]

### Added
- Use github actions to run tests
- Adds CLI command to update individual alignments path
- Update HPO terms using downloaded definitions files
- Option to use alternative flask config when running `scout serve`
- Requirement to use loqusdb >= 2.5 if integrated

### Fixed
- Do not display Pedigree panel in cancer view
- Do not rely on internet connection and services available when running CI tests
- Variant loading assumes GATK if no caller set given and GATK filter status is seen in FILTER
- Pass genome build param all the way in order to get the right gene mappings for cases with build 38
- Parse correctly variants with zero frequency values
- Continue even if there are problems to create a region vcf
- STR and cancer variant navigation back to variants pages could fail

### Changed
- Improved code that sends requests to the external APIs
- Updates ranges for user ranks to fit todays usage
- Run coveralls on github actions instead of travis
- Run pip checks on github actions instead of coveralls
- For hg38 cases, change gnomAD link to point to version 3.0 (which is hg38 based)
- Show pinned or causative STR variants a bit more human readable

## [4.13.1]

### Added
### Fixed
- Typo that caused not all clinvar conflicting interpretations to be loaded no matter what
- Parse and retrieve clinvar annotations from VEP-annotated (VEP 97+) CSQ VCF field
- Variant clinvar significance shown as `not provided` whenever is `Uncertain significance`
- Phenomizer query crashing when case has no HPO terms assigned
- Fixed a bug affecting `All SNVs and INDELs` page when variants don't have canonical transcript
- Add gene name or id in cancer variant view

### Changed
- Cancer Variant view changed "Variant:Transcript:Exon:HGVS" to "Gene:Transcript:Exon:HGVS"

## [4.13]

### Added
- ClinVar SNVs track in IGV
- Add SMA view with SMN Copy Number data
- Easier to assign OMIM diagnoses from case page
- OMIM terms and specific OMIM term page

### Fixed
- Bug when adding a new gene to a panel
- Restored missing recent delivery reports
- Fixed style and links to other reports in case side panel
- Deleting cases using display_name and institute not deleting its variants
- Fixed bug that caused coordinates filter to override other filters
- Fixed a problem with finding some INS in loqusdb
- Layout on SV page when local observations without cases are present
- Make scout compatible with the new HPO definition files from `http://compbio.charite.de/jenkins/`
- General report visualization error when SNVs display names are very long


### Changed


## [4.12.4]

### Fixed
- Layout on SV page when local observations without cases are present

## [4.12.3]

### Fixed
- Case report when causative or pinned SVs have non null allele frequencies

## [4.12.2]

### Fixed
- SV variant links now take you to the SV variant page again
- Cancer variant view has cleaner table data entries for "N/A" data
- Pinned variant case level display hotfix for cancer and str - more on this later
- Cancer variants show correct alt/ref reads mirroring alt frequency now
- Always load all clinical STR variants even if a region load is attempted - index may be missing
- Same case repetition in variant local observations

## [4.12.1]

### Fixed
- Bug in variant.gene when gene has no HGVS description


## [4.12]

### Added
- Accepts `alignment_path` in load config to pass bam/cram files
- Display all phenotypes on variant page
- Display hgvs coordinates on pinned and causatives
- Clear panel pending changes
- Adds option to setup the database with static files
- Adds cli command to download the resources from CLI that scout needs
- Adds test files for merged somatic SV and CNV; as well as merged SNV, and INDEL part of #1279
- Allows for upload of OMIM-AUTO gene panel from static files without api-key

### Fixed
- Cancer case HPO panel variants link
- Fix so that some drop downs have correct size
- First IGV button in str variants page
- Cancer case activates on SNV variants
- Cases activate when STR variants are viewed
- Always calculate code coverage
- Pinned/Classification/comments in all types of variants pages
- Null values for panel's custom_inheritance_models
- Discrepancy between the manual disease transcripts and those in database in gene-edit page
- ACMG classification not showing for some causatives
- Fix bug which caused IGV.js to use hg19 reference files for hg38 data
- Bug when multiple bam files sources with non-null values are available


### Changed
- Renamed `requests` file to `scout_requests`
- Cancer variant view shows two, instead of four, decimals for allele and normal


## [4.11.1]

### Fixed
- Institute settings page
- Link institute settings to sharing institutes choices

## [4.11.0]

### Added
- Display locus name on STR variant page
- Alternative key `GNOMADAF_popmax` for Gnomad popmax allele frequency
- Automatic suggestions on how to improve the code on Pull Requests
- Parse GERP, phastCons and phyloP annotations from vep annotated CSQ fields
- Avoid flickering comment popovers in variant list
- Parse REVEL score from vep annotated CSQ fields
- Allow users to modify general institute settings
- Optionally format code automatically on commit
- Adds command to backup vital parts `scout export database`
- Parsing and displaying cancer SV variants from Manta annotated VCF files
- Dismiss cancer snv variants with cancer-specific options
- Add IGV.js UPD, RHO and TIDDIT coverage wig tracks.


### Fixed
- Slightly darker page background
- Fixed an issued with parsed conservation values from CSQ
- Clinvar submissions accessible to all users of an institute
- Header toolbar when on Clinvar page now shows institute name correctly
- Case should not always inactivate upon update
- Show dismissed snv cancer variants as grey on the cancer variants page
- Improved style of mappability link and local observations on variant page
- Convert all the GET requests to the igv view to POST request
- Error when updating gene panels using a file containing BOM chars
- Add/replace gene radio button not working in gene panels


## [4.10.1]

### Fixed
- Fixed issue with opening research variants
- Problem with coveralls not called by Travis CI
- Handle Biomart service down in tests


## [4.10.0]

### Added
- Rank score model in causatives page
- Exportable HPO terms from phenotypes page
- AMP guideline tiers for cancer variants
- Adds scroll for the transcript tab
- Added CLI option to query cases on time since case event was added
- Shadow clinical assessments also on research variants display
- Support for CRAM alignment files
- Improved str variants view : sorting by locus, grouped by allele.
- Delivery report PDF export
- New mosaicism tag option
- Add or modify individuals' age or tissue type from case page
- Display GC and allele depth in causatives table.
- Included primary reference transcript in general report
- Included partial causative variants in general report
- Remove dependency of loqusdb by utilising the CLI

### Fixed
- Fixed update OMIM command bug due to change in the header of the genemap2 file
- Removed Mosaic Tag from Cancer variants
- Fixes issue with unaligned table headers that comes with hidden Datatables
- Layout in general report PDF export
- Fixed issue on the case statistics view. The validation bars didn't show up when all institutes were selected. Now they do.
- Fixed missing path import by importing pathlib.Path
- Handle index inconsistencies in the update index functions
- Fixed layout problems


## [4.9.0]

### Added
- Improved MatchMaker pages, including visible patient contacts email address
- New badges for the github repo
- Links to [GENEMANIA](genemania.org)
- Sort gene panel list on case view.
- More automatic tests
- Allow loading of custom annotations in VCF using the SCOUT_CUSTOM info tag.

### Fixed
- Fix error when a gene is added to an empty dynamic gene panel
- Fix crash when attempting to add genes on incorrect format to dynamic gene panel
- Manual rank variant tags could be saved in a "Select a tag"-state, a problem in the variants view.
- Same case evaluations are no longer shown as gray previous evaluations on the variants page
- Stay on research pages, even if reset, next first buttons are pressed..
- Overlapping variants will now be visible on variant page again
- Fix missing classification comments and links in evaluations page
- All prioritized cases are shown on cases page


## [4.8.3]

### Added

### Fixed
- Bug when ordering sanger
- Improved scrolling over long list of genes/transcripts


## [4.8.2]

### Added

### Fixed
- Avoid opening extra tab for coverage report
- Fixed a problem when rank model version was saved as floats and not strings
- Fixed a problem with displaying dismiss variant reasons on the general report
- Disable load and delete filter buttons if there are no saved filters
- Fix problem with missing verifications
- Remove duplicate users and merge their data and activity


## [4.8.1]

### Added

### Fixed
- Prevent login fail for users with id defined by ObjectId and not email
- Prevent the app from crashing with `AttributeError: 'NoneType' object has no attribute 'message'`


## [4.8.0]

### Added
- Updated Scout to use Bootstrap 4.3
- New looks for Scout
- Improved dashboard using Chart.js
- Ask before inactivating a case where last assigned user leaves it
- Genes can be manually added to the dynamic gene list directly on the case page
- Dynamic gene panels can optionally be used with clinical filter, instead of default gene panel
- Dynamic gene panels get link out to chanjo-report for coverage report
- Load all clinvar variants with clinvar Pathogenic, Likely Pathogenic and Conflicting pathogenic
- Show transcripts with exon numbers for structural variants
- Case sort order can now be toggled between ascending and descending.
- Variants can be marked as partial causative if phenotype is available for case.
- Show a frequency tooltip hover for SV-variants.
- Added support for LDAP login system
- Search snv and structural variants by chromosomal coordinates
- Structural variants can be marked as partial causative if phenotype is available for case.
- Show normal and pathologic limits for STRs in the STR variants view.
- Institute level persistent variant filter settings that can be retrieved and used.
- export causative variants to Excel
- Add support for ROH, WIG and chromosome PNGs in case-view

### Fixed
- Fixed missing import for variants with comments
- Instructions on how to build docs
- Keep sanger order + verification when updating/reloading variants
- Fixed and moved broken filter actions (HPO gene panel and reset filter)
- Fixed string conversion to number
- UCSC links for structural variants are now separated per breakpoint (and whole variant where applicable)
- Reintroduced missing coverage report
- Fixed a bug preventing loading samples using the command line
- Better inheritance models customization for genes in gene panels
- STR variant page back to list button now does its one job.
- Allows to setup scout without a omim api key
- Fixed error causing "favicon not found" flash messages
- Removed flask --version from base cli
- Request rerun no longer changes case status. Active or archived cases inactivate on upload.
- Fixed missing tooltip on the cancer variants page
- Fixed weird Rank cell in variants page
- Next and first buttons order swap
- Added pagination (and POST capability) to cancer variants.
- Improves loading speed for variant page
- Problem with updating variant rank when no variants
- Improved Clinvar submission form
- General report crashing when dismissed variant has no valid dismiss code
- Also show collaborative case variants on the All variants view.
- Improved phenotype search using dataTables.js on phenotypes page
- Search and delete users with `email` instead of `_id`
- Fixed css styles so that multiselect options will all fit one column


## [4.7.3]

### Added
- RankScore can be used with VCFs for vcf_cancer files

### Fixed
- Fix issue with STR view next page button not doing its one job.

### Deleted
- Removed pileup as a bam viewing option. This is replaced by IGV


## [4.7.2]

### Added
- Show earlier ACMG classification in the variant list

### Fixed
- Fixed igv search not working due to igv.js dist 2.2.17
- Fixed searches for cases with a gene with variants pinned or marked causative.
- Load variant pages faster after fixing other causatives query
- Fixed mitochondrial report bug for variants without genes

## [4.7.1]

### Added

### Fixed
- Fixed bug on genes page


## [4.7.0]

### Added
- Export genes and gene panels in build GRCh38
- Search for cases with variants pinned or marked causative in a given gene.
- Search for cases phenotypically similar to a case also from WUI.
- Case variant searches can be limited to similar cases, matching HPO-terms,
  phenogroups and cohorts.
- De-archive reruns and flag them as 'inactive' if archived
- Sort cases by analysis_date, track or status
- Display cases in the following order: prioritized, active, inactive, archived, solved
- Assign case to user when user activates it or asks for rerun
- Case becomes inactive when it has no assignees
- Fetch refseq version from entrez and use it in clinvar form
- Load and export of exons for all genes, independent on refseq
- Documentation for loading/updating exons
- Showing SV variant annotations: SV cgh frequencies, gnomad-SV, local SV frequencies
- Showing transcripts mapping score in segmental duplications
- Handle requests to Ensembl Rest API
- Handle requests to Ensembl Rest Biomart
- STR variants view now displays GT and IGV link.
- Description field for gene panels
- Export exons in build 37 and 38 using the command line

### Fixed
- Fixes of and induced by build tests
- Fixed bug affecting variant observations in other cases
- Fixed a bug that showed wrong gene coverage in general panel PDF export
- MT report only shows variants occurring in the specific individual of the excel sheet
- Disable SSL certifcate verification in requests to chanjo
- Updates how intervaltree and pymongo is used to void deprecated functions
- Increased size of IGV sample tracks
- Optimized tests


## [4.6.1]

### Added

### Fixed
- Missing 'father' and 'mother' keys when parsing single individual cases


## [4.6.0]

### Added
- Description of Scout branching model in CONTRIBUTING doc
- Causatives in alphabetical order, display ACMG classification and filter by gene.
- Added 'external' to the list of analysis type options
- Adds functionality to display "Tissue type". Passed via load config.
- Update to IGV 2.

### Fixed
- Fixed alignment visualization and vcf2cytosure availability for demo case samples
- Fixed 3 bugs affecting SV pages visualization
- Reintroduced the --version cli option
- Fixed variants query by panel (hpo panel + gene panel).
- Downloaded MT report contains excel files with individuals' display name
- Refactored code in parsing of config files.


## [4.5.1]

### Added

### Fixed
- update requirement to use PyYaml version >= 5.1
- Safer code when loading config params in cli base


## [4.5.0]

### Added
- Search for similar cases from scout view CLI
- Scout cli is now invoked from the app object and works under the app context

### Fixed
- PyYaml dependency fixed to use version >= 5.1


## [4.4.1]

### Added
- Display SV rank model version when available

### Fixed
- Fixed upload of delivery report via API


## [4.4.0]

### Added
- Displaying more info on the Causatives page and hiding those not causative at the case level
- Add a comment text field to Sanger order request form, allowing a message to be included in the email
- MatchMaker Exchange integration
- List cases with empty synopsis, missing HPO terms and phenotype groups.
- Search for cases with open research list, or a given case status (active, inactive, archived)

### Fixed
- Variant query builder split into several functions
- Fixed delivery report load bug


## [4.3.3]

### Added
- Different individual table for cancer cases

### Fixed
- Dashboard collects validated variants from verification events instead of using 'sanger' field
- Cases shared with collaborators are visible again in cases page
- Force users to select a real institute to share cases with (actionbar select fix)


## [4.3.2]

### Added
- Dashboard data can be filtered using filters available in cases page
- Causatives for each institute are displayed on a dedicated page
- SNVs and and SVs are searchable across cases by gene and rank score
- A more complete report with validated variants is downloadable from dashboard

### Fixed
- Clinsig filter is fixed so clinsig numerical values are returned
- Split multi clinsig string values in different elements of clinsig array
- Regex to search in multi clinsig string values or multi revstat string values
- It works to upload vcf files with no variants now
- Combined Pileup and IGV alignments for SVs having variant start and stop on the same chromosome


## [4.3.1]

### Added
- Show calls from all callers even if call is not available
- Instructions to install cairo and pango libs from WeasyPrint page
- Display cases with number of variants from CLI
- Only display cases with number of variants above certain treshold. (Also CLI)
- Export of verified variants by CLI or from the dashboard
- Extend case level queries with default panels, cohorts and phenotype groups.
- Slice dashboard statistics display using case level queries
- Add a view where all variants for an institute can be searched across cases, filtering on gene and rank score. Allows searching research variants for cases that have research open.

### Fixed
- Fixed code to extract variant conservation (gerp, phyloP, phastCons)
- Visualization of PDF-exported gene panels
- Reintroduced the exon/intron number in variant verification email
- Sex and affected status is correctly displayed on general report
- Force number validation in SV filter by size
- Display ensembl transcripts when no refseq exists


## [4.3.0]

### Added
- Mosaicism tag on variants
- Show and filter on SweGen frequency for SVs
- Show annotations for STR variants
- Show all transcripts in verification email
- Added mitochondrial export
- Adds alternative to search for SVs shorter that the given length
- Look for 'bcftools' in the `set` field of VCFs
- Display digenic inheritance from OMIM
- Displays what refseq transcript that is primary in hgnc

### Fixed

- Archived panels displays the correct date (not retroactive change)
- Fixed problem with waiting times in gene panel exports
- Clinvar fiter not working with human readable clinsig values

## [4.2.2]

### Fixed
- Fixed gene panel create/modify from CSV file utf-8 decoding error
- Updating genes in gene panels now supports edit comments and entry version
- Gene panel export timeout error

## [4.2.1]

### Fixed
- Re-introduced gene name(s) in verification email subject
- Better PDF rendering for excluded variants in report
- Problem to access old case when `is_default` did not exist on a panel


## [4.2.0]

### Added
- New index on variant_id for events
- Display overlapping compounds on variants view

### Fixed
- Fixed broken clinical filter


## [4.1.4]

### Added
- Download of filtered SVs

### Fixed
- Fixed broken download of filtered variants
- Fixed visualization issue in gene panel PDF export
- Fixed bug when updating gene names in variant controller


## [4.1.3]

### Fixed
- Displays all primary transcripts


## [4.1.2]

### Added
- Option add/replace when updating a panel via CSV file
- More flexible versioning of the gene panels
- Printing coverage report on the bottom of the pdf case report
- Variant verification option for SVs
- Logs uri without pwd when connecting
- Disease-causing transcripts in case report
- Thicker lines in case report
- Supports HPO search for cases, both terms or if described in synopsis
- Adds sanger information to dashboard

### Fixed
- Use db name instead of **auth** as default for authentication
- Fixes so that reports can be generated even with many variants
- Fixed sanger validation popup to show individual variants queried by user and institute.
- Fixed problem with setting up scout
- Fixes problem when exac file is not available through broad ftp
- Fetch transcripts for correct build in `adapter.hgnc_gene`

## [4.1.1]
- Fix problem with institute authentication flash message in utils
- Fix problem with comments
- Fix problem with ensembl link


## [4.1.0]

### Added
- OMIM phenotypes to case report
- Command to download all panel app gene panels `scout load panel --panel-app`
- Links to genenames.org and omim on gene page
- Popup on gene at variants page with gene information
- reset sanger status to "Not validated" for pinned variants
- highlight cases with variants to be evaluated by Sanger on the cases page
- option to point to local reference files to the genome viewer pileup.js. Documented in `docs.admin-guide.server`
- option to export single variants in `scout export variants`
- option to load a multiqc report together with a case(add line in load config)
- added a view for searching HPO terms. It is accessed from the top left corner menu
- Updates the variants view for cancer variants. Adds a small cancer specific filter for known variants
- Adds hgvs information on cancer variants page
- Adds option to update phenotype groups from CLI

### Fixed
- Improved Clinvar to submit variants from different cases. Fixed HPO terms in casedata according to feedback
- Fixed broken link to case page from Sanger modal in cases view
- Now only cases with non empty lists of causative variants are returned in `adapter.case(has_causatives=True)`
- Can handle Tumor only samples
- Long lists of HGNC symbols are now possible. This was previously difficult with manual, uploaded or by HPO search when changing filter settings due to GET request limitations. Relevant pages now use POST requests. Adds the dynamic HPO panel as a selection on the gene panel dropdown.
- Variant filter defaults to default panels also on SV and Cancer variants pages.

## [4.0.0]

### WARNING ###

This is a major version update and will require that the backend of pre releases is updated.
Run commands:

```
$scout update genes
$scout update hpo
```

- Created a Clinvar submission tool, to speed up Clinvar submission of SNVs and SVs
- Added an analysis report page (html and PDF format) containing phenotype, gene panels and variants that are relevant to solve a case.

### Fixed
- Optimized evaluated variants to speed up creation of case report
- Moved igv and pileup viewer under a common folder
- Fixed MT alignment view pileup.js
- Fixed coordinates for SVs with start chromosome different from end chromosome
- Global comments shown across cases and institutes. Case-specific variant comments are shown only for that specific case.
- Links to clinvar submitted variants at the cases level
- Adapts clinvar parsing to new format
- Fixed problem in `scout update user` when the user object had no roles
- Makes pileup.js use online genome resources when viewing alignments. Now any instance of Scout can make use of this functionality.
- Fix ensembl link for structural variants
- Works even when cases does not have `'madeline_info'`
- Parses Polyphen in correct way again
- Fix problem with parsing gnomad from VEP

### Added
- Added a PDF export function for gene panels
- Added a "Filter and export" button to export custom-filtered SNVs to CSV file
- Dismiss SVs
- Added IGV alignments viewer
- Read delivery report path from case config or CLI command
- Filter for spidex scores
- All HPO terms are now added and fetched from the correct source (https://github.com/obophenotype/human-phenotype-ontology/blob/master/hp.obo)
- New command `scout update hpo`
- New command `scout update genes` will fetch all the latest information about genes and update them
- Load **all** variants found on chromosome **MT**
- Adds choice in cases overview do show as many cases as user like

### Removed
- pileup.min.js and pileup css are imported from a remote web location now
- All source files for HPO information, this is instead fetched directly from source
- All source files for gene information, this is instead fetched directly from source

## [3.0.0]
### Fixed
- hide pedigree panel unless it exists

## [1.5.1] - 2016-07-27
### Fixed
- look for both ".bam.bai" and ".bai" extensions

## [1.4.0] - 2016-03-22
### Added
- support for local frequency through loqusdb
- bunch of other stuff

## [1.3.0] - 2016-02-19
### Fixed
- Update query-phenomizer and add username/password

### Changed
- Update the way a case is checked for rerun-status

### Added
- Add new button to mark a case as "checked"
- Link to clinical variants _without_ 1000G annotation

## [1.2.2] - 2016-02-18
### Fixed
- avoid filtering out variants lacking ExAC and 1000G annotations

## [1.1.3] - 2015-10-01
### Fixed
- persist (clinical) filter when clicking load more
- fix #154 by robustly setting clinical filter func. terms

## [1.1.2] - 2015-09-07
### Fixed
- avoid replacing coverage report with none
- update SO terms, refactored

## [1.1.1] - 2015-08-20
### Fixed
- fetch case based on collaborator status (not owner)

## [1.1.0] - 2015-05-29
### Added
- link(s) to SNPedia based on RS-numbers
- new Jinja filter to "humanize" decimal numbers
- show gene panels in variant view
- new Jinja filter for decoding URL encoding
- add indicator to variants in list that have comments
- add variant number threshold and rank score threshold to load function
- add event methods to mongo adapter
- add tests for models
- show badge "old" if comment was written for a previous analysis

### Changed
- show cDNA change in transcript summary unless variant is exonic
- moved compounds table further up the page
- show dates for case uploads in ISO format
- moved variant comments higher up on page
- updated documentation for pages
- read in coverage report as blob in database and serve directly
- change ``OmimPhenotype`` to ``PhenotypeTerm``
- reorganize models sub-package
- move events (and comments) to separate collection
- only display prev/next links for the research list
- include variant type in breadcrumbs e.g. "Clinical variants"

### Removed
- drop dependency on moment.js

### Fixed
- show the same level of detail for all frequencies on all pages
- properly decode URL encoded symbols in amino acid/cDNA change strings
- fixed issue with wipe permissions in MongoDB
- include default gene lists in "variants" link in breadcrumbs

## [1.0.2] - 2015-05-20
### Changed
- update case fetching function

### Fixed
- handle multiple cases with same id

## [1.0.1] - 2015-04-28
### Fixed
- Fix building URL parameters in cases list Vue component

## [1.0.0] - 2015-04-12
Codename: Sara Lund

![Release 1.0](artwork/releases/release-1-0.jpg)

### Added
- Add email logging for unexpected errors
- New command line tool for deleting case

### Changed
- Much improved logging overall
- Updated documentation/usage guide
- Removed non-working IGV link

### Fixed
- Show sample display name in GT call
- Various small bug fixes
- Make it easier to hover over popups

## [0.0.2-rc1] - 2015-03-04
### Added
- add protein table for each variant
- add many more external links
- add coverage reports as PDFs

### Changed
- incorporate user feedback updates
- big refactor of load scripts

## [0.0.2-rc2] - 2015-03-04
### Changes
- add gene table with gene description
- reorganize inheritance models box

### Fixed
- avoid overwriting gene list on "research" load
- fix various bugs in external links

## [0.0.2-rc3] - 2015-03-05
### Added
- Activity log feed to variant view
- Adds protein change strings to ODM and Sanger email

### Changed
- Extract activity log component to macro

### Fixes
- Make Ensembl transcript links use archive website<|MERGE_RESOLUTION|>--- conflicted
+++ resolved
@@ -13,13 +13,10 @@
 - Comments on case and variant pages can be viewed by expanding an accordion
 ### Fixed
 - On variants page, search for variants in genes present only in build 38 returning no results
-<<<<<<< HEAD
+- Pin/unpin with API was not able to make event links
 - Fusion genes with partners lacking gene hgnc id will still be fully loaded
 - Attempt to find fusion genes lacking hgnc id using gene symbol and alias lookup
 - Fusion variantS export now contains fusion variant specific columns
-=======
-- Pin/unpin with API was not able to make event links
->>>>>>> 557cfabb
 
 ## [4.79.1]
 ### Fixed
