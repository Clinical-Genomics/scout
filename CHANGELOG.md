# Change Log
All notable changes to this project will be documented in this file.
This project adheres to [Semantic Versioning](http://semver.org/).

About changelog [here](https://keepachangelog.com/en/1.0.0/)


## []
### Added
- Created a Dockefile to be used to serve the dockerized app in production
- Modified the code to collect database params specified as env vars
- Created a GitHub action that pushes the Dockerfile-server image to Docker Hub (scout-server-stage) every time a PR is opened
- Created a GitHub action that pushes the Dockerfile-server image to Docker Hub (scout-server) every time a new release is created
- Reassign MatchMaker Exchange submission to another user when a Scout user is deleted
- Expose public API JSON gene panels endpoint, primarily to enable automated rerun checking for updates
<<<<<<< HEAD
- Filter institute cases using multiple HPO terms
=======
- Add utils for dictionary type
>>>>>>> 7387cffe
### Changed
- Updated the python config file documentation in admin guide
- Case configuration parsing now uses Pydantic for improved typechecking and config handling
- Removed test matrices to speed up automatic testing of PRs
- Switch from Coveralls to Codecov to handle CI test coverage
- Speed-up CI tests by caching installation of libs and splitting tests into randomized groups using pytest-test-groups
- Improved LDAP login documentation
- Use lib flask-ldapconn instead of flask_ldap3_login> to handle ldap authentication
- Updated Managed variant documentation in user guide
- Fix and simplify creating and editing of gene panels
### Fixed
- Validate uploaded managed variant file lines, warning the user.
- Exporting validated variants with missing "genes" database key
- No results returned when searching for gene variants using a phenotype term 

## [4.45]
### Added
### Changed
- Start Scout also when loqusdbapi is not reachable
- Clearer definition of manual standard and custom inheritance models in gene panels
### Fixed
- Gene panel crashing on edit action

## [4.44]
### Added
### Changed
- Display Gene track beneath each sample track when displaying splice junctions in igv browser
- Check outdated gene symbols and update with aliases for both RD and cancer variantS
### Fixed
- Added query input check and fixed the Genes API endpoint to return a json formatted error when request is malformed
- Typo in ACMG BP6 tooltip

## [4.43.1]
### Added
- Added database index for OMIM disease term genes
### Changed
### Fixed
- Do not drop HPO terms collection when updating HPO terms via the command line
- Do not drop disease (OMIM) terms collection when updating diseases via the command line

## [4.43]
### Added
- Specify which collection(s) update/build indexes for
### Fixed
- Do not drop genes and transcripts collections when updating genes via the command line

## [4.42.1]
### Added
### Changed
### Fixed
- Freeze PyMongo lib to version<4.0 to keep supporting previous MongoDB versions
- Speed up gene panels creation and update by collecting only light gene info from database
- Avoid case page crash on Phenomizer queries timeout

## [4.42]
### Added
- Choose custom pinned variants to submit to MatchMaker Exchange
- Submit structural variant as genes to the MatchMaker Exchange
- Added function for maintainers and admins to remove gene panels
- Admins can restore deleted gene panels
- A development docker-compose file illustrating the scout/chanjo-report integration
- Show AD on variants view for cancer SV (tumor and normal)
- Cancer SV variants filter AD, AF (tumor and normal)
- Hiding the variants score column also from cancer SVs, as for the SNVs
### Changed
- Enforce same case _id and display_name when updating a case
- Enforce same individual ids, display names and affected status when updating a case
- Improved documentation for connecting to loqusdb instances (including loqusdbapi)
- Display and download HPO gene panels' gene symbols in italics
- A faster-built and lighter Docker image
- Reduce complexity of `panels` endpoint moving some code to the panels controllers
- Update requirements to use flask-ldap3-login>=0.9.17 instead of freezing WTForm
### Fixed
- Use of deprecated TextField after the upgrade of WTF to v3.0
- Freeze to WTForms to version < 3
- Remove the extra files (bed files and madeline.svg) introduced by mistake
- Cli command loading demo data in docker-compose when case custom images exist and is None
- Increased MongoDB connection serverSelectionTimeoutMS parameter to 30K (default value according to MongoDB documentation)
- Better differentiate old obs counts 0 vs N/A
- Broken cancer variants page when default gene panel was deleted
- Typo in tx_overview function in variant controllers file
- Fixed loqusdbapi SV search URL
- SV variants filtering using Decipher criterion
- Removing old gene panels that don't contain the `maintainer` key.

## [4.41.1]
### Fixed
- General reports crash for variant annotations with same variant on other cases

## [4.41]
### Added
- Extended the instructions for running the Scout Docker image (web app and cli).
- Enabled inclusion of custom images to STR variant view
### Fixed
- General case report sorting comments for variants with None genetic models
- Do not crash but redirect to variants page with error when a variant is not found for a case
- UCSC links coordinates for SV variants with start chromosome different than end chromosome
- Human readable variants name in case page for variants having start chromosome different from end chromosome
- Avoid always loading all transcripts when checking gene symbol: introduce gene captions
- Slow queries for evaluated variants on e.g. case page - use events instead
### Changed
- Rearrange variant page again, moving severity predictions down.
- More reactive layout width steps on variant page

## [4.40.1]
### Added
### Fixed
- Variants dismissed with inconsistent inheritance pattern can again be shown in general case report
- General report page for variants with genes=None
- General report crashing when variants have no panels
- Added other missing keys to case and variant dictionaries passed to general report
### Changed

## [4.40]
### Added
- A .cff citation file
- Phenotype search API endpoint
- Added pagination to phenotype API
- Extend case search to include internal MongoDB id
- Support for connecting to a MongoDB replica set (.py config files)
- Support for connecting to a MongoDB replica set (.yaml config files)
### Fixed
- Command to load the OMIM gene panel (`scout load panel --omim`)
- Unify style of pinned and causative variants' badges on case page
- Removed automatic spaces after punctuation in comments
- Remove the hardcoded number of total individuals from the variant's old observations panel
- Send delete requests to a connected Beacon using the DELETE method
- Layout of the SNV and SV variant page - move frequency up
### Changed
- Stop updating database indexes after loading exons via command line
- Display validation status badge also for not Sanger-sequenced variants
- Moved Frequencies, Severity and Local observations panels up in RD variants page
- Enabled Flask CORS to communicate CORS status to js apps
- Moved the code preparing the transcripts overview to the backend
- Refactored and filtered json data used in general case report
- Changed the database used in docker-compose file to use the official MongoDB v4.4 image
- Modified the Python (3.6, 3.8) and MongoDB (3.2, 4.4, 5.0) versions used in testing matrices (GitHub actions)
- Capitalize case search terms on institute and dashboard pages


## [4.39]
### Added
- COSMIC IDs collected from CSQ field named `COSMIC`
### Fixed
- Link to other causative variants on variant page
- Allow multiple COSMIC links for a cancer variant
- Fix floating text in severity box #2808
- Fixed MitoMap and HmtVar links for hg38 cases
- Do not open new browser tabs when downloading files
- Selectable IGV tracks on variant page
- Missing splice junctions button on variant page
- Refactor variantS representative gene selection, and use it also for cancer variant summary
### Changed
- Improve Javascript performance for displaying Chromograph images
- Make ClinVar classification more evident in cancer variant page

## [4.38]
### Added
- Option to hide Alamut button in the app config file
### Fixed
- Library deprecation warning fixed (insert is deprecated. Use insert_one or insert_many instead)
- Update genes command will not trigger an update of database indices any more
- Missing resources in temporary downloading directory when updating genes using the command line
- Restore previous variant ACMG classification in a scrollable div
- Loading spinner not stopping after downloading PDF case reports and variant list export
- Add extra Alamut links higher up on variant pages
- Improve UX for phenotypes in case page
- Filter and export of STR variants
- Update look of variants page navigation buttons
### Changed

## [4.37]
### Added
- Highlight and show version number for RefSeq MANE transcripts.
- Added integration to a rerunner service for toggling reanalysis with updated pedigree information
- SpliceAI display and parsing from VEP CSQ
- Display matching tiered variants for cancer variants
- Display a loading icon (spinner) until the page loads completely
- Display filter badges in cancer variants list
- Update genes from pre-downloaded file resources
- On login, OS, browser version and screen size are saved anonymously to understand how users are using Scout
- API returning institutes data for a given user: `/api/v1/institutes`
- API returning case data for a given institute: `/api/v1/institutes/<institute_id>/cases`
- Added GMS and Lund university hospital logos to login page
- Made display of Swedac logo configurable
- Support for displaying custom images in case view
- Individual-specific HPO terms
- Optional alamut_key in institute settings for Alamut Plus software
- Case report API endpoint
- Tooltip in case explaining that genes with genome build different than case genome build will not be added to dynamic HPO panel.
- Add DeepVariant as a caller
### Fixed
- Updated IGV to v2.8.5 to solve missing gene labels on some zoom levels
- Demo cancer case config file to load somatic SNVs and SVs only.
- Expand list of refseq trancripts in ClinVar submission form
- Renamed `All SNVs and INDELs` institute sidebar element to `Search SNVs and INDELs` and fixed its style.
- Add missing parameters to case load-config documentation
- Allow creating/editing gene panels and dynamic gene panels with genes present in genome build 38
- Bugfix broken Pytests
- Bulk dismissing variants error due to key conversion from string to integer
- Fix typo in index documentation
- Fixed crash in institute settings page if "collaborators" key is not set in database
- Don't stop Scout execution if LoqusDB call fails and print stacktrace to log
- Bug when case contains custom images with value `None`
- Bug introduced when fixing another bug in Scout-LoqusDB interaction
- Loading of OMIM diagnoses in Scout demo instance
- Remove the docker-compose with chanjo integration because it doesn't work yet.
- Fixed standard docker-compose with scout demo data and database
- Clinical variant assessments not present for pinned and causative variants on case page.
- MatchMaker matching one node at the time only
- Remove link from previously tiered variants badge in cancer variants page
- Typo in gene cell on cancer variants page
- Managed variants filter form
### Changed
- Better naming for variants buttons on cancer track (somatic, germline). Also show cancer research button if available.
- Load case with missing panels in config files, but show warning.
- Changing the (Female, Male) symbols to (F/M) letters in individuals_table and case-sma.
- Print stacktrace if case load command fails
- Added sort icon and a pointer to the cursor to all tables with sortable fields
- Moved variant, gene and panel info from the basic pane to summary panel for all variants.
- Renamed `Basics` panel to `Classify` on variant page.
- Revamped `Basics` panel to a panel dedicated to classify variants
- Revamped the summary panel to be more compact.
- Added dedicated template for cancer variants
- Removed Gene models, Gene annotations and Conservation panels for cancer variants
- Reorganized the orders of panels for variant and cancer variant views
- Added dedicated variant quality panel and removed relevant panes
- A more compact case page
- Removed OMIM genes panel
- Make genes panel, pinned variants panel, causative variants panel and ClinVar panel scrollable on case page
- Update to Scilifelab's 2020 logo
- Update Gens URL to support Gens v2.0 format
- Refactor tests for parsing case configurations
- Updated links to HPO downloadable resources
- Managed variants filtering defaults to all variant categories
- Changing the (Kind) drop-down according to (Category) drop-down in Managed variant add variant
- Moved Gens button to individuals table
- Check resource files availability before starting updating OMIM diagnoses
- Fix typo in `SHOW_OBSERVED_VARIANT_ARCHIVE` config param

## [4.36]
### Added
- Parse and save splice junction tracks from case config file
- Tooltip in observations panel, explaining that case variants with no link might be old variants, not uploaded after a case rerun
### Fixed
- Warning on overwriting variants with same position was no longer shown
- Increase the height of the dropdowns to 425px
- More indices for the case table as it grows, specifically for causatives queries
- Splice junction tracks not centered over variant genes
- Total number of research variants count
- Update variants stats in case documents every time new variants are loaded
- Bug in flashing warning messages when filtering variants
### Changed
- Clearer warning messages for genes and gene/gene-panels searches in variants filters

## [4.35]
### Added
- A new index for hgnc_symbol in the hgnc_gene collection
- A Pedigree panel in STR page
- Display Tier I and II variants in case view causatives card for cancer cases
### Fixed
- Send partial file data to igv.js when visualizing sashimi plots with splice junction tracks
- Research variants filtering by gene
- Do not attempt to populate annotations for not loaded pinned/causatives
- Add max-height to all dropdowns in filters
### Changed
- Switch off non-clinical gene warnings when filtering research variants
- Don't display OMIM disease card in case view for cancer cases
- Refactored Individuals and Causative card in case view for cancer cases
- Update and style STR case report

## [4.34]
### Added
- Saved filter lock and unlock
- Filters can optionally be marked audited, logging the filter name, user and date on the case events and general report.
- Added `ClinVar hits` and `Cosmic hits` in cancer SNVs filters
- Added `ClinVar hits` to variants filter (rare disease track)
- Load cancer demo case in docker-compose files (default and demo file)
- Inclusive-language check using [woke](https://github.com/get-woke/woke) github action
- Add link to HmtVar for mitochondrial variants (if VCF is annotated with HmtNote)
- Grey background for dismissed compounds in variants list and variant page
- Pin badge for pinned compounds in variants list and variant page
- Support LoqusDB REST API queries
- Add a docker-compose-matchmaker under scout/containers/development to test matchmaker locally
- Script to investigate consequences of symbol search bug
- Added GATK to list of SV and cancer SV callers
### Fixed
- Make MitoMap link work for hg38 again
- Export Variants feature crashing when one of the variants has no primary transcripts
- Redirect to last visited variantS page when dismissing variants from variants list
- Improved matching of SVs Loqus occurrences in other cases
- Remove padding from the list inside (Matching causatives from other cases) panel
- Pass None to get_app function in CLI base since passing script_info to app factory functions was deprecated in Flask 2.0
- Fixed failing tests due to Flask update to version 2.0
- Speed up user events view
- Causative view sort out of memory error
- Use hgnc_id for gene filter query
- Typo in case controllers displaying an error every time a patient is matched against external MatchMaker nodes
- Do not crash while attempting an update for variant documents that are too big (> 16 MB)
- Old STR causatives (and other variants) may not have HGNC symbols - fix sort lambda
- Check if gene_obj has primary_transcript before trying to access it
- Warn if a gene manually searched is in a clinical panel with an outdated name when filtering variants
- ChrPos split js not needed on STR page yet
### Changed
- Remove parsing of case `genome_version`, since it's not used anywhere downstream
- Introduce deprecation warning for Loqus configs that are not dictionaries
- SV clinical filter no longer filters out sub 100 nt variants
- Count cases in LoqusDB by variant type
- Commit pulse repo badge temporarily set to weekly
- Sort ClinVar submissions objects by ascending "Last evaluated" date
- Refactored the MatchMaker integration as an extension
- Replaced some sensitive words as suggested by woke linter
- Documentation for load-configuration rewritten.
- Add styles to MatchMaker matches table
- More detailed info on the data shared in MatchMaker submission form

## [4.33.1]
### Fixed
- Include markdown for release autodeploy docs
- Use standard inheritance model in ClinVar (https://ftp.ncbi.nlm.nih.gov/pub/GTR/standard_terms/Mode_of_inheritance.txt)
- Fix issue crash with variants that have been unflagged causative not being available in other causatives
### Added
### Changed

## [4.33]
### Fixed
- Command line crashing when updating an individual not found in database
- Dashboard page crashing when filters return no data
- Cancer variants filter by chromosome
- /api/v1/genes now searches for genes in all genome builds by default
- Upgraded igv.js to version 2.8.1 (Fixed Unparsable bed record error)
### Added
- Autodeploy docs on release
- Documentation for updating case individuals tracks
- Filter cases and dashboard stats by analysis track
### Changed
- Changed from deprecated db update method
- Pre-selected fields to run queries with in dashboard page
- Do not filter by any institute when first accessing the dashboard
- Removed OMIM panel in case view for cancer cases
- Display Tier I and II variants in case view causatives panel for cancer cases
- Refactored Individuals and Causative panels in case view for cancer cases

## [4.32.1]
### Fixed
- iSort lint check only
### Changed
- Institute cases page crashing when a case has track:Null
### Added

## [4.32]
### Added
- Load and show MITOMAP associated diseases from VCF (INFO field: MitomapAssociatedDiseases, via HmtNote)
- Show variant allele frequencies for mitochondrial variants (GRCh38 cases)
- Extend "public" json API with diseases (OMIM) and phenotypes (HPO)
- HPO gene list download now has option for clinical and non-clinical genes
- Display gene splice junctions data in sashimi plots
- Update case individuals with splice junctions tracks
- Simple Docker compose for development with local build
- Make Phenomodels subpanels collapsible
- User side documentation of cytogenomics features (Gens, Chromograph, vcf2cytosure, rhocall)
- iSort GitHub Action
- Support LoqusDB REST API queries
### Fixed
- Show other causative once, even if several events point to it
- Filtering variants by mitochondrial chromosome for cases with genome build=38
- HPO gene search button triggers any warnings for clinical / non-existing genes also on first search
- Fixed a bug in variants pages caused by MT variants without alt_frequency
- Tests for CADD score parsing function
- Fixed the look of IGV settings on SNV variant page
- Cases analyzed once shown as `rerun`
- Missing case track on case re-upload
- Fixed severity rank for SO term "regulatory region ablation"
### Changed
- Refactor according to CodeFactor - mostly reuse of duplicated code
- Phenomodels language adjustment
- Open variants in a new window (from variants page)
- Open overlapping and compound variants in a new window (from variant page)
- gnomAD link points to gnomAD v.3 (build GRCh38) for mitochondrial variants.
- Display only number of affected genes for dismissed SVs in general report
- Chromosome build check when populating the variants filter chromosome selection
- Display mitochondrial and rare diseases coverage report in cases with missing 'rare' track

## [4.31.1]
### Added
### Changed
- Remove mitochondrial and coverage report from cancer cases sidebar
### Fixed
- ClinVar page when dbSNP id is None

## [4.31]
### Added
- gnomAD annotation field in admin guide
- Export also dynamic panel genes not associated to an HPO term when downloading the HPO panel
- Primary HGNC transcript info in variant export files
- Show variant quality (QUAL field from vcf) in the variant summary
- Load/update PDF gene fusion reports (clinical and research) generated with Arriba
- Support new MANE annotations from VEP (both MANE Select and MANE Plus Clinical)
- Display on case activity the event of a user resetting all dismissed variants
- Support gnomAD population frequencies for mitochondrial variants
- Anchor links in Casedata ClinVar panels to redirect after renaming individuals
### Fixed
- Replace old docs link www.clinicalgenomics.se/scout with new https://clinical-genomics.github.io/scout
- Page formatting issues whenever case and variant comments contain extremely long strings with no spaces
- Chromograph images can be one column and have scrollbar. Removed legacy code.
- Column labels for ClinVar case submission
- Page crashing looking for LoqusDB observation when variant doesn't exist
- Missing inheritance models and custom inheritance models on newly created gene panels
- Accept only numbers in managed variants filter as position and end coordinates
- SNP id format and links in Variant page, ClinVar submission form and general report
- Case groups tooltip triggered only when mouse is on the panel header
### Changed
- A more compact case groups panel
- Added landscape orientation CSS style to cancer coverage and QC demo report
- Improve user documentation to create and save new gene panels
- Removed option to use space as separator when uploading gene panels
- Separating the columns of standard and custom inheritance models in gene panels
- Improved ClinVar instructions for users using non-English Excel

## [4.30.2]
### Added
### Fixed
- Use VEP RefSeq ID if RefSeq list is empty in RefSeq transcripts overview
- Bug creating variant links for variants with no end_chrom
### Changed

## [4.30.1]
### Added
### Fixed
- Cryptography dependency fixed to use version < 3.4
### Changed

## [4.30]
### Added
- Introduced a `reset dismiss variant` verb
- Button to reset all dismissed variants for a case
- Add black border to Chromograph ideograms
- Show ClinVar annotations on variantS page
- Added integration with GENS, copy number visualization tool
- Added a VUS label to the manual classification variant tags
- Add additional information to SNV verification emails
- Tooltips documenting manual annotations from default panels
- Case groups now show bam files from all cases on align view
### Fixed
- Center initial igv view on variant start with SNV/indels
- Don't set initial igv view to negative coordinates
- Display of GQ for SV and STR
- Parsing of AD and related info for STRs
- LoqusDB field in institute settings accepts only existing Loqus instances
- Fix DECIPHER link to work after DECIPHER migrated to GRCh38
- Removed visibility window param from igv.js genes track
- Updated HPO download URL
- Patch HPO download test correctly
- Reference size on STR hover not needed (also wrong)
- Introduced genome build check (allowed values: 37, 38, "37", "38") on case load
- Improve case searching by assignee full name
- Populating the LoqusDB select in institute settings
### Changed
- Cancer variants table header (pop freq etc)
- Only admin users can modify LoqusDB instance in Institute settings
- Style of case synopsis, variants and case comments
- Switched to igv.js 2.7.5
- Do not choke if case is missing research variants when research requested
- Count cases in LoqusDB by variant type
- Introduce deprecation warning for Loqus configs that are not dictionaries
- Improve create new gene panel form validation
- Make XM- transcripts less visible if they don't overlap with transcript refseq_id in variant page
- Color of gene panels and comments panels on cases and variant pages
- Do not choke if case is missing research variants when reserch requested

## [4.29.1]
### Added
### Fixed
- Always load STR variants regardless of RankScore threshold (hotfix)
### Changed

## [4.29]
### Added
- Added a page about migrating potentially breaking changes to the documentation
- markdown_include in development requirements file
- STR variants filter
- Display source, Z-score, inheritance pattern for STR annotations from Stranger (>0.6.1) if available
- Coverage and quality report to cancer view
### Fixed
- ACMG classification page crashing when trying to visualize a classification that was removed
- Pretty print HGVS on gene variants (URL-decode VEP)
- Broken or missing link in the documentation
- Multiple gene names in ClinVar submission form
- Inheritance model select field in ClinVar submission
- IGV.js >2.7.0 has an issue with the gene track zoom levels - temp freeze at 2.7.0
- Revert CORS-anywhere and introduce a local http proxy for cloud tracks
### Changed

## [4.28]
### Added
- Chromograph integration for displaying PNGs in case-page
- Add VAF to cancer case general report, and remove some of its unused fields
- Variants filter compatible with genome browser location strings
- Support for custom public igv tracks stored on the cloud
- Add tests to increase testing coverage
- Update case variants count after deleting variants
- Update IGV.js to latest (v2.7.4)
- Bypass igv.js CORS check using `https://github.com/Rob--W/cors-anywhere`
- Documentation on default and custom IGV.js tracks (admin docs)
- Lock phenomodels so they're editable by admins only
- Small case group assessment sharing
- Tutorial and files for deploying app on containers (Kubernetes pods)
- Canonical transcript and protein change of canonical transcript in exported variants excel sheet
- Support for Font Awesome version 6
- Submit to Beacon from case page sidebar
- Hide dismissed variants in variants pages and variants export function
- Systemd service files and instruction to deploy Scout using podman
### Fixed
- Bugfix: unused `chromgraph_prefix |tojson` removed
- Freeze coloredlogs temporarily
- Marrvel link
- Don't show TP53 link for silent or synonymous changes
- OMIM gene field accepts any custom number as OMIM gene
- Fix Pytest single quote vs double quote string
- Bug in gene variants search by similar cases and no similar case is found
- Delete unused file `userpanel.py`
- Primary transcripts in variant overview and general report
- Google OAuth2 login setup in README file
- Redirect to 'missing file'-icon if configured Chromograph file is missing
- Javascript error in case page
- Fix compound matching during variant loading for hg38
- Cancer variants view containing variants dismissed with cancer-specific reasons
- Zoom to SV variant length was missing IGV contig select
- Tooltips on case page when case has no default gene panels
### Changed
- Save case variants count in case document and not in sessions
- Style of gene panels multiselect on case page
- Collapse/expand main HPO checkboxes in phenomodel preview
- Replaced GQ (Genotype quality) with VAF (Variant allele frequency) in cancer variants GT table
- Allow loading of cancer cases with no tumor_purity field
- Truncate cDNA and protein changes in case report if longer than 20 characters


## [4.27]
### Added
- Exclude one or more variant categories when running variants delete command
### Fixed
### Changed

## [4.26.1]
### Added
### Fixed
- Links with 1-letter aa codes crash on frameshift etc
### Changed

## [4.26]
### Added
- Extend the delete variants command to print analysis date, track, institute, status and research status
- Delete variants by type of analysis (wgs|wes|panel)
- Links to cBioPortal, MutanTP53, IARC TP53, OncoKB, MyCancerGenome, CIViC
### Fixed
- Deleted variants count
### Changed
- Print output of variants delete command as a tab separated table

## [4.25]
### Added
- Command line function to remove variants from one or all cases
### Fixed
- Parse SMN None calls to None rather than False

## [4.24.1]
### Fixed
- Install requirements.txt via setup file

## [4.24]
### Added
- Institute-level phenotype models with sub-panels containing HPO and OMIM terms
- Runnable Docker demo
- Docker image build and push github action
- Makefile with shortcuts to docker commands
- Parse and save synopsis, phenotype and cohort terms from config files upon case upload
### Fixed
- Update dismissed variant status when variant dismissed key is missing
- Breakpoint two IGV button now shows correct chromosome when different from bp1
- Missing font lib in Docker image causing the PDF report download page to crash
- Sentieon Manta calls lack Somaticscore - load anyway
- ClinVar submissions crashing due to pinned variants that are not loaded
- Point ExAC pLI score to new gnomad server address
- Bug uploading cases missing phenotype terms in config file
- STRs loaded but not shown on browser page
- Bug when using adapter.variant.get_causatives with case_id without causatives
- Problem with fetching "solved" from scout export cases cli
- Better serialising of datetime and bson.ObjectId
- Added `volumes` folder to .gitignore
### Changed
- Make matching causative and managed variants foldable on case page
- Remove calls to PyMongo functions marked as deprecated in backend and frontend(as of version 3.7).
- Improved `scout update individual` command
- Export dynamic phenotypes with ordered gene lists as PDF


## [4.23]
### Added
- Save custom IGV track settings
- Show a flash message with clear info about non-valid genes when gene panel creation fails
- CNV report link in cancer case side navigation
- Return to comment section after editing, deleting or submitting a comment
- Managed variants
- MT vs 14 chromosome mean coverage stats if Scout is connected to Chanjo
### Fixed
- missing `vcf_cancer_sv` and `vcf_cancer_sv_research` to manual.
- Split ClinVar multiple clnsig values (slash-separated) and strip them of underscore for annotations without accession number
- Timeout of `All SNVs and INDELs` page when no valid gene is provided in the search
- Round CADD (MIPv9)
- Missing default panel value
- Invisible other causatives lines when other causatives lack gene symbols
### Changed
- Do not freeze mkdocs-material to version 4.6.1
- Remove pre-commit dependency

## [4.22]
### Added
- Editable cases comments
- Editable variants comments
### Fixed
- Empty variant activity panel
- STRs variants popover
- Split new ClinVar multiple significance terms for a variant
- Edit the selected comment, not the latest
### Changed
- Updated RELEASE docs.
- Pinned variants card style on the case page
- Merged `scout export exons` and `scout view exons` commands


## [4.21.2]
### Added
### Fixed
- Do not pre-filter research variants by (case-default) gene panels
- Show OMIM disease tooltip reliably
### Changed

## [4.21.1]
### Added
### Fixed
- Small change to Pop Freq column in variants ang gene panels to avoid strange text shrinking on small screens
- Direct use of HPO list for Clinical HPO SNV (and cancer SNV) filtering
- PDF coverage report redirecting to login page
### Changed
- Remove the option to dismiss single variants from all variants pages
- Bulk dismiss SNVs, SVs and cancer SNVs from variants pages

## [4.21]
### Added
- Support to configure LoqusDB per institute
- Highlight causative variants in the variants list
- Add tests. Mostly regarding building internal datatypes.
- Remove leading and trailing whitespaces from panel_name and display_name when panel is created
- Mark MANE transcript in list of transcripts in "Transcript overview" on variant page
- Show default panel name in case sidebar
- Previous buttons for variants pagination
- Adds a gh action that checks that the changelog is updated
- Adds a gh action that deploys new releases automatically to pypi
- Warn users if case default panels are outdated
- Define institute-specific gene panels for filtering in institute settings
- Use institute-specific gene panels in variants filtering
- Show somatic VAF for pinned and causative variants on case page

### Fixed
- Report pages redirect to login instead of crashing when session expires
- Variants filter loading in cancer variants page
- User, Causative and Cases tables not scaling to full page
- Improved docs for an initial production setup
- Compatibility with latest version of Black
- Fixed tests for Click>7
- Clinical filter required an extra click to Filter to return variants
- Restore pagination and shrink badges in the variants page tables
- Removing a user from the command line now inactivates the case only if user is last assignee and case is active
- Bugfix, LoqusDB per institute feature crashed when institute id was empty string
- Bugfix, LoqusDB calls where missing case count
- filter removal and upload for filters deleted from another page/other user
- Visualize outdated gene panels info in a popover instead of a tooltip in case page side panel

### Changed
- Highlight color on normal STRs in the variants table from green to blue
- Display breakpoints coordinates in verification emails only for structural variants


## [4.20]
### Added
- Display number of filtered variants vs number of total variants in variants page
- Search case by HPO terms
- Dismiss variant column in the variants tables
- Black and pre-commit packages to dev requirements

### Fixed
- Bug occurring when rerun is requested twice
- Peddy info fields in the demo config file
- Added load config safety check for multiple alignment files for one individual
- Formatting of cancer variants table
- Missing Score in SV variants table

### Changed
- Updated the documentation on how to create a new software release
- Genome build-aware cytobands coordinates
- Styling update of the Matchmaker card
- Select search type in case search form


## [4.19]

### Added
- Show internal ID for case
- Add internal ID for downloaded CGH files
- Export dynamic HPO gene list from case page
- Remove users as case assignees when their account is deleted
- Keep variants filters panel expanded when filters have been used

### Fixed
- Handle the ProxyFix ModuleNotFoundError when Werkzeug installed version is >1.0
- General report formatting issues whenever case and variant comments contain extremely long strings with no spaces

### Changed
- Created an institute wrapper page that contains list of cases, causatives, SNVs & Indels, user list, shared data and institute settings
- Display case name instead of case ID on clinVar submissions
- Changed icon of sample update in clinVar submissions


## [4.18]

### Added
- Filter cancer variants on cytoband coordinates
- Show dismiss reasons in a badge with hover for clinical variants
- Show an ellipsis if 10 cases or more to display with loqusdb matches
- A new blog post for version 4.17
- Tooltip to better describe Tumor and Normal columns in cancer variants
- Filter cancer SNVs and SVs by chromosome coordinates
- Default export of `Assertion method citation` to clinVar variants submission file
- Button to export up to 500 cancer variants, filtered or not
- Rename samples of a clinVar submission file

### Fixed
- Apply default gene panel on return to cancer variantS from variant view
- Revert to certificate checking when asking for Chanjo reports
- `scout download everything` command failing while downloading HPO terms

### Changed
- Turn tumor and normal allelic fraction to decimal numbers in tumor variants page
- Moved clinVar submissions code to the institutes blueprints
- Changed name of clinVar export files to FILENAME.Variant.csv and FILENAME.CaseData.csv
- Switched Google login libraries from Flask-OAuthlib to Authlib


## [4.17.1]

### Fixed
- Load cytobands for cases with chromosome build not "37" or "38"


## [4.17]

### Added
- COSMIC badge shown in cancer variants
- Default gene-panel in non-cancer structural view in url
- Filter SNVs and SVs by cytoband coordinates
- Filter cancer SNV variants by alt allele frequency in tumor
- Correct genome build in UCSC link from structural variant page



### Fixed
- Bug in clinVar form when variant has no gene
- Bug when sharing cases with the same institute twice
- Page crashing when removing causative variant tag
- Do not default to GATK caller when no caller info is provided for cancer SNVs


## [4.16.1]

### Fixed
- Fix the fix for handling of delivery reports for rerun cases

## [4.16]

### Added
- Adds possibility to add "lims_id" to cases. Currently only stored in database, not shown anywhere
- Adds verification comment box to SVs (previously only available for small variants)
- Scrollable pedigree panel

### Fixed
- Error caused by changes in WTForm (new release 2.3.x)
- Bug in OMIM case page form, causing the page to crash when a string was provided instead of a numerical OMIM id
- Fix Alamut link to work properly on hg38
- Better handling of delivery reports for rerun cases
- Small CodeFactor style issues: matchmaker results counting, a couple of incomplete tests and safer external xml
- Fix an issue with Phenomizer introduced by CodeFactor style changes

### Changed
- Updated the version of igv.js to 2.5.4

## [4.15.1]

### Added
- Display gene names in ClinVar submissions page
- Links to Varsome in variant transcripts table

### Fixed
- Small fixes to ClinVar submission form
- Gene panel page crash when old panel has no maintainers

## [4.15]

### Added
- Clinvar CNVs IGV track
- Gene panels can have maintainers
- Keep variant actions (dismissed, manual rank, mosaic, acmg, comments) upon variant re-upload
- Keep variant actions also on full case re-upload

### Fixed
- Fix the link to Ensembl for SV variants when genome build 38.
- Arrange information in columns on variant page
- Fix so that new cosmic identifier (COSV) is also acceptable #1304
- Fixed COSMIC tag in INFO (outside of CSQ) to be parses as well with `&` splitter.
- COSMIC stub URL changed to https://cancer.sanger.ac.uk/cosmic/search?q= instead.
- Updated to a version of IGV where bigBed tracks are visualized correctly
- Clinvar submission files are named according to the content (variant_data and case_data)
- Always show causatives from other cases in case overview
- Correct disease associations for gene symbol aliases that exist as separate genes
- Re-add "custom annotations" for SV variants
- The override ClinVar P/LP add-in in the Clinical Filter failed for new CSQ strings

### Changed
- Runs all CI checks in github actions

## [4.14.1]

### Fixed
- Error when variant found in loqusdb is not loaded for other case

## [4.14]

### Added
- Use github actions to run tests
- Adds CLI command to update individual alignments path
- Update HPO terms using downloaded definitions files
- Option to use alternative flask config when running `scout serve`
- Requirement to use loqusdb >= 2.5 if integrated

### Fixed
- Do not display Pedigree panel in cancer view
- Do not rely on internet connection and services available when running CI tests
- Variant loading assumes GATK if no caller set given and GATK filter status is seen in FILTER
- Pass genome build param all the way in order to get the right gene mappings for cases with build 38
- Parse correctly variants with zero frequency values
- Continue even if there are problems to create a region vcf
- STR and cancer variant navigation back to variants pages could fail

### Changed
- Improved code that sends requests to the external APIs
- Updates ranges for user ranks to fit todays usage
- Run coveralls on github actions instead of travis
- Run pip checks on github actions instead of coveralls
- For hg38 cases, change gnomAD link to point to version 3.0 (which is hg38 based)
- Show pinned or causative STR variants a bit more human readable

## [4.13.1]

### Added
### Fixed
- Typo that caused not all clinvar conflicting interpretations to be loaded no matter what
- Parse and retrieve clinvar annotations from VEP-annotated (VEP 97+) CSQ VCF field
- Variant clinvar significance shown as `not provided` whenever is `Uncertain significance`
- Phenomizer query crashing when case has no HPO terms assigned
- Fixed a bug affecting `All SNVs and INDELs` page when variants don't have canonical transcript
- Add gene name or id in cancer variant view

### Changed
- Cancer Variant view changed "Variant:Transcript:Exon:HGVS" to "Gene:Transcript:Exon:HGVS"

## [4.13]

### Added
- ClinVar SNVs track in IGV
- Add SMA view with SMN Copy Number data
- Easier to assign OMIM diagnoses from case page
- OMIM terms and specific OMIM term page

### Fixed
- Bug when adding a new gene to a panel
- Restored missing recent delivery reports
- Fixed style and links to other reports in case side panel
- Deleting cases using display_name and institute not deleting its variants
- Fixed bug that caused coordinates filter to override other filters
- Fixed a problem with finding some INS in loqusdb
- Layout on SV page when local observations without cases are present
- Make scout compatible with the new HPO definition files from `http://compbio.charite.de/jenkins/`
- General report visualization error when SNVs display names are very long


### Changed


## [4.12.4]

### Fixed
- Layout on SV page when local observations without cases are present

## [4.12.3]

### Fixed
- Case report when causative or pinned SVs have non null allele frequencies

## [4.12.2]

### Fixed
- SV variant links now take you to the SV variant page again
- Cancer variant view has cleaner table data entries for "N/A" data
- Pinned variant case level display hotfix for cancer and str - more on this later
- Cancer variants show correct alt/ref reads mirroring alt frequency now
- Always load all clinical STR variants even if a region load is attempted - index may be missing
- Same case repetition in variant local observations

## [4.12.1]

### Fixed
- Bug in variant.gene when gene has no HGVS description


## [4.12]

### Added
- Accepts `alignment_path` in load config to pass bam/cram files
- Display all phenotypes on variant page
- Display hgvs coordinates on pinned and causatives
- Clear panel pending changes
- Adds option to setup the database with static files
- Adds cli command to download the resources from CLI that scout needs
- Adds test files for merged somatic SV and CNV; as well as merged SNV, and INDEL part of #1279
- Allows for upload of OMIM-AUTO gene panel from static files without api-key

### Fixed
- Cancer case HPO panel variants link
- Fix so that some drop downs have correct size
- First IGV button in str variants page
- Cancer case activates on SNV variants
- Cases activate when STR variants are viewed
- Always calculate code coverage
- Pinned/Classification/comments in all types of variants pages
- Null values for panel's custom_inheritance_models
- Discrepancy between the manual disease transcripts and those in database in gene-edit page
- ACMG classification not showing for some causatives
- Fix bug which caused IGV.js to use hg19 reference files for hg38 data
- Bug when multiple bam files sources with non-null values are available


### Changed
- Renamed `requests` file to `scout_requests`
- Cancer variant view shows two, instead of four, decimals for allele and normal


## [4.11.1]

### Fixed
- Institute settings page
- Link institute settings to sharing institutes choices

## [4.11.0]

### Added
- Display locus name on STR variant page
- Alternative key `GNOMADAF_popmax` for Gnomad popmax allele frequency
- Automatic suggestions on how to improve the code on Pull Requests
- Parse GERP, phastCons and phyloP annotations from vep annotated CSQ fields
- Avoid flickering comment popovers in variant list
- Parse REVEL score from vep annotated CSQ fields
- Allow users to modify general institute settings
- Optionally format code automatically on commit
- Adds command to backup vital parts `scout export database`
- Parsing and displaying cancer SV variants from Manta annotated VCF files
- Dismiss cancer snv variants with cancer-specific options
- Add IGV.js UPD, RHO and TIDDIT coverage wig tracks.


### Fixed
- Slightly darker page background
- Fixed an issued with parsed conservation values from CSQ
- Clinvar submissions accessible to all users of an institute
- Header toolbar when on Clinvar page now shows institute name correctly
- Case should not always inactivate upon update
- Show dismissed snv cancer variants as grey on the cancer variants page
- Improved style of mappability link and local observations on variant page
- Convert all the GET requests to the igv view to POST request
- Error when updating gene panels using a file containing BOM chars
- Add/replace gene radio button not working in gene panels


## [4.10.1]

### Fixed
- Fixed issue with opening research variants
- Problem with coveralls not called by Travis CI
- Handle Biomart service down in tests


## [4.10.0]

### Added
- Rank score model in causatives page
- Exportable HPO terms from phenotypes page
- AMP guideline tiers for cancer variants
- Adds scroll for the transcript tab
- Added CLI option to query cases on time since case event was added
- Shadow clinical assessments also on research variants display
- Support for CRAM alignment files
- Improved str variants view : sorting by locus, grouped by allele.
- Delivery report PDF export
- New mosaicism tag option
- Add or modify individuals' age or tissue type from case page
- Display GC and allele depth in causatives table.
- Included primary reference transcript in general report
- Included partial causative variants in general report
- Remove dependency of loqusdb by utilising the CLI

### Fixed
- Fixed update OMIM command bug due to change in the header of the genemap2 file
- Removed Mosaic Tag from Cancer variants
- Fixes issue with unaligned table headers that comes with hidden Datatables
- Layout in general report PDF export
- Fixed issue on the case statistics view. The validation bars didn't show up when all institutes were selected. Now they do.
- Fixed missing path import by importing pathlib.Path
- Handle index inconsistencies in the update index functions
- Fixed layout problems


## [4.9.0]

### Added
- Improved MatchMaker pages, including visible patient contacts email address
- New badges for the github repo
- Links to [GENEMANIA](genemania.org)
- Sort gene panel list on case view.
- More automatic tests
- Allow loading of custom annotations in VCF using the SCOUT_CUSTOM info tag.

### Fixed
- Fix error when a gene is added to an empty dynamic gene panel
- Fix crash when attempting to add genes on incorrect format to dynamic gene panel
- Manual rank variant tags could be saved in a "Select a tag"-state, a problem in the variants view.
- Same case evaluations are no longer shown as gray previous evaluations on the variants page
- Stay on research pages, even if reset, next first buttons are pressed..
- Overlapping variants will now be visible on variant page again
- Fix missing classification comments and links in evaluations page
- All prioritized cases are shown on cases page


## [4.8.3]

### Added

### Fixed
- Bug when ordering sanger
- Improved scrolling over long list of genes/transcripts


## [4.8.2]

### Added

### Fixed
- Avoid opening extra tab for coverage report
- Fixed a problem when rank model version was saved as floats and not strings
- Fixed a problem with displaying dismiss variant reasons on the general report
- Disable load and delete filter buttons if there are no saved filters
- Fix problem with missing verifications
- Remove duplicate users and merge their data and activity


## [4.8.1]

### Added

### Fixed
- Prevent login fail for users with id defined by ObjectId and not email
- Prevent the app from crashing with `AttributeError: 'NoneType' object has no attribute 'message'`


## [4.8.0]

### Added
- Updated Scout to use Bootstrap 4.3
- New looks for Scout
- Improved dashboard using Chart.js
- Ask before inactivating a case where last assigned user leaves it
- Genes can be manually added to the dynamic gene list directly on the case page
- Dynamic gene panels can optionally be used with clinical filter, instead of default gene panel
- Dynamic gene panels get link out to chanjo-report for coverage report
- Load all clinvar variants with clinvar Pathogenic, Likely Pathogenic and Conflicting pathogenic
- Show transcripts with exon numbers for structural variants
- Case sort order can now be toggled between ascending and descending.
- Variants can be marked as partial causative if phenotype is available for case.
- Show a frequency tooltip hover for SV-variants.
- Added support for LDAP login system
- Search snv and structural variants by chromosomal coordinates
- Structural variants can be marked as partial causative if phenotype is available for case.
- Show normal and pathologic limits for STRs in the STR variants view.
- Institute level persistent variant filter settings that can be retrieved and used.
- export causative variants to Excel
- Add support for ROH, WIG and chromosome PNGs in case-view

### Fixed
- Fixed missing import for variants with comments
- Instructions on how to build docs
- Keep sanger order + verification when updating/reloading variants
- Fixed and moved broken filter actions (HPO gene panel and reset filter)
- Fixed string conversion to number
- UCSC links for structural variants are now separated per breakpoint (and whole variant where applicable)
- Reintroduced missing coverage report
- Fixed a bug preventing loading samples using the command line
- Better inheritance models customization for genes in gene panels
- STR variant page back to list button now does its one job.
- Allows to setup scout without a omim api key
- Fixed error causing "favicon not found" flash messages
- Removed flask --version from base cli
- Request rerun no longer changes case status. Active or archived cases inactivate on upload.
- Fixed missing tooltip on the cancer variants page
- Fixed weird Rank cell in variants page
- Next and first buttons order swap
- Added pagination (and POST capability) to cancer variants.
- Improves loading speed for variant page
- Problem with updating variant rank when no variants
- Improved Clinvar submission form
- General report crashing when dismissed variant has no valid dismiss code
- Also show collaborative case variants on the All variants view.
- Improved phenotype search using dataTables.js on phenotypes page
- Search and delete users with `email` instead of `_id`
- Fixed css styles so that multiselect options will all fit one column


## [4.7.3]

### Added
- RankScore can be used with VCFs for vcf_cancer files

### Fixed
- Fix issue with STR view next page button not doing its one job.

### Deleted
- Removed pileup as a bam viewing option. This is replaced by IGV


## [4.7.2]

### Added
- Show earlier ACMG classification in the variant list

### Fixed
- Fixed igv search not working due to igv.js dist 2.2.17
- Fixed searches for cases with a gene with variants pinned or marked causative.
- Load variant pages faster after fixing other causatives query
- Fixed mitochondrial report bug for variants without genes

## [4.7.1]

### Added

### Fixed
- Fixed bug on genes page


## [4.7.0]

### Added
- Export genes and gene panels in build GRCh38
- Search for cases with variants pinned or marked causative in a given gene.
- Search for cases phenotypically similar to a case also from WUI.
- Case variant searches can be limited to similar cases, matching HPO-terms,
  phenogroups and cohorts.
- De-archive reruns and flag them as 'inactive' if archived
- Sort cases by analysis_date, track or status
- Display cases in the following order: prioritized, active, inactive, archived, solved
- Assign case to user when user activates it or asks for rerun
- Case becomes inactive when it has no assignees
- Fetch refseq version from entrez and use it in clinvar form
- Load and export of exons for all genes, independent on refseq
- Documentation for loading/updating exons
- Showing SV variant annotations: SV cgh frequencies, gnomad-SV, local SV frequencies
- Showing transcripts mapping score in segmental duplications
- Handle requests to Ensembl Rest API
- Handle requests to Ensembl Rest Biomart
- STR variants view now displays GT and IGV link.
- Description field for gene panels
- Export exons in build 37 and 38 using the command line

### Fixed
- Fixes of and induced by build tests
- Fixed bug affecting variant observations in other cases
- Fixed a bug that showed wrong gene coverage in general panel PDF export
- MT report only shows variants occurring in the specific individual of the excel sheet
- Disable SSL certifcate verification in requests to chanjo
- Updates how intervaltree and pymongo is used to void deprecated functions
- Increased size of IGV sample tracks
- Optimized tests


## [4.6.1]

### Added

### Fixed
- Missing 'father' and 'mother' keys when parsing single individual cases


## [4.6.0]

### Added
- Description of Scout branching model in CONTRIBUTING doc
- Causatives in alphabetical order, display ACMG classification and filter by gene.
- Added 'external' to the list of analysis type options
- Adds functionality to display "Tissue type". Passed via load config.
- Update to IGV 2.

### Fixed
- Fixed alignment visualization and vcf2cytosure availability for demo case samples
- Fixed 3 bugs affecting SV pages visualization
- Reintroduced the --version cli option
- Fixed variants query by panel (hpo panel + gene panel).
- Downloaded MT report contains excel files with individuals' display name
- Refactored code in parsing of config files.


## [4.5.1]

### Added

### Fixed
- update requirement to use PyYaml version >= 5.1
- Safer code when loading config params in cli base


## [4.5.0]

### Added
- Search for similar cases from scout view CLI
- Scout cli is now invoked from the app object and works under the app context

### Fixed
- PyYaml dependency fixed to use version >= 5.1


## [4.4.1]

### Added
- Display SV rank model version when available

### Fixed
- Fixed upload of delivery report via API


## [4.4.0]

### Added
- Displaying more info on the Causatives page and hiding those not causative at the case level
- Add a comment text field to Sanger order request form, allowing a message to be included in the email
- MatchMaker Exchange integration
- List cases with empty synopsis, missing HPO terms and phenotype groups.
- Search for cases with open research list, or a given case status (active, inactive, archived)

### Fixed
- Variant query builder split into several functions
- Fixed delivery report load bug


## [4.3.3]

### Added
- Different individual table for cancer cases

### Fixed
- Dashboard collects validated variants from verification events instead of using 'sanger' field
- Cases shared with collaborators are visible again in cases page
- Force users to select a real institute to share cases with (actionbar select fix)


## [4.3.2]

### Added
- Dashboard data can be filtered using filters available in cases page
- Causatives for each institute are displayed on a dedicated page
- SNVs and and SVs are searchable across cases by gene and rank score
- A more complete report with validated variants is downloadable from dashboard

### Fixed
- Clinsig filter is fixed so clinsig numerical values are returned
- Split multi clinsig string values in different elements of clinsig array
- Regex to search in multi clinsig string values or multi revstat string values
- It works to upload vcf files with no variants now
- Combined Pileup and IGV alignments for SVs having variant start and stop on the same chromosome


## [4.3.1]

### Added
- Show calls from all callers even if call is not available
- Instructions to install cairo and pango libs from WeasyPrint page
- Display cases with number of variants from CLI
- Only display cases with number of variants above certain treshold. (Also CLI)
- Export of verified variants by CLI or from the dashboard
- Extend case level queries with default panels, cohorts and phenotype groups.
- Slice dashboard statistics display using case level queries
- Add a view where all variants for an institute can be searched across cases, filtering on gene and rank score. Allows searching research variants for cases that have research open.

### Fixed
- Fixed code to extract variant conservation (gerp, phyloP, phastCons)
- Visualization of PDF-exported gene panels
- Reintroduced the exon/intron number in variant verification email
- Sex and affected status is correctly displayed on general report
- Force number validation in SV filter by size
- Display ensembl transcripts when no refseq exists


## [4.3.0]

### Added
- Mosaicism tag on variants
- Show and filter on SweGen frequency for SVs
- Show annotations for STR variants
- Show all transcripts in verification email
- Added mitochondrial export
- Adds alternative to search for SVs shorter that the given length
- Look for 'bcftools' in the `set` field of VCFs
- Display digenic inheritance from OMIM
- Displays what refseq transcript that is primary in hgnc

### Fixed

- Archived panels displays the correct date (not retroactive change)
- Fixed problem with waiting times in gene panel exports
- Clinvar fiter not working with human readable clinsig values

## [4.2.2]

### Fixed
- Fixed gene panel create/modify from CSV file utf-8 decoding error
- Updating genes in gene panels now supports edit comments and entry version
- Gene panel export timeout error

## [4.2.1]

### Fixed
- Re-introduced gene name(s) in verification email subject
- Better PDF rendering for excluded variants in report
- Problem to access old case when `is_default` did not exist on a panel


## [4.2.0]

### Added
- New index on variant_id for events
- Display overlapping compounds on variants view

### Fixed
- Fixed broken clinical filter


## [4.1.4]

### Added
- Download of filtered SVs

### Fixed
- Fixed broken download of filtered variants
- Fixed visualization issue in gene panel PDF export
- Fixed bug when updating gene names in variant controller


## [4.1.3]

### Fixed
- Displays all primary transcripts


## [4.1.2]

### Added
- Option add/replace when updating a panel via CSV file
- More flexible versioning of the gene panels
- Printing coverage report on the bottom of the pdf case report
- Variant verification option for SVs
- Logs uri without pwd when connecting
- Disease-causing transcripts in case report
- Thicker lines in case report
- Supports HPO search for cases, both terms or if described in synopsis
- Adds sanger information to dashboard

### Fixed
- Use db name instead of **auth** as default for authentication
- Fixes so that reports can be generated even with many variants
- Fixed sanger validation popup to show individual variants queried by user and institute.
- Fixed problem with setting up scout
- Fixes problem when exac file is not available through broad ftp
- Fetch transcripts for correct build in `adapter.hgnc_gene`

## [4.1.1]
- Fix problem with institute authentication flash message in utils
- Fix problem with comments
- Fix problem with ensembl link


## [4.1.0]

### Added
- OMIM phenotypes to case report
- Command to download all panel app gene panels `scout load panel --panel-app`
- Links to genenames.org and omim on gene page
- Popup on gene at variants page with gene information
- reset sanger status to "Not validated" for pinned variants
- highlight cases with variants to be evaluated by Sanger on the cases page
- option to point to local reference files to the genome viewer pileup.js. Documented in `docs.admin-guide.server`
- option to export single variants in `scout export variants`
- option to load a multiqc report together with a case(add line in load config)
- added a view for searching HPO terms. It is accessed from the top left corner menu
- Updates the variants view for cancer variants. Adds a small cancer specific filter for known variants
- Adds hgvs information on cancer variants page
- Adds option to update phenotype groups from CLI

### Fixed
- Improved Clinvar to submit variants from different cases. Fixed HPO terms in casedata according to feedback
- Fixed broken link to case page from Sanger modal in cases view
- Now only cases with non empty lists of causative variants are returned in `adapter.case(has_causatives=True)`
- Can handle Tumor only samples
- Long lists of HGNC symbols are now possible. This was previously difficult with manual, uploaded or by HPO search when changing filter settings due to GET request limitations. Relevant pages now use POST requests. Adds the dynamic HPO panel as a selection on the gene panel dropdown.
- Variant filter defaults to default panels also on SV and Cancer variants pages.

## [4.0.0]

### WARNING ###

This is a major version update and will require that the backend of pre releases is updated.
Run commands:

```
$scout update genes
$scout update hpo
```

- Created a Clinvar submission tool, to speed up Clinvar submission of SNVs and SVs
- Added an analysis report page (html and PDF format) containing phenotype, gene panels and variants that are relevant to solve a case.

### Fixed
- Optimized evaluated variants to speed up creation of case report
- Moved igv and pileup viewer under a common folder
- Fixed MT alignment view pileup.js
- Fixed coordinates for SVs with start chromosome different from end chromosome
- Global comments shown across cases and institutes. Case-specific variant comments are shown only for that specific case.
- Links to clinvar submitted variants at the cases level
- Adapts clinvar parsing to new format
- Fixed problem in `scout update user` when the user object had no roles
- Makes pileup.js use online genome resources when viewing alignments. Now any instance of Scout can make use of this functionality.
- Fix ensembl link for structural variants
- Works even when cases does not have `'madeline_info'`
- Parses Polyphen in correct way again
- Fix problem with parsing gnomad from VEP

### Added
- Added a PDF export function for gene panels
- Added a "Filter and export" button to export custom-filtered SNVs to CSV file
- Dismiss SVs
- Added IGV alignments viewer
- Read delivery report path from case config or CLI command
- Filter for spidex scores
- All HPO terms are now added and fetched from the correct source (https://github.com/obophenotype/human-phenotype-ontology/blob/master/hp.obo)
- New command `scout update hpo`
- New command `scout update genes` will fetch all the latest information about genes and update them
- Load **all** variants found on chromosome **MT**
- Adds choice in cases overview do show as many cases as user like

### Removed
- pileup.min.js and pileup css are imported from a remote web location now
- All source files for HPO information, this is instead fetched directly from source
- All source files for gene information, this is instead fetched directly from source

## [3.0.0]
### Fixed
- hide pedigree panel unless it exists

## [1.5.1] - 2016-07-27
### Fixed
- look for both ".bam.bai" and ".bai" extensions

## [1.4.0] - 2016-03-22
### Added
- support for local frequency through loqusdb
- bunch of other stuff

## [1.3.0] - 2016-02-19
### Fixed
- Update query-phenomizer and add username/password

### Changed
- Update the way a case is checked for rerun-status

### Added
- Add new button to mark a case as "checked"
- Link to clinical variants _without_ 1000G annotation

## [1.2.2] - 2016-02-18
### Fixed
- avoid filtering out variants lacking ExAC and 1000G annotations

## [1.1.3] - 2015-10-01
### Fixed
- persist (clinical) filter when clicking load more
- fix #154 by robustly setting clinical filter func. terms

## [1.1.2] - 2015-09-07
### Fixed
- avoid replacing coverage report with none
- update SO terms, refactored

## [1.1.1] - 2015-08-20
### Fixed
- fetch case based on collaborator status (not owner)

## [1.1.0] - 2015-05-29
### Added
- link(s) to SNPedia based on RS-numbers
- new Jinja filter to "humanize" decimal numbers
- show gene panels in variant view
- new Jinja filter for decoding URL encoding
- add indicator to variants in list that have comments
- add variant number threshold and rank score threshold to load function
- add event methods to mongo adapter
- add tests for models
- show badge "old" if comment was written for a previous analysis

### Changed
- show cDNA change in transcript summary unless variant is exonic
- moved compounds table further up the page
- show dates for case uploads in ISO format
- moved variant comments higher up on page
- updated documentation for pages
- read in coverage report as blob in database and serve directly
- change ``OmimPhenotype`` to ``PhenotypeTerm``
- reorganize models sub-package
- move events (and comments) to separate collection
- only display prev/next links for the research list
- include variant type in breadcrumbs e.g. "Clinical variants"

### Removed
- drop dependency on moment.js

### Fixed
- show the same level of detail for all frequencies on all pages
- properly decode URL encoded symbols in amino acid/cDNA change strings
- fixed issue with wipe permissions in MongoDB
- include default gene lists in "variants" link in breadcrumbs

## [1.0.2] - 2015-05-20
### Changed
- update case fetching function

### Fixed
- handle multiple cases with same id

## [1.0.1] - 2015-04-28
### Fixed
- Fix building URL parameters in cases list Vue component

## [1.0.0] - 2015-04-12
Codename: Sara Lund

![Release 1.0](artwork/releases/release-1-0.jpg)

### Added
- Add email logging for unexpected errors
- New command line tool for deleting case

### Changed
- Much improved logging overall
- Updated documentation/usage guide
- Removed non-working IGV link

### Fixed
- Show sample display name in GT call
- Various small bug fixes
- Make it easier to hover over popups

## [0.0.2-rc1] - 2015-03-04
### Added
- add protein table for each variant
- add many more external links
- add coverage reports as PDFs

### Changed
- incorporate user feedback updates
- big refactor of load scripts

## [0.0.2-rc2] - 2015-03-04
### Changes
- add gene table with gene description
- reorganize inheritance models box

### Fixed
- avoid overwriting gene list on "research" load
- fix various bugs in external links

## [0.0.2-rc3] - 2015-03-05
### Added
- Activity log feed to variant view
- Adds protein change strings to ODM and Sanger email

### Changed
- Extract activity log component to macro

### Fixes
- Make Ensembl transcript links use archive website<|MERGE_RESOLUTION|>--- conflicted
+++ resolved
@@ -13,11 +13,8 @@
 - Created a GitHub action that pushes the Dockerfile-server image to Docker Hub (scout-server) every time a new release is created
 - Reassign MatchMaker Exchange submission to another user when a Scout user is deleted
 - Expose public API JSON gene panels endpoint, primarily to enable automated rerun checking for updates
-<<<<<<< HEAD
+- Add utils for dictionary type
 - Filter institute cases using multiple HPO terms
-=======
-- Add utils for dictionary type
->>>>>>> 7387cffe
 ### Changed
 - Updated the python config file documentation in admin guide
 - Case configuration parsing now uses Pydantic for improved typechecking and config handling
