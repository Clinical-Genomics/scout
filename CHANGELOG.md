--- conflicted
+++ resolved
@@ -6,12 +6,9 @@
 
 ## [unreleased]
 ### Added
-<<<<<<< HEAD
+- Possibility to submit to ClinVar variants associated with Orphanet conditions
 - Option update path to .d4 files path for individuals of an existing case using the commands line
 - Case status labels can be added, giving more finegrained details on a solved status (provisional, diagnostic, carrier, UPD, SMN, ...)
-=======
-- Possibility to submit to ClinVar variants associated with Orphanet conditions
->>>>>>> b82e3823
 ### Fixed
 - Missing number of phenotypes and genes from case diagnoses
 
