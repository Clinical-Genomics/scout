--- conflicted
+++ resolved
@@ -38,11 +38,8 @@
 - Pagination to handle empty search results (#5727)
 - Gene variants page to return all resulting variants again (#5727)
 - Gene panel parsing if gene doesn't contain an identifier (#5733)
-<<<<<<< HEAD
+- Include both chanjo and chanjo2 stats on MT report (#5686)
 - Institute cases filtering with Has ClinVar submissions checkbox (#5735)
-=======
-- Include both chanjo and chanjo2 stats on MT report (#5686)
->>>>>>> b8855eb1
 
 ## [4.104]
 ### Added
