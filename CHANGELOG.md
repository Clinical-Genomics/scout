--- conflicted
+++ resolved
@@ -12,11 +12,8 @@
 - Documentation on how to export data from the scout database using the command line (#5373)
 - Filter cancer SNVs by ClinVar oncogenicity. OBS: since annotations are still sparse in ClinVar, relying solely on them could be too restrictive (#5367)
 - Include eventual gene-matching WTS outliers on variantS page (Overlap column) and variant page (Gene overlapping non-SNVs table) (#5371)
-<<<<<<< HEAD
+- Minor Allele Frequency (HiFiCNV) IGV.js track for Nallo cases (#5401)
 - A page showing all cases submitted to the Matchmaker Exchange, accessible from the institute's sidebar (#5378)
-=======
-- Minor Allele Frequency (HiFiCNV) IGV.js track for Nallo cases (#5401)
->>>>>>> 09635d19
 ### Changed
 - Allow matching compounded subcategories from SV callers e.g. DUP:INV (#5360)
 - Adjust the link to the chanjo2 gene coverage report to reflect the type of analyses used for the samples (#5368)
