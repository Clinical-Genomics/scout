--- conflicted
+++ resolved
@@ -13,11 +13,9 @@
 - Improved dashboard using Chart.js
 
 ### fixed
-<<<<<<< HEAD
+
 - Fixed missing import for variants with comments
-=======
 - Instructions on how to build docs
->>>>>>> 9c6c29d8
 - Keep sanger order + verification when updating/reloading variants
 
 ## [4.7.3]
