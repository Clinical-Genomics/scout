# Change Log
All notable changes to this project will be documented in this file.
This project adheres to [Semantic Versioning](http://semver.org/).

About changelog [here](https://keepachangelog.com/en/1.0.0/)

## [unreleased]
### Added
- Software version and link to the relative release on GitHub on the top left dropdown menu
- Option to sort WTS outliers by p_value, Δψ, ψ value, zscore or l2fc
### Changed
- Do not show overlapping gene panels badge on variants from cases runned without gene panels
### Fixed
- Don't save any "-1", "." or "0" frequency values for SNVs - same as for SVs
<<<<<<< HEAD
- Don't parse SV frequencies for SNVs even if the name matches. Also accept "." as missing value for SV frequencies.
=======
- Downloading and parsing of genes from Ensembl (including MT-TP)
>>>>>>> 00dc9b16

## [4.96]
### Added
- Support case status assignment upon loading (by providing case status in the case config file)
- Severity predictions on general case report for SNVs and cancer SNVs
- Variant functional annotation on general case report for SNVs and cancer SNVs
- Version of Scout used when the case was loaded is displayed on case page and general report
### Removed
- Discontinue ClinVar submissions via CSV files and support only submission via API: removed buttons for downloading ClinVar submission objects as CSV files
### Changed
- Display STR variant filter status on corresponding variantS page
- Warning and reference to Biesecker et al when using PP1/BS4 and PP4 together in ACMG classifications
- Warning to not use PP4 criterion together with PS2/PM6 in ACMG classifications with reference to the SVI Recommendation for _de novo_ Criteria (PS2 & PM6)
- Button to directly remove accepted submissions from ClinVar
- Upgraded libs in uv.lock file
### Fixed
- Release docs to include instructions for upgrading dependencies
- Truncated long HGVS descriptions on cancer SNV and SNVs pages
- Avoid recurrent error by removing variant ranking settings in unranked demo case
- Actually re-raise exception after load aborts and has rolled back variant insertion

## [4.95]
### Added
- CCV score / temperature on case reports
- ACMG SNV classification form also accessible from SV variant page
- Simplify updating of the PanelApp Green panel from all source types in the command line interactive session
### Changed
- Clearer link to `Richards 2015` on ACMG classification section on SVs and cancer SVs variants pages
- Parse HGNC Ids directly from PanelApp when updating/downloading PanelApp panels
- Skip variant genotype matching check and just return True when matching causative is found in a case with only one individual/sample
- Reduced number of research MEI variants present in the demo case from 17K to 145 to speed up automatic tests
### Fixed
- ACMG temperature on case general report should respect term modifiers
- Missing inheritance, constraint info for genes with symbols matching other genes previous aliases with some lower case letters
- Loading of all PanelApp panels from command line
- Saving gene inheritance models when loading/updating specific/all PanelApp panels (doesn't apply to the `PanelApp Green Genes panel`)
- Save also complete penetrance status (in addition to incomplete) if available when loading specific/all PanelApp panels (does not apply to the `PanelApp Green Genes panel`)
- Variants and managed variants query by coordinates, which was returning all variants in the chromosome if start position was 0
- Compound loading matches also "chr"-containing compound variant names

## [4.94.1]
### Fixed
- Temporary directory generation for MT reports and pedigree file for case general report

## [4.94]
### Added
- Max-level provenance and Software Bill Of Materials (SBOM) to the Docker images pushed to Docker Hub
- ACMG VUS Bayesian score / temperature on case reports
- Button to filter and download case individuals/samples from institute's caseS page
### Changed
- On variant page, RefSeq transcripts panel, truncate very long protein change descriptions
- Build system changed to uv/hatchling, remove setuptools, version file, add project toml and associated files
- On variantS pages, display chromosome directly on start and end chromosome if different
- On cancer variantS pages, display allele counts and frequency the same way for SNVs and SVs (refactor macro)
- Stricter coordinate check in BND variants queries (affecting search results on SV variants page)
### Fixed
- UCSC hg38 links are updated
- Variants page tooltip errors
- Cancer variantS page had poor visibility of VAF and chromosome coordinate on causatives (green background)

## [4.93.1]
### Fixed
- Updated PyPi build GitHub action to explicitly include setuptools (for Python 3.12 distro)

## [4.93]
### Added
- ClinGen-CGC-VICC oncogenicity classification for cancer SNVs
- A warning to not to post sensitive or personal info when opening an issue
### Changed
- "Show more/less" button to toggle showing 50 (instead of 10) observed cases in LoqusDB observation panel
- Show customer id on share and revoke sharing case collapsible sidebar dialog
- Switch to python v.3.12 in Dockerfiles and automatic tests
### Fixed
- Limit the size of custom images displayed on case and variant pages and add a link to display them in full size in a new tab
- Classified variants not showing on case report when collaborator adds classification
- On variantS page, when a variant has more than one gene, then the gene panel badge reflect the panels each gene is actually in
- Updating genes on a gene panel using a file
- Link out to Horak 2020 from CCV classify page opens in new tab

## [4.92]
### Added
- PanelApp link on gene page and on gene panels description
- Add more filters to the delete variants command (institute ID and text file with list of case IDs)
### Changed
- Use the `clinicalgenomics/python3.11-venv:1.0` image everywhere in the Dockerfiles
### Fixed
- list/List typing issue on PanelApp extension module

## [4.91.2]
### Fixed
- Stranger TRGT parsing of `.` in `FORMAT.MC`
- Parse ClinVar low-penetrance info and display it alongside Pathogenic and likely pathogenic on SNVs pages
- Gene panel indexes to reflect the indexes used in production database
- Panel version check while editing the genes of a panel
- Display unknown filter tags as "danger" marked badges
- Open WTS variantS SNVs and SVs in new tabs
- PanelApp panels update documentation to reflect the latest changes in the command line
- Display panel IDs alongside panel display names on gene panels page
- Just one `Hide removed panels` checkbox for all panels on gene panels page
- Variant filters redecoration from multiple classifications crash on general case report

## [4.91.1]
### Fixed
- Update IGV.js to v3.1.0
- Columns/headings on SV variantS shifted

## [4.91]
### Added
- Variant link to Franklin in database buttons (different depending on rare or cancer track)
- MANE badges on list of variant's Genes/Transcripts/Proteins table, this way also SVs will display MANE annotations
- Export variant type and callers-related info fields when exporting variants from variantS pages
- Cases advanced search on the dashboard page
- Possibility to use only signed off panels when building the PanelApp GREEN panel
### Changed
- On genes panel page and gene panel PDF export, it's more evident which genes were newly introduced into the panel
- WTS outlier position copy button on WTS outliers page
- Update IGV.js to v3.0.9
- Managed variants VCF export more verbose on SVs
- `/api/v1/hpo-terms` returns pymongo OperationFailure errors when provided query string contains problematic characters
- When parsing variants, prioritise caller AF if set in FORMAT over recalculation from AD
- Expand the submissions information section on the ClinVar submissions page to fully display long text entries
- Jarvik et al for PP1 added to ACMG modification guidelines
- Display institute `_id` + display name on dashboard filters
- ClinVar category 8 has changed to "Conflicting classifications of pathogenicity" instead of "interpretations"
- Simplify always loading ClinVar `CLNSIG` P, LP and conflicting annotations slightly
- Increased visibility of variant callers's "Pass" or "Filtered" on the following pages: SNV variants (cancer cases), SV variants (both RD and cancer cases)
- Names on IGV buttons, including an overview level IGV MT button
- Cases query no longer accepts strings for the `name_query` parameter, only ImmutableMultiDict (form data)
- Refactor the loading of PanelApp panels to use the maintained API - Customised PanelApp GREEN panels
- Better layout for Consequence cell on cancer SNVs page
- Merged `Qual` and `Callers` cell on cancer SNVs page
### Fixed
- Empty custom_images dicts in case load config do not crash
- Tracks missing alignment files are skipped on generating IGV views
- ClinVar form to accept MedGen phenotypes
- Cancer SV variantS page spinner on variant export
- STRs variants export (do not allow null estimated variant size and repeat locus ID)
- STRs variants page when one or more variants have SweGen mean frequency but lack Short Tandem Repeat motif count
- ClinVar submission enquiry status for all submissions after the latest
- CLI scout update type hint error when running commands using Python 3.9
- Missing alignment files but present index files could crash the function creating alignment tracks for IGV display
- Fix missing "Repeat locus" info on STRs export

## [4.90.1]
### Fixed
- Parsing Matchmaker Exchange's matches dates

## [4.90]
### Added
- Link to chanjo2 MANE coverage overview on case page and panel page
- More SVI recommendation links on the ACMG page
- IGV buttons for SMN CN page
- Warnings on ACMG classifications for potentially conflicting classification pairs
- ACMG Bayesian foundation point scale after Tavtigian for variant heat profile
### Changed
- Variants query backend allows rank_score filtering
- Added script to tabulate causatives clinical filter rank
- Do not display inheritance models associated to ORPHA terms on variant page
- Moved edit and delete buttons close to gene names on gene panel page and other aesthetical fixes
- SNV VariantS page functional annotation and region annotation columns merged
- VariantS pages (not cancer) gene cells show OMIM inheritance pattern badges also without hover
- STR variantS page to show STR inheritance model without hover (fallback to OMIM for non-Stranger annotation)
- VariantS page local observation badges have counts visible also without hover
- On Matchmaker page, show number of matches together with matching attempt date
- Display all custom inheritance models, both standard and non-standard, as gathered from the gene panel information on the variant page
- Moved PanelApp-related code to distinct modules/extension
### Fixed
- Make BA1 fully stand-alone to Benign prediction
- Modifying Benign terms to "Moderate" has no effect under Richards. Ignored completely before, will retain unmodified significance now
- Extract all fields correctly when exporting a panel to file from gene panel page
- Custom updates to a gene in a panel
- Gene panel PDF export, including gene links
- Cancer SV, Fusion, MEI and Outlier filters are shown on the Institute Filters overview
- CaseS advanced search limit
- Visibility of Matchmaker Exchange matches on dark mode
- When creating a new gene panel from file, all gene fields are saved, including comments and manual inheritance models
- Downloading on gene names from EBI
- Links to gene panels on variant page, summary panel
- Exporting gene variants when one or more variants' genes are missing HGNC symbol

## [4.89.2]
## Fixed
- If OMIM gene panel gene symbols are not mapping to hgnc_id, allow fallback use of a unique gene alias

## [4.89.1]
### Fixed
- General case report crash when encountering STR variants without `source` tags
- Coloring and SV inheritance patterns on general case report

## [4.89]
### Added
- Button on SMN CN page to search variants within SMN1 and SMN2 genes
- Options for selectively updating OMICS variants (fraser, outrider) on a case
- Log users' activity to file by specifying `USERS_ACTIVITY_LOG_PATH` parameter in app config
- `Mean MT coverage`, `Mean chrom 14 coverage` and `Estimated mtDNA copy number` on MT coverage file from chanjo2 if available
- In ClinVar multistep form, preselect ACMG criteria according to the variant's ACMG classification, if available
- Subject id search from caseS page (supporting multiple sample types e.g.) - adding indexes to speed up caseS queries
- Advanced cases search to narrow down results using more than one search parameter
- Coverage report available for any case with samples containing d4 files, even if case has no associated gene panels
- RNA delivery reports
- Two new LRS SV callers (hificnv, severus)
### Changed
- Documentation for OMICS variants and updating a case
- Include both creation and deletion dates in gene panels pages
- Moved code to collect MT copy number stats for the MT report to the chanjo extension
- On the gene panelS page, show expanded gene panel version list in one column only
- IGV.js WTS loci default to zoom to a region around a variant instead of whole gene
- Refactored logging module
- Case general report no longer shows ORPHA inheritance models. OMIM models are shown colored.
- Chromosome alias tab files used in the igv.js browser, which now contain the alias for chromosome "M"
- Renamed "Comment on clinical significance" to "Comment on classification" in ClinVar multistep form
- Enable Gens CN button also for non-wgs cancer track cases
### Fixed
- Broken heading anchors in the documentation (`admin-guide/login-system.md` and `admin-guide/setup-scout.md` files)
- Avoid open login redirect attacks by always redirecting to cases page upon user login
- Stricter check of ID of gene panels to prevent file downloading vulnerability
- Removed link to the retired SPANR service. SPIDEX scores are still parsed and displayed if available from variant annotation.
- Omics variant view test coverage
- String pattern escape warnings
- Code creating Alamut links for variant genes without canonical_transcript set
- Variant delete button in ClinVar submissions page
- Broken search cases by case similarity
- Missing caller tag for TRGT

## [4.88.1]
### Fixed
- Patch update igv.js to 3.0.5

## [4.88]
### Added
- Added CoLoRSdb frequency to Pop Freq column on variantS page
- Hovertip to gene panel names with associated genes in SV variant view, when variant covers more than one gene
- RNA sample ID can be provided in case load config if different from sample_id
### Fixed
- Broken `scout setup database` command
- Update demo VCF header, adding missing keys found on variants
- Broken upload to Codecov step in Tests & Coverage GitHub action
- Tomte DROP column names have been updated (backwards compatibility preserved for main fields)
- WTS outlierS view to display correct individual IDs for cases with multiple individuals
- WTS outlierS not displayed on WTS outlierS view

## [4.87.1]
### Fixed
- Positioning and alignment of genes cell on variantS page

## [4.87]
### Added
- Option to configure RNA build on case load (default '38')
### Changed
- Tooltip on RNA alignments now shows RNA genome build version
- Updated igv.js to v3.0.4
### Fixed
- Style of "SNVs" and "SVs" buttons on WTS Outliers page
- Chromosome alias files for igv.js
- Genes track displayed also when RNA alignments are present without splice junctions track on igv browser
- Genes track displayed again when splice junction tracks are present

## [4.86.1]
### Fixed
- Loading and updating PanelApp panels, including PanelApp green

## [4.86]
### Added
- Display samples' name (tooltip) and affected status directly on caseS page
- Search SVs across all cases, in given genes
- `CLINVAR_API_URL` param can be specified in app settings to override the URL used to send ClinVar submissions to. Intended for testing.
- Support for loading and storing OMICS data
- Parse DROP Fraser and Outrider TSVs
- Display omics variants - wts outliers (Fraser, Outrider)
- Parse GNOMAD `gnomad_af` and `gnomad_popmax_af` keys from variants annotated with `echtvar`
- Make removed panel optionally visible to non-admin or non maintainers
- Parse CoLoRSdb frequencies annotated in the variant INFO field with the `colorsdb_af` key
- Download -omics variants using the `Filter and export button`
- Clickable COSMIC links on IGV tracks
- Possibility to un-audit previously audited filters
- Reverted table style and removed font awesome style from IGV template
- Case status tags displayed on dashboard case overview
### Changed
- Updated igv.js to v3.0.1
- Alphabetically sort IGV track available for custom selection
- Updated wokeignore to avoid unfixable warning
- Update Chart.js to v4.4.3
- Use tornado library version >= 6.4.1
- Fewer variants in the MEI demo file
- Switch to FontAwesome v.6 instead of using icons v.5 + kit with icons v.6
- Show time (hours and minutes) additionally to date on comments and activity panel
### Fixed
- Only add expected caller keys to variant (FOUND_IN or SVDB_ORIGIN)
- Splice junction merged track height offset in IGV.js
- Splice junction initiation crash with empty variant obj
- Splice junction variant routing for cases with WTS but without outlier data
- Variant links to ExAC, now pointing to gnomAD, since the ExAC browser is no longer available
- Style of HPO terms assigned to a case, now one phenotype per line
- RNA sashimi view rendering should work also if the gene track is user disabled
- Respect IGV tracks chosen by user in variant IGV settings

## [4.85]
### Added
- Load also genes which are missing Ensembl gene ID (72 in both builds), including immunoglobulins and fragile sites
### Changed
- Unfreeze werkzeug again
- Show "(Removed)" after removed panels in dropdown
- The REVEL score is collected as the maximum REVEL score from all of the variant's transcripts
- Parse GNOMAD POPMAX values only if they are numerical when loading variants
### Fixed
- Alphabetically sort "select default panels" dropdown menu options on case page
- Show gene panel removed status on case page
- Fixed visibility of the following buttons: remove assignee, remove pinned/causative, remove comment, remove case from group

## [4.84]
### Changed
- Clearer error message when a loqusdb query fails for an instance that initially connected
- Do not load chanjo-report module if not needed and more visible message when it fails loading
- Converted the HgncGene class into a Pydantic class
- Swap menu open and collapse indicator chevrons - down is now displayed-open, right hidden-closed
- Linters and actions now all use python 3.11
### Fixed
- Safer way to update variant genes and compounds that avoids saving temporary decorators into variants' database documents
- Link to HGNC gene report on gene page
- Case file load priority so that e.g. SNV get loaded before SV, or clinical before research, for consistent variant_id collisions

## [4.83]
### Added
- Edit ACMG classifications from variant page (only for classifications with criteria)
- Events for case CLI events (load case, update case, update individual)
- Support for loading and displaying local custom IGV tracks
- MANE IGV track to be used as a local track for igv.js (see scout demo config file)
- Optional separate MT VCFs, for `nf-core/raredisease`
### Changed
- Avoid passing verbs from CaseHandler - functions for case sample and individual in CaseEventHandler
- Hide mtDNA report and coverage report links on case sidebar for cases with WTS data only
- Modified OMIM-AUTO gene panel to include genes in both genome builds
- Moved chanjo code into a dedicated extension
- Optimise the function that collects "match-safe" genes for an institute by avoiding duplicated genes from different panels
- Users must actively select "show matching causatives/managed" on a case page to see matching numbers
- Upgraded python version from 3.8 to 3.11 in Docker images
### Fixed
- Fix several tests that relied on number of events after setup to be 0
- Removed unused load case function
- Artwork logo sync sketch with png and export svg
- Clearer exception handling on chanjo-report setup - fail early and visibly
- mtDNA report crashing when one or more samples from a case is not in the chanjo database
- Case page crashing on missing phenotype terms
- ACMG benign modifiers
- Speed up tests by caching python env correctly in Github action and adding two more test groups
- Agile issue templates were added globally to the CG-org. Adding custom issue templates to avoid exposing customers
- PanelApp panel not saving genes with empty `EnsembleGeneIds` list
- Speed up checking outdated gene panels
- Do not load research variants automatically when loading a case

## [4.82.2]
### Fixed
- Warning icon in case pages for individuals where `confirmed_sex` is false
- Show allele sizes form ExpansionHunter on STR variantS page again

## [4.82.1]
### Fixed
- Revert the installation of flask-ldapconn to use the version available on PyPI to be able to push new scout releases to PyPI

## [4.82]
### Added
- Tooltip for combined score in tables for compounds and overlapping variants
- Checkbox to filter variants by excluding genes listed in selected gene panels, files or provided as list
- STR variant information card with database links, replacing empty frequency panel
- Display paging and number of HPO terms available in the database on Phenotypes page
- On case page, typeahead hints when searching for a disease using substrings containing source ("OMIM:", "ORPHA:")
- Button to monitor the status of submissions on ClinVar Submissions page
- Option to filter cancer variants by number of observations in somatic and germline archived database
- Documentation for integrating chanjo2
- More up-to-date VEP CSQ dbNSFP frequency keys
- Parse PacBio TRGT (Tandem repeat genotyping tool) Short Tandem Repeat VCFs
### Changed
- In the case_report #panel-tables has a fixed width
- Updated IGV.js to 2.15.11
- Fusion variants in case report now contain same info as on fusion variantS page
- Block submission of somatic variants to ClinVar until we harmonise with their changed API
- Additional control on the format of conditions provided in ClinVar form
- Errors while loading managed variants from file are now displayed on the Managed Variants page
- Chanjo2 coverage button visible only when query will contain a list of HGNC gene IDs
- Use Python-Markdown directly instead of the unmaintained Flask-Markdown
- Use Markupsafe instead of long deprecated, now removed Flask Markup
- Prepare to unfreeze Werkzeug, but don't actually activate until chanjo can deal with the change
### Fixed
- Submit requests to Chanjo2 using HTML forms instead of JSON data
- `Research somatic variants` link name on caseS page
- Broken `Install the HTML 2 PDF renderer` step in a GitHub action
- Fix ClinVar form parsing to not include ":" in conditionType.id when condition conditionType.db is Orphanet
- Fix condition dropdown and pre-selection on ClinVar form for cases with associated ORPHA diagnoses
- Improved visibility of ClinVar form in dark mode
- End coordinates for indels in ClinVar form
- Diagnoses API search crashing with empty search string
- Variant's overlapping panels should show overlapping of variant genes against the latest version of the panel
- Case page crashing when case has both variants in a ClinVar submission and pinned not loaded variants
- Installation of git in second build stage of Dockerfile, allowing correct installation of libraries

## [4.81]
### Added
- Tag for somatic SV IGH-DUX4 detection samtools script
### Changed
- Upgraded Bootstrap version in reports from 4.3.1 to 5.1.3
### Fixed
- Buttons layout in HPO genes panel on case page
- Added back old variant rankscore index with different key order to help loading on demo instance
- Cancer case_report panel-table no longer contains inheritance information
- Case report pinned variants card now displays info text if all pinned variants are present in causatives
- Darkmode setting now applies to the comment-box accordion
- Typo in case report causing `cancer_rank_options is undefined` error

## [4.80]
### Added
- Support for .d4 files coverage using chanjo2 (Case page sidebar link) with test
- Link to chanjo2 coverage report and coverage gene overview on gene panel page
- Link to chanjo2 coverage report on Case page, HPO dynamic gene list
- Link to genes coverage overview report on Case page, HPO dynamic gene list
### Changed
- All links in disease table on diagnosis page now open in a new tab
- Dark mode settings applied to multi-selects on institute settings page
- Comments on case and variant pages can be viewed by expanding an accordion
- On case page information on pinned variants and variants submitted to ClinVar are displayed in the same table
- Demo case file paths are now stored as absolute paths
- Optimised indices to address slow queries
- On case page default panels are now found at the top of the table, and it can be sorted by this trait
### Fixed
- On variants page, search for variants in genes present only in build 38 returning no results
- Pin/unpin with API was not able to make event links
- A new field `Explanation for multiple conditions` is available in ClinVar for submitting variants with more than one associated condition
- Fusion genes with partners lacking gene HGNC id will still be fully loaded
- Fusion variantS export now contains fusion variant specific columns
- When Loqusdb observations count is one the table includes information on if observation was for the current or another case

## [4.79.1]
### Fixed
- Exporting variants without rank score causing page to crash
- Display custom annotations also on cancer variant page

## [4.79]
### Added
- Added tags for Sniffles and CNVpytor, two LRS SV callers
- Button on case page for displaying STR variants occurring in the dynamic HPO panel
- Display functional annotation relative to variant gene's MANE transcripts on variant summary, when available
- Links to ACMG structural variant pathogenicity classification guidelines
- Phenomodels checkboxes can now include orpha terms
- Add incidental finding to case tags
- Get an alert on caseS page when somebody validates variants you ordered Sanger sequencing for
### Changed
- In the diagnoses page genes associated with a disease are displayed using hgnc symbol instead of hgnc id
- Refactor view route to allow navigation directly to unique variant document id, improve permissions check
- Do not show MANE and MANE Plus Clinical transcripts annotated from VEP (saved in variants) but collect this info from the transcripts database collection
- Refactor view route to allow navigation directly to unique case id (in particular for gens)
- `Institutes to share cases with` on institute's settings page now displays institutes names and IDs
- View route with document id selects view template based on variant category
### Fixed
- Refactored code in cases blueprints and variant_events adapter (set diseases for partial causative variants) to use "disease" instead of "omim" to encompass also ORPHA terms
- Refactored code in `scout/parse/omim.py` and `scout/parse/disease_terms.py` to use "disease" instead of "phenotype" to differentiate from HPO terms
- Be more careful about checking access to variant on API access
- Show also ACMG VUS on general report (could be missing if not e.g. pinned)

## [4.78]
### Added
- Case status labels can be added, giving more finegrained details on a solved status (provisional, diagnostic, carrier, UPD, SMN, ...)
- New SO terms: `sequence_variant` and `coding_transcript_variant`
- More MEI specific annotation is shown on the variant page
- Parse and save MANE transcripts info when updating genes in build 38
- ClinVar submission can now be downloaded as a json file
- `Mane Select` and `Mane Plus Clinical` badges on Gene page, when available
- ClinVar submission can now be downloaded as a json file
- API endpoint to pin variant
- Display common/uncommon/rare on summary of mei variant page
### Changed
- In the ClinVar form, database and id of assertion criteria citation are now separate inputs
- Customise institute settings to be able to display all cases with a certain status on cases page (admin users)
- Renamed `Clinical Significance` to `Germline Classification` on multistep ClinVar form
- Changed the "x" in cases.utils.remove_form button text to red for better visibility in dark mode
- Update GitHub actions
- Default loglevel up to INFO, making logs with default start easier to read
- Add XTR region to PAR region definition
- Diagnoses can be searched on diagnoses page without waiting for load first
### Fixed
- Removed log info showing hgnc IDs used in variantS search
- Maintain Matchmaker Exchange and Beacon submission status when a case is re-uploaded
- Inheritance mode from ORPHA should not be confounded with the OMIM inheritance model
- Decipher link URL changes
- Refactored code in cases blueprints to use "disease" instead of "omim" to encompass also ORPHA terms

## [4.77]
### Added
- Orpha disease terms now include information on inheritance
- Case loading via .yaml config file accepts subject_id and phenotype_groups (if previously defined as constant default or added per institute)
- Possibility to submit variants associated with Orphanet conditions to ClinVar
- Option update path to .d4 files path for individuals of an existing case using the command line
- More constraint information is displayed per gene in addition to pLi: missense and LoF OE, CI (inluding LOEUF) and Z-score.
### Changed
- Introduce validation in the ClinVar multistep form to make sure users provide at least one variant-associated condition
- CLI scout update individual accepts subject_id
- Update ClinVar inheritance models to reflect changes in ClinVar submission API
- Handle variant-associated condition ID format in background when creating ClinVar submissions
- Replace the code that downloads Ensembl genes, transcripts and exons with the Schug web app
- Add more info to error log when transcript variant frequency parsing fails.
- GnomAD v4 constraint information replaces ExAC constraints (pLi).
### Fixed
- Text input of associated condition in ClinVar form now aligns to the left
- Alignment of contents in the case report has been updated
- Missing number of phenotypes and genes from case diagnoses
- Associate OMIM and/or ORPHA diagnoses with partial causatives
- Visualization of partial causatives' diagnoses on case page: style and links
- Revert style of pinned variants window on the case page
- Rename `Clinical significanc` to `Germline classification` in ClinVar submissions exported files
- Rename `Clinical significance citations` to `Classification citations` in ClinVar submissions exported files
- Rename `Comment on clinical significance` to `Comment on classification` in ClinVar submissions exported files
- Show matching partial causatives on variant page
- Matching causatives shown on case page consisting only of variant matching the default panels of the case - bug introduced since scout v4.72 (Oct 18, 2023)
- Missing somatic variant read depth leading to report division by zero

## [4.76]
### Added
- Orphacodes are visible in phenotype tables
- Pydantic validation of image paths provided in case load config file
- Info on the user which created a ClinVar submission, when available
- Associate .d4 files to case individuals when loading a case via config file
### Changed
- In diagnoses page the load of diseases are initiated by clicking a button
- Revel score, Revel rank score and SpliceAI values are also displayed in Causatives and Validated variants tables
- Remove unused functions and tests
- Analysis type and direct link from cases list for OGM cases
- Removed unused `case_obj` parameter from server/blueprints/variant/controllers/observations function
- Possibility to reset ClinVar submission ID
- Allow ClinVar submissions with custom API key for users registered as ClinVar submitters or when institute doesn't have a preset list of ClinVar submitters
- Ordered event verbs alphabetically and created ClinVar-related user events
- Removed the unused "no-variants" option from the load case command line
### Fixed
- All disease_terms have gene HGNC ids as integers when added to the scout database
- Disease_term identifiers are now prefixed with the name of the coding system
- Command line crashing with error when updating a user that doesn't exist
- Thaw coloredlogs - 15.0.1 restores errorhandler issue
- Thaw crypography - current base image and library version allow Docker builds
- Missing delete icons on phenomodels page
- Missing cryptography lib error while running Scout container on an ARM processor
- Round CADD values with many decimals on causatives and validated variants pages
- Dark-mode visibility of some fields on causatives and validated variants pages
- Clinvar submitters would be cleared when unprivileged users saved institute settings page
- Added a default empty string in cases search form to avoid None default value
- Page crashing when user tries to remove the same variant from a ClinVar submission in different browser tabs
- Update more GnomAD links to GnomAD v4 (v38 SNVs, MT vars, STRs)
- Empty cells for RNA fusion variants in Causatives and Verified variants page
- Submenu icons missing from collapsible actionbar
- The collapsible actionbar had some non-collapsing overly long entries
- Cancer observations for SVs not appearing in the variant details view
- Archived local observations not visible on cancer variantS page
- Empty Population Frequency column in the Cancer SV Variants view
- Capital letters in ClinVar events description shown on case page

## [4.75]
### Added
- Hovertip to gene panel names with associated genes in variant view, when variant covers more than one gene
- Tests for panel to genes
- Download of Orphadata en_product6 and en_product4 from CLI
- Parse and save `database_found` key/values for RNA fusion variants
- Added fusion_score, ffpm, split_reads, junction_reads and fusion_caller to the list of filters on RNA fusion variants page
- Renamed the function `get_mei_info` to `set_mei_info` to be consistent with the other functions
- Fixed removing None key/values from parsed variants
- Orphacodes are included in the database disease_terms
### Changed
- Allow use of projections when retrieving gene panels
- Do not save custom images as binary data into case and variant database documents
- Retrieve and display case and variant custom images using image's saved path
- Cases are activated by viewing FSHD and SMA reports
- Split multi-gene SNV variants into single genes when submitting to Matchmaker Exchange
- Alamut links also on the gene level, using transcript and HGVS: better for indels. Keep variant link for missing HGVS
- Thaw WTForms - explicitly coerce form decimal field entries when filters fetched from db
### Fixed
- Removed some extra characters from top of general report left over from FontAwsome fix
- Do not save fusion variants-specific key/values in other types of variants
- Alamut link for MT variants in build 38
- Convert RNA fusions variants `tool_hits` and `fusion_score` keys from string to numbers
- Fix genotype reference and alternative sequencing depths defaulting to -1 when values are 0
- DecimalFields were limited to two decimal places for several forms - lifting restrictions on AF, CADD etc.

## [4.74.1]
### Changed
- Parse and save into database also OMIM terms not associated to genes
### Fixed
- BioNano API FSHD report requests are GET in Access 1.8, were POST in 1.7
- Update more FontAwesome icons to avoid Pro icons
- Test if files still exist before attempting to load research variants
- Parsing of genotypes error, resulting in -1 values when alt or ref read depths are 0

## [4.74]
### Added
- SNVs and Indels, MEI and str variants genes have links to Decipher
- An `owner + case display name` index for cases database collection
- Test and fixtures for RNA fusion case page
- Load and display fusion variants from VCF files as the other variant types
- Option to update case document with path to mei variants (clinical and research)
### Changed
- Details on variant type and category for audit filters on case general report
- Enable Gens CN profile button also in somatic case view
- Fix case of analysis type check for Gens analysis button - only show for WGS
### Fixed
- loqusdb table no longer has empty row below each loqusid
- MatchMaker submission details page crashing because of change in date format returned by PatientMatcher
- Variant external links buttons style does not change color when visited
- Hide compounds with compounds follow filter for region or function would fail for variants in multiple genes
- Updated FontAwesome version to fix missing icons

## [4.73]
### Added
- Shortcut button for HPO panel MEI variants from case page
- Export managed variants from CLI
### Changed
- STRs visualization on case panel to emphasize abnormal repeat count and associated condition
- Removed cytoband column from STRs variant view on case report
- More long integers formatted with thin spaces, and copy to clipboard buttons added
### Fixed
- OMIM table is scrollable if higher than 700px on SV page
- Pinned variants validation badge is now red for false positives.
- Case display name defaulting to case ID when `family_name` or `display_name` are missing from case upload config file
- Expanded menu visible at screen sizes below 1000px now has background color
- The image in ClinVar howto-modal is now responsive
- Clicking on a case in case groups when case was already removed from group in another browser tab
- Page crashing when saving filters for mei variants
- Link visited color of images

## [4.72.4]
### Changed
- Automatic test mongod version increased to v7
### Fixed
- GnomAD now defaults to hg38 - change build 37 links accordingly

## [4.72.3]
### Fixed
- Somatic general case report small variant table can crash with unclassified variants

## [4.72.2]
### Changed
- A gunicorn maxrequests parameter for Docker server image - default to 1200
- STR export limit increased to 500, as for other variants
- Prevent long number wrapping and use thin spaces for separation, as per standards from SI, NIST, IUPAC, BIPM.
- Speed up case retrieval and lower memory use by projecting case queries
- Make relatedness check fails stand out a little more to new users
- Speed up case retrieval and lower memory use by projecting case queries
- Speed up variant pages by projecting only the necessary keys in disease collection query
### Fixed
- Huge memory use caused by cases and variants pages pulling complete disease documents from DB
- Do not include genes fetched from HPO terms when loading diseases
- Consider the renamed fields `Approved Symbol` -> `Approved Gene Symbol` and `Gene Symbols` -> `Gene/Locus And Other Related Symbols` when parsing OMIM terms from genemap2.txt file

## [4.72.1]
### Fixed
- Jinja filter that renders long integers
- Case cache when looking for causatives in other cases causing the server to hang

## [4.72]
### Added
- A GitHub action that checks for broken internal links in docs pages
- Link validation settings in mkdocs.yml file
- Load and display full RNA alignments on alignment viewer
- Genome build check when loading a case
- Extend event index to previous causative variants and always load them
### Fixed
- Documentation nav links for a few documents
- Slightly extended the BioNano Genomics Access integration docs
- Loading of SVs when VCF is missing the INFO.END field but has INFO.SVLEN field
- Escape protein sequence name (if available) in case general report to render special characters correctly
- CaseS HPO term searches for multiple terms works independent of order
- CaseS search regexp should not allow backslash
- CaseS cohort tags can contain whitespace and still match
- Remove diagnoses from cases even if OMIM term is not found in the database
- Parsing of disease-associated genes
- Removed an annoying warning while updating database's disease terms
- Displaying custom case images loaded with scout version <= 4.71
- Use pydantic version >=2 in requirements.txt file
### Changed
- Column width adjustment on caseS page
- Use Python 3.11 in tests
- Update some github actions
- Upgraded Pydantic to version 2
- Case validation fails on loading when associated files (alignments, VCFs and reports) are not present on disk
- Case validation fails on loading when custom images have format different then ["gif", "svg", "png", "jpg", "jpeg"]
- Custom images keys `case` and `str` in case config yaml file are renamed to `case_images` and `str_variants_images`
- Simplify and speed up case general report code
- Speed up case retrieval in case_matching_causatives
- Upgrade pymongo to version 4
- When updating disease terms, check that all terms are consistent with a DiseaseTerm model before dropping the old collection
- Better separation between modules loading HPO terms and diseases
- Deleted unused scout.build.phenotype module
- Stricter validation of mandatory genome build key when loading a case. Allowed values are ['37','38',37,38]
- Improved readability of variants length and coordinates on variantS pages

## [4.71]
### Added
- Added Balsamic keys for SweGen and loqusdb local archive frequecies, SNV and SV
- New filter option for Cancer variantS: local archive RD loqusdb
- Show annotated observations on SV variantS view, also for cancer somatic SVs
- Revel filter for variantS
- Show case default panel on caseS page
- CADD filter for Cancer Somatic SNV variantS - show score
- SpliceAI-lookup link (BROAD, shows SpliceAI and Pangolin) from variant page
- BioNano Access server API - check projects, samples and fetch FSHD reports
### Fixed
- Name of reference genome build for RNA for compatibility with IGV locus search change
- Howto to run the Docker image on Mac computers in `admin-guide/containers/container-deploy.md`
- Link to Weasyprint installation howto in README file
- Avoid filling up disk by creating a reduced VCF file for every variant that is visualized
- Remove legacy incorrectly formatted CODEOWNERS file
- Restrain variant_type requests to variantS views to "clinical" or "research"
- Visualization of cancer variants where cancer case has no affected individual
- ProteinPaint gene link (small StJude API change)
- Causative MEI variant link on causatives page
- Bionano access api settings commented out by default in Scout demo config file.
- Do not show FSHD button on freshly loaded cases without bionano_access individuals
- Truncate long variants' HGVS on causative/Clinically significant and pinned variants case panels
### Changed
- Remove function call that tracks users' browser version
- Include three more splice variant SO terms in clinical filter severe SO terms
- Drop old HPO term collection only after parsing and validation of new terms completes
- Move score to own column on Cancer Somatic SNV variantS page
- Refactored a few complex case operations, breaking out sub functionalities

## [4.70]
### Added
- Download a list of Gene Variants (max 500) resulting from SNVs and Indels search
- Variant PubMed link to search for gene symbol and any aliases
### Changed
- Clearer gnomAD values in Variants page
### Fixed
- CaseS page uniform column widths
- Include ClinVar variants into a scrollable div element on Case page
- `canonical_transcript` variable not initialized in get_hgvs function (server.blueprints.institutes.controllers.py)
- Catch and display any error while importing Phenopacket info
- Modified Docker files to use python:3.8-slim-bullseye to prevent gunicorn workers booting error

## [4.69]
### Added
- ClinVar submission howto available also on Case page
- Somatic score and filtering for somatic SV callers, if available
- Show caller as a tooltip on variantS list
### Fixed
- Crash when attempting to export phenotype from a case that had never had phenotypes
- Aesthetic fix to Causative and Pinned Variants on Case page
- Structural inconsistency for ClinVar Blueprint templates
- Updated igv.js to 2.15.8 to fix track default color bug
- Fixed release versions for actions.
- Freeze tornado below 6.3.0 for compatibility with livereload 2.6.3
- Force update variants count on case re-upload
- IGV locus search not working - add genome reference id
- Pin links to MEI variants should end up on MEI not SV variant view
- Load also matching MEI variants on forced region load
- Allow excluding MEI from case variant deletion
- Fixed the name of the assigned user when the internal user ID is different from the user email address
- Gene variantS should display gene function, region and full hgvs
### Changed
- FontAwesome integrity check fail (updated resource)
- Removed ClinVar API validation buttons in favour of direct API submission
- Improved layout of Institute settings page
- ClinVar API key and allowed submitters are set in the Institute settings page


## [4.68]
### Added
- Rare Disease Mobile Element Insertion variants view
### Changed
- Updated igv.js to 2.15.6
### Fixed
- Docker stage build pycairo.
- Restore SNV and SV rank models versions on Causatives and Verified pages
- Saving `REVEL_RANKSCORE` value in a field named `revel` in variants database documents

## [4.67]
### Added
- Prepare to filter local SV frequency
### Changed
- Speed up instituteS page loading by refactoring cases/institutes query
- Clinical Filter for SVs includes `splice_polypyrimidine_tract_variant` as a severe consequence
- Clinical Filter for SVs includes local variant frequency freeze ("old") for filtering, starting at 30 counts
- Speed up caseS page loading by adding status to index and refactoring totals count
- HPO file parsing is updated to reflect that HPO have changed a few downloadable file formats with their 230405 release.
### Fixed
- Page crashing when a user tries to edit a comment that was removed
- Warning instead of crashed page when attempting to retrieve a non-existent Phenopacket
- Fixed StJude ProteinPaint gene link (URL change)
- Freeze of werkzeug library to version<2.3 to avoid problems resulting from the consequential upgrade of the Flask lib
- Huge list of genes in case report for megabases-long structural variants.
- Fix displaying institutes without associated cases on institutes page
- Fix default panel selection on SVs in cancer case report

## [4.66]
### Changed
- Moved Phenomodels code under a dedicated blueprint
- Updated the instructions to load custom case report under admin guide
- Keep variants filter window collapsed except when user expands it to filter
### Added
- A summary table of pinned variants on the cancer case general report
- New openable matching causatives and managed variants lists for default gene panels only for convenience
### Fixed
- Gens structural variant page link individual id typo

## [4.65.2]
### Fixed
- Generating general case report with str variants containing comments

## [4.65.1]
### Fixed
- Visibility of `Gene(s)` badges on SV VariantS page
- Hide dismiss bar on SV page not working well
- Delivery report PDF download
- Saving Pipeline version file when loading a case
- Backport compatible import of importlib metadata for old python versions (<3.8)

## [4.65]
### Added
- Option to mark a ClinVar submission as submitted
- Docs on how to create/update the PanelApp green genes as a system admin
- `individual_id`-parameter to both Gens links
- Download a gene panel in TXT format from gene panel page
- Panel gene comments on variant page: genes in panels can have comments that describe the gene in a panel context
### Changed
- Always show each case category on caseS page, even if 0 cases in total or after current query
- Improved sorting of ClinVar submissions
- Pre-populate SV type select in ClinVar submission form, when possible
- Show comment badges in related comments tables on general report
- Updated version of several GitHub actions
- Migrate from deprecated `pkg_resources` lib to `importlib_resources`
- Dismiss bar on variantS pages is thinner.
- Dismiss bar on variantS pages can be toggled open or closed for the duration of a login session.
### Fixed
- Fixed Sanger order / Cancel order modal close buttons
- Visibility of SV type in ClinVar submission form
- Fixed a couple of creations where now was called twice, so updated_at and created_at could differ
- Deprecated Ubuntu version 18.04 in one GitHub action
- Panels that have been removed (hidden) should not be visible in views where overlapping gene panels for genes are shown
- Gene panel test pointing to the right function

## [4.64]
### Added
- Create/Update a gene panel containing all PanelApp green genes (`scout update panelapp-green -i <cust_id>`)
- Links for ACMG pathogenicity impact modification on the ACMG classification page
### Changed
- Open local observation matching cases in new windows
### Fixed
- Matching manual ranked variants are now shown also on the somatic variant page
- VarSome links to hg19/GRCh37
- Managed variants filter settings lost when navigating to additional pages
- Collect the right variant category after submitting filter form from research variantS page
- Beacon links are templated and support variants in genome build 38

## [4.63]
### Added
- Display data sharing info for ClinVar, Matchmaker Exchange and Beacon in a dedicated column on Cases page
- Test for `commands.download.omim.print_omim`
- Display dismissed variants comments on general case report
- Modify ACMG pathogenicity impact (most commonly PVS1, PS3) based on strength of evidence with lab director's professional judgement
- REViewer button on STR variant page
- Alamut institution parameter in institute settings for Alamut Visual Plus software
- Added Manual Ranks Risk Factor, Likely Risk Factor and Uncertain Risk Factor
- Display matching manual ranks from previous cases the user has access to on VariantS and Variant pages
- Link to gnomAD gene SVs v2.1 for SV variants with gnomAD frequency
- Support for nf-core/rnafusion reports
### Changed
- Display chrY for sex unknown
- Deprecate legacy scout_load() method API call.
- Message shown when variant tag is updated for a variant
- When all ACMG classifications are deleted from a variant, the current variant classification status is also reset.
- Refactored the functions that collect causative variants
- Removed `scripts/generate_test_data.py`
### Fixed
- Default IGV tracks (genes, ClinVar, ClinVar CNVs) showing even if user unselects them all
- Freeze Flask-Babel below v3.0 due to issue with a locale decorator
- Thaw Flask-Babel and fix according to v3 standard. Thank you @TkTech!
- Show matching causatives on somatic structural variant page
- Visibility of gene names and functional annotations on Causatives/Verified pages
- Panel version can be manually set to floating point numbers, when modified
- Causatives page showing also non-causative variants matching causatives in other cases
- ClinVar form submission for variants with no selected transcript and HGVS
- Validating and submitting ClinVar objects not containing both Variant and Casedata info

## [4.62.1]
### Fixed
- Case page crashing when adding a case to a group without providing a valid case name

## [4.62]
### Added
- Validate ClinVar submission objects using the ClinVar API
- Wrote tests for case and variant API endpoints
- Create ClinVar submissions from Scout using the ClinVar API
- Export Phenopacket for affected individual
- Import Phenopacket from JSON file or Phenopacket API backend server
- Use the new case name option for GENS requests
- Pre-validate refseq:HGVS items using VariantValidator in ClinVar submission form
### Fixed
- Fallback for empty alignment index for REViewer service
- Source link out for MIP 11.1 reference STR annotation
- Avoid duplicate causatives and pinned variants
- ClinVar clinical significance displays only the ACMG terms when user selects ACMG 2015 as assertion criteria
- Spacing between icon and text on Beacon and MatchMaker links on case page sidebar
- Truncate IDs and HGVS representations in ClinVar pages if longer than 25 characters
- Update ClinVar submission ID form
- Handle connection timeout when sending requests requests to external web services
- Validate any ClinVar submission regardless of its status
- Empty Phenopackets import crashes
- Stop Spinner on Phenopacket JSON download
### Changed
- Updated ClinVar submission instructions

## [4.61.1]
### Fixed
- Added `UMLS` as an option of `Condition ID type` in ClinVar Variant downloaded files
- Missing value for `Condition ID type` in ClinVar Variant downloaded files
- Possibility to open, close or delete a ClinVar submission even if it doesn't have an associated name
- Save SV type, ref and alt n. copies to exported ClinVar files
- Inner and outer start and stop SV coordinates not exported in ClinVar files
- ClinVar submissions page crashing when SV files don't contain breakpoint exact coordinates
- Align OMIM diagnoses with delete diagnosis button on case page
- In ClinVar form, reset condition list and customize help when condition ID changes

## [4.61]
### Added
- Filter case list by cases with variants in ClinVar submission
- Filter case list by cases containing RNA-seq data - gene_fusion_reports and sample-level tracks (splice junctions and RNA coverage)
- Additional case category `Ignored`, to be used for cases that don't fall in the existing 'inactive', 'archived', 'solved', 'prioritized' categories
- Display number of cases shown / total number of cases available for each category on Cases page
- Moved buttons to modify case status from sidebar to main case page
- Link to Mutalyzer Normalizer tool on variant's transcripts overview to retrieve official HVGS descriptions
- Option to manually load RNA MULTIQC report using the command `scout load report -t multiqc_rna`
- Load RNA MULTIQC automatically for a case if config file contains the `multiqc_rna` key/value
- Instructions in admin-guide on how to load case reports via the command line
- Possibility to filter RD variants by a specific genotype call
- Distinct colors for different inheritance models on RD Variant page
- Gene panels PDF export with case variants hits by variant type
- A couple of additional README badges for GitHub stats
- Upload and display of pipeline reference info and executable version yaml files as custom reports
- Testing CLI on hasta in PR template
### Changed
- Instructions on how to call dibs on scout-stage server in pull request template
- Deprecated CLI commands `scout load <delivery_report, gene_fusion_report, coverage_qc_report, cnv_report>` to replace them with command `scout load report -t <report type>`
- Refactored code to display and download custom case reports
- Do not export `Assertion method` and `Assertion method citation` to ClinVar submission files according to changes to ClinVar's submission spreadsheet templates.
- Simplified code to create and download ClinVar CSV files
- Colorize inheritance models badges by category on VariantS page
- `Safe variants matching` badge more visible on case page
### Fixed
- Non-admin users saving institute settings would clear loqusdb instance selection
- Layout of variant position, cytoband and type in SV variant summary
- Broken `Build Status - GitHub badge` on GitHub README page
- Visibility of text on grey badges in gene panels PDF exports
- Labels for dashboard search controls
- Dark mode visibility for ClinVar submission
- Whitespaces on outdated panel in extent report

## [4.60]
### Added
- Mitochondrial deletion signatures (mitosign) can be uploaded and shown with mtDNA report
- A `Type of analysis` column on Causatives and Validated variants pages
- List of "safe" gene panels available for matching causatives and managed variants in institute settings, to avoid secondary findings
- `svdb_origin` as a synonym for `FOUND_IN` to complement `set` for variants found by all callers
### Changed
- Hide removed gene panels by default in panels page
- Removed option for filtering cancer SVs by Tumor and Normal alt AF
- Hide links to coverage report from case dynamic HPO panel if cancer analysis
- Remove rerun emails and redirect users to the analysis order portal instead
- Updated clinical SVs igv.js track (dbVar) and added example of external track from `https://trackhubregistry.org/`
- Rewrote the ClinVar export module to simplify and add one variant at the time
- ClinVar submissions with phenotype conditions from: [OMIM, MedGen, Orphanet, MeSH, HP, MONDO]
### Fixed
- If trying to load a badly formatted .tsv file an error message is displayed.
- Avoid showing case as rerun when first attempt at case upload failed
- Dynamic autocomplete search not working on phenomodels page
- Callers added to variant when loading case
- Now possible to update managed variant from file without deleting it first
- Missing preselected chromosome when editing a managed variant
- Preselected variant type and subtype when editing a managed variant
- Typo in dbVar ClinVar track, hg19


## [4.59]
### Added
- Button to go directly to HPO SV filter variantS page from case
- `Scout-REViewer-Service` integration - show `REViewer` picture if available
- Link to HPO panel coverage overview on Case page
- Specify a confidence threshold (green|amber|red) when loading PanelApp panels
- Functional annotations in variants lists exports (all variants)
- Cancer/Normal VAFs and COSMIC ids in in variants lists exports (cancer variants)
### Changed
- Better visualization of regional annotation for long lists of genes in large SVs in Variants tables
- Order of cells in variants tables
- More evident links to gene coverage from Variant page
- Gene panels sorted by display name in the entire Case page
- Round CADD and GnomAD values in variants export files
### Fixed
- HPO filter button on SV variantS page
- Spacing between region|function cells in SVs lists
- Labels on gene panel Chanjo report
- Fixed ambiguous duplicated response headers when requesting a BAM file from /static
- Visited color link on gene coverage button (Variant page)

## [4.58.1]
### Fixed
- Case search with search strings that contain characters that can be escaped

## [4.58]
### Added
- Documentation on how to create/update PanelApp panels
- Add filter by local observations (archive) to structural variants filters
- Add more splicing consequences to SO term definitions
- Search for a specific gene in all gene panels
- Institute settings option to force show all variants on VariantS page for all cases of an institute
- Filter cases by validation pending status
- Link to The Clinical Knowledgebase (CKB) (https://ckb.jax.org/) in cancer variant's page
### Fixed
- Added a not-authorized `auto-login` fixture according to changes in Flask-Login 0.6.2
- Renamed `cache_timeout` param name of flask.send_file function to `max_age` (Flask 2.2 compliant)
- Replaced deprecated `app.config["JSON_SORT_KEYS"]` with app.json.sort_keys in app settings
- Bug in gene variants page (All SNVs and INDELs) when variant gene doesn't have a hgnc id that is found in the database
- Broken export of causatives table
- Query for genes in build 38 on `Search SNVs and INDELs` page
- Prevent typing special characters `^<>?!=\/` in case search form
- Search matching causatives also among research variants in other cases
- Links to variants in Verified variants page
- Broken filter institute cases by pinned gene
- Better visualization of long lists of genes in large SVs on Causative and Verified Variants page
- Reintroduced missing button to export Causative variants
- Better linking and display of matching causatives and managed variants
- Reduced code complexity in `scout/parse/variant/variant.py`
- Reduced complexity of code in `scout/build/variant/variant.py`

### Changed
- State that loqusdb observation is in current case if observations count is one and no cases are shown
- Better pagination and number of variants returned by queries in `Search SNVs and INDELs` page
- Refactored and simplified code used for collecting gene variants for `Search SNVs and INDELs` page
- Fix sidebar panel icons in Case view
- Fix panel spacing in Case view
- Removed unused database `sanger_ordered` and `case_id,category,rank_score` indexes (variant collection)
- Verified variants displayed in a dedicated page reachable from institute sidebar
- Unified stats in dashboard page
- Improved gene info for large SVs and cancer SVs
- Remove the unused `variant.str_variant` endpoint from variant views
- Easier editing of HPO gene panel on case page
- Assign phenotype panel less cramped on Case page
- Causatives and Verified variants pages to use the same template macro
- Allow hyphens in panel names
- Reduce resolution of example images
- Remove some animations in web gui which where rendered slow


## [4.57.4]
### Fixed
- Parsing of variant.FORMAT "DR" key in parse variant file

## [4.57.3]
### Fixed
- Export of STR verified variants
- Do not download as verified variants first verified and then reset to not validated
- Avoid duplicated lines in downloaded verified variants reflecting changes in variant validation status

## [4.57.2]
### Fixed
- Export of verified variants when variant gene has no transcripts
- HTTP 500 when visiting a the details page for a cancer variant that had been ranked with genmod

## [4.57.1]
### Fixed
- Updating/replacing a gene panel from file with a corrupted or malformed file

## [4.57]
### Added
- Display last 50 or 500 events for a user in a timeline
- Show dismiss count from other cases on matching variantS
- Save Beacon-related events in events collection
- Institute settings allow saving multiple loqusdb instances for one institute
- Display stats from multiple instances of loqusdb on variant page
- Display date and frequency of obs derived from count of local archive observations from MIP11 (requires fix in MIP)
### Changed
- Prior ACMG classifications view is no longer limited by pathogenicity
### Fixed
- Visibility of Sanger ordered badge on case page, light mode
- Some of the DataTables tables (Phenotypes and Diagnoses pages) got a bit dark in dark mode
- Remove all redundancies when displaying timeline events (some events are saved both as case-related and variant-related)
- Missing link in saved MatchMaker-related events
- Genes with mixed case gene symbols missing in PanelApp panels
- Alignment of elements on the Beacon submission modal window
- Locus info links from STR variantS page open in new browser tabs

## [4.56]
### Added
- Test for PanelApp panels loading
- `panel-umi` tag option when loading cancer analyses
### Changed
- Black text to make comments more visible in dark mode
- Loading PanelApp panels replaces pre-existing panels with same version
- Removed sidebar from Causatives page - navigation is available on the top bar for now
- Create ClinVar submissions from pinned variants list in case page
- Select which pinned variants will be included in ClinVar submission documents
### Fixed
- Remove a:visited css style from all buttons
- Update of HPO terms via command line
- Background color of `MIXED` and `PANEL-UMI` sequencing types on cases page
- Fixed regex error when searching for cases with query ending with `\ `
- Gene symbols on Causatives page lighter in dark mode
- SpliceAI tooltip of multigene variants

## [4.55]
### Changed
- Represent different tumor samples as vials in cases page
- Option to force-update the OMIM panel
### Fixed
- Low tumor purity badge alignment in cancer samples table on cancer case view
- VariantS comment popovers reactivate on hover
- Updating database genes in build 37
- ACMG classification summary hidden by sticky navbar
- Logo backgrounds fixed to white on welcome page
- Visited links turn purple again
- Style of link buttons and dropdown menus
- Update KUH and GMS logos
- Link color for Managed variants

## [4.54]
### Added
- Dark mode, using browser/OS media preference
- Allow marking case as solved without defining causative variants
- Admin users can create missing beacon datasets from the institute's settings page
- GenCC links on gene and variant pages
- Deprecation warnings when launching the app using a .yaml config file or loading cases using .ped files
### Changed
- Improved HTML syntax in case report template
- Modified message displayed when variant rank stats could not be calculated
- Expanded instructions on how to test on CG development server (cg-vm1)
- Added more somatic variant callers (Balsamic v9 SNV, develop SV)
### Fixed
- Remove load demo case command from docker-compose.yml
- Text elements being split across pages in PDF reports
- Made login password field of type `password` in LDAP login form
- Gene panels HTML select in institute's settings page
- Bootstrap upgraded to version 5
- Fix some Sourcery and SonarCloud suggestions
- Escape special characters in case search on institute and dashboard pages
- Broken case PDF reports when no Madeline pedigree image can be created
- Removed text-white links style that were invisible in new pages style
- Variants pagination after pressing "Filter variants" or "Clinical filter"
- Layout of buttons Matchmaker submission panel (case page)
- Removing cases from Matchmaker (simplified code and fixed functionality)
- Reintroduce check for missing alignment files purged from server

## [4.53]
### Added
### Changed
- Point Alamut API key docs link to new API version
- Parse dbSNP id from ID only if it says "rs", else use VEP CSQ fields
- Removed MarkupSafe from the dependencies
### Fixed
- Reintroduced loading of SVs for demo case 643595
- Successful parse of FOUND_IN should avoid GATK caller default
- All vulnerabilities flagged by SonarCloud

## [4.52]
### Added
- Demo cancer case gets loaded together with demo RD case in demo instance
- Parse REVEL_score alongside REVEL_rankscore from csq field and display it on SNV variant page
- Rank score results now show the ranking range
- cDNA and protein changes displayed on institute causatives pages
- Optional SESSION_TIMEOUT_MINUTES configuration in app config files
- Script to convert old OMIM case format (list of integers) to new format (list of dictionaries)
- Additional check for user logged in status before serving alignment files
- Download .cgh files from cancer samples table on cancer case page
- Number of documents and date of last update on genes page
### Changed
- Verify user before redirecting to IGV alignments and sashimi plots
- Build case IGV tracks starting from case and variant objects instead of passing all params in a form
- Unfreeze Werkzeug lib since Flask_login v.0.6 with bugfix has been released
- Sort gene panels by name (panelS and variant page)
- Removed unused `server.blueprints.alignviewers.unindexed_remote_static` endpoint
- User sessions to check files served by `server.blueprints.alignviewers.remote_static` endpoint
- Moved Beacon-related functions to a dedicated app extension
- Audit Filter now also loads filter displaying the variants for it
### Fixed
- Handle `attachment_filename` parameter renamed to `download_name` when Flask 2.2 will be released
- Removed cursor timeout param in cases find adapter function to avoid many code warnings
- Removed stream argument deprecation warning in tests
- Handle `no intervals found` warning in load_region test
- Beacon remove variants
- Protect remote_cors function in alignviewers view from Server-Side Request Forgery (SSRF)
- Check creation date of last document in gene collection to display when genes collection was updated last

## [4.51]
### Added
- Config file containing codecov settings for pull requests
- Add an IGV.js direct link button from case page
- Security policy file
- Hide/shade compound variants based on rank score on variantS from filter
- Chromograph legend documentation direct link
### Changed
- Updated deprecated Codecov GitHub action to v.2
- Simplified code of scout/adapter/mongo/variant
- Update IGV.js to v2.11.2
- Show summary number of variant gene panels on general report if more than 3
### Fixed
- Marrvel link for variants in genome build 38 (using liftover to build 37)
- Remove flags from codecov config file
- Fixed filter bug with high negative SPIDEX scores
- Renamed IARC TP53 button to to `TP53 Database`, modified also link since IARC has been moved to the US NCI: `https://tp53.isb-cgc.org/`
- Parsing new format of OMIM case info when exporting patients to Matchmaker
- Remove flask-debugtoolbar lib dependency that is using deprecated code and causes app to crash after new release of Jinja2 (3.1)
- Variant page crashing for cases with old OMIM terms structure (a list of integers instead of dictionary)
- Variant page crashing when creating MARRVEL link for cases with no genome build
- SpliceAI documentation link
- Fix deprecated `safe_str_cmp` import from `werkzeug.security` by freezing Werkzeug lib to v2.0 until Flask_login v.0.6 with bugfix is released
- List gene names densely in general report for SVs that contain more than 3 genes
- Show transcript ids on refseq genes on hg19 in IGV.js, using refgene source
- Display correct number of genes in general report for SVs that contain more than 32 genes
- Broken Google login after new major release of `lepture/authlib`
- Fix frequency and callers display on case general report

## [4.50.1]
### Fixed
- Show matching causative STR_repid for legacy str variants (pre Stranger hgnc_id)

## [4.50]
### Added
- Individual-specific OMIM terms
- OMIM disease descriptions in ClinVar submission form
- Add a toggle for melter rerun monitoring of cases
- Add a config option to show the rerun monitoring toggle
- Add a cli option to export cases with rerun monitoring enabled
- Add a link to STRipy for STR variants; shallow for ARX and HOXA13
- Hide by default variants only present in unaffected individuals in variants filters
- OMIM terms in general case report
- Individual-level info on OMIM and HPO terms in general case report
- PanelApp gene link among the external links on variant page
- Dashboard case filters fields help
- Filter cases by OMIM terms in cases and dashboard pages
### Fixed
- A malformed panel id request would crash with exception: now gives user warning flash with redirect
- Link to HPO resource file hosted on `http://purl.obolibrary.org`
- Gene search form when gene exists only in build 38
- Fixed odd redirect error and poor error message on missing column for gene panel csv upload
- Typo in parse variant transcripts function
- Modified keys name used to parse local observations (archived) frequencies to reflect change in MIP keys naming
- Better error handling for partly broken/timed out chanjo reports
- Broken javascript code when case Chromograph data is malformed
- Broader space for case synopsis in general report
- Show partial causatives on causatives and matching causatives panels
- Partial causative assignment in cases with no OMIM or HPO terms
- Partial causative OMIM select options in variant page
### Changed
- Slightly smaller and improved layout of content in case PDF report
- Relabel more cancer variant pages somatic for navigation
- Unify caseS nav links
- Removed unused `add_compounds` param from variant controllers function
- Changed default hg19 genome for IGV.js to legacy hg19_1kg_decoy to fix a few problematic loci
- Reduce code complexity (parse/ensembl.py)
- Silence certain fields in ClinVar export if prioritised ones exist (chrom-start-end if hgvs exist)
- Made phenotype non-mandatory when marking a variant as partial causative
- Only one phenotype condition type (OMIM or HPO) per variant is used in ClinVar submissions
- ClinVar submission variant condition prefers OMIM over HPO if available
- Use lighter version of gene objects in Omim MongoDB adapter, panels controllers, panels views and institute controllers
- Gene-variants table size is now adaptive
- Remove unused file upload on gene-variants page

## [4.49]
### Fixed
- Pydantic model types for genome_build, madeline_info, peddy_ped_check and peddy_sex_check, rank_model_version and sv_rank_model_version
- Replace `MatchMaker` with `Matchmaker` in all places visible by a user
- Save diagnosis labels along with OMIM terms in Matchmaker Exchange submission objects
- `libegl-mesa0_21.0.3-0ubuntu0.3~20.04.5_amd64.deb` lib not found by GitHub actions Docker build
- Remove unused `chromograph_image_files` and `chromograph_prefixes` keys saved when creating or updating an RD case
- Search managed variants by description and with ignore case
### Changed
- Introduced page margins on exported PDF reports
- Smaller gene fonts in downloaded HPO genes PDF reports
- Reintroduced gene coverage data in the PDF-exported general report of rare-disease cases
- Check for existence of case report files before creating sidebar links
- Better description of HPO and OMIM terms for patients submitted to Matchmaker Exchange
- Remove null non-mandatory key/values when updating a case
- Freeze WTForms<3 due to several form input rendering changes

## [4.48.1]
### Fixed
- General case PDF report for recent cases with no pedigree

## [4.48]
### Added
- Option to cancel a request for research variants in case page
### Changed
- Update igv.js to v2.10.5
- Updated example of a case delivery report
- Unfreeze cyvcf2
- Builder images used in Scout Dockerfiles
- Crash report email subject gives host name
- Export general case report to PDF using PDFKit instead of WeasyPrint
- Do not include coverage report in PDF case report since they might have different orientation
- Export cancer cases's "Coverage and QC report" to PDF using PDFKit instead of Weasyprint
- Updated cancer "Coverage and QC report" example
- Keep portrait orientation in PDF delivery report
- Export delivery report to PDF using PDFKit instead of Weasyprint
- PDF export of clinical and research HPO panels using PDFKit instead of Weasyprint
- Export gene panel report to PDF using PDFKit
- Removed WeasyPrint lib dependency

### Fixed
- Reintroduced missing links to Swegen and Beacon and dbSNP in RD variant page, summary section
- Demo delivery report orientation to fit new columns
- Missing delivery report in demo case
- Cast MNVs to SNV for test
- Export verified variants from all institutes when user is admin
- Cancer coverage and QC report not found for demo cancer case
- Pull request template instructions on how to deploy to test server
- PDF Delivery report not showing Swedac logo
- Fix code typos
- Disable codefactor raised by ESLint for javascript functions located on another file
- Loading spinner stuck after downloading a PDF gene panel report
- IGV browser crashing when file system with alignment files is not mounted

## [4.47]
### Added
- Added CADD, GnomAD and genotype calls to variantS export
### Changed
- Pull request template, to illustrate how to deploy pull request branches on cg-vm1 stage server
### Fixed
- Compiled Docker image contains a patched version (v4.9) of chanjo-report

## [4.46.1]
### Fixed
- Downloading of files generated within the app container (MT-report, verified variants, pedigrees, ..)

## [4.46]
### Added
- Created a Dockefile to be used to serve the dockerized app in production
- Modified the code to collect database params specified as env vars
- Created a GitHub action that pushes the Dockerfile-server image to Docker Hub (scout-server-stage) every time a PR is opened
- Created a GitHub action that pushes the Dockerfile-server image to Docker Hub (scout-server) every time a new release is created
- Reassign MatchMaker Exchange submission to another user when a Scout user is deleted
- Expose public API JSON gene panels endpoint, primarily to enable automated rerun checking for updates
- Add utils for dictionary type
- Filter institute cases using multiple HPO terms
- Vulture GitHub action to identify and remove unused variables and imports
### Changed
- Updated the python config file documentation in admin guide
- Case configuration parsing now uses Pydantic for improved typechecking and config handling
- Removed test matrices to speed up automatic testing of PRs
- Switch from Coveralls to Codecov to handle CI test coverage
- Speed-up CI tests by caching installation of libs and splitting tests into randomized groups using pytest-test-groups
- Improved LDAP login documentation
- Use lib flask-ldapconn instead of flask_ldap3_login> to handle ldap authentication
- Updated Managed variant documentation in user guide
- Fix and simplify creating and editing of gene panels
- Simplified gene variants search code
- Increased the height of the genes track in the IGV viewer
### Fixed
- Validate uploaded managed variant file lines, warning the user.
- Exporting validated variants with missing "genes" database key
- No results returned when searching for gene variants using a phenotype term
- Variants filtering by gene symbols file
- Make gene HGNC symbols field mandatory in gene variants page and run search only on form submit
- Make sure collaborator gene variants are still visible, even if HPO filter is used

## [4.45]
### Added
### Changed
- Start Scout also when loqusdbapi is not reachable
- Clearer definition of manual standard and custom inheritance models in gene panels
- Allow searching multiple chromosomes in filters
### Fixed
- Gene panel crashing on edit action

## [4.44]
### Added
### Changed
- Display Gene track beneath each sample track when displaying splice junctions in igv browser
- Check outdated gene symbols and update with aliases for both RD and cancer variantS
### Fixed
- Added query input check and fixed the Genes API endpoint to return a json formatted error when request is malformed
- Typo in ACMG BP6 tooltip

## [4.43.1]
### Added
- Added database index for OMIM disease term genes
### Changed
### Fixed
- Do not drop HPO terms collection when updating HPO terms via the command line
- Do not drop disease (OMIM) terms collection when updating diseases via the command line

## [4.43]
### Added
- Specify which collection(s) update/build indexes for
### Fixed
- Do not drop genes and transcripts collections when updating genes via the command line

## [4.42.1]
### Added
### Changed
### Fixed
- Freeze PyMongo lib to version<4.0 to keep supporting previous MongoDB versions
- Speed up gene panels creation and update by collecting only light gene info from database
- Avoid case page crash on Phenomizer queries timeout

## [4.42]
### Added
- Choose custom pinned variants to submit to MatchMaker Exchange
- Submit structural variant as genes to the MatchMaker Exchange
- Added function for maintainers and admins to remove gene panels
- Admins can restore deleted gene panels
- A development docker-compose file illustrating the scout/chanjo-report integration
- Show AD on variants view for cancer SV (tumor and normal)
- Cancer SV variants filter AD, AF (tumor and normal)
- Hiding the variants score column also from cancer SVs, as for the SNVs
### Changed
- Enforce same case _id and display_name when updating a case
- Enforce same individual ids, display names and affected status when updating a case
- Improved documentation for connecting to loqusdb instances (including loqusdbapi)
- Display and download HPO gene panels' gene symbols in italics
- A faster-built and lighter Docker image
- Reduce complexity of `panels` endpoint moving some code to the panels controllers
- Update requirements to use flask-ldap3-login>=0.9.17 instead of freezing WTForm
### Fixed
- Use of deprecated TextField after the upgrade of WTF to v3.0
- Freeze to WTForms to version < 3
- Remove the extra files (bed files and madeline.svg) introduced by mistake
- Cli command loading demo data in docker-compose when case custom images exist and is None
- Increased MongoDB connection serverSelectionTimeoutMS parameter to 30K (default value according to MongoDB documentation)
- Better differentiate old obs counts 0 vs N/A
- Broken cancer variants page when default gene panel was deleted
- Typo in tx_overview function in variant controllers file
- Fixed loqusdbapi SV search URL
- SV variants filtering using Decipher criterion
- Removing old gene panels that don't contain the `maintainer` key.

## [4.41.1]
### Fixed
- General reports crash for variant annotations with same variant on other cases

## [4.41]
### Added
- Extended the instructions for running the Scout Docker image (web app and cli).
- Enabled inclusion of custom images to STR variant view
### Fixed
- General case report sorting comments for variants with None genetic models
- Do not crash but redirect to variants page with error when a variant is not found for a case
- UCSC links coordinates for SV variants with start chromosome different than end chromosome
- Human readable variants name in case page for variants having start chromosome different from end chromosome
- Avoid always loading all transcripts when checking gene symbol: introduce gene captions
- Slow queries for evaluated variants on e.g. case page - use events instead
### Changed
- Rearrange variant page again, moving severity predictions down.
- More reactive layout width steps on variant page

## [4.40.1]
### Added
### Fixed
- Variants dismissed with inconsistent inheritance pattern can again be shown in general case report
- General report page for variants with genes=None
- General report crashing when variants have no panels
- Added other missing keys to case and variant dictionaries passed to general report
### Changed

## [4.40]
### Added
- A .cff citation file
- Phenotype search API endpoint
- Added pagination to phenotype API
- Extend case search to include internal MongoDB id
- Support for connecting to a MongoDB replica set (.py config files)
- Support for connecting to a MongoDB replica set (.yaml config files)
### Fixed
- Command to load the OMIM gene panel (`scout load panel --omim`)
- Unify style of pinned and causative variants' badges on case page
- Removed automatic spaces after punctuation in comments
- Remove the hardcoded number of total individuals from the variant's old observations panel
- Send delete requests to a connected Beacon using the DELETE method
- Layout of the SNV and SV variant page - move frequency up
### Changed
- Stop updating database indexes after loading exons via command line
- Display validation status badge also for not Sanger-sequenced variants
- Moved Frequencies, Severity and Local observations panels up in RD variants page
- Enabled Flask CORS to communicate CORS status to js apps
- Moved the code preparing the transcripts overview to the backend
- Refactored and filtered json data used in general case report
- Changed the database used in docker-compose file to use the official MongoDB v4.4 image
- Modified the Python (3.6, 3.8) and MongoDB (3.2, 4.4, 5.0) versions used in testing matrices (GitHub actions)
- Capitalize case search terms on institute and dashboard pages


## [4.39]
### Added
- COSMIC IDs collected from CSQ field named `COSMIC`
### Fixed
- Link to other causative variants on variant page
- Allow multiple COSMIC links for a cancer variant
- Fix floating text in severity box #2808
- Fixed MitoMap and HmtVar links for hg38 cases
- Do not open new browser tabs when downloading files
- Selectable IGV tracks on variant page
- Missing splice junctions button on variant page
- Refactor variantS representative gene selection, and use it also for cancer variant summary
### Changed
- Improve Javascript performance for displaying Chromograph images
- Make ClinVar classification more evident in cancer variant page

## [4.38]
### Added
- Option to hide Alamut button in the app config file
### Fixed
- Library deprecation warning fixed (insert is deprecated. Use insert_one or insert_many instead)
- Update genes command will not trigger an update of database indices any more
- Missing resources in temporary downloading directory when updating genes using the command line
- Restore previous variant ACMG classification in a scrollable div
- Loading spinner not stopping after downloading PDF case reports and variant list export
- Add extra Alamut links higher up on variant pages
- Improve UX for phenotypes in case page
- Filter and export of STR variants
- Update look of variants page navigation buttons
### Changed

## [4.37]
### Added
- Highlight and show version number for RefSeq MANE transcripts.
- Added integration to a rerunner service for toggling reanalysis with updated pedigree information
- SpliceAI display and parsing from VEP CSQ
- Display matching tiered variants for cancer variants
- Display a loading icon (spinner) until the page loads completely
- Display filter badges in cancer variants list
- Update genes from pre-downloaded file resources
- On login, OS, browser version and screen size are saved anonymously to understand how users are using Scout
- API returning institutes data for a given user: `/api/v1/institutes`
- API returning case data for a given institute: `/api/v1/institutes/<institute_id>/cases`
- Added GMS and Lund university hospital logos to login page
- Made display of Swedac logo configurable
- Support for displaying custom images in case view
- Individual-specific HPO terms
- Optional alamut_key in institute settings for Alamut Plus software
- Case report API endpoint
- Tooltip in case explaining that genes with genome build different than case genome build will not be added to dynamic HPO panel.
- Add DeepVariant as a caller
### Fixed
- Updated IGV to v2.8.5 to solve missing gene labels on some zoom levels
- Demo cancer case config file to load somatic SNVs and SVs only.
- Expand list of refseq trancripts in ClinVar submission form
- Renamed `All SNVs and INDELs` institute sidebar element to `Search SNVs and INDELs` and fixed its style.
- Add missing parameters to case load-config documentation
- Allow creating/editing gene panels and dynamic gene panels with genes present in genome build 38
- Bugfix broken Pytests
- Bulk dismissing variants error due to key conversion from string to integer
- Fix typo in index documentation
- Fixed crash in institute settings page if "collaborators" key is not set in database
- Don't stop Scout execution if LoqusDB call fails and print stacktrace to log
- Bug when case contains custom images with value `None`
- Bug introduced when fixing another bug in Scout-LoqusDB interaction
- Loading of OMIM diagnoses in Scout demo instance
- Remove the docker-compose with chanjo integration because it doesn't work yet.
- Fixed standard docker-compose with scout demo data and database
- Clinical variant assessments not present for pinned and causative variants on case page.
- MatchMaker matching one node at the time only
- Remove link from previously tiered variants badge in cancer variants page
- Typo in gene cell on cancer variants page
- Managed variants filter form
### Changed
- Better naming for variants buttons on cancer track (somatic, germline). Also show cancer research button if available.
- Load case with missing panels in config files, but show warning.
- Changing the (Female, Male) symbols to (F/M) letters in individuals_table and case-sma.
- Print stacktrace if case load command fails
- Added sort icon and a pointer to the cursor to all tables with sortable fields
- Moved variant, gene and panel info from the basic pane to summary panel for all variants.
- Renamed `Basics` panel to `Classify` on variant page.
- Revamped `Basics` panel to a panel dedicated to classify variants
- Revamped the summary panel to be more compact.
- Added dedicated template for cancer variants
- Removed Gene models, Gene annotations and Conservation panels for cancer variants
- Reorganized the orders of panels for variant and cancer variant views
- Added dedicated variant quality panel and removed relevant panes
- A more compact case page
- Removed OMIM genes panel
- Make genes panel, pinned variants panel, causative variants panel and ClinVar panel scrollable on case page
- Update to Scilifelab's 2020 logo
- Update Gens URL to support Gens v2.0 format
- Refactor tests for parsing case configurations
- Updated links to HPO downloadable resources
- Managed variants filtering defaults to all variant categories
- Changing the (Kind) drop-down according to (Category) drop-down in Managed variant add variant
- Moved Gens button to individuals table
- Check resource files availability before starting updating OMIM diagnoses
- Fix typo in `SHOW_OBSERVED_VARIANT_ARCHIVE` config param

## [4.36]
### Added
- Parse and save splice junction tracks from case config file
- Tooltip in observations panel, explaining that case variants with no link might be old variants, not uploaded after a case rerun
### Fixed
- Warning on overwriting variants with same position was no longer shown
- Increase the height of the dropdowns to 425px
- More indices for the case table as it grows, specifically for causatives queries
- Splice junction tracks not centered over variant genes
- Total number of research variants count
- Update variants stats in case documents every time new variants are loaded
- Bug in flashing warning messages when filtering variants
### Changed
- Clearer warning messages for genes and gene/gene-panels searches in variants filters

## [4.35]
### Added
- A new index for hgnc_symbol in the hgnc_gene collection
- A Pedigree panel in STR page
- Display Tier I and II variants in case view causatives card for cancer cases
### Fixed
- Send partial file data to igv.js when visualizing sashimi plots with splice junction tracks
- Research variants filtering by gene
- Do not attempt to populate annotations for not loaded pinned/causatives
- Add max-height to all dropdowns in filters
### Changed
- Switch off non-clinical gene warnings when filtering research variants
- Don't display OMIM disease card in case view for cancer cases
- Refactored Individuals and Causative card in case view for cancer cases
- Update and style STR case report

## [4.34]
### Added
- Saved filter lock and unlock
- Filters can optionally be marked audited, logging the filter name, user and date on the case events and general report.
- Added `ClinVar hits` and `Cosmic hits` in cancer SNVs filters
- Added `ClinVar hits` to variants filter (rare disease track)
- Load cancer demo case in docker-compose files (default and demo file)
- Inclusive-language check using [woke](https://github.com/get-woke/woke) github action
- Add link to HmtVar for mitochondrial variants (if VCF is annotated with HmtNote)
- Grey background for dismissed compounds in variants list and variant page
- Pin badge for pinned compounds in variants list and variant page
- Support LoqusDB REST API queries
- Add a docker-compose-matchmaker under scout/containers/development to test matchmaker locally
- Script to investigate consequences of symbol search bug
- Added GATK to list of SV and cancer SV callers
### Fixed
- Make MitoMap link work for hg38 again
- Export Variants feature crashing when one of the variants has no primary transcripts
- Redirect to last visited variantS page when dismissing variants from variants list
- Improved matching of SVs Loqus occurrences in other cases
- Remove padding from the list inside (Matching causatives from other cases) panel
- Pass None to get_app function in CLI base since passing script_info to app factory functions was deprecated in Flask 2.0
- Fixed failing tests due to Flask update to version 2.0
- Speed up user events view
- Causative view sort out of memory error
- Use hgnc_id for gene filter query
- Typo in case controllers displaying an error every time a patient is matched against external MatchMaker nodes
- Do not crash while attempting an update for variant documents that are too big (> 16 MB)
- Old STR causatives (and other variants) may not have HGNC symbols - fix sort lambda
- Check if gene_obj has primary_transcript before trying to access it
- Warn if a gene manually searched is in a clinical panel with an outdated name when filtering variants
- ChrPos split js not needed on STR page yet
### Changed
- Remove parsing of case `genome_version`, since it's not used anywhere downstream
- Introduce deprecation warning for Loqus configs that are not dictionaries
- SV clinical filter no longer filters out sub 100 nt variants
- Count cases in LoqusDB by variant type
- Commit pulse repo badge temporarily set to weekly
- Sort ClinVar submissions objects by ascending "Last evaluated" date
- Refactored the MatchMaker integration as an extension
- Replaced some sensitive words as suggested by woke linter
- Documentation for load-configuration rewritten.
- Add styles to MatchMaker matches table
- More detailed info on the data shared in MatchMaker submission form

## [4.33.1]
### Fixed
- Include markdown for release autodeploy docs
- Use standard inheritance model in ClinVar (https://ftp.ncbi.nlm.nih.gov/pub/GTR/standard_terms/Mode_of_inheritance.txt)
- Fix issue crash with variants that have been unflagged causative not being available in other causatives
### Added
### Changed

## [4.33]
### Fixed
- Command line crashing when updating an individual not found in database
- Dashboard page crashing when filters return no data
- Cancer variants filter by chromosome
- /api/v1/genes now searches for genes in all genome builds by default
- Upgraded igv.js to version 2.8.1 (Fixed Unparsable bed record error)
### Added
- Autodeploy docs on release
- Documentation for updating case individuals tracks
- Filter cases and dashboard stats by analysis track
### Changed
- Changed from deprecated db update method
- Pre-selected fields to run queries with in dashboard page
- Do not filter by any institute when first accessing the dashboard
- Removed OMIM panel in case view for cancer cases
- Display Tier I and II variants in case view causatives panel for cancer cases
- Refactored Individuals and Causative panels in case view for cancer cases

## [4.32.1]
### Fixed
- iSort lint check only
### Changed
- Institute cases page crashing when a case has track:Null
### Added

## [4.32]
### Added
- Load and show MITOMAP associated diseases from VCF (INFO field: MitomapAssociatedDiseases, via HmtNote)
- Show variant allele frequencies for mitochondrial variants (GRCh38 cases)
- Extend "public" json API with diseases (OMIM) and phenotypes (HPO)
- HPO gene list download now has option for clinical and non-clinical genes
- Display gene splice junctions data in sashimi plots
- Update case individuals with splice junctions tracks
- Simple Docker compose for development with local build
- Make Phenomodels subpanels collapsible
- User side documentation of cytogenomics features (Gens, Chromograph, vcf2cytosure, rhocall)
- iSort GitHub Action
- Support LoqusDB REST API queries
### Fixed
- Show other causative once, even if several events point to it
- Filtering variants by mitochondrial chromosome for cases with genome build=38
- HPO gene search button triggers any warnings for clinical / non-existing genes also on first search
- Fixed a bug in variants pages caused by MT variants without alt_frequency
- Tests for CADD score parsing function
- Fixed the look of IGV settings on SNV variant page
- Cases analyzed once shown as `rerun`
- Missing case track on case re-upload
- Fixed severity rank for SO term "regulatory region ablation"
### Changed
- Refactor according to CodeFactor - mostly reuse of duplicated code
- Phenomodels language adjustment
- Open variants in a new window (from variants page)
- Open overlapping and compound variants in a new window (from variant page)
- gnomAD link points to gnomAD v.3 (build GRCh38) for mitochondrial variants.
- Display only number of affected genes for dismissed SVs in general report
- Chromosome build check when populating the variants filter chromosome selection
- Display mitochondrial and rare diseases coverage report in cases with missing 'rare' track

## [4.31.1]
### Added
### Changed
- Remove mitochondrial and coverage report from cancer cases sidebar
### Fixed
- ClinVar page when dbSNP id is None

## [4.31]
### Added
- gnomAD annotation field in admin guide
- Export also dynamic panel genes not associated to an HPO term when downloading the HPO panel
- Primary HGNC transcript info in variant export files
- Show variant quality (QUAL field from vcf) in the variant summary
- Load/update PDF gene fusion reports (clinical and research) generated with Arriba
- Support new MANE annotations from VEP (both MANE Select and MANE Plus Clinical)
- Display on case activity the event of a user resetting all dismissed variants
- Support gnomAD population frequencies for mitochondrial variants
- Anchor links in Casedata ClinVar panels to redirect after renaming individuals
### Fixed
- Replace old docs link www.clinicalgenomics.se/scout with new https://clinical-genomics.github.io/scout
- Page formatting issues whenever case and variant comments contain extremely long strings with no spaces
- Chromograph images can be one column and have scrollbar. Removed legacy code.
- Column labels for ClinVar case submission
- Page crashing looking for LoqusDB observation when variant doesn't exist
- Missing inheritance models and custom inheritance models on newly created gene panels
- Accept only numbers in managed variants filter as position and end coordinates
- SNP id format and links in Variant page, ClinVar submission form and general report
- Case groups tooltip triggered only when mouse is on the panel header
### Changed
- A more compact case groups panel
- Added landscape orientation CSS style to cancer coverage and QC demo report
- Improve user documentation to create and save new gene panels
- Removed option to use space as separator when uploading gene panels
- Separating the columns of standard and custom inheritance models in gene panels
- Improved ClinVar instructions for users using non-English Excel

## [4.30.2]
### Added
### Fixed
- Use VEP RefSeq ID if RefSeq list is empty in RefSeq transcripts overview
- Bug creating variant links for variants with no end_chrom
### Changed

## [4.30.1]
### Added
### Fixed
- Cryptography dependency fixed to use version < 3.4
### Changed

## [4.30]
### Added
- Introduced a `reset dismiss variant` verb
- Button to reset all dismissed variants for a case
- Add black border to Chromograph ideograms
- Show ClinVar annotations on variantS page
- Added integration with GENS, copy number visualization tool
- Added a VUS label to the manual classification variant tags
- Add additional information to SNV verification emails
- Tooltips documenting manual annotations from default panels
- Case groups now show bam files from all cases on align view
### Fixed
- Center initial igv view on variant start with SNV/indels
- Don't set initial igv view to negative coordinates
- Display of GQ for SV and STR
- Parsing of AD and related info for STRs
- LoqusDB field in institute settings accepts only existing Loqus instances
- Fix DECIPHER link to work after DECIPHER migrated to GRCh38
- Removed visibility window param from igv.js genes track
- Updated HPO download URL
- Patch HPO download test correctly
- Reference size on STR hover not needed (also wrong)
- Introduced genome build check (allowed values: 37, 38, "37", "38") on case load
- Improve case searching by assignee full name
- Populating the LoqusDB select in institute settings
### Changed
- Cancer variants table header (pop freq etc)
- Only admin users can modify LoqusDB instance in Institute settings
- Style of case synopsis, variants and case comments
- Switched to igv.js 2.7.5
- Do not choke if case is missing research variants when research requested
- Count cases in LoqusDB by variant type
- Introduce deprecation warning for Loqus configs that are not dictionaries
- Improve create new gene panel form validation
- Make XM- transcripts less visible if they don't overlap with transcript refseq_id in variant page
- Color of gene panels and comments panels on cases and variant pages
- Do not choke if case is missing research variants when reserch requested

## [4.29.1]
### Added
### Fixed
- Always load STR variants regardless of RankScore threshold (hotfix)
### Changed

## [4.29]
### Added
- Added a page about migrating potentially breaking changes to the documentation
- markdown_include in development requirements file
- STR variants filter
- Display source, Z-score, inheritance pattern for STR annotations from Stranger (>0.6.1) if available
- Coverage and quality report to cancer view
### Fixed
- ACMG classification page crashing when trying to visualize a classification that was removed
- Pretty print HGVS on gene variants (URL-decode VEP)
- Broken or missing link in the documentation
- Multiple gene names in ClinVar submission form
- Inheritance model select field in ClinVar submission
- IGV.js >2.7.0 has an issue with the gene track zoom levels - temp freeze at 2.7.0
- Revert CORS-anywhere and introduce a local http proxy for cloud tracks
### Changed

## [4.28]
### Added
- Chromograph integration for displaying PNGs in case-page
- Add VAF to cancer case general report, and remove some of its unused fields
- Variants filter compatible with genome browser location strings
- Support for custom public igv tracks stored on the cloud
- Add tests to increase testing coverage
- Update case variants count after deleting variants
- Update IGV.js to latest (v2.7.4)
- Bypass igv.js CORS check using `https://github.com/Rob--W/cors-anywhere`
- Documentation on default and custom IGV.js tracks (admin docs)
- Lock phenomodels so they're editable by admins only
- Small case group assessment sharing
- Tutorial and files for deploying app on containers (Kubernetes pods)
- Canonical transcript and protein change of canonical transcript in exported variants excel sheet
- Support for Font Awesome version 6
- Submit to Beacon from case page sidebar
- Hide dismissed variants in variants pages and variants export function
- Systemd service files and instruction to deploy Scout using podman
### Fixed
- Bugfix: unused `chromgraph_prefix |tojson` removed
- Freeze coloredlogs temporarily
- Marrvel link
- Don't show TP53 link for silent or synonymous changes
- OMIM gene field accepts any custom number as OMIM gene
- Fix Pytest single quote vs double quote string
- Bug in gene variants search by similar cases and no similar case is found
- Delete unused file `userpanel.py`
- Primary transcripts in variant overview and general report
- Google OAuth2 login setup in README file
- Redirect to 'missing file'-icon if configured Chromograph file is missing
- Javascript error in case page
- Fix compound matching during variant loading for hg38
- Cancer variants view containing variants dismissed with cancer-specific reasons
- Zoom to SV variant length was missing IGV contig select
- Tooltips on case page when case has no default gene panels
### Changed
- Save case variants count in case document and not in sessions
- Style of gene panels multiselect on case page
- Collapse/expand main HPO checkboxes in phenomodel preview
- Replaced GQ (Genotype quality) with VAF (Variant allele frequency) in cancer variants GT table
- Allow loading of cancer cases with no tumor_purity field
- Truncate cDNA and protein changes in case report if longer than 20 characters


## [4.27]
### Added
- Exclude one or more variant categories when running variants delete command
### Fixed
### Changed

## [4.26.1]
### Added
### Fixed
- Links with 1-letter aa codes crash on frameshift etc
### Changed

## [4.26]
### Added
- Extend the delete variants command to print analysis date, track, institute, status and research status
- Delete variants by type of analysis (wgs|wes|panel)
- Links to cBioPortal, MutanTP53, IARC TP53, OncoKB, MyCancerGenome, CIViC
### Fixed
- Deleted variants count
### Changed
- Print output of variants delete command as a tab separated table

## [4.25]
### Added
- Command line function to remove variants from one or all cases
### Fixed
- Parse SMN None calls to None rather than False

## [4.24.1]
### Fixed
- Install requirements.txt via setup file

## [4.24]
### Added
- Institute-level phenotype models with sub-panels containing HPO and OMIM terms
- Runnable Docker demo
- Docker image build and push github action
- Makefile with shortcuts to docker commands
- Parse and save synopsis, phenotype and cohort terms from config files upon case upload
### Fixed
- Update dismissed variant status when variant dismissed key is missing
- Breakpoint two IGV button now shows correct chromosome when different from bp1
- Missing font lib in Docker image causing the PDF report download page to crash
- Sentieon Manta calls lack Somaticscore - load anyway
- ClinVar submissions crashing due to pinned variants that are not loaded
- Point ExAC pLI score to new gnomad server address
- Bug uploading cases missing phenotype terms in config file
- STRs loaded but not shown on browser page
- Bug when using adapter.variant.get_causatives with case_id without causatives
- Problem with fetching "solved" from scout export cases cli
- Better serialising of datetime and bson.ObjectId
- Added `volumes` folder to .gitignore
### Changed
- Make matching causative and managed variants foldable on case page
- Remove calls to PyMongo functions marked as deprecated in backend and frontend(as of version 3.7).
- Improved `scout update individual` command
- Export dynamic phenotypes with ordered gene lists as PDF


## [4.23]
### Added
- Save custom IGV track settings
- Show a flash message with clear info about non-valid genes when gene panel creation fails
- CNV report link in cancer case side navigation
- Return to comment section after editing, deleting or submitting a comment
- Managed variants
- MT vs 14 chromosome mean coverage stats if Scout is connected to Chanjo
### Fixed
- missing `vcf_cancer_sv` and `vcf_cancer_sv_research` to manual.
- Split ClinVar multiple clnsig values (slash-separated) and strip them of underscore for annotations without accession number
- Timeout of `All SNVs and INDELs` page when no valid gene is provided in the search
- Round CADD (MIPv9)
- Missing default panel value
- Invisible other causatives lines when other causatives lack gene symbols
### Changed
- Do not freeze mkdocs-material to version 4.6.1
- Remove pre-commit dependency

## [4.22]
### Added
- Editable cases comments
- Editable variants comments
### Fixed
- Empty variant activity panel
- STRs variants popover
- Split new ClinVar multiple significance terms for a variant
- Edit the selected comment, not the latest
### Changed
- Updated RELEASE docs.
- Pinned variants card style on the case page
- Merged `scout export exons` and `scout view exons` commands


## [4.21.2]
### Added
### Fixed
- Do not pre-filter research variants by (case-default) gene panels
- Show OMIM disease tooltip reliably
### Changed

## [4.21.1]
### Added
### Fixed
- Small change to Pop Freq column in variants ang gene panels to avoid strange text shrinking on small screens
- Direct use of HPO list for Clinical HPO SNV (and cancer SNV) filtering
- PDF coverage report redirecting to login page
### Changed
- Remove the option to dismiss single variants from all variants pages
- Bulk dismiss SNVs, SVs and cancer SNVs from variants pages

## [4.21]
### Added
- Support to configure LoqusDB per institute
- Highlight causative variants in the variants list
- Add tests. Mostly regarding building internal datatypes.
- Remove leading and trailing whitespaces from panel_name and display_name when panel is created
- Mark MANE transcript in list of transcripts in "Transcript overview" on variant page
- Show default panel name in case sidebar
- Previous buttons for variants pagination
- Adds a gh action that checks that the changelog is updated
- Adds a gh action that deploys new releases automatically to pypi
- Warn users if case default panels are outdated
- Define institute-specific gene panels for filtering in institute settings
- Use institute-specific gene panels in variants filtering
- Show somatic VAF for pinned and causative variants on case page

### Fixed
- Report pages redirect to login instead of crashing when session expires
- Variants filter loading in cancer variants page
- User, Causative and Cases tables not scaling to full page
- Improved docs for an initial production setup
- Compatibility with latest version of Black
- Fixed tests for Click>7
- Clinical filter required an extra click to Filter to return variants
- Restore pagination and shrink badges in the variants page tables
- Removing a user from the command line now inactivates the case only if user is last assignee and case is active
- Bugfix, LoqusDB per institute feature crashed when institute id was empty string
- Bugfix, LoqusDB calls where missing case count
- filter removal and upload for filters deleted from another page/other user
- Visualize outdated gene panels info in a popover instead of a tooltip in case page side panel

### Changed
- Highlight color on normal STRs in the variants table from green to blue
- Display breakpoints coordinates in verification emails only for structural variants


## [4.20]
### Added
- Display number of filtered variants vs number of total variants in variants page
- Search case by HPO terms
- Dismiss variant column in the variants tables
- Black and pre-commit packages to dev requirements

### Fixed
- Bug occurring when rerun is requested twice
- Peddy info fields in the demo config file
- Added load config safety check for multiple alignment files for one individual
- Formatting of cancer variants table
- Missing Score in SV variants table

### Changed
- Updated the documentation on how to create a new software release
- Genome build-aware cytobands coordinates
- Styling update of the Matchmaker card
- Select search type in case search form


## [4.19]

### Added
- Show internal ID for case
- Add internal ID for downloaded CGH files
- Export dynamic HPO gene list from case page
- Remove users as case assignees when their account is deleted
- Keep variants filters panel expanded when filters have been used

### Fixed
- Handle the ProxyFix ModuleNotFoundError when Werkzeug installed version is >1.0
- General report formatting issues whenever case and variant comments contain extremely long strings with no spaces

### Changed
- Created an institute wrapper page that contains list of cases, causatives, SNVs & Indels, user list, shared data and institute settings
- Display case name instead of case ID on clinVar submissions
- Changed icon of sample update in clinVar submissions


## [4.18]

### Added
- Filter cancer variants on cytoband coordinates
- Show dismiss reasons in a badge with hover for clinical variants
- Show an ellipsis if 10 cases or more to display with loqusdb matches
- A new blog post for version 4.17
- Tooltip to better describe Tumor and Normal columns in cancer variants
- Filter cancer SNVs and SVs by chromosome coordinates
- Default export of `Assertion method citation` to clinVar variants submission file
- Button to export up to 500 cancer variants, filtered or not
- Rename samples of a clinVar submission file

### Fixed
- Apply default gene panel on return to cancer variantS from variant view
- Revert to certificate checking when asking for Chanjo reports
- `scout download everything` command failing while downloading HPO terms

### Changed
- Turn tumor and normal allelic fraction to decimal numbers in tumor variants page
- Moved clinVar submissions code to the institutes blueprints
- Changed name of clinVar export files to FILENAME.Variant.csv and FILENAME.CaseData.csv
- Switched Google login libraries from Flask-OAuthlib to Authlib


## [4.17.1]

### Fixed
- Load cytobands for cases with chromosome build not "37" or "38"


## [4.17]

### Added
- COSMIC badge shown in cancer variants
- Default gene-panel in non-cancer structural view in url
- Filter SNVs and SVs by cytoband coordinates
- Filter cancer SNV variants by alt allele frequency in tumor
- Correct genome build in UCSC link from structural variant page



### Fixed
- Bug in clinVar form when variant has no gene
- Bug when sharing cases with the same institute twice
- Page crashing when removing causative variant tag
- Do not default to GATK caller when no caller info is provided for cancer SNVs


## [4.16.1]

### Fixed
- Fix the fix for handling of delivery reports for rerun cases

## [4.16]

### Added
- Adds possibility to add "lims_id" to cases. Currently only stored in database, not shown anywhere
- Adds verification comment box to SVs (previously only available for small variants)
- Scrollable pedigree panel

### Fixed
- Error caused by changes in WTForm (new release 2.3.x)
- Bug in OMIM case page form, causing the page to crash when a string was provided instead of a numerical OMIM id
- Fix Alamut link to work properly on hg38
- Better handling of delivery reports for rerun cases
- Small CodeFactor style issues: matchmaker results counting, a couple of incomplete tests and safer external xml
- Fix an issue with Phenomizer introduced by CodeFactor style changes

### Changed
- Updated the version of igv.js to 2.5.4

## [4.15.1]

### Added
- Display gene names in ClinVar submissions page
- Links to Varsome in variant transcripts table

### Fixed
- Small fixes to ClinVar submission form
- Gene panel page crash when old panel has no maintainers

## [4.15]

### Added
- Clinvar CNVs IGV track
- Gene panels can have maintainers
- Keep variant actions (dismissed, manual rank, mosaic, acmg, comments) upon variant re-upload
- Keep variant actions also on full case re-upload

### Fixed
- Fix the link to Ensembl for SV variants when genome build 38.
- Arrange information in columns on variant page
- Fix so that new cosmic identifier (COSV) is also acceptable #1304
- Fixed COSMIC tag in INFO (outside of CSQ) to be parses as well with `&` splitter.
- COSMIC stub URL changed to https://cancer.sanger.ac.uk/cosmic/search?q= instead.
- Updated to a version of IGV where bigBed tracks are visualized correctly
- Clinvar submission files are named according to the content (variant_data and case_data)
- Always show causatives from other cases in case overview
- Correct disease associations for gene symbol aliases that exist as separate genes
- Re-add "custom annotations" for SV variants
- The override ClinVar P/LP add-in in the Clinical Filter failed for new CSQ strings

### Changed
- Runs all CI checks in github actions

## [4.14.1]

### Fixed
- Error when variant found in loqusdb is not loaded for other case

## [4.14]

### Added
- Use github actions to run tests
- Adds CLI command to update individual alignments path
- Update HPO terms using downloaded definitions files
- Option to use alternative flask config when running `scout serve`
- Requirement to use loqusdb >= 2.5 if integrated

### Fixed
- Do not display Pedigree panel in cancer view
- Do not rely on internet connection and services available when running CI tests
- Variant loading assumes GATK if no caller set given and GATK filter status is seen in FILTER
- Pass genome build param all the way in order to get the right gene mappings for cases with build 38
- Parse correctly variants with zero frequency values
- Continue even if there are problems to create a region vcf
- STR and cancer variant navigation back to variants pages could fail

### Changed
- Improved code that sends requests to the external APIs
- Updates ranges for user ranks to fit todays usage
- Run coveralls on github actions instead of travis
- Run pip checks on github actions instead of coveralls
- For hg38 cases, change gnomAD link to point to version 3.0 (which is hg38 based)
- Show pinned or causative STR variants a bit more human readable

## [4.13.1]

### Added
### Fixed
- Typo that caused not all clinvar conflicting interpretations to be loaded no matter what
- Parse and retrieve clinvar annotations from VEP-annotated (VEP 97+) CSQ VCF field
- Variant clinvar significance shown as `not provided` whenever is `Uncertain significance`
- Phenomizer query crashing when case has no HPO terms assigned
- Fixed a bug affecting `All SNVs and INDELs` page when variants don't have canonical transcript
- Add gene name or id in cancer variant view

### Changed
- Cancer Variant view changed "Variant:Transcript:Exon:HGVS" to "Gene:Transcript:Exon:HGVS"

## [4.13]

### Added
- ClinVar SNVs track in IGV
- Add SMA view with SMN Copy Number data
- Easier to assign OMIM diagnoses from case page
- OMIM terms and specific OMIM term page

### Fixed
- Bug when adding a new gene to a panel
- Restored missing recent delivery reports
- Fixed style and links to other reports in case side panel
- Deleting cases using display_name and institute not deleting its variants
- Fixed bug that caused coordinates filter to override other filters
- Fixed a problem with finding some INS in loqusdb
- Layout on SV page when local observations without cases are present
- Make scout compatible with the new HPO definition files from `http://compbio.charite.de/jenkins/`
- General report visualization error when SNVs display names are very long


### Changed


## [4.12.4]

### Fixed
- Layout on SV page when local observations without cases are present

## [4.12.3]

### Fixed
- Case report when causative or pinned SVs have non null allele frequencies

## [4.12.2]

### Fixed
- SV variant links now take you to the SV variant page again
- Cancer variant view has cleaner table data entries for "N/A" data
- Pinned variant case level display hotfix for cancer and str - more on this later
- Cancer variants show correct alt/ref reads mirroring alt frequency now
- Always load all clinical STR variants even if a region load is attempted - index may be missing
- Same case repetition in variant local observations

## [4.12.1]

### Fixed
- Bug in variant.gene when gene has no HGVS description


## [4.12]

### Added
- Accepts `alignment_path` in load config to pass bam/cram files
- Display all phenotypes on variant page
- Display hgvs coordinates on pinned and causatives
- Clear panel pending changes
- Adds option to setup the database with static files
- Adds cli command to download the resources from CLI that scout needs
- Adds test files for merged somatic SV and CNV; as well as merged SNV, and INDEL part of #1279
- Allows for upload of OMIM-AUTO gene panel from static files without api-key

### Fixed
- Cancer case HPO panel variants link
- Fix so that some drop downs have correct size
- First IGV button in str variants page
- Cancer case activates on SNV variants
- Cases activate when STR variants are viewed
- Always calculate code coverage
- Pinned/Classification/comments in all types of variants pages
- Null values for panel's custom_inheritance_models
- Discrepancy between the manual disease transcripts and those in database in gene-edit page
- ACMG classification not showing for some causatives
- Fix bug which caused IGV.js to use hg19 reference files for hg38 data
- Bug when multiple bam files sources with non-null values are available


### Changed
- Renamed `requests` file to `scout_requests`
- Cancer variant view shows two, instead of four, decimals for allele and normal


## [4.11.1]

### Fixed
- Institute settings page
- Link institute settings to sharing institutes choices

## [4.11.0]

### Added
- Display locus name on STR variant page
- Alternative key `GNOMADAF_popmax` for Gnomad popmax allele frequency
- Automatic suggestions on how to improve the code on Pull Requests
- Parse GERP, phastCons and phyloP annotations from vep annotated CSQ fields
- Avoid flickering comment popovers in variant list
- Parse REVEL score from vep annotated CSQ fields
- Allow users to modify general institute settings
- Optionally format code automatically on commit
- Adds command to backup vital parts `scout export database`
- Parsing and displaying cancer SV variants from Manta annotated VCF files
- Dismiss cancer snv variants with cancer-specific options
- Add IGV.js UPD, RHO and TIDDIT coverage wig tracks.


### Fixed
- Slightly darker page background
- Fixed an issued with parsed conservation values from CSQ
- Clinvar submissions accessible to all users of an institute
- Header toolbar when on Clinvar page now shows institute name correctly
- Case should not always inactivate upon update
- Show dismissed snv cancer variants as grey on the cancer variants page
- Improved style of mappability link and local observations on variant page
- Convert all the GET requests to the igv view to POST request
- Error when updating gene panels using a file containing BOM chars
- Add/replace gene radio button not working in gene panels


## [4.10.1]

### Fixed
- Fixed issue with opening research variants
- Problem with coveralls not called by Travis CI
- Handle Biomart service down in tests


## [4.10.0]

### Added
- Rank score model in causatives page
- Exportable HPO terms from phenotypes page
- AMP guideline tiers for cancer variants
- Adds scroll for the transcript tab
- Added CLI option to query cases on time since case event was added
- Shadow clinical assessments also on research variants display
- Support for CRAM alignment files
- Improved str variants view : sorting by locus, grouped by allele.
- Delivery report PDF export
- New mosaicism tag option
- Add or modify individuals' age or tissue type from case page
- Display GC and allele depth in causatives table.
- Included primary reference transcript in general report
- Included partial causative variants in general report
- Remove dependency of loqusdb by utilising the CLI

### Fixed
- Fixed update OMIM command bug due to change in the header of the genemap2 file
- Removed Mosaic Tag from Cancer variants
- Fixes issue with unaligned table headers that comes with hidden Datatables
- Layout in general report PDF export
- Fixed issue on the case statistics view. The validation bars didn't show up when all institutes were selected. Now they do.
- Fixed missing path import by importing pathlib.Path
- Handle index inconsistencies in the update index functions
- Fixed layout problems


## [4.9.0]

### Added
- Improved MatchMaker pages, including visible patient contacts email address
- New badges for the github repo
- Links to [GENEMANIA](genemania.org)
- Sort gene panel list on case view.
- More automatic tests
- Allow loading of custom annotations in VCF using the SCOUT_CUSTOM info tag.

### Fixed
- Fix error when a gene is added to an empty dynamic gene panel
- Fix crash when attempting to add genes on incorrect format to dynamic gene panel
- Manual rank variant tags could be saved in a "Select a tag"-state, a problem in the variants view.
- Same case evaluations are no longer shown as gray previous evaluations on the variants page
- Stay on research pages, even if reset, next first buttons are pressed..
- Overlapping variants will now be visible on variant page again
- Fix missing classification comments and links in evaluations page
- All prioritized cases are shown on cases page


## [4.8.3]

### Added

### Fixed
- Bug when ordering sanger
- Improved scrolling over long list of genes/transcripts


## [4.8.2]

### Added

### Fixed
- Avoid opening extra tab for coverage report
- Fixed a problem when rank model version was saved as floats and not strings
- Fixed a problem with displaying dismiss variant reasons on the general report
- Disable load and delete filter buttons if there are no saved filters
- Fix problem with missing verifications
- Remove duplicate users and merge their data and activity


## [4.8.1]

### Added

### Fixed
- Prevent login fail for users with id defined by ObjectId and not email
- Prevent the app from crashing with `AttributeError: 'NoneType' object has no attribute 'message'`


## [4.8.0]

### Added
- Updated Scout to use Bootstrap 4.3
- New looks for Scout
- Improved dashboard using Chart.js
- Ask before inactivating a case where last assigned user leaves it
- Genes can be manually added to the dynamic gene list directly on the case page
- Dynamic gene panels can optionally be used with clinical filter, instead of default gene panel
- Dynamic gene panels get link out to chanjo-report for coverage report
- Load all clinvar variants with clinvar Pathogenic, Likely Pathogenic and Conflicting pathogenic
- Show transcripts with exon numbers for structural variants
- Case sort order can now be toggled between ascending and descending.
- Variants can be marked as partial causative if phenotype is available for case.
- Show a frequency tooltip hover for SV-variants.
- Added support for LDAP login system
- Search snv and structural variants by chromosomal coordinates
- Structural variants can be marked as partial causative if phenotype is available for case.
- Show normal and pathologic limits for STRs in the STR variants view.
- Institute level persistent variant filter settings that can be retrieved and used.
- export causative variants to Excel
- Add support for ROH, WIG and chromosome PNGs in case-view

### Fixed
- Fixed missing import for variants with comments
- Instructions on how to build docs
- Keep sanger order + verification when updating/reloading variants
- Fixed and moved broken filter actions (HPO gene panel and reset filter)
- Fixed string conversion to number
- UCSC links for structural variants are now separated per breakpoint (and whole variant where applicable)
- Reintroduced missing coverage report
- Fixed a bug preventing loading samples using the command line
- Better inheritance models customization for genes in gene panels
- STR variant page back to list button now does its one job.
- Allows to setup scout without a omim api key
- Fixed error causing "favicon not found" flash messages
- Removed flask --version from base cli
- Request rerun no longer changes case status. Active or archived cases inactivate on upload.
- Fixed missing tooltip on the cancer variants page
- Fixed weird Rank cell in variants page
- Next and first buttons order swap
- Added pagination (and POST capability) to cancer variants.
- Improves loading speed for variant page
- Problem with updating variant rank when no variants
- Improved Clinvar submission form
- General report crashing when dismissed variant has no valid dismiss code
- Also show collaborative case variants on the All variants view.
- Improved phenotype search using dataTables.js on phenotypes page
- Search and delete users with `email` instead of `_id`
- Fixed css styles so that multiselect options will all fit one column


## [4.7.3]

### Added
- RankScore can be used with VCFs for vcf_cancer files

### Fixed
- Fix issue with STR view next page button not doing its one job.

### Deleted
- Removed pileup as a bam viewing option. This is replaced by IGV


## [4.7.2]

### Added
- Show earlier ACMG classification in the variant list

### Fixed
- Fixed igv search not working due to igv.js dist 2.2.17
- Fixed searches for cases with a gene with variants pinned or marked causative.
- Load variant pages faster after fixing other causatives query
- Fixed mitochondrial report bug for variants without genes

## [4.7.1]

### Added

### Fixed
- Fixed bug on genes page


## [4.7.0]

### Added
- Export genes and gene panels in build GRCh38
- Search for cases with variants pinned or marked causative in a given gene.
- Search for cases phenotypically similar to a case also from WUI.
- Case variant searches can be limited to similar cases, matching HPO-terms,
  phenogroups and cohorts.
- De-archive reruns and flag them as 'inactive' if archived
- Sort cases by analysis_date, track or status
- Display cases in the following order: prioritized, active, inactive, archived, solved
- Assign case to user when user activates it or asks for rerun
- Case becomes inactive when it has no assignees
- Fetch refseq version from entrez and use it in clinvar form
- Load and export of exons for all genes, independent on refseq
- Documentation for loading/updating exons
- Showing SV variant annotations: SV cgh frequencies, gnomad-SV, local SV frequencies
- Showing transcripts mapping score in segmental duplications
- Handle requests to Ensembl Rest API
- Handle requests to Ensembl Rest Biomart
- STR variants view now displays GT and IGV link.
- Description field for gene panels
- Export exons in build 37 and 38 using the command line

### Fixed
- Fixes of and induced by build tests
- Fixed bug affecting variant observations in other cases
- Fixed a bug that showed wrong gene coverage in general panel PDF export
- MT report only shows variants occurring in the specific individual of the excel sheet
- Disable SSL certifcate verification in requests to chanjo
- Updates how intervaltree and pymongo is used to void deprecated functions
- Increased size of IGV sample tracks
- Optimized tests


## [4.6.1]

### Added

### Fixed
- Missing 'father' and 'mother' keys when parsing single individual cases


## [4.6.0]

### Added
- Description of Scout branching model in CONTRIBUTING doc
- Causatives in alphabetical order, display ACMG classification and filter by gene.
- Added 'external' to the list of analysis type options
- Adds functionality to display "Tissue type". Passed via load config.
- Update to IGV 2.

### Fixed
- Fixed alignment visualization and vcf2cytosure availability for demo case samples
- Fixed 3 bugs affecting SV pages visualization
- Reintroduced the --version cli option
- Fixed variants query by panel (hpo panel + gene panel).
- Downloaded MT report contains excel files with individuals' display name
- Refactored code in parsing of config files.


## [4.5.1]

### Added

### Fixed
- update requirement to use PyYaml version >= 5.1
- Safer code when loading config params in cli base


## [4.5.0]

### Added
- Search for similar cases from scout view CLI
- Scout cli is now invoked from the app object and works under the app context

### Fixed
- PyYaml dependency fixed to use version >= 5.1


## [4.4.1]

### Added
- Display SV rank model version when available

### Fixed
- Fixed upload of delivery report via API


## [4.4.0]

### Added
- Displaying more info on the Causatives page and hiding those not causative at the case level
- Add a comment text field to Sanger order request form, allowing a message to be included in the email
- MatchMaker Exchange integration
- List cases with empty synopsis, missing HPO terms and phenotype groups.
- Search for cases with open research list, or a given case status (active, inactive, archived)

### Fixed
- Variant query builder split into several functions
- Fixed delivery report load bug


## [4.3.3]

### Added
- Different individual table for cancer cases

### Fixed
- Dashboard collects validated variants from verification events instead of using 'sanger' field
- Cases shared with collaborators are visible again in cases page
- Force users to select a real institute to share cases with (actionbar select fix)


## [4.3.2]

### Added
- Dashboard data can be filtered using filters available in cases page
- Causatives for each institute are displayed on a dedicated page
- SNVs and and SVs are searchable across cases by gene and rank score
- A more complete report with validated variants is downloadable from dashboard

### Fixed
- Clinsig filter is fixed so clinsig numerical values are returned
- Split multi clinsig string values in different elements of clinsig array
- Regex to search in multi clinsig string values or multi revstat string values
- It works to upload vcf files with no variants now
- Combined Pileup and IGV alignments for SVs having variant start and stop on the same chromosome


## [4.3.1]

### Added
- Show calls from all callers even if call is not available
- Instructions to install cairo and pango libs from WeasyPrint page
- Display cases with number of variants from CLI
- Only display cases with number of variants above certain treshold. (Also CLI)
- Export of verified variants by CLI or from the dashboard
- Extend case level queries with default panels, cohorts and phenotype groups.
- Slice dashboard statistics display using case level queries
- Add a view where all variants for an institute can be searched across cases, filtering on gene and rank score. Allows searching research variants for cases that have research open.

### Fixed
- Fixed code to extract variant conservation (gerp, phyloP, phastCons)
- Visualization of PDF-exported gene panels
- Reintroduced the exon/intron number in variant verification email
- Sex and affected status is correctly displayed on general report
- Force number validation in SV filter by size
- Display ensembl transcripts when no refseq exists


## [4.3.0]

### Added
- Mosaicism tag on variants
- Show and filter on SweGen frequency for SVs
- Show annotations for STR variants
- Show all transcripts in verification email
- Added mitochondrial export
- Adds alternative to search for SVs shorter that the given length
- Look for 'bcftools' in the `set` field of VCFs
- Display digenic inheritance from OMIM
- Displays what refseq transcript that is primary in hgnc

### Fixed

- Archived panels displays the correct date (not retroactive change)
- Fixed problem with waiting times in gene panel exports
- Clinvar fiter not working with human readable clinsig values

## [4.2.2]

### Fixed
- Fixed gene panel create/modify from CSV file utf-8 decoding error
- Updating genes in gene panels now supports edit comments and entry version
- Gene panel export timeout error

## [4.2.1]

### Fixed
- Re-introduced gene name(s) in verification email subject
- Better PDF rendering for excluded variants in report
- Problem to access old case when `is_default` did not exist on a panel


## [4.2.0]

### Added
- New index on variant_id for events
- Display overlapping compounds on variants view

### Fixed
- Fixed broken clinical filter


## [4.1.4]

### Added
- Download of filtered SVs

### Fixed
- Fixed broken download of filtered variants
- Fixed visualization issue in gene panel PDF export
- Fixed bug when updating gene names in variant controller


## [4.1.3]

### Fixed
- Displays all primary transcripts


## [4.1.2]

### Added
- Option add/replace when updating a panel via CSV file
- More flexible versioning of the gene panels
- Printing coverage report on the bottom of the pdf case report
- Variant verification option for SVs
- Logs uri without pwd when connecting
- Disease-causing transcripts in case report
- Thicker lines in case report
- Supports HPO search for cases, both terms or if described in synopsis
- Adds sanger information to dashboard

### Fixed
- Use db name instead of **auth** as default for authentication
- Fixes so that reports can be generated even with many variants
- Fixed sanger validation popup to show individual variants queried by user and institute.
- Fixed problem with setting up scout
- Fixes problem when exac file is not available through broad ftp
- Fetch transcripts for correct build in `adapter.hgnc_gene`

## [4.1.1]
- Fix problem with institute authentication flash message in utils
- Fix problem with comments
- Fix problem with ensembl link


## [4.1.0]

### Added
- OMIM phenotypes to case report
- Command to download all panel app gene panels `scout load panel --panel-app`
- Links to genenames.org and omim on gene page
- Popup on gene at variants page with gene information
- reset sanger status to "Not validated" for pinned variants
- highlight cases with variants to be evaluated by Sanger on the cases page
- option to point to local reference files to the genome viewer pileup.js. Documented in `docs.admin-guide.server`
- option to export single variants in `scout export variants`
- option to load a multiqc report together with a case(add line in load config)
- added a view for searching HPO terms. It is accessed from the top left corner menu
- Updates the variants view for cancer variants. Adds a small cancer specific filter for known variants
- Adds hgvs information on cancer variants page
- Adds option to update phenotype groups from CLI

### Fixed
- Improved Clinvar to submit variants from different cases. Fixed HPO terms in casedata according to feedback
- Fixed broken link to case page from Sanger modal in cases view
- Now only cases with non empty lists of causative variants are returned in `adapter.case(has_causatives=True)`
- Can handle Tumor only samples
- Long lists of HGNC symbols are now possible. This was previously difficult with manual, uploaded or by HPO search when changing filter settings due to GET request limitations. Relevant pages now use POST requests. Adds the dynamic HPO panel as a selection on the gene panel dropdown.
- Variant filter defaults to default panels also on SV and Cancer variants pages.

## [4.0.0]

### WARNING ###

This is a major version update and will require that the backend of pre releases is updated.
Run commands:

```
$scout update genes
$scout update hpo
```

- Created a Clinvar submission tool, to speed up Clinvar submission of SNVs and SVs
- Added an analysis report page (html and PDF format) containing phenotype, gene panels and variants that are relevant to solve a case.

### Fixed
- Optimized evaluated variants to speed up creation of case report
- Moved igv and pileup viewer under a common folder
- Fixed MT alignment view pileup.js
- Fixed coordinates for SVs with start chromosome different from end chromosome
- Global comments shown across cases and institutes. Case-specific variant comments are shown only for that specific case.
- Links to clinvar submitted variants at the cases level
- Adapts clinvar parsing to new format
- Fixed problem in `scout update user` when the user object had no roles
- Makes pileup.js use online genome resources when viewing alignments. Now any instance of Scout can make use of this functionality.
- Fix ensembl link for structural variants
- Works even when cases does not have `'madeline_info'`
- Parses Polyphen in correct way again
- Fix problem with parsing gnomad from VEP

### Added
- Added a PDF export function for gene panels
- Added a "Filter and export" button to export custom-filtered SNVs to CSV file
- Dismiss SVs
- Added IGV alignments viewer
- Read delivery report path from case config or CLI command
- Filter for spidex scores
- All HPO terms are now added and fetched from the correct source (https://github.com/obophenotype/human-phenotype-ontology/blob/master/hp.obo)
- New command `scout update hpo`
- New command `scout update genes` will fetch all the latest information about genes and update them
- Load **all** variants found on chromosome **MT**
- Adds choice in cases overview do show as many cases as user like

### Removed
- pileup.min.js and pileup css are imported from a remote web location now
- All source files for HPO information, this is instead fetched directly from source
- All source files for gene information, this is instead fetched directly from source

## [3.0.0]
### Fixed
- hide pedigree panel unless it exists

## [1.5.1] - 2016-07-27
### Fixed
- look for both ".bam.bai" and ".bai" extensions

## [1.4.0] - 2016-03-22
### Added
- support for local frequency through loqusdb
- bunch of other stuff

## [1.3.0] - 2016-02-19
### Fixed
- Update query-phenomizer and add username/password

### Changed
- Update the way a case is checked for rerun-status

### Added
- Add new button to mark a case as "checked"
- Link to clinical variants _without_ 1000G annotation

## [1.2.2] - 2016-02-18
### Fixed
- avoid filtering out variants lacking ExAC and 1000G annotations

## [1.1.3] - 2015-10-01
### Fixed
- persist (clinical) filter when clicking load more
- fix #154 by robustly setting clinical filter func. terms

## [1.1.2] - 2015-09-07
### Fixed
- avoid replacing coverage report with none
- update SO terms, refactored

## [1.1.1] - 2015-08-20
### Fixed
- fetch case based on collaborator status (not owner)

## [1.1.0] - 2015-05-29
### Added
- link(s) to SNPedia based on RS-numbers
- new Jinja filter to "humanize" decimal numbers
- show gene panels in variant view
- new Jinja filter for decoding URL encoding
- add indicator to variants in list that have comments
- add variant number threshold and rank score threshold to load function
- add event methods to mongo adapter
- add tests for models
- show badge "old" if comment was written for a previous analysis

### Changed
- show cDNA change in transcript summary unless variant is exonic
- moved compounds table further up the page
- show dates for case uploads in ISO format
- moved variant comments higher up on page
- updated documentation for pages
- read in coverage report as blob in database and serve directly
- change ``OmimPhenotype`` to ``PhenotypeTerm``
- reorganize models sub-package
- move events (and comments) to separate collection
- only display prev/next links for the research list
- include variant type in breadcrumbs e.g. "Clinical variants"

### Removed
- drop dependency on moment.js

### Fixed
- show the same level of detail for all frequencies on all pages
- properly decode URL encoded symbols in amino acid/cDNA change strings
- fixed issue with wipe permissions in MongoDB
- include default gene lists in "variants" link in breadcrumbs

## [1.0.2] - 2015-05-20
### Changed
- update case fetching function

### Fixed
- handle multiple cases with same id

## [1.0.1] - 2015-04-28
### Fixed
- Fix building URL parameters in cases list Vue component

## [1.0.0] - 2015-04-12
Codename: Sara Lund

![Release 1.0](artwork/releases/release-1-0.jpg)

### Added
- Add email logging for unexpected errors
- New command line tool for deleting case

### Changed
- Much improved logging overall
- Updated documentation/usage guide
- Removed non-working IGV link

### Fixed
- Show sample display name in GT call
- Various small bug fixes
- Make it easier to hover over popups

## [0.0.2-rc1] - 2015-03-04
### Added
- add protein table for each variant
- add many more external links
- add coverage reports as PDFs

### Changed
- incorporate user feedback updates
- big refactor of load scripts

## [0.0.2-rc2] - 2015-03-04
### Changes
- add gene table with gene description
- reorganize inheritance models box

### Fixed
- avoid overwriting gene list on "research" load
- fix various bugs in external links

## [0.0.2-rc3] - 2015-03-05
### Added
- Activity log feed to variant view
- Adds protein change strings to ODM and Sanger email

### Changed
- Extract activity log component to macro

### Fixes
- Make Ensembl transcript links use archive website<|MERGE_RESOLUTION|>--- conflicted
+++ resolved
@@ -12,11 +12,8 @@
 - Do not show overlapping gene panels badge on variants from cases runned without gene panels
 ### Fixed
 - Don't save any "-1", "." or "0" frequency values for SNVs - same as for SVs
-<<<<<<< HEAD
+- Downloading and parsing of genes from Ensembl (including MT-TP)
 - Don't parse SV frequencies for SNVs even if the name matches. Also accept "." as missing value for SV frequencies.
-=======
-- Downloading and parsing of genes from Ensembl (including MT-TP)
->>>>>>> 00dc9b16
 
 ## [4.96]
 ### Added
