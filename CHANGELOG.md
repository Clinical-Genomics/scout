--- conflicted
+++ resolved
@@ -15,11 +15,8 @@
 - Make MitoMap link work for hg38 again
 - Export Variants feature crashing when one of the variants has no primary transcripts
 - Redirect to last visited variantS page when dismissing variants from variants list
-<<<<<<< HEAD
+- Improved matching of SVs Loqus occurrences in other cases
 - Remove padding from the list inside (Matching causatives from other cases) panel
-=======
-- Relaxed matching of SVs Loqus occurrences in other cases (look for SVs with different subtype)
->>>>>>> dad91d75
 ### Added
 - Add link to HmtVar for mitochondrial variants (if VCF is annotated with HmtNote)
 - Grey background for dismissed compounds in variants list and variant page
