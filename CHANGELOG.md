# Change Log
All notable changes to this project will be documented in this file.
This project adheres to [Semantic Versioning](http://semver.org/).

About changelog [here](https://keepachangelog.com/en/1.0.0/)

## [unreleased]
### Added
- Pydantic validation of image paths provided in case load config file
### Changed
- Revel score, Revel rank score and SpliceAI values are also displayed in Causatives and Validated variants tables
- Remove unused functions and tests
- Analysis type and direct link from cases list for OGM cases
- Removed unused `case_obj` parameter from server/blueprints/variant/controllers/observations function
### Fixed
- Disease_term identifiers are now prefixed with the name of the coding system
- Command line crashing with error when updating a user that doesn't exist
- Thaw coloredlogs - 15.0.1 restores errorhandler issue
- Thaw crypography - current base image and library version allow Docker builds
- Missing delete icons on phenomodels page
- Missing cryptography lib error while running Scout container on an ARM processor
- Round CADD values with many decimals on causatives and validated variants pages
- Dark-mode visibility of some fields on causatives and validated variants pages
- Clinvar submitters would be cleared when unprivileged users saved institute settings page
- Added a default empty string in cases search form to avoid None default value
- Page crashing when user tries to remove the same variant from a ClinVar submission in different browser tabs
- Update more GnomAD links to GnomAD v4 (v38 SNVs, MT vars, STRs)
- Empty cells for RNA fusion variants in Causatives and Verified variants page
- Submenu icons missing from collapsible actionbar
- The collapsible actionbar had some non-collapsing overly long entries
- Cancer observations for SVs not appearing in the variant details view
<<<<<<< HEAD
- Empty Population Frequency column in the Cancer SV Variants view
=======
- Archived local observations not visible on cancer variantS page
>>>>>>> bd8e3f1f

## [4.75]
### Added
- Hovertip to gene panel names with associated genes in variant view, when variant covers more than one gene
- Tests for panel to genes
- Download of Orphadata en_product6 and en_product4 from CLI
- Parse and save `database_found` key/values for RNA fusion variants
- Added fusion_score, ffpm, split_reads, junction_reads and fusion_caller to the list of filters on RNA fusion variants page
- Renamed the function `get_mei_info` to `set_mei_info` to be consistent with the other functions
- Fixed removing None key/values from parsed variants
- Orphacodes are included in the database disease_terms
### Changed
- Allow use of projections when retrieving gene panels
- Do not save custom images as binary data into case and variant database documents
- Retrieve and display case and variant custom images using image's saved path
- Cases are activated by viewing FSHD and SMA reports
- Split multi-gene SNV variants into single genes when submitting to Matchmaker Exchange
- Alamut links also on the gene level, using transcript and HGVS: better for indels. Keep variant link for missing HGVS
- Thaw WTForms - explicitly coerce form decimal field entries when filters fetched from db
### Fixed
- Removed some extra characters from top of general report left over from FontAwsome fix
- Do not save fusion variants-specific key/values in other types of variants
- Alamut link for MT variants in build 38
- Convert RNA fusions variants `tool_hits` and `fusion_score` keys from string to numbers
- Fix genotype reference and alternative sequencing depths defaulting to -1 when values are 0
- DecimalFields were limited to two decimal places for several forms - lifting restrictions on AF, CADD etc.

## [4.74.1]
### Changed
- Parse and save into database also OMIM terms not associated to genes
### Fixed
- BioNano API FSHD report requests are GET in Access 1.8, were POST in 1.7
- Update more FontAwesome icons to avoid Pro icons
- Test if files still exist before attempting to load research variants
- Parsing of genotypes error, resulting in -1 values when alt or ref read depths are 0

## [4.74]
### Added
- SNVs and Indels, MEI and str variants genes have links to Decipher
- An `owner + case display name` index for cases database collection
- Test and fixtures for RNA fusion case page
- Load and display fusion variants from VCF files as the other variant types
- Option to update case document with path to mei variants (clinical and research)
### Changed
- Details on variant type and category for audit filters on case general report
- Enable Gens CN profile button also in somatic case view
- Fix case of analysis type check for Gens analysis button - only show for WGS
### Fixed
- loqusdb table no longer has empty row below each loqusid
- MatchMaker submission details page crashing because of change in date format returned by PatientMatcher
- Variant external links buttons style does not change color when visited
- Hide compounds with compounds follow filter for region or function would fail for variants in multiple genes
- Updated FontAwesome version to fix missing icons

## [4.73]
### Added
- Shortcut button for HPO panel MEI variants from case page
- Export managed variants from CLI
### Changed
- STRs visualization on case panel to emphasize abnormal repeat count and associated condition
- Removed cytoband column from STRs variant view on case report
- More long integers formatted with thin spaces, and copy to clipboard buttons added
### Fixed
- OMIM table is scrollable if higher than 700px on SV page
- Pinned variants validation badge is now red for false positives.
- Case display name defaulting to case ID when `family_name` or `display_name` are missing from case upload config file
- Expanded menu visible at screen sizes below 1000px now has background color
- The image in ClinVar howto-modal is now responsive
- Clicking on a case in case groups when case was already removed from group in another browser tab
- Page crashing when saving filters for mei variants
- Link visited color of images

## [4.72.4]
### Changed
- Automatic test mongod version increased to v7
### Fixed
- GnomAD now defaults to hg38 - change build 37 links accordingly

## [4.72.3]
### Fixed
- Somatic general case report small variant table can crash with unclassified variants

## [4.72.2]
### Changed
- A gunicorn maxrequests parameter for Docker server image - default to 1200
- STR export limit increased to 500, as for other variants
- Prevent long number wrapping and use thin spaces for separation, as per standards from SI, NIST, IUPAC, BIPM.
- Speed up case retrieval and lower memory use by projecting case queries
- Make relatedness check fails stand out a little more to new users
- Speed up case retrieval and lower memory use by projecting case queries
- Speed up variant pages by projecting only the necessary keys in disease collection query
### Fixed
- Huge memory use caused by cases and variants pages pulling complete disease documents from DB
- Do not include genes fetched from HPO terms when loading diseases
- Consider the renamed fields `Approved Symbol` -> `Approved Gene Symbol` and `Gene Symbols` -> `Gene/Locus And Other Related Symbols` when parsing OMIM terms from genemap2.txt file

## [4.72.1]
### Fixed
- Jinja filter that renders long integers
- Case cache when looking for causatives in other cases causing the server to hang

## [4.72]
### Added
- A GitHub action that checks for broken internal links in docs pages
- Link validation settings in mkdocs.yml file
- Load and display full RNA alignments on alignment viewer
- Genome build check when loading a case
- Extend event index to previous causative variants and always load them
### Fixed
- Documentation nav links for a few documents
- Slightly extended the BioNano Genomics Access integration docs
- Loading of SVs when VCF is missing the INFO.END field but has INFO.SVLEN field
- Escape protein sequence name (if available) in case general report to render special characters correctly
- CaseS HPO term searches for multiple terms works independent of order
- CaseS search regexp should not allow backslash
- CaseS cohort tags can contain whitespace and still match
- Remove diagnoses from cases even if OMIM term is not found in the database
- Parsing of disease-associated genes
- Removed an annoying warning while updating database's disease terms
- Displaying custom case images loaded with scout version <= 4.71
- Use pydantic version >=2 in requirements.txt file
### Changed
- Column width adjustment on caseS page
- Use Python 3.11 in tests
- Update some github actions
- Upgraded Pydantic to version 2
- Case validation fails on loading when associated files (alignments, VCFs and reports) are not present on disk
- Case validation fails on loading when custom images have format different then ["gif", "svg", "png", "jpg", "jpeg"]
- Custom images keys `case` and `str` in case config yaml file are renamed to `case_images` and `str_variants_images`
- Simplify and speed up case general report code
- Speed up case retrieval in case_matching_causatives
- Upgrade pymongo to version 4
- When updating disease terms, check that all terms are consistent with a DiseaseTerm model before dropping the old collection
- Better separation between modules loading HPO terms and diseases
- Deleted unused scout.build.phenotype module
- Stricter validation of mandatory genome build key when loading a case. Allowed values are ['37','38',37,38]
- Improved readability of variants length and coordinates on variantS pages

## [4.71]
### Added
- Added Balsamic keys for SweGen and loqusdb local archive frequecies, SNV and SV
- New filter option for Cancer variantS: local archive RD loqusdb
- Show annotated observations on SV variantS view, also for cancer somatic SVs
- Revel filter for variantS
- Show case default panel on caseS page
- CADD filter for Cancer Somatic SNV variantS - show score
- SpliceAI-lookup link (BROAD, shows SpliceAI and Pangolin) from variant page
- BioNano Access server API - check projects, samples and fetch FSHD reports
### Fixed
- Name of reference genome build for RNA for compatibility with IGV locus search change
- Howto to run the Docker image on Mac computers in `admin-guide/containers/container-deploy.md`
- Link to Weasyprint installation howto in README file
- Avoid filling up disk by creating a reduced VCF file for every variant that is visualized
- Remove legacy incorrectly formatted CODEOWNERS file
- Restrain variant_type requests to variantS views to "clinical" or "research"
- Visualization of cancer variants where cancer case has no affected individual
- ProteinPaint gene link (small StJude API change)
- Causative MEI variant link on causatives page
- Bionano access api settings commented out by default in Scout demo config file.
- Do not show FSHD button on freshly loaded cases without bionano_access individuals
- Truncate long variants' HGVS on causative/Clinically significant and pinned variants case panels
### Changed
- Remove function call that tracks users' browser version
- Include three more splice variant SO terms in clinical filter severe SO terms
- Drop old HPO term collection only after parsing and validation of new terms completes
- Move score to own column on Cancer Somatic SNV variantS page
- Refactored a few complex case operations, breaking out sub functionalities

## [4.70]
### Added
- Download a list of Gene Variants (max 500) resulting from SNVs and Indels search
- Variant PubMed link to search for gene symbol and any aliases
### Changed
- Clearer gnomAD values in Variants page
### Fixed
- CaseS page uniform column widths
- Include ClinVar variants into a scrollable div element on Case page
- `canonical_transcript` variable not initialized in get_hgvs function (server.blueprints.institutes.controllers.py)
- Catch and display any error while importing Phenopacket info
- Modified Docker files to use python:3.8-slim-bullseye to prevent gunicorn workers booting error

## [4.69]
### Added
- ClinVar submission howto available also on Case page
- Somatic score and filtering for somatic SV callers, if available
- Show caller as a tooltip on variantS list
### Fixed
- Crash when attempting to export phenotype from a case that had never had phenotypes
- Aesthetic fix to Causative and Pinned Variants on Case page
- Structural inconsistency for ClinVar Blueprint templates
- Updated igv.js to 2.15.8 to fix track default color bug
- Fixed release versions for actions.
- Freeze tornado below 6.3.0 for compatibility with livereload 2.6.3
- Force update variants count on case re-upload
- IGV locus search not working - add genome reference id
- Pin links to MEI variants should end up on MEI not SV variant view
- Load also matching MEI variants on forced region load
- Allow excluding MEI from case variant deletion
- Fixed the name of the assigned user when the internal user ID is different from the user email address
- Gene variantS should display gene function, region and full hgvs
### Changed
- FontAwesome integrity check fail (updated resource)
- Removed ClinVar API validation buttons in favour of direct API submission
- Improved layout of Institute settings page
- ClinVar API key and allowed submitters are set in the Institute settings page


## [4.68]
### Added
- Rare Disease Mobile Element Insertion variants view
### Changed
- Updated igv.js to 2.15.6
### Fixed
- Docker stage build pycairo.
- Restore SNV and SV rank models versions on Causatives and Verified pages
- Saving `REVEL_RANKSCORE` value in a field named `revel` in variants database documents

## [4.67]
### Added
- Prepare to filter local SV frequency
### Changed
- Speed up instituteS page loading by refactoring cases/institutes query
- Clinical Filter for SVs includes `splice_polypyrimidine_tract_variant` as a severe consequence
- Clinical Filter for SVs includes local variant frequency freeze ("old") for filtering, starting at 30 counts
- Speed up caseS page loading by adding status to index and refactoring totals count
- HPO file parsing is updated to reflect that HPO have changed a few downloadable file formats with their 230405 release.
### Fixed
- Page crashing when a user tries to edit a comment that was removed
- Warning instead of crashed page when attempting to retrieve a non-existent Phenopacket
- Fixed StJude ProteinPaint gene link (URL change)
- Freeze of werkzeug library to version<2.3 to avoid problems resulting from the consequential upgrade of the Flask lib
- Huge list of genes in case report for megabases-long structural variants.
- Fix displaying institutes without associated cases on institutes page
- Fix default panel selection on SVs in cancer case report

## [4.66]
### Changed
- Moved Phenomodels code under a dedicated blueprint
- Updated the instructions to load custom case report under admin guide
- Keep variants filter window collapsed except when user expands it to filter
### Added
- A summary table of pinned variants on the cancer case general report
- New openable matching causatives and managed variants lists for default gene panels only for convenience
### Fixed
- Gens structural variant page link individual id typo

## [4.65.2]
### Fixed
- Generating general case report with str variants containing comments

## [4.65.1]
### Fixed
- Visibility of `Gene(s)` badges on SV VariantS page
- Hide dismiss bar on SV page not working well
- Delivery report PDF download
- Saving Pipeline version file when loading a case
- Backport compatible import of importlib metadata for old python versions (<3.8)

## [4.65]
### Added
- Option to mark a ClinVar submission as submitted
- Docs on how to create/update the PanelApp green genes as a system admin
- `individual_id`-parameter to both Gens links
- Download a gene panel in TXT format from gene panel page
- Panel gene comments on variant page: genes in panels can have comments that describe the gene in a panel context
### Changed
- Always show each case category on caseS page, even if 0 cases in total or after current query
- Improved sorting of ClinVar submissions
- Pre-populate SV type select in ClinVar submission form, when possible
- Show comment badges in related comments tables on general report
- Updated version of several GitHub actions
- Migrate from deprecated `pkg_resources` lib to `importlib_resources`
- Dismiss bar on variantS pages is thinner.
- Dismiss bar on variantS pages can be toggled open or closed for the duration of a login session.
### Fixed
- Fixed Sanger order / Cancel order modal close buttons
- Visibility of SV type in ClinVar submission form
- Fixed a couple of creations where now was called twice, so updated_at and created_at could differ
- Deprecated Ubuntu version 18.04 in one GitHub action
- Panels that have been removed (hidden) should not be visible in views where overlapping gene panels for genes are shown
- Gene panel test pointing to the right function

## [4.64]
### Added
- Create/Update a gene panel containing all PanelApp green genes (`scout update panelapp-green -i <cust_id>`)
- Links for ACMG pathogenicity impact modification on the ACMG classification page
### Changed
- Open local observation matching cases in new windows
### Fixed
- Matching manual ranked variants are now shown also on the somatic variant page
- VarSome links to hg19/GRCh37
- Managed variants filter settings lost when navigating to additional pages
- Collect the right variant category after submitting filter form from research variantS page
- Beacon links are templated and support variants in genome build 38

## [4.63]
### Added
- Display data sharing info for ClinVar, Matchmaker Exchange and Beacon in a dedicated column on Cases page
- Test for `commands.download.omim.print_omim`
- Display dismissed variants comments on general case report
- Modify ACMG pathogenicity impact (most commonly PVS1, PS3) based on strength of evidence with lab director's professional judgement
- REViewer button on STR variant page
- Alamut institution parameter in institute settings for Alamut Visual Plus software
- Added Manual Ranks Risk Factor, Likely Risk Factor and Uncertain Risk Factor
- Display matching manual ranks from previous cases the user has access to on VariantS and Variant pages
- Link to gnomAD gene SVs v2.1 for SV variants with gnomAD frequency
- Support for nf-core/rnafusion reports
### Changed
- Display chrY for sex unknown
- Deprecate legacy scout_load() method API call.
- Message shown when variant tag is updated for a variant
- When all ACMG classifications are deleted from a variant, the current variant classification status is also reset.
- Refactored the functions that collect causative variants
- Removed `scripts/generate_test_data.py`
### Fixed
- Default IGV tracks (genes, ClinVar, ClinVar CNVs) showing even if user unselects them all
- Freeze Flask-Babel below v3.0 due to issue with a locale decorator
- Thaw Flask-Babel and fix according to v3 standard. Thank you @TkTech!
- Show matching causatives on somatic structural variant page
- Visibility of gene names and functional annotations on Causatives/Verified pages
- Panel version can be manually set to floating point numbers, when modified
- Causatives page showing also non-causative variants matching causatives in other cases
- ClinVar form submission for variants with no selected transcript and HGVS
- Validating and submitting ClinVar objects not containing both Variant and Casedata info

## [4.62.1]
### Fixed
- Case page crashing when adding a case to a group without providing a valid case name

## [4.62]
### Added
- Validate ClinVar submission objects using the ClinVar API
- Wrote tests for case and variant API endpoints
- Create ClinVar submissions from Scout using the ClinVar API
- Export Phenopacket for affected individual
- Import Phenopacket from JSON file or Phenopacket API backend server
- Use the new case name option for GENS requests
- Pre-validate refseq:HGVS items using VariantValidator in ClinVar submission form
### Fixed
- Fallback for empty alignment index for REViewer service
- Source link out for MIP 11.1 reference STR annotation
- Avoid duplicate causatives and pinned variants
- ClinVar clinical significance displays only the ACMG terms when user selects ACMG 2015 as assertion criteria
- Spacing between icon and text on Beacon and MatchMaker links on case page sidebar
- Truncate IDs and HGVS representations in ClinVar pages if longer than 25 characters
- Update ClinVar submission ID form
- Handle connection timeout when sending requests requests to external web services
- Validate any ClinVar submission regardless of its status
- Empty Phenopackets import crashes
- Stop Spinner on Phenopacket JSON download
### Changed
- Updated ClinVar submission instructions

## [4.61.1]
### Fixed
- Added `UMLS` as an option of `Condition ID type` in ClinVar Variant downloaded files
- Missing value for `Condition ID type` in ClinVar Variant downloaded files
- Possibility to open, close or delete a ClinVar submission even if it doesn't have an associated name
- Save SV type, ref and alt n. copies to exported ClinVar files
- Inner and outer start and stop SV coordinates not exported in ClinVar files
- ClinVar submissions page crashing when SV files don't contain breakpoint exact coordinates
- Align OMIM diagnoses with delete diagnosis button on case page
- In ClinVar form, reset condition list and customize help when condition ID changes

## [4.61]
### Added
- Filter case list by cases with variants in ClinVar submission
- Filter case list by cases containing RNA-seq data - gene_fusion_reports and sample-level tracks (splice junctions and RNA coverage)
- Additional case category `Ignored`, to be used for cases that don't fall in the existing 'inactive', 'archived', 'solved', 'prioritized' categories
- Display number of cases shown / total number of cases available for each category on Cases page
- Moved buttons to modify case status from sidebar to main case page
- Link to Mutalyzer Normalizer tool on variant's transcripts overview to retrieve official HVGS descriptions
- Option to manually load RNA MULTIQC report using the command `scout load report -t multiqc_rna`
- Load RNA MULTIQC automatically for a case if config file contains the `multiqc_rna` key/value
- Instructions in admin-guide on how to load case reports via the command line
- Possibility to filter RD variants by a specific genotype call
- Distinct colors for different inheritance models on RD Variant page
- Gene panels PDF export with case variants hits by variant type
- A couple of additional README badges for GitHub stats
- Upload and display of pipeline reference info and executable version yaml files as custom reports
- Testing CLI on hasta in PR template
### Changed
- Instructions on how to call dibs on scout-stage server in pull request template
- Deprecated CLI commands `scout load <delivery_report, gene_fusion_report, coverage_qc_report, cnv_report>` to replace them with command `scout load report -t <report type>`
- Refactored code to display and download custom case reports
- Do not export `Assertion method` and `Assertion method citation` to ClinVar submission files according to changes to ClinVar's submission spreadsheet templates.
- Simplified code to create and download ClinVar CSV files
- Colorize inheritance models badges by category on VariantS page
- `Safe variants matching` badge more visible on case page
### Fixed
- Non-admin users saving institute settings would clear loqusdb instance selection
- Layout of variant position, cytoband and type in SV variant summary
- Broken `Build Status - GitHub badge` on GitHub README page
- Visibility of text on grey badges in gene panels PDF exports
- Labels for dashboard search controls
- Dark mode visibility for ClinVar submission
- Whitespaces on outdated panel in extent report

## [4.60]
### Added
- Mitochondrial deletion signatures (mitosign) can be uploaded and shown with mtDNA report
- A `Type of analysis` column on Causatives and Validated variants pages
- List of "safe" gene panels available for matching causatives and managed variants in institute settings, to avoid secondary findings
- `svdb_origin` as a synonym for `FOUND_IN` to complement `set` for variants found by all callers
### Changed
- Hide removed gene panels by default in panels page
- Removed option for filtering cancer SVs by Tumor and Normal alt AF
- Hide links to coverage report from case dynamic HPO panel if cancer analysis
- Remove rerun emails and redirect users to the analysis order portal instead
- Updated clinical SVs igv.js track (dbVar) and added example of external track from `https://trackhubregistry.org/`
- Rewrote the ClinVar export module to simplify and add one variant at the time
- ClinVar submissions with phenotype conditions from: [OMIM, MedGen, Orphanet, MeSH, HP, MONDO]
### Fixed
- If trying to load a badly formatted .tsv file an error message is displayed.
- Avoid showing case as rerun when first attempt at case upload failed
- Dynamic autocomplete search not working on phenomodels page
- Callers added to variant when loading case
- Now possible to update managed variant from file without deleting it first
- Missing preselected chromosome when editing a managed variant
- Preselected variant type and subtype when editing a managed variant
- Typo in dbVar ClinVar track, hg19


## [4.59]
### Added
- Button to go directly to HPO SV filter variantS page from case
- `Scout-REViewer-Service` integration - show `REViewer` picture if available
- Link to HPO panel coverage overview on Case page
- Specify a confidence threshold (green|amber|red) when loading PanelApp panels
- Functional annotations in variants lists exports (all variants)
- Cancer/Normal VAFs and COSMIC ids in in variants lists exports (cancer variants)
### Changed
- Better visualization of regional annotation for long lists of genes in large SVs in Variants tables
- Order of cells in variants tables
- More evident links to gene coverage from Variant page
- Gene panels sorted by display name in the entire Case page
- Round CADD and GnomAD values in variants export files
### Fixed
- HPO filter button on SV variantS page
- Spacing between region|function cells in SVs lists
- Labels on gene panel Chanjo report
- Fixed ambiguous duplicated response headers when requesting a BAM file from /static
- Visited color link on gene coverage button (Variant page)

## [4.58.1]
### Fixed
- Case search with search strings that contain characters that can be escaped

## [4.58]
### Added
- Documentation on how to create/update PanelApp panels
- Add filter by local observations (archive) to structural variants filters
- Add more splicing consequences to SO term definitions
- Search for a specific gene in all gene panels
- Institute settings option to force show all variants on VariantS page for all cases of an institute
- Filter cases by validation pending status
- Link to The Clinical Knowledgebase (CKB) (https://ckb.jax.org/) in cancer variant's page
### Fixed
- Added a not-authorized `auto-login` fixture according to changes in Flask-Login 0.6.2
- Renamed `cache_timeout` param name of flask.send_file function to `max_age` (Flask 2.2 compliant)
- Replaced deprecated `app.config["JSON_SORT_KEYS"]` with app.json.sort_keys in app settings
- Bug in gene variants page (All SNVs and INDELs) when variant gene doesn't have a hgnc id that is found in the database
- Broken export of causatives table
- Query for genes in build 38 on `Search SNVs and INDELs` page
- Prevent typing special characters `^<>?!=\/` in case search form
- Search matching causatives also among research variants in other cases
- Links to variants in Verified variants page
- Broken filter institute cases by pinned gene
- Better visualization of long lists of genes in large SVs on Causative and Verified Variants page
- Reintroduced missing button to export Causative variants
- Better linking and display of matching causatives and managed variants
- Reduced code complexity in `scout/parse/variant/variant.py`
- Reduced complexity of code in `scout/build/variant/variant.py`

### Changed
- State that loqusdb observation is in current case if observations count is one and no cases are shown
- Better pagination and number of variants returned by queries in `Search SNVs and INDELs` page
- Refactored and simplified code used for collecting gene variants for `Search SNVs and INDELs` page
- Fix sidebar panel icons in Case view
- Fix panel spacing in Case view
- Removed unused database `sanger_ordered` and `case_id,category,rank_score` indexes (variant collection)
- Verified variants displayed in a dedicated page reachable from institute sidebar
- Unified stats in dashboard page
- Improved gene info for large SVs and cancer SVs
- Remove the unused `variant.str_variant` endpoint from variant views
- Easier editing of HPO gene panel on case page
- Assign phenotype panel less cramped on Case page
- Causatives and Verified variants pages to use the same template macro
- Allow hyphens in panel names
- Reduce resolution of example images
- Remove some animations in web gui which where rendered slow


## [4.57.4]
### Fixed
- Parsing of variant.FORMAT "DR" key in parse variant file

## [4.57.3]
### Fixed
- Export of STR verified variants
- Do not download as verified variants first verified and then reset to not validated
- Avoid duplicated lines in downloaded verified variants reflecting changes in variant validation status

## [4.57.2]
### Fixed
- Export of verified variants when variant gene has no transcripts
- HTTP 500 when visiting a the details page for a cancer variant that had been ranked with genmod

## [4.57.1]
### Fixed
- Updating/replacing a gene panel from file with a corrupted or malformed file

## [4.57]
### Added
- Display last 50 or 500 events for a user in a timeline
- Show dismiss count from other cases on matching variantS
- Save Beacon-related events in events collection
- Institute settings allow saving multiple loqusdb instances for one institute
- Display stats from multiple instances of loqusdb on variant page
- Display date and frequency of obs derived from count of local archive observations from MIP11 (requires fix in MIP)
### Changed
- Prior ACMG classifications view is no longer limited by pathogenicity
### Fixed
- Visibility of Sanger ordered badge on case page, light mode
- Some of the DataTables tables (Phenotypes and Diagnoses pages) got a bit dark in dark mode
- Remove all redundancies when displaying timeline events (some events are saved both as case-related and variant-related)
- Missing link in saved MatchMaker-related events
- Genes with mixed case gene symbols missing in PanelApp panels
- Alignment of elements on the Beacon submission modal window
- Locus info links from STR variantS page open in new browser tabs

## [4.56]
### Added
- Test for PanelApp panels loading
- `panel-umi` tag option when loading cancer analyses
### Changed
- Black text to make comments more visible in dark mode
- Loading PanelApp panels replaces pre-existing panels with same version
- Removed sidebar from Causatives page - navigation is available on the top bar for now
- Create ClinVar submissions from pinned variants list in case page
- Select which pinned variants will be included in ClinVar submission documents
### Fixed
- Remove a:visited css style from all buttons
- Update of HPO terms via command line
- Background color of `MIXED` and `PANEL-UMI` sequencing types on cases page
- Fixed regex error when searching for cases with query ending with `\ `
- Gene symbols on Causatives page lighter in dark mode
- SpliceAI tooltip of multigene variants

## [4.55]
### Changed
- Represent different tumor samples as vials in cases page
- Option to force-update the OMIM panel
### Fixed
- Low tumor purity badge alignment in cancer samples table on cancer case view
- VariantS comment popovers reactivate on hover
- Updating database genes in build 37
- ACMG classification summary hidden by sticky navbar
- Logo backgrounds fixed to white on welcome page
- Visited links turn purple again
- Style of link buttons and dropdown menus
- Update KUH and GMS logos
- Link color for Managed variants

## [4.54]
### Added
- Dark mode, using browser/OS media preference
- Allow marking case as solved without defining causative variants
- Admin users can create missing beacon datasets from the institute's settings page
- GenCC links on gene and variant pages
- Deprecation warnings when launching the app using a .yaml config file or loading cases using .ped files
### Changed
- Improved HTML syntax in case report template
- Modified message displayed when variant rank stats could not be calculated
- Expanded instructions on how to test on CG development server (cg-vm1)
- Added more somatic variant callers (Balsamic v9 SNV, develop SV)
### Fixed
- Remove load demo case command from docker-compose.yml
- Text elements being split across pages in PDF reports
- Made login password field of type `password` in LDAP login form
- Gene panels HTML select in institute's settings page
- Bootstrap upgraded to version 5
- Fix some Sourcery and SonarCloud suggestions
- Escape special characters in case search on institute and dashboard pages
- Broken case PDF reports when no Madeline pedigree image can be created
- Removed text-white links style that were invisible in new pages style
- Variants pagination after pressing "Filter variants" or "Clinical filter"
- Layout of buttons Matchmaker submission panel (case page)
- Removing cases from Matchmaker (simplified code and fixed functionality)
- Reintroduce check for missing alignment files purged from server

## [4.53]
### Added
### Changed
- Point Alamut API key docs link to new API version
- Parse dbSNP id from ID only if it says "rs", else use VEP CSQ fields
- Removed MarkupSafe from the dependencies
### Fixed
- Reintroduced loading of SVs for demo case 643595
- Successful parse of FOUND_IN should avoid GATK caller default
- All vulnerabilities flagged by SonarCloud

## [4.52]
### Added
- Demo cancer case gets loaded together with demo RD case in demo instance
- Parse REVEL_score alongside REVEL_rankscore from csq field and display it on SNV variant page
- Rank score results now show the ranking range
- cDNA and protein changes displayed on institute causatives pages
- Optional SESSION_TIMEOUT_MINUTES configuration in app config files
- Script to convert old OMIM case format (list of integers) to new format (list of dictionaries)
- Additional check for user logged in status before serving alignment files
- Download .cgh files from cancer samples table on cancer case page
- Number of documents and date of last update on genes page
### Changed
- Verify user before redirecting to IGV alignments and sashimi plots
- Build case IGV tracks starting from case and variant objects instead of passing all params in a form
- Unfreeze Werkzeug lib since Flask_login v.0.6 with bugfix has been released
- Sort gene panels by name (panelS and variant page)
- Removed unused `server.blueprints.alignviewers.unindexed_remote_static` endpoint
- User sessions to check files served by `server.blueprints.alignviewers.remote_static` endpoint
- Moved Beacon-related functions to a dedicated app extension
- Audit Filter now also loads filter displaying the variants for it
### Fixed
- Handle `attachment_filename` parameter renamed to `download_name` when Flask 2.2 will be released
- Removed cursor timeout param in cases find adapter function to avoid many code warnings
- Removed stream argument deprecation warning in tests
- Handle `no intervals found` warning in load_region test
- Beacon remove variants
- Protect remote_cors function in alignviewers view from Server-Side Request Forgery (SSRF)
- Check creation date of last document in gene collection to display when genes collection was updated last

## [4.51]
### Added
- Config file containing codecov settings for pull requests
- Add an IGV.js direct link button from case page
- Security policy file
- Hide/shade compound variants based on rank score on variantS from filter
- Chromograph legend documentation direct link
### Changed
- Updated deprecated Codecov GitHub action to v.2
- Simplified code of scout/adapter/mongo/variant
- Update IGV.js to v2.11.2
- Show summary number of variant gene panels on general report if more than 3
### Fixed
- Marrvel link for variants in genome build 38 (using liftover to build 37)
- Remove flags from codecov config file
- Fixed filter bug with high negative SPIDEX scores
- Renamed IARC TP53 button to to `TP53 Database`, modified also link since IARC has been moved to the US NCI: `https://tp53.isb-cgc.org/`
- Parsing new format of OMIM case info when exporting patients to Matchmaker
- Remove flask-debugtoolbar lib dependency that is using deprecated code and causes app to crash after new release of Jinja2 (3.1)
- Variant page crashing for cases with old OMIM terms structure (a list of integers instead of dictionary)
- Variant page crashing when creating MARRVEL link for cases with no genome build
- SpliceAI documentation link
- Fix deprecated `safe_str_cmp` import from `werkzeug.security` by freezing Werkzeug lib to v2.0 until Flask_login v.0.6 with bugfix is released
- List gene names densely in general report for SVs that contain more than 3 genes
- Show transcript ids on refseq genes on hg19 in IGV.js, using refgene source
- Display correct number of genes in general report for SVs that contain more than 32 genes
- Broken Google login after new major release of `lepture/authlib`
- Fix frequency and callers display on case general report

## [4.50.1]
### Fixed
- Show matching causative STR_repid for legacy str variants (pre Stranger hgnc_id)

## [4.50]
### Added
- Individual-specific OMIM terms
- OMIM disease descriptions in ClinVar submission form
- Add a toggle for melter rerun monitoring of cases
- Add a config option to show the rerun monitoring toggle
- Add a cli option to export cases with rerun monitoring enabled
- Add a link to STRipy for STR variants; shallow for ARX and HOXA13
- Hide by default variants only present in unaffected individuals in variants filters
- OMIM terms in general case report
- Individual-level info on OMIM and HPO terms in general case report
- PanelApp gene link among the external links on variant page
- Dashboard case filters fields help
- Filter cases by OMIM terms in cases and dashboard pages
### Fixed
- A malformed panel id request would crash with exception: now gives user warning flash with redirect
- Link to HPO resource file hosted on `http://purl.obolibrary.org`
- Gene search form when gene exists only in build 38
- Fixed odd redirect error and poor error message on missing column for gene panel csv upload
- Typo in parse variant transcripts function
- Modified keys name used to parse local observations (archived) frequencies to reflect change in MIP keys naming
- Better error handling for partly broken/timed out chanjo reports
- Broken javascript code when case Chromograph data is malformed
- Broader space for case synopsis in general report
- Show partial causatives on causatives and matching causatives panels
- Partial causative assignment in cases with no OMIM or HPO terms
- Partial causative OMIM select options in variant page
### Changed
- Slightly smaller and improved layout of content in case PDF report
- Relabel more cancer variant pages somatic for navigation
- Unify caseS nav links
- Removed unused `add_compounds` param from variant controllers function
- Changed default hg19 genome for IGV.js to legacy hg19_1kg_decoy to fix a few problematic loci
- Reduce code complexity (parse/ensembl.py)
- Silence certain fields in ClinVar export if prioritised ones exist (chrom-start-end if hgvs exist)
- Made phenotype non-mandatory when marking a variant as partial causative
- Only one phenotype condition type (OMIM or HPO) per variant is used in ClinVar submissions
- ClinVar submission variant condition prefers OMIM over HPO if available
- Use lighter version of gene objects in Omim MongoDB adapter, panels controllers, panels views and institute controllers
- Gene-variants table size is now adaptive
- Remove unused file upload on gene-variants page

## [4.49]
### Fixed
- Pydantic model types for genome_build, madeline_info, peddy_ped_check and peddy_sex_check, rank_model_version and sv_rank_model_version
- Replace `MatchMaker` with `Matchmaker` in all places visible by a user
- Save diagnosis labels along with OMIM terms in Matchmaker Exchange submission objects
- `libegl-mesa0_21.0.3-0ubuntu0.3~20.04.5_amd64.deb` lib not found by GitHub actions Docker build
- Remove unused `chromograph_image_files` and `chromograph_prefixes` keys saved when creating or updating an RD case
- Search managed variants by description and with ignore case
### Changed
- Introduced page margins on exported PDF reports
- Smaller gene fonts in downloaded HPO genes PDF reports
- Reintroduced gene coverage data in the PDF-exported general report of rare-disease cases
- Check for existence of case report files before creating sidebar links
- Better description of HPO and OMIM terms for patients submitted to Matchmaker Exchange
- Remove null non-mandatory key/values when updating a case
- Freeze WTForms<3 due to several form input rendering changes

## [4.48.1]
### Fixed
- General case PDF report for recent cases with no pedigree

## [4.48]
### Added
- Option to cancel a request for research variants in case page
### Changed
- Update igv.js to v2.10.5
- Updated example of a case delivery report
- Unfreeze cyvcf2
- Builder images used in Scout Dockerfiles
- Crash report email subject gives host name
- Export general case report to PDF using PDFKit instead of WeasyPrint
- Do not include coverage report in PDF case report since they might have different orientation
- Export cancer cases's "Coverage and QC report" to PDF using PDFKit instead of Weasyprint
- Updated cancer "Coverage and QC report" example
- Keep portrait orientation in PDF delivery report
- Export delivery report to PDF using PDFKit instead of Weasyprint
- PDF export of clinical and research HPO panels using PDFKit instead of Weasyprint
- Export gene panel report to PDF using PDFKit
- Removed WeasyPrint lib dependency

### Fixed
- Reintroduced missing links to Swegen and Beacon and dbSNP in RD variant page, summary section
- Demo delivery report orientation to fit new columns
- Missing delivery report in demo case
- Cast MNVs to SNV for test
- Export verified variants from all institutes when user is admin
- Cancer coverage and QC report not found for demo cancer case
- Pull request template instructions on how to deploy to test server
- PDF Delivery report not showing Swedac logo
- Fix code typos
- Disable codefactor raised by ESLint for javascript functions located on another file
- Loading spinner stuck after downloading a PDF gene panel report
- IGV browser crashing when file system with alignment files is not mounted

## [4.47]
### Added
- Added CADD, GnomAD and genotype calls to variantS export
### Changed
- Pull request template, to illustrate how to deploy pull request branches on cg-vm1 stage server
### Fixed
- Compiled Docker image contains a patched version (v4.9) of chanjo-report

## [4.46.1]
### Fixed
- Downloading of files generated within the app container (MT-report, verified variants, pedigrees, ..)

## [4.46]
### Added
- Created a Dockefile to be used to serve the dockerized app in production
- Modified the code to collect database params specified as env vars
- Created a GitHub action that pushes the Dockerfile-server image to Docker Hub (scout-server-stage) every time a PR is opened
- Created a GitHub action that pushes the Dockerfile-server image to Docker Hub (scout-server) every time a new release is created
- Reassign MatchMaker Exchange submission to another user when a Scout user is deleted
- Expose public API JSON gene panels endpoint, primarily to enable automated rerun checking for updates
- Add utils for dictionary type
- Filter institute cases using multiple HPO terms
- Vulture GitHub action to identify and remove unused variables and imports
### Changed
- Updated the python config file documentation in admin guide
- Case configuration parsing now uses Pydantic for improved typechecking and config handling
- Removed test matrices to speed up automatic testing of PRs
- Switch from Coveralls to Codecov to handle CI test coverage
- Speed-up CI tests by caching installation of libs and splitting tests into randomized groups using pytest-test-groups
- Improved LDAP login documentation
- Use lib flask-ldapconn instead of flask_ldap3_login> to handle ldap authentication
- Updated Managed variant documentation in user guide
- Fix and simplify creating and editing of gene panels
- Simplified gene variants search code
- Increased the height of the genes track in the IGV viewer
### Fixed
- Validate uploaded managed variant file lines, warning the user.
- Exporting validated variants with missing "genes" database key
- No results returned when searching for gene variants using a phenotype term
- Variants filtering by gene symbols file
- Make gene HGNC symbols field mandatory in gene variants page and run search only on form submit
- Make sure collaborator gene variants are still visible, even if HPO filter is used

## [4.45]
### Added
### Changed
- Start Scout also when loqusdbapi is not reachable
- Clearer definition of manual standard and custom inheritance models in gene panels
- Allow searching multiple chromosomes in filters
### Fixed
- Gene panel crashing on edit action

## [4.44]
### Added
### Changed
- Display Gene track beneath each sample track when displaying splice junctions in igv browser
- Check outdated gene symbols and update with aliases for both RD and cancer variantS
### Fixed
- Added query input check and fixed the Genes API endpoint to return a json formatted error when request is malformed
- Typo in ACMG BP6 tooltip

## [4.43.1]
### Added
- Added database index for OMIM disease term genes
### Changed
### Fixed
- Do not drop HPO terms collection when updating HPO terms via the command line
- Do not drop disease (OMIM) terms collection when updating diseases via the command line

## [4.43]
### Added
- Specify which collection(s) update/build indexes for
### Fixed
- Do not drop genes and transcripts collections when updating genes via the command line

## [4.42.1]
### Added
### Changed
### Fixed
- Freeze PyMongo lib to version<4.0 to keep supporting previous MongoDB versions
- Speed up gene panels creation and update by collecting only light gene info from database
- Avoid case page crash on Phenomizer queries timeout

## [4.42]
### Added
- Choose custom pinned variants to submit to MatchMaker Exchange
- Submit structural variant as genes to the MatchMaker Exchange
- Added function for maintainers and admins to remove gene panels
- Admins can restore deleted gene panels
- A development docker-compose file illustrating the scout/chanjo-report integration
- Show AD on variants view for cancer SV (tumor and normal)
- Cancer SV variants filter AD, AF (tumor and normal)
- Hiding the variants score column also from cancer SVs, as for the SNVs
### Changed
- Enforce same case _id and display_name when updating a case
- Enforce same individual ids, display names and affected status when updating a case
- Improved documentation for connecting to loqusdb instances (including loqusdbapi)
- Display and download HPO gene panels' gene symbols in italics
- A faster-built and lighter Docker image
- Reduce complexity of `panels` endpoint moving some code to the panels controllers
- Update requirements to use flask-ldap3-login>=0.9.17 instead of freezing WTForm
### Fixed
- Use of deprecated TextField after the upgrade of WTF to v3.0
- Freeze to WTForms to version < 3
- Remove the extra files (bed files and madeline.svg) introduced by mistake
- Cli command loading demo data in docker-compose when case custom images exist and is None
- Increased MongoDB connection serverSelectionTimeoutMS parameter to 30K (default value according to MongoDB documentation)
- Better differentiate old obs counts 0 vs N/A
- Broken cancer variants page when default gene panel was deleted
- Typo in tx_overview function in variant controllers file
- Fixed loqusdbapi SV search URL
- SV variants filtering using Decipher criterion
- Removing old gene panels that don't contain the `maintainer` key.

## [4.41.1]
### Fixed
- General reports crash for variant annotations with same variant on other cases

## [4.41]
### Added
- Extended the instructions for running the Scout Docker image (web app and cli).
- Enabled inclusion of custom images to STR variant view
### Fixed
- General case report sorting comments for variants with None genetic models
- Do not crash but redirect to variants page with error when a variant is not found for a case
- UCSC links coordinates for SV variants with start chromosome different than end chromosome
- Human readable variants name in case page for variants having start chromosome different from end chromosome
- Avoid always loading all transcripts when checking gene symbol: introduce gene captions
- Slow queries for evaluated variants on e.g. case page - use events instead
### Changed
- Rearrange variant page again, moving severity predictions down.
- More reactive layout width steps on variant page

## [4.40.1]
### Added
### Fixed
- Variants dismissed with inconsistent inheritance pattern can again be shown in general case report
- General report page for variants with genes=None
- General report crashing when variants have no panels
- Added other missing keys to case and variant dictionaries passed to general report
### Changed

## [4.40]
### Added
- A .cff citation file
- Phenotype search API endpoint
- Added pagination to phenotype API
- Extend case search to include internal MongoDB id
- Support for connecting to a MongoDB replica set (.py config files)
- Support for connecting to a MongoDB replica set (.yaml config files)
### Fixed
- Command to load the OMIM gene panel (`scout load panel --omim`)
- Unify style of pinned and causative variants' badges on case page
- Removed automatic spaces after punctuation in comments
- Remove the hardcoded number of total individuals from the variant's old observations panel
- Send delete requests to a connected Beacon using the DELETE method
- Layout of the SNV and SV variant page - move frequency up
### Changed
- Stop updating database indexes after loading exons via command line
- Display validation status badge also for not Sanger-sequenced variants
- Moved Frequencies, Severity and Local observations panels up in RD variants page
- Enabled Flask CORS to communicate CORS status to js apps
- Moved the code preparing the transcripts overview to the backend
- Refactored and filtered json data used in general case report
- Changed the database used in docker-compose file to use the official MongoDB v4.4 image
- Modified the Python (3.6, 3.8) and MongoDB (3.2, 4.4, 5.0) versions used in testing matrices (GitHub actions)
- Capitalize case search terms on institute and dashboard pages


## [4.39]
### Added
- COSMIC IDs collected from CSQ field named `COSMIC`
### Fixed
- Link to other causative variants on variant page
- Allow multiple COSMIC links for a cancer variant
- Fix floating text in severity box #2808
- Fixed MitoMap and HmtVar links for hg38 cases
- Do not open new browser tabs when downloading files
- Selectable IGV tracks on variant page
- Missing splice junctions button on variant page
- Refactor variantS representative gene selection, and use it also for cancer variant summary
### Changed
- Improve Javascript performance for displaying Chromograph images
- Make ClinVar classification more evident in cancer variant page

## [4.38]
### Added
- Option to hide Alamut button in the app config file
### Fixed
- Library deprecation warning fixed (insert is deprecated. Use insert_one or insert_many instead)
- Update genes command will not trigger an update of database indices any more
- Missing resources in temporary downloading directory when updating genes using the command line
- Restore previous variant ACMG classification in a scrollable div
- Loading spinner not stopping after downloading PDF case reports and variant list export
- Add extra Alamut links higher up on variant pages
- Improve UX for phenotypes in case page
- Filter and export of STR variants
- Update look of variants page navigation buttons
### Changed

## [4.37]
### Added
- Highlight and show version number for RefSeq MANE transcripts.
- Added integration to a rerunner service for toggling reanalysis with updated pedigree information
- SpliceAI display and parsing from VEP CSQ
- Display matching tiered variants for cancer variants
- Display a loading icon (spinner) until the page loads completely
- Display filter badges in cancer variants list
- Update genes from pre-downloaded file resources
- On login, OS, browser version and screen size are saved anonymously to understand how users are using Scout
- API returning institutes data for a given user: `/api/v1/institutes`
- API returning case data for a given institute: `/api/v1/institutes/<institute_id>/cases`
- Added GMS and Lund university hospital logos to login page
- Made display of Swedac logo configurable
- Support for displaying custom images in case view
- Individual-specific HPO terms
- Optional alamut_key in institute settings for Alamut Plus software
- Case report API endpoint
- Tooltip in case explaining that genes with genome build different than case genome build will not be added to dynamic HPO panel.
- Add DeepVariant as a caller
### Fixed
- Updated IGV to v2.8.5 to solve missing gene labels on some zoom levels
- Demo cancer case config file to load somatic SNVs and SVs only.
- Expand list of refseq trancripts in ClinVar submission form
- Renamed `All SNVs and INDELs` institute sidebar element to `Search SNVs and INDELs` and fixed its style.
- Add missing parameters to case load-config documentation
- Allow creating/editing gene panels and dynamic gene panels with genes present in genome build 38
- Bugfix broken Pytests
- Bulk dismissing variants error due to key conversion from string to integer
- Fix typo in index documentation
- Fixed crash in institute settings page if "collaborators" key is not set in database
- Don't stop Scout execution if LoqusDB call fails and print stacktrace to log
- Bug when case contains custom images with value `None`
- Bug introduced when fixing another bug in Scout-LoqusDB interaction
- Loading of OMIM diagnoses in Scout demo instance
- Remove the docker-compose with chanjo integration because it doesn't work yet.
- Fixed standard docker-compose with scout demo data and database
- Clinical variant assessments not present for pinned and causative variants on case page.
- MatchMaker matching one node at the time only
- Remove link from previously tiered variants badge in cancer variants page
- Typo in gene cell on cancer variants page
- Managed variants filter form
### Changed
- Better naming for variants buttons on cancer track (somatic, germline). Also show cancer research button if available.
- Load case with missing panels in config files, but show warning.
- Changing the (Female, Male) symbols to (F/M) letters in individuals_table and case-sma.
- Print stacktrace if case load command fails
- Added sort icon and a pointer to the cursor to all tables with sortable fields
- Moved variant, gene and panel info from the basic pane to summary panel for all variants.
- Renamed `Basics` panel to `Classify` on variant page.
- Revamped `Basics` panel to a panel dedicated to classify variants
- Revamped the summary panel to be more compact.
- Added dedicated template for cancer variants
- Removed Gene models, Gene annotations and Conservation panels for cancer variants
- Reorganized the orders of panels for variant and cancer variant views
- Added dedicated variant quality panel and removed relevant panes
- A more compact case page
- Removed OMIM genes panel
- Make genes panel, pinned variants panel, causative variants panel and ClinVar panel scrollable on case page
- Update to Scilifelab's 2020 logo
- Update Gens URL to support Gens v2.0 format
- Refactor tests for parsing case configurations
- Updated links to HPO downloadable resources
- Managed variants filtering defaults to all variant categories
- Changing the (Kind) drop-down according to (Category) drop-down in Managed variant add variant
- Moved Gens button to individuals table
- Check resource files availability before starting updating OMIM diagnoses
- Fix typo in `SHOW_OBSERVED_VARIANT_ARCHIVE` config param

## [4.36]
### Added
- Parse and save splice junction tracks from case config file
- Tooltip in observations panel, explaining that case variants with no link might be old variants, not uploaded after a case rerun
### Fixed
- Warning on overwriting variants with same position was no longer shown
- Increase the height of the dropdowns to 425px
- More indices for the case table as it grows, specifically for causatives queries
- Splice junction tracks not centered over variant genes
- Total number of research variants count
- Update variants stats in case documents every time new variants are loaded
- Bug in flashing warning messages when filtering variants
### Changed
- Clearer warning messages for genes and gene/gene-panels searches in variants filters

## [4.35]
### Added
- A new index for hgnc_symbol in the hgnc_gene collection
- A Pedigree panel in STR page
- Display Tier I and II variants in case view causatives card for cancer cases
### Fixed
- Send partial file data to igv.js when visualizing sashimi plots with splice junction tracks
- Research variants filtering by gene
- Do not attempt to populate annotations for not loaded pinned/causatives
- Add max-height to all dropdowns in filters
### Changed
- Switch off non-clinical gene warnings when filtering research variants
- Don't display OMIM disease card in case view for cancer cases
- Refactored Individuals and Causative card in case view for cancer cases
- Update and style STR case report

## [4.34]
### Added
- Saved filter lock and unlock
- Filters can optionally be marked audited, logging the filter name, user and date on the case events and general report.
- Added `ClinVar hits` and `Cosmic hits` in cancer SNVs filters
- Added `ClinVar hits` to variants filter (rare disease track)
- Load cancer demo case in docker-compose files (default and demo file)
- Inclusive-language check using [woke](https://github.com/get-woke/woke) github action
- Add link to HmtVar for mitochondrial variants (if VCF is annotated with HmtNote)
- Grey background for dismissed compounds in variants list and variant page
- Pin badge for pinned compounds in variants list and variant page
- Support LoqusDB REST API queries
- Add a docker-compose-matchmaker under scout/containers/development to test matchmaker locally
- Script to investigate consequences of symbol search bug
- Added GATK to list of SV and cancer SV callers
### Fixed
- Make MitoMap link work for hg38 again
- Export Variants feature crashing when one of the variants has no primary transcripts
- Redirect to last visited variantS page when dismissing variants from variants list
- Improved matching of SVs Loqus occurrences in other cases
- Remove padding from the list inside (Matching causatives from other cases) panel
- Pass None to get_app function in CLI base since passing script_info to app factory functions was deprecated in Flask 2.0
- Fixed failing tests due to Flask update to version 2.0
- Speed up user events view
- Causative view sort out of memory error
- Use hgnc_id for gene filter query
- Typo in case controllers displaying an error every time a patient is matched against external MatchMaker nodes
- Do not crash while attempting an update for variant documents that are too big (> 16 MB)
- Old STR causatives (and other variants) may not have HGNC symbols - fix sort lambda
- Check if gene_obj has primary_transcript before trying to access it
- Warn if a gene manually searched is in a clinical panel with an outdated name when filtering variants
- ChrPos split js not needed on STR page yet
### Changed
- Remove parsing of case `genome_version`, since it's not used anywhere downstream
- Introduce deprecation warning for Loqus configs that are not dictionaries
- SV clinical filter no longer filters out sub 100 nt variants
- Count cases in LoqusDB by variant type
- Commit pulse repo badge temporarily set to weekly
- Sort ClinVar submissions objects by ascending "Last evaluated" date
- Refactored the MatchMaker integration as an extension
- Replaced some sensitive words as suggested by woke linter
- Documentation for load-configuration rewritten.
- Add styles to MatchMaker matches table
- More detailed info on the data shared in MatchMaker submission form

## [4.33.1]
### Fixed
- Include markdown for release autodeploy docs
- Use standard inheritance model in ClinVar (https://ftp.ncbi.nlm.nih.gov/pub/GTR/standard_terms/Mode_of_inheritance.txt)
- Fix issue crash with variants that have been unflagged causative not being available in other causatives
### Added
### Changed

## [4.33]
### Fixed
- Command line crashing when updating an individual not found in database
- Dashboard page crashing when filters return no data
- Cancer variants filter by chromosome
- /api/v1/genes now searches for genes in all genome builds by default
- Upgraded igv.js to version 2.8.1 (Fixed Unparsable bed record error)
### Added
- Autodeploy docs on release
- Documentation for updating case individuals tracks
- Filter cases and dashboard stats by analysis track
### Changed
- Changed from deprecated db update method
- Pre-selected fields to run queries with in dashboard page
- Do not filter by any institute when first accessing the dashboard
- Removed OMIM panel in case view for cancer cases
- Display Tier I and II variants in case view causatives panel for cancer cases
- Refactored Individuals and Causative panels in case view for cancer cases

## [4.32.1]
### Fixed
- iSort lint check only
### Changed
- Institute cases page crashing when a case has track:Null
### Added

## [4.32]
### Added
- Load and show MITOMAP associated diseases from VCF (INFO field: MitomapAssociatedDiseases, via HmtNote)
- Show variant allele frequencies for mitochondrial variants (GRCh38 cases)
- Extend "public" json API with diseases (OMIM) and phenotypes (HPO)
- HPO gene list download now has option for clinical and non-clinical genes
- Display gene splice junctions data in sashimi plots
- Update case individuals with splice junctions tracks
- Simple Docker compose for development with local build
- Make Phenomodels subpanels collapsible
- User side documentation of cytogenomics features (Gens, Chromograph, vcf2cytosure, rhocall)
- iSort GitHub Action
- Support LoqusDB REST API queries
### Fixed
- Show other causative once, even if several events point to it
- Filtering variants by mitochondrial chromosome for cases with genome build=38
- HPO gene search button triggers any warnings for clinical / non-existing genes also on first search
- Fixed a bug in variants pages caused by MT variants without alt_frequency
- Tests for CADD score parsing function
- Fixed the look of IGV settings on SNV variant page
- Cases analyzed once shown as `rerun`
- Missing case track on case re-upload
- Fixed severity rank for SO term "regulatory region ablation"
### Changed
- Refactor according to CodeFactor - mostly reuse of duplicated code
- Phenomodels language adjustment
- Open variants in a new window (from variants page)
- Open overlapping and compound variants in a new window (from variant page)
- gnomAD link points to gnomAD v.3 (build GRCh38) for mitochondrial variants.
- Display only number of affected genes for dismissed SVs in general report
- Chromosome build check when populating the variants filter chromosome selection
- Display mitochondrial and rare diseases coverage report in cases with missing 'rare' track

## [4.31.1]
### Added
### Changed
- Remove mitochondrial and coverage report from cancer cases sidebar
### Fixed
- ClinVar page when dbSNP id is None

## [4.31]
### Added
- gnomAD annotation field in admin guide
- Export also dynamic panel genes not associated to an HPO term when downloading the HPO panel
- Primary HGNC transcript info in variant export files
- Show variant quality (QUAL field from vcf) in the variant summary
- Load/update PDF gene fusion reports (clinical and research) generated with Arriba
- Support new MANE annotations from VEP (both MANE Select and MANE Plus Clinical)
- Display on case activity the event of a user resetting all dismissed variants
- Support gnomAD population frequencies for mitochondrial variants
- Anchor links in Casedata ClinVar panels to redirect after renaming individuals
### Fixed
- Replace old docs link www.clinicalgenomics.se/scout with new https://clinical-genomics.github.io/scout
- Page formatting issues whenever case and variant comments contain extremely long strings with no spaces
- Chromograph images can be one column and have scrollbar. Removed legacy code.
- Column labels for ClinVar case submission
- Page crashing looking for LoqusDB observation when variant doesn't exist
- Missing inheritance models and custom inheritance models on newly created gene panels
- Accept only numbers in managed variants filter as position and end coordinates
- SNP id format and links in Variant page, ClinVar submission form and general report
- Case groups tooltip triggered only when mouse is on the panel header
### Changed
- A more compact case groups panel
- Added landscape orientation CSS style to cancer coverage and QC demo report
- Improve user documentation to create and save new gene panels
- Removed option to use space as separator when uploading gene panels
- Separating the columns of standard and custom inheritance models in gene panels
- Improved ClinVar instructions for users using non-English Excel

## [4.30.2]
### Added
### Fixed
- Use VEP RefSeq ID if RefSeq list is empty in RefSeq transcripts overview
- Bug creating variant links for variants with no end_chrom
### Changed

## [4.30.1]
### Added
### Fixed
- Cryptography dependency fixed to use version < 3.4
### Changed

## [4.30]
### Added
- Introduced a `reset dismiss variant` verb
- Button to reset all dismissed variants for a case
- Add black border to Chromograph ideograms
- Show ClinVar annotations on variantS page
- Added integration with GENS, copy number visualization tool
- Added a VUS label to the manual classification variant tags
- Add additional information to SNV verification emails
- Tooltips documenting manual annotations from default panels
- Case groups now show bam files from all cases on align view
### Fixed
- Center initial igv view on variant start with SNV/indels
- Don't set initial igv view to negative coordinates
- Display of GQ for SV and STR
- Parsing of AD and related info for STRs
- LoqusDB field in institute settings accepts only existing Loqus instances
- Fix DECIPHER link to work after DECIPHER migrated to GRCh38
- Removed visibility window param from igv.js genes track
- Updated HPO download URL
- Patch HPO download test correctly
- Reference size on STR hover not needed (also wrong)
- Introduced genome build check (allowed values: 37, 38, "37", "38") on case load
- Improve case searching by assignee full name
- Populating the LoqusDB select in institute settings
### Changed
- Cancer variants table header (pop freq etc)
- Only admin users can modify LoqusDB instance in Institute settings
- Style of case synopsis, variants and case comments
- Switched to igv.js 2.7.5
- Do not choke if case is missing research variants when research requested
- Count cases in LoqusDB by variant type
- Introduce deprecation warning for Loqus configs that are not dictionaries
- Improve create new gene panel form validation
- Make XM- transcripts less visible if they don't overlap with transcript refseq_id in variant page
- Color of gene panels and comments panels on cases and variant pages
- Do not choke if case is missing research variants when reserch requested

## [4.29.1]
### Added
### Fixed
- Always load STR variants regardless of RankScore threshold (hotfix)
### Changed

## [4.29]
### Added
- Added a page about migrating potentially breaking changes to the documentation
- markdown_include in development requirements file
- STR variants filter
- Display source, Z-score, inheritance pattern for STR annotations from Stranger (>0.6.1) if available
- Coverage and quality report to cancer view
### Fixed
- ACMG classification page crashing when trying to visualize a classification that was removed
- Pretty print HGVS on gene variants (URL-decode VEP)
- Broken or missing link in the documentation
- Multiple gene names in ClinVar submission form
- Inheritance model select field in ClinVar submission
- IGV.js >2.7.0 has an issue with the gene track zoom levels - temp freeze at 2.7.0
- Revert CORS-anywhere and introduce a local http proxy for cloud tracks
### Changed

## [4.28]
### Added
- Chromograph integration for displaying PNGs in case-page
- Add VAF to cancer case general report, and remove some of its unused fields
- Variants filter compatible with genome browser location strings
- Support for custom public igv tracks stored on the cloud
- Add tests to increase testing coverage
- Update case variants count after deleting variants
- Update IGV.js to latest (v2.7.4)
- Bypass igv.js CORS check using `https://github.com/Rob--W/cors-anywhere`
- Documentation on default and custom IGV.js tracks (admin docs)
- Lock phenomodels so they're editable by admins only
- Small case group assessment sharing
- Tutorial and files for deploying app on containers (Kubernetes pods)
- Canonical transcript and protein change of canonical transcript in exported variants excel sheet
- Support for Font Awesome version 6
- Submit to Beacon from case page sidebar
- Hide dismissed variants in variants pages and variants export function
- Systemd service files and instruction to deploy Scout using podman
### Fixed
- Bugfix: unused `chromgraph_prefix |tojson` removed
- Freeze coloredlogs temporarily
- Marrvel link
- Don't show TP53 link for silent or synonymous changes
- OMIM gene field accepts any custom number as OMIM gene
- Fix Pytest single quote vs double quote string
- Bug in gene variants search by similar cases and no similar case is found
- Delete unused file `userpanel.py`
- Primary transcripts in variant overview and general report
- Google OAuth2 login setup in README file
- Redirect to 'missing file'-icon if configured Chromograph file is missing
- Javascript error in case page
- Fix compound matching during variant loading for hg38
- Cancer variants view containing variants dismissed with cancer-specific reasons
- Zoom to SV variant length was missing IGV contig select
- Tooltips on case page when case has no default gene panels
### Changed
- Save case variants count in case document and not in sessions
- Style of gene panels multiselect on case page
- Collapse/expand main HPO checkboxes in phenomodel preview
- Replaced GQ (Genotype quality) with VAF (Variant allele frequency) in cancer variants GT table
- Allow loading of cancer cases with no tumor_purity field
- Truncate cDNA and protein changes in case report if longer than 20 characters


## [4.27]
### Added
- Exclude one or more variant categories when running variants delete command
### Fixed
### Changed

## [4.26.1]
### Added
### Fixed
- Links with 1-letter aa codes crash on frameshift etc
### Changed

## [4.26]
### Added
- Extend the delete variants command to print analysis date, track, institute, status and research status
- Delete variants by type of analysis (wgs|wes|panel)
- Links to cBioPortal, MutanTP53, IARC TP53, OncoKB, MyCancerGenome, CIViC
### Fixed
- Deleted variants count
### Changed
- Print output of variants delete command as a tab separated table

## [4.25]
### Added
- Command line function to remove variants from one or all cases
### Fixed
- Parse SMN None calls to None rather than False

## [4.24.1]
### Fixed
- Install requirements.txt via setup file

## [4.24]
### Added
- Institute-level phenotype models with sub-panels containing HPO and OMIM terms
- Runnable Docker demo
- Docker image build and push github action
- Makefile with shortcuts to docker commands
- Parse and save synopsis, phenotype and cohort terms from config files upon case upload
### Fixed
- Update dismissed variant status when variant dismissed key is missing
- Breakpoint two IGV button now shows correct chromosome when different from bp1
- Missing font lib in Docker image causing the PDF report download page to crash
- Sentieon Manta calls lack Somaticscore - load anyway
- ClinVar submissions crashing due to pinned variants that are not loaded
- Point ExAC pLI score to new gnomad server address
- Bug uploading cases missing phenotype terms in config file
- STRs loaded but not shown on browser page
- Bug when using adapter.variant.get_causatives with case_id without causatives
- Problem with fetching "solved" from scout export cases cli
- Better serialising of datetime and bson.ObjectId
- Added `volumes` folder to .gitignore
### Changed
- Make matching causative and managed variants foldable on case page
- Remove calls to PyMongo functions marked as deprecated in backend and frontend(as of version 3.7).
- Improved `scout update individual` command
- Export dynamic phenotypes with ordered gene lists as PDF


## [4.23]
### Added
- Save custom IGV track settings
- Show a flash message with clear info about non-valid genes when gene panel creation fails
- CNV report link in cancer case side navigation
- Return to comment section after editing, deleting or submitting a comment
- Managed variants
- MT vs 14 chromosome mean coverage stats if Scout is connected to Chanjo
### Fixed
- missing `vcf_cancer_sv` and `vcf_cancer_sv_research` to manual.
- Split ClinVar multiple clnsig values (slash-separated) and strip them of underscore for annotations without accession number
- Timeout of `All SNVs and INDELs` page when no valid gene is provided in the search
- Round CADD (MIPv9)
- Missing default panel value
- Invisible other causatives lines when other causatives lack gene symbols
### Changed
- Do not freeze mkdocs-material to version 4.6.1
- Remove pre-commit dependency

## [4.22]
### Added
- Editable cases comments
- Editable variants comments
### Fixed
- Empty variant activity panel
- STRs variants popover
- Split new ClinVar multiple significance terms for a variant
- Edit the selected comment, not the latest
### Changed
- Updated RELEASE docs.
- Pinned variants card style on the case page
- Merged `scout export exons` and `scout view exons` commands


## [4.21.2]
### Added
### Fixed
- Do not pre-filter research variants by (case-default) gene panels
- Show OMIM disease tooltip reliably
### Changed

## [4.21.1]
### Added
### Fixed
- Small change to Pop Freq column in variants ang gene panels to avoid strange text shrinking on small screens
- Direct use of HPO list for Clinical HPO SNV (and cancer SNV) filtering
- PDF coverage report redirecting to login page
### Changed
- Remove the option to dismiss single variants from all variants pages
- Bulk dismiss SNVs, SVs and cancer SNVs from variants pages

## [4.21]
### Added
- Support to configure LoqusDB per institute
- Highlight causative variants in the variants list
- Add tests. Mostly regarding building internal datatypes.
- Remove leading and trailing whitespaces from panel_name and display_name when panel is created
- Mark MANE transcript in list of transcripts in "Transcript overview" on variant page
- Show default panel name in case sidebar
- Previous buttons for variants pagination
- Adds a gh action that checks that the changelog is updated
- Adds a gh action that deploys new releases automatically to pypi
- Warn users if case default panels are outdated
- Define institute-specific gene panels for filtering in institute settings
- Use institute-specific gene panels in variants filtering
- Show somatic VAF for pinned and causative variants on case page

### Fixed
- Report pages redirect to login instead of crashing when session expires
- Variants filter loading in cancer variants page
- User, Causative and Cases tables not scaling to full page
- Improved docs for an initial production setup
- Compatibility with latest version of Black
- Fixed tests for Click>7
- Clinical filter required an extra click to Filter to return variants
- Restore pagination and shrink badges in the variants page tables
- Removing a user from the command line now inactivates the case only if user is last assignee and case is active
- Bugfix, LoqusDB per institute feature crashed when institute id was empty string
- Bugfix, LoqusDB calls where missing case count
- filter removal and upload for filters deleted from another page/other user
- Visualize outdated gene panels info in a popover instead of a tooltip in case page side panel

### Changed
- Highlight color on normal STRs in the variants table from green to blue
- Display breakpoints coordinates in verification emails only for structural variants


## [4.20]
### Added
- Display number of filtered variants vs number of total variants in variants page
- Search case by HPO terms
- Dismiss variant column in the variants tables
- Black and pre-commit packages to dev requirements

### Fixed
- Bug occurring when rerun is requested twice
- Peddy info fields in the demo config file
- Added load config safety check for multiple alignment files for one individual
- Formatting of cancer variants table
- Missing Score in SV variants table

### Changed
- Updated the documentation on how to create a new software release
- Genome build-aware cytobands coordinates
- Styling update of the Matchmaker card
- Select search type in case search form


## [4.19]

### Added
- Show internal ID for case
- Add internal ID for downloaded CGH files
- Export dynamic HPO gene list from case page
- Remove users as case assignees when their account is deleted
- Keep variants filters panel expanded when filters have been used

### Fixed
- Handle the ProxyFix ModuleNotFoundError when Werkzeug installed version is >1.0
- General report formatting issues whenever case and variant comments contain extremely long strings with no spaces

### Changed
- Created an institute wrapper page that contains list of cases, causatives, SNVs & Indels, user list, shared data and institute settings
- Display case name instead of case ID on clinVar submissions
- Changed icon of sample update in clinVar submissions


## [4.18]

### Added
- Filter cancer variants on cytoband coordinates
- Show dismiss reasons in a badge with hover for clinical variants
- Show an ellipsis if 10 cases or more to display with loqusdb matches
- A new blog post for version 4.17
- Tooltip to better describe Tumor and Normal columns in cancer variants
- Filter cancer SNVs and SVs by chromosome coordinates
- Default export of `Assertion method citation` to clinVar variants submission file
- Button to export up to 500 cancer variants, filtered or not
- Rename samples of a clinVar submission file

### Fixed
- Apply default gene panel on return to cancer variantS from variant view
- Revert to certificate checking when asking for Chanjo reports
- `scout download everything` command failing while downloading HPO terms

### Changed
- Turn tumor and normal allelic fraction to decimal numbers in tumor variants page
- Moved clinVar submissions code to the institutes blueprints
- Changed name of clinVar export files to FILENAME.Variant.csv and FILENAME.CaseData.csv
- Switched Google login libraries from Flask-OAuthlib to Authlib


## [4.17.1]

### Fixed
- Load cytobands for cases with chromosome build not "37" or "38"


## [4.17]

### Added
- COSMIC badge shown in cancer variants
- Default gene-panel in non-cancer structural view in url
- Filter SNVs and SVs by cytoband coordinates
- Filter cancer SNV variants by alt allele frequency in tumor
- Correct genome build in UCSC link from structural variant page



### Fixed
- Bug in clinVar form when variant has no gene
- Bug when sharing cases with the same institute twice
- Page crashing when removing causative variant tag
- Do not default to GATK caller when no caller info is provided for cancer SNVs


## [4.16.1]

### Fixed
- Fix the fix for handling of delivery reports for rerun cases

## [4.16]

### Added
- Adds possibility to add "lims_id" to cases. Currently only stored in database, not shown anywhere
- Adds verification comment box to SVs (previously only available for small variants)
- Scrollable pedigree panel

### Fixed
- Error caused by changes in WTForm (new release 2.3.x)
- Bug in OMIM case page form, causing the page to crash when a string was provided instead of a numerical OMIM id
- Fix Alamut link to work properly on hg38
- Better handling of delivery reports for rerun cases
- Small CodeFactor style issues: matchmaker results counting, a couple of incomplete tests and safer external xml
- Fix an issue with Phenomizer introduced by CodeFactor style changes

### Changed
- Updated the version of igv.js to 2.5.4

## [4.15.1]

### Added
- Display gene names in ClinVar submissions page
- Links to Varsome in variant transcripts table

### Fixed
- Small fixes to ClinVar submission form
- Gene panel page crash when old panel has no maintainers

## [4.15]

### Added
- Clinvar CNVs IGV track
- Gene panels can have maintainers
- Keep variant actions (dismissed, manual rank, mosaic, acmg, comments) upon variant re-upload
- Keep variant actions also on full case re-upload

### Fixed
- Fix the link to Ensembl for SV variants when genome build 38.
- Arrange information in columns on variant page
- Fix so that new cosmic identifier (COSV) is also acceptable #1304
- Fixed COSMIC tag in INFO (outside of CSQ) to be parses as well with `&` splitter.
- COSMIC stub URL changed to https://cancer.sanger.ac.uk/cosmic/search?q= instead.
- Updated to a version of IGV where bigBed tracks are visualized correctly
- Clinvar submission files are named according to the content (variant_data and case_data)
- Always show causatives from other cases in case overview
- Correct disease associations for gene symbol aliases that exist as separate genes
- Re-add "custom annotations" for SV variants
- The override ClinVar P/LP add-in in the Clinical Filter failed for new CSQ strings

### Changed
- Runs all CI checks in github actions

## [4.14.1]

### Fixed
- Error when variant found in loqusdb is not loaded for other case

## [4.14]

### Added
- Use github actions to run tests
- Adds CLI command to update individual alignments path
- Update HPO terms using downloaded definitions files
- Option to use alternative flask config when running `scout serve`
- Requirement to use loqusdb >= 2.5 if integrated

### Fixed
- Do not display Pedigree panel in cancer view
- Do not rely on internet connection and services available when running CI tests
- Variant loading assumes GATK if no caller set given and GATK filter status is seen in FILTER
- Pass genome build param all the way in order to get the right gene mappings for cases with build 38
- Parse correctly variants with zero frequency values
- Continue even if there are problems to create a region vcf
- STR and cancer variant navigation back to variants pages could fail

### Changed
- Improved code that sends requests to the external APIs
- Updates ranges for user ranks to fit todays usage
- Run coveralls on github actions instead of travis
- Run pip checks on github actions instead of coveralls
- For hg38 cases, change gnomAD link to point to version 3.0 (which is hg38 based)
- Show pinned or causative STR variants a bit more human readable

## [4.13.1]

### Added
### Fixed
- Typo that caused not all clinvar conflicting interpretations to be loaded no matter what
- Parse and retrieve clinvar annotations from VEP-annotated (VEP 97+) CSQ VCF field
- Variant clinvar significance shown as `not provided` whenever is `Uncertain significance`
- Phenomizer query crashing when case has no HPO terms assigned
- Fixed a bug affecting `All SNVs and INDELs` page when variants don't have canonical transcript
- Add gene name or id in cancer variant view

### Changed
- Cancer Variant view changed "Variant:Transcript:Exon:HGVS" to "Gene:Transcript:Exon:HGVS"

## [4.13]

### Added
- ClinVar SNVs track in IGV
- Add SMA view with SMN Copy Number data
- Easier to assign OMIM diagnoses from case page
- OMIM terms and specific OMIM term page

### Fixed
- Bug when adding a new gene to a panel
- Restored missing recent delivery reports
- Fixed style and links to other reports in case side panel
- Deleting cases using display_name and institute not deleting its variants
- Fixed bug that caused coordinates filter to override other filters
- Fixed a problem with finding some INS in loqusdb
- Layout on SV page when local observations without cases are present
- Make scout compatible with the new HPO definition files from `http://compbio.charite.de/jenkins/`
- General report visualization error when SNVs display names are very long


### Changed


## [4.12.4]

### Fixed
- Layout on SV page when local observations without cases are present

## [4.12.3]

### Fixed
- Case report when causative or pinned SVs have non null allele frequencies

## [4.12.2]

### Fixed
- SV variant links now take you to the SV variant page again
- Cancer variant view has cleaner table data entries for "N/A" data
- Pinned variant case level display hotfix for cancer and str - more on this later
- Cancer variants show correct alt/ref reads mirroring alt frequency now
- Always load all clinical STR variants even if a region load is attempted - index may be missing
- Same case repetition in variant local observations

## [4.12.1]

### Fixed
- Bug in variant.gene when gene has no HGVS description


## [4.12]

### Added
- Accepts `alignment_path` in load config to pass bam/cram files
- Display all phenotypes on variant page
- Display hgvs coordinates on pinned and causatives
- Clear panel pending changes
- Adds option to setup the database with static files
- Adds cli command to download the resources from CLI that scout needs
- Adds test files for merged somatic SV and CNV; as well as merged SNV, and INDEL part of #1279
- Allows for upload of OMIM-AUTO gene panel from static files without api-key

### Fixed
- Cancer case HPO panel variants link
- Fix so that some drop downs have correct size
- First IGV button in str variants page
- Cancer case activates on SNV variants
- Cases activate when STR variants are viewed
- Always calculate code coverage
- Pinned/Classification/comments in all types of variants pages
- Null values for panel's custom_inheritance_models
- Discrepancy between the manual disease transcripts and those in database in gene-edit page
- ACMG classification not showing for some causatives
- Fix bug which caused IGV.js to use hg19 reference files for hg38 data
- Bug when multiple bam files sources with non-null values are available


### Changed
- Renamed `requests` file to `scout_requests`
- Cancer variant view shows two, instead of four, decimals for allele and normal


## [4.11.1]

### Fixed
- Institute settings page
- Link institute settings to sharing institutes choices

## [4.11.0]

### Added
- Display locus name on STR variant page
- Alternative key `GNOMADAF_popmax` for Gnomad popmax allele frequency
- Automatic suggestions on how to improve the code on Pull Requests
- Parse GERP, phastCons and phyloP annotations from vep annotated CSQ fields
- Avoid flickering comment popovers in variant list
- Parse REVEL score from vep annotated CSQ fields
- Allow users to modify general institute settings
- Optionally format code automatically on commit
- Adds command to backup vital parts `scout export database`
- Parsing and displaying cancer SV variants from Manta annotated VCF files
- Dismiss cancer snv variants with cancer-specific options
- Add IGV.js UPD, RHO and TIDDIT coverage wig tracks.


### Fixed
- Slightly darker page background
- Fixed an issued with parsed conservation values from CSQ
- Clinvar submissions accessible to all users of an institute
- Header toolbar when on Clinvar page now shows institute name correctly
- Case should not always inactivate upon update
- Show dismissed snv cancer variants as grey on the cancer variants page
- Improved style of mappability link and local observations on variant page
- Convert all the GET requests to the igv view to POST request
- Error when updating gene panels using a file containing BOM chars
- Add/replace gene radio button not working in gene panels


## [4.10.1]

### Fixed
- Fixed issue with opening research variants
- Problem with coveralls not called by Travis CI
- Handle Biomart service down in tests


## [4.10.0]

### Added
- Rank score model in causatives page
- Exportable HPO terms from phenotypes page
- AMP guideline tiers for cancer variants
- Adds scroll for the transcript tab
- Added CLI option to query cases on time since case event was added
- Shadow clinical assessments also on research variants display
- Support for CRAM alignment files
- Improved str variants view : sorting by locus, grouped by allele.
- Delivery report PDF export
- New mosaicism tag option
- Add or modify individuals' age or tissue type from case page
- Display GC and allele depth in causatives table.
- Included primary reference transcript in general report
- Included partial causative variants in general report
- Remove dependency of loqusdb by utilising the CLI

### Fixed
- Fixed update OMIM command bug due to change in the header of the genemap2 file
- Removed Mosaic Tag from Cancer variants
- Fixes issue with unaligned table headers that comes with hidden Datatables
- Layout in general report PDF export
- Fixed issue on the case statistics view. The validation bars didn't show up when all institutes were selected. Now they do.
- Fixed missing path import by importing pathlib.Path
- Handle index inconsistencies in the update index functions
- Fixed layout problems


## [4.9.0]

### Added
- Improved MatchMaker pages, including visible patient contacts email address
- New badges for the github repo
- Links to [GENEMANIA](genemania.org)
- Sort gene panel list on case view.
- More automatic tests
- Allow loading of custom annotations in VCF using the SCOUT_CUSTOM info tag.

### Fixed
- Fix error when a gene is added to an empty dynamic gene panel
- Fix crash when attempting to add genes on incorrect format to dynamic gene panel
- Manual rank variant tags could be saved in a "Select a tag"-state, a problem in the variants view.
- Same case evaluations are no longer shown as gray previous evaluations on the variants page
- Stay on research pages, even if reset, next first buttons are pressed..
- Overlapping variants will now be visible on variant page again
- Fix missing classification comments and links in evaluations page
- All prioritized cases are shown on cases page


## [4.8.3]

### Added

### Fixed
- Bug when ordering sanger
- Improved scrolling over long list of genes/transcripts


## [4.8.2]

### Added

### Fixed
- Avoid opening extra tab for coverage report
- Fixed a problem when rank model version was saved as floats and not strings
- Fixed a problem with displaying dismiss variant reasons on the general report
- Disable load and delete filter buttons if there are no saved filters
- Fix problem with missing verifications
- Remove duplicate users and merge their data and activity


## [4.8.1]

### Added

### Fixed
- Prevent login fail for users with id defined by ObjectId and not email
- Prevent the app from crashing with `AttributeError: 'NoneType' object has no attribute 'message'`


## [4.8.0]

### Added
- Updated Scout to use Bootstrap 4.3
- New looks for Scout
- Improved dashboard using Chart.js
- Ask before inactivating a case where last assigned user leaves it
- Genes can be manually added to the dynamic gene list directly on the case page
- Dynamic gene panels can optionally be used with clinical filter, instead of default gene panel
- Dynamic gene panels get link out to chanjo-report for coverage report
- Load all clinvar variants with clinvar Pathogenic, Likely Pathogenic and Conflicting pathogenic
- Show transcripts with exon numbers for structural variants
- Case sort order can now be toggled between ascending and descending.
- Variants can be marked as partial causative if phenotype is available for case.
- Show a frequency tooltip hover for SV-variants.
- Added support for LDAP login system
- Search snv and structural variants by chromosomal coordinates
- Structural variants can be marked as partial causative if phenotype is available for case.
- Show normal and pathologic limits for STRs in the STR variants view.
- Institute level persistent variant filter settings that can be retrieved and used.
- export causative variants to Excel
- Add support for ROH, WIG and chromosome PNGs in case-view

### Fixed
- Fixed missing import for variants with comments
- Instructions on how to build docs
- Keep sanger order + verification when updating/reloading variants
- Fixed and moved broken filter actions (HPO gene panel and reset filter)
- Fixed string conversion to number
- UCSC links for structural variants are now separated per breakpoint (and whole variant where applicable)
- Reintroduced missing coverage report
- Fixed a bug preventing loading samples using the command line
- Better inheritance models customization for genes in gene panels
- STR variant page back to list button now does its one job.
- Allows to setup scout without a omim api key
- Fixed error causing "favicon not found" flash messages
- Removed flask --version from base cli
- Request rerun no longer changes case status. Active or archived cases inactivate on upload.
- Fixed missing tooltip on the cancer variants page
- Fixed weird Rank cell in variants page
- Next and first buttons order swap
- Added pagination (and POST capability) to cancer variants.
- Improves loading speed for variant page
- Problem with updating variant rank when no variants
- Improved Clinvar submission form
- General report crashing when dismissed variant has no valid dismiss code
- Also show collaborative case variants on the All variants view.
- Improved phenotype search using dataTables.js on phenotypes page
- Search and delete users with `email` instead of `_id`
- Fixed css styles so that multiselect options will all fit one column


## [4.7.3]

### Added
- RankScore can be used with VCFs for vcf_cancer files

### Fixed
- Fix issue with STR view next page button not doing its one job.

### Deleted
- Removed pileup as a bam viewing option. This is replaced by IGV


## [4.7.2]

### Added
- Show earlier ACMG classification in the variant list

### Fixed
- Fixed igv search not working due to igv.js dist 2.2.17
- Fixed searches for cases with a gene with variants pinned or marked causative.
- Load variant pages faster after fixing other causatives query
- Fixed mitochondrial report bug for variants without genes

## [4.7.1]

### Added

### Fixed
- Fixed bug on genes page


## [4.7.0]

### Added
- Export genes and gene panels in build GRCh38
- Search for cases with variants pinned or marked causative in a given gene.
- Search for cases phenotypically similar to a case also from WUI.
- Case variant searches can be limited to similar cases, matching HPO-terms,
  phenogroups and cohorts.
- De-archive reruns and flag them as 'inactive' if archived
- Sort cases by analysis_date, track or status
- Display cases in the following order: prioritized, active, inactive, archived, solved
- Assign case to user when user activates it or asks for rerun
- Case becomes inactive when it has no assignees
- Fetch refseq version from entrez and use it in clinvar form
- Load and export of exons for all genes, independent on refseq
- Documentation for loading/updating exons
- Showing SV variant annotations: SV cgh frequencies, gnomad-SV, local SV frequencies
- Showing transcripts mapping score in segmental duplications
- Handle requests to Ensembl Rest API
- Handle requests to Ensembl Rest Biomart
- STR variants view now displays GT and IGV link.
- Description field for gene panels
- Export exons in build 37 and 38 using the command line

### Fixed
- Fixes of and induced by build tests
- Fixed bug affecting variant observations in other cases
- Fixed a bug that showed wrong gene coverage in general panel PDF export
- MT report only shows variants occurring in the specific individual of the excel sheet
- Disable SSL certifcate verification in requests to chanjo
- Updates how intervaltree and pymongo is used to void deprecated functions
- Increased size of IGV sample tracks
- Optimized tests


## [4.6.1]

### Added

### Fixed
- Missing 'father' and 'mother' keys when parsing single individual cases


## [4.6.0]

### Added
- Description of Scout branching model in CONTRIBUTING doc
- Causatives in alphabetical order, display ACMG classification and filter by gene.
- Added 'external' to the list of analysis type options
- Adds functionality to display "Tissue type". Passed via load config.
- Update to IGV 2.

### Fixed
- Fixed alignment visualization and vcf2cytosure availability for demo case samples
- Fixed 3 bugs affecting SV pages visualization
- Reintroduced the --version cli option
- Fixed variants query by panel (hpo panel + gene panel).
- Downloaded MT report contains excel files with individuals' display name
- Refactored code in parsing of config files.


## [4.5.1]

### Added

### Fixed
- update requirement to use PyYaml version >= 5.1
- Safer code when loading config params in cli base


## [4.5.0]

### Added
- Search for similar cases from scout view CLI
- Scout cli is now invoked from the app object and works under the app context

### Fixed
- PyYaml dependency fixed to use version >= 5.1


## [4.4.1]

### Added
- Display SV rank model version when available

### Fixed
- Fixed upload of delivery report via API


## [4.4.0]

### Added
- Displaying more info on the Causatives page and hiding those not causative at the case level
- Add a comment text field to Sanger order request form, allowing a message to be included in the email
- MatchMaker Exchange integration
- List cases with empty synopsis, missing HPO terms and phenotype groups.
- Search for cases with open research list, or a given case status (active, inactive, archived)

### Fixed
- Variant query builder split into several functions
- Fixed delivery report load bug


## [4.3.3]

### Added
- Different individual table for cancer cases

### Fixed
- Dashboard collects validated variants from verification events instead of using 'sanger' field
- Cases shared with collaborators are visible again in cases page
- Force users to select a real institute to share cases with (actionbar select fix)


## [4.3.2]

### Added
- Dashboard data can be filtered using filters available in cases page
- Causatives for each institute are displayed on a dedicated page
- SNVs and and SVs are searchable across cases by gene and rank score
- A more complete report with validated variants is downloadable from dashboard

### Fixed
- Clinsig filter is fixed so clinsig numerical values are returned
- Split multi clinsig string values in different elements of clinsig array
- Regex to search in multi clinsig string values or multi revstat string values
- It works to upload vcf files with no variants now
- Combined Pileup and IGV alignments for SVs having variant start and stop on the same chromosome


## [4.3.1]

### Added
- Show calls from all callers even if call is not available
- Instructions to install cairo and pango libs from WeasyPrint page
- Display cases with number of variants from CLI
- Only display cases with number of variants above certain treshold. (Also CLI)
- Export of verified variants by CLI or from the dashboard
- Extend case level queries with default panels, cohorts and phenotype groups.
- Slice dashboard statistics display using case level queries
- Add a view where all variants for an institute can be searched across cases, filtering on gene and rank score. Allows searching research variants for cases that have research open.

### Fixed
- Fixed code to extract variant conservation (gerp, phyloP, phastCons)
- Visualization of PDF-exported gene panels
- Reintroduced the exon/intron number in variant verification email
- Sex and affected status is correctly displayed on general report
- Force number validation in SV filter by size
- Display ensembl transcripts when no refseq exists


## [4.3.0]

### Added
- Mosaicism tag on variants
- Show and filter on SweGen frequency for SVs
- Show annotations for STR variants
- Show all transcripts in verification email
- Added mitochondrial export
- Adds alternative to search for SVs shorter that the given length
- Look for 'bcftools' in the `set` field of VCFs
- Display digenic inheritance from OMIM
- Displays what refseq transcript that is primary in hgnc

### Fixed

- Archived panels displays the correct date (not retroactive change)
- Fixed problem with waiting times in gene panel exports
- Clinvar fiter not working with human readable clinsig values

## [4.2.2]

### Fixed
- Fixed gene panel create/modify from CSV file utf-8 decoding error
- Updating genes in gene panels now supports edit comments and entry version
- Gene panel export timeout error

## [4.2.1]

### Fixed
- Re-introduced gene name(s) in verification email subject
- Better PDF rendering for excluded variants in report
- Problem to access old case when `is_default` did not exist on a panel


## [4.2.0]

### Added
- New index on variant_id for events
- Display overlapping compounds on variants view

### Fixed
- Fixed broken clinical filter


## [4.1.4]

### Added
- Download of filtered SVs

### Fixed
- Fixed broken download of filtered variants
- Fixed visualization issue in gene panel PDF export
- Fixed bug when updating gene names in variant controller


## [4.1.3]

### Fixed
- Displays all primary transcripts


## [4.1.2]

### Added
- Option add/replace when updating a panel via CSV file
- More flexible versioning of the gene panels
- Printing coverage report on the bottom of the pdf case report
- Variant verification option for SVs
- Logs uri without pwd when connecting
- Disease-causing transcripts in case report
- Thicker lines in case report
- Supports HPO search for cases, both terms or if described in synopsis
- Adds sanger information to dashboard

### Fixed
- Use db name instead of **auth** as default for authentication
- Fixes so that reports can be generated even with many variants
- Fixed sanger validation popup to show individual variants queried by user and institute.
- Fixed problem with setting up scout
- Fixes problem when exac file is not available through broad ftp
- Fetch transcripts for correct build in `adapter.hgnc_gene`

## [4.1.1]
- Fix problem with institute authentication flash message in utils
- Fix problem with comments
- Fix problem with ensembl link


## [4.1.0]

### Added
- OMIM phenotypes to case report
- Command to download all panel app gene panels `scout load panel --panel-app`
- Links to genenames.org and omim on gene page
- Popup on gene at variants page with gene information
- reset sanger status to "Not validated" for pinned variants
- highlight cases with variants to be evaluated by Sanger on the cases page
- option to point to local reference files to the genome viewer pileup.js. Documented in `docs.admin-guide.server`
- option to export single variants in `scout export variants`
- option to load a multiqc report together with a case(add line in load config)
- added a view for searching HPO terms. It is accessed from the top left corner menu
- Updates the variants view for cancer variants. Adds a small cancer specific filter for known variants
- Adds hgvs information on cancer variants page
- Adds option to update phenotype groups from CLI

### Fixed
- Improved Clinvar to submit variants from different cases. Fixed HPO terms in casedata according to feedback
- Fixed broken link to case page from Sanger modal in cases view
- Now only cases with non empty lists of causative variants are returned in `adapter.case(has_causatives=True)`
- Can handle Tumor only samples
- Long lists of HGNC symbols are now possible. This was previously difficult with manual, uploaded or by HPO search when changing filter settings due to GET request limitations. Relevant pages now use POST requests. Adds the dynamic HPO panel as a selection on the gene panel dropdown.
- Variant filter defaults to default panels also on SV and Cancer variants pages.

## [4.0.0]

### WARNING ###

This is a major version update and will require that the backend of pre releases is updated.
Run commands:

```
$scout update genes
$scout update hpo
```

- Created a Clinvar submission tool, to speed up Clinvar submission of SNVs and SVs
- Added an analysis report page (html and PDF format) containing phenotype, gene panels and variants that are relevant to solve a case.

### Fixed
- Optimized evaluated variants to speed up creation of case report
- Moved igv and pileup viewer under a common folder
- Fixed MT alignment view pileup.js
- Fixed coordinates for SVs with start chromosome different from end chromosome
- Global comments shown across cases and institutes. Case-specific variant comments are shown only for that specific case.
- Links to clinvar submitted variants at the cases level
- Adapts clinvar parsing to new format
- Fixed problem in `scout update user` when the user object had no roles
- Makes pileup.js use online genome resources when viewing alignments. Now any instance of Scout can make use of this functionality.
- Fix ensembl link for structural variants
- Works even when cases does not have `'madeline_info'`
- Parses Polyphen in correct way again
- Fix problem with parsing gnomad from VEP

### Added
- Added a PDF export function for gene panels
- Added a "Filter and export" button to export custom-filtered SNVs to CSV file
- Dismiss SVs
- Added IGV alignments viewer
- Read delivery report path from case config or CLI command
- Filter for spidex scores
- All HPO terms are now added and fetched from the correct source (https://github.com/obophenotype/human-phenotype-ontology/blob/master/hp.obo)
- New command `scout update hpo`
- New command `scout update genes` will fetch all the latest information about genes and update them
- Load **all** variants found on chromosome **MT**
- Adds choice in cases overview do show as many cases as user like

### Removed
- pileup.min.js and pileup css are imported from a remote web location now
- All source files for HPO information, this is instead fetched directly from source
- All source files for gene information, this is instead fetched directly from source

## [3.0.0]
### Fixed
- hide pedigree panel unless it exists

## [1.5.1] - 2016-07-27
### Fixed
- look for both ".bam.bai" and ".bai" extensions

## [1.4.0] - 2016-03-22
### Added
- support for local frequency through loqusdb
- bunch of other stuff

## [1.3.0] - 2016-02-19
### Fixed
- Update query-phenomizer and add username/password

### Changed
- Update the way a case is checked for rerun-status

### Added
- Add new button to mark a case as "checked"
- Link to clinical variants _without_ 1000G annotation

## [1.2.2] - 2016-02-18
### Fixed
- avoid filtering out variants lacking ExAC and 1000G annotations

## [1.1.3] - 2015-10-01
### Fixed
- persist (clinical) filter when clicking load more
- fix #154 by robustly setting clinical filter func. terms

## [1.1.2] - 2015-09-07
### Fixed
- avoid replacing coverage report with none
- update SO terms, refactored

## [1.1.1] - 2015-08-20
### Fixed
- fetch case based on collaborator status (not owner)

## [1.1.0] - 2015-05-29
### Added
- link(s) to SNPedia based on RS-numbers
- new Jinja filter to "humanize" decimal numbers
- show gene panels in variant view
- new Jinja filter for decoding URL encoding
- add indicator to variants in list that have comments
- add variant number threshold and rank score threshold to load function
- add event methods to mongo adapter
- add tests for models
- show badge "old" if comment was written for a previous analysis

### Changed
- show cDNA change in transcript summary unless variant is exonic
- moved compounds table further up the page
- show dates for case uploads in ISO format
- moved variant comments higher up on page
- updated documentation for pages
- read in coverage report as blob in database and serve directly
- change ``OmimPhenotype`` to ``PhenotypeTerm``
- reorganize models sub-package
- move events (and comments) to separate collection
- only display prev/next links for the research list
- include variant type in breadcrumbs e.g. "Clinical variants"

### Removed
- drop dependency on moment.js

### Fixed
- show the same level of detail for all frequencies on all pages
- properly decode URL encoded symbols in amino acid/cDNA change strings
- fixed issue with wipe permissions in MongoDB
- include default gene lists in "variants" link in breadcrumbs

## [1.0.2] - 2015-05-20
### Changed
- update case fetching function

### Fixed
- handle multiple cases with same id

## [1.0.1] - 2015-04-28
### Fixed
- Fix building URL parameters in cases list Vue component

## [1.0.0] - 2015-04-12
Codename: Sara Lund

![Release 1.0](artwork/releases/release-1-0.jpg)

### Added
- Add email logging for unexpected errors
- New command line tool for deleting case

### Changed
- Much improved logging overall
- Updated documentation/usage guide
- Removed non-working IGV link

### Fixed
- Show sample display name in GT call
- Various small bug fixes
- Make it easier to hover over popups

## [0.0.2-rc1] - 2015-03-04
### Added
- add protein table for each variant
- add many more external links
- add coverage reports as PDFs

### Changed
- incorporate user feedback updates
- big refactor of load scripts

## [0.0.2-rc2] - 2015-03-04
### Changes
- add gene table with gene description
- reorganize inheritance models box

### Fixed
- avoid overwriting gene list on "research" load
- fix various bugs in external links

## [0.0.2-rc3] - 2015-03-05
### Added
- Activity log feed to variant view
- Adds protein change strings to ODM and Sanger email

### Changed
- Extract activity log component to macro

### Fixes
- Make Ensembl transcript links use archive website<|MERGE_RESOLUTION|>--- conflicted
+++ resolved
@@ -29,11 +29,8 @@
 - Submenu icons missing from collapsible actionbar
 - The collapsible actionbar had some non-collapsing overly long entries
 - Cancer observations for SVs not appearing in the variant details view
-<<<<<<< HEAD
+- Archived local observations not visible on cancer variantS page
 - Empty Population Frequency column in the Cancer SV Variants view
-=======
-- Archived local observations not visible on cancer variantS page
->>>>>>> bd8e3f1f
 
 ## [4.75]
 ### Added
