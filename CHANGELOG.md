# Change Log
All notable changes to this project will be documented in this file.
This project adheres to [Semantic Versioning](http://semver.org/).

About changelog [here](https://keepachangelog.com/en/1.0.0/)

<<<<<<< HEAD
## [unreleased]
### Added
- ClinGen-CGC-VICC oncogenicity classification for cancer SNVs
=======
## [4.91.2]
>>>>>>> bbd676e5
### Fixed
- Stranger TRGT parsing of `.` in `FORMAT.MC`
- Parse ClinVar low-penetrance info and display it alongside Pathogenic and likely pathogenic on SNVs pages
- Gene panel indexes to reflect the indexes used in production database
- Panel version check while editing the genes of a panel
- Display unknown filter tags as "danger" marked badges
- Open WTS variantS SNVs and SVs in new tabs
- PanelApp panels update documentation to reflect the latest changes in the command line
- Display panel IDs alongside panel display names on gene panels page
- Just one `Hide removed panels` checkbox for all panels on gene panels page
- Variant filters redecoration from multiple classifications crash on general case report

## [4.91.1]
### Fixed
- Update IGV.js to v3.1.0
- Columns/headings on SV variantS shifted

## [4.91]
### Added
- Variant link to Franklin in database buttons (different depending on rare or cancer track)
- MANE badges on list of variant's Genes/Transcripts/Proteins table, this way also SVs will display MANE annotations
- Export variant type and callers-related info fields when exporting variants from variantS pages
- Cases advanced search on the dashboard page
- Possibility to use only signed off panels when building the PanelApp GREEN panel
### Changed
- On genes panel page and gene panel PDF export, it's more evident which genes were newly introduced into the panel
- WTS outlier position copy button on WTS outliers page
- Update IGV.js to v3.0.9
- Managed variants VCF export more verbose on SVs
- `/api/v1/hpo-terms` returns pymongo OperationFailure errors when provided query string contains problematic characters
- When parsing variants, prioritise caller AF if set in FORMAT over recalculation from AD
- Expand the submissions information section on the ClinVar submissions page to fully display long text entries
- Jarvik et al for PP1 added to ACMG modification guidelines
- Display institute `_id` + display name on dashboard filters
- ClinVar category 8 has changed to "Conflicting classifications of pathogenicity" instead of "interpretations"
- Simplify always loading ClinVar `CLNSIG` P, LP and conflicting annotations slightly
- Increased visibility of variant callers's "Pass" or "Filtered" on the following pages: SNV variants (cancer cases), SV variants (both RD and cancer cases)
- Names on IGV buttons, including an overview level IGV MT button
- Cases query no longer accepts strings for the `name_query` parameter, only ImmutableMultiDict (form data)
- Refactor the loading of PanelApp panels to use the maintained API - Customised PanelApp GREEN panels
- Better layout for Consequence cell on cancer SNVs page
- Merged `Qual` and `Callers` cell on cancer SNVs page
### Fixed
- Empty custom_images dicts in case load config do not crash
- Tracks missing alignment files are skipped on generating IGV views
- ClinVar form to accept MedGen phenotypes
- Cancer SV variantS page spinner on variant export
- STRs variants export (do not allow null estimated variant size and repeat locus ID)
- STRs variants page when one or more variants have SweGen mean frequency but lack Short Tandem Repeat motif count
- ClinVar submission enquiry status for all submissions after the latest
- CLI scout update type hint error when running commands using Python 3.9
- Missing alignment files but present index files could crash the function creating alignment tracks for IGV display
- Fix missing "Repeat locus" info on STRs export

## [4.90.1]
### Fixed
- Parsing Matchmaker Exchange's matches dates

## [4.90]
### Added
- Link to chanjo2 MANE coverage overview on case page and panel page
- More SVI recommendation links on the ACMG page
- IGV buttons for SMN CN page
- Warnings on ACMG classifications for potentially conflicting classification pairs
- ACMG Bayesian foundation point scale after Tavtigian for variant heat profile
### Changed
- Variants query backend allows rank_score filtering
- Added script to tabulate causatives clinical filter rank
- Do not display inheritance models associated to ORPHA terms on variant page
- Moved edit and delete buttons close to gene names on gene panel page and other aesthetical fixes
- SNV VariantS page functional annotation and region annotation columns merged
- VariantS pages (not cancer) gene cells show OMIM inheritance pattern badges also without hover
- STR variantS page to show STR inheritance model without hover (fallback to OMIM for non-Stranger annotation)
- VariantS page local observation badges have counts visible also without hover
- On Matchmaker page, show number of matches together with matching attempt date
- Display all custom inheritance models, both standard and non-standard, as gathered from the gene panel information on the variant page
- Moved PanelApp-related code to distinct modules/extension
### Fixed
- Make BA1 fully stand-alone to Benign prediction
- Modifying Benign terms to "Moderate" has no effect under Richards. Ignored completely before, will retain unmodified significance now
- Extract all fields correctly when exporting a panel to file from gene panel page
- Custom updates to a gene in a panel
- Gene panel PDF export, including gene links
- Cancer SV, Fusion, MEI and Outlier filters are shown on the Institute Filters overview
- CaseS advanced search limit
- Visibility of Matchmaker Exchange matches on dark mode
- When creating a new gene panel from file, all gene fields are saved, including comments and manual inheritance models
- Downloading on gene names from EBI
- Links to gene panels on variant page, summary panel
- Exporting gene variants when one or more variants' genes are missing HGNC symbol

## [4.89.2]
## Fixed
- If OMIM gene panel gene symbols are not mapping to hgnc_id, allow fallback use of a unique gene alias

## [4.89.1]
### Fixed
- General case report crash when encountering STR variants without `source` tags
- Coloring and SV inheritance patterns on general case report

## [4.89]
### Added
- Button on SMN CN page to search variants within SMN1 and SMN2 genes
- Options for selectively updating OMICS variants (fraser, outrider) on a case
- Log users' activity to file by specifying `USERS_ACTIVITY_LOG_PATH` parameter in app config
- `Mean MT coverage`, `Mean chrom 14 coverage` and `Estimated mtDNA copy number` on MT coverage file from chanjo2 if available
- In ClinVar multistep form, preselect ACMG criteria according to the variant's ACMG classification, if available
- Subject id search from caseS page (supporting multiple sample types e.g.) - adding indexes to speed up caseS queries
- Advanced cases search to narrow down results using more than one search parameter
- Coverage report available for any case with samples containing d4 files, even if case has no associated gene panels
- RNA delivery reports
- Two new LRS SV callers (hificnv, severus)
### Changed
- Documentation for OMICS variants and updating a case
- Include both creation and deletion dates in gene panels pages
- Moved code to collect MT copy number stats for the MT report to the chanjo extension
- On the gene panelS page, show expanded gene panel version list in one column only
- IGV.js WTS loci default to zoom to a region around a variant instead of whole gene
- Refactored logging module
- Case general report no longer shows ORPHA inheritance models. OMIM models are shown colored.
- Chromosome alias tab files used in the igv.js browser, which now contain the alias for chromosome "M"
- Renamed "Comment on clinical significance" to "Comment on classification" in ClinVar multistep form
- Enable Gens CN button also for non-wgs cancer track cases
### Fixed
- Broken heading anchors in the documentation (`admin-guide/login-system.md` and `admin-guide/setup-scout.md` files)
- Avoid open login redirect attacks by always redirecting to cases page upon user login
- Stricter check of ID of gene panels to prevent file downloading vulnerability
- Removed link to the retired SPANR service. SPIDEX scores are still parsed and displayed if available from variant annotation.
- Omics variant view test coverage
- String pattern escape warnings
- Code creating Alamut links for variant genes without canonical_transcript set
- Variant delete button in ClinVar submissions page
- Broken search cases by case similarity
- Missing caller tag for TRGT

## [4.88.1]
### Fixed
- Patch update igv.js to 3.0.5

## [4.88]
### Added
- Added CoLoRSdb frequency to Pop Freq column on variantS page
- Hovertip to gene panel names with associated genes in SV variant view, when variant covers more than one gene
- RNA sample ID can be provided in case load config if different from sample_id
### Fixed
- Broken `scout setup database` command
- Update demo VCF header, adding missing keys found on variants
- Broken upload to Codecov step in Tests & Coverage GitHub action
- Tomte DROP column names have been updated (backwards compatibility preserved for main fields)
- WTS outlierS view to display correct individual IDs for cases with multiple individuals
- WTS outlierS not displayed on WTS outlierS view

## [4.87.1]
### Fixed
- Positioning and alignment of genes cell on variantS page

## [4.87]
### Added
- Option to configure RNA build on case load (default '38')
### Changed
- Tooltip on RNA alignments now shows RNA genome build version
- Updated igv.js to v3.0.4
### Fixed
- Style of "SNVs" and "SVs" buttons on WTS Outliers page
- Chromosome alias files for igv.js
- Genes track displayed also when RNA alignments are present without splice junctions track on igv browser
- Genes track displayed again when splice junction tracks are present

## [4.86.1]
### Fixed
- Loading and updating PanelApp panels, including PanelApp green

## [4.86]
### Added
- Display samples' name (tooltip) and affected status directly on caseS page
- Search SVs across all cases, in given genes
- `CLINVAR_API_URL` param can be specified in app settings to override the URL used to send ClinVar submissions to. Intended for testing.
- Support for loading and storing OMICS data
- Parse DROP Fraser and Outrider TSVs
- Display omics variants - wts outliers (Fraser, Outrider)
- Parse GNOMAD `gnomad_af` and `gnomad_popmax_af` keys from variants annotated with `echtvar`
- Make removed panel optionally visible to non-admin or non maintainers
- Parse CoLoRSdb frequencies annotated in the variant INFO field with the `colorsdb_af` key
- Download -omics variants using the `Filter and export button`
- Clickable COSMIC links on IGV tracks
- Possibility to un-audit previously audited filters
- Reverted table style and removed font awesome style from IGV template
- Case status tags displayed on dashboard case overview
### Changed
- Updated igv.js to v3.0.1
- Alphabetically sort IGV track available for custom selection
- Updated wokeignore to avoid unfixable warning
- Update Chart.js to v4.4.3
- Use tornado library version >= 6.4.1
- Fewer variants in the MEI demo file
- Switch to FontAwesome v.6 instead of using icons v.5 + kit with icons v.6
- Show time (hours and minutes) additionally to date on comments and activity panel
### Fixed
- Only add expected caller keys to variant (FOUND_IN or SVDB_ORIGIN)
- Splice junction merged track height offset in IGV.js
- Splice junction initiation crash with empty variant obj
- Splice junction variant routing for cases with WTS but without outlier data
- Variant links to ExAC, now pointing to gnomAD, since the ExAC browser is no longer available
- Style of HPO terms assigned to a case, now one phenotype per line
- RNA sashimi view rendering should work also if the gene track is user disabled
- Respect IGV tracks chosen by user in variant IGV settings

## [4.85]
### Added
- Load also genes which are missing Ensembl gene ID (72 in both builds), including immunoglobulins and fragile sites
### Changed
- Unfreeze werkzeug again
- Show "(Removed)" after removed panels in dropdown
- The REVEL score is collected as the maximum REVEL score from all of the variant's transcripts
- Parse GNOMAD POPMAX values only if they are numerical when loading variants
### Fixed
- Alphabetically sort "select default panels" dropdown menu options on case page
- Show gene panel removed status on case page
- Fixed visibility of the following buttons: remove assignee, remove pinned/causative, remove comment, remove case from group

## [4.84]
### Changed
- Clearer error message when a loqusdb query fails for an instance that initially connected
- Do not load chanjo-report module if not needed and more visible message when it fails loading
- Converted the HgncGene class into a Pydantic class
- Swap menu open and collapse indicator chevrons - down is now displayed-open, right hidden-closed
- Linters and actions now all use python 3.11
### Fixed
- Safer way to update variant genes and compounds that avoids saving temporary decorators into variants' database documents
- Link to HGNC gene report on gene page
- Case file load priority so that e.g. SNV get loaded before SV, or clinical before research, for consistent variant_id collisions

## [4.83]
### Added
- Edit ACMG classifications from variant page (only for classifications with criteria)
- Events for case CLI events (load case, update case, update individual)
- Support for loading and displaying local custom IGV tracks
- MANE IGV track to be used as a local track for igv.js (see scout demo config file)
- Optional separate MT VCFs, for `nf-core/raredisease`
### Changed
- Avoid passing verbs from CaseHandler - functions for case sample and individual in CaseEventHandler
- Hide mtDNA report and coverage report links on case sidebar for cases with WTS data only
- Modified OMIM-AUTO gene panel to include genes in both genome builds
- Moved chanjo code into a dedicated extension
- Optimise the function that collects "match-safe" genes for an institute by avoiding duplicated genes from different panels
- Users must actively select "show matching causatives/managed" on a case page to see matching numbers
- Upgraded python version from 3.8 to 3.11 in Docker images
### Fixed
- Fix several tests that relied on number of events after setup to be 0
- Removed unused load case function
- Artwork logo sync sketch with png and export svg
- Clearer exception handling on chanjo-report setup - fail early and visibly
- mtDNA report crashing when one or more samples from a case is not in the chanjo database
- Case page crashing on missing phenotype terms
- ACMG benign modifiers
- Speed up tests by caching python env correctly in Github action and adding two more test groups
- Agile issue templates were added globally to the CG-org. Adding custom issue templates to avoid exposing customers
- PanelApp panel not saving genes with empty `EnsembleGeneIds` list
- Speed up checking outdated gene panels
- Do not load research variants automatically when loading a case

## [4.82.2]
### Fixed
- Warning icon in case pages for individuals where `confirmed_sex` is false
- Show allele sizes form ExpansionHunter on STR variantS page again

## [4.82.1]
### Fixed
- Revert the installation of flask-ldapconn to use the version available on PyPI to be able to push new scout releases to PyPI

## [4.82]
### Added
- Tooltip for combined score in tables for compounds and overlapping variants
- Checkbox to filter variants by excluding genes listed in selected gene panels, files or provided as list
- STR variant information card with database links, replacing empty frequency panel
- Display paging and number of HPO terms available in the database on Phenotypes page
- On case page, typeahead hints when searching for a disease using substrings containing source ("OMIM:", "ORPHA:")
- Button to monitor the status of submissions on ClinVar Submissions page
- Option to filter cancer variants by number of observations in somatic and germline archived database
- Documentation for integrating chanjo2
- More up-to-date VEP CSQ dbNSFP frequency keys
- Parse PacBio TRGT (Tandem repeat genotyping tool) Short Tandem Repeat VCFs
### Changed
- In the case_report #panel-tables has a fixed width
- Updated IGV.js to 2.15.11
- Fusion variants in case report now contain same info as on fusion variantS page
- Block submission of somatic variants to ClinVar until we harmonise with their changed API
- Additional control on the format of conditions provided in ClinVar form
- Errors while loading managed variants from file are now displayed on the Managed Variants page
- Chanjo2 coverage button visible only when query will contain a list of HGNC gene IDs
- Use Python-Markdown directly instead of the unmaintained Flask-Markdown
- Use Markupsafe instead of long deprecated, now removed Flask Markup
- Prepare to unfreeze Werkzeug, but don't actually activate until chanjo can deal with the change
### Fixed
- Submit requests to Chanjo2 using HTML forms instead of JSON data
- `Research somatic variants` link name on caseS page
- Broken `Install the HTML 2 PDF renderer` step in a GitHub action
- Fix ClinVar form parsing to not include ":" in conditionType.id when condition conditionType.db is Orphanet
- Fix condition dropdown and pre-selection on ClinVar form for cases with associated ORPHA diagnoses
- Improved visibility of ClinVar form in dark mode
- End coordinates for indels in ClinVar form
- Diagnoses API search crashing with empty search string
- Variant's overlapping panels should show overlapping of variant genes against the latest version of the panel
- Case page crashing when case has both variants in a ClinVar submission and pinned not loaded variants
- Installation of git in second build stage of Dockerfile, allowing correct installation of libraries

## [4.81]
### Added
- Tag for somatic SV IGH-DUX4 detection samtools script
### Changed
- Upgraded Bootstrap version in reports from 4.3.1 to 5.1.3
### Fixed
- Buttons layout in HPO genes panel on case page
- Added back old variant rankscore index with different key order to help loading on demo instance
- Cancer case_report panel-table no longer contains inheritance information
- Case report pinned variants card now displays info text if all pinned variants are present in causatives
- Darkmode setting now applies to the comment-box accordion
- Typo in case report causing `cancer_rank_options is undefined` error

## [4.80]
### Added
- Support for .d4 files coverage using chanjo2 (Case page sidebar link) with test
- Link to chanjo2 coverage report and coverage gene overview on gene panel page
- Link to chanjo2 coverage report on Case page, HPO dynamic gene list
- Link to genes coverage overview report on Case page, HPO dynamic gene list
### Changed
- All links in disease table on diagnosis page now open in a new tab
- Dark mode settings applied to multi-selects on institute settings page
- Comments on case and variant pages can be viewed by expanding an accordion
- On case page information on pinned variants and variants submitted to ClinVar are displayed in the same table
- Demo case file paths are now stored as absolute paths
- Optimised indices to address slow queries
- On case page default panels are now found at the top of the table, and it can be sorted by this trait
### Fixed
- On variants page, search for variants in genes present only in build 38 returning no results
- Pin/unpin with API was not able to make event links
- A new field `Explanation for multiple conditions` is available in ClinVar for submitting variants with more than one associated condition
- Fusion genes with partners lacking gene HGNC id will still be fully loaded
- Fusion variantS export now contains fusion variant specific columns
- When Loqusdb observations count is one the table includes information on if observation was for the current or another case

## [4.79.1]
### Fixed
- Exporting variants without rank score causing page to crash
- Display custom annotations also on cancer variant page

## [4.79]
### Added
- Added tags for Sniffles and CNVpytor, two LRS SV callers
- Button on case page for displaying STR variants occurring in the dynamic HPO panel
- Display functional annotation relative to variant gene's MANE transcripts on variant summary, when available
- Links to ACMG structural variant pathogenicity classification guidelines
- Phenomodels checkboxes can now include orpha terms
- Add incidental finding to case tags
- Get an alert on caseS page when somebody validates variants you ordered Sanger sequencing for
### Changed
- In the diagnoses page genes associated with a disease are displayed using hgnc symbol instead of hgnc id
- Refactor view route to allow navigation directly to unique variant document id, improve permissions check
- Do not show MANE and MANE Plus Clinical transcripts annotated from VEP (saved in variants) but collect this info from the transcripts database collection
- Refactor view route to allow navigation directly to unique case id (in particular for gens)
- `Institutes to share cases with` on institute's settings page now displays institutes names and IDs
- View route with document id selects view template based on variant category
### Fixed
- Refactored code in cases blueprints and variant_events adapter (set diseases for partial causative variants) to use "disease" instead of "omim" to encompass also ORPHA terms
- Refactored code in `scout/parse/omim.py` and `scout/parse/disease_terms.py` to use "disease" instead of "phenotype" to differentiate from HPO terms
- Be more careful about checking access to variant on API access
- Show also ACMG VUS on general report (could be missing if not e.g. pinned)

## [4.78]
### Added
- Case status labels can be added, giving more finegrained details on a solved status (provisional, diagnostic, carrier, UPD, SMN, ...)
- New SO terms: `sequence_variant` and `coding_transcript_variant`
- More MEI specific annotation is shown on the variant page
- Parse and save MANE transcripts info when updating genes in build 38
- ClinVar submission can now be downloaded as a json file
- `Mane Select` and `Mane Plus Clinical` badges on Gene page, when available
- ClinVar submission can now be downloaded as a json file
- API endpoint to pin variant
- Display common/uncommon/rare on summary of mei variant page
### Changed
- In the ClinVar form, database and id of assertion criteria citation are now separate inputs
- Customise institute settings to be able to display all cases with a certain status on cases page (admin users)
- Renamed `Clinical Significance` to `Germline Classification` on multistep ClinVar form
- Changed the "x" in cases.utils.remove_form button text to red for better visibility in dark mode
- Update GitHub actions
- Default loglevel up to INFO, making logs with default start easier to read
- Add XTR region to PAR region definition
- Diagnoses can be searched on diagnoses page without waiting for load first
### Fixed
- Removed log info showing hgnc IDs used in variantS search
- Maintain Matchmaker Exchange and Beacon submission status when a case is re-uploaded
- Inheritance mode from ORPHA should not be confounded with the OMIM inheritance model
- Decipher link URL changes
- Refactored code in cases blueprints to use "disease" instead of "omim" to encompass also ORPHA terms

## [4.77]
### Added
- Orpha disease terms now include information on inheritance
- Case loading via .yaml config file accepts subject_id and phenotype_groups (if previously defined as constant default or added per institute)
- Possibility to submit variants associated with Orphanet conditions to ClinVar
- Option update path to .d4 files path for individuals of an existing case using the command line
- More constraint information is displayed per gene in addition to pLi: missense and LoF OE, CI (inluding LOEUF) and Z-score.
### Changed
- Introduce validation in the ClinVar multistep form to make sure users provide at least one variant-associated condition
- CLI scout update individual accepts subject_id
- Update ClinVar inheritance models to reflect changes in ClinVar submission API
- Handle variant-associated condition ID format in background when creating ClinVar submissions
- Replace the code that downloads Ensembl genes, transcripts and exons with the Schug web app
- Add more info to error log when transcript variant frequency parsing fails.
- GnomAD v4 constraint information replaces ExAC constraints (pLi).
### Fixed
- Text input of associated condition in ClinVar form now aligns to the left
- Alignment of contents in the case report has been updated
- Missing number of phenotypes and genes from case diagnoses
- Associate OMIM and/or ORPHA diagnoses with partial causatives
- Visualization of partial causatives' diagnoses on case page: style and links
- Revert style of pinned variants window on the case page
- Rename `Clinical significanc` to `Germline classification` in ClinVar submissions exported files
- Rename `Clinical significance citations` to `Classification citations` in ClinVar submissions exported files
- Rename `Comment on clinical significance` to `Comment on classification` in ClinVar submissions exported files
- Show matching partial causatives on variant page
- Matching causatives shown on case page consisting only of variant matching the default panels of the case - bug introduced since scout v4.72 (Oct 18, 2023)
- Missing somatic variant read depth leading to report division by zero

## [4.76]
### Added
- Orphacodes are visible in phenotype tables
- Pydantic validation of image paths provided in case load config file
- Info on the user which created a ClinVar submission, when available
- Associate .d4 files to case individuals when loading a case via config file
### Changed
- In diagnoses page the load of diseases are initiated by clicking a button
- Revel score, Revel rank score and SpliceAI values are also displayed in Causatives and Validated variants tables
- Remove unused functions and tests
- Analysis type and direct link from cases list for OGM cases
- Removed unused `case_obj` parameter from server/blueprints/variant/controllers/observations function
- Possibility to reset ClinVar submission ID
- Allow ClinVar submissions with custom API key for users registered as ClinVar submitters or when institute doesn't have a preset list of ClinVar submitters
- Ordered event verbs alphabetically and created ClinVar-related user events
- Removed the unused "no-variants" option from the load case command line
### Fixed
- All disease_terms have gene HGNC ids as integers when added to the scout database
- Disease_term identifiers are now prefixed with the name of the coding system
- Command line crashing with error when updating a user that doesn't exist
- Thaw coloredlogs - 15.0.1 restores errorhandler issue
- Thaw crypography - current base image and library version allow Docker builds
- Missing delete icons on phenomodels page
- Missing cryptography lib error while running Scout container on an ARM processor
- Round CADD values with many decimals on causatives and validated variants pages
- Dark-mode visibility of some fields on causatives and validated variants pages
- Clinvar submitters would be cleared when unprivileged users saved institute settings page
- Added a default empty string in cases search form to avoid None default value
- Page crashing when user tries to remove the same variant from a ClinVar submission in different browser tabs
- Update more GnomAD links to GnomAD v4 (v38 SNVs, MT vars, STRs)
- Empty cells for RNA fusion variants in Causatives and Verified variants page
- Submenu icons missing from collapsible actionbar
- The collapsible actionbar had some non-collapsing overly long entries
- Cancer observations for SVs not appearing in the variant details view
- Archived local observations not visible on cancer variantS page
- Empty Population Frequency column in the Cancer SV Variants view
- Capital letters in ClinVar events description shown on case page

## [4.75]
### Added
- Hovertip to gene panel names with associated genes in variant view, when variant covers more than one gene
- Tests for panel to genes
- Download of Orphadata en_product6 and en_product4 from CLI
- Parse and save `database_found` key/values for RNA fusion variants
- Added fusion_score, ffpm, split_reads, junction_reads and fusion_caller to the list of filters on RNA fusion variants page
- Renamed the function `get_mei_info` to `set_mei_info` to be consistent with the other functions
- Fixed removing None key/values from parsed variants
- Orphacodes are included in the database disease_terms
### Changed
- Allow use of projections when retrieving gene panels
- Do not save custom images as binary data into case and variant database documents
- Retrieve and display case and variant custom images using image's saved path
- Cases are activated by viewing FSHD and SMA reports
- Split multi-gene SNV variants into single genes when submitting to Matchmaker Exchange
- Alamut links also on the gene level, using transcript and HGVS: better for indels. Keep variant link for missing HGVS
- Thaw WTForms - explicitly coerce form decimal field entries when filters fetched from db
### Fixed
- Removed some extra characters from top of general report left over from FontAwsome fix
- Do not save fusion variants-specific key/values in other types of variants
- Alamut link for MT variants in build 38
- Convert RNA fusions variants `tool_hits` and `fusion_score` keys from string to numbers
- Fix genotype reference and alternative sequencing depths defaulting to -1 when values are 0
- DecimalFields were limited to two decimal places for several forms - lifting restrictions on AF, CADD etc.

## [4.74.1]
### Changed
- Parse and save into database also OMIM terms not associated to genes
### Fixed
- BioNano API FSHD report requests are GET in Access 1.8, were POST in 1.7
- Update more FontAwesome icons to avoid Pro icons
- Test if files still exist before attempting to load research variants
- Parsing of genotypes error, resulting in -1 values when alt or ref read depths are 0

## [4.74]
### Added
- SNVs and Indels, MEI and str variants genes have links to Decipher
- An `owner + case display name` index for cases database collection
- Test and fixtures for RNA fusion case page
- Load and display fusion variants from VCF files as the other variant types
- Option to update case document with path to mei variants (clinical and research)
### Changed
- Details on variant type and category for audit filters on case general report
- Enable Gens CN profile button also in somatic case view
- Fix case of analysis type check for Gens analysis button - only show for WGS
### Fixed
- loqusdb table no longer has empty row below each loqusid
- MatchMaker submission details page crashing because of change in date format returned by PatientMatcher
- Variant external links buttons style does not change color when visited
- Hide compounds with compounds follow filter for region or function would fail for variants in multiple genes
- Updated FontAwesome version to fix missing icons

## [4.73]
### Added
- Shortcut button for HPO panel MEI variants from case page
- Export managed variants from CLI
### Changed
- STRs visualization on case panel to emphasize abnormal repeat count and associated condition
- Removed cytoband column from STRs variant view on case report
- More long integers formatted with thin spaces, and copy to clipboard buttons added
### Fixed
- OMIM table is scrollable if higher than 700px on SV page
- Pinned variants validation badge is now red for false positives.
- Case display name defaulting to case ID when `family_name` or `display_name` are missing from case upload config file
- Expanded menu visible at screen sizes below 1000px now has background color
- The image in ClinVar howto-modal is now responsive
- Clicking on a case in case groups when case was already removed from group in another browser tab
- Page crashing when saving filters for mei variants
- Link visited color of images

## [4.72.4]
### Changed
- Automatic test mongod version increased to v7
### Fixed
- GnomAD now defaults to hg38 - change build 37 links accordingly

## [4.72.3]
### Fixed
- Somatic general case report small variant table can crash with unclassified variants

## [4.72.2]
### Changed
- A gunicorn maxrequests parameter for Docker server image - default to 1200
- STR export limit increased to 500, as for other variants
- Prevent long number wrapping and use thin spaces for separation, as per standards from SI, NIST, IUPAC, BIPM.
- Speed up case retrieval and lower memory use by projecting case queries
- Make relatedness check fails stand out a little more to new users
- Speed up case retrieval and lower memory use by projecting case queries
- Speed up variant pages by projecting only the necessary keys in disease collection query
### Fixed
- Huge memory use caused by cases and variants pages pulling complete disease documents from DB
- Do not include genes fetched from HPO terms when loading diseases
- Consider the renamed fields `Approved Symbol` -> `Approved Gene Symbol` and `Gene Symbols` -> `Gene/Locus And Other Related Symbols` when parsing OMIM terms from genemap2.txt file

## [4.72.1]
### Fixed
- Jinja filter that renders long integers
- Case cache when looking for causatives in other cases causing the server to hang

## [4.72]
### Added
- A GitHub action that checks for broken internal links in docs pages
- Link validation settings in mkdocs.yml file
- Load and display full RNA alignments on alignment viewer
- Genome build check when loading a case
- Extend event index to previous causative variants and always load them
### Fixed
- Documentation nav links for a few documents
- Slightly extended the BioNano Genomics Access integration docs
- Loading of SVs when VCF is missing the INFO.END field but has INFO.SVLEN field
- Escape protein sequence name (if available) in case general report to render special characters correctly
- CaseS HPO term searches for multiple terms works independent of order
- CaseS search regexp should not allow backslash
- CaseS cohort tags can contain whitespace and still match
- Remove diagnoses from cases even if OMIM term is not found in the database
- Parsing of disease-associated genes
- Removed an annoying warning while updating database's disease terms
- Displaying custom case images loaded with scout version <= 4.71
- Use pydantic version >=2 in requirements.txt file
### Changed
- Column width adjustment on caseS page
- Use Python 3.11 in tests
- Update some github actions
- Upgraded Pydantic to version 2
- Case validation fails on loading when associated files (alignments, VCFs and reports) are not present on disk
- Case validation fails on loading when custom images have format different then ["gif", "svg", "png", "jpg", "jpeg"]
- Custom images keys `case` and `str` in case config yaml file are renamed to `case_images` and `str_variants_images`
- Simplify and speed up case general report code
- Speed up case retrieval in case_matching_causatives
- Upgrade pymongo to version 4
- When updating disease terms, check that all terms are consistent with a DiseaseTerm model before dropping the old collection
- Better separation between modules loading HPO terms and diseases
- Deleted unused scout.build.phenotype module
- Stricter validation of mandatory genome build key when loading a case. Allowed values are ['37','38',37,38]
- Improved readability of variants length and coordinates on variantS pages

## [4.71]
### Added
- Added Balsamic keys for SweGen and loqusdb local archive frequecies, SNV and SV
- New filter option for Cancer variantS: local archive RD loqusdb
- Show annotated observations on SV variantS view, also for cancer somatic SVs
- Revel filter for variantS
- Show case default panel on caseS page
- CADD filter for Cancer Somatic SNV variantS - show score
- SpliceAI-lookup link (BROAD, shows SpliceAI and Pangolin) from variant page
- BioNano Access server API - check projects, samples and fetch FSHD reports
### Fixed
- Name of reference genome build for RNA for compatibility with IGV locus search change
- Howto to run the Docker image on Mac computers in `admin-guide/containers/container-deploy.md`
- Link to Weasyprint installation howto in README file
- Avoid filling up disk by creating a reduced VCF file for every variant that is visualized
- Remove legacy incorrectly formatted CODEOWNERS file
- Restrain variant_type requests to variantS views to "clinical" or "research"
- Visualization of cancer variants where cancer case has no affected individual
- ProteinPaint gene link (small StJude API change)
- Causative MEI variant link on causatives page
- Bionano access api settings commented out by default in Scout demo config file.
- Do not show FSHD button on freshly loaded cases without bionano_access individuals
- Truncate long variants' HGVS on causative/Clinically significant and pinned variants case panels
### Changed
- Remove function call that tracks users' browser version
- Include three more splice variant SO terms in clinical filter severe SO terms
- Drop old HPO term collection only after parsing and validation of new terms completes
- Move score to own column on Cancer Somatic SNV variantS page
- Refactored a few complex case operations, breaking out sub functionalities

## [4.70]
### Added
- Download a list of Gene Variants (max 500) resulting from SNVs and Indels search
- Variant PubMed link to search for gene symbol and any aliases
### Changed
- Clearer gnomAD values in Variants page
### Fixed
- CaseS page uniform column widths
- Include ClinVar variants into a scrollable div element on Case page
- `canonical_transcript` variable not initialized in get_hgvs function (server.blueprints.institutes.controllers.py)
- Catch and display any error while importing Phenopacket info
- Modified Docker files to use python:3.8-slim-bullseye to prevent gunicorn workers booting error

## [4.69]
### Added
- ClinVar submission howto available also on Case page
- Somatic score and filtering for somatic SV callers, if available
- Show caller as a tooltip on variantS list
### Fixed
- Crash when attempting to export phenotype from a case that had never had phenotypes
- Aesthetic fix to Causative and Pinned Variants on Case page
- Structural inconsistency for ClinVar Blueprint templates
- Updated igv.js to 2.15.8 to fix track default color bug
- Fixed release versions for actions.
- Freeze tornado below 6.3.0 for compatibility with livereload 2.6.3
- Force update variants count on case re-upload
- IGV locus search not working - add genome reference id
- Pin links to MEI variants should end up on MEI not SV variant view
- Load also matching MEI variants on forced region load
- Allow excluding MEI from case variant deletion
- Fixed the name of the assigned user when the internal user ID is different from the user email address
- Gene variantS should display gene function, region and full hgvs
### Changed
- FontAwesome integrity check fail (updated resource)
- Removed ClinVar API validation buttons in favour of direct API submission
- Improved layout of Institute settings page
- ClinVar API key and allowed submitters are set in the Institute settings page


## [4.68]
### Added
- Rare Disease Mobile Element Insertion variants view
### Changed
- Updated igv.js to 2.15.6
### Fixed
- Docker stage build pycairo.
- Restore SNV and SV rank models versions on Causatives and Verified pages
- Saving `REVEL_RANKSCORE` value in a field named `revel` in variants database documents

## [4.67]
### Added
- Prepare to filter local SV frequency
### Changed
- Speed up instituteS page loading by refactoring cases/institutes query
- Clinical Filter for SVs includes `splice_polypyrimidine_tract_variant` as a severe consequence
- Clinical Filter for SVs includes local variant frequency freeze ("old") for filtering, starting at 30 counts
- Speed up caseS page loading by adding status to index and refactoring totals count
- HPO file parsing is updated to reflect that HPO have changed a few downloadable file formats with their 230405 release.
### Fixed
- Page crashing when a user tries to edit a comment that was removed
- Warning instead of crashed page when attempting to retrieve a non-existent Phenopacket
- Fixed StJude ProteinPaint gene link (URL change)
- Freeze of werkzeug library to version<2.3 to avoid problems resulting from the consequential upgrade of the Flask lib
- Huge list of genes in case report for megabases-long structural variants.
- Fix displaying institutes without associated cases on institutes page
- Fix default panel selection on SVs in cancer case report

## [4.66]
### Changed
- Moved Phenomodels code under a dedicated blueprint
- Updated the instructions to load custom case report under admin guide
- Keep variants filter window collapsed except when user expands it to filter
### Added
- A summary table of pinned variants on the cancer case general report
- New openable matching causatives and managed variants lists for default gene panels only for convenience
### Fixed
- Gens structural variant page link individual id typo

## [4.65.2]
### Fixed
- Generating general case report with str variants containing comments

## [4.65.1]
### Fixed
- Visibility of `Gene(s)` badges on SV VariantS page
- Hide dismiss bar on SV page not working well
- Delivery report PDF download
- Saving Pipeline version file when loading a case
- Backport compatible import of importlib metadata for old python versions (<3.8)

## [4.65]
### Added
- Option to mark a ClinVar submission as submitted
- Docs on how to create/update the PanelApp green genes as a system admin
- `individual_id`-parameter to both Gens links
- Download a gene panel in TXT format from gene panel page
- Panel gene comments on variant page: genes in panels can have comments that describe the gene in a panel context
### Changed
- Always show each case category on caseS page, even if 0 cases in total or after current query
- Improved sorting of ClinVar submissions
- Pre-populate SV type select in ClinVar submission form, when possible
- Show comment badges in related comments tables on general report
- Updated version of several GitHub actions
- Migrate from deprecated `pkg_resources` lib to `importlib_resources`
- Dismiss bar on variantS pages is thinner.
- Dismiss bar on variantS pages can be toggled open or closed for the duration of a login session.
### Fixed
- Fixed Sanger order / Cancel order modal close buttons
- Visibility of SV type in ClinVar submission form
- Fixed a couple of creations where now was called twice, so updated_at and created_at could differ
- Deprecated Ubuntu version 18.04 in one GitHub action
- Panels that have been removed (hidden) should not be visible in views where overlapping gene panels for genes are shown
- Gene panel test pointing to the right function

## [4.64]
### Added
- Create/Update a gene panel containing all PanelApp green genes (`scout update panelapp-green -i <cust_id>`)
- Links for ACMG pathogenicity impact modification on the ACMG classification page
### Changed
- Open local observation matching cases in new windows
### Fixed
- Matching manual ranked variants are now shown also on the somatic variant page
- VarSome links to hg19/GRCh37
- Managed variants filter settings lost when navigating to additional pages
- Collect the right variant category after submitting filter form from research variantS page
- Beacon links are templated and support variants in genome build 38

## [4.63]
### Added
- Display data sharing info for ClinVar, Matchmaker Exchange and Beacon in a dedicated column on Cases page
- Test for `commands.download.omim.print_omim`
- Display dismissed variants comments on general case report
- Modify ACMG pathogenicity impact (most commonly PVS1, PS3) based on strength of evidence with lab director's professional judgement
- REViewer button on STR variant page
- Alamut institution parameter in institute settings for Alamut Visual Plus software
- Added Manual Ranks Risk Factor, Likely Risk Factor and Uncertain Risk Factor
- Display matching manual ranks from previous cases the user has access to on VariantS and Variant pages
- Link to gnomAD gene SVs v2.1 for SV variants with gnomAD frequency
- Support for nf-core/rnafusion reports
### Changed
- Display chrY for sex unknown
- Deprecate legacy scout_load() method API call.
- Message shown when variant tag is updated for a variant
- When all ACMG classifications are deleted from a variant, the current variant classification status is also reset.
- Refactored the functions that collect causative variants
- Removed `scripts/generate_test_data.py`
### Fixed
- Default IGV tracks (genes, ClinVar, ClinVar CNVs) showing even if user unselects them all
- Freeze Flask-Babel below v3.0 due to issue with a locale decorator
- Thaw Flask-Babel and fix according to v3 standard. Thank you @TkTech!
- Show matching causatives on somatic structural variant page
- Visibility of gene names and functional annotations on Causatives/Verified pages
- Panel version can be manually set to floating point numbers, when modified
- Causatives page showing also non-causative variants matching causatives in other cases
- ClinVar form submission for variants with no selected transcript and HGVS
- Validating and submitting ClinVar objects not containing both Variant and Casedata info

## [4.62.1]
### Fixed
- Case page crashing when adding a case to a group without providing a valid case name

## [4.62]
### Added
- Validate ClinVar submission objects using the ClinVar API
- Wrote tests for case and variant API endpoints
- Create ClinVar submissions from Scout using the ClinVar API
- Export Phenopacket for affected individual
- Import Phenopacket from JSON file or Phenopacket API backend server
- Use the new case name option for GENS requests
- Pre-validate refseq:HGVS items using VariantValidator in ClinVar submission form
### Fixed
- Fallback for empty alignment index for REViewer service
- Source link out for MIP 11.1 reference STR annotation
- Avoid duplicate causatives and pinned variants
- ClinVar clinical significance displays only the ACMG terms when user selects ACMG 2015 as assertion criteria
- Spacing between icon and text on Beacon and MatchMaker links on case page sidebar
- Truncate IDs and HGVS representations in ClinVar pages if longer than 25 characters
- Update ClinVar submission ID form
- Handle connection timeout when sending requests requests to external web services
- Validate any ClinVar submission regardless of its status
- Empty Phenopackets import crashes
- Stop Spinner on Phenopacket JSON download
### Changed
- Updated ClinVar submission instructions

## [4.61.1]
### Fixed
- Added `UMLS` as an option of `Condition ID type` in ClinVar Variant downloaded files
- Missing value for `Condition ID type` in ClinVar Variant downloaded files
- Possibility to open, close or delete a ClinVar submission even if it doesn't have an associated name
- Save SV type, ref and alt n. copies to exported ClinVar files
- Inner and outer start and stop SV coordinates not exported in ClinVar files
- ClinVar submissions page crashing when SV files don't contain breakpoint exact coordinates
- Align OMIM diagnoses with delete diagnosis button on case page
- In ClinVar form, reset condition list and customize help when condition ID changes

## [4.61]
### Added
- Filter case list by cases with variants in ClinVar submission
- Filter case list by cases containing RNA-seq data - gene_fusion_reports and sample-level tracks (splice junctions and RNA coverage)
- Additional case category `Ignored`, to be used for cases that don't fall in the existing 'inactive', 'archived', 'solved', 'prioritized' categories
- Display number of cases shown / total number of cases available for each category on Cases page
- Moved buttons to modify case status from sidebar to main case page
- Link to Mutalyzer Normalizer tool on variant's transcripts overview to retrieve official HVGS descriptions
- Option to manually load RNA MULTIQC report using the command `scout load report -t multiqc_rna`
- Load RNA MULTIQC automatically for a case if config file contains the `multiqc_rna` key/value
- Instructions in admin-guide on how to load case reports via the command line
- Possibility to filter RD variants by a specific genotype call
- Distinct colors for different inheritance models on RD Variant page
- Gene panels PDF export with case variants hits by variant type
- A couple of additional README badges for GitHub stats
- Upload and display of pipeline reference info and executable version yaml files as custom reports
- Testing CLI on hasta in PR template
### Changed
- Instructions on how to call dibs on scout-stage server in pull request template
- Deprecated CLI commands `scout load <delivery_report, gene_fusion_report, coverage_qc_report, cnv_report>` to replace them with command `scout load report -t <report type>`
- Refactored code to display and download custom case reports
- Do not export `Assertion method` and `Assertion method citation` to ClinVar submission files according to changes to ClinVar's submission spreadsheet templates.
- Simplified code to create and download ClinVar CSV files
- Colorize inheritance models badges by category on VariantS page
- `Safe variants matching` badge more visible on case page
### Fixed
- Non-admin users saving institute settings would clear loqusdb instance selection
- Layout of variant position, cytoband and type in SV variant summary
- Broken `Build Status - GitHub badge` on GitHub README page
- Visibility of text on grey badges in gene panels PDF exports
- Labels for dashboard search controls
- Dark mode visibility for ClinVar submission
- Whitespaces on outdated panel in extent report

## [4.60]
### Added
- Mitochondrial deletion signatures (mitosign) can be uploaded and shown with mtDNA report
- A `Type of analysis` column on Causatives and Validated variants pages
- List of "safe" gene panels available for matching causatives and managed variants in institute settings, to avoid secondary findings
- `svdb_origin` as a synonym for `FOUND_IN` to complement `set` for variants found by all callers
### Changed
- Hide removed gene panels by default in panels page
- Removed option for filtering cancer SVs by Tumor and Normal alt AF
- Hide links to coverage report from case dynamic HPO panel if cancer analysis
- Remove rerun emails and redirect users to the analysis order portal instead
- Updated clinical SVs igv.js track (dbVar) and added example of external track from `https://trackhubregistry.org/`
- Rewrote the ClinVar export module to simplify and add one variant at the time
- ClinVar submissions with phenotype conditions from: [OMIM, MedGen, Orphanet, MeSH, HP, MONDO]
### Fixed
- If trying to load a badly formatted .tsv file an error message is displayed.
- Avoid showing case as rerun when first attempt at case upload failed
- Dynamic autocomplete search not working on phenomodels page
- Callers added to variant when loading case
- Now possible to update managed variant from file without deleting it first
- Missing preselected chromosome when editing a managed variant
- Preselected variant type and subtype when editing a managed variant
- Typo in dbVar ClinVar track, hg19


## [4.59]
### Added
- Button to go directly to HPO SV filter variantS page from case
- `Scout-REViewer-Service` integration - show `REViewer` picture if available
- Link to HPO panel coverage overview on Case page
- Specify a confidence threshold (green|amber|red) when loading PanelApp panels
- Functional annotations in variants lists exports (all variants)
- Cancer/Normal VAFs and COSMIC ids in in variants lists exports (cancer variants)
### Changed
- Better visualization of regional annotation for long lists of genes in large SVs in Variants tables
- Order of cells in variants tables
- More evident links to gene coverage from Variant page
- Gene panels sorted by display name in the entire Case page
- Round CADD and GnomAD values in variants export files
### Fixed
- HPO filter button on SV variantS page
- Spacing between region|function cells in SVs lists
- Labels on gene panel Chanjo report
- Fixed ambiguous duplicated response headers when requesting a BAM file from /static
- Visited color link on gene coverage button (Variant page)

## [4.58.1]
### Fixed
- Case search with search strings that contain characters that can be escaped

## [4.58]
### Added
- Documentation on how to create/update PanelApp panels
- Add filter by local observations (archive) to structural variants filters
- Add more splicing consequences to SO term definitions
- Search for a specific gene in all gene panels
- Institute settings option to force show all variants on VariantS page for all cases of an institute
- Filter cases by validation pending status
- Link to The Clinical Knowledgebase (CKB) (https://ckb.jax.org/) in cancer variant's page
### Fixed
- Added a not-authorized `auto-login` fixture according to changes in Flask-Login 0.6.2
- Renamed `cache_timeout` param name of flask.send_file function to `max_age` (Flask 2.2 compliant)
- Replaced deprecated `app.config["JSON_SORT_KEYS"]` with app.json.sort_keys in app settings
- Bug in gene variants page (All SNVs and INDELs) when variant gene doesn't have a hgnc id that is found in the database
- Broken export of causatives table
- Query for genes in build 38 on `Search SNVs and INDELs` page
- Prevent typing special characters `^<>?!=\/` in case search form
- Search matching causatives also among research variants in other cases
- Links to variants in Verified variants page
- Broken filter institute cases by pinned gene
- Better visualization of long lists of genes in large SVs on Causative and Verified Variants page
- Reintroduced missing button to export Causative variants
- Better linking and display of matching causatives and managed variants
- Reduced code complexity in `scout/parse/variant/variant.py`
- Reduced complexity of code in `scout/build/variant/variant.py`

### Changed
- State that loqusdb observation is in current case if observations count is one and no cases are shown
- Better pagination and number of variants returned by queries in `Search SNVs and INDELs` page
- Refactored and simplified code used for collecting gene variants for `Search SNVs and INDELs` page
- Fix sidebar panel icons in Case view
- Fix panel spacing in Case view
- Removed unused database `sanger_ordered` and `case_id,category,rank_score` indexes (variant collection)
- Verified variants displayed in a dedicated page reachable from institute sidebar
- Unified stats in dashboard page
- Improved gene info for large SVs and cancer SVs
- Remove the unused `variant.str_variant` endpoint from variant views
- Easier editing of HPO gene panel on case page
- Assign phenotype panel less cramped on Case page
- Causatives and Verified variants pages to use the same template macro
- Allow hyphens in panel names
- Reduce resolution of example images
- Remove some animations in web gui which where rendered slow


## [4.57.4]
### Fixed
- Parsing of variant.FORMAT "DR" key in parse variant file

## [4.57.3]
### Fixed
- Export of STR verified variants
- Do not download as verified variants first verified and then reset to not validated
- Avoid duplicated lines in downloaded verified variants reflecting changes in variant validation status

## [4.57.2]
### Fixed
- Export of verified variants when variant gene has no transcripts
- HTTP 500 when visiting a the details page for a cancer variant that had been ranked with genmod

## [4.57.1]
### Fixed
- Updating/replacing a gene panel from file with a corrupted or malformed file

## [4.57]
### Added
- Display last 50 or 500 events for a user in a timeline
- Show dismiss count from other cases on matching variantS
- Save Beacon-related events in events collection
- Institute settings allow saving multiple loqusdb instances for one institute
- Display stats from multiple instances of loqusdb on variant page
- Display date and frequency of obs derived from count of local archive observations from MIP11 (requires fix in MIP)
### Changed
- Prior ACMG classifications view is no longer limited by pathogenicity
### Fixed
- Visibility of Sanger ordered badge on case page, light mode
- Some of the DataTables tables (Phenotypes and Diagnoses pages) got a bit dark in dark mode
- Remove all redundancies when displaying timeline events (some events are saved both as case-related and variant-related)
- Missing link in saved MatchMaker-related events
- Genes with mixed case gene symbols missing in PanelApp panels
- Alignment of elements on the Beacon submission modal window
- Locus info links from STR variantS page open in new browser tabs

## [4.56]
### Added
- Test for PanelApp panels loading
- `panel-umi` tag option when loading cancer analyses
### Changed
- Black text to make comments more visible in dark mode
- Loading PanelApp panels replaces pre-existing panels with same version
- Removed sidebar from Causatives page - navigation is available on the top bar for now
- Create ClinVar submissions from pinned variants list in case page
- Select which pinned variants will be included in ClinVar submission documents
### Fixed
- Remove a:visited css style from all buttons
- Update of HPO terms via command line
- Background color of `MIXED` and `PANEL-UMI` sequencing types on cases page
- Fixed regex error when searching for cases with query ending with `\ `
- Gene symbols on Causatives page lighter in dark mode
- SpliceAI tooltip of multigene variants

## [4.55]
### Changed
- Represent different tumor samples as vials in cases page
- Option to force-update the OMIM panel
### Fixed
- Low tumor purity badge alignment in cancer samples table on cancer case view
- VariantS comment popovers reactivate on hover
- Updating database genes in build 37
- ACMG classification summary hidden by sticky navbar
- Logo backgrounds fixed to white on welcome page
- Visited links turn purple again
- Style of link buttons and dropdown menus
- Update KUH and GMS logos
- Link color for Managed variants

## [4.54]
### Added
- Dark mode, using browser/OS media preference
- Allow marking case as solved without defining causative variants
- Admin users can create missing beacon datasets from the institute's settings page
- GenCC links on gene and variant pages
- Deprecation warnings when launching the app using a .yaml config file or loading cases using .ped files
### Changed
- Improved HTML syntax in case report template
- Modified message displayed when variant rank stats could not be calculated
- Expanded instructions on how to test on CG development server (cg-vm1)
- Added more somatic variant callers (Balsamic v9 SNV, develop SV)
### Fixed
- Remove load demo case command from docker-compose.yml
- Text elements being split across pages in PDF reports
- Made login password field of type `password` in LDAP login form
- Gene panels HTML select in institute's settings page
- Bootstrap upgraded to version 5
- Fix some Sourcery and SonarCloud suggestions
- Escape special characters in case search on institute and dashboard pages
- Broken case PDF reports when no Madeline pedigree image can be created
- Removed text-white links style that were invisible in new pages style
- Variants pagination after pressing "Filter variants" or "Clinical filter"
- Layout of buttons Matchmaker submission panel (case page)
- Removing cases from Matchmaker (simplified code and fixed functionality)
- Reintroduce check for missing alignment files purged from server

## [4.53]
### Added
### Changed
- Point Alamut API key docs link to new API version
- Parse dbSNP id from ID only if it says "rs", else use VEP CSQ fields
- Removed MarkupSafe from the dependencies
### Fixed
- Reintroduced loading of SVs for demo case 643595
- Successful parse of FOUND_IN should avoid GATK caller default
- All vulnerabilities flagged by SonarCloud

## [4.52]
### Added
- Demo cancer case gets loaded together with demo RD case in demo instance
- Parse REVEL_score alongside REVEL_rankscore from csq field and display it on SNV variant page
- Rank score results now show the ranking range
- cDNA and protein changes displayed on institute causatives pages
- Optional SESSION_TIMEOUT_MINUTES configuration in app config files
- Script to convert old OMIM case format (list of integers) to new format (list of dictionaries)
- Additional check for user logged in status before serving alignment files
- Download .cgh files from cancer samples table on cancer case page
- Number of documents and date of last update on genes page
### Changed
- Verify user before redirecting to IGV alignments and sashimi plots
- Build case IGV tracks starting from case and variant objects instead of passing all params in a form
- Unfreeze Werkzeug lib since Flask_login v.0.6 with bugfix has been released
- Sort gene panels by name (panelS and variant page)
- Removed unused `server.blueprints.alignviewers.unindexed_remote_static` endpoint
- User sessions to check files served by `server.blueprints.alignviewers.remote_static` endpoint
- Moved Beacon-related functions to a dedicated app extension
- Audit Filter now also loads filter displaying the variants for it
### Fixed
- Handle `attachment_filename` parameter renamed to `download_name` when Flask 2.2 will be released
- Removed cursor timeout param in cases find adapter function to avoid many code warnings
- Removed stream argument deprecation warning in tests
- Handle `no intervals found` warning in load_region test
- Beacon remove variants
- Protect remote_cors function in alignviewers view from Server-Side Request Forgery (SSRF)
- Check creation date of last document in gene collection to display when genes collection was updated last

## [4.51]
### Added
- Config file containing codecov settings for pull requests
- Add an IGV.js direct link button from case page
- Security policy file
- Hide/shade compound variants based on rank score on variantS from filter
- Chromograph legend documentation direct link
### Changed
- Updated deprecated Codecov GitHub action to v.2
- Simplified code of scout/adapter/mongo/variant
- Update IGV.js to v2.11.2
- Show summary number of variant gene panels on general report if more than 3
### Fixed
- Marrvel link for variants in genome build 38 (using liftover to build 37)
- Remove flags from codecov config file
- Fixed filter bug with high negative SPIDEX scores
- Renamed IARC TP53 button to to `TP53 Database`, modified also link since IARC has been moved to the US NCI: `https://tp53.isb-cgc.org/`
- Parsing new format of OMIM case info when exporting patients to Matchmaker
- Remove flask-debugtoolbar lib dependency that is using deprecated code and causes app to crash after new release of Jinja2 (3.1)
- Variant page crashing for cases with old OMIM terms structure (a list of integers instead of dictionary)
- Variant page crashing when creating MARRVEL link for cases with no genome build
- SpliceAI documentation link
- Fix deprecated `safe_str_cmp` import from `werkzeug.security` by freezing Werkzeug lib to v2.0 until Flask_login v.0.6 with bugfix is released
- List gene names densely in general report for SVs that contain more than 3 genes
- Show transcript ids on refseq genes on hg19 in IGV.js, using refgene source
- Display correct number of genes in general report for SVs that contain more than 32 genes
- Broken Google login after new major release of `lepture/authlib`
- Fix frequency and callers display on case general report

## [4.50.1]
### Fixed
- Show matching causative STR_repid for legacy str variants (pre Stranger hgnc_id)

## [4.50]
### Added
- Individual-specific OMIM terms
- OMIM disease descriptions in ClinVar submission form
- Add a toggle for melter rerun monitoring of cases
- Add a config option to show the rerun monitoring toggle
- Add a cli option to export cases with rerun monitoring enabled
- Add a link to STRipy for STR variants; shallow for ARX and HOXA13
- Hide by default variants only present in unaffected individuals in variants filters
- OMIM terms in general case report
- Individual-level info on OMIM and HPO terms in general case report
- PanelApp gene link among the external links on variant page
- Dashboard case filters fields help
- Filter cases by OMIM terms in cases and dashboard pages
### Fixed
- A malformed panel id request would crash with exception: now gives user warning flash with redirect
- Link to HPO resource file hosted on `http://purl.obolibrary.org`
- Gene search form when gene exists only in build 38
- Fixed odd redirect error and poor error message on missing column for gene panel csv upload
- Typo in parse variant transcripts function
- Modified keys name used to parse local observations (archived) frequencies to reflect change in MIP keys naming
- Better error handling for partly broken/timed out chanjo reports
- Broken javascript code when case Chromograph data is malformed
- Broader space for case synopsis in general report
- Show partial causatives on causatives and matching causatives panels
- Partial causative assignment in cases with no OMIM or HPO terms
- Partial causative OMIM select options in variant page
### Changed
- Slightly smaller and improved layout of content in case PDF report
- Relabel more cancer variant pages somatic for navigation
- Unify caseS nav links
- Removed unused `add_compounds` param from variant controllers function
- Changed default hg19 genome for IGV.js to legacy hg19_1kg_decoy to fix a few problematic loci
- Reduce code complexity (parse/ensembl.py)
- Silence certain fields in ClinVar export if prioritised ones exist (chrom-start-end if hgvs exist)
- Made phenotype non-mandatory when marking a variant as partial causative
- Only one phenotype condition type (OMIM or HPO) per variant is used in ClinVar submissions
- ClinVar submission variant condition prefers OMIM over HPO if available
- Use lighter version of gene objects in Omim MongoDB adapter, panels controllers, panels views and institute controllers
- Gene-variants table size is now adaptive
- Remove unused file upload on gene-variants page

## [4.49]
### Fixed
- Pydantic model types for genome_build, madeline_info, peddy_ped_check and peddy_sex_check, rank_model_version and sv_rank_model_version
- Replace `MatchMaker` with `Matchmaker` in all places visible by a user
- Save diagnosis labels along with OMIM terms in Matchmaker Exchange submission objects
- `libegl-mesa0_21.0.3-0ubuntu0.3~20.04.5_amd64.deb` lib not found by GitHub actions Docker build
- Remove unused `chromograph_image_files` and `chromograph_prefixes` keys saved when creating or updating an RD case
- Search managed variants by description and with ignore case
### Changed
- Introduced page margins on exported PDF reports
- Smaller gene fonts in downloaded HPO genes PDF reports
- Reintroduced gene coverage data in the PDF-exported general report of rare-disease cases
- Check for existence of case report files before creating sidebar links
- Better description of HPO and OMIM terms for patients submitted to Matchmaker Exchange
- Remove null non-mandatory key/values when updating a case
- Freeze WTForms<3 due to several form input rendering changes

## [4.48.1]
### Fixed
- General case PDF report for recent cases with no pedigree

## [4.48]
### Added
- Option to cancel a request for research variants in case page
### Changed
- Update igv.js to v2.10.5
- Updated example of a case delivery report
- Unfreeze cyvcf2
- Builder images used in Scout Dockerfiles
- Crash report email subject gives host name
- Export general case report to PDF using PDFKit instead of WeasyPrint
- Do not include coverage report in PDF case report since they might have different orientation
- Export cancer cases's "Coverage and QC report" to PDF using PDFKit instead of Weasyprint
- Updated cancer "Coverage and QC report" example
- Keep portrait orientation in PDF delivery report
- Export delivery report to PDF using PDFKit instead of Weasyprint
- PDF export of clinical and research HPO panels using PDFKit instead of Weasyprint
- Export gene panel report to PDF using PDFKit
- Removed WeasyPrint lib dependency

### Fixed
- Reintroduced missing links to Swegen and Beacon and dbSNP in RD variant page, summary section
- Demo delivery report orientation to fit new columns
- Missing delivery report in demo case
- Cast MNVs to SNV for test
- Export verified variants from all institutes when user is admin
- Cancer coverage and QC report not found for demo cancer case
- Pull request template instructions on how to deploy to test server
- PDF Delivery report not showing Swedac logo
- Fix code typos
- Disable codefactor raised by ESLint for javascript functions located on another file
- Loading spinner stuck after downloading a PDF gene panel report
- IGV browser crashing when file system with alignment files is not mounted

## [4.47]
### Added
- Added CADD, GnomAD and genotype calls to variantS export
### Changed
- Pull request template, to illustrate how to deploy pull request branches on cg-vm1 stage server
### Fixed
- Compiled Docker image contains a patched version (v4.9) of chanjo-report

## [4.46.1]
### Fixed
- Downloading of files generated within the app container (MT-report, verified variants, pedigrees, ..)

## [4.46]
### Added
- Created a Dockefile to be used to serve the dockerized app in production
- Modified the code to collect database params specified as env vars
- Created a GitHub action that pushes the Dockerfile-server image to Docker Hub (scout-server-stage) every time a PR is opened
- Created a GitHub action that pushes the Dockerfile-server image to Docker Hub (scout-server) every time a new release is created
- Reassign MatchMaker Exchange submission to another user when a Scout user is deleted
- Expose public API JSON gene panels endpoint, primarily to enable automated rerun checking for updates
- Add utils for dictionary type
- Filter institute cases using multiple HPO terms
- Vulture GitHub action to identify and remove unused variables and imports
### Changed
- Updated the python config file documentation in admin guide
- Case configuration parsing now uses Pydantic for improved typechecking and config handling
- Removed test matrices to speed up automatic testing of PRs
- Switch from Coveralls to Codecov to handle CI test coverage
- Speed-up CI tests by caching installation of libs and splitting tests into randomized groups using pytest-test-groups
- Improved LDAP login documentation
- Use lib flask-ldapconn instead of flask_ldap3_login> to handle ldap authentication
- Updated Managed variant documentation in user guide
- Fix and simplify creating and editing of gene panels
- Simplified gene variants search code
- Increased the height of the genes track in the IGV viewer
### Fixed
- Validate uploaded managed variant file lines, warning the user.
- Exporting validated variants with missing "genes" database key
- No results returned when searching for gene variants using a phenotype term
- Variants filtering by gene symbols file
- Make gene HGNC symbols field mandatory in gene variants page and run search only on form submit
- Make sure collaborator gene variants are still visible, even if HPO filter is used

## [4.45]
### Added
### Changed
- Start Scout also when loqusdbapi is not reachable
- Clearer definition of manual standard and custom inheritance models in gene panels
- Allow searching multiple chromosomes in filters
### Fixed
- Gene panel crashing on edit action

## [4.44]
### Added
### Changed
- Display Gene track beneath each sample track when displaying splice junctions in igv browser
- Check outdated gene symbols and update with aliases for both RD and cancer variantS
### Fixed
- Added query input check and fixed the Genes API endpoint to return a json formatted error when request is malformed
- Typo in ACMG BP6 tooltip

## [4.43.1]
### Added
- Added database index for OMIM disease term genes
### Changed
### Fixed
- Do not drop HPO terms collection when updating HPO terms via the command line
- Do not drop disease (OMIM) terms collection when updating diseases via the command line

## [4.43]
### Added
- Specify which collection(s) update/build indexes for
### Fixed
- Do not drop genes and transcripts collections when updating genes via the command line

## [4.42.1]
### Added
### Changed
### Fixed
- Freeze PyMongo lib to version<4.0 to keep supporting previous MongoDB versions
- Speed up gene panels creation and update by collecting only light gene info from database
- Avoid case page crash on Phenomizer queries timeout

## [4.42]
### Added
- Choose custom pinned variants to submit to MatchMaker Exchange
- Submit structural variant as genes to the MatchMaker Exchange
- Added function for maintainers and admins to remove gene panels
- Admins can restore deleted gene panels
- A development docker-compose file illustrating the scout/chanjo-report integration
- Show AD on variants view for cancer SV (tumor and normal)
- Cancer SV variants filter AD, AF (tumor and normal)
- Hiding the variants score column also from cancer SVs, as for the SNVs
### Changed
- Enforce same case _id and display_name when updating a case
- Enforce same individual ids, display names and affected status when updating a case
- Improved documentation for connecting to loqusdb instances (including loqusdbapi)
- Display and download HPO gene panels' gene symbols in italics
- A faster-built and lighter Docker image
- Reduce complexity of `panels` endpoint moving some code to the panels controllers
- Update requirements to use flask-ldap3-login>=0.9.17 instead of freezing WTForm
### Fixed
- Use of deprecated TextField after the upgrade of WTF to v3.0
- Freeze to WTForms to version < 3
- Remove the extra files (bed files and madeline.svg) introduced by mistake
- Cli command loading demo data in docker-compose when case custom images exist and is None
- Increased MongoDB connection serverSelectionTimeoutMS parameter to 30K (default value according to MongoDB documentation)
- Better differentiate old obs counts 0 vs N/A
- Broken cancer variants page when default gene panel was deleted
- Typo in tx_overview function in variant controllers file
- Fixed loqusdbapi SV search URL
- SV variants filtering using Decipher criterion
- Removing old gene panels that don't contain the `maintainer` key.

## [4.41.1]
### Fixed
- General reports crash for variant annotations with same variant on other cases

## [4.41]
### Added
- Extended the instructions for running the Scout Docker image (web app and cli).
- Enabled inclusion of custom images to STR variant view
### Fixed
- General case report sorting comments for variants with None genetic models
- Do not crash but redirect to variants page with error when a variant is not found for a case
- UCSC links coordinates for SV variants with start chromosome different than end chromosome
- Human readable variants name in case page for variants having start chromosome different from end chromosome
- Avoid always loading all transcripts when checking gene symbol: introduce gene captions
- Slow queries for evaluated variants on e.g. case page - use events instead
### Changed
- Rearrange variant page again, moving severity predictions down.
- More reactive layout width steps on variant page

## [4.40.1]
### Added
### Fixed
- Variants dismissed with inconsistent inheritance pattern can again be shown in general case report
- General report page for variants with genes=None
- General report crashing when variants have no panels
- Added other missing keys to case and variant dictionaries passed to general report
### Changed

## [4.40]
### Added
- A .cff citation file
- Phenotype search API endpoint
- Added pagination to phenotype API
- Extend case search to include internal MongoDB id
- Support for connecting to a MongoDB replica set (.py config files)
- Support for connecting to a MongoDB replica set (.yaml config files)
### Fixed
- Command to load the OMIM gene panel (`scout load panel --omim`)
- Unify style of pinned and causative variants' badges on case page
- Removed automatic spaces after punctuation in comments
- Remove the hardcoded number of total individuals from the variant's old observations panel
- Send delete requests to a connected Beacon using the DELETE method
- Layout of the SNV and SV variant page - move frequency up
### Changed
- Stop updating database indexes after loading exons via command line
- Display validation status badge also for not Sanger-sequenced variants
- Moved Frequencies, Severity and Local observations panels up in RD variants page
- Enabled Flask CORS to communicate CORS status to js apps
- Moved the code preparing the transcripts overview to the backend
- Refactored and filtered json data used in general case report
- Changed the database used in docker-compose file to use the official MongoDB v4.4 image
- Modified the Python (3.6, 3.8) and MongoDB (3.2, 4.4, 5.0) versions used in testing matrices (GitHub actions)
- Capitalize case search terms on institute and dashboard pages


## [4.39]
### Added
- COSMIC IDs collected from CSQ field named `COSMIC`
### Fixed
- Link to other causative variants on variant page
- Allow multiple COSMIC links for a cancer variant
- Fix floating text in severity box #2808
- Fixed MitoMap and HmtVar links for hg38 cases
- Do not open new browser tabs when downloading files
- Selectable IGV tracks on variant page
- Missing splice junctions button on variant page
- Refactor variantS representative gene selection, and use it also for cancer variant summary
### Changed
- Improve Javascript performance for displaying Chromograph images
- Make ClinVar classification more evident in cancer variant page

## [4.38]
### Added
- Option to hide Alamut button in the app config file
### Fixed
- Library deprecation warning fixed (insert is deprecated. Use insert_one or insert_many instead)
- Update genes command will not trigger an update of database indices any more
- Missing resources in temporary downloading directory when updating genes using the command line
- Restore previous variant ACMG classification in a scrollable div
- Loading spinner not stopping after downloading PDF case reports and variant list export
- Add extra Alamut links higher up on variant pages
- Improve UX for phenotypes in case page
- Filter and export of STR variants
- Update look of variants page navigation buttons
### Changed

## [4.37]
### Added
- Highlight and show version number for RefSeq MANE transcripts.
- Added integration to a rerunner service for toggling reanalysis with updated pedigree information
- SpliceAI display and parsing from VEP CSQ
- Display matching tiered variants for cancer variants
- Display a loading icon (spinner) until the page loads completely
- Display filter badges in cancer variants list
- Update genes from pre-downloaded file resources
- On login, OS, browser version and screen size are saved anonymously to understand how users are using Scout
- API returning institutes data for a given user: `/api/v1/institutes`
- API returning case data for a given institute: `/api/v1/institutes/<institute_id>/cases`
- Added GMS and Lund university hospital logos to login page
- Made display of Swedac logo configurable
- Support for displaying custom images in case view
- Individual-specific HPO terms
- Optional alamut_key in institute settings for Alamut Plus software
- Case report API endpoint
- Tooltip in case explaining that genes with genome build different than case genome build will not be added to dynamic HPO panel.
- Add DeepVariant as a caller
### Fixed
- Updated IGV to v2.8.5 to solve missing gene labels on some zoom levels
- Demo cancer case config file to load somatic SNVs and SVs only.
- Expand list of refseq trancripts in ClinVar submission form
- Renamed `All SNVs and INDELs` institute sidebar element to `Search SNVs and INDELs` and fixed its style.
- Add missing parameters to case load-config documentation
- Allow creating/editing gene panels and dynamic gene panels with genes present in genome build 38
- Bugfix broken Pytests
- Bulk dismissing variants error due to key conversion from string to integer
- Fix typo in index documentation
- Fixed crash in institute settings page if "collaborators" key is not set in database
- Don't stop Scout execution if LoqusDB call fails and print stacktrace to log
- Bug when case contains custom images with value `None`
- Bug introduced when fixing another bug in Scout-LoqusDB interaction
- Loading of OMIM diagnoses in Scout demo instance
- Remove the docker-compose with chanjo integration because it doesn't work yet.
- Fixed standard docker-compose with scout demo data and database
- Clinical variant assessments not present for pinned and causative variants on case page.
- MatchMaker matching one node at the time only
- Remove link from previously tiered variants badge in cancer variants page
- Typo in gene cell on cancer variants page
- Managed variants filter form
### Changed
- Better naming for variants buttons on cancer track (somatic, germline). Also show cancer research button if available.
- Load case with missing panels in config files, but show warning.
- Changing the (Female, Male) symbols to (F/M) letters in individuals_table and case-sma.
- Print stacktrace if case load command fails
- Added sort icon and a pointer to the cursor to all tables with sortable fields
- Moved variant, gene and panel info from the basic pane to summary panel for all variants.
- Renamed `Basics` panel to `Classify` on variant page.
- Revamped `Basics` panel to a panel dedicated to classify variants
- Revamped the summary panel to be more compact.
- Added dedicated template for cancer variants
- Removed Gene models, Gene annotations and Conservation panels for cancer variants
- Reorganized the orders of panels for variant and cancer variant views
- Added dedicated variant quality panel and removed relevant panes
- A more compact case page
- Removed OMIM genes panel
- Make genes panel, pinned variants panel, causative variants panel and ClinVar panel scrollable on case page
- Update to Scilifelab's 2020 logo
- Update Gens URL to support Gens v2.0 format
- Refactor tests for parsing case configurations
- Updated links to HPO downloadable resources
- Managed variants filtering defaults to all variant categories
- Changing the (Kind) drop-down according to (Category) drop-down in Managed variant add variant
- Moved Gens button to individuals table
- Check resource files availability before starting updating OMIM diagnoses
- Fix typo in `SHOW_OBSERVED_VARIANT_ARCHIVE` config param

## [4.36]
### Added
- Parse and save splice junction tracks from case config file
- Tooltip in observations panel, explaining that case variants with no link might be old variants, not uploaded after a case rerun
### Fixed
- Warning on overwriting variants with same position was no longer shown
- Increase the height of the dropdowns to 425px
- More indices for the case table as it grows, specifically for causatives queries
- Splice junction tracks not centered over variant genes
- Total number of research variants count
- Update variants stats in case documents every time new variants are loaded
- Bug in flashing warning messages when filtering variants
### Changed
- Clearer warning messages for genes and gene/gene-panels searches in variants filters

## [4.35]
### Added
- A new index for hgnc_symbol in the hgnc_gene collection
- A Pedigree panel in STR page
- Display Tier I and II variants in case view causatives card for cancer cases
### Fixed
- Send partial file data to igv.js when visualizing sashimi plots with splice junction tracks
- Research variants filtering by gene
- Do not attempt to populate annotations for not loaded pinned/causatives
- Add max-height to all dropdowns in filters
### Changed
- Switch off non-clinical gene warnings when filtering research variants
- Don't display OMIM disease card in case view for cancer cases
- Refactored Individuals and Causative card in case view for cancer cases
- Update and style STR case report

## [4.34]
### Added
- Saved filter lock and unlock
- Filters can optionally be marked audited, logging the filter name, user and date on the case events and general report.
- Added `ClinVar hits` and `Cosmic hits` in cancer SNVs filters
- Added `ClinVar hits` to variants filter (rare disease track)
- Load cancer demo case in docker-compose files (default and demo file)
- Inclusive-language check using [woke](https://github.com/get-woke/woke) github action
- Add link to HmtVar for mitochondrial variants (if VCF is annotated with HmtNote)
- Grey background for dismissed compounds in variants list and variant page
- Pin badge for pinned compounds in variants list and variant page
- Support LoqusDB REST API queries
- Add a docker-compose-matchmaker under scout/containers/development to test matchmaker locally
- Script to investigate consequences of symbol search bug
- Added GATK to list of SV and cancer SV callers
### Fixed
- Make MitoMap link work for hg38 again
- Export Variants feature crashing when one of the variants has no primary transcripts
- Redirect to last visited variantS page when dismissing variants from variants list
- Improved matching of SVs Loqus occurrences in other cases
- Remove padding from the list inside (Matching causatives from other cases) panel
- Pass None to get_app function in CLI base since passing script_info to app factory functions was deprecated in Flask 2.0
- Fixed failing tests due to Flask update to version 2.0
- Speed up user events view
- Causative view sort out of memory error
- Use hgnc_id for gene filter query
- Typo in case controllers displaying an error every time a patient is matched against external MatchMaker nodes
- Do not crash while attempting an update for variant documents that are too big (> 16 MB)
- Old STR causatives (and other variants) may not have HGNC symbols - fix sort lambda
- Check if gene_obj has primary_transcript before trying to access it
- Warn if a gene manually searched is in a clinical panel with an outdated name when filtering variants
- ChrPos split js not needed on STR page yet
### Changed
- Remove parsing of case `genome_version`, since it's not used anywhere downstream
- Introduce deprecation warning for Loqus configs that are not dictionaries
- SV clinical filter no longer filters out sub 100 nt variants
- Count cases in LoqusDB by variant type
- Commit pulse repo badge temporarily set to weekly
- Sort ClinVar submissions objects by ascending "Last evaluated" date
- Refactored the MatchMaker integration as an extension
- Replaced some sensitive words as suggested by woke linter
- Documentation for load-configuration rewritten.
- Add styles to MatchMaker matches table
- More detailed info on the data shared in MatchMaker submission form

## [4.33.1]
### Fixed
- Include markdown for release autodeploy docs
- Use standard inheritance model in ClinVar (https://ftp.ncbi.nlm.nih.gov/pub/GTR/standard_terms/Mode_of_inheritance.txt)
- Fix issue crash with variants that have been unflagged causative not being available in other causatives
### Added
### Changed

## [4.33]
### Fixed
- Command line crashing when updating an individual not found in database
- Dashboard page crashing when filters return no data
- Cancer variants filter by chromosome
- /api/v1/genes now searches for genes in all genome builds by default
- Upgraded igv.js to version 2.8.1 (Fixed Unparsable bed record error)
### Added
- Autodeploy docs on release
- Documentation for updating case individuals tracks
- Filter cases and dashboard stats by analysis track
### Changed
- Changed from deprecated db update method
- Pre-selected fields to run queries with in dashboard page
- Do not filter by any institute when first accessing the dashboard
- Removed OMIM panel in case view for cancer cases
- Display Tier I and II variants in case view causatives panel for cancer cases
- Refactored Individuals and Causative panels in case view for cancer cases

## [4.32.1]
### Fixed
- iSort lint check only
### Changed
- Institute cases page crashing when a case has track:Null
### Added

## [4.32]
### Added
- Load and show MITOMAP associated diseases from VCF (INFO field: MitomapAssociatedDiseases, via HmtNote)
- Show variant allele frequencies for mitochondrial variants (GRCh38 cases)
- Extend "public" json API with diseases (OMIM) and phenotypes (HPO)
- HPO gene list download now has option for clinical and non-clinical genes
- Display gene splice junctions data in sashimi plots
- Update case individuals with splice junctions tracks
- Simple Docker compose for development with local build
- Make Phenomodels subpanels collapsible
- User side documentation of cytogenomics features (Gens, Chromograph, vcf2cytosure, rhocall)
- iSort GitHub Action
- Support LoqusDB REST API queries
### Fixed
- Show other causative once, even if several events point to it
- Filtering variants by mitochondrial chromosome for cases with genome build=38
- HPO gene search button triggers any warnings for clinical / non-existing genes also on first search
- Fixed a bug in variants pages caused by MT variants without alt_frequency
- Tests for CADD score parsing function
- Fixed the look of IGV settings on SNV variant page
- Cases analyzed once shown as `rerun`
- Missing case track on case re-upload
- Fixed severity rank for SO term "regulatory region ablation"
### Changed
- Refactor according to CodeFactor - mostly reuse of duplicated code
- Phenomodels language adjustment
- Open variants in a new window (from variants page)
- Open overlapping and compound variants in a new window (from variant page)
- gnomAD link points to gnomAD v.3 (build GRCh38) for mitochondrial variants.
- Display only number of affected genes for dismissed SVs in general report
- Chromosome build check when populating the variants filter chromosome selection
- Display mitochondrial and rare diseases coverage report in cases with missing 'rare' track

## [4.31.1]
### Added
### Changed
- Remove mitochondrial and coverage report from cancer cases sidebar
### Fixed
- ClinVar page when dbSNP id is None

## [4.31]
### Added
- gnomAD annotation field in admin guide
- Export also dynamic panel genes not associated to an HPO term when downloading the HPO panel
- Primary HGNC transcript info in variant export files
- Show variant quality (QUAL field from vcf) in the variant summary
- Load/update PDF gene fusion reports (clinical and research) generated with Arriba
- Support new MANE annotations from VEP (both MANE Select and MANE Plus Clinical)
- Display on case activity the event of a user resetting all dismissed variants
- Support gnomAD population frequencies for mitochondrial variants
- Anchor links in Casedata ClinVar panels to redirect after renaming individuals
### Fixed
- Replace old docs link www.clinicalgenomics.se/scout with new https://clinical-genomics.github.io/scout
- Page formatting issues whenever case and variant comments contain extremely long strings with no spaces
- Chromograph images can be one column and have scrollbar. Removed legacy code.
- Column labels for ClinVar case submission
- Page crashing looking for LoqusDB observation when variant doesn't exist
- Missing inheritance models and custom inheritance models on newly created gene panels
- Accept only numbers in managed variants filter as position and end coordinates
- SNP id format and links in Variant page, ClinVar submission form and general report
- Case groups tooltip triggered only when mouse is on the panel header
### Changed
- A more compact case groups panel
- Added landscape orientation CSS style to cancer coverage and QC demo report
- Improve user documentation to create and save new gene panels
- Removed option to use space as separator when uploading gene panels
- Separating the columns of standard and custom inheritance models in gene panels
- Improved ClinVar instructions for users using non-English Excel

## [4.30.2]
### Added
### Fixed
- Use VEP RefSeq ID if RefSeq list is empty in RefSeq transcripts overview
- Bug creating variant links for variants with no end_chrom
### Changed

## [4.30.1]
### Added
### Fixed
- Cryptography dependency fixed to use version < 3.4
### Changed

## [4.30]
### Added
- Introduced a `reset dismiss variant` verb
- Button to reset all dismissed variants for a case
- Add black border to Chromograph ideograms
- Show ClinVar annotations on variantS page
- Added integration with GENS, copy number visualization tool
- Added a VUS label to the manual classification variant tags
- Add additional information to SNV verification emails
- Tooltips documenting manual annotations from default panels
- Case groups now show bam files from all cases on align view
### Fixed
- Center initial igv view on variant start with SNV/indels
- Don't set initial igv view to negative coordinates
- Display of GQ for SV and STR
- Parsing of AD and related info for STRs
- LoqusDB field in institute settings accepts only existing Loqus instances
- Fix DECIPHER link to work after DECIPHER migrated to GRCh38
- Removed visibility window param from igv.js genes track
- Updated HPO download URL
- Patch HPO download test correctly
- Reference size on STR hover not needed (also wrong)
- Introduced genome build check (allowed values: 37, 38, "37", "38") on case load
- Improve case searching by assignee full name
- Populating the LoqusDB select in institute settings
### Changed
- Cancer variants table header (pop freq etc)
- Only admin users can modify LoqusDB instance in Institute settings
- Style of case synopsis, variants and case comments
- Switched to igv.js 2.7.5
- Do not choke if case is missing research variants when research requested
- Count cases in LoqusDB by variant type
- Introduce deprecation warning for Loqus configs that are not dictionaries
- Improve create new gene panel form validation
- Make XM- transcripts less visible if they don't overlap with transcript refseq_id in variant page
- Color of gene panels and comments panels on cases and variant pages
- Do not choke if case is missing research variants when reserch requested

## [4.29.1]
### Added
### Fixed
- Always load STR variants regardless of RankScore threshold (hotfix)
### Changed

## [4.29]
### Added
- Added a page about migrating potentially breaking changes to the documentation
- markdown_include in development requirements file
- STR variants filter
- Display source, Z-score, inheritance pattern for STR annotations from Stranger (>0.6.1) if available
- Coverage and quality report to cancer view
### Fixed
- ACMG classification page crashing when trying to visualize a classification that was removed
- Pretty print HGVS on gene variants (URL-decode VEP)
- Broken or missing link in the documentation
- Multiple gene names in ClinVar submission form
- Inheritance model select field in ClinVar submission
- IGV.js >2.7.0 has an issue with the gene track zoom levels - temp freeze at 2.7.0
- Revert CORS-anywhere and introduce a local http proxy for cloud tracks
### Changed

## [4.28]
### Added
- Chromograph integration for displaying PNGs in case-page
- Add VAF to cancer case general report, and remove some of its unused fields
- Variants filter compatible with genome browser location strings
- Support for custom public igv tracks stored on the cloud
- Add tests to increase testing coverage
- Update case variants count after deleting variants
- Update IGV.js to latest (v2.7.4)
- Bypass igv.js CORS check using `https://github.com/Rob--W/cors-anywhere`
- Documentation on default and custom IGV.js tracks (admin docs)
- Lock phenomodels so they're editable by admins only
- Small case group assessment sharing
- Tutorial and files for deploying app on containers (Kubernetes pods)
- Canonical transcript and protein change of canonical transcript in exported variants excel sheet
- Support for Font Awesome version 6
- Submit to Beacon from case page sidebar
- Hide dismissed variants in variants pages and variants export function
- Systemd service files and instruction to deploy Scout using podman
### Fixed
- Bugfix: unused `chromgraph_prefix |tojson` removed
- Freeze coloredlogs temporarily
- Marrvel link
- Don't show TP53 link for silent or synonymous changes
- OMIM gene field accepts any custom number as OMIM gene
- Fix Pytest single quote vs double quote string
- Bug in gene variants search by similar cases and no similar case is found
- Delete unused file `userpanel.py`
- Primary transcripts in variant overview and general report
- Google OAuth2 login setup in README file
- Redirect to 'missing file'-icon if configured Chromograph file is missing
- Javascript error in case page
- Fix compound matching during variant loading for hg38
- Cancer variants view containing variants dismissed with cancer-specific reasons
- Zoom to SV variant length was missing IGV contig select
- Tooltips on case page when case has no default gene panels
### Changed
- Save case variants count in case document and not in sessions
- Style of gene panels multiselect on case page
- Collapse/expand main HPO checkboxes in phenomodel preview
- Replaced GQ (Genotype quality) with VAF (Variant allele frequency) in cancer variants GT table
- Allow loading of cancer cases with no tumor_purity field
- Truncate cDNA and protein changes in case report if longer than 20 characters


## [4.27]
### Added
- Exclude one or more variant categories when running variants delete command
### Fixed
### Changed

## [4.26.1]
### Added
### Fixed
- Links with 1-letter aa codes crash on frameshift etc
### Changed

## [4.26]
### Added
- Extend the delete variants command to print analysis date, track, institute, status and research status
- Delete variants by type of analysis (wgs|wes|panel)
- Links to cBioPortal, MutanTP53, IARC TP53, OncoKB, MyCancerGenome, CIViC
### Fixed
- Deleted variants count
### Changed
- Print output of variants delete command as a tab separated table

## [4.25]
### Added
- Command line function to remove variants from one or all cases
### Fixed
- Parse SMN None calls to None rather than False

## [4.24.1]
### Fixed
- Install requirements.txt via setup file

## [4.24]
### Added
- Institute-level phenotype models with sub-panels containing HPO and OMIM terms
- Runnable Docker demo
- Docker image build and push github action
- Makefile with shortcuts to docker commands
- Parse and save synopsis, phenotype and cohort terms from config files upon case upload
### Fixed
- Update dismissed variant status when variant dismissed key is missing
- Breakpoint two IGV button now shows correct chromosome when different from bp1
- Missing font lib in Docker image causing the PDF report download page to crash
- Sentieon Manta calls lack Somaticscore - load anyway
- ClinVar submissions crashing due to pinned variants that are not loaded
- Point ExAC pLI score to new gnomad server address
- Bug uploading cases missing phenotype terms in config file
- STRs loaded but not shown on browser page
- Bug when using adapter.variant.get_causatives with case_id without causatives
- Problem with fetching "solved" from scout export cases cli
- Better serialising of datetime and bson.ObjectId
- Added `volumes` folder to .gitignore
### Changed
- Make matching causative and managed variants foldable on case page
- Remove calls to PyMongo functions marked as deprecated in backend and frontend(as of version 3.7).
- Improved `scout update individual` command
- Export dynamic phenotypes with ordered gene lists as PDF


## [4.23]
### Added
- Save custom IGV track settings
- Show a flash message with clear info about non-valid genes when gene panel creation fails
- CNV report link in cancer case side navigation
- Return to comment section after editing, deleting or submitting a comment
- Managed variants
- MT vs 14 chromosome mean coverage stats if Scout is connected to Chanjo
### Fixed
- missing `vcf_cancer_sv` and `vcf_cancer_sv_research` to manual.
- Split ClinVar multiple clnsig values (slash-separated) and strip them of underscore for annotations without accession number
- Timeout of `All SNVs and INDELs` page when no valid gene is provided in the search
- Round CADD (MIPv9)
- Missing default panel value
- Invisible other causatives lines when other causatives lack gene symbols
### Changed
- Do not freeze mkdocs-material to version 4.6.1
- Remove pre-commit dependency

## [4.22]
### Added
- Editable cases comments
- Editable variants comments
### Fixed
- Empty variant activity panel
- STRs variants popover
- Split new ClinVar multiple significance terms for a variant
- Edit the selected comment, not the latest
### Changed
- Updated RELEASE docs.
- Pinned variants card style on the case page
- Merged `scout export exons` and `scout view exons` commands


## [4.21.2]
### Added
### Fixed
- Do not pre-filter research variants by (case-default) gene panels
- Show OMIM disease tooltip reliably
### Changed

## [4.21.1]
### Added
### Fixed
- Small change to Pop Freq column in variants ang gene panels to avoid strange text shrinking on small screens
- Direct use of HPO list for Clinical HPO SNV (and cancer SNV) filtering
- PDF coverage report redirecting to login page
### Changed
- Remove the option to dismiss single variants from all variants pages
- Bulk dismiss SNVs, SVs and cancer SNVs from variants pages

## [4.21]
### Added
- Support to configure LoqusDB per institute
- Highlight causative variants in the variants list
- Add tests. Mostly regarding building internal datatypes.
- Remove leading and trailing whitespaces from panel_name and display_name when panel is created
- Mark MANE transcript in list of transcripts in "Transcript overview" on variant page
- Show default panel name in case sidebar
- Previous buttons for variants pagination
- Adds a gh action that checks that the changelog is updated
- Adds a gh action that deploys new releases automatically to pypi
- Warn users if case default panels are outdated
- Define institute-specific gene panels for filtering in institute settings
- Use institute-specific gene panels in variants filtering
- Show somatic VAF for pinned and causative variants on case page

### Fixed
- Report pages redirect to login instead of crashing when session expires
- Variants filter loading in cancer variants page
- User, Causative and Cases tables not scaling to full page
- Improved docs for an initial production setup
- Compatibility with latest version of Black
- Fixed tests for Click>7
- Clinical filter required an extra click to Filter to return variants
- Restore pagination and shrink badges in the variants page tables
- Removing a user from the command line now inactivates the case only if user is last assignee and case is active
- Bugfix, LoqusDB per institute feature crashed when institute id was empty string
- Bugfix, LoqusDB calls where missing case count
- filter removal and upload for filters deleted from another page/other user
- Visualize outdated gene panels info in a popover instead of a tooltip in case page side panel

### Changed
- Highlight color on normal STRs in the variants table from green to blue
- Display breakpoints coordinates in verification emails only for structural variants


## [4.20]
### Added
- Display number of filtered variants vs number of total variants in variants page
- Search case by HPO terms
- Dismiss variant column in the variants tables
- Black and pre-commit packages to dev requirements

### Fixed
- Bug occurring when rerun is requested twice
- Peddy info fields in the demo config file
- Added load config safety check for multiple alignment files for one individual
- Formatting of cancer variants table
- Missing Score in SV variants table

### Changed
- Updated the documentation on how to create a new software release
- Genome build-aware cytobands coordinates
- Styling update of the Matchmaker card
- Select search type in case search form


## [4.19]

### Added
- Show internal ID for case
- Add internal ID for downloaded CGH files
- Export dynamic HPO gene list from case page
- Remove users as case assignees when their account is deleted
- Keep variants filters panel expanded when filters have been used

### Fixed
- Handle the ProxyFix ModuleNotFoundError when Werkzeug installed version is >1.0
- General report formatting issues whenever case and variant comments contain extremely long strings with no spaces

### Changed
- Created an institute wrapper page that contains list of cases, causatives, SNVs & Indels, user list, shared data and institute settings
- Display case name instead of case ID on clinVar submissions
- Changed icon of sample update in clinVar submissions


## [4.18]

### Added
- Filter cancer variants on cytoband coordinates
- Show dismiss reasons in a badge with hover for clinical variants
- Show an ellipsis if 10 cases or more to display with loqusdb matches
- A new blog post for version 4.17
- Tooltip to better describe Tumor and Normal columns in cancer variants
- Filter cancer SNVs and SVs by chromosome coordinates
- Default export of `Assertion method citation` to clinVar variants submission file
- Button to export up to 500 cancer variants, filtered or not
- Rename samples of a clinVar submission file

### Fixed
- Apply default gene panel on return to cancer variantS from variant view
- Revert to certificate checking when asking for Chanjo reports
- `scout download everything` command failing while downloading HPO terms

### Changed
- Turn tumor and normal allelic fraction to decimal numbers in tumor variants page
- Moved clinVar submissions code to the institutes blueprints
- Changed name of clinVar export files to FILENAME.Variant.csv and FILENAME.CaseData.csv
- Switched Google login libraries from Flask-OAuthlib to Authlib


## [4.17.1]

### Fixed
- Load cytobands for cases with chromosome build not "37" or "38"


## [4.17]

### Added
- COSMIC badge shown in cancer variants
- Default gene-panel in non-cancer structural view in url
- Filter SNVs and SVs by cytoband coordinates
- Filter cancer SNV variants by alt allele frequency in tumor
- Correct genome build in UCSC link from structural variant page



### Fixed
- Bug in clinVar form when variant has no gene
- Bug when sharing cases with the same institute twice
- Page crashing when removing causative variant tag
- Do not default to GATK caller when no caller info is provided for cancer SNVs


## [4.16.1]

### Fixed
- Fix the fix for handling of delivery reports for rerun cases

## [4.16]

### Added
- Adds possibility to add "lims_id" to cases. Currently only stored in database, not shown anywhere
- Adds verification comment box to SVs (previously only available for small variants)
- Scrollable pedigree panel

### Fixed
- Error caused by changes in WTForm (new release 2.3.x)
- Bug in OMIM case page form, causing the page to crash when a string was provided instead of a numerical OMIM id
- Fix Alamut link to work properly on hg38
- Better handling of delivery reports for rerun cases
- Small CodeFactor style issues: matchmaker results counting, a couple of incomplete tests and safer external xml
- Fix an issue with Phenomizer introduced by CodeFactor style changes

### Changed
- Updated the version of igv.js to 2.5.4

## [4.15.1]

### Added
- Display gene names in ClinVar submissions page
- Links to Varsome in variant transcripts table

### Fixed
- Small fixes to ClinVar submission form
- Gene panel page crash when old panel has no maintainers

## [4.15]

### Added
- Clinvar CNVs IGV track
- Gene panels can have maintainers
- Keep variant actions (dismissed, manual rank, mosaic, acmg, comments) upon variant re-upload
- Keep variant actions also on full case re-upload

### Fixed
- Fix the link to Ensembl for SV variants when genome build 38.
- Arrange information in columns on variant page
- Fix so that new cosmic identifier (COSV) is also acceptable #1304
- Fixed COSMIC tag in INFO (outside of CSQ) to be parses as well with `&` splitter.
- COSMIC stub URL changed to https://cancer.sanger.ac.uk/cosmic/search?q= instead.
- Updated to a version of IGV where bigBed tracks are visualized correctly
- Clinvar submission files are named according to the content (variant_data and case_data)
- Always show causatives from other cases in case overview
- Correct disease associations for gene symbol aliases that exist as separate genes
- Re-add "custom annotations" for SV variants
- The override ClinVar P/LP add-in in the Clinical Filter failed for new CSQ strings

### Changed
- Runs all CI checks in github actions

## [4.14.1]

### Fixed
- Error when variant found in loqusdb is not loaded for other case

## [4.14]

### Added
- Use github actions to run tests
- Adds CLI command to update individual alignments path
- Update HPO terms using downloaded definitions files
- Option to use alternative flask config when running `scout serve`
- Requirement to use loqusdb >= 2.5 if integrated

### Fixed
- Do not display Pedigree panel in cancer view
- Do not rely on internet connection and services available when running CI tests
- Variant loading assumes GATK if no caller set given and GATK filter status is seen in FILTER
- Pass genome build param all the way in order to get the right gene mappings for cases with build 38
- Parse correctly variants with zero frequency values
- Continue even if there are problems to create a region vcf
- STR and cancer variant navigation back to variants pages could fail

### Changed
- Improved code that sends requests to the external APIs
- Updates ranges for user ranks to fit todays usage
- Run coveralls on github actions instead of travis
- Run pip checks on github actions instead of coveralls
- For hg38 cases, change gnomAD link to point to version 3.0 (which is hg38 based)
- Show pinned or causative STR variants a bit more human readable

## [4.13.1]

### Added
### Fixed
- Typo that caused not all clinvar conflicting interpretations to be loaded no matter what
- Parse and retrieve clinvar annotations from VEP-annotated (VEP 97+) CSQ VCF field
- Variant clinvar significance shown as `not provided` whenever is `Uncertain significance`
- Phenomizer query crashing when case has no HPO terms assigned
- Fixed a bug affecting `All SNVs and INDELs` page when variants don't have canonical transcript
- Add gene name or id in cancer variant view

### Changed
- Cancer Variant view changed "Variant:Transcript:Exon:HGVS" to "Gene:Transcript:Exon:HGVS"

## [4.13]

### Added
- ClinVar SNVs track in IGV
- Add SMA view with SMN Copy Number data
- Easier to assign OMIM diagnoses from case page
- OMIM terms and specific OMIM term page

### Fixed
- Bug when adding a new gene to a panel
- Restored missing recent delivery reports
- Fixed style and links to other reports in case side panel
- Deleting cases using display_name and institute not deleting its variants
- Fixed bug that caused coordinates filter to override other filters
- Fixed a problem with finding some INS in loqusdb
- Layout on SV page when local observations without cases are present
- Make scout compatible with the new HPO definition files from `http://compbio.charite.de/jenkins/`
- General report visualization error when SNVs display names are very long


### Changed


## [4.12.4]

### Fixed
- Layout on SV page when local observations without cases are present

## [4.12.3]

### Fixed
- Case report when causative or pinned SVs have non null allele frequencies

## [4.12.2]

### Fixed
- SV variant links now take you to the SV variant page again
- Cancer variant view has cleaner table data entries for "N/A" data
- Pinned variant case level display hotfix for cancer and str - more on this later
- Cancer variants show correct alt/ref reads mirroring alt frequency now
- Always load all clinical STR variants even if a region load is attempted - index may be missing
- Same case repetition in variant local observations

## [4.12.1]

### Fixed
- Bug in variant.gene when gene has no HGVS description


## [4.12]

### Added
- Accepts `alignment_path` in load config to pass bam/cram files
- Display all phenotypes on variant page
- Display hgvs coordinates on pinned and causatives
- Clear panel pending changes
- Adds option to setup the database with static files
- Adds cli command to download the resources from CLI that scout needs
- Adds test files for merged somatic SV and CNV; as well as merged SNV, and INDEL part of #1279
- Allows for upload of OMIM-AUTO gene panel from static files without api-key

### Fixed
- Cancer case HPO panel variants link
- Fix so that some drop downs have correct size
- First IGV button in str variants page
- Cancer case activates on SNV variants
- Cases activate when STR variants are viewed
- Always calculate code coverage
- Pinned/Classification/comments in all types of variants pages
- Null values for panel's custom_inheritance_models
- Discrepancy between the manual disease transcripts and those in database in gene-edit page
- ACMG classification not showing for some causatives
- Fix bug which caused IGV.js to use hg19 reference files for hg38 data
- Bug when multiple bam files sources with non-null values are available


### Changed
- Renamed `requests` file to `scout_requests`
- Cancer variant view shows two, instead of four, decimals for allele and normal


## [4.11.1]

### Fixed
- Institute settings page
- Link institute settings to sharing institutes choices

## [4.11.0]

### Added
- Display locus name on STR variant page
- Alternative key `GNOMADAF_popmax` for Gnomad popmax allele frequency
- Automatic suggestions on how to improve the code on Pull Requests
- Parse GERP, phastCons and phyloP annotations from vep annotated CSQ fields
- Avoid flickering comment popovers in variant list
- Parse REVEL score from vep annotated CSQ fields
- Allow users to modify general institute settings
- Optionally format code automatically on commit
- Adds command to backup vital parts `scout export database`
- Parsing and displaying cancer SV variants from Manta annotated VCF files
- Dismiss cancer snv variants with cancer-specific options
- Add IGV.js UPD, RHO and TIDDIT coverage wig tracks.


### Fixed
- Slightly darker page background
- Fixed an issued with parsed conservation values from CSQ
- Clinvar submissions accessible to all users of an institute
- Header toolbar when on Clinvar page now shows institute name correctly
- Case should not always inactivate upon update
- Show dismissed snv cancer variants as grey on the cancer variants page
- Improved style of mappability link and local observations on variant page
- Convert all the GET requests to the igv view to POST request
- Error when updating gene panels using a file containing BOM chars
- Add/replace gene radio button not working in gene panels


## [4.10.1]

### Fixed
- Fixed issue with opening research variants
- Problem with coveralls not called by Travis CI
- Handle Biomart service down in tests


## [4.10.0]

### Added
- Rank score model in causatives page
- Exportable HPO terms from phenotypes page
- AMP guideline tiers for cancer variants
- Adds scroll for the transcript tab
- Added CLI option to query cases on time since case event was added
- Shadow clinical assessments also on research variants display
- Support for CRAM alignment files
- Improved str variants view : sorting by locus, grouped by allele.
- Delivery report PDF export
- New mosaicism tag option
- Add or modify individuals' age or tissue type from case page
- Display GC and allele depth in causatives table.
- Included primary reference transcript in general report
- Included partial causative variants in general report
- Remove dependency of loqusdb by utilising the CLI

### Fixed
- Fixed update OMIM command bug due to change in the header of the genemap2 file
- Removed Mosaic Tag from Cancer variants
- Fixes issue with unaligned table headers that comes with hidden Datatables
- Layout in general report PDF export
- Fixed issue on the case statistics view. The validation bars didn't show up when all institutes were selected. Now they do.
- Fixed missing path import by importing pathlib.Path
- Handle index inconsistencies in the update index functions
- Fixed layout problems


## [4.9.0]

### Added
- Improved MatchMaker pages, including visible patient contacts email address
- New badges for the github repo
- Links to [GENEMANIA](genemania.org)
- Sort gene panel list on case view.
- More automatic tests
- Allow loading of custom annotations in VCF using the SCOUT_CUSTOM info tag.

### Fixed
- Fix error when a gene is added to an empty dynamic gene panel
- Fix crash when attempting to add genes on incorrect format to dynamic gene panel
- Manual rank variant tags could be saved in a "Select a tag"-state, a problem in the variants view.
- Same case evaluations are no longer shown as gray previous evaluations on the variants page
- Stay on research pages, even if reset, next first buttons are pressed..
- Overlapping variants will now be visible on variant page again
- Fix missing classification comments and links in evaluations page
- All prioritized cases are shown on cases page


## [4.8.3]

### Added

### Fixed
- Bug when ordering sanger
- Improved scrolling over long list of genes/transcripts


## [4.8.2]

### Added

### Fixed
- Avoid opening extra tab for coverage report
- Fixed a problem when rank model version was saved as floats and not strings
- Fixed a problem with displaying dismiss variant reasons on the general report
- Disable load and delete filter buttons if there are no saved filters
- Fix problem with missing verifications
- Remove duplicate users and merge their data and activity


## [4.8.1]

### Added

### Fixed
- Prevent login fail for users with id defined by ObjectId and not email
- Prevent the app from crashing with `AttributeError: 'NoneType' object has no attribute 'message'`


## [4.8.0]

### Added
- Updated Scout to use Bootstrap 4.3
- New looks for Scout
- Improved dashboard using Chart.js
- Ask before inactivating a case where last assigned user leaves it
- Genes can be manually added to the dynamic gene list directly on the case page
- Dynamic gene panels can optionally be used with clinical filter, instead of default gene panel
- Dynamic gene panels get link out to chanjo-report for coverage report
- Load all clinvar variants with clinvar Pathogenic, Likely Pathogenic and Conflicting pathogenic
- Show transcripts with exon numbers for structural variants
- Case sort order can now be toggled between ascending and descending.
- Variants can be marked as partial causative if phenotype is available for case.
- Show a frequency tooltip hover for SV-variants.
- Added support for LDAP login system
- Search snv and structural variants by chromosomal coordinates
- Structural variants can be marked as partial causative if phenotype is available for case.
- Show normal and pathologic limits for STRs in the STR variants view.
- Institute level persistent variant filter settings that can be retrieved and used.
- export causative variants to Excel
- Add support for ROH, WIG and chromosome PNGs in case-view

### Fixed
- Fixed missing import for variants with comments
- Instructions on how to build docs
- Keep sanger order + verification when updating/reloading variants
- Fixed and moved broken filter actions (HPO gene panel and reset filter)
- Fixed string conversion to number
- UCSC links for structural variants are now separated per breakpoint (and whole variant where applicable)
- Reintroduced missing coverage report
- Fixed a bug preventing loading samples using the command line
- Better inheritance models customization for genes in gene panels
- STR variant page back to list button now does its one job.
- Allows to setup scout without a omim api key
- Fixed error causing "favicon not found" flash messages
- Removed flask --version from base cli
- Request rerun no longer changes case status. Active or archived cases inactivate on upload.
- Fixed missing tooltip on the cancer variants page
- Fixed weird Rank cell in variants page
- Next and first buttons order swap
- Added pagination (and POST capability) to cancer variants.
- Improves loading speed for variant page
- Problem with updating variant rank when no variants
- Improved Clinvar submission form
- General report crashing when dismissed variant has no valid dismiss code
- Also show collaborative case variants on the All variants view.
- Improved phenotype search using dataTables.js on phenotypes page
- Search and delete users with `email` instead of `_id`
- Fixed css styles so that multiselect options will all fit one column


## [4.7.3]

### Added
- RankScore can be used with VCFs for vcf_cancer files

### Fixed
- Fix issue with STR view next page button not doing its one job.

### Deleted
- Removed pileup as a bam viewing option. This is replaced by IGV


## [4.7.2]

### Added
- Show earlier ACMG classification in the variant list

### Fixed
- Fixed igv search not working due to igv.js dist 2.2.17
- Fixed searches for cases with a gene with variants pinned or marked causative.
- Load variant pages faster after fixing other causatives query
- Fixed mitochondrial report bug for variants without genes

## [4.7.1]

### Added

### Fixed
- Fixed bug on genes page


## [4.7.0]

### Added
- Export genes and gene panels in build GRCh38
- Search for cases with variants pinned or marked causative in a given gene.
- Search for cases phenotypically similar to a case also from WUI.
- Case variant searches can be limited to similar cases, matching HPO-terms,
  phenogroups and cohorts.
- De-archive reruns and flag them as 'inactive' if archived
- Sort cases by analysis_date, track or status
- Display cases in the following order: prioritized, active, inactive, archived, solved
- Assign case to user when user activates it or asks for rerun
- Case becomes inactive when it has no assignees
- Fetch refseq version from entrez and use it in clinvar form
- Load and export of exons for all genes, independent on refseq
- Documentation for loading/updating exons
- Showing SV variant annotations: SV cgh frequencies, gnomad-SV, local SV frequencies
- Showing transcripts mapping score in segmental duplications
- Handle requests to Ensembl Rest API
- Handle requests to Ensembl Rest Biomart
- STR variants view now displays GT and IGV link.
- Description field for gene panels
- Export exons in build 37 and 38 using the command line

### Fixed
- Fixes of and induced by build tests
- Fixed bug affecting variant observations in other cases
- Fixed a bug that showed wrong gene coverage in general panel PDF export
- MT report only shows variants occurring in the specific individual of the excel sheet
- Disable SSL certifcate verification in requests to chanjo
- Updates how intervaltree and pymongo is used to void deprecated functions
- Increased size of IGV sample tracks
- Optimized tests


## [4.6.1]

### Added

### Fixed
- Missing 'father' and 'mother' keys when parsing single individual cases


## [4.6.0]

### Added
- Description of Scout branching model in CONTRIBUTING doc
- Causatives in alphabetical order, display ACMG classification and filter by gene.
- Added 'external' to the list of analysis type options
- Adds functionality to display "Tissue type". Passed via load config.
- Update to IGV 2.

### Fixed
- Fixed alignment visualization and vcf2cytosure availability for demo case samples
- Fixed 3 bugs affecting SV pages visualization
- Reintroduced the --version cli option
- Fixed variants query by panel (hpo panel + gene panel).
- Downloaded MT report contains excel files with individuals' display name
- Refactored code in parsing of config files.


## [4.5.1]

### Added

### Fixed
- update requirement to use PyYaml version >= 5.1
- Safer code when loading config params in cli base


## [4.5.0]

### Added
- Search for similar cases from scout view CLI
- Scout cli is now invoked from the app object and works under the app context

### Fixed
- PyYaml dependency fixed to use version >= 5.1


## [4.4.1]

### Added
- Display SV rank model version when available

### Fixed
- Fixed upload of delivery report via API


## [4.4.0]

### Added
- Displaying more info on the Causatives page and hiding those not causative at the case level
- Add a comment text field to Sanger order request form, allowing a message to be included in the email
- MatchMaker Exchange integration
- List cases with empty synopsis, missing HPO terms and phenotype groups.
- Search for cases with open research list, or a given case status (active, inactive, archived)

### Fixed
- Variant query builder split into several functions
- Fixed delivery report load bug


## [4.3.3]

### Added
- Different individual table for cancer cases

### Fixed
- Dashboard collects validated variants from verification events instead of using 'sanger' field
- Cases shared with collaborators are visible again in cases page
- Force users to select a real institute to share cases with (actionbar select fix)


## [4.3.2]

### Added
- Dashboard data can be filtered using filters available in cases page
- Causatives for each institute are displayed on a dedicated page
- SNVs and and SVs are searchable across cases by gene and rank score
- A more complete report with validated variants is downloadable from dashboard

### Fixed
- Clinsig filter is fixed so clinsig numerical values are returned
- Split multi clinsig string values in different elements of clinsig array
- Regex to search in multi clinsig string values or multi revstat string values
- It works to upload vcf files with no variants now
- Combined Pileup and IGV alignments for SVs having variant start and stop on the same chromosome


## [4.3.1]

### Added
- Show calls from all callers even if call is not available
- Instructions to install cairo and pango libs from WeasyPrint page
- Display cases with number of variants from CLI
- Only display cases with number of variants above certain treshold. (Also CLI)
- Export of verified variants by CLI or from the dashboard
- Extend case level queries with default panels, cohorts and phenotype groups.
- Slice dashboard statistics display using case level queries
- Add a view where all variants for an institute can be searched across cases, filtering on gene and rank score. Allows searching research variants for cases that have research open.

### Fixed
- Fixed code to extract variant conservation (gerp, phyloP, phastCons)
- Visualization of PDF-exported gene panels
- Reintroduced the exon/intron number in variant verification email
- Sex and affected status is correctly displayed on general report
- Force number validation in SV filter by size
- Display ensembl transcripts when no refseq exists


## [4.3.0]

### Added
- Mosaicism tag on variants
- Show and filter on SweGen frequency for SVs
- Show annotations for STR variants
- Show all transcripts in verification email
- Added mitochondrial export
- Adds alternative to search for SVs shorter that the given length
- Look for 'bcftools' in the `set` field of VCFs
- Display digenic inheritance from OMIM
- Displays what refseq transcript that is primary in hgnc

### Fixed

- Archived panels displays the correct date (not retroactive change)
- Fixed problem with waiting times in gene panel exports
- Clinvar fiter not working with human readable clinsig values

## [4.2.2]

### Fixed
- Fixed gene panel create/modify from CSV file utf-8 decoding error
- Updating genes in gene panels now supports edit comments and entry version
- Gene panel export timeout error

## [4.2.1]

### Fixed
- Re-introduced gene name(s) in verification email subject
- Better PDF rendering for excluded variants in report
- Problem to access old case when `is_default` did not exist on a panel


## [4.2.0]

### Added
- New index on variant_id for events
- Display overlapping compounds on variants view

### Fixed
- Fixed broken clinical filter


## [4.1.4]

### Added
- Download of filtered SVs

### Fixed
- Fixed broken download of filtered variants
- Fixed visualization issue in gene panel PDF export
- Fixed bug when updating gene names in variant controller


## [4.1.3]

### Fixed
- Displays all primary transcripts


## [4.1.2]

### Added
- Option add/replace when updating a panel via CSV file
- More flexible versioning of the gene panels
- Printing coverage report on the bottom of the pdf case report
- Variant verification option for SVs
- Logs uri without pwd when connecting
- Disease-causing transcripts in case report
- Thicker lines in case report
- Supports HPO search for cases, both terms or if described in synopsis
- Adds sanger information to dashboard

### Fixed
- Use db name instead of **auth** as default for authentication
- Fixes so that reports can be generated even with many variants
- Fixed sanger validation popup to show individual variants queried by user and institute.
- Fixed problem with setting up scout
- Fixes problem when exac file is not available through broad ftp
- Fetch transcripts for correct build in `adapter.hgnc_gene`

## [4.1.1]
- Fix problem with institute authentication flash message in utils
- Fix problem with comments
- Fix problem with ensembl link


## [4.1.0]

### Added
- OMIM phenotypes to case report
- Command to download all panel app gene panels `scout load panel --panel-app`
- Links to genenames.org and omim on gene page
- Popup on gene at variants page with gene information
- reset sanger status to "Not validated" for pinned variants
- highlight cases with variants to be evaluated by Sanger on the cases page
- option to point to local reference files to the genome viewer pileup.js. Documented in `docs.admin-guide.server`
- option to export single variants in `scout export variants`
- option to load a multiqc report together with a case(add line in load config)
- added a view for searching HPO terms. It is accessed from the top left corner menu
- Updates the variants view for cancer variants. Adds a small cancer specific filter for known variants
- Adds hgvs information on cancer variants page
- Adds option to update phenotype groups from CLI

### Fixed
- Improved Clinvar to submit variants from different cases. Fixed HPO terms in casedata according to feedback
- Fixed broken link to case page from Sanger modal in cases view
- Now only cases with non empty lists of causative variants are returned in `adapter.case(has_causatives=True)`
- Can handle Tumor only samples
- Long lists of HGNC symbols are now possible. This was previously difficult with manual, uploaded or by HPO search when changing filter settings due to GET request limitations. Relevant pages now use POST requests. Adds the dynamic HPO panel as a selection on the gene panel dropdown.
- Variant filter defaults to default panels also on SV and Cancer variants pages.

## [4.0.0]

### WARNING ###

This is a major version update and will require that the backend of pre releases is updated.
Run commands:

```
$scout update genes
$scout update hpo
```

- Created a Clinvar submission tool, to speed up Clinvar submission of SNVs and SVs
- Added an analysis report page (html and PDF format) containing phenotype, gene panels and variants that are relevant to solve a case.

### Fixed
- Optimized evaluated variants to speed up creation of case report
- Moved igv and pileup viewer under a common folder
- Fixed MT alignment view pileup.js
- Fixed coordinates for SVs with start chromosome different from end chromosome
- Global comments shown across cases and institutes. Case-specific variant comments are shown only for that specific case.
- Links to clinvar submitted variants at the cases level
- Adapts clinvar parsing to new format
- Fixed problem in `scout update user` when the user object had no roles
- Makes pileup.js use online genome resources when viewing alignments. Now any instance of Scout can make use of this functionality.
- Fix ensembl link for structural variants
- Works even when cases does not have `'madeline_info'`
- Parses Polyphen in correct way again
- Fix problem with parsing gnomad from VEP

### Added
- Added a PDF export function for gene panels
- Added a "Filter and export" button to export custom-filtered SNVs to CSV file
- Dismiss SVs
- Added IGV alignments viewer
- Read delivery report path from case config or CLI command
- Filter for spidex scores
- All HPO terms are now added and fetched from the correct source (https://github.com/obophenotype/human-phenotype-ontology/blob/master/hp.obo)
- New command `scout update hpo`
- New command `scout update genes` will fetch all the latest information about genes and update them
- Load **all** variants found on chromosome **MT**
- Adds choice in cases overview do show as many cases as user like

### Removed
- pileup.min.js and pileup css are imported from a remote web location now
- All source files for HPO information, this is instead fetched directly from source
- All source files for gene information, this is instead fetched directly from source

## [3.0.0]
### Fixed
- hide pedigree panel unless it exists

## [1.5.1] - 2016-07-27
### Fixed
- look for both ".bam.bai" and ".bai" extensions

## [1.4.0] - 2016-03-22
### Added
- support for local frequency through loqusdb
- bunch of other stuff

## [1.3.0] - 2016-02-19
### Fixed
- Update query-phenomizer and add username/password

### Changed
- Update the way a case is checked for rerun-status

### Added
- Add new button to mark a case as "checked"
- Link to clinical variants _without_ 1000G annotation

## [1.2.2] - 2016-02-18
### Fixed
- avoid filtering out variants lacking ExAC and 1000G annotations

## [1.1.3] - 2015-10-01
### Fixed
- persist (clinical) filter when clicking load more
- fix #154 by robustly setting clinical filter func. terms

## [1.1.2] - 2015-09-07
### Fixed
- avoid replacing coverage report with none
- update SO terms, refactored

## [1.1.1] - 2015-08-20
### Fixed
- fetch case based on collaborator status (not owner)

## [1.1.0] - 2015-05-29
### Added
- link(s) to SNPedia based on RS-numbers
- new Jinja filter to "humanize" decimal numbers
- show gene panels in variant view
- new Jinja filter for decoding URL encoding
- add indicator to variants in list that have comments
- add variant number threshold and rank score threshold to load function
- add event methods to mongo adapter
- add tests for models
- show badge "old" if comment was written for a previous analysis

### Changed
- show cDNA change in transcript summary unless variant is exonic
- moved compounds table further up the page
- show dates for case uploads in ISO format
- moved variant comments higher up on page
- updated documentation for pages
- read in coverage report as blob in database and serve directly
- change ``OmimPhenotype`` to ``PhenotypeTerm``
- reorganize models sub-package
- move events (and comments) to separate collection
- only display prev/next links for the research list
- include variant type in breadcrumbs e.g. "Clinical variants"

### Removed
- drop dependency on moment.js

### Fixed
- show the same level of detail for all frequencies on all pages
- properly decode URL encoded symbols in amino acid/cDNA change strings
- fixed issue with wipe permissions in MongoDB
- include default gene lists in "variants" link in breadcrumbs

## [1.0.2] - 2015-05-20
### Changed
- update case fetching function

### Fixed
- handle multiple cases with same id

## [1.0.1] - 2015-04-28
### Fixed
- Fix building URL parameters in cases list Vue component

## [1.0.0] - 2015-04-12
Codename: Sara Lund

![Release 1.0](artwork/releases/release-1-0.jpg)

### Added
- Add email logging for unexpected errors
- New command line tool for deleting case

### Changed
- Much improved logging overall
- Updated documentation/usage guide
- Removed non-working IGV link

### Fixed
- Show sample display name in GT call
- Various small bug fixes
- Make it easier to hover over popups

## [0.0.2-rc1] - 2015-03-04
### Added
- add protein table for each variant
- add many more external links
- add coverage reports as PDFs

### Changed
- incorporate user feedback updates
- big refactor of load scripts

## [0.0.2-rc2] - 2015-03-04
### Changes
- add gene table with gene description
- reorganize inheritance models box

### Fixed
- avoid overwriting gene list on "research" load
- fix various bugs in external links

## [0.0.2-rc3] - 2015-03-05
### Added
- Activity log feed to variant view
- Adds protein change strings to ODM and Sanger email

### Changed
- Extract activity log component to macro

### Fixes
- Make Ensembl transcript links use archive website<|MERGE_RESOLUTION|>--- conflicted
+++ resolved
@@ -4,13 +4,11 @@
 
 About changelog [here](https://keepachangelog.com/en/1.0.0/)
 
-<<<<<<< HEAD
 ## [unreleased]
 ### Added
 - ClinGen-CGC-VICC oncogenicity classification for cancer SNVs
-=======
+
 ## [4.91.2]
->>>>>>> bbd676e5
 ### Fixed
 - Stranger TRGT parsing of `.` in `FORMAT.MC`
 - Parse ClinVar low-penetrance info and display it alongside Pathogenic and likely pathogenic on SNVs pages
