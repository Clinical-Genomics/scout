# Change Log
All notable changes to this project will be documented in this file.
This project adheres to [Semantic Versioning](http://semver.org/).

About changelog [here](https://keepachangelog.com/en/1.0.0/)


## [x.x.x]

### Added
- Rank score model in causatives page
- Exportable HPO terms from phenotypes page
- AMP guideline tiers for cancer variants
- Adds scroll for the trancript tab
- Added CLI option to query cases on time since case event was added
- Shadow clinical assessments also on research variants display
- Support for CRAM alignment files
- Improved str variants view : sorting by locus, grouped by allele.
- Delivery report PDF export
- New mosaicism tag option
<<<<<<< HEAD
- Included primary reference transcript in general report
=======
- Add or modify individuals' age or tissue type from case page
>>>>>>> b903103d

### Fixed
- Fixed update OMIM command bug due to change in the header of the genemap2 file
- Removed Mosaic Tag from Cancer variants
- Fixes issue with unaligned table headers that comes with hidden Datatables
- Layout in general report PDF export
- Fixed issue on the case statistics view. The validation bars didn't show up when all institutes were selected. Now they do.
- Included Font Awesome availability in general report
- Fixed missing path import by importing pathlib.Path
- Hadle index inconsistencies in the update index functions


## [4.9.0]

### Added
- Improved MatchMaker pages, including visible patient contacts email address
- New badges for the github repo
- Links to [GENEMANIA](genemania.org)
- Sort gene panel list on case view.
- More automatic tests

### Fixed
- Fix error when a gene is added to an empty dynamic gene panel
- Fix crash when attempting to add genes on incorrect format to dynamic gene panel
- Manual rank variant tags could be saved in a "Select a tag"-state, a problem in the variants view.
- Same case evaluations are no longer shown as gray previous evaluations on the variants page
- Stay on research pages, even if reset, next first buttons are pressed..
- Overlapping variants will now be visible on variant page again
- Fix missing classification comments and links in evaluations page
- All prioritized cases are shown on cases page


## [4.8.3]

### Added

### Fixed
- Bug when ordering sanger
- Improved scrolling over long list of genes/transcripts


## [4.8.2]

### Added

### Fixed
- Avoid opening extra tab for coverage report
- Fixed a problem when rank model version was saved as floats and not strings
- Fixed a problem with displaying dismiss variant reasons on the general report
- Disable load and delete filter buttons if there are no saved filters
- Fix problem with missing verifications
- Remove duplicate users and merge their data and activity


## [4.8.1]

### Added

### Fixed
- Prevent login fail for users with id defined by ObjectId and not email
- Prevent the app from crashing with `AttributeError: 'NoneType' object has no attribute 'message'`


## [4.8.0]

### Added
- Updated Scout to use Bootstrap 4.3
- New looks for Scout
- Improved dashboard using Chart.js
- Ask before inactivating a case where last assigned user leaves it
- Genes can be manually added to the dynamic gene list directly on the case page
- Dynamic gene panels can optionally be used with clinical filter, instead of default gene panel
- Dynamic gene panels get link out to chanjo-report for coverage report
- Load all clinvar variants with clinvar Pathogenic, Likely Pathogenic and Conflicting pathogenic
- Show transcripts with exon numbers for structural variants
- Case sort order can now be toggled between ascending and descending.
- Variants can be marked as partial causative if phenotype is available for case.
- Show a frequency tooltip hover for SV-variants.
- Added support for LDAP login system
- Search snv and structural variants by chromosomal coordinates
- Structural variants can be marked as partial causative if phenotype is available for case.
- Show normal and pathologic limits for STRs in the STR variants view.
- Institute level persistent variant filter settings that can be retrieved and used.
- export causative variants to Excel
- Add support for ROH, WIG and chromosome PNGs in case-view

### Fixed
- Fixed missing import for variants with comments
- Instructions on how to build docs
- Keep sanger order + verification when updating/reloading variants
- Fixed and moved broken filter actions (HPO gene panel and reset filter)
- Fixed string conversion to number
- UCSC links for structural variants are now separated per breakpoint (and whole variant where applicable)
- Reintroduced missing coverage report
- Fixed a bug preventing loading samples using the command line
- Better inheritance models customization for genes in gene panels
- STR variant page back to list button now does its one job.
- Allows to setup scout without a omim api key
- Fixed error causing "favicon not found" flash messages
- Removed flask --version from base cli
- Request rerun no longer changes case status. Active or archived cases inactivate on upload.
- Fixed missing tooltip on the cancer variants page
- Fixed weird Rank cell in variants page
- Next and first buttons order swap
- Added pagination (and POST capability) to cancer variants.
- Improves loading speed for variant page
- Problem with updating variant rank when no variants
- Improved Clinvar submission form
- General report crashing when dismissed variant has no valid dismiss code
- Also show collaborative case variants on the All variants view.
- Improved phenotype search using dataTables.js on phenotypes page
- Search and delete users with `email` instead of `_id`
- Fixed css styles so that multiselect options will all fit one column


## [4.7.3]

### Added
- RankScore can be used with VCFs for vcf_cancer files

### Fixed
- Fix issue with STR view next page button not doing its one job.

### Deleted
- Removed pileup as a bam viewing option. This is replaced by IGV


## [4.7.2]

### Added
- Show earlier ACMG classification in the variant list

### Fixed
- Fixed igv search not working due to igv.js dist 2.2.17
- Fixed searches for cases with a gene with variants pinned or marked causative.
- Load variant pages faster after fixing other causatives query
- Fixed mitochondrial report bug for variants without genes

## [4.7.1]

### Added

### Fixed
- Fixed bug on genes page


## [4.7.0]

### Added
- Export genes and gene panels in build GRCh38
- Search for cases with variants pinned or marked causative in a given gene.
- Search for cases phenotypically similar to a case also from WUI.
- Case variant searches can be limited to similar cases, matching HPO-terms,
  phenogroups and cohorts.
- De-archive reruns and flag them as 'inactive' if archived
- Sort cases by analysis_date, track or status
- Display cases in the following order: prioritized, active, inactive, archived, solved
- Assign case to user when user activates it or asks for rerun
- Case becomes inactive when it has no assignees
- Fetch refseq version from entrez and use it in clinvar form
- Load and export of exons for all genes, independent on refseq
- Documentation for loading/updating exons
- Showing SV variant annotations: SV cgh frequencies, gnomad-SV, local SV frequencies
- Showing transcripts mapping score in segmental duplications
- Handle requests to Ensembl Rest API  
- Handle requests to Ensembl Rest Biomart
- STR variants view now displays GT and IGV link.
- Description field for gene panels
- Export exons in build 37 and 38 using the command line

### Fixed
- Fixes of and induced by build tests
- Fixed bug affecting variant observations in other cases
- Fixed a bug that showed wrong gene coverage in general panel PDF export
- MT report only shows variants occurring in the specific individual of the excel sheet
- Disable SSL certifcate verification in requests to chanjo
- Updates how intervaltree and pymongo is used to void deprecated functions
- Increased size of IGV sample tracks
- Optimized tests


## [4.6.1]

### Added

### Fixed
- Missing 'father' and 'mother' keys when parsing single individual cases


## [4.6.0]

### Added
- Description of Scout branching model in CONTRIBUTING doc
- Causatives in alphabetical order, display ACMG classification and filter by gene.
- Added 'external' to the list of analysis type options
- Adds functionality to display "Tissue type". Passed via load config.
- Update to IGV 2.

### Fixed
- Fixed alignment visualization and vcf2cytosure availability for demo case samples
- Fixed 3 bugs affecting SV pages visualization
- Reintroduced the --version cli option
- Fixed variants query by panel (hpo panel + gene panel).
- Downloaded MT report contains excel files with individuals' display name
- Refactored code in parsing of config files.


## [4.5.1]

### Added

### Fixed
- update requirement to use PyYaml version >= 5.1
- Safer code when loading config params in cli base


## [4.5.0]

### Added
- Search for similar cases from scout view CLI
- Scout cli is now invoked from the app object and works under the app context

### Fixed
- PyYaml dependency fixed to use version >= 5.1


## [4.4.1]

### Added
- Display SV rank model version when available

### Fixed
- Fixed upload of delivery report via API


## [4.4.0]

### Added
- Displaying more info on the Causatives page and hiding those not causative at the case level
- Add a comment text field to Sanger order request form, allowing a message to be included in the email
- MatchMaker Exchange integration
- List cases with empty synopsis, missing HPO terms and phenotype groups.
- Search for cases with open research list, or a given case status (active, inactive, archived)

### Fixed
- Variant query builder split into several functions
- Fixed delivery report load bug


## [4.3.3]

### Added
- Different individual table for cancer cases

### Fixed
- Dashboard collects validated variants from verification events instead of using 'sanger' field
- Cases shared with collaborators are visible again in cases page
- Force users to select a real institute to share cases with (actionbar select fix)


## [4.3.2]

### Added
- Dashboard data can be filtered using filters available in cases page
- Causatives for each institute are displayed on a dedicated page
- SNVs and and SVs are searchable across cases by gene and rank score
- A more complete report with validated variants is downloadable from dashboard

### Fixed
- Clinsig filter is fixed so clinsig numerical values are returned
- Split multi clinsig string values in different elements of clinsig array
- Regex to search in multi clinsig string values or multi revstat string values
- It works to upload vcf files with no variants now
- Combined Pileup and IGV alignments for SVs having variant start and stop on the same chromosome


## [4.3.1]

### Added
- Show calls from all callers even if call is not available
- Instructions to install cairo and pango libs from WeasyPrint page
- Display cases with number of variants from CLI
- Only display cases with number of variants above certain treshold. (Also CLI)
- Export of verified variants by CLI or from the dashboard
- Extend case level queries with default panels, cohorts and phenotype groups.
- Slice dashboard statistics display using case level queries
- Add a view where all variants for an institute can be searched across cases, filtering on gene and rank score. Allows searching research variants for cases that have research open.

### Fixed
- Fixed code to extract variant conservation (gerp, phyloP, phastCons)
- Visualization of PDF-exported gene panels
- Reintroduced the exon/intron number in variant verification email
- Sex and affected status is correctly displayed on general report
- Force number validation in SV filter by size
- Display ensembl transcripts when no refseq exists


## [4.3.0]

### Added
- Mosaicism tag on variants
- Show and filter on SweGen frequency for SVs
- Show annotations for STR variants
- Show all transcripts in verification email
- Added mitochondrial export
- Adds alternative to search for SVs shorter that the given length
- Look for 'bcftools' in the `set` field of VCFs
- Display digenic inheritance from OMIM
- Displays what refseq transcript that is primary in hgnc

### Fixed

- Archived panels displays the correct date (not retroactive change)
- Fixed problem with waiting times in gene panel exports
- Clinvar fiter not working with human readable clinsig values

## [4.2.2]

### Fixed
- Fixed gene panel create/modify from CSV file utf-8 decoding error
- Updating genes in gene panels now supports edit comments and entry version
- Gene panel export timeout error

## [4.2.1]

### Fixed
- Re-introduced gene name(s) in verification email subject
- Better PDF rendering for excluded variants in report
- Problem to access old case when `is_default` did not exist on a panel


## [4.2.0]

### Added
- New index on variant_id for events
- Display overlapping compounds on variants view

### Fixed
- Fixed broken clinical filter


## [4.1.4]

### Added
- Download of filtered SVs

### Fixed
- Fixed broken download of filtered variants
- Fixed visualization issue in gene panel PDF export
- Fixed bug when updating gene names in variant controller


## [4.1.3]

### Fixed
- Displays all primary transcripts


## [4.1.2]

### Added
- Option add/replace when updating a panel via CSV file
- More flexible versioning of the gene panels
- Printing coverage report on the bottom of the pdf case report
- Variant verification option for SVs
- Logs uri without pwd when connecting
- Disease-causing transcripts in case report
- Thicker lines in case report
- Supports HPO search for cases, both terms or if described in synopsis
- Adds sanger information to dashboard

### Fixed
- Use db name instead of **auth** as default for authentication
- Fixes so that reports can be generated even with many variants
- Fixed sanger validation popup to show individual variants queried by user and institute.
- Fixed problem with setting up scout
- Fixes problem when exac file is not available through broad ftp
- Fetch transcripts for correct build in `adapter.hgnc_gene`

## [4.1.1]
- Fix problem with institute authentication flash message in utils
- Fix problem with comments
- Fix problem with ensembl link


## [4.1.0]

### Added
- OMIM phenotypes to case report
- Command to download all panel app gene panels `scout load panel --panel-app`
- Links to genenames.org and omim on gene page
- Popup on gene at variants page with gene information
- reset sanger status to "Not validated" for pinned variants
- highlight cases with variants to be evaluated by Sanger on the cases page
- option to point to local reference files to the genome viewer pileup.js. Documented in `docs.admin-guide.server`
- option to export single variants in `scout export variants`
- option to load a multiqc report together with a case(add line in load config)
- added a view for searching HPO terms. It is accessed from the top left corner menu
- Updates the variants view for cancer variants. Adds a small cancer specific filter for known variants
- Adds hgvs information on cancer variants page
- Adds option to update phenotype groups from CLI

### Fixed
- Improved Clinvar to submit variants from different cases. Fixed HPO terms in casedata according to feedback
- Fixed broken link to case page from Sanger modal in cases view
- Now only cases with non empty lists of causative variants are returned in `adapter.case(has_causatives=True)`
- Can handle Tumor only samples
- Long lists of HGNC symbols are now possible. This was previously difficult with manual, uploaded or by HPO search when changing filter settings due to GET request limitations. Relevant pages now use POST requests. Adds the dynamic HPO panel as a selection on the gene panel dropdown.
- Variant filter defaults to default panels also on SV and Cancer variants pages.

## [4.0.0]

### WARNING ###

This is a major version update and will require that the backend of pre releases is updated.
Run commands:

```
$scout update genes
$scout update hpo
```

- Created a Clinvar submission tool, to speed up Clinvar submission of SNVs and SVs
- Added an analysis report page (html and PDF format) containing phenotype, gene panels and variants that are relevant to solve a case.

### Fixed
- Optimized evaluated variants to speed up creation of case report
- Moved igv and pileup viewer under a common folder
- Fixed MT alignment view pileup.js
- Fixed coordinates for SVs with start chromosome different from end chromosome
- Global comments shown across cases and institutes. Case-specific variant comments are shown only for that specific case.
- Links to clinvar submitted variants at the cases level
- Adapts clinvar parsing to new format
- Fixed problem in `scout update user` when the user object had no roles
- Makes pileup.js use online genome resources when viewing alignments. Now any instance of Scout can make use of this functionality.
- Fix ensembl link for structural variants
- Works even when cases does not have `'madeline_info'`
- Parses Polyphen in correct way again
- Fix problem with parsing gnomad from VEP

### Added
- Added a PDF export function for gene panels
- Added a "Filter and export" button to export custom-filtered SNVs to CSV file
- Dismiss SVs
- Added IGV alignments viewer
- Read delivery report path from case config or CLI command
- Filter for spidex scores
- All HPO terms are now added and fetched from the correct source (https://github.com/obophenotype/human-phenotype-ontology/blob/master/hp.obo)
- New command `scout update hpo`
- New command `scout update genes` will fetch all the latest information about genes and update them
- Load **all** variants found on chromosome **MT**
- Adds choice in cases overview do show as many cases as user like

### Removed
- pileup.min.js and pileup css are imported from a remote web location now
- All source files for HPO information, this is instead fetched directly from source
- All source files for gene information, this is instead fetched directly from source

## [3.0.0]
### Fixed
- hide pedigree panel unless it exists

## [1.5.1] - 2016-07-27
### Fixed
- look for both ".bam.bai" and ".bai" extensions

## [1.4.0] - 2016-03-22
### Added
- support for local frequency through loqusdb
- bunch of other stuff

## [1.3.0] - 2016-02-19
### Fixed
- Update query-phenomizer and add username/password

### Changed
- Update the way a case is checked for rerun-status

### Added
- Add new button to mark a case as "checked"
- Link to clinical variants _without_ 1000G annotation

## [1.2.2] - 2016-02-18
### Fixed
- avoid filtering out variants lacking ExAC and 1000G annotations

## [1.1.3] - 2015-10-01
### Fixed
- persist (clinical) filter when clicking load more
- fix #154 by robustly setting clinical filter func. terms

## [1.1.2] - 2015-09-07
### Fixed
- avoid replacing coverage report with none
- update SO terms, refactored

## [1.1.1] - 2015-08-20
### Fixed
- fetch case based on collaborator status (not owner)

## [1.1.0] - 2015-05-29
### Added
- link(s) to SNPedia based on RS-numbers
- new Jinja filter to "humanize" decimal numbers
- show gene panels in variant view
- new Jinja filter for decoding URL encoding
- add indicator to variants in list that have comments
- add variant number threshold and rank score threshold to load function
- add event methods to mongo adapter
- add tests for models
- show badge "old" if comment was written for a previous analysis

### Changed
- show cDNA change in transcript summary unless variant is exonic
- moved compounds table further up the page
- show dates for case uploads in ISO format
- moved variant comments higher up on page
- updated documentation for pages
- read in coverage report as blob in database and serve directly
- change ``OmimPhenotype`` to ``PhenotypeTerm``
- reorganize models sub-package
- move events (and comments) to separate collection
- only display prev/next links for the research list
- include variant type in breadcrumbs e.g. "Clinical variants"

### Removed
- drop dependency on moment.js

### Fixed
- show the same level of detail for all frequencies on all pages
- properly decode URL encoded symbols in amino acid/cDNA change strings
- fixed issue with wipe permissions in MongoDB
- include default gene lists in "variants" link in breadcrumbs

## [1.0.2] - 2015-05-20
### Changed
- update case fetching function

### Fixed
- handle multiple cases with same id

## [1.0.1] - 2015-04-28
### Fixed
- Fix building URL parameters in cases list Vue component

## [1.0.0] - 2015-04-12
Codename: Sara Lund

![Release 1.0](artwork/releases/release-1-0.jpg)

### Added
- Add email logging for unexpected errors
- New command line tool for deleting case

### Changed
- Much improved logging overall
- Updated documentation/usage guide
- Removed non-working IGV link

### Fixed
- Show sample display name in GT call
- Various small bug fixes
- Make it easier to hover over popups

## [0.0.2-rc1] - 2015-03-04
### Added
- add protein table for each variant
- add many more external links
- add coverage reports as PDFs

### Changed
- incorporate user feedback updates
- big refactor of load scripts

## [0.0.2-rc2] - 2015-03-04
### Changes
- add gene table with gene description
- reorganize inheritance models box

### Fixed
- avoid overwriting gene list on "research" load
- fix various bugs in external links

## [0.0.2-rc3] - 2015-03-05
### Added
- Activity log feed to variant view
- Adds protein change strings to ODM and Sanger email

### Changed
- Extract activity log component to macro

### Fixes
- Make Ensembl transcript links use archive website<|MERGE_RESOLUTION|>--- conflicted
+++ resolved
@@ -18,11 +18,8 @@
 - Improved str variants view : sorting by locus, grouped by allele.
 - Delivery report PDF export
 - New mosaicism tag option
-<<<<<<< HEAD
+- Add or modify individuals' age or tissue type from case page
 - Included primary reference transcript in general report
-=======
-- Add or modify individuals' age or tissue type from case page
->>>>>>> b903103d
 
 ### Fixed
 - Fixed update OMIM command bug due to change in the header of the genemap2 file
