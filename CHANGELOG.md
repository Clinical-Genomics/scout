--- conflicted
+++ resolved
@@ -15,13 +15,11 @@
 - Documentation for updating case individuals tracks
 - Filter cases and dashboard stats by analysis track
 ### Changed
-<<<<<<< HEAD
-- SV clinical filter no longer filters out sub 100 nt variants
-=======
 - Changed from deprecated db update method
 - Pre-selected fields to run queries with in dashboard page
 - Do not filter by any institute when first accessing the dashboard
->>>>>>> 490f2fef
+- SV clinical filter no longer filters out sub 100 nt variants
+
 
 ## [4.32.1]
 ### Fixed
