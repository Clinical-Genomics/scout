# Change Log
All notable changes to this project will be documented in this file.
This project adheres to [Semantic Versioning](http://semver.org/).

About changelog [here](https://keepachangelog.com/en/1.0.0/)

## [unreleased]
### Added
- Edit ACMG classifications from variant page (only for classifications with criteria)
- Events for case CLI events (load case, update case, update individual)
- Support for loading and displaying local custom IGV tracks
- MANE IGV track to be used as a local track for igv.js (see scout demo config file)
<<<<<<< HEAD
- Support for loading and storing OMICS data
- Parse DROP Fraser and Outrider TSVs
- Display omics variants - wts outliers (Fraser, Outrider)
=======
- Optional separate MT VCFs, for `nf-core/raredisease`
>>>>>>> b2a63f93
### Changed
- Avoid passing verbs from CaseHandler - functions for case sample and individual in CaseEventHandler
- Hide mtDNA report and coverage report links on case sidebar for cases with WTS data only
- Modified OMIM-AUTO gene panel to include genes in both genome builds
- Moved chanjo code into a dedicated extension
- Optimise the function that collects "match-safe" genes for an institute by avoiding duplicated genes from different panels
- Users must actively select "show matching causatives/managed" on a case page to see matching numbers
### Fixed
- Fix several tests that relied on number of events after setup to be 0
- Removed unused load case function
- Artwork logo sync sketch with png and export svg
- Clearer exception handling on chanjo-report setup - fail early and visibly
- mtDNA report crashing when one or more samples from a case is not in the chanjo database
- Case page crashing on missing phenotype terms
- ACMG benign modifiers
- Speed up tests by caching python env correctly in Github action and adding two more test groups
- Agile issue templates were added globally to the CG-org. Adding custom issue templates to avoid exposing customers
- PanelApp panel not saving genes with empty `EnsembleGeneIds` list
- Speed up checking outdated gene panels
- Do not load research variants automatically when loading a case

## [4.82.2]
### Fixed
- Warning icon in case pages for individuals where `confirmed_sex` is false
- Show allele sizes form ExpansionHunter on STR variantS page again

## [4.82.1]
### Fixed
- Revert the installation of flask-ldapconn to use the version available on PyPI to be able to push new scout releases to PyPI

## [4.82]
### Added
- Tooltip for combined score in tables for compounds and overlapping variants
- Checkbox to filter variants by excluding genes listed in selected gene panels, files or provided as list
- STR variant information card with database links, replacing empty frequency panel
- Display paging and number of HPO terms available in the database on Phenotypes page
- On case page, typeahead hints when searching for a disease using substrings containing source ("OMIM:", "ORPHA:")
- Button to monitor the status of submissions on ClinVar Submissions page
- Option to filter cancer variants by number of observations in somatic and germline archived database
- Documentation for integrating chanjo2
- More up-to-date VEP CSQ dbNSFP frequency keys
- Parse PacBio TRGT (Tandem repeat genotyping tool) Short Tandem Repeat VCFs
### Changed
- In the case_report #panel-tables has a fixed width
- Updated IGV.js to 2.15.11
- Fusion variants in case report now contain same info as on fusion variantS page
- Block submission of somatic variants to ClinVar until we harmonise with their changed API
- Additional control on the format of conditions provided in ClinVar form
- Errors while loading managed variants from file are now displayed on the Managed Variants page
- Chanjo2 coverage button visible only when query will contain a list of HGNC gene IDs
- Use Python-Markdown directly instead of the unmaintained Flask-Markdown
- Use Markupsafe instead of long deprecated, now removed Flask Markup
- Prepare to unfreeze Werkzeug, but don't actually activate until chanjo can deal with the change
### Fixed
- Submit requests to Chanjo2 using HTML forms instead of JSON data
- `Research somatic variants` link name on caseS page
- Broken `Install the HTML 2 PDF renderer` step in a GitHub action
- Fix ClinVar form parsing to not include ":" in conditionType.id when condition conditionType.db is Orphanet
- Fix condition dropdown and pre-selection on ClinVar form for cases with associated ORPHA diagnoses
- Improved visibility of ClinVar form in dark mode
- End coordinates for indels in ClinVar form
- Diagnoses API search crashing with empty search string
- Variant's overlapping panels should show overlapping of variant genes against the latest version of the panel
- Case page crashing when case has both variants in a ClinVar submission and pinned not loaded variants
- Installation of git in second build stage of Dockerfile, allowing correct installation of libraries

## [4.81]
### Added
- Tag for somatic SV IGH-DUX4 detection samtools script
### Changed
- Upgraded Bootstrap version in reports from 4.3.1 to 5.1.3
### Fixed
- Buttons layout in HPO genes panel on case page
- Added back old variant rankscore index with different key order to help loading on demo instance
- Cancer case_report panel-table no longer contains inheritance information
- Case report pinned variants card now displays info text if all pinned variants are present in causatives
- Darkmode setting now applies to the comment-box accordion
- Typo in case report causing `cancer_rank_options is undefined` error

## [4.80]
### Added
- Support for .d4 files coverage using chanjo2 (Case page sidebar link) with test
- Link to chanjo2 coverage report and coverage gene overview on gene panel page
- Link to chanjo2 coverage report on Case page, HPO dynamic gene list
- Link to genes coverage overview report on Case page, HPO dynamic gene list
### Changed
- All links in disease table on diagnosis page now open in a new tab
- Dark mode settings applied to multi-selects on institute settings page
- Comments on case and variant pages can be viewed by expanding an accordion
- On case page information on pinned variants and variants submitted to ClinVar are displayed in the same table
- Demo case file paths are now stored as absolute paths
- Optimised indices to address slow queries
- On case page default panels are now found at the top of the table, and it can be sorted by this trait
### Fixed
- On variants page, search for variants in genes present only in build 38 returning no results
- Pin/unpin with API was not able to make event links
- A new field `Explanation for multiple conditions` is available in ClinVar for submitting variants with more than one associated condition
- Fusion genes with partners lacking gene HGNC id will still be fully loaded
- Fusion variantS export now contains fusion variant specific columns
- When Loqusdb observations count is one the table includes information on if observation was for the current or another case

## [4.79.1]
### Fixed
- Exporting variants without rank score causing page to crash
- Display custom annotations also on cancer variant page

## [4.79]
### Added
- Added tags for Sniffles and CNVpytor, two LRS SV callers
- Button on case page for displaying STR variants occurring in the dynamic HPO panel
- Display functional annotation relative to variant gene's MANE transcripts on variant summary, when available
- Links to ACMG structural variant pathogenicity classification guidelines
- Phenomodels checkboxes can now include orpha terms
- Add incidental finding to case tags
- Get an alert on caseS page when somebody validates variants you ordered Sanger sequencing for
### Changed
- In the diagnoses page genes associated with a disease are displayed using hgnc symbol instead of hgnc id
- Refactor view route to allow navigation directly to unique variant document id, improve permissions check
- Do not show MANE and MANE Plus Clinical transcripts annotated from VEP (saved in variants) but collect this info from the transcripts database collection
- Refactor view route to allow navigation directly to unique case id (in particular for gens)
- `Institutes to share cases with` on institute's settings page now displays institutes names and IDs
- View route with document id selects view template based on variant category
### Fixed
- Refactored code in cases blueprints and variant_events adapter (set diseases for partial causative variants) to use "disease" instead of "omim" to encompass also ORPHA terms
- Refactored code in `scout/parse/omim.py` and `scout/parse/disease_terms.py` to use "disease" instead of "phenotype" to differentiate from HPO terms
- Be more careful about checking access to variant on API access
- Show also ACMG VUS on general report (could be missing if not e.g. pinned)

## [4.78]
### Added
- Case status labels can be added, giving more finegrained details on a solved status (provisional, diagnostic, carrier, UPD, SMN, ...)
- New SO terms: `sequence_variant` and `coding_transcript_variant`
- More MEI specific annotation is shown on the variant page
- Parse and save MANE transcripts info when updating genes in build 38
- ClinVar submission can now be downloaded as a json file
- `Mane Select` and `Mane Plus Clinical` badges on Gene page, when available
- ClinVar submission can now be downloaded as a json file
- API endpoint to pin variant
- Display common/uncommon/rare on summary of mei variant page
### Changed
- In the ClinVar form, database and id of assertion criteria citation are now separate inputs
- Customise institute settings to be able to display all cases with a certain status on cases page (admin users)
- Renamed `Clinical Significance` to `Germline Classification` on multistep ClinVar form
- Changed the "x" in cases.utils.remove_form button text to red for better visibility in dark mode
- Update GitHub actions
- Default loglevel up to INFO, making logs with default start easier to read
- Add XTR region to PAR region definition
- Diagnoses can be searched on diagnoses page without waiting for load first
### Fixed
- Removed log info showing hgnc IDs used in variantS search
- Maintain Matchmaker Exchange and Beacon submission status when a case is re-uploaded
- Inheritance mode from ORPHA should not be confounded with the OMIM inheritance model
- Decipher link URL changes
- Refactored code in cases blueprints to use "disease" instead of "omim" to encompass also ORPHA terms

## [4.77]
### Added
- Orpha disease terms now include information on inheritance
- Case loading via .yaml config file accepts subject_id and phenotype_groups (if previously defined as constant default or added per institute)
- Possibility to submit variants associated with Orphanet conditions to ClinVar
- Option update path to .d4 files path for individuals of an existing case using the command line
- More constraint information is displayed per gene in addition to pLi: missense and LoF OE, CI (inluding LOEUF) and Z-score.
### Changed
- Introduce validation in the ClinVar multistep form to make sure users provide at least one variant-associated condition
- CLI scout update individual accepts subject_id
- Update ClinVar inheritance models to reflect changes in ClinVar submission API
- Handle variant-associated condition ID format in background when creating ClinVar submissions
- Replace the code that downloads Ensembl genes, transcripts and exons with the Schug web app
- Add more info to error log when transcript variant frequency parsing fails.
- GnomAD v4 constraint information replaces ExAC constraints (pLi).
### Fixed
- Text input of associated condition in ClinVar form now aligns to the left
- Alignment of contents in the case report has been updated
- Missing number of phenotypes and genes from case diagnoses
- Associate OMIM and/or ORPHA diagnoses with partial causatives
- Visualization of partial causatives' diagnoses on case page: style and links
- Revert style of pinned variants window on the case page
- Rename `Clinical significanc` to `Germline classification` in ClinVar submissions exported files
- Rename `Clinical significance citations` to `Classification citations` in ClinVar submissions exported files
- Rename `Comment on clinical significance` to `Comment on classification` in ClinVar submissions exported files
- Show matching partial causatives on variant page
- Matching causatives shown on case page consisting only of variant matching the default panels of the case - bug introduced since scout v4.72 (Oct 18, 2023)
- Missing somatic variant read depth leading to report division by zero

## [4.76]
### Added
- Orphacodes are visible in phenotype tables
- Pydantic validation of image paths provided in case load config file
- Info on the user which created a ClinVar submission, when available
- Associate .d4 files to case individuals when loading a case via config file
### Changed
- In diagnoses page the load of diseases are initiated by clicking a button
- Revel score, Revel rank score and SpliceAI values are also displayed in Causatives and Validated variants tables
- Remove unused functions and tests
- Analysis type and direct link from cases list for OGM cases
- Removed unused `case_obj` parameter from server/blueprints/variant/controllers/observations function
- Possibility to reset ClinVar submission ID
- Allow ClinVar submissions with custom API key for users registered as ClinVar submitters or when institute doesn't have a preset list of ClinVar submitters
- Ordered event verbs alphabetically and created ClinVar-related user events
- Removed the unused "no-variants" option from the load case command line
### Fixed
- All disease_terms have gene HGNC ids as integers when added to the scout database
- Disease_term identifiers are now prefixed with the name of the coding system
- Command line crashing with error when updating a user that doesn't exist
- Thaw coloredlogs - 15.0.1 restores errorhandler issue
- Thaw crypography - current base image and library version allow Docker builds
- Missing delete icons on phenomodels page
- Missing cryptography lib error while running Scout container on an ARM processor
- Round CADD values with many decimals on causatives and validated variants pages
- Dark-mode visibility of some fields on causatives and validated variants pages
- Clinvar submitters would be cleared when unprivileged users saved institute settings page
- Added a default empty string in cases search form to avoid None default value
- Page crashing when user tries to remove the same variant from a ClinVar submission in different browser tabs
- Update more GnomAD links to GnomAD v4 (v38 SNVs, MT vars, STRs)
- Empty cells for RNA fusion variants in Causatives and Verified variants page
- Submenu icons missing from collapsible actionbar
- The collapsible actionbar had some non-collapsing overly long entries
- Cancer observations for SVs not appearing in the variant details view
- Archived local observations not visible on cancer variantS page
- Empty Population Frequency column in the Cancer SV Variants view
- Capital letters in ClinVar events description shown on case page

## [4.75]
### Added
- Hovertip to gene panel names with associated genes in variant view, when variant covers more than one gene
- Tests for panel to genes
- Download of Orphadata en_product6 and en_product4 from CLI
- Parse and save `database_found` key/values for RNA fusion variants
- Added fusion_score, ffpm, split_reads, junction_reads and fusion_caller to the list of filters on RNA fusion variants page
- Renamed the function `get_mei_info` to `set_mei_info` to be consistent with the other functions
- Fixed removing None key/values from parsed variants
- Orphacodes are included in the database disease_terms
### Changed
- Allow use of projections when retrieving gene panels
- Do not save custom images as binary data into case and variant database documents
- Retrieve and display case and variant custom images using image's saved path
- Cases are activated by viewing FSHD and SMA reports
- Split multi-gene SNV variants into single genes when submitting to Matchmaker Exchange
- Alamut links also on the gene level, using transcript and HGVS: better for indels. Keep variant link for missing HGVS
- Thaw WTForms - explicitly coerce form decimal field entries when filters fetched from db
### Fixed
- Removed some extra characters from top of general report left over from FontAwsome fix
- Do not save fusion variants-specific key/values in other types of variants
- Alamut link for MT variants in build 38
- Convert RNA fusions variants `tool_hits` and `fusion_score` keys from string to numbers
- Fix genotype reference and alternative sequencing depths defaulting to -1 when values are 0
- DecimalFields were limited to two decimal places for several forms - lifting restrictions on AF, CADD etc.

## [4.74.1]
### Changed
- Parse and save into database also OMIM terms not associated to genes
### Fixed
- BioNano API FSHD report requests are GET in Access 1.8, were POST in 1.7
- Update more FontAwesome icons to avoid Pro icons
- Test if files still exist before attempting to load research variants
- Parsing of genotypes error, resulting in -1 values when alt or ref read depths are 0

## [4.74]
### Added
- SNVs and Indels, MEI and str variants genes have links to Decipher
- An `owner + case display name` index for cases database collection
- Test and fixtures for RNA fusion case page
- Load and display fusion variants from VCF files as the other variant types
- Option to update case document with path to mei variants (clinical and research)
### Changed
- Details on variant type and category for audit filters on case general report
- Enable Gens CN profile button also in somatic case view
- Fix case of analysis type check for Gens analysis button - only show for WGS
### Fixed
- loqusdb table no longer has empty row below each loqusid
- MatchMaker submission details page crashing because of change in date format returned by PatientMatcher
- Variant external links buttons style does not change color when visited
- Hide compounds with compounds follow filter for region or function would fail for variants in multiple genes
- Updated FontAwesome version to fix missing icons

## [4.73]
### Added
- Shortcut button for HPO panel MEI variants from case page
- Export managed variants from CLI
### Changed
- STRs visualization on case panel to emphasize abnormal repeat count and associated condition
- Removed cytoband column from STRs variant view on case report
- More long integers formatted with thin spaces, and copy to clipboard buttons added
### Fixed
- OMIM table is scrollable if higher than 700px on SV page
- Pinned variants validation badge is now red for false positives.
- Case display name defaulting to case ID when `family_name` or `display_name` are missing from case upload config file
- Expanded menu visible at screen sizes below 1000px now has background color
- The image in ClinVar howto-modal is now responsive
- Clicking on a case in case groups when case was already removed from group in another browser tab
- Page crashing when saving filters for mei variants
- Link visited color of images

## [4.72.4]
### Changed
- Automatic test mongod version increased to v7
### Fixed
- GnomAD now defaults to hg38 - change build 37 links accordingly

## [4.72.3]
### Fixed
- Somatic general case report small variant table can crash with unclassified variants

## [4.72.2]
### Changed
- A gunicorn maxrequests parameter for Docker server image - default to 1200
- STR export limit increased to 500, as for other variants
- Prevent long number wrapping and use thin spaces for separation, as per standards from SI, NIST, IUPAC, BIPM.
- Speed up case retrieval and lower memory use by projecting case queries
- Make relatedness check fails stand out a little more to new users
- Speed up case retrieval and lower memory use by projecting case queries
- Speed up variant pages by projecting only the necessary keys in disease collection query
### Fixed
- Huge memory use caused by cases and variants pages pulling complete disease documents from DB
- Do not include genes fetched from HPO terms when loading diseases
- Consider the renamed fields `Approved Symbol` -> `Approved Gene Symbol` and `Gene Symbols` -> `Gene/Locus And Other Related Symbols` when parsing OMIM terms from genemap2.txt file

## [4.72.1]
### Fixed
- Jinja filter that renders long integers
- Case cache when looking for causatives in other cases causing the server to hang

## [4.72]
### Added
- A GitHub action that checks for broken internal links in docs pages
- Link validation settings in mkdocs.yml file
- Load and display full RNA alignments on alignment viewer
- Genome build check when loading a case
- Extend event index to previous causative variants and always load them
### Fixed
- Documentation nav links for a few documents
- Slightly extended the BioNano Genomics Access integration docs
- Loading of SVs when VCF is missing the INFO.END field but has INFO.SVLEN field
- Escape protein sequence name (if available) in case general report to render special characters correctly
- CaseS HPO term searches for multiple terms works independent of order
- CaseS search regexp should not allow backslash
- CaseS cohort tags can contain whitespace and still match
- Remove diagnoses from cases even if OMIM term is not found in the database
- Parsing of disease-associated genes
- Removed an annoying warning while updating database's disease terms
- Displaying custom case images loaded with scout version <= 4.71
- Use pydantic version >=2 in requirements.txt file
### Changed
- Column width adjustment on caseS page
- Use Python 3.11 in tests
- Update some github actions
- Upgraded Pydantic to version 2
- Case validation fails on loading when associated files (alignments, VCFs and reports) are not present on disk
- Case validation fails on loading when custom images have format different then ["gif", "svg", "png", "jpg", "jpeg"]
- Custom images keys `case` and `str` in case config yaml file are renamed to `case_images` and `str_variants_images`
- Simplify and speed up case general report code
- Speed up case retrieval in case_matching_causatives
- Upgrade pymongo to version 4
- When updating disease terms, check that all terms are consistent with a DiseaseTerm model before dropping the old collection
- Better separation between modules loading HPO terms and diseases
- Deleted unused scout.build.phenotype module
- Stricter validation of mandatory genome build key when loading a case. Allowed values are ['37','38',37,38]
- Improved readability of variants length and coordinates on variantS pages

## [4.71]
### Added
- Added Balsamic keys for SweGen and loqusdb local archive frequecies, SNV and SV
- New filter option for Cancer variantS: local archive RD loqusdb
- Show annotated observations on SV variantS view, also for cancer somatic SVs
- Revel filter for variantS
- Show case default panel on caseS page
- CADD filter for Cancer Somatic SNV variantS - show score
- SpliceAI-lookup link (BROAD, shows SpliceAI and Pangolin) from variant page
- BioNano Access server API - check projects, samples and fetch FSHD reports
### Fixed
- Name of reference genome build for RNA for compatibility with IGV locus search change
- Howto to run the Docker image on Mac computers in `admin-guide/containers/container-deploy.md`
- Link to Weasyprint installation howto in README file
- Avoid filling up disk by creating a reduced VCF file for every variant that is visualized
- Remove legacy incorrectly formatted CODEOWNERS file
- Restrain variant_type requests to variantS views to "clinical" or "research"
- Visualization of cancer variants where cancer case has no affected individual
- ProteinPaint gene link (small StJude API change)
- Causative MEI variant link on causatives page
- Bionano access api settings commented out by default in Scout demo config file.
- Do not show FSHD button on freshly loaded cases without bionano_access individuals
- Truncate long variants' HGVS on causative/Clinically significant and pinned variants case panels
### Changed
- Remove function call that tracks users' browser version
- Include three more splice variant SO terms in clinical filter severe SO terms
- Drop old HPO term collection only after parsing and validation of new terms completes
- Move score to own column on Cancer Somatic SNV variantS page
- Refactored a few complex case operations, breaking out sub functionalities

## [4.70]
### Added
- Download a list of Gene Variants (max 500) resulting from SNVs and Indels search
- Variant PubMed link to search for gene symbol and any aliases
### Changed
- Clearer gnomAD values in Variants page
### Fixed
- CaseS page uniform column widths
- Include ClinVar variants into a scrollable div element on Case page
- `canonical_transcript` variable not initialized in get_hgvs function (server.blueprints.institutes.controllers.py)
- Catch and display any error while importing Phenopacket info
- Modified Docker files to use python:3.8-slim-bullseye to prevent gunicorn workers booting error

## [4.69]
### Added
- ClinVar submission howto available also on Case page
- Somatic score and filtering for somatic SV callers, if available
- Show caller as a tooltip on variantS list
### Fixed
- Crash when attempting to export phenotype from a case that had never had phenotypes
- Aesthetic fix to Causative and Pinned Variants on Case page
- Structural inconsistency for ClinVar Blueprint templates
- Updated igv.js to 2.15.8 to fix track default color bug
- Fixed release versions for actions.
- Freeze tornado below 6.3.0 for compatibility with livereload 2.6.3
- Force update variants count on case re-upload
- IGV locus search not working - add genome reference id
- Pin links to MEI variants should end up on MEI not SV variant view
- Load also matching MEI variants on forced region load
- Allow excluding MEI from case variant deletion
- Fixed the name of the assigned user when the internal user ID is different from the user email address
- Gene variantS should display gene function, region and full hgvs
### Changed
- FontAwesome integrity check fail (updated resource)
- Removed ClinVar API validation buttons in favour of direct API submission
- Improved layout of Institute settings page
- ClinVar API key and allowed submitters are set in the Institute settings page


## [4.68]
### Added
- Rare Disease Mobile Element Insertion variants view
### Changed
- Updated igv.js to 2.15.6
### Fixed
- Docker stage build pycairo.
- Restore SNV and SV rank models versions on Causatives and Verified pages
- Saving `REVEL_RANKSCORE` value in a field named `revel` in variants database documents

## [4.67]
### Added
- Prepare to filter local SV frequency
### Changed
- Speed up instituteS page loading by refactoring cases/institutes query
- Clinical Filter for SVs includes `splice_polypyrimidine_tract_variant` as a severe consequence
- Clinical Filter for SVs includes local variant frequency freeze ("old") for filtering, starting at 30 counts
- Speed up caseS page loading by adding status to index and refactoring totals count
- HPO file parsing is updated to reflect that HPO have changed a few downloadable file formats with their 230405 release.
### Fixed
- Page crashing when a user tries to edit a comment that was removed
- Warning instead of crashed page when attempting to retrieve a non-existent Phenopacket
- Fixed StJude ProteinPaint gene link (URL change)
- Freeze of werkzeug library to version<2.3 to avoid problems resulting from the consequential upgrade of the Flask lib
- Huge list of genes in case report for megabases-long structural variants.
- Fix displaying institutes without associated cases on institutes page
- Fix default panel selection on SVs in cancer case report

## [4.66]
### Changed
- Moved Phenomodels code under a dedicated blueprint
- Updated the instructions to load custom case report under admin guide
- Keep variants filter window collapsed except when user expands it to filter
### Added
- A summary table of pinned variants on the cancer case general report
- New openable matching causatives and managed variants lists for default gene panels only for convenience
### Fixed
- Gens structural variant page link individual id typo

## [4.65.2]
### Fixed
- Generating general case report with str variants containing comments

## [4.65.1]
### Fixed
- Visibility of `Gene(s)` badges on SV VariantS page
- Hide dismiss bar on SV page not working well
- Delivery report PDF download
- Saving Pipeline version file when loading a case
- Backport compatible import of importlib metadata for old python versions (<3.8)

## [4.65]
### Added
- Option to mark a ClinVar submission as submitted
- Docs on how to create/update the PanelApp green genes as a system admin
- `individual_id`-parameter to both Gens links
- Download a gene panel in TXT format from gene panel page
- Panel gene comments on variant page: genes in panels can have comments that describe the gene in a panel context
### Changed
- Always show each case category on caseS page, even if 0 cases in total or after current query
- Improved sorting of ClinVar submissions
- Pre-populate SV type select in ClinVar submission form, when possible
- Show comment badges in related comments tables on general report
- Updated version of several GitHub actions
- Migrate from deprecated `pkg_resources` lib to `importlib_resources`
- Dismiss bar on variantS pages is thinner.
- Dismiss bar on variantS pages can be toggled open or closed for the duration of a login session.
### Fixed
- Fixed Sanger order / Cancel order modal close buttons
- Visibility of SV type in ClinVar submission form
- Fixed a couple of creations where now was called twice, so updated_at and created_at could differ
- Deprecated Ubuntu version 18.04 in one GitHub action
- Panels that have been removed (hidden) should not be visible in views where overlapping gene panels for genes are shown
- Gene panel test pointing to the right function

## [4.64]
### Added
- Create/Update a gene panel containing all PanelApp green genes (`scout update panelapp-green -i <cust_id>`)
- Links for ACMG pathogenicity impact modification on the ACMG classification page
### Changed
- Open local observation matching cases in new windows
### Fixed
- Matching manual ranked variants are now shown also on the somatic variant page
- VarSome links to hg19/GRCh37
- Managed variants filter settings lost when navigating to additional pages
- Collect the right variant category after submitting filter form from research variantS page
- Beacon links are templated and support variants in genome build 38

## [4.63]
### Added
- Display data sharing info for ClinVar, Matchmaker Exchange and Beacon in a dedicated column on Cases page
- Test for `commands.download.omim.print_omim`
- Display dismissed variants comments on general case report
- Modify ACMG pathogenicity impact (most commonly PVS1, PS3) based on strength of evidence with lab director's professional judgement
- REViewer button on STR variant page
- Alamut institution parameter in institute settings for Alamut Visual Plus software
- Added Manual Ranks Risk Factor, Likely Risk Factor and Uncertain Risk Factor
- Display matching manual ranks from previous cases the user has access to on VariantS and Variant pages
- Link to gnomAD gene SVs v2.1 for SV variants with gnomAD frequency
- Support for nf-core/rnafusion reports
### Changed
- Display chrY for sex unknown
- Deprecate legacy scout_load() method API call.
- Message shown when variant tag is updated for a variant
- When all ACMG classifications are deleted from a variant, the current variant classification status is also reset.
- Refactored the functions that collect causative variants
- Removed `scripts/generate_test_data.py`
### Fixed
- Default IGV tracks (genes, ClinVar, ClinVar CNVs) showing even if user unselects them all
- Freeze Flask-Babel below v3.0 due to issue with a locale decorator
- Thaw Flask-Babel and fix according to v3 standard. Thank you @TkTech!
- Show matching causatives on somatic structural variant page
- Visibility of gene names and functional annotations on Causatives/Verified pages
- Panel version can be manually set to floating point numbers, when modified
- Causatives page showing also non-causative variants matching causatives in other cases
- ClinVar form submission for variants with no selected transcript and HGVS
- Validating and submitting ClinVar objects not containing both Variant and Casedata info

## [4.62.1]
### Fixed
- Case page crashing when adding a case to a group without providing a valid case name

## [4.62]
### Added
- Validate ClinVar submission objects using the ClinVar API
- Wrote tests for case and variant API endpoints
- Create ClinVar submissions from Scout using the ClinVar API
- Export Phenopacket for affected individual
- Import Phenopacket from JSON file or Phenopacket API backend server
- Use the new case name option for GENS requests
- Pre-validate refseq:HGVS items using VariantValidator in ClinVar submission form
### Fixed
- Fallback for empty alignment index for REViewer service
- Source link out for MIP 11.1 reference STR annotation
- Avoid duplicate causatives and pinned variants
- ClinVar clinical significance displays only the ACMG terms when user selects ACMG 2015 as assertion criteria
- Spacing between icon and text on Beacon and MatchMaker links on case page sidebar
- Truncate IDs and HGVS representations in ClinVar pages if longer than 25 characters
- Update ClinVar submission ID form
- Handle connection timeout when sending requests requests to external web services
- Validate any ClinVar submission regardless of its status
- Empty Phenopackets import crashes
- Stop Spinner on Phenopacket JSON download
### Changed
- Updated ClinVar submission instructions

## [4.61.1]
### Fixed
- Added `UMLS` as an option of `Condition ID type` in ClinVar Variant downloaded files
- Missing value for `Condition ID type` in ClinVar Variant downloaded files
- Possibility to open, close or delete a ClinVar submission even if it doesn't have an associated name
- Save SV type, ref and alt n. copies to exported ClinVar files
- Inner and outer start and stop SV coordinates not exported in ClinVar files
- ClinVar submissions page crashing when SV files don't contain breakpoint exact coordinates
- Align OMIM diagnoses with delete diagnosis button on case page
- In ClinVar form, reset condition list and customize help when condition ID changes

## [4.61]
### Added
- Filter case list by cases with variants in ClinVar submission
- Filter case list by cases containing RNA-seq data - gene_fusion_reports and sample-level tracks (splice junctions and RNA coverage)
- Additional case category `Ignored`, to be used for cases that don't fall in the existing 'inactive', 'archived', 'solved', 'prioritized' categories
- Display number of cases shown / total number of cases available for each category on Cases page
- Moved buttons to modify case status from sidebar to main case page
- Link to Mutalyzer Normalizer tool on variant's transcripts overview to retrieve official HVGS descriptions
- Option to manually load RNA MULTIQC report using the command `scout load report -t multiqc_rna`
- Load RNA MULTIQC automatically for a case if config file contains the `multiqc_rna` key/value
- Instructions in admin-guide on how to load case reports via the command line
- Possibility to filter RD variants by a specific genotype call
- Distinct colors for different inheritance models on RD Variant page
- Gene panels PDF export with case variants hits by variant type
- A couple of additional README badges for GitHub stats
- Upload and display of pipeline reference info and executable version yaml files as custom reports
- Testing CLI on hasta in PR template
### Changed
- Instructions on how to call dibs on scout-stage server in pull request template
- Deprecated CLI commands `scout load <delivery_report, gene_fusion_report, coverage_qc_report, cnv_report>` to replace them with command `scout load report -t <report type>`
- Refactored code to display and download custom case reports
- Do not export `Assertion method` and `Assertion method citation` to ClinVar submission files according to changes to ClinVar's submission spreadsheet templates.
- Simplified code to create and download ClinVar CSV files
- Colorize inheritance models badges by category on VariantS page
- `Safe variants matching` badge more visible on case page
### Fixed
- Non-admin users saving institute settings would clear loqusdb instance selection
- Layout of variant position, cytoband and type in SV variant summary
- Broken `Build Status - GitHub badge` on GitHub README page
- Visibility of text on grey badges in gene panels PDF exports
- Labels for dashboard search controls
- Dark mode visibility for ClinVar submission
- Whitespaces on outdated panel in extent report

## [4.60]
### Added
- Mitochondrial deletion signatures (mitosign) can be uploaded and shown with mtDNA report
- A `Type of analysis` column on Causatives and Validated variants pages
- List of "safe" gene panels available for matching causatives and managed variants in institute settings, to avoid secondary findings
- `svdb_origin` as a synonym for `FOUND_IN` to complement `set` for variants found by all callers
### Changed
- Hide removed gene panels by default in panels page
- Removed option for filtering cancer SVs by Tumor and Normal alt AF
- Hide links to coverage report from case dynamic HPO panel if cancer analysis
- Remove rerun emails and redirect users to the analysis order portal instead
- Updated clinical SVs igv.js track (dbVar) and added example of external track from `https://trackhubregistry.org/`
- Rewrote the ClinVar export module to simplify and add one variant at the time
- ClinVar submissions with phenotype conditions from: [OMIM, MedGen, Orphanet, MeSH, HP, MONDO]
### Fixed
- If trying to load a badly formatted .tsv file an error message is displayed.
- Avoid showing case as rerun when first attempt at case upload failed
- Dynamic autocomplete search not working on phenomodels page
- Callers added to variant when loading case
- Now possible to update managed variant from file without deleting it first
- Missing preselected chromosome when editing a managed variant
- Preselected variant type and subtype when editing a managed variant
- Typo in dbVar ClinVar track, hg19


## [4.59]
### Added
- Button to go directly to HPO SV filter variantS page from case
- `Scout-REViewer-Service` integration - show `REViewer` picture if available
- Link to HPO panel coverage overview on Case page
- Specify a confidence threshold (green|amber|red) when loading PanelApp panels
- Functional annotations in variants lists exports (all variants)
- Cancer/Normal VAFs and COSMIC ids in in variants lists exports (cancer variants)
### Changed
- Better visualization of regional annotation for long lists of genes in large SVs in Variants tables
- Order of cells in variants tables
- More evident links to gene coverage from Variant page
- Gene panels sorted by display name in the entire Case page
- Round CADD and GnomAD values in variants export files
### Fixed
- HPO filter button on SV variantS page
- Spacing between region|function cells in SVs lists
- Labels on gene panel Chanjo report
- Fixed ambiguous duplicated response headers when requesting a BAM file from /static
- Visited color link on gene coverage button (Variant page)

## [4.58.1]
### Fixed
- Case search with search strings that contain characters that can be escaped

## [4.58]
### Added
- Documentation on how to create/update PanelApp panels
- Add filter by local observations (archive) to structural variants filters
- Add more splicing consequences to SO term definitions
- Search for a specific gene in all gene panels
- Institute settings option to force show all variants on VariantS page for all cases of an institute
- Filter cases by validation pending status
- Link to The Clinical Knowledgebase (CKB) (https://ckb.jax.org/) in cancer variant's page
### Fixed
- Added a not-authorized `auto-login` fixture according to changes in Flask-Login 0.6.2
- Renamed `cache_timeout` param name of flask.send_file function to `max_age` (Flask 2.2 compliant)
- Replaced deprecated `app.config["JSON_SORT_KEYS"]` with app.json.sort_keys in app settings
- Bug in gene variants page (All SNVs and INDELs) when variant gene doesn't have a hgnc id that is found in the database
- Broken export of causatives table
- Query for genes in build 38 on `Search SNVs and INDELs` page
- Prevent typing special characters `^<>?!=\/` in case search form
- Search matching causatives also among research variants in other cases
- Links to variants in Verified variants page
- Broken filter institute cases by pinned gene
- Better visualization of long lists of genes in large SVs on Causative and Verified Variants page
- Reintroduced missing button to export Causative variants
- Better linking and display of matching causatives and managed variants
- Reduced code complexity in `scout/parse/variant/variant.py`
- Reduced complexity of code in `scout/build/variant/variant.py`

### Changed
- State that loqusdb observation is in current case if observations count is one and no cases are shown
- Better pagination and number of variants returned by queries in `Search SNVs and INDELs` page
- Refactored and simplified code used for collecting gene variants for `Search SNVs and INDELs` page
- Fix sidebar panel icons in Case view
- Fix panel spacing in Case view
- Removed unused database `sanger_ordered` and `case_id,category,rank_score` indexes (variant collection)
- Verified variants displayed in a dedicated page reachable from institute sidebar
- Unified stats in dashboard page
- Improved gene info for large SVs and cancer SVs
- Remove the unused `variant.str_variant` endpoint from variant views
- Easier editing of HPO gene panel on case page
- Assign phenotype panel less cramped on Case page
- Causatives and Verified variants pages to use the same template macro
- Allow hyphens in panel names
- Reduce resolution of example images
- Remove some animations in web gui which where rendered slow


## [4.57.4]
### Fixed
- Parsing of variant.FORMAT "DR" key in parse variant file

## [4.57.3]
### Fixed
- Export of STR verified variants
- Do not download as verified variants first verified and then reset to not validated
- Avoid duplicated lines in downloaded verified variants reflecting changes in variant validation status

## [4.57.2]
### Fixed
- Export of verified variants when variant gene has no transcripts
- HTTP 500 when visiting a the details page for a cancer variant that had been ranked with genmod

## [4.57.1]
### Fixed
- Updating/replacing a gene panel from file with a corrupted or malformed file

## [4.57]
### Added
- Display last 50 or 500 events for a user in a timeline
- Show dismiss count from other cases on matching variantS
- Save Beacon-related events in events collection
- Institute settings allow saving multiple loqusdb instances for one institute
- Display stats from multiple instances of loqusdb on variant page
- Display date and frequency of obs derived from count of local archive observations from MIP11 (requires fix in MIP)
### Changed
- Prior ACMG classifications view is no longer limited by pathogenicity
### Fixed
- Visibility of Sanger ordered badge on case page, light mode
- Some of the DataTables tables (Phenotypes and Diagnoses pages) got a bit dark in dark mode
- Remove all redundancies when displaying timeline events (some events are saved both as case-related and variant-related)
- Missing link in saved MatchMaker-related events
- Genes with mixed case gene symbols missing in PanelApp panels
- Alignment of elements on the Beacon submission modal window
- Locus info links from STR variantS page open in new browser tabs

## [4.56]
### Added
- Test for PanelApp panels loading
- `panel-umi` tag option when loading cancer analyses
### Changed
- Black text to make comments more visible in dark mode
- Loading PanelApp panels replaces pre-existing panels with same version
- Removed sidebar from Causatives page - navigation is available on the top bar for now
- Create ClinVar submissions from pinned variants list in case page
- Select which pinned variants will be included in ClinVar submission documents
### Fixed
- Remove a:visited css style from all buttons
- Update of HPO terms via command line
- Background color of `MIXED` and `PANEL-UMI` sequencing types on cases page
- Fixed regex error when searching for cases with query ending with `\ `
- Gene symbols on Causatives page lighter in dark mode
- SpliceAI tooltip of multigene variants

## [4.55]
### Changed
- Represent different tumor samples as vials in cases page
- Option to force-update the OMIM panel
### Fixed
- Low tumor purity badge alignment in cancer samples table on cancer case view
- VariantS comment popovers reactivate on hover
- Updating database genes in build 37
- ACMG classification summary hidden by sticky navbar
- Logo backgrounds fixed to white on welcome page
- Visited links turn purple again
- Style of link buttons and dropdown menus
- Update KUH and GMS logos
- Link color for Managed variants

## [4.54]
### Added
- Dark mode, using browser/OS media preference
- Allow marking case as solved without defining causative variants
- Admin users can create missing beacon datasets from the institute's settings page
- GenCC links on gene and variant pages
- Deprecation warnings when launching the app using a .yaml config file or loading cases using .ped files
### Changed
- Improved HTML syntax in case report template
- Modified message displayed when variant rank stats could not be calculated
- Expanded instructions on how to test on CG development server (cg-vm1)
- Added more somatic variant callers (Balsamic v9 SNV, develop SV)
### Fixed
- Remove load demo case command from docker-compose.yml
- Text elements being split across pages in PDF reports
- Made login password field of type `password` in LDAP login form
- Gene panels HTML select in institute's settings page
- Bootstrap upgraded to version 5
- Fix some Sourcery and SonarCloud suggestions
- Escape special characters in case search on institute and dashboard pages
- Broken case PDF reports when no Madeline pedigree image can be created
- Removed text-white links style that were invisible in new pages style
- Variants pagination after pressing "Filter variants" or "Clinical filter"
- Layout of buttons Matchmaker submission panel (case page)
- Removing cases from Matchmaker (simplified code and fixed functionality)
- Reintroduce check for missing alignment files purged from server

## [4.53]
### Added
### Changed
- Point Alamut API key docs link to new API version
- Parse dbSNP id from ID only if it says "rs", else use VEP CSQ fields
- Removed MarkupSafe from the dependencies
### Fixed
- Reintroduced loading of SVs for demo case 643595
- Successful parse of FOUND_IN should avoid GATK caller default
- All vulnerabilities flagged by SonarCloud

## [4.52]
### Added
- Demo cancer case gets loaded together with demo RD case in demo instance
- Parse REVEL_score alongside REVEL_rankscore from csq field and display it on SNV variant page
- Rank score results now show the ranking range
- cDNA and protein changes displayed on institute causatives pages
- Optional SESSION_TIMEOUT_MINUTES configuration in app config files
- Script to convert old OMIM case format (list of integers) to new format (list of dictionaries)
- Additional check for user logged in status before serving alignment files
- Download .cgh files from cancer samples table on cancer case page
- Number of documents and date of last update on genes page
### Changed
- Verify user before redirecting to IGV alignments and sashimi plots
- Build case IGV tracks starting from case and variant objects instead of passing all params in a form
- Unfreeze Werkzeug lib since Flask_login v.0.6 with bugfix has been released
- Sort gene panels by name (panelS and variant page)
- Removed unused `server.blueprints.alignviewers.unindexed_remote_static` endpoint
- User sessions to check files served by `server.blueprints.alignviewers.remote_static` endpoint
- Moved Beacon-related functions to a dedicated app extension
- Audit Filter now also loads filter displaying the variants for it
### Fixed
- Handle `attachment_filename` parameter renamed to `download_name` when Flask 2.2 will be released
- Removed cursor timeout param in cases find adapter function to avoid many code warnings
- Removed stream argument deprecation warning in tests
- Handle `no intervals found` warning in load_region test
- Beacon remove variants
- Protect remote_cors function in alignviewers view from Server-Side Request Forgery (SSRF)
- Check creation date of last document in gene collection to display when genes collection was updated last

## [4.51]
### Added
- Config file containing codecov settings for pull requests
- Add an IGV.js direct link button from case page
- Security policy file
- Hide/shade compound variants based on rank score on variantS from filter
- Chromograph legend documentation direct link
### Changed
- Updated deprecated Codecov GitHub action to v.2
- Simplified code of scout/adapter/mongo/variant
- Update IGV.js to v2.11.2
- Show summary number of variant gene panels on general report if more than 3
### Fixed
- Marrvel link for variants in genome build 38 (using liftover to build 37)
- Remove flags from codecov config file
- Fixed filter bug with high negative SPIDEX scores
- Renamed IARC TP53 button to to `TP53 Database`, modified also link since IARC has been moved to the US NCI: `https://tp53.isb-cgc.org/`
- Parsing new format of OMIM case info when exporting patients to Matchmaker
- Remove flask-debugtoolbar lib dependency that is using deprecated code and causes app to crash after new release of Jinja2 (3.1)
- Variant page crashing for cases with old OMIM terms structure (a list of integers instead of dictionary)
- Variant page crashing when creating MARRVEL link for cases with no genome build
- SpliceAI documentation link
- Fix deprecated `safe_str_cmp` import from `werkzeug.security` by freezing Werkzeug lib to v2.0 until Flask_login v.0.6 with bugfix is released
- List gene names densely in general report for SVs that contain more than 3 genes
- Show transcript ids on refseq genes on hg19 in IGV.js, using refgene source
- Display correct number of genes in general report for SVs that contain more than 32 genes
- Broken Google login after new major release of `lepture/authlib`
- Fix frequency and callers display on case general report

## [4.50.1]
### Fixed
- Show matching causative STR_repid for legacy str variants (pre Stranger hgnc_id)

## [4.50]
### Added
- Individual-specific OMIM terms
- OMIM disease descriptions in ClinVar submission form
- Add a toggle for melter rerun monitoring of cases
- Add a config option to show the rerun monitoring toggle
- Add a cli option to export cases with rerun monitoring enabled
- Add a link to STRipy for STR variants; shallow for ARX and HOXA13
- Hide by default variants only present in unaffected individuals in variants filters
- OMIM terms in general case report
- Individual-level info on OMIM and HPO terms in general case report
- PanelApp gene link among the external links on variant page
- Dashboard case filters fields help
- Filter cases by OMIM terms in cases and dashboard pages
### Fixed
- A malformed panel id request would crash with exception: now gives user warning flash with redirect
- Link to HPO resource file hosted on `http://purl.obolibrary.org`
- Gene search form when gene exists only in build 38
- Fixed odd redirect error and poor error message on missing column for gene panel csv upload
- Typo in parse variant transcripts function
- Modified keys name used to parse local observations (archived) frequencies to reflect change in MIP keys naming
- Better error handling for partly broken/timed out chanjo reports
- Broken javascript code when case Chromograph data is malformed
- Broader space for case synopsis in general report
- Show partial causatives on causatives and matching causatives panels
- Partial causative assignment in cases with no OMIM or HPO terms
- Partial causative OMIM select options in variant page
### Changed
- Slightly smaller and improved layout of content in case PDF report
- Relabel more cancer variant pages somatic for navigation
- Unify caseS nav links
- Removed unused `add_compounds` param from variant controllers function
- Changed default hg19 genome for IGV.js to legacy hg19_1kg_decoy to fix a few problematic loci
- Reduce code complexity (parse/ensembl.py)
- Silence certain fields in ClinVar export if prioritised ones exist (chrom-start-end if hgvs exist)
- Made phenotype non-mandatory when marking a variant as partial causative
- Only one phenotype condition type (OMIM or HPO) per variant is used in ClinVar submissions
- ClinVar submission variant condition prefers OMIM over HPO if available
- Use lighter version of gene objects in Omim MongoDB adapter, panels controllers, panels views and institute controllers
- Gene-variants table size is now adaptive
- Remove unused file upload on gene-variants page

## [4.49]
### Fixed
- Pydantic model types for genome_build, madeline_info, peddy_ped_check and peddy_sex_check, rank_model_version and sv_rank_model_version
- Replace `MatchMaker` with `Matchmaker` in all places visible by a user
- Save diagnosis labels along with OMIM terms in Matchmaker Exchange submission objects
- `libegl-mesa0_21.0.3-0ubuntu0.3~20.04.5_amd64.deb` lib not found by GitHub actions Docker build
- Remove unused `chromograph_image_files` and `chromograph_prefixes` keys saved when creating or updating an RD case
- Search managed variants by description and with ignore case
### Changed
- Introduced page margins on exported PDF reports
- Smaller gene fonts in downloaded HPO genes PDF reports
- Reintroduced gene coverage data in the PDF-exported general report of rare-disease cases
- Check for existence of case report files before creating sidebar links
- Better description of HPO and OMIM terms for patients submitted to Matchmaker Exchange
- Remove null non-mandatory key/values when updating a case
- Freeze WTForms<3 due to several form input rendering changes

## [4.48.1]
### Fixed
- General case PDF report for recent cases with no pedigree

## [4.48]
### Added
- Option to cancel a request for research variants in case page
### Changed
- Update igv.js to v2.10.5
- Updated example of a case delivery report
- Unfreeze cyvcf2
- Builder images used in Scout Dockerfiles
- Crash report email subject gives host name
- Export general case report to PDF using PDFKit instead of WeasyPrint
- Do not include coverage report in PDF case report since they might have different orientation
- Export cancer cases's "Coverage and QC report" to PDF using PDFKit instead of Weasyprint
- Updated cancer "Coverage and QC report" example
- Keep portrait orientation in PDF delivery report
- Export delivery report to PDF using PDFKit instead of Weasyprint
- PDF export of clinical and research HPO panels using PDFKit instead of Weasyprint
- Export gene panel report to PDF using PDFKit
- Removed WeasyPrint lib dependency

### Fixed
- Reintroduced missing links to Swegen and Beacon and dbSNP in RD variant page, summary section
- Demo delivery report orientation to fit new columns
- Missing delivery report in demo case
- Cast MNVs to SNV for test
- Export verified variants from all institutes when user is admin
- Cancer coverage and QC report not found for demo cancer case
- Pull request template instructions on how to deploy to test server
- PDF Delivery report not showing Swedac logo
- Fix code typos
- Disable codefactor raised by ESLint for javascript functions located on another file
- Loading spinner stuck after downloading a PDF gene panel report
- IGV browser crashing when file system with alignment files is not mounted

## [4.47]
### Added
- Added CADD, GnomAD and genotype calls to variantS export
### Changed
- Pull request template, to illustrate how to deploy pull request branches on cg-vm1 stage server
### Fixed
- Compiled Docker image contains a patched version (v4.9) of chanjo-report

## [4.46.1]
### Fixed
- Downloading of files generated within the app container (MT-report, verified variants, pedigrees, ..)

## [4.46]
### Added
- Created a Dockefile to be used to serve the dockerized app in production
- Modified the code to collect database params specified as env vars
- Created a GitHub action that pushes the Dockerfile-server image to Docker Hub (scout-server-stage) every time a PR is opened
- Created a GitHub action that pushes the Dockerfile-server image to Docker Hub (scout-server) every time a new release is created
- Reassign MatchMaker Exchange submission to another user when a Scout user is deleted
- Expose public API JSON gene panels endpoint, primarily to enable automated rerun checking for updates
- Add utils for dictionary type
- Filter institute cases using multiple HPO terms
- Vulture GitHub action to identify and remove unused variables and imports
### Changed
- Updated the python config file documentation in admin guide
- Case configuration parsing now uses Pydantic for improved typechecking and config handling
- Removed test matrices to speed up automatic testing of PRs
- Switch from Coveralls to Codecov to handle CI test coverage
- Speed-up CI tests by caching installation of libs and splitting tests into randomized groups using pytest-test-groups
- Improved LDAP login documentation
- Use lib flask-ldapconn instead of flask_ldap3_login> to handle ldap authentication
- Updated Managed variant documentation in user guide
- Fix and simplify creating and editing of gene panels
- Simplified gene variants search code
- Increased the height of the genes track in the IGV viewer
### Fixed
- Validate uploaded managed variant file lines, warning the user.
- Exporting validated variants with missing "genes" database key
- No results returned when searching for gene variants using a phenotype term
- Variants filtering by gene symbols file
- Make gene HGNC symbols field mandatory in gene variants page and run search only on form submit
- Make sure collaborator gene variants are still visible, even if HPO filter is used

## [4.45]
### Added
### Changed
- Start Scout also when loqusdbapi is not reachable
- Clearer definition of manual standard and custom inheritance models in gene panels
- Allow searching multiple chromosomes in filters
### Fixed
- Gene panel crashing on edit action

## [4.44]
### Added
### Changed
- Display Gene track beneath each sample track when displaying splice junctions in igv browser
- Check outdated gene symbols and update with aliases for both RD and cancer variantS
### Fixed
- Added query input check and fixed the Genes API endpoint to return a json formatted error when request is malformed
- Typo in ACMG BP6 tooltip

## [4.43.1]
### Added
- Added database index for OMIM disease term genes
### Changed
### Fixed
- Do not drop HPO terms collection when updating HPO terms via the command line
- Do not drop disease (OMIM) terms collection when updating diseases via the command line

## [4.43]
### Added
- Specify which collection(s) update/build indexes for
### Fixed
- Do not drop genes and transcripts collections when updating genes via the command line

## [4.42.1]
### Added
### Changed
### Fixed
- Freeze PyMongo lib to version<4.0 to keep supporting previous MongoDB versions
- Speed up gene panels creation and update by collecting only light gene info from database
- Avoid case page crash on Phenomizer queries timeout

## [4.42]
### Added
- Choose custom pinned variants to submit to MatchMaker Exchange
- Submit structural variant as genes to the MatchMaker Exchange
- Added function for maintainers and admins to remove gene panels
- Admins can restore deleted gene panels
- A development docker-compose file illustrating the scout/chanjo-report integration
- Show AD on variants view for cancer SV (tumor and normal)
- Cancer SV variants filter AD, AF (tumor and normal)
- Hiding the variants score column also from cancer SVs, as for the SNVs
### Changed
- Enforce same case _id and display_name when updating a case
- Enforce same individual ids, display names and affected status when updating a case
- Improved documentation for connecting to loqusdb instances (including loqusdbapi)
- Display and download HPO gene panels' gene symbols in italics
- A faster-built and lighter Docker image
- Reduce complexity of `panels` endpoint moving some code to the panels controllers
- Update requirements to use flask-ldap3-login>=0.9.17 instead of freezing WTForm
### Fixed
- Use of deprecated TextField after the upgrade of WTF to v3.0
- Freeze to WTForms to version < 3
- Remove the extra files (bed files and madeline.svg) introduced by mistake
- Cli command loading demo data in docker-compose when case custom images exist and is None
- Increased MongoDB connection serverSelectionTimeoutMS parameter to 30K (default value according to MongoDB documentation)
- Better differentiate old obs counts 0 vs N/A
- Broken cancer variants page when default gene panel was deleted
- Typo in tx_overview function in variant controllers file
- Fixed loqusdbapi SV search URL
- SV variants filtering using Decipher criterion
- Removing old gene panels that don't contain the `maintainer` key.

## [4.41.1]
### Fixed
- General reports crash for variant annotations with same variant on other cases

## [4.41]
### Added
- Extended the instructions for running the Scout Docker image (web app and cli).
- Enabled inclusion of custom images to STR variant view
### Fixed
- General case report sorting comments for variants with None genetic models
- Do not crash but redirect to variants page with error when a variant is not found for a case
- UCSC links coordinates for SV variants with start chromosome different than end chromosome
- Human readable variants name in case page for variants having start chromosome different from end chromosome
- Avoid always loading all transcripts when checking gene symbol: introduce gene captions
- Slow queries for evaluated variants on e.g. case page - use events instead
### Changed
- Rearrange variant page again, moving severity predictions down.
- More reactive layout width steps on variant page

## [4.40.1]
### Added
### Fixed
- Variants dismissed with inconsistent inheritance pattern can again be shown in general case report
- General report page for variants with genes=None
- General report crashing when variants have no panels
- Added other missing keys to case and variant dictionaries passed to general report
### Changed

## [4.40]
### Added
- A .cff citation file
- Phenotype search API endpoint
- Added pagination to phenotype API
- Extend case search to include internal MongoDB id
- Support for connecting to a MongoDB replica set (.py config files)
- Support for connecting to a MongoDB replica set (.yaml config files)
### Fixed
- Command to load the OMIM gene panel (`scout load panel --omim`)
- Unify style of pinned and causative variants' badges on case page
- Removed automatic spaces after punctuation in comments
- Remove the hardcoded number of total individuals from the variant's old observations panel
- Send delete requests to a connected Beacon using the DELETE method
- Layout of the SNV and SV variant page - move frequency up
### Changed
- Stop updating database indexes after loading exons via command line
- Display validation status badge also for not Sanger-sequenced variants
- Moved Frequencies, Severity and Local observations panels up in RD variants page
- Enabled Flask CORS to communicate CORS status to js apps
- Moved the code preparing the transcripts overview to the backend
- Refactored and filtered json data used in general case report
- Changed the database used in docker-compose file to use the official MongoDB v4.4 image
- Modified the Python (3.6, 3.8) and MongoDB (3.2, 4.4, 5.0) versions used in testing matrices (GitHub actions)
- Capitalize case search terms on institute and dashboard pages


## [4.39]
### Added
- COSMIC IDs collected from CSQ field named `COSMIC`
### Fixed
- Link to other causative variants on variant page
- Allow multiple COSMIC links for a cancer variant
- Fix floating text in severity box #2808
- Fixed MitoMap and HmtVar links for hg38 cases
- Do not open new browser tabs when downloading files
- Selectable IGV tracks on variant page
- Missing splice junctions button on variant page
- Refactor variantS representative gene selection, and use it also for cancer variant summary
### Changed
- Improve Javascript performance for displaying Chromograph images
- Make ClinVar classification more evident in cancer variant page

## [4.38]
### Added
- Option to hide Alamut button in the app config file
### Fixed
- Library deprecation warning fixed (insert is deprecated. Use insert_one or insert_many instead)
- Update genes command will not trigger an update of database indices any more
- Missing resources in temporary downloading directory when updating genes using the command line
- Restore previous variant ACMG classification in a scrollable div
- Loading spinner not stopping after downloading PDF case reports and variant list export
- Add extra Alamut links higher up on variant pages
- Improve UX for phenotypes in case page
- Filter and export of STR variants
- Update look of variants page navigation buttons
### Changed

## [4.37]
### Added
- Highlight and show version number for RefSeq MANE transcripts.
- Added integration to a rerunner service for toggling reanalysis with updated pedigree information
- SpliceAI display and parsing from VEP CSQ
- Display matching tiered variants for cancer variants
- Display a loading icon (spinner) until the page loads completely
- Display filter badges in cancer variants list
- Update genes from pre-downloaded file resources
- On login, OS, browser version and screen size are saved anonymously to understand how users are using Scout
- API returning institutes data for a given user: `/api/v1/institutes`
- API returning case data for a given institute: `/api/v1/institutes/<institute_id>/cases`
- Added GMS and Lund university hospital logos to login page
- Made display of Swedac logo configurable
- Support for displaying custom images in case view
- Individual-specific HPO terms
- Optional alamut_key in institute settings for Alamut Plus software
- Case report API endpoint
- Tooltip in case explaining that genes with genome build different than case genome build will not be added to dynamic HPO panel.
- Add DeepVariant as a caller
### Fixed
- Updated IGV to v2.8.5 to solve missing gene labels on some zoom levels
- Demo cancer case config file to load somatic SNVs and SVs only.
- Expand list of refseq trancripts in ClinVar submission form
- Renamed `All SNVs and INDELs` institute sidebar element to `Search SNVs and INDELs` and fixed its style.
- Add missing parameters to case load-config documentation
- Allow creating/editing gene panels and dynamic gene panels with genes present in genome build 38
- Bugfix broken Pytests
- Bulk dismissing variants error due to key conversion from string to integer
- Fix typo in index documentation
- Fixed crash in institute settings page if "collaborators" key is not set in database
- Don't stop Scout execution if LoqusDB call fails and print stacktrace to log
- Bug when case contains custom images with value `None`
- Bug introduced when fixing another bug in Scout-LoqusDB interaction
- Loading of OMIM diagnoses in Scout demo instance
- Remove the docker-compose with chanjo integration because it doesn't work yet.
- Fixed standard docker-compose with scout demo data and database
- Clinical variant assessments not present for pinned and causative variants on case page.
- MatchMaker matching one node at the time only
- Remove link from previously tiered variants badge in cancer variants page
- Typo in gene cell on cancer variants page
- Managed variants filter form
### Changed
- Better naming for variants buttons on cancer track (somatic, germline). Also show cancer research button if available.
- Load case with missing panels in config files, but show warning.
- Changing the (Female, Male) symbols to (F/M) letters in individuals_table and case-sma.
- Print stacktrace if case load command fails
- Added sort icon and a pointer to the cursor to all tables with sortable fields
- Moved variant, gene and panel info from the basic pane to summary panel for all variants.
- Renamed `Basics` panel to `Classify` on variant page.
- Revamped `Basics` panel to a panel dedicated to classify variants
- Revamped the summary panel to be more compact.
- Added dedicated template for cancer variants
- Removed Gene models, Gene annotations and Conservation panels for cancer variants
- Reorganized the orders of panels for variant and cancer variant views
- Added dedicated variant quality panel and removed relevant panes
- A more compact case page
- Removed OMIM genes panel
- Make genes panel, pinned variants panel, causative variants panel and ClinVar panel scrollable on case page
- Update to Scilifelab's 2020 logo
- Update Gens URL to support Gens v2.0 format
- Refactor tests for parsing case configurations
- Updated links to HPO downloadable resources
- Managed variants filtering defaults to all variant categories
- Changing the (Kind) drop-down according to (Category) drop-down in Managed variant add variant
- Moved Gens button to individuals table
- Check resource files availability before starting updating OMIM diagnoses
- Fix typo in `SHOW_OBSERVED_VARIANT_ARCHIVE` config param

## [4.36]
### Added
- Parse and save splice junction tracks from case config file
- Tooltip in observations panel, explaining that case variants with no link might be old variants, not uploaded after a case rerun
### Fixed
- Warning on overwriting variants with same position was no longer shown
- Increase the height of the dropdowns to 425px
- More indices for the case table as it grows, specifically for causatives queries
- Splice junction tracks not centered over variant genes
- Total number of research variants count
- Update variants stats in case documents every time new variants are loaded
- Bug in flashing warning messages when filtering variants
### Changed
- Clearer warning messages for genes and gene/gene-panels searches in variants filters

## [4.35]
### Added
- A new index for hgnc_symbol in the hgnc_gene collection
- A Pedigree panel in STR page
- Display Tier I and II variants in case view causatives card for cancer cases
### Fixed
- Send partial file data to igv.js when visualizing sashimi plots with splice junction tracks
- Research variants filtering by gene
- Do not attempt to populate annotations for not loaded pinned/causatives
- Add max-height to all dropdowns in filters
### Changed
- Switch off non-clinical gene warnings when filtering research variants
- Don't display OMIM disease card in case view for cancer cases
- Refactored Individuals and Causative card in case view for cancer cases
- Update and style STR case report

## [4.34]
### Added
- Saved filter lock and unlock
- Filters can optionally be marked audited, logging the filter name, user and date on the case events and general report.
- Added `ClinVar hits` and `Cosmic hits` in cancer SNVs filters
- Added `ClinVar hits` to variants filter (rare disease track)
- Load cancer demo case in docker-compose files (default and demo file)
- Inclusive-language check using [woke](https://github.com/get-woke/woke) github action
- Add link to HmtVar for mitochondrial variants (if VCF is annotated with HmtNote)
- Grey background for dismissed compounds in variants list and variant page
- Pin badge for pinned compounds in variants list and variant page
- Support LoqusDB REST API queries
- Add a docker-compose-matchmaker under scout/containers/development to test matchmaker locally
- Script to investigate consequences of symbol search bug
- Added GATK to list of SV and cancer SV callers
### Fixed
- Make MitoMap link work for hg38 again
- Export Variants feature crashing when one of the variants has no primary transcripts
- Redirect to last visited variantS page when dismissing variants from variants list
- Improved matching of SVs Loqus occurrences in other cases
- Remove padding from the list inside (Matching causatives from other cases) panel
- Pass None to get_app function in CLI base since passing script_info to app factory functions was deprecated in Flask 2.0
- Fixed failing tests due to Flask update to version 2.0
- Speed up user events view
- Causative view sort out of memory error
- Use hgnc_id for gene filter query
- Typo in case controllers displaying an error every time a patient is matched against external MatchMaker nodes
- Do not crash while attempting an update for variant documents that are too big (> 16 MB)
- Old STR causatives (and other variants) may not have HGNC symbols - fix sort lambda
- Check if gene_obj has primary_transcript before trying to access it
- Warn if a gene manually searched is in a clinical panel with an outdated name when filtering variants
- ChrPos split js not needed on STR page yet
### Changed
- Remove parsing of case `genome_version`, since it's not used anywhere downstream
- Introduce deprecation warning for Loqus configs that are not dictionaries
- SV clinical filter no longer filters out sub 100 nt variants
- Count cases in LoqusDB by variant type
- Commit pulse repo badge temporarily set to weekly
- Sort ClinVar submissions objects by ascending "Last evaluated" date
- Refactored the MatchMaker integration as an extension
- Replaced some sensitive words as suggested by woke linter
- Documentation for load-configuration rewritten.
- Add styles to MatchMaker matches table
- More detailed info on the data shared in MatchMaker submission form

## [4.33.1]
### Fixed
- Include markdown for release autodeploy docs
- Use standard inheritance model in ClinVar (https://ftp.ncbi.nlm.nih.gov/pub/GTR/standard_terms/Mode_of_inheritance.txt)
- Fix issue crash with variants that have been unflagged causative not being available in other causatives
### Added
### Changed

## [4.33]
### Fixed
- Command line crashing when updating an individual not found in database
- Dashboard page crashing when filters return no data
- Cancer variants filter by chromosome
- /api/v1/genes now searches for genes in all genome builds by default
- Upgraded igv.js to version 2.8.1 (Fixed Unparsable bed record error)
### Added
- Autodeploy docs on release
- Documentation for updating case individuals tracks
- Filter cases and dashboard stats by analysis track
### Changed
- Changed from deprecated db update method
- Pre-selected fields to run queries with in dashboard page
- Do not filter by any institute when first accessing the dashboard
- Removed OMIM panel in case view for cancer cases
- Display Tier I and II variants in case view causatives panel for cancer cases
- Refactored Individuals and Causative panels in case view for cancer cases

## [4.32.1]
### Fixed
- iSort lint check only
### Changed
- Institute cases page crashing when a case has track:Null
### Added

## [4.32]
### Added
- Load and show MITOMAP associated diseases from VCF (INFO field: MitomapAssociatedDiseases, via HmtNote)
- Show variant allele frequencies for mitochondrial variants (GRCh38 cases)
- Extend "public" json API with diseases (OMIM) and phenotypes (HPO)
- HPO gene list download now has option for clinical and non-clinical genes
- Display gene splice junctions data in sashimi plots
- Update case individuals with splice junctions tracks
- Simple Docker compose for development with local build
- Make Phenomodels subpanels collapsible
- User side documentation of cytogenomics features (Gens, Chromograph, vcf2cytosure, rhocall)
- iSort GitHub Action
- Support LoqusDB REST API queries
### Fixed
- Show other causative once, even if several events point to it
- Filtering variants by mitochondrial chromosome for cases with genome build=38
- HPO gene search button triggers any warnings for clinical / non-existing genes also on first search
- Fixed a bug in variants pages caused by MT variants without alt_frequency
- Tests for CADD score parsing function
- Fixed the look of IGV settings on SNV variant page
- Cases analyzed once shown as `rerun`
- Missing case track on case re-upload
- Fixed severity rank for SO term "regulatory region ablation"
### Changed
- Refactor according to CodeFactor - mostly reuse of duplicated code
- Phenomodels language adjustment
- Open variants in a new window (from variants page)
- Open overlapping and compound variants in a new window (from variant page)
- gnomAD link points to gnomAD v.3 (build GRCh38) for mitochondrial variants.
- Display only number of affected genes for dismissed SVs in general report
- Chromosome build check when populating the variants filter chromosome selection
- Display mitochondrial and rare diseases coverage report in cases with missing 'rare' track

## [4.31.1]
### Added
### Changed
- Remove mitochondrial and coverage report from cancer cases sidebar
### Fixed
- ClinVar page when dbSNP id is None

## [4.31]
### Added
- gnomAD annotation field in admin guide
- Export also dynamic panel genes not associated to an HPO term when downloading the HPO panel
- Primary HGNC transcript info in variant export files
- Show variant quality (QUAL field from vcf) in the variant summary
- Load/update PDF gene fusion reports (clinical and research) generated with Arriba
- Support new MANE annotations from VEP (both MANE Select and MANE Plus Clinical)
- Display on case activity the event of a user resetting all dismissed variants
- Support gnomAD population frequencies for mitochondrial variants
- Anchor links in Casedata ClinVar panels to redirect after renaming individuals
### Fixed
- Replace old docs link www.clinicalgenomics.se/scout with new https://clinical-genomics.github.io/scout
- Page formatting issues whenever case and variant comments contain extremely long strings with no spaces
- Chromograph images can be one column and have scrollbar. Removed legacy code.
- Column labels for ClinVar case submission
- Page crashing looking for LoqusDB observation when variant doesn't exist
- Missing inheritance models and custom inheritance models on newly created gene panels
- Accept only numbers in managed variants filter as position and end coordinates
- SNP id format and links in Variant page, ClinVar submission form and general report
- Case groups tooltip triggered only when mouse is on the panel header
### Changed
- A more compact case groups panel
- Added landscape orientation CSS style to cancer coverage and QC demo report
- Improve user documentation to create and save new gene panels
- Removed option to use space as separator when uploading gene panels
- Separating the columns of standard and custom inheritance models in gene panels
- Improved ClinVar instructions for users using non-English Excel

## [4.30.2]
### Added
### Fixed
- Use VEP RefSeq ID if RefSeq list is empty in RefSeq transcripts overview
- Bug creating variant links for variants with no end_chrom
### Changed

## [4.30.1]
### Added
### Fixed
- Cryptography dependency fixed to use version < 3.4
### Changed

## [4.30]
### Added
- Introduced a `reset dismiss variant` verb
- Button to reset all dismissed variants for a case
- Add black border to Chromograph ideograms
- Show ClinVar annotations on variantS page
- Added integration with GENS, copy number visualization tool
- Added a VUS label to the manual classification variant tags
- Add additional information to SNV verification emails
- Tooltips documenting manual annotations from default panels
- Case groups now show bam files from all cases on align view
### Fixed
- Center initial igv view on variant start with SNV/indels
- Don't set initial igv view to negative coordinates
- Display of GQ for SV and STR
- Parsing of AD and related info for STRs
- LoqusDB field in institute settings accepts only existing Loqus instances
- Fix DECIPHER link to work after DECIPHER migrated to GRCh38
- Removed visibility window param from igv.js genes track
- Updated HPO download URL
- Patch HPO download test correctly
- Reference size on STR hover not needed (also wrong)
- Introduced genome build check (allowed values: 37, 38, "37", "38") on case load
- Improve case searching by assignee full name
- Populating the LoqusDB select in institute settings
### Changed
- Cancer variants table header (pop freq etc)
- Only admin users can modify LoqusDB instance in Institute settings
- Style of case synopsis, variants and case comments
- Switched to igv.js 2.7.5
- Do not choke if case is missing research variants when research requested
- Count cases in LoqusDB by variant type
- Introduce deprecation warning for Loqus configs that are not dictionaries
- Improve create new gene panel form validation
- Make XM- transcripts less visible if they don't overlap with transcript refseq_id in variant page
- Color of gene panels and comments panels on cases and variant pages
- Do not choke if case is missing research variants when reserch requested

## [4.29.1]
### Added
### Fixed
- Always load STR variants regardless of RankScore threshold (hotfix)
### Changed

## [4.29]
### Added
- Added a page about migrating potentially breaking changes to the documentation
- markdown_include in development requirements file
- STR variants filter
- Display source, Z-score, inheritance pattern for STR annotations from Stranger (>0.6.1) if available
- Coverage and quality report to cancer view
### Fixed
- ACMG classification page crashing when trying to visualize a classification that was removed
- Pretty print HGVS on gene variants (URL-decode VEP)
- Broken or missing link in the documentation
- Multiple gene names in ClinVar submission form
- Inheritance model select field in ClinVar submission
- IGV.js >2.7.0 has an issue with the gene track zoom levels - temp freeze at 2.7.0
- Revert CORS-anywhere and introduce a local http proxy for cloud tracks
### Changed

## [4.28]
### Added
- Chromograph integration for displaying PNGs in case-page
- Add VAF to cancer case general report, and remove some of its unused fields
- Variants filter compatible with genome browser location strings
- Support for custom public igv tracks stored on the cloud
- Add tests to increase testing coverage
- Update case variants count after deleting variants
- Update IGV.js to latest (v2.7.4)
- Bypass igv.js CORS check using `https://github.com/Rob--W/cors-anywhere`
- Documentation on default and custom IGV.js tracks (admin docs)
- Lock phenomodels so they're editable by admins only
- Small case group assessment sharing
- Tutorial and files for deploying app on containers (Kubernetes pods)
- Canonical transcript and protein change of canonical transcript in exported variants excel sheet
- Support for Font Awesome version 6
- Submit to Beacon from case page sidebar
- Hide dismissed variants in variants pages and variants export function
- Systemd service files and instruction to deploy Scout using podman
### Fixed
- Bugfix: unused `chromgraph_prefix |tojson` removed
- Freeze coloredlogs temporarily
- Marrvel link
- Don't show TP53 link for silent or synonymous changes
- OMIM gene field accepts any custom number as OMIM gene
- Fix Pytest single quote vs double quote string
- Bug in gene variants search by similar cases and no similar case is found
- Delete unused file `userpanel.py`
- Primary transcripts in variant overview and general report
- Google OAuth2 login setup in README file
- Redirect to 'missing file'-icon if configured Chromograph file is missing
- Javascript error in case page
- Fix compound matching during variant loading for hg38
- Cancer variants view containing variants dismissed with cancer-specific reasons
- Zoom to SV variant length was missing IGV contig select
- Tooltips on case page when case has no default gene panels
### Changed
- Save case variants count in case document and not in sessions
- Style of gene panels multiselect on case page
- Collapse/expand main HPO checkboxes in phenomodel preview
- Replaced GQ (Genotype quality) with VAF (Variant allele frequency) in cancer variants GT table
- Allow loading of cancer cases with no tumor_purity field
- Truncate cDNA and protein changes in case report if longer than 20 characters


## [4.27]
### Added
- Exclude one or more variant categories when running variants delete command
### Fixed
### Changed

## [4.26.1]
### Added
### Fixed
- Links with 1-letter aa codes crash on frameshift etc
### Changed

## [4.26]
### Added
- Extend the delete variants command to print analysis date, track, institute, status and research status
- Delete variants by type of analysis (wgs|wes|panel)
- Links to cBioPortal, MutanTP53, IARC TP53, OncoKB, MyCancerGenome, CIViC
### Fixed
- Deleted variants count
### Changed
- Print output of variants delete command as a tab separated table

## [4.25]
### Added
- Command line function to remove variants from one or all cases
### Fixed
- Parse SMN None calls to None rather than False

## [4.24.1]
### Fixed
- Install requirements.txt via setup file

## [4.24]
### Added
- Institute-level phenotype models with sub-panels containing HPO and OMIM terms
- Runnable Docker demo
- Docker image build and push github action
- Makefile with shortcuts to docker commands
- Parse and save synopsis, phenotype and cohort terms from config files upon case upload
### Fixed
- Update dismissed variant status when variant dismissed key is missing
- Breakpoint two IGV button now shows correct chromosome when different from bp1
- Missing font lib in Docker image causing the PDF report download page to crash
- Sentieon Manta calls lack Somaticscore - load anyway
- ClinVar submissions crashing due to pinned variants that are not loaded
- Point ExAC pLI score to new gnomad server address
- Bug uploading cases missing phenotype terms in config file
- STRs loaded but not shown on browser page
- Bug when using adapter.variant.get_causatives with case_id without causatives
- Problem with fetching "solved" from scout export cases cli
- Better serialising of datetime and bson.ObjectId
- Added `volumes` folder to .gitignore
### Changed
- Make matching causative and managed variants foldable on case page
- Remove calls to PyMongo functions marked as deprecated in backend and frontend(as of version 3.7).
- Improved `scout update individual` command
- Export dynamic phenotypes with ordered gene lists as PDF


## [4.23]
### Added
- Save custom IGV track settings
- Show a flash message with clear info about non-valid genes when gene panel creation fails
- CNV report link in cancer case side navigation
- Return to comment section after editing, deleting or submitting a comment
- Managed variants
- MT vs 14 chromosome mean coverage stats if Scout is connected to Chanjo
### Fixed
- missing `vcf_cancer_sv` and `vcf_cancer_sv_research` to manual.
- Split ClinVar multiple clnsig values (slash-separated) and strip them of underscore for annotations without accession number
- Timeout of `All SNVs and INDELs` page when no valid gene is provided in the search
- Round CADD (MIPv9)
- Missing default panel value
- Invisible other causatives lines when other causatives lack gene symbols
### Changed
- Do not freeze mkdocs-material to version 4.6.1
- Remove pre-commit dependency

## [4.22]
### Added
- Editable cases comments
- Editable variants comments
### Fixed
- Empty variant activity panel
- STRs variants popover
- Split new ClinVar multiple significance terms for a variant
- Edit the selected comment, not the latest
### Changed
- Updated RELEASE docs.
- Pinned variants card style on the case page
- Merged `scout export exons` and `scout view exons` commands


## [4.21.2]
### Added
### Fixed
- Do not pre-filter research variants by (case-default) gene panels
- Show OMIM disease tooltip reliably
### Changed

## [4.21.1]
### Added
### Fixed
- Small change to Pop Freq column in variants ang gene panels to avoid strange text shrinking on small screens
- Direct use of HPO list for Clinical HPO SNV (and cancer SNV) filtering
- PDF coverage report redirecting to login page
### Changed
- Remove the option to dismiss single variants from all variants pages
- Bulk dismiss SNVs, SVs and cancer SNVs from variants pages

## [4.21]
### Added
- Support to configure LoqusDB per institute
- Highlight causative variants in the variants list
- Add tests. Mostly regarding building internal datatypes.
- Remove leading and trailing whitespaces from panel_name and display_name when panel is created
- Mark MANE transcript in list of transcripts in "Transcript overview" on variant page
- Show default panel name in case sidebar
- Previous buttons for variants pagination
- Adds a gh action that checks that the changelog is updated
- Adds a gh action that deploys new releases automatically to pypi
- Warn users if case default panels are outdated
- Define institute-specific gene panels for filtering in institute settings
- Use institute-specific gene panels in variants filtering
- Show somatic VAF for pinned and causative variants on case page

### Fixed
- Report pages redirect to login instead of crashing when session expires
- Variants filter loading in cancer variants page
- User, Causative and Cases tables not scaling to full page
- Improved docs for an initial production setup
- Compatibility with latest version of Black
- Fixed tests for Click>7
- Clinical filter required an extra click to Filter to return variants
- Restore pagination and shrink badges in the variants page tables
- Removing a user from the command line now inactivates the case only if user is last assignee and case is active
- Bugfix, LoqusDB per institute feature crashed when institute id was empty string
- Bugfix, LoqusDB calls where missing case count
- filter removal and upload for filters deleted from another page/other user
- Visualize outdated gene panels info in a popover instead of a tooltip in case page side panel

### Changed
- Highlight color on normal STRs in the variants table from green to blue
- Display breakpoints coordinates in verification emails only for structural variants


## [4.20]
### Added
- Display number of filtered variants vs number of total variants in variants page
- Search case by HPO terms
- Dismiss variant column in the variants tables
- Black and pre-commit packages to dev requirements

### Fixed
- Bug occurring when rerun is requested twice
- Peddy info fields in the demo config file
- Added load config safety check for multiple alignment files for one individual
- Formatting of cancer variants table
- Missing Score in SV variants table

### Changed
- Updated the documentation on how to create a new software release
- Genome build-aware cytobands coordinates
- Styling update of the Matchmaker card
- Select search type in case search form


## [4.19]

### Added
- Show internal ID for case
- Add internal ID for downloaded CGH files
- Export dynamic HPO gene list from case page
- Remove users as case assignees when their account is deleted
- Keep variants filters panel expanded when filters have been used

### Fixed
- Handle the ProxyFix ModuleNotFoundError when Werkzeug installed version is >1.0
- General report formatting issues whenever case and variant comments contain extremely long strings with no spaces

### Changed
- Created an institute wrapper page that contains list of cases, causatives, SNVs & Indels, user list, shared data and institute settings
- Display case name instead of case ID on clinVar submissions
- Changed icon of sample update in clinVar submissions


## [4.18]

### Added
- Filter cancer variants on cytoband coordinates
- Show dismiss reasons in a badge with hover for clinical variants
- Show an ellipsis if 10 cases or more to display with loqusdb matches
- A new blog post for version 4.17
- Tooltip to better describe Tumor and Normal columns in cancer variants
- Filter cancer SNVs and SVs by chromosome coordinates
- Default export of `Assertion method citation` to clinVar variants submission file
- Button to export up to 500 cancer variants, filtered or not
- Rename samples of a clinVar submission file

### Fixed
- Apply default gene panel on return to cancer variantS from variant view
- Revert to certificate checking when asking for Chanjo reports
- `scout download everything` command failing while downloading HPO terms

### Changed
- Turn tumor and normal allelic fraction to decimal numbers in tumor variants page
- Moved clinVar submissions code to the institutes blueprints
- Changed name of clinVar export files to FILENAME.Variant.csv and FILENAME.CaseData.csv
- Switched Google login libraries from Flask-OAuthlib to Authlib


## [4.17.1]

### Fixed
- Load cytobands for cases with chromosome build not "37" or "38"


## [4.17]

### Added
- COSMIC badge shown in cancer variants
- Default gene-panel in non-cancer structural view in url
- Filter SNVs and SVs by cytoband coordinates
- Filter cancer SNV variants by alt allele frequency in tumor
- Correct genome build in UCSC link from structural variant page



### Fixed
- Bug in clinVar form when variant has no gene
- Bug when sharing cases with the same institute twice
- Page crashing when removing causative variant tag
- Do not default to GATK caller when no caller info is provided for cancer SNVs


## [4.16.1]

### Fixed
- Fix the fix for handling of delivery reports for rerun cases

## [4.16]

### Added
- Adds possibility to add "lims_id" to cases. Currently only stored in database, not shown anywhere
- Adds verification comment box to SVs (previously only available for small variants)
- Scrollable pedigree panel

### Fixed
- Error caused by changes in WTForm (new release 2.3.x)
- Bug in OMIM case page form, causing the page to crash when a string was provided instead of a numerical OMIM id
- Fix Alamut link to work properly on hg38
- Better handling of delivery reports for rerun cases
- Small CodeFactor style issues: matchmaker results counting, a couple of incomplete tests and safer external xml
- Fix an issue with Phenomizer introduced by CodeFactor style changes

### Changed
- Updated the version of igv.js to 2.5.4

## [4.15.1]

### Added
- Display gene names in ClinVar submissions page
- Links to Varsome in variant transcripts table

### Fixed
- Small fixes to ClinVar submission form
- Gene panel page crash when old panel has no maintainers

## [4.15]

### Added
- Clinvar CNVs IGV track
- Gene panels can have maintainers
- Keep variant actions (dismissed, manual rank, mosaic, acmg, comments) upon variant re-upload
- Keep variant actions also on full case re-upload

### Fixed
- Fix the link to Ensembl for SV variants when genome build 38.
- Arrange information in columns on variant page
- Fix so that new cosmic identifier (COSV) is also acceptable #1304
- Fixed COSMIC tag in INFO (outside of CSQ) to be parses as well with `&` splitter.
- COSMIC stub URL changed to https://cancer.sanger.ac.uk/cosmic/search?q= instead.
- Updated to a version of IGV where bigBed tracks are visualized correctly
- Clinvar submission files are named according to the content (variant_data and case_data)
- Always show causatives from other cases in case overview
- Correct disease associations for gene symbol aliases that exist as separate genes
- Re-add "custom annotations" for SV variants
- The override ClinVar P/LP add-in in the Clinical Filter failed for new CSQ strings

### Changed
- Runs all CI checks in github actions

## [4.14.1]

### Fixed
- Error when variant found in loqusdb is not loaded for other case

## [4.14]

### Added
- Use github actions to run tests
- Adds CLI command to update individual alignments path
- Update HPO terms using downloaded definitions files
- Option to use alternative flask config when running `scout serve`
- Requirement to use loqusdb >= 2.5 if integrated

### Fixed
- Do not display Pedigree panel in cancer view
- Do not rely on internet connection and services available when running CI tests
- Variant loading assumes GATK if no caller set given and GATK filter status is seen in FILTER
- Pass genome build param all the way in order to get the right gene mappings for cases with build 38
- Parse correctly variants with zero frequency values
- Continue even if there are problems to create a region vcf
- STR and cancer variant navigation back to variants pages could fail

### Changed
- Improved code that sends requests to the external APIs
- Updates ranges for user ranks to fit todays usage
- Run coveralls on github actions instead of travis
- Run pip checks on github actions instead of coveralls
- For hg38 cases, change gnomAD link to point to version 3.0 (which is hg38 based)
- Show pinned or causative STR variants a bit more human readable

## [4.13.1]

### Added
### Fixed
- Typo that caused not all clinvar conflicting interpretations to be loaded no matter what
- Parse and retrieve clinvar annotations from VEP-annotated (VEP 97+) CSQ VCF field
- Variant clinvar significance shown as `not provided` whenever is `Uncertain significance`
- Phenomizer query crashing when case has no HPO terms assigned
- Fixed a bug affecting `All SNVs and INDELs` page when variants don't have canonical transcript
- Add gene name or id in cancer variant view

### Changed
- Cancer Variant view changed "Variant:Transcript:Exon:HGVS" to "Gene:Transcript:Exon:HGVS"

## [4.13]

### Added
- ClinVar SNVs track in IGV
- Add SMA view with SMN Copy Number data
- Easier to assign OMIM diagnoses from case page
- OMIM terms and specific OMIM term page

### Fixed
- Bug when adding a new gene to a panel
- Restored missing recent delivery reports
- Fixed style and links to other reports in case side panel
- Deleting cases using display_name and institute not deleting its variants
- Fixed bug that caused coordinates filter to override other filters
- Fixed a problem with finding some INS in loqusdb
- Layout on SV page when local observations without cases are present
- Make scout compatible with the new HPO definition files from `http://compbio.charite.de/jenkins/`
- General report visualization error when SNVs display names are very long


### Changed


## [4.12.4]

### Fixed
- Layout on SV page when local observations without cases are present

## [4.12.3]

### Fixed
- Case report when causative or pinned SVs have non null allele frequencies

## [4.12.2]

### Fixed
- SV variant links now take you to the SV variant page again
- Cancer variant view has cleaner table data entries for "N/A" data
- Pinned variant case level display hotfix for cancer and str - more on this later
- Cancer variants show correct alt/ref reads mirroring alt frequency now
- Always load all clinical STR variants even if a region load is attempted - index may be missing
- Same case repetition in variant local observations

## [4.12.1]

### Fixed
- Bug in variant.gene when gene has no HGVS description


## [4.12]

### Added
- Accepts `alignment_path` in load config to pass bam/cram files
- Display all phenotypes on variant page
- Display hgvs coordinates on pinned and causatives
- Clear panel pending changes
- Adds option to setup the database with static files
- Adds cli command to download the resources from CLI that scout needs
- Adds test files for merged somatic SV and CNV; as well as merged SNV, and INDEL part of #1279
- Allows for upload of OMIM-AUTO gene panel from static files without api-key

### Fixed
- Cancer case HPO panel variants link
- Fix so that some drop downs have correct size
- First IGV button in str variants page
- Cancer case activates on SNV variants
- Cases activate when STR variants are viewed
- Always calculate code coverage
- Pinned/Classification/comments in all types of variants pages
- Null values for panel's custom_inheritance_models
- Discrepancy between the manual disease transcripts and those in database in gene-edit page
- ACMG classification not showing for some causatives
- Fix bug which caused IGV.js to use hg19 reference files for hg38 data
- Bug when multiple bam files sources with non-null values are available


### Changed
- Renamed `requests` file to `scout_requests`
- Cancer variant view shows two, instead of four, decimals for allele and normal


## [4.11.1]

### Fixed
- Institute settings page
- Link institute settings to sharing institutes choices

## [4.11.0]

### Added
- Display locus name on STR variant page
- Alternative key `GNOMADAF_popmax` for Gnomad popmax allele frequency
- Automatic suggestions on how to improve the code on Pull Requests
- Parse GERP, phastCons and phyloP annotations from vep annotated CSQ fields
- Avoid flickering comment popovers in variant list
- Parse REVEL score from vep annotated CSQ fields
- Allow users to modify general institute settings
- Optionally format code automatically on commit
- Adds command to backup vital parts `scout export database`
- Parsing and displaying cancer SV variants from Manta annotated VCF files
- Dismiss cancer snv variants with cancer-specific options
- Add IGV.js UPD, RHO and TIDDIT coverage wig tracks.


### Fixed
- Slightly darker page background
- Fixed an issued with parsed conservation values from CSQ
- Clinvar submissions accessible to all users of an institute
- Header toolbar when on Clinvar page now shows institute name correctly
- Case should not always inactivate upon update
- Show dismissed snv cancer variants as grey on the cancer variants page
- Improved style of mappability link and local observations on variant page
- Convert all the GET requests to the igv view to POST request
- Error when updating gene panels using a file containing BOM chars
- Add/replace gene radio button not working in gene panels


## [4.10.1]

### Fixed
- Fixed issue with opening research variants
- Problem with coveralls not called by Travis CI
- Handle Biomart service down in tests


## [4.10.0]

### Added
- Rank score model in causatives page
- Exportable HPO terms from phenotypes page
- AMP guideline tiers for cancer variants
- Adds scroll for the transcript tab
- Added CLI option to query cases on time since case event was added
- Shadow clinical assessments also on research variants display
- Support for CRAM alignment files
- Improved str variants view : sorting by locus, grouped by allele.
- Delivery report PDF export
- New mosaicism tag option
- Add or modify individuals' age or tissue type from case page
- Display GC and allele depth in causatives table.
- Included primary reference transcript in general report
- Included partial causative variants in general report
- Remove dependency of loqusdb by utilising the CLI

### Fixed
- Fixed update OMIM command bug due to change in the header of the genemap2 file
- Removed Mosaic Tag from Cancer variants
- Fixes issue with unaligned table headers that comes with hidden Datatables
- Layout in general report PDF export
- Fixed issue on the case statistics view. The validation bars didn't show up when all institutes were selected. Now they do.
- Fixed missing path import by importing pathlib.Path
- Handle index inconsistencies in the update index functions
- Fixed layout problems


## [4.9.0]

### Added
- Improved MatchMaker pages, including visible patient contacts email address
- New badges for the github repo
- Links to [GENEMANIA](genemania.org)
- Sort gene panel list on case view.
- More automatic tests
- Allow loading of custom annotations in VCF using the SCOUT_CUSTOM info tag.

### Fixed
- Fix error when a gene is added to an empty dynamic gene panel
- Fix crash when attempting to add genes on incorrect format to dynamic gene panel
- Manual rank variant tags could be saved in a "Select a tag"-state, a problem in the variants view.
- Same case evaluations are no longer shown as gray previous evaluations on the variants page
- Stay on research pages, even if reset, next first buttons are pressed..
- Overlapping variants will now be visible on variant page again
- Fix missing classification comments and links in evaluations page
- All prioritized cases are shown on cases page


## [4.8.3]

### Added

### Fixed
- Bug when ordering sanger
- Improved scrolling over long list of genes/transcripts


## [4.8.2]

### Added

### Fixed
- Avoid opening extra tab for coverage report
- Fixed a problem when rank model version was saved as floats and not strings
- Fixed a problem with displaying dismiss variant reasons on the general report
- Disable load and delete filter buttons if there are no saved filters
- Fix problem with missing verifications
- Remove duplicate users and merge their data and activity


## [4.8.1]

### Added

### Fixed
- Prevent login fail for users with id defined by ObjectId and not email
- Prevent the app from crashing with `AttributeError: 'NoneType' object has no attribute 'message'`


## [4.8.0]

### Added
- Updated Scout to use Bootstrap 4.3
- New looks for Scout
- Improved dashboard using Chart.js
- Ask before inactivating a case where last assigned user leaves it
- Genes can be manually added to the dynamic gene list directly on the case page
- Dynamic gene panels can optionally be used with clinical filter, instead of default gene panel
- Dynamic gene panels get link out to chanjo-report for coverage report
- Load all clinvar variants with clinvar Pathogenic, Likely Pathogenic and Conflicting pathogenic
- Show transcripts with exon numbers for structural variants
- Case sort order can now be toggled between ascending and descending.
- Variants can be marked as partial causative if phenotype is available for case.
- Show a frequency tooltip hover for SV-variants.
- Added support for LDAP login system
- Search snv and structural variants by chromosomal coordinates
- Structural variants can be marked as partial causative if phenotype is available for case.
- Show normal and pathologic limits for STRs in the STR variants view.
- Institute level persistent variant filter settings that can be retrieved and used.
- export causative variants to Excel
- Add support for ROH, WIG and chromosome PNGs in case-view

### Fixed
- Fixed missing import for variants with comments
- Instructions on how to build docs
- Keep sanger order + verification when updating/reloading variants
- Fixed and moved broken filter actions (HPO gene panel and reset filter)
- Fixed string conversion to number
- UCSC links for structural variants are now separated per breakpoint (and whole variant where applicable)
- Reintroduced missing coverage report
- Fixed a bug preventing loading samples using the command line
- Better inheritance models customization for genes in gene panels
- STR variant page back to list button now does its one job.
- Allows to setup scout without a omim api key
- Fixed error causing "favicon not found" flash messages
- Removed flask --version from base cli
- Request rerun no longer changes case status. Active or archived cases inactivate on upload.
- Fixed missing tooltip on the cancer variants page
- Fixed weird Rank cell in variants page
- Next and first buttons order swap
- Added pagination (and POST capability) to cancer variants.
- Improves loading speed for variant page
- Problem with updating variant rank when no variants
- Improved Clinvar submission form
- General report crashing when dismissed variant has no valid dismiss code
- Also show collaborative case variants on the All variants view.
- Improved phenotype search using dataTables.js on phenotypes page
- Search and delete users with `email` instead of `_id`
- Fixed css styles so that multiselect options will all fit one column


## [4.7.3]

### Added
- RankScore can be used with VCFs for vcf_cancer files

### Fixed
- Fix issue with STR view next page button not doing its one job.

### Deleted
- Removed pileup as a bam viewing option. This is replaced by IGV


## [4.7.2]

### Added
- Show earlier ACMG classification in the variant list

### Fixed
- Fixed igv search not working due to igv.js dist 2.2.17
- Fixed searches for cases with a gene with variants pinned or marked causative.
- Load variant pages faster after fixing other causatives query
- Fixed mitochondrial report bug for variants without genes

## [4.7.1]

### Added

### Fixed
- Fixed bug on genes page


## [4.7.0]

### Added
- Export genes and gene panels in build GRCh38
- Search for cases with variants pinned or marked causative in a given gene.
- Search for cases phenotypically similar to a case also from WUI.
- Case variant searches can be limited to similar cases, matching HPO-terms,
  phenogroups and cohorts.
- De-archive reruns and flag them as 'inactive' if archived
- Sort cases by analysis_date, track or status
- Display cases in the following order: prioritized, active, inactive, archived, solved
- Assign case to user when user activates it or asks for rerun
- Case becomes inactive when it has no assignees
- Fetch refseq version from entrez and use it in clinvar form
- Load and export of exons for all genes, independent on refseq
- Documentation for loading/updating exons
- Showing SV variant annotations: SV cgh frequencies, gnomad-SV, local SV frequencies
- Showing transcripts mapping score in segmental duplications
- Handle requests to Ensembl Rest API
- Handle requests to Ensembl Rest Biomart
- STR variants view now displays GT and IGV link.
- Description field for gene panels
- Export exons in build 37 and 38 using the command line

### Fixed
- Fixes of and induced by build tests
- Fixed bug affecting variant observations in other cases
- Fixed a bug that showed wrong gene coverage in general panel PDF export
- MT report only shows variants occurring in the specific individual of the excel sheet
- Disable SSL certifcate verification in requests to chanjo
- Updates how intervaltree and pymongo is used to void deprecated functions
- Increased size of IGV sample tracks
- Optimized tests


## [4.6.1]

### Added

### Fixed
- Missing 'father' and 'mother' keys when parsing single individual cases


## [4.6.0]

### Added
- Description of Scout branching model in CONTRIBUTING doc
- Causatives in alphabetical order, display ACMG classification and filter by gene.
- Added 'external' to the list of analysis type options
- Adds functionality to display "Tissue type". Passed via load config.
- Update to IGV 2.

### Fixed
- Fixed alignment visualization and vcf2cytosure availability for demo case samples
- Fixed 3 bugs affecting SV pages visualization
- Reintroduced the --version cli option
- Fixed variants query by panel (hpo panel + gene panel).
- Downloaded MT report contains excel files with individuals' display name
- Refactored code in parsing of config files.


## [4.5.1]

### Added

### Fixed
- update requirement to use PyYaml version >= 5.1
- Safer code when loading config params in cli base


## [4.5.0]

### Added
- Search for similar cases from scout view CLI
- Scout cli is now invoked from the app object and works under the app context

### Fixed
- PyYaml dependency fixed to use version >= 5.1


## [4.4.1]

### Added
- Display SV rank model version when available

### Fixed
- Fixed upload of delivery report via API


## [4.4.0]

### Added
- Displaying more info on the Causatives page and hiding those not causative at the case level
- Add a comment text field to Sanger order request form, allowing a message to be included in the email
- MatchMaker Exchange integration
- List cases with empty synopsis, missing HPO terms and phenotype groups.
- Search for cases with open research list, or a given case status (active, inactive, archived)

### Fixed
- Variant query builder split into several functions
- Fixed delivery report load bug


## [4.3.3]

### Added
- Different individual table for cancer cases

### Fixed
- Dashboard collects validated variants from verification events instead of using 'sanger' field
- Cases shared with collaborators are visible again in cases page
- Force users to select a real institute to share cases with (actionbar select fix)


## [4.3.2]

### Added
- Dashboard data can be filtered using filters available in cases page
- Causatives for each institute are displayed on a dedicated page
- SNVs and and SVs are searchable across cases by gene and rank score
- A more complete report with validated variants is downloadable from dashboard

### Fixed
- Clinsig filter is fixed so clinsig numerical values are returned
- Split multi clinsig string values in different elements of clinsig array
- Regex to search in multi clinsig string values or multi revstat string values
- It works to upload vcf files with no variants now
- Combined Pileup and IGV alignments for SVs having variant start and stop on the same chromosome


## [4.3.1]

### Added
- Show calls from all callers even if call is not available
- Instructions to install cairo and pango libs from WeasyPrint page
- Display cases with number of variants from CLI
- Only display cases with number of variants above certain treshold. (Also CLI)
- Export of verified variants by CLI or from the dashboard
- Extend case level queries with default panels, cohorts and phenotype groups.
- Slice dashboard statistics display using case level queries
- Add a view where all variants for an institute can be searched across cases, filtering on gene and rank score. Allows searching research variants for cases that have research open.

### Fixed
- Fixed code to extract variant conservation (gerp, phyloP, phastCons)
- Visualization of PDF-exported gene panels
- Reintroduced the exon/intron number in variant verification email
- Sex and affected status is correctly displayed on general report
- Force number validation in SV filter by size
- Display ensembl transcripts when no refseq exists


## [4.3.0]

### Added
- Mosaicism tag on variants
- Show and filter on SweGen frequency for SVs
- Show annotations for STR variants
- Show all transcripts in verification email
- Added mitochondrial export
- Adds alternative to search for SVs shorter that the given length
- Look for 'bcftools' in the `set` field of VCFs
- Display digenic inheritance from OMIM
- Displays what refseq transcript that is primary in hgnc

### Fixed

- Archived panels displays the correct date (not retroactive change)
- Fixed problem with waiting times in gene panel exports
- Clinvar fiter not working with human readable clinsig values

## [4.2.2]

### Fixed
- Fixed gene panel create/modify from CSV file utf-8 decoding error
- Updating genes in gene panels now supports edit comments and entry version
- Gene panel export timeout error

## [4.2.1]

### Fixed
- Re-introduced gene name(s) in verification email subject
- Better PDF rendering for excluded variants in report
- Problem to access old case when `is_default` did not exist on a panel


## [4.2.0]

### Added
- New index on variant_id for events
- Display overlapping compounds on variants view

### Fixed
- Fixed broken clinical filter


## [4.1.4]

### Added
- Download of filtered SVs

### Fixed
- Fixed broken download of filtered variants
- Fixed visualization issue in gene panel PDF export
- Fixed bug when updating gene names in variant controller


## [4.1.3]

### Fixed
- Displays all primary transcripts


## [4.1.2]

### Added
- Option add/replace when updating a panel via CSV file
- More flexible versioning of the gene panels
- Printing coverage report on the bottom of the pdf case report
- Variant verification option for SVs
- Logs uri without pwd when connecting
- Disease-causing transcripts in case report
- Thicker lines in case report
- Supports HPO search for cases, both terms or if described in synopsis
- Adds sanger information to dashboard

### Fixed
- Use db name instead of **auth** as default for authentication
- Fixes so that reports can be generated even with many variants
- Fixed sanger validation popup to show individual variants queried by user and institute.
- Fixed problem with setting up scout
- Fixes problem when exac file is not available through broad ftp
- Fetch transcripts for correct build in `adapter.hgnc_gene`

## [4.1.1]
- Fix problem with institute authentication flash message in utils
- Fix problem with comments
- Fix problem with ensembl link


## [4.1.0]

### Added
- OMIM phenotypes to case report
- Command to download all panel app gene panels `scout load panel --panel-app`
- Links to genenames.org and omim on gene page
- Popup on gene at variants page with gene information
- reset sanger status to "Not validated" for pinned variants
- highlight cases with variants to be evaluated by Sanger on the cases page
- option to point to local reference files to the genome viewer pileup.js. Documented in `docs.admin-guide.server`
- option to export single variants in `scout export variants`
- option to load a multiqc report together with a case(add line in load config)
- added a view for searching HPO terms. It is accessed from the top left corner menu
- Updates the variants view for cancer variants. Adds a small cancer specific filter for known variants
- Adds hgvs information on cancer variants page
- Adds option to update phenotype groups from CLI

### Fixed
- Improved Clinvar to submit variants from different cases. Fixed HPO terms in casedata according to feedback
- Fixed broken link to case page from Sanger modal in cases view
- Now only cases with non empty lists of causative variants are returned in `adapter.case(has_causatives=True)`
- Can handle Tumor only samples
- Long lists of HGNC symbols are now possible. This was previously difficult with manual, uploaded or by HPO search when changing filter settings due to GET request limitations. Relevant pages now use POST requests. Adds the dynamic HPO panel as a selection on the gene panel dropdown.
- Variant filter defaults to default panels also on SV and Cancer variants pages.

## [4.0.0]

### WARNING ###

This is a major version update and will require that the backend of pre releases is updated.
Run commands:

```
$scout update genes
$scout update hpo
```

- Created a Clinvar submission tool, to speed up Clinvar submission of SNVs and SVs
- Added an analysis report page (html and PDF format) containing phenotype, gene panels and variants that are relevant to solve a case.

### Fixed
- Optimized evaluated variants to speed up creation of case report
- Moved igv and pileup viewer under a common folder
- Fixed MT alignment view pileup.js
- Fixed coordinates for SVs with start chromosome different from end chromosome
- Global comments shown across cases and institutes. Case-specific variant comments are shown only for that specific case.
- Links to clinvar submitted variants at the cases level
- Adapts clinvar parsing to new format
- Fixed problem in `scout update user` when the user object had no roles
- Makes pileup.js use online genome resources when viewing alignments. Now any instance of Scout can make use of this functionality.
- Fix ensembl link for structural variants
- Works even when cases does not have `'madeline_info'`
- Parses Polyphen in correct way again
- Fix problem with parsing gnomad from VEP

### Added
- Added a PDF export function for gene panels
- Added a "Filter and export" button to export custom-filtered SNVs to CSV file
- Dismiss SVs
- Added IGV alignments viewer
- Read delivery report path from case config or CLI command
- Filter for spidex scores
- All HPO terms are now added and fetched from the correct source (https://github.com/obophenotype/human-phenotype-ontology/blob/master/hp.obo)
- New command `scout update hpo`
- New command `scout update genes` will fetch all the latest information about genes and update them
- Load **all** variants found on chromosome **MT**
- Adds choice in cases overview do show as many cases as user like

### Removed
- pileup.min.js and pileup css are imported from a remote web location now
- All source files for HPO information, this is instead fetched directly from source
- All source files for gene information, this is instead fetched directly from source

## [3.0.0]
### Fixed
- hide pedigree panel unless it exists

## [1.5.1] - 2016-07-27
### Fixed
- look for both ".bam.bai" and ".bai" extensions

## [1.4.0] - 2016-03-22
### Added
- support for local frequency through loqusdb
- bunch of other stuff

## [1.3.0] - 2016-02-19
### Fixed
- Update query-phenomizer and add username/password

### Changed
- Update the way a case is checked for rerun-status

### Added
- Add new button to mark a case as "checked"
- Link to clinical variants _without_ 1000G annotation

## [1.2.2] - 2016-02-18
### Fixed
- avoid filtering out variants lacking ExAC and 1000G annotations

## [1.1.3] - 2015-10-01
### Fixed
- persist (clinical) filter when clicking load more
- fix #154 by robustly setting clinical filter func. terms

## [1.1.2] - 2015-09-07
### Fixed
- avoid replacing coverage report with none
- update SO terms, refactored

## [1.1.1] - 2015-08-20
### Fixed
- fetch case based on collaborator status (not owner)

## [1.1.0] - 2015-05-29
### Added
- link(s) to SNPedia based on RS-numbers
- new Jinja filter to "humanize" decimal numbers
- show gene panels in variant view
- new Jinja filter for decoding URL encoding
- add indicator to variants in list that have comments
- add variant number threshold and rank score threshold to load function
- add event methods to mongo adapter
- add tests for models
- show badge "old" if comment was written for a previous analysis

### Changed
- show cDNA change in transcript summary unless variant is exonic
- moved compounds table further up the page
- show dates for case uploads in ISO format
- moved variant comments higher up on page
- updated documentation for pages
- read in coverage report as blob in database and serve directly
- change ``OmimPhenotype`` to ``PhenotypeTerm``
- reorganize models sub-package
- move events (and comments) to separate collection
- only display prev/next links for the research list
- include variant type in breadcrumbs e.g. "Clinical variants"

### Removed
- drop dependency on moment.js

### Fixed
- show the same level of detail for all frequencies on all pages
- properly decode URL encoded symbols in amino acid/cDNA change strings
- fixed issue with wipe permissions in MongoDB
- include default gene lists in "variants" link in breadcrumbs

## [1.0.2] - 2015-05-20
### Changed
- update case fetching function

### Fixed
- handle multiple cases with same id

## [1.0.1] - 2015-04-28
### Fixed
- Fix building URL parameters in cases list Vue component

## [1.0.0] - 2015-04-12
Codename: Sara Lund

![Release 1.0](artwork/releases/release-1-0.jpg)

### Added
- Add email logging for unexpected errors
- New command line tool for deleting case

### Changed
- Much improved logging overall
- Updated documentation/usage guide
- Removed non-working IGV link

### Fixed
- Show sample display name in GT call
- Various small bug fixes
- Make it easier to hover over popups

## [0.0.2-rc1] - 2015-03-04
### Added
- add protein table for each variant
- add many more external links
- add coverage reports as PDFs

### Changed
- incorporate user feedback updates
- big refactor of load scripts

## [0.0.2-rc2] - 2015-03-04
### Changes
- add gene table with gene description
- reorganize inheritance models box

### Fixed
- avoid overwriting gene list on "research" load
- fix various bugs in external links

## [0.0.2-rc3] - 2015-03-05
### Added
- Activity log feed to variant view
- Adds protein change strings to ODM and Sanger email

### Changed
- Extract activity log component to macro

### Fixes
- Make Ensembl transcript links use archive website<|MERGE_RESOLUTION|>--- conflicted
+++ resolved
@@ -10,13 +10,10 @@
 - Events for case CLI events (load case, update case, update individual)
 - Support for loading and displaying local custom IGV tracks
 - MANE IGV track to be used as a local track for igv.js (see scout demo config file)
-<<<<<<< HEAD
+- Optional separate MT VCFs, for `nf-core/raredisease`
 - Support for loading and storing OMICS data
 - Parse DROP Fraser and Outrider TSVs
 - Display omics variants - wts outliers (Fraser, Outrider)
-=======
-- Optional separate MT VCFs, for `nf-core/raredisease`
->>>>>>> b2a63f93
 ### Changed
 - Avoid passing verbs from CaseHandler - functions for case sample and individual in CaseEventHandler
 - Hide mtDNA report and coverage report links on case sidebar for cases with WTS data only
