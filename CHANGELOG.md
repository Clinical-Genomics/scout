--- conflicted
+++ resolved
@@ -10,11 +10,8 @@
 - Updated example of a case delivery report
 - Unfreeze cyvcf2
 - Builder images used in Scout Dockerfiles
-<<<<<<< HEAD
+- Crash report email subject gives host name
 - Reduce code complexity (parse/ensembl.py)
-=======
-- Crash report email subject gives host name
->>>>>>> dfebb950
 ### Fixed
 - Reintroduced missing links to Swegen and Beacon and dbSNP in RD variant page, summary section
 - Demo delivery report orientation to fit new columns
