--- conflicted
+++ resolved
@@ -18,11 +18,8 @@
 - Exporting managed variants from the command line with the `--collaborator` option will return variants from the specified institute plus those not assigned to any institute (#5607)
 - Safer redirect to previous page for variants views (#5599)
 - Make whole caseS row clickable link for case page (#5620)
-<<<<<<< HEAD
+- Make whole variantS row clickable link for variant page (#5618)
 - Restrict gene-overlapping variants search to variants affecting the same individuals as the original variant (#5623)
-=======
-- Make whole variantS row clickable link for variant page (#5618)
->>>>>>> f2d75cb9
 ### Fixed
 - Treat -1 values as None values when parsing archived LoqusDB frequencies (#5591)
 - Links to SNVs and SVs from SMN CN page (#5600)
