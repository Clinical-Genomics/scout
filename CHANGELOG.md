--- conflicted
+++ resolved
@@ -37,11 +37,8 @@
 - Sort ClinVar submissions objects by ascending "Last evaluated" date
 - Refactored the MatchMaker integration as an extension
 - Replaced some sensitive words as suggested by woke linter
-<<<<<<< HEAD
+- Documentation for load-configuration rewritten.
 - Add styles to MatchMaker matches table
-=======
-- Documentation for load-configuration rewritten.
->>>>>>> 84a3ec7f
 
 ## [4.33.1]
 ### Fixed
