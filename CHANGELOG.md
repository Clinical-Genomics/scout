# Change Log
All notable changes to this project will be documented in this file.
This project adheres to [Semantic Versioning](http://semver.org/).

About changelog [here](https://keepachangelog.com/en/1.0.0/)

## [x.x.x]
### Added
- Extend the delete variants command to print analysis date, track, institute, status and research status
- Delete variants by type of analysis (wgs|wes|panel)
<<<<<<< HEAD
- Links to cBioPortal, MutanTP53, IARC TP53, OncoKB, MyCancerGenome, CIViC
=======
- Links to cBioPortal, MutanTP53, IARC TP53, OncoKB, MyCancerGenome
- Chromograph integration for displaying PNGs in case-page
>>>>>>> d1ad603a
### Fixed
- Deleted variants count
### Changed
- Print output of variants delete command as a tab separated table

## [4.25]
### Added
- Command line function to remove variants from one or all cases
### Fixed
- Parse SMN None calls to None rather than False

## [4.24.1]
### Fixed
- Install requirements.txt via setup file

## [4.24]
### Added
- Institute-level phenotype models with sub-panels containing HPO and OMIM terms
- Runnable Docker demo
- Docker image build and push github action
- Makefile with shortcuts to docker commands
- Parse and save synopsis, phenotype and cohort terms from config files upon case upload
### Fixed
- Update dismissed variant status when variant dismissed key is missing
- Breakpoint two IGV button now shows correct chromosome when different from bp1
- Missing font lib in Docker image causing the PDF report download page to crash
- Sentieon Manta calls lack Somaticscore - load anyway
- ClinVar submissions crashing due to pinned variants that are not loaded
- Point ExAC pLI score to new gnomad server address
- Bug uploading cases missing phenotype terms in config file
- STRs loaded but not shown on browser page
- Bug when using adapter.variant.get_causatives with case_id without causatives
- Problem with fetching "solved" from scout export cases cli
- Better serialising of datetime and bson.ObjectId
- Added `volumes` folder to .gitignore
### Changed
- Make matching causative and managed variants foldable on case page
- Remove calls to PyMongo functions marked as deprecated in backend and frontend(as of version 3.7).
- Improved `scout update individual` command
- Export dynamic phenotypes with ordered gene lists as PDF

## [4.23]
### Added
- Save custom IGV track settings
- Show a flash message with clear info about non-valid genes when gene panel creation fails
- CNV report link in cancer case side navigation
- Return to comment section after editing, deleting or submitting a comment
- Managed variants
- MT vs 14 chromosome mean coverage stats if Scout is connected to Chanjo
### Fixed
- missing `vcf_cancer_sv` and `vcf_cancer_sv_research` to manual.
- Split ClinVar multiple clnsig values (slash-separated) and strip them of underscore for annotations without accession number
- Timeout of `All SNVs and INDELs` page when no valid gene is provided in the search
- Round CADD (MIPv9)
- Missing default panel value
- Invisible other causatives lines when other causatives lack gene symbols
### Changed
- Do not freeze mkdocs-material to version 4.6.1
- Remove pre-commit dependency

## [4.22]
### Added
- Editable cases comments
- Editable variants comments
### Fixed
- Empty variant activity panel
- STRs variants popover
- Split new ClinVar multiple significance terms for a variant
- Edit the selected comment, not the latest
### Changed
- Updated RELEASE docs.
- Pinned variants card style on the case page
- Merged `scout export exons` and `scout view exons` commands


## [4.21.2]
### Added
### Fixed
- Do not pre-filter research variants by (case-default) gene panels
- Show OMIM disease tooltip reliably
### Changed

## [4.21.1]
### Added
### Fixed
- Small change to Pop Freq column in variants ang gene panels to avoid strange text shrinking on small screens
- Direct use of HPO list for Clinical HPO SNV (and cancer SNV) filtering
- PDF coverage report redirecting to login page
### Changed
- Remove the option to dismiss single variants from all variants pages
- Bulk dismiss SNVs, SVs and cancer SNVs from variants pages

## [4.21]
### Added
- Support to configure LoqusDB per institute
- Highlight causative variants in the variants list
- Add tests. Mostly regarding building internal datatypes.
- Remove leading and trailing whitespaces from panel_name and display_name when panel is created
- Mark MANE transcript in list of transcripts in "Transcript overview" on variant page
- Show default panel name in case sidebar
- Previous buttons for variants pagination
- Adds a gh action that checks that the changelog is updated
- Adds a gh action that deploys new releases automatically to pypi
- Warn users if case default panels are outdated
- Define institute-specific gene panels for filtering in institute settings
- Use institute-specific gene panels in variants filtering
- Show somatic VAF for pinned and causative variants on case page

### Fixed
- Report pages redirect to login instead of crashing when session expires
- Variants filter loading in cancer variants page
- User, Causative and Cases tables not scaling to full page
- Improved docs for an initial production setup
- Compatibility with latest version of Black
- Fixed tests for Click>7
- Clinical filter required an extra click to Filter to return variants
- Restore pagination and shrink badges in the variants page tables
- Removing a user from the command line now inactivates the case only if user is last assignee and case is active
- Bugfix, LoqusDB per institute feature crashed when institute id was empty string
- Bugfix, LoqusDB calls where missing case count
- filter removal and upload for filters deleted from another page/other user
- Visualize outdated gene panels info in a popover instead of a tooltip in case page side panel

### Changed
- Highlight color on normal STRs in the variants table from green to blue
- Display breakpoints coordinates in verification emails only for structural variants


## [4.20]
### Added
- Display number of filtered variants vs number of total variants in variants page
- Search case by HPO terms
- Dismiss variant column in the variants tables
- Black and pre-commit packages to dev requirements

### Fixed
- Bug occurring when rerun is requested twice
- Peddy info fields in the demo config file
- Added load config safety check for multiple alignment files for one individual
- Formatting of cancer variants table
- Missing Score in SV variants table

### Changed
- Updated the documentation on how to create a new software release
- Genome build-aware cytobands coordinates
- Styling update of the Matchmaker card
- Select search type in case search form


## [4.19]

### Added
- Show internal ID for case
- Add internal ID for downloaded CGH files
- Export dynamic HPO gene list from case page
- Remove users as case assignees when their account is deleted
- Keep variants filters panel expanded when filters have been used

### Fixed
- Handle the ProxyFix ModuleNotFoundError when Werkzeug installed version is >1.0
- General report formatting issues whenever case and variant comments contain extremely long strings with no spaces

### Changed
- Created an institute wrapper page that contains list of cases, causatives, SNVs & Indels, user list, shared data and institute settings
- Display case name instead of case ID on clinVar submissions
- Changed icon of sample update in clinVar submissions


## [4.18]

### Added
- Filter cancer variants on cytoband coordinates
- Show dismiss reasons in a badge with hover for clinical variants
- Show an ellipsis if 10 cases or more to display with loqusdb matches
- A new blog post for version 4.17
- Tooltip to better describe Tumor and Normal columns in cancer variants
- Filter cancer SNVs and SVs by chromosome coordinates
- Default export of `Assertion method citation` to clinVar variants submission file
- Button to export up to 500 cancer variants, filtered or not
- Rename samples of a clinVar submission file

### Fixed
- Apply default gene panel on return to cancer variantS from variant view
- Revert to certificate checking when asking for Chanjo reports
- `scout download everything` command failing while downloading HPO terms

### Changed
- Turn tumor and normal allelic fraction to decimal numbers in tumor variants page
- Moved clinVar submissions code to the institutes blueprints
- Changed name of clinVar export files to FILENAME.Variant.csv and FILENAME.CaseData.csv
- Switched Google login libraries from Flask-OAuthlib to Authlib


## [4.17.1]

### Fixed
- Load cytobands for cases with chromosome build not "37" or "38"


## [4.17]

### Added
- COSMIC badge shown in cancer variants
- Default gene-panel in non-cancer structural view in url
- Filter SNVs and SVs by cytoband coordinates
- Filter cancer SNV variants by alt allele frequency in tumor
- Correct genome build in UCSC link from structural variant page



### Fixed
- Bug in clinVar form when variant has no gene
- Bug when sharing cases with the same institute twice
- Page crashing when removing causative variant tag
- Do not default to GATK caller when no caller info is provided for cancer SNVs


## [4.16.1]

### Fixed
- Fix the fix for handling of delivery reports for rerun cases

## [4.16]

### Added
- Adds possibility to add "lims_id" to cases. Currently only stored in database, not shown anywhere
- Adds verification comment box to SVs (previously only available for small variants)
- Scrollable pedigree panel

### Fixed
- Error caused by changes in WTForm (new release 2.3.x)
- Bug in OMIM case page form, causing the page to crash when a string was provided instead of a numerical OMIM id
- Fix Alamut link to work properly on hg38
- Better handling of delivery reports for rerun cases
- Small CodeFactor style issues: matchmaker results counting, a couple of incomplete tests and safer external xml
- Fix an issue with Phenomizer introduced by CodeFactor style changes

### Changed
- Updated the version of igv.js to 2.5.4

## [4.15.1]

### Added
- Display gene names in ClinVar submissions page
- Links to Varsome in variant transcripts table

### Fixed
- Small fixes to ClinVar submission form
- Gene panel page crash when old panel has no maintainers

## [4.15]

### Added
- Clinvar CNVs IGV track
- Gene panels can have maintainers
- Keep variant actions (dismissed, manual rank, mosaic, acmg, comments) upon variant re-upload
- Keep variant actions also on full case re-upload

### Fixed
- Fix the link to Ensembl for SV variants when genome build 38.
- Arrange information in columns on variant page
- Fix so that new cosmic identifier (COSV) is also acceptable #1304
- Fixed COSMIC tag in INFO (outside of CSQ) to be parses as well with `&` splitter.
- COSMIC stub URL changed to https://cancer.sanger.ac.uk/cosmic/search?q= instead.
- Updated to a version of IGV where bigBed tracks are visualized correctly
- Clinvar submission files are named according to the content (variant_data and case_data)
- Always show causatives from other cases in case overview
- Correct disease associations for gene symbol aliases that exist as separate genes
- Re-add "custom annotations" for SV variants
- The override ClinVar P/LP add-in in the Clinical Filter failed for new CSQ strings

### Changed
- Runs all CI checks in github actions

## [4.14.1]

### Fixed
- Error when variant found in loqusdb is not loaded for other case

## [4.14]

### Added
- Use github actions to run tests
- Adds CLI command to update individual alignments path
- Update HPO terms using downloaded definitions files
- Option to use alternative flask config when running `scout serve`
- Requirement to use loqusdb >= 2.5 if integrated

### Fixed
- Do not display Pedigree panel in cancer view
- Do not rely on internet connection and services available when running CI tests
- Variant loading assumes GATK if no caller set given and GATK filter status is seen in FILTER
- Pass genome build param all the way in order to get the right gene mappings for cases with build 38
- Parse correctly variants with zero frequency values
- Continue even if there are problems to create a region vcf
- STR and cancer variant navigation back to variants pages could fail

### Changed
- Improved code that sends requests to the external APIs
- Updates ranges for user ranks to fit todays usage
- Run coveralls on github actions instead of travis
- Run pip checks on github actions instead of coveralls
- For hg38 cases, change gnomAD link to point to version 3.0 (which is hg38 based)
- Show pinned or causative STR variants a bit more human readable

## [4.13.1]

### Added
### Fixed
- Typo that caused not all clinvar conflicting interpretations to be loaded no matter what
- Parse and retrieve clinvar annotations from VEP-annotated (VEP 97+) CSQ VCF field
- Variant clinvar significance shown as `not provided` whenever is `Uncertain significance`
- Phenomizer query crashing when case has no HPO terms assigned
- Fixed a bug affecting `All SNVs and INDELs` page when variants don't have canonical transcript
- Add gene name or id in cancer variant view

### Changed
- Cancer Variant view changed "Variant:Transcript:Exon:HGVS" to "Gene:Transcript:Exon:HGVS"

## [4.13]

### Added
- ClinVar SNVs track in IGV
- Add SMA view with SMN Copy Number data
- Easier to assign OMIM diagnoses from case page
- OMIM terms and specific OMIM term page

### Fixed
- Bug when adding a new gene to a panel
- Restored missing recent delivery reports
- Fixed style and links to other reports in case side panel
- Deleting cases using display_name and institute not deleting its variants
- Fixed bug that caused coordinates filter to override other filters
- Fixed a problem with finding some INS in loqusdb
- Layout on SV page when local observations without cases are present
- Make scout compatible with the new HPO definition files from `http://compbio.charite.de/jenkins/`
- General report visualization error when SNVs display names are very long


### Changed


## [4.12.4]

### Fixed
- Layout on SV page when local observations without cases are present

## [4.12.3]

### Fixed
- Case report when causative or pinned SVs have non null allele frequencies

## [4.12.2]

### Fixed
- SV variant links now take you to the SV variant page again
- Cancer variant view has cleaner table data entries for "N/A" data
- Pinned variant case level display hotfix for cancer and str - more on this later
- Cancer variants show correct alt/ref reads mirroring alt frequency now
- Always load all clinical STR variants even if a region load is attempted - index may be missing
- Same case repetition in variant local observations

## [4.12.1]

### Fixed
- Bug in variant.gene when gene has no HGVS description


## [4.12]

### Added
- Accepts `alignment_path` in load config to pass bam/cram files
- Display all phenotypes on variant page
- Display hgvs coordinates on pinned and causatives
- Clear panel pending changes
- Adds option to setup the database with static files
- Adds cli command to download the resources from CLI that scout needs
- Adds dummy files for merged somatic SV and CNV; as well as merged SNV, and INDEL part of #1279
- Allows for upload of OMIM-AUTO gene panel from static files without api-key

### Fixed
- Cancer case HPO panel variants link
- Fix so that some drop downs have correct size
- First IGV button in str variants page
- Cancer case activates on SNV variants
- Cases activate when STR variants are viewed
- Always calculate code coverage
- Pinned/Classification/comments in all types of variants pages
- Null values for panel's custom_inheritance_models
- Discrepancy between the manual disease transcripts and those in database in gene-edit page
- ACMG classification not showing for some causatives
- Fix bug which caused IGV.js to use hg19 reference files for hg38 data
- Bug when multiple bam files sources with non-null values are available


### Changed
- Renamed `requests` file to `scout_requests`
- Cancer variant view shows two, instead of four, decimals for allele and normal


## [4.11.1]

### Fixed
- Institute settings page
- Link institute settings to sharing institutes choices

## [4.11.0]

### Added
- Display locus name on STR variant page
- Alternative key `GNOMADAF_popmax` for Gnomad popmax allele frequency
- Automatic suggestions on how to improve the code on Pull Requests
- Parse GERP, phastCons and phyloP annotations from vep annotated CSQ fields
- Avoid flickering comment popovers in variant list
- Parse REVEL score from vep annotated CSQ fields
- Allow users to modify general institute settings
- Optionally format code automatically on commit
- Adds command to backup vital parts `scout export database`
- Parsing and displaying cancer SV variants from Manta annotated VCF files
- Dismiss cancer snv variants with cancer-specific options
- Add IGV.js UPD, RHO and TIDDIT coverage wig tracks.


### Fixed
- Slightly darker page background
- Fixed an issued with parsed conservation values from CSQ
- Clinvar submissions accessible to all users of an institute
- Header toolbar when on Clinvar page now shows institute name correctly
- Case should not always inactivate upon update
- Show dismissed snv cancer variants as grey on the cancer variants page
- Improved style of mappability link and local observations on variant page
- Convert all the GET requests to the igv view to POST request
- Error when updating gene panels using a file containing BOM chars
- Add/replace gene radio button not working in gene panels


## [4.10.1]

### Fixed
- Fixed issue with opening research variants
- Problem with coveralls not called by Travis CI
- Handle Biomart service down in tests


## [4.10.0]

### Added
- Rank score model in causatives page
- Exportable HPO terms from phenotypes page
- AMP guideline tiers for cancer variants
- Adds scroll for the transcript tab
- Added CLI option to query cases on time since case event was added
- Shadow clinical assessments also on research variants display
- Support for CRAM alignment files
- Improved str variants view : sorting by locus, grouped by allele.
- Delivery report PDF export
- New mosaicism tag option
- Add or modify individuals' age or tissue type from case page
- Display GC and allele depth in causatives table.
- Included primary reference transcript in general report
- Included partial causative variants in general report
- Remove dependency of loqusdb by utilising the CLI

### Fixed
- Fixed update OMIM command bug due to change in the header of the genemap2 file
- Removed Mosaic Tag from Cancer variants
- Fixes issue with unaligned table headers that comes with hidden Datatables
- Layout in general report PDF export
- Fixed issue on the case statistics view. The validation bars didn't show up when all institutes were selected. Now they do.
- Fixed missing path import by importing pathlib.Path
- Handle index inconsistencies in the update index functions
- Fixed layout problems


## [4.9.0]

### Added
- Improved MatchMaker pages, including visible patient contacts email address
- New badges for the github repo
- Links to [GENEMANIA](genemania.org)
- Sort gene panel list on case view.
- More automatic tests
- Allow loading of custom annotations in VCF using the SCOUT_CUSTOM info tag.

### Fixed
- Fix error when a gene is added to an empty dynamic gene panel
- Fix crash when attempting to add genes on incorrect format to dynamic gene panel
- Manual rank variant tags could be saved in a "Select a tag"-state, a problem in the variants view.
- Same case evaluations are no longer shown as gray previous evaluations on the variants page
- Stay on research pages, even if reset, next first buttons are pressed..
- Overlapping variants will now be visible on variant page again
- Fix missing classification comments and links in evaluations page
- All prioritized cases are shown on cases page


## [4.8.3]

### Added

### Fixed
- Bug when ordering sanger
- Improved scrolling over long list of genes/transcripts


## [4.8.2]

### Added

### Fixed
- Avoid opening extra tab for coverage report
- Fixed a problem when rank model version was saved as floats and not strings
- Fixed a problem with displaying dismiss variant reasons on the general report
- Disable load and delete filter buttons if there are no saved filters
- Fix problem with missing verifications
- Remove duplicate users and merge their data and activity


## [4.8.1]

### Added

### Fixed
- Prevent login fail for users with id defined by ObjectId and not email
- Prevent the app from crashing with `AttributeError: 'NoneType' object has no attribute 'message'`


## [4.8.0]

### Added
- Updated Scout to use Bootstrap 4.3
- New looks for Scout
- Improved dashboard using Chart.js
- Ask before inactivating a case where last assigned user leaves it
- Genes can be manually added to the dynamic gene list directly on the case page
- Dynamic gene panels can optionally be used with clinical filter, instead of default gene panel
- Dynamic gene panels get link out to chanjo-report for coverage report
- Load all clinvar variants with clinvar Pathogenic, Likely Pathogenic and Conflicting pathogenic
- Show transcripts with exon numbers for structural variants
- Case sort order can now be toggled between ascending and descending.
- Variants can be marked as partial causative if phenotype is available for case.
- Show a frequency tooltip hover for SV-variants.
- Added support for LDAP login system
- Search snv and structural variants by chromosomal coordinates
- Structural variants can be marked as partial causative if phenotype is available for case.
- Show normal and pathologic limits for STRs in the STR variants view.
- Institute level persistent variant filter settings that can be retrieved and used.
- export causative variants to Excel
- Add support for ROH, WIG and chromosome PNGs in case-view

### Fixed
- Fixed missing import for variants with comments
- Instructions on how to build docs
- Keep sanger order + verification when updating/reloading variants
- Fixed and moved broken filter actions (HPO gene panel and reset filter)
- Fixed string conversion to number
- UCSC links for structural variants are now separated per breakpoint (and whole variant where applicable)
- Reintroduced missing coverage report
- Fixed a bug preventing loading samples using the command line
- Better inheritance models customization for genes in gene panels
- STR variant page back to list button now does its one job.
- Allows to setup scout without a omim api key
- Fixed error causing "favicon not found" flash messages
- Removed flask --version from base cli
- Request rerun no longer changes case status. Active or archived cases inactivate on upload.
- Fixed missing tooltip on the cancer variants page
- Fixed weird Rank cell in variants page
- Next and first buttons order swap
- Added pagination (and POST capability) to cancer variants.
- Improves loading speed for variant page
- Problem with updating variant rank when no variants
- Improved Clinvar submission form
- General report crashing when dismissed variant has no valid dismiss code
- Also show collaborative case variants on the All variants view.
- Improved phenotype search using dataTables.js on phenotypes page
- Search and delete users with `email` instead of `_id`
- Fixed css styles so that multiselect options will all fit one column


## [4.7.3]

### Added
- RankScore can be used with VCFs for vcf_cancer files

### Fixed
- Fix issue with STR view next page button not doing its one job.

### Deleted
- Removed pileup as a bam viewing option. This is replaced by IGV


## [4.7.2]

### Added
- Show earlier ACMG classification in the variant list

### Fixed
- Fixed igv search not working due to igv.js dist 2.2.17
- Fixed searches for cases with a gene with variants pinned or marked causative.
- Load variant pages faster after fixing other causatives query
- Fixed mitochondrial report bug for variants without genes

## [4.7.1]

### Added

### Fixed
- Fixed bug on genes page


## [4.7.0]

### Added
- Export genes and gene panels in build GRCh38
- Search for cases with variants pinned or marked causative in a given gene.
- Search for cases phenotypically similar to a case also from WUI.
- Case variant searches can be limited to similar cases, matching HPO-terms,
  phenogroups and cohorts.
- De-archive reruns and flag them as 'inactive' if archived
- Sort cases by analysis_date, track or status
- Display cases in the following order: prioritized, active, inactive, archived, solved
- Assign case to user when user activates it or asks for rerun
- Case becomes inactive when it has no assignees
- Fetch refseq version from entrez and use it in clinvar form
- Load and export of exons for all genes, independent on refseq
- Documentation for loading/updating exons
- Showing SV variant annotations: SV cgh frequencies, gnomad-SV, local SV frequencies
- Showing transcripts mapping score in segmental duplications
- Handle requests to Ensembl Rest API
- Handle requests to Ensembl Rest Biomart
- STR variants view now displays GT and IGV link.
- Description field for gene panels
- Export exons in build 37 and 38 using the command line

### Fixed
- Fixes of and induced by build tests
- Fixed bug affecting variant observations in other cases
- Fixed a bug that showed wrong gene coverage in general panel PDF export
- MT report only shows variants occurring in the specific individual of the excel sheet
- Disable SSL certifcate verification in requests to chanjo
- Updates how intervaltree and pymongo is used to void deprecated functions
- Increased size of IGV sample tracks
- Optimized tests


## [4.6.1]

### Added

### Fixed
- Missing 'father' and 'mother' keys when parsing single individual cases


## [4.6.0]

### Added
- Description of Scout branching model in CONTRIBUTING doc
- Causatives in alphabetical order, display ACMG classification and filter by gene.
- Added 'external' to the list of analysis type options
- Adds functionality to display "Tissue type". Passed via load config.
- Update to IGV 2.

### Fixed
- Fixed alignment visualization and vcf2cytosure availability for demo case samples
- Fixed 3 bugs affecting SV pages visualization
- Reintroduced the --version cli option
- Fixed variants query by panel (hpo panel + gene panel).
- Downloaded MT report contains excel files with individuals' display name
- Refactored code in parsing of config files.


## [4.5.1]

### Added

### Fixed
- update requirement to use PyYaml version >= 5.1
- Safer code when loading config params in cli base


## [4.5.0]

### Added
- Search for similar cases from scout view CLI
- Scout cli is now invoked from the app object and works under the app context

### Fixed
- PyYaml dependency fixed to use version >= 5.1


## [4.4.1]

### Added
- Display SV rank model version when available

### Fixed
- Fixed upload of delivery report via API


## [4.4.0]

### Added
- Displaying more info on the Causatives page and hiding those not causative at the case level
- Add a comment text field to Sanger order request form, allowing a message to be included in the email
- MatchMaker Exchange integration
- List cases with empty synopsis, missing HPO terms and phenotype groups.
- Search for cases with open research list, or a given case status (active, inactive, archived)

### Fixed
- Variant query builder split into several functions
- Fixed delivery report load bug


## [4.3.3]

### Added
- Different individual table for cancer cases

### Fixed
- Dashboard collects validated variants from verification events instead of using 'sanger' field
- Cases shared with collaborators are visible again in cases page
- Force users to select a real institute to share cases with (actionbar select fix)


## [4.3.2]

### Added
- Dashboard data can be filtered using filters available in cases page
- Causatives for each institute are displayed on a dedicated page
- SNVs and and SVs are searchable across cases by gene and rank score
- A more complete report with validated variants is downloadable from dashboard

### Fixed
- Clinsig filter is fixed so clinsig numerical values are returned
- Split multi clinsig string values in different elements of clinsig array
- Regex to search in multi clinsig string values or multi revstat string values
- It works to upload vcf files with no variants now
- Combined Pileup and IGV alignments for SVs having variant start and stop on the same chromosome


## [4.3.1]

### Added
- Show calls from all callers even if call is not available
- Instructions to install cairo and pango libs from WeasyPrint page
- Display cases with number of variants from CLI
- Only display cases with number of variants above certain treshold. (Also CLI)
- Export of verified variants by CLI or from the dashboard
- Extend case level queries with default panels, cohorts and phenotype groups.
- Slice dashboard statistics display using case level queries
- Add a view where all variants for an institute can be searched across cases, filtering on gene and rank score. Allows searching research variants for cases that have research open.

### Fixed
- Fixed code to extract variant conservation (gerp, phyloP, phastCons)
- Visualization of PDF-exported gene panels
- Reintroduced the exon/intron number in variant verification email
- Sex and affected status is correctly displayed on general report
- Force number validation in SV filter by size
- Display ensembl transcripts when no refseq exists


## [4.3.0]

### Added
- Mosaicism tag on variants
- Show and filter on SweGen frequency for SVs
- Show annotations for STR variants
- Show all transcripts in verification email
- Added mitochondrial export
- Adds alternative to search for SVs shorter that the given length
- Look for 'bcftools' in the `set` field of VCFs
- Display digenic inheritance from OMIM
- Displays what refseq transcript that is primary in hgnc

### Fixed

- Archived panels displays the correct date (not retroactive change)
- Fixed problem with waiting times in gene panel exports
- Clinvar fiter not working with human readable clinsig values

## [4.2.2]

### Fixed
- Fixed gene panel create/modify from CSV file utf-8 decoding error
- Updating genes in gene panels now supports edit comments and entry version
- Gene panel export timeout error

## [4.2.1]

### Fixed
- Re-introduced gene name(s) in verification email subject
- Better PDF rendering for excluded variants in report
- Problem to access old case when `is_default` did not exist on a panel


## [4.2.0]

### Added
- New index on variant_id for events
- Display overlapping compounds on variants view

### Fixed
- Fixed broken clinical filter


## [4.1.4]

### Added
- Download of filtered SVs

### Fixed
- Fixed broken download of filtered variants
- Fixed visualization issue in gene panel PDF export
- Fixed bug when updating gene names in variant controller


## [4.1.3]

### Fixed
- Displays all primary transcripts


## [4.1.2]

### Added
- Option add/replace when updating a panel via CSV file
- More flexible versioning of the gene panels
- Printing coverage report on the bottom of the pdf case report
- Variant verification option for SVs
- Logs uri without pwd when connecting
- Disease-causing transcripts in case report
- Thicker lines in case report
- Supports HPO search for cases, both terms or if described in synopsis
- Adds sanger information to dashboard

### Fixed
- Use db name instead of **auth** as default for authentication
- Fixes so that reports can be generated even with many variants
- Fixed sanger validation popup to show individual variants queried by user and institute.
- Fixed problem with setting up scout
- Fixes problem when exac file is not available through broad ftp
- Fetch transcripts for correct build in `adapter.hgnc_gene`

## [4.1.1]
- Fix problem with institute authentication flash message in utils
- Fix problem with comments
- Fix problem with ensembl link


## [4.1.0]

### Added
- OMIM phenotypes to case report
- Command to download all panel app gene panels `scout load panel --panel-app`
- Links to genenames.org and omim on gene page
- Popup on gene at variants page with gene information
- reset sanger status to "Not validated" for pinned variants
- highlight cases with variants to be evaluated by Sanger on the cases page
- option to point to local reference files to the genome viewer pileup.js. Documented in `docs.admin-guide.server`
- option to export single variants in `scout export variants`
- option to load a multiqc report together with a case(add line in load config)
- added a view for searching HPO terms. It is accessed from the top left corner menu
- Updates the variants view for cancer variants. Adds a small cancer specific filter for known variants
- Adds hgvs information on cancer variants page
- Adds option to update phenotype groups from CLI

### Fixed
- Improved Clinvar to submit variants from different cases. Fixed HPO terms in casedata according to feedback
- Fixed broken link to case page from Sanger modal in cases view
- Now only cases with non empty lists of causative variants are returned in `adapter.case(has_causatives=True)`
- Can handle Tumor only samples
- Long lists of HGNC symbols are now possible. This was previously difficult with manual, uploaded or by HPO search when changing filter settings due to GET request limitations. Relevant pages now use POST requests. Adds the dynamic HPO panel as a selection on the gene panel dropdown.
- Variant filter defaults to default panels also on SV and Cancer variants pages.

## [4.0.0]

### WARNING ###

This is a major version update and will require that the backend of pre releases is updated.
Run commands:

```
$scout update genes
$scout update hpo
```

- Created a Clinvar submission tool, to speed up Clinvar submission of SNVs and SVs
- Added an analysis report page (html and PDF format) containing phenotype, gene panels and variants that are relevant to solve a case.

### Fixed
- Optimized evaluated variants to speed up creation of case report
- Moved igv and pileup viewer under a common folder
- Fixed MT alignment view pileup.js
- Fixed coordinates for SVs with start chromosome different from end chromosome
- Global comments shown across cases and institutes. Case-specific variant comments are shown only for that specific case.
- Links to clinvar submitted variants at the cases level
- Adapts clinvar parsing to new format
- Fixed problem in `scout update user` when the user object had no roles
- Makes pileup.js use online genome resources when viewing alignments. Now any instance of Scout can make use of this functionality.
- Fix ensembl link for structural variants
- Works even when cases does not have `'madeline_info'`
- Parses Polyphen in correct way again
- Fix problem with parsing gnomad from VEP

### Added
- Added a PDF export function for gene panels
- Added a "Filter and export" button to export custom-filtered SNVs to CSV file
- Dismiss SVs
- Added IGV alignments viewer
- Read delivery report path from case config or CLI command
- Filter for spidex scores
- All HPO terms are now added and fetched from the correct source (https://github.com/obophenotype/human-phenotype-ontology/blob/master/hp.obo)
- New command `scout update hpo`
- New command `scout update genes` will fetch all the latest information about genes and update them
- Load **all** variants found on chromosome **MT**
- Adds choice in cases overview do show as many cases as user like

### Removed
- pileup.min.js and pileup css are imported from a remote web location now
- All source files for HPO information, this is instead fetched directly from source
- All source files for gene information, this is instead fetched directly from source

## [3.0.0]
### Fixed
- hide pedigree panel unless it exists

## [1.5.1] - 2016-07-27
### Fixed
- look for both ".bam.bai" and ".bai" extensions

## [1.4.0] - 2016-03-22
### Added
- support for local frequency through loqusdb
- bunch of other stuff

## [1.3.0] - 2016-02-19
### Fixed
- Update query-phenomizer and add username/password

### Changed
- Update the way a case is checked for rerun-status

### Added
- Add new button to mark a case as "checked"
- Link to clinical variants _without_ 1000G annotation

## [1.2.2] - 2016-02-18
### Fixed
- avoid filtering out variants lacking ExAC and 1000G annotations

## [1.1.3] - 2015-10-01
### Fixed
- persist (clinical) filter when clicking load more
- fix #154 by robustly setting clinical filter func. terms

## [1.1.2] - 2015-09-07
### Fixed
- avoid replacing coverage report with none
- update SO terms, refactored

## [1.1.1] - 2015-08-20
### Fixed
- fetch case based on collaborator status (not owner)

## [1.1.0] - 2015-05-29
### Added
- link(s) to SNPedia based on RS-numbers
- new Jinja filter to "humanize" decimal numbers
- show gene panels in variant view
- new Jinja filter for decoding URL encoding
- add indicator to variants in list that have comments
- add variant number threshold and rank score threshold to load function
- add event methods to mongo adapter
- add tests for models
- show badge "old" if comment was written for a previous analysis

### Changed
- show cDNA change in transcript summary unless variant is exonic
- moved compounds table further up the page
- show dates for case uploads in ISO format
- moved variant comments higher up on page
- updated documentation for pages
- read in coverage report as blob in database and serve directly
- change ``OmimPhenotype`` to ``PhenotypeTerm``
- reorganize models sub-package
- move events (and comments) to separate collection
- only display prev/next links for the research list
- include variant type in breadcrumbs e.g. "Clinical variants"

### Removed
- drop dependency on moment.js

### Fixed
- show the same level of detail for all frequencies on all pages
- properly decode URL encoded symbols in amino acid/cDNA change strings
- fixed issue with wipe permissions in MongoDB
- include default gene lists in "variants" link in breadcrumbs

## [1.0.2] - 2015-05-20
### Changed
- update case fetching function

### Fixed
- handle multiple cases with same id

## [1.0.1] - 2015-04-28
### Fixed
- Fix building URL parameters in cases list Vue component

## [1.0.0] - 2015-04-12
Codename: Sara Lund

![Release 1.0](artwork/releases/release-1-0.jpg)

### Added
- Add email logging for unexpected errors
- New command line tool for deleting case

### Changed
- Much improved logging overall
- Updated documentation/usage guide
- Removed non-working IGV link

### Fixed
- Show sample display name in GT call
- Various small bug fixes
- Make it easier to hover over popups

## [0.0.2-rc1] - 2015-03-04
### Added
- add protein table for each variant
- add many more external links
- add coverage reports as PDFs

### Changed
- incorporate user feedback updates
- big refactor of load scripts

## [0.0.2-rc2] - 2015-03-04
### Changes
- add gene table with gene description
- reorganize inheritance models box

### Fixed
- avoid overwriting gene list on "research" load
- fix various bugs in external links

## [0.0.2-rc3] - 2015-03-05
### Added
- Activity log feed to variant view
- Adds protein change strings to ODM and Sanger email

### Changed
- Extract activity log component to macro

### Fixes
- Make Ensembl transcript links use archive website<|MERGE_RESOLUTION|>--- conflicted
+++ resolved
@@ -8,12 +8,8 @@
 ### Added
 - Extend the delete variants command to print analysis date, track, institute, status and research status
 - Delete variants by type of analysis (wgs|wes|panel)
-<<<<<<< HEAD
-- Links to cBioPortal, MutanTP53, IARC TP53, OncoKB, MyCancerGenome, CIViC
-=======
 - Links to cBioPortal, MutanTP53, IARC TP53, OncoKB, MyCancerGenome
 - Chromograph integration for displaying PNGs in case-page
->>>>>>> d1ad603a
 ### Fixed
 - Deleted variants count
 ### Changed
