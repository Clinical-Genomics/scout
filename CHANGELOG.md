--- conflicted
+++ resolved
@@ -4,15 +4,14 @@
 
 About changelog [here](https://keepachangelog.com/en/1.0.0/)
 
-<<<<<<< HEAD
+
 ## [unreleased]
 ### Changed
 - On genes panel page, it's more evident which genes are new after the panel gets updated
-=======
+
 ## [4.90.1]
 ### Fixed
 - Parsing Matchmaker Exchange's matches dates
->>>>>>> d46a7e89
 
 ## [4.90]
 ### Added
