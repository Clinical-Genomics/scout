# Change Log
All notable changes to this project will be documented in this file.
This project adheres to [Semantic Versioning](http://semver.org/).

About changelog [here](https://keepachangelog.com/en/1.0.0/)


## [unreleased]
### Added
- MANE badges on list of variant's Genes/Transcripts/Proteins table, this way also SVs will display MANE annotations
- Export variant type and callers-related info fields when exporting variants from variants pages
- Cases advanced search on the dashboard page
- Possibility to use only signed off panels when building the PanelApp GREEN panel
### Changed
- On genes panel page and gene panel PDF export, it's more evident which genes were newly introduced into the panel
- WTS outlier position copy button
- Update IGV.js to v3.0.9
- Managed variants VCF export more verbose on SVs
- `/api/v1/hpo-terms` returns pymongo OperationFailure errors when provided query string contains problematic characters
- Prioritise caller AF if present
- Expand the submissions information section on the ClinVar submissions page to fully display long text entries
- Jarvik for PP1 added to ACMG modification guidelines
- Display institute _id + display name on dashboard filters
- ClinVar category 8 has changed to "Conflicting classifications of pathogenicity" instead of "interpretations"
- Simplify always loading ClinVar CLNSIG P, LP and conflicting annotations slightly
- Increased visibility of variant callers's "Pass" or "Filtered" on the following pages: SNV variants (cancer cases), SV variants (both RD and cancer cases)
- Names on IGV buttons, including an overview level IGV MT button
- Cases query no longer accepts strings for the `name_query` parameter, only ImmutableMultiDict (form data)
<<<<<<< HEAD
- Better layout for Consequence cell on cancer SNVs page
=======
- Refactor the loading of PanelApp panels to use the maintained API - Customised PanelApp GREEN panels
>>>>>>> 0243a3b7
### Fixed
- Empty custom_images dicts in case load config do not crash
- Tracks missing alignment files are skipped on generating IGV views
- ClinVar form to accept MedGen phenotypes
- Cancer SV variantS page spinner on variant export
- STRs variants export (do not allow null estimated variant size and repeat locus ID)
- ClinVar submission enquiry status for all submissions after the latest
- Typing error when running commands using python 3.9

## [4.90.1]
### Fixed
- Parsing Matchmaker Exchange's matches dates

## [4.90]
### Added
- Link to chanjo2 MANE coverage overview on case page and panel page
- More SVI recommendation links on the ACMG page
- IGV buttons for SMN CN page
- Warnings on ACMG classifications for potentially conflicting classification pairs
- ACMG Bayesian foundation point scale after Tavtigian for variant heat profile
### Changed
- Variants query backend allows rank_score filtering
- Added script to tabulate causatives clinical filter rank
- Do not display inheritance models associated to ORPHA terms on variant page
- Moved edit and delete buttons close to gene names on gene panel page and other aesthetical fixes
- SNV VariantS page functional annotation and region annotation columns merged
- VariantS pages (not cancer) gene cells show OMIM inheritance pattern badges also without hover
- STR variantS page to show STR inheritance model without hover (fallback to OMIM for non-Stranger annotation)
- VariantS page local observation badges have counts visible also without hover
- On Matchmaker page, show number of matches together with matching attempt date
- Display all custom inheritance models, both standard and non-standard, as gathered from the gene panel information on the variant page
- Moved PanelApp-related code to distinct modules/extension
### Fixed
- Make BA1 fully stand-alone to Benign prediction
- Modifying Benign terms to "Moderate" has no effect under Richards. Ignored completely before, will retain unmodified significance now
- Extract all fields correctly when exporting a panel to file from gene panel page
- Custom updates to a gene in a panel
- Gene panel PDF export, including gene links
- Cancer SV, Fusion, MEI and Outlier filters are shown on the Institute Filters overview
- CaseS advanced search limit
- Visibility of Matchmaker Exchange matches on dark mode
- When creating a new gene panel from file, all gene fields are saved, including comments and manual inheritance models
- Downloading on gene names from EBI
- Links to gene panels on variant page, summary panel
- Exporting gene variants when one or more variants' genes are missing HGNC symbol

## [4.89.2]
## Fixed
- If OMIM gene panel gene symbols are not mapping to hgnc_id, allow fallback use of a unique gene alias

## [4.89.1]
### Fixed
- General case report crash when encountering STR variants without `source` tags
- Coloring and SV inheritance patterns on general case report

## [4.89]
### Added
- Button on SMN CN page to search variants within SMN1 and SMN2 genes
- Options for selectively updating OMICS variants (fraser, outrider) on a case
- Log users' activity to file by specifying `USERS_ACTIVITY_LOG_PATH` parameter in app config
- `Mean MT coverage`, `Mean chrom 14 coverage` and `Estimated mtDNA copy number` on MT coverage file from chanjo2 if available
- In ClinVar multistep form, preselect ACMG criteria according to the variant's ACMG classification, if available
- Subject id search from caseS page (supporting multiple sample types e.g.) - adding indexes to speed up caseS queries
- Advanced cases search to narrow down results using more than one search parameter
- Coverage report available for any case with samples containing d4 files, even if case has no associated gene panels
- RNA delivery reports
- Two new LRS SV callers (hificnv, severus)
### Changed
- Documentation for OMICS variants and updating a case
- Include both creation and deletion dates in gene panels pages
- Moved code to collect MT copy number stats for the MT report to the chanjo extension
- On the gene panelS page, show expanded gene panel version list in one column only
- IGV.js WTS loci default to zoom to a region around a variant instead of whole gene
- Refactored logging module
- Case general report no longer shows ORPHA inheritance models. OMIM models are shown colored.
- Chromosome alias tab files used in the igv.js browser, which now contain the alias for chromosome "M"
- Renamed "Comment on clinical significance" to "Comment on classification" in ClinVar multistep form
- Enable Gens CN button also for non-wgs cancer track cases
### Fixed
- Broken heading anchors in the documentation (`admin-guide/login-system.md` and `admin-guide/setup-scout.md` files)
- Avoid open login redirect attacks by always redirecting to cases page upon user login
- Stricter check of ID of gene panels to prevent file downloading vulnerability
- Removed link to the retired SPANR service. SPIDEX scores are still parsed and displayed if available from variant annotation.
- Omics variant view test coverage
- String pattern escape warnings
- Code creating Alamut links for variant genes without canonical_transcript set
- Variant delete button in ClinVar submissions page
- Broken search cases by case similarity
- Missing caller tag for TRGT

## [4.88.1]
### Fixed
- Patch update igv.js to 3.0.5

## [4.88]
### Added
- Added CoLoRSdb frequency to Pop Freq column on variantS page
- Hovertip to gene panel names with associated genes in SV variant view, when variant covers more than one gene
- RNA sample ID can be provided in case load config if different from sample_id
### Fixed
- Broken `scout setup database` command
- Update demo VCF header, adding missing keys found on variants
- Broken upload to Codecov step in Tests & Coverage GitHub action
- Tomte DROP column names have been updated (backwards compatibility preserved for main fields)
- WTS outlierS view to display correct individual IDs for cases with multiple individuals
- WTS outlierS not displayed on WTS outlierS view

## [4.87.1]
### Fixed
- Positioning and alignment of genes cell on variantS page

## [4.87]
### Added
- Option to configure RNA build on case load (default '38')
### Changed
- Tooltip on RNA alignments now shows RNA genome build version
- Updated igv.js to v3.0.4
### Fixed
- Style of "SNVs" and "SVs" buttons on WTS Outliers page
- Chromosome alias files for igv.js
- Genes track displayed also when RNA alignments are present without splice junctions track on igv browser
- Genes track displayed again when splice junction tracks are present

## [4.86.1]
### Fixed
- Loading and updating PanelApp panels, including PanelApp green

## [4.86]
### Added
- Display samples' name (tooltip) and affected status directly on caseS page
- Search SVs across all cases, in given genes
- `CLINVAR_API_URL` param can be specified in app settings to override the URL used to send ClinVar submissions to. Intended for testing.
- Support for loading and storing OMICS data
- Parse DROP Fraser and Outrider TSVs
- Display omics variants - wts outliers (Fraser, Outrider)
- Parse GNOMAD `gnomad_af` and `gnomad_popmax_af` keys from variants annotated with `echtvar`
- Make removed panel optionally visible to non-admin or non maintainers
- Parse CoLoRSdb frequencies annotated in the variant INFO field with the `colorsdb_af` key
- Download -omics variants using the `Filter and export button`
- Clickable COSMIC links on IGV tracks
- Possibility to un-audit previously audited filters
- Reverted table style and removed font awesome style from IGV template
- Case status tags displayed on dashboard case overview
### Changed
- Updated igv.js to v3.0.1
- Alphabetically sort IGV track available for custom selection
- Updated wokeignore to avoid unfixable warning
- Update Chart.js to v4.4.3
- Use tornado library version >= 6.4.1
- Fewer variants in the MEI demo file
- Switch to FontAwesome v.6 instead of using icons v.5 + kit with icons v.6
- Show time (hours and minutes) additionally to date on comments and activity panel
### Fixed
- Only add expected caller keys to variant (FOUND_IN or SVDB_ORIGIN)
- Splice junction merged track height offset in IGV.js
- Splice junction initiation crash with empty variant obj
- Splice junction variant routing for cases with WTS but without outlier data
- Variant links to ExAC, now pointing to gnomAD, since the ExAC browser is no longer available
- Style of HPO terms assigned to a case, now one phenotype per line
- RNA sashimi view rendering should work also if the gene track is user disabled
- Respect IGV tracks chosen by user in variant IGV settings

## [4.85]
### Added
- Load also genes which are missing Ensembl gene ID (72 in both builds), including immunoglobulins and fragile sites
### Changed
- Unfreeze werkzeug again
- Show "(Removed)" after removed panels in dropdown
- The REVEL score is collected as the maximum REVEL score from all of the variant's transcripts
- Parse GNOMAD POPMAX values only if they are numerical when loading variants
### Fixed
- Alphabetically sort "select default panels" dropdown menu options on case page
- Show gene panel removed status on case page
- Fixed visibility of the following buttons: remove assignee, remove pinned/causative, remove comment, remove case from group

## [4.84]
### Changed
- Clearer error message when a loqusdb query fails for an instance that initially connected
- Do not load chanjo-report module if not needed and more visible message when it fails loading
- Converted the HgncGene class into a Pydantic class
- Swap menu open and collapse indicator chevrons - down is now displayed-open, right hidden-closed
- Linters and actions now all use python 3.11
### Fixed
- Safer way to update variant genes and compounds that avoids saving temporary decorators into variants' database documents
- Link to HGNC gene report on gene page
- Case file load priority so that e.g. SNV get loaded before SV, or clinical before research, for consistent variant_id collisions

## [4.83]
### Added
- Edit ACMG classifications from variant page (only for classifications with criteria)
- Events for case CLI events (load case, update case, update individual)
- Support for loading and displaying local custom IGV tracks
- MANE IGV track to be used as a local track for igv.js (see scout demo config file)
- Optional separate MT VCFs, for `nf-core/raredisease`
### Changed
- Avoid passing verbs from CaseHandler - functions for case sample and individual in CaseEventHandler
- Hide mtDNA report and coverage report links on case sidebar for cases with WTS data only
- Modified OMIM-AUTO gene panel to include genes in both genome builds
- Moved chanjo code into a dedicated extension
- Optimise the function that collects "match-safe" genes for an institute by avoiding duplicated genes from different panels
- Users must actively select "show matching causatives/managed" on a case page to see matching numbers
- Upgraded python version from 3.8 to 3.11 in Docker images
### Fixed
- Fix several tests that relied on number of events after setup to be 0
- Removed unused load case function
- Artwork logo sync sketch with png and export svg
- Clearer exception handling on chanjo-report setup - fail early and visibly
- mtDNA report crashing when one or more samples from a case is not in the chanjo database
- Case page crashing on missing phenotype terms
- ACMG benign modifiers
- Speed up tests by caching python env correctly in Github action and adding two more test groups
- Agile issue templates were added globally to the CG-org. Adding custom issue templates to avoid exposing customers
- PanelApp panel not saving genes with empty `EnsembleGeneIds` list
- Speed up checking outdated gene panels
- Do not load research variants automatically when loading a case

## [4.82.2]
### Fixed
- Warning icon in case pages for individuals where `confirmed_sex` is false
- Show allele sizes form ExpansionHunter on STR variantS page again

## [4.82.1]
### Fixed
- Revert the installation of flask-ldapconn to use the version available on PyPI to be able to push new scout releases to PyPI

## [4.82]
### Added
- Tooltip for combined score in tables for compounds and overlapping variants
- Checkbox to filter variants by excluding genes listed in selected gene panels, files or provided as list
- STR variant information card with database links, replacing empty frequency panel
- Display paging and number of HPO terms available in the database on Phenotypes page
- On case page, typeahead hints when searching for a disease using substrings containing source ("OMIM:", "ORPHA:")
- Button to monitor the status of submissions on ClinVar Submissions page
- Option to filter cancer variants by number of observations in somatic and germline archived database
- Documentation for integrating chanjo2
- More up-to-date VEP CSQ dbNSFP frequency keys
- Parse PacBio TRGT (Tandem repeat genotyping tool) Short Tandem Repeat VCFs
### Changed
- In the case_report #panel-tables has a fixed width
- Updated IGV.js to 2.15.11
- Fusion variants in case report now contain same info as on fusion variantS page
- Block submission of somatic variants to ClinVar until we harmonise with their changed API
- Additional control on the format of conditions provided in ClinVar form
- Errors while loading managed variants from file are now displayed on the Managed Variants page
- Chanjo2 coverage button visible only when query will contain a list of HGNC gene IDs
- Use Python-Markdown directly instead of the unmaintained Flask-Markdown
- Use Markupsafe instead of long deprecated, now removed Flask Markup
- Prepare to unfreeze Werkzeug, but don't actually activate until chanjo can deal with the change
### Fixed
- Submit requests to Chanjo2 using HTML forms instead of JSON data
- `Research somatic variants` link name on caseS page
- Broken `Install the HTML 2 PDF renderer` step in a GitHub action
- Fix ClinVar form parsing to not include ":" in conditionType.id when condition conditionType.db is Orphanet
- Fix condition dropdown and pre-selection on ClinVar form for cases with associated ORPHA diagnoses
- Improved visibility of ClinVar form in dark mode
- End coordinates for indels in ClinVar form
- Diagnoses API search crashing with empty search string
- Variant's overlapping panels should show overlapping of variant genes against the latest version of the panel
- Case page crashing when case has both variants in a ClinVar submission and pinned not loaded variants
- Installation of git in second build stage of Dockerfile, allowing correct installation of libraries

## [4.81]
### Added
- Tag for somatic SV IGH-DUX4 detection samtools script
### Changed
- Upgraded Bootstrap version in reports from 4.3.1 to 5.1.3
### Fixed
- Buttons layout in HPO genes panel on case page
- Added back old variant rankscore index with different key order to help loading on demo instance
- Cancer case_report panel-table no longer contains inheritance information
- Case report pinned variants card now displays info text if all pinned variants are present in causatives
- Darkmode setting now applies to the comment-box accordion
- Typo in case report causing `cancer_rank_options is undefined` error

## [4.80]
### Added
- Support for .d4 files coverage using chanjo2 (Case page sidebar link) with test
- Link to chanjo2 coverage report and coverage gene overview on gene panel page
- Link to chanjo2 coverage report on Case page, HPO dynamic gene list
- Link to genes coverage overview report on Case page, HPO dynamic gene list
### Changed
- All links in disease table on diagnosis page now open in a new tab
- Dark mode settings applied to multi-selects on institute settings page
- Comments on case and variant pages can be viewed by expanding an accordion
- On case page information on pinned variants and variants submitted to ClinVar are displayed in the same table
- Demo case file paths are now stored as absolute paths
- Optimised indices to address slow queries
- On case page default panels are now found at the top of the table, and it can be sorted by this trait
### Fixed
- On variants page, search for variants in genes present only in build 38 returning no results
- Pin/unpin with API was not able to make event links
- A new field `Explanation for multiple conditions` is available in ClinVar for submitting variants with more than one associated condition
- Fusion genes with partners lacking gene HGNC id will still be fully loaded
- Fusion variantS export now contains fusion variant specific columns
- When Loqusdb observations count is one the table includes information on if observation was for the current or another case

## [4.79.1]
### Fixed
- Exporting variants without rank score causing page to crash
- Display custom annotations also on cancer variant page

## [4.79]
### Added
- Added tags for Sniffles and CNVpytor, two LRS SV callers
- Button on case page for displaying STR variants occurring in the dynamic HPO panel
- Display functional annotation relative to variant gene's MANE transcripts on variant summary, when available
- Links to ACMG structural variant pathogenicity classification guidelines
- Phenomodels checkboxes can now include orpha terms
- Add incidental finding to case tags
- Get an alert on caseS page when somebody validates variants you ordered Sanger sequencing for
### Changed
- In the diagnoses page genes associated with a disease are displayed using hgnc symbol instead of hgnc id
- Refactor view route to allow navigation directly to unique variant document id, improve permissions check
- Do not show MANE and MANE Plus Clinical transcripts annotated from VEP (saved in variants) but collect this info from the transcripts database collection
- Refactor view route to allow navigation directly to unique case id (in particular for gens)
- `Institutes to share cases with` on institute's settings page now displays institutes names and IDs
- View route with document id selects view template based on variant category
### Fixed
- Refactored code in cases blueprints and variant_events adapter (set diseases for partial causative variants) to use "disease" instead of "omim" to encompass also ORPHA terms
- Refactored code in `scout/parse/omim.py` and `scout/parse/disease_terms.py` to use "disease" instead of "phenotype" to differentiate from HPO terms
- Be more careful about checking access to variant on API access
- Show also ACMG VUS on general report (could be missing if not e.g. pinned)

## [4.78]
### Added
- Case status labels can be added, giving more finegrained details on a solved status (provisional, diagnostic, carrier, UPD, SMN, ...)
- New SO terms: `sequence_variant` and `coding_transcript_variant`
- More MEI specific annotation is shown on the variant page
- Parse and save MANE transcripts info when updating genes in build 38
- ClinVar submission can now be downloaded as a json file
- `Mane Select` and `Mane Plus Clinical` badges on Gene page, when available
- ClinVar submission can now be downloaded as a json file
- API endpoint to pin variant
- Display common/uncommon/rare on summary of mei variant page
### Changed
- In the ClinVar form, database and id of assertion criteria citation are now separate inputs
- Customise institute settings to be able to display all cases with a certain status on cases page (admin users)
- Renamed `Clinical Significance` to `Germline Classification` on multistep ClinVar form
- Changed the "x" in cases.utils.remove_form button text to red for better visibility in dark mode
- Update GitHub actions
- Default loglevel up to INFO, making logs with default start easier to read
- Add XTR region to PAR region definition
- Diagnoses can be searched on diagnoses page without waiting for load first
### Fixed
- Removed log info showing hgnc IDs used in variantS search
- Maintain Matchmaker Exchange and Beacon submission status when a case is re-uploaded
- Inheritance mode from ORPHA should not be confounded with the OMIM inheritance model
- Decipher link URL changes
- Refactored code in cases blueprints to use "disease" instead of "omim" to encompass also ORPHA terms

## [4.77]
### Added
- Orpha disease terms now include information on inheritance
- Case loading via .yaml config file accepts subject_id and phenotype_groups (if previously defined as constant default or added per institute)
- Possibility to submit variants associated with Orphanet conditions to ClinVar
- Option update path to .d4 files path for individuals of an existing case using the command line
- More constraint information is displayed per gene in addition to pLi: missense and LoF OE, CI (inluding LOEUF) and Z-score.
### Changed
- Introduce validation in the ClinVar multistep form to make sure users provide at least one variant-associated condition
- CLI scout update individual accepts subject_id
- Update ClinVar inheritance models to reflect changes in ClinVar submission API
- Handle variant-associated condition ID format in background when creating ClinVar submissions
- Replace the code that downloads Ensembl genes, transcripts and exons with the Schug web app
- Add more info to error log when transcript variant frequency parsing fails.
- GnomAD v4 constraint information replaces ExAC constraints (pLi).
### Fixed
- Text input of associated condition in ClinVar form now aligns to the left
- Alignment of contents in the case report has been updated
- Missing number of phenotypes and genes from case diagnoses
- Associate OMIM and/or ORPHA diagnoses with partial causatives
- Visualization of partial causatives' diagnoses on case page: style and links
- Revert style of pinned variants window on the case page
- Rename `Clinical significanc` to `Germline classification` in ClinVar submissions exported files
- Rename `Clinical significance citations` to `Classification citations` in ClinVar submissions exported files
- Rename `Comment on clinical significance` to `Comment on classification` in ClinVar submissions exported files
- Show matching partial causatives on variant page
- Matching causatives shown on case page consisting only of variant matching the default panels of the case - bug introduced since scout v4.72 (Oct 18, 2023)
- Missing somatic variant read depth leading to report division by zero

## [4.76]
### Added
- Orphacodes are visible in phenotype tables
- Pydantic validation of image paths provided in case load config file
- Info on the user which created a ClinVar submission, when available
- Associate .d4 files to case individuals when loading a case via config file
### Changed
- In diagnoses page the load of diseases are initiated by clicking a button
- Revel score, Revel rank score and SpliceAI values are also displayed in Causatives and Validated variants tables
- Remove unused functions and tests
- Analysis type and direct link from cases list for OGM cases
- Removed unused `case_obj` parameter from server/blueprints/variant/controllers/observations function
- Possibility to reset ClinVar submission ID
- Allow ClinVar submissions with custom API key for users registered as ClinVar submitters or when institute doesn't have a preset list of ClinVar submitters
- Ordered event verbs alphabetically and created ClinVar-related user events
- Removed the unused "no-variants" option from the load case command line
### Fixed
- All disease_terms have gene HGNC ids as integers when added to the scout database
- Disease_term identifiers are now prefixed with the name of the coding system
- Command line crashing with error when updating a user that doesn't exist
- Thaw coloredlogs - 15.0.1 restores errorhandler issue
- Thaw crypography - current base image and library version allow Docker builds
- Missing delete icons on phenomodels page
- Missing cryptography lib error while running Scout container on an ARM processor
- Round CADD values with many decimals on causatives and validated variants pages
- Dark-mode visibility of some fields on causatives and validated variants pages
- Clinvar submitters would be cleared when unprivileged users saved institute settings page
- Added a default empty string in cases search form to avoid None default value
- Page crashing when user tries to remove the same variant from a ClinVar submission in different browser tabs
- Update more GnomAD links to GnomAD v4 (v38 SNVs, MT vars, STRs)
- Empty cells for RNA fusion variants in Causatives and Verified variants page
- Submenu icons missing from collapsible actionbar
- The collapsible actionbar had some non-collapsing overly long entries
- Cancer observations for SVs not appearing in the variant details view
- Archived local observations not visible on cancer variantS page
- Empty Population Frequency column in the Cancer SV Variants view
- Capital letters in ClinVar events description shown on case page

## [4.75]
### Added
- Hovertip to gene panel names with associated genes in variant view, when variant covers more than one gene
- Tests for panel to genes
- Download of Orphadata en_product6 and en_product4 from CLI
- Parse and save `database_found` key/values for RNA fusion variants
- Added fusion_score, ffpm, split_reads, junction_reads and fusion_caller to the list of filters on RNA fusion variants page
- Renamed the function `get_mei_info` to `set_mei_info` to be consistent with the other functions
- Fixed removing None key/values from parsed variants
- Orphacodes are included in the database disease_terms
### Changed
- Allow use of projections when retrieving gene panels
- Do not save custom images as binary data into case and variant database documents
- Retrieve and display case and variant custom images using image's saved path
- Cases are activated by viewing FSHD and SMA reports
- Split multi-gene SNV variants into single genes when submitting to Matchmaker Exchange
- Alamut links also on the gene level, using transcript and HGVS: better for indels. Keep variant link for missing HGVS
- Thaw WTForms - explicitly coerce form decimal field entries when filters fetched from db
### Fixed
- Removed some extra characters from top of general report left over from FontAwsome fix
- Do not save fusion variants-specific key/values in other types of variants
- Alamut link for MT variants in build 38
- Convert RNA fusions variants `tool_hits` and `fusion_score` keys from string to numbers
- Fix genotype reference and alternative sequencing depths defaulting to -1 when values are 0
- DecimalFields were limited to two decimal places for several forms - lifting restrictions on AF, CADD etc.

## [4.74.1]
### Changed
- Parse and save into database also OMIM terms not associated to genes
### Fixed
- BioNano API FSHD report requests are GET in Access 1.8, were POST in 1.7
- Update more FontAwesome icons to avoid Pro icons
- Test if files still exist before attempting to load research variants
- Parsing of genotypes error, resulting in -1 values when alt or ref read depths are 0

## [4.74]
### Added
- SNVs and Indels, MEI and str variants genes have links to Decipher
- An `owner + case display name` index for cases database collection
- Test and fixtures for RNA fusion case page
- Load and display fusion variants from VCF files as the other variant types
- Option to update case document with path to mei variants (clinical and research)
### Changed
- Details on variant type and category for audit filters on case general report
- Enable Gens CN profile button also in somatic case view
- Fix case of analysis type check for Gens analysis button - only show for WGS
### Fixed
- loqusdb table no longer has empty row below each loqusid
- MatchMaker submission details page crashing because of change in date format returned by PatientMatcher
- Variant external links buttons style does not change color when visited
- Hide compounds with compounds follow filter for region or function would fail for variants in multiple genes
- Updated FontAwesome version to fix missing icons

## [4.73]
### Added
- Shortcut button for HPO panel MEI variants from case page
- Export managed variants from CLI
### Changed
- STRs visualization on case panel to emphasize abnormal repeat count and associated condition
- Removed cytoband column from STRs variant view on case report
- More long integers formatted with thin spaces, and copy to clipboard buttons added
### Fixed
- OMIM table is scrollable if higher than 700px on SV page
- Pinned variants validation badge is now red for false positives.
- Case display name defaulting to case ID when `family_name` or `display_name` are missing from case upload config file
- Expanded menu visible at screen sizes below 1000px now has background color
- The image in ClinVar howto-modal is now responsive
- Clicking on a case in case groups when case was already removed from group in another browser tab
- Page crashing when saving filters for mei variants
- Link visited color of images

## [4.72.4]
### Changed
- Automatic test mongod version increased to v7
### Fixed
- GnomAD now defaults to hg38 - change build 37 links accordingly

## [4.72.3]
### Fixed
- Somatic general case report small variant table can crash with unclassified variants

## [4.72.2]
### Changed
- A gunicorn maxrequests parameter for Docker server image - default to 1200
- STR export limit increased to 500, as for other variants
- Prevent long number wrapping and use thin spaces for separation, as per standards from SI, NIST, IUPAC, BIPM.
- Speed up case retrieval and lower memory use by projecting case queries
- Make relatedness check fails stand out a little more to new users
- Speed up case retrieval and lower memory use by projecting case queries
- Speed up variant pages by projecting only the necessary keys in disease collection query
### Fixed
- Huge memory use caused by cases and variants pages pulling complete disease documents from DB
- Do not include genes fetched from HPO terms when loading diseases
- Consider the renamed fields `Approved Symbol` -> `Approved Gene Symbol` and `Gene Symbols` -> `Gene/Locus And Other Related Symbols` when parsing OMIM terms from genemap2.txt file

## [4.72.1]
### Fixed
- Jinja filter that renders long integers
- Case cache when looking for causatives in other cases causing the server to hang

## [4.72]
### Added
- A GitHub action that checks for broken internal links in docs pages
- Link validation settings in mkdocs.yml file
- Load and display full RNA alignments on alignment viewer
- Genome build check when loading a case
- Extend event index to previous causative variants and always load them
### Fixed
- Documentation nav links for a few documents
- Slightly extended the BioNano Genomics Access integration docs
- Loading of SVs when VCF is missing the INFO.END field but has INFO.SVLEN field
- Escape protein sequence name (if available) in case general report to render special characters correctly
- CaseS HPO term searches for multiple terms works independent of order
- CaseS search regexp should not allow backslash
- CaseS cohort tags can contain whitespace and still match
- Remove diagnoses from cases even if OMIM term is not found in the database
- Parsing of disease-associated genes
- Removed an annoying warning while updating database's disease terms
- Displaying custom case images loaded with scout version <= 4.71
- Use pydantic version >=2 in requirements.txt file
### Changed
- Column width adjustment on caseS page
- Use Python 3.11 in tests
- Update some github actions
- Upgraded Pydantic to version 2
- Case validation fails on loading when associated files (alignments, VCFs and reports) are not present on disk
- Case validation fails on loading when custom images have format different then ["gif", "svg", "png", "jpg", "jpeg"]
- Custom images keys `case` and `str` in case config yaml file are renamed to `case_images` and `str_variants_images`
- Simplify and speed up case general report code
- Speed up case retrieval in case_matching_causatives
- Upgrade pymongo to version 4
- When updating disease terms, check that all terms are consistent with a DiseaseTerm model before dropping the old collection
- Better separation between modules loading HPO terms and diseases
- Deleted unused scout.build.phenotype module
- Stricter validation of mandatory genome build key when loading a case. Allowed values are ['37','38',37,38]
- Improved readability of variants length and coordinates on variantS pages

## [4.71]
### Added
- Added Balsamic keys for SweGen and loqusdb local archive frequecies, SNV and SV
- New filter option for Cancer variantS: local archive RD loqusdb
- Show annotated observations on SV variantS view, also for cancer somatic SVs
- Revel filter for variantS
- Show case default panel on caseS page
- CADD filter for Cancer Somatic SNV variantS - show score
- SpliceAI-lookup link (BROAD, shows SpliceAI and Pangolin) from variant page
- BioNano Access server API - check projects, samples and fetch FSHD reports
### Fixed
- Name of reference genome build for RNA for compatibility with IGV locus search change
- Howto to run the Docker image on Mac computers in `admin-guide/containers/container-deploy.md`
- Link to Weasyprint installation howto in README file
- Avoid filling up disk by creating a reduced VCF file for every variant that is visualized
- Remove legacy incorrectly formatted CODEOWNERS file
- Restrain variant_type requests to variantS views to "clinical" or "research"
- Visualization of cancer variants where cancer case has no affected individual
- ProteinPaint gene link (small StJude API change)
- Causative MEI variant link on causatives page
- Bionano access api settings commented out by default in Scout demo config file.
- Do not show FSHD button on freshly loaded cases without bionano_access individuals
- Truncate long variants' HGVS on causative/Clinically significant and pinned variants case panels
### Changed
- Remove function call that tracks users' browser version
- Include three more splice variant SO terms in clinical filter severe SO terms
- Drop old HPO term collection only after parsing and validation of new terms completes
- Move score to own column on Cancer Somatic SNV variantS page
- Refactored a few complex case operations, breaking out sub functionalities

## [4.70]
### Added
- Download a list of Gene Variants (max 500) resulting from SNVs and Indels search
- Variant PubMed link to search for gene symbol and any aliases
### Changed
- Clearer gnomAD values in Variants page
### Fixed
- CaseS page uniform column widths
- Include ClinVar variants into a scrollable div element on Case page
- `canonical_transcript` variable not initialized in get_hgvs function (server.blueprints.institutes.controllers.py)
- Catch and display any error while importing Phenopacket info
- Modified Docker files to use python:3.8-slim-bullseye to prevent gunicorn workers booting error

## [4.69]
### Added
- ClinVar submission howto available also on Case page
- Somatic score and filtering for somatic SV callers, if available
- Show caller as a tooltip on variantS list
### Fixed
- Crash when attempting to export phenotype from a case that had never had phenotypes
- Aesthetic fix to Causative and Pinned Variants on Case page
- Structural inconsistency for ClinVar Blueprint templates
- Updated igv.js to 2.15.8 to fix track default color bug
- Fixed release versions for actions.
- Freeze tornado below 6.3.0 for compatibility with livereload 2.6.3
- Force update variants count on case re-upload
- IGV locus search not working - add genome reference id
- Pin links to MEI variants should end up on MEI not SV variant view
- Load also matching MEI variants on forced region load
- Allow excluding MEI from case variant deletion
- Fixed the name of the assigned user when the internal user ID is different from the user email address
- Gene variantS should display gene function, region and full hgvs
### Changed
- FontAwesome integrity check fail (updated resource)
- Removed ClinVar API validation buttons in favour of direct API submission
- Improved layout of Institute settings page
- ClinVar API key and allowed submitters are set in the Institute settings page


## [4.68]
### Added
- Rare Disease Mobile Element Insertion variants view
### Changed
- Updated igv.js to 2.15.6
### Fixed
- Docker stage build pycairo.
- Restore SNV and SV rank models versions on Causatives and Verified pages
- Saving `REVEL_RANKSCORE` value in a field named `revel` in variants database documents

## [4.67]
### Added
- Prepare to filter local SV frequency
### Changed
- Speed up instituteS page loading by refactoring cases/institutes query
- Clinical Filter for SVs includes `splice_polypyrimidine_tract_variant` as a severe consequence
- Clinical Filter for SVs includes local variant frequency freeze ("old") for filtering, starting at 30 counts
- Speed up caseS page loading by adding status to index and refactoring totals count
- HPO file parsing is updated to reflect that HPO have changed a few downloadable file formats with their 230405 release.
### Fixed
- Page crashing when a user tries to edit a comment that was removed
- Warning instead of crashed page when attempting to retrieve a non-existent Phenopacket
- Fixed StJude ProteinPaint gene link (URL change)
- Freeze of werkzeug library to version<2.3 to avoid problems resulting from the consequential upgrade of the Flask lib
- Huge list of genes in case report for megabases-long structural variants.
- Fix displaying institutes without associated cases on institutes page
- Fix default panel selection on SVs in cancer case report

## [4.66]
### Changed
- Moved Phenomodels code under a dedicated blueprint
- Updated the instructions to load custom case report under admin guide
- Keep variants filter window collapsed except when user expands it to filter
### Added
- A summary table of pinned variants on the cancer case general report
- New openable matching causatives and managed variants lists for default gene panels only for convenience
### Fixed
- Gens structural variant page link individual id typo

## [4.65.2]
### Fixed
- Generating general case report with str variants containing comments

## [4.65.1]
### Fixed
- Visibility of `Gene(s)` badges on SV VariantS page
- Hide dismiss bar on SV page not working well
- Delivery report PDF download
- Saving Pipeline version file when loading a case
- Backport compatible import of importlib metadata for old python versions (<3.8)

## [4.65]
### Added
- Option to mark a ClinVar submission as submitted
- Docs on how to create/update the PanelApp green genes as a system admin
- `individual_id`-parameter to both Gens links
- Download a gene panel in TXT format from gene panel page
- Panel gene comments on variant page: genes in panels can have comments that describe the gene in a panel context
### Changed
- Always show each case category on caseS page, even if 0 cases in total or after current query
- Improved sorting of ClinVar submissions
- Pre-populate SV type select in ClinVar submission form, when possible
- Show comment badges in related comments tables on general report
- Updated version of several GitHub actions
- Migrate from deprecated `pkg_resources` lib to `importlib_resources`
- Dismiss bar on variantS pages is thinner.
- Dismiss bar on variantS pages can be toggled open or closed for the duration of a login session.
### Fixed
- Fixed Sanger order / Cancel order modal close buttons
- Visibility of SV type in ClinVar submission form
- Fixed a couple of creations where now was called twice, so updated_at and created_at could differ
- Deprecated Ubuntu version 18.04 in one GitHub action
- Panels that have been removed (hidden) should not be visible in views where overlapping gene panels for genes are shown
- Gene panel test pointing to the right function

## [4.64]
### Added
- Create/Update a gene panel containing all PanelApp green genes (`scout update panelapp-green -i <cust_id>`)
- Links for ACMG pathogenicity impact modification on the ACMG classification page
### Changed
- Open local observation matching cases in new windows
### Fixed
- Matching manual ranked variants are now shown also on the somatic variant page
- VarSome links to hg19/GRCh37
- Managed variants filter settings lost when navigating to additional pages
- Collect the right variant category after submitting filter form from research variantS page
- Beacon links are templated and support variants in genome build 38

## [4.63]
### Added
- Display data sharing info for ClinVar, Matchmaker Exchange and Beacon in a dedicated column on Cases page
- Test for `commands.download.omim.print_omim`
- Display dismissed variants comments on general case report
- Modify ACMG pathogenicity impact (most commonly PVS1, PS3) based on strength of evidence with lab director's professional judgement
- REViewer button on STR variant page
- Alamut institution parameter in institute settings for Alamut Visual Plus software
- Added Manual Ranks Risk Factor, Likely Risk Factor and Uncertain Risk Factor
- Display matching manual ranks from previous cases the user has access to on VariantS and Variant pages
- Link to gnomAD gene SVs v2.1 for SV variants with gnomAD frequency
- Support for nf-core/rnafusion reports
### Changed
- Display chrY for sex unknown
- Deprecate legacy scout_load() method API call.
- Message shown when variant tag is updated for a variant
- When all ACMG classifications are deleted from a variant, the current variant classification status is also reset.
- Refactored the functions that collect causative variants
- Removed `scripts/generate_test_data.py`
### Fixed
- Default IGV tracks (genes, ClinVar, ClinVar CNVs) showing even if user unselects them all
- Freeze Flask-Babel below v3.0 due to issue with a locale decorator
- Thaw Flask-Babel and fix according to v3 standard. Thank you @TkTech!
- Show matching causatives on somatic structural variant page
- Visibility of gene names and functional annotations on Causatives/Verified pages
- Panel version can be manually set to floating point numbers, when modified
- Causatives page showing also non-causative variants matching causatives in other cases
- ClinVar form submission for variants with no selected transcript and HGVS
- Validating and submitting ClinVar objects not containing both Variant and Casedata info

## [4.62.1]
### Fixed
- Case page crashing when adding a case to a group without providing a valid case name

## [4.62]
### Added
- Validate ClinVar submission objects using the ClinVar API
- Wrote tests for case and variant API endpoints
- Create ClinVar submissions from Scout using the ClinVar API
- Export Phenopacket for affected individual
- Import Phenopacket from JSON file or Phenopacket API backend server
- Use the new case name option for GENS requests
- Pre-validate refseq:HGVS items using VariantValidator in ClinVar submission form
### Fixed
- Fallback for empty alignment index for REViewer service
- Source link out for MIP 11.1 reference STR annotation
- Avoid duplicate causatives and pinned variants
- ClinVar clinical significance displays only the ACMG terms when user selects ACMG 2015 as assertion criteria
- Spacing between icon and text on Beacon and MatchMaker links on case page sidebar
- Truncate IDs and HGVS representations in ClinVar pages if longer than 25 characters
- Update ClinVar submission ID form
- Handle connection timeout when sending requests requests to external web services
- Validate any ClinVar submission regardless of its status
- Empty Phenopackets import crashes
- Stop Spinner on Phenopacket JSON download
### Changed
- Updated ClinVar submission instructions

## [4.61.1]
### Fixed
- Added `UMLS` as an option of `Condition ID type` in ClinVar Variant downloaded files
- Missing value for `Condition ID type` in ClinVar Variant downloaded files
- Possibility to open, close or delete a ClinVar submission even if it doesn't have an associated name
- Save SV type, ref and alt n. copies to exported ClinVar files
- Inner and outer start and stop SV coordinates not exported in ClinVar files
- ClinVar submissions page crashing when SV files don't contain breakpoint exact coordinates
- Align OMIM diagnoses with delete diagnosis button on case page
- In ClinVar form, reset condition list and customize help when condition ID changes

## [4.61]
### Added
- Filter case list by cases with variants in ClinVar submission
- Filter case list by cases containing RNA-seq data - gene_fusion_reports and sample-level tracks (splice junctions and RNA coverage)
- Additional case category `Ignored`, to be used for cases that don't fall in the existing 'inactive', 'archived', 'solved', 'prioritized' categories
- Display number of cases shown / total number of cases available for each category on Cases page
- Moved buttons to modify case status from sidebar to main case page
- Link to Mutalyzer Normalizer tool on variant's transcripts overview to retrieve official HVGS descriptions
- Option to manually load RNA MULTIQC report using the command `scout load report -t multiqc_rna`
- Load RNA MULTIQC automatically for a case if config file contains the `multiqc_rna` key/value
- Instructions in admin-guide on how to load case reports via the command line
- Possibility to filter RD variants by a specific genotype call
- Distinct colors for different inheritance models on RD Variant page
- Gene panels PDF export with case variants hits by variant type
- A couple of additional README badges for GitHub stats
- Upload and display of pipeline reference info and executable version yaml files as custom reports
- Testing CLI on hasta in PR template
### Changed
- Instructions on how to call dibs on scout-stage server in pull request template
- Deprecated CLI commands `scout load <delivery_report, gene_fusion_report, coverage_qc_report, cnv_report>` to replace them with command `scout load report -t <report type>`
- Refactored code to display and download custom case reports
- Do not export `Assertion method` and `Assertion method citation` to ClinVar submission files according to changes to ClinVar's submission spreadsheet templates.
- Simplified code to create and download ClinVar CSV files
- Colorize inheritance models badges by category on VariantS page
- `Safe variants matching` badge more visible on case page
### Fixed
- Non-admin users saving institute settings would clear loqusdb instance selection
- Layout of variant position, cytoband and type in SV variant summary
- Broken `Build Status - GitHub badge` on GitHub README page
- Visibility of text on grey badges in gene panels PDF exports
- Labels for dashboard search controls
- Dark mode visibility for ClinVar submission
- Whitespaces on outdated panel in extent report

## [4.60]
### Added
- Mitochondrial deletion signatures (mitosign) can be uploaded and shown with mtDNA report
- A `Type of analysis` column on Causatives and Validated variants pages
- List of "safe" gene panels available for matching causatives and managed variants in institute settings, to avoid secondary findings
- `svdb_origin` as a synonym for `FOUND_IN` to complement `set` for variants found by all callers
### Changed
- Hide removed gene panels by default in panels page
- Removed option for filtering cancer SVs by Tumor and Normal alt AF
- Hide links to coverage report from case dynamic HPO panel if cancer analysis
- Remove rerun emails and redirect users to the analysis order portal instead
- Updated clinical SVs igv.js track (dbVar) and added example of external track from `https://trackhubregistry.org/`
- Rewrote the ClinVar export module to simplify and add one variant at the time
- ClinVar submissions with phenotype conditions from: [OMIM, MedGen, Orphanet, MeSH, HP, MONDO]
### Fixed
- If trying to load a badly formatted .tsv file an error message is displayed.
- Avoid showing case as rerun when first attempt at case upload failed
- Dynamic autocomplete search not working on phenomodels page
- Callers added to variant when loading case
- Now possible to update managed variant from file without deleting it first
- Missing preselected chromosome when editing a managed variant
- Preselected variant type and subtype when editing a managed variant
- Typo in dbVar ClinVar track, hg19


## [4.59]
### Added
- Button to go directly to HPO SV filter variantS page from case
- `Scout-REViewer-Service` integration - show `REViewer` picture if available
- Link to HPO panel coverage overview on Case page
- Specify a confidence threshold (green|amber|red) when loading PanelApp panels
- Functional annotations in variants lists exports (all variants)
- Cancer/Normal VAFs and COSMIC ids in in variants lists exports (cancer variants)
### Changed
- Better visualization of regional annotation for long lists of genes in large SVs in Variants tables
- Order of cells in variants tables
- More evident links to gene coverage from Variant page
- Gene panels sorted by display name in the entire Case page
- Round CADD and GnomAD values in variants export files
### Fixed
- HPO filter button on SV variantS page
- Spacing between region|function cells in SVs lists
- Labels on gene panel Chanjo report
- Fixed ambiguous duplicated response headers when requesting a BAM file from /static
- Visited color link on gene coverage button (Variant page)

## [4.58.1]
### Fixed
- Case search with search strings that contain characters that can be escaped

## [4.58]
### Added
- Documentation on how to create/update PanelApp panels
- Add filter by local observations (archive) to structural variants filters
- Add more splicing consequences to SO term definitions
- Search for a specific gene in all gene panels
- Institute settings option to force show all variants on VariantS page for all cases of an institute
- Filter cases by validation pending status
- Link to The Clinical Knowledgebase (CKB) (https://ckb.jax.org/) in cancer variant's page
### Fixed
- Added a not-authorized `auto-login` fixture according to changes in Flask-Login 0.6.2
- Renamed `cache_timeout` param name of flask.send_file function to `max_age` (Flask 2.2 compliant)
- Replaced deprecated `app.config["JSON_SORT_KEYS"]` with app.json.sort_keys in app settings
- Bug in gene variants page (All SNVs and INDELs) when variant gene doesn't have a hgnc id that is found in the database
- Broken export of causatives table
- Query for genes in build 38 on `Search SNVs and INDELs` page
- Prevent typing special characters `^<>?!=\/` in case search form
- Search matching causatives also among research variants in other cases
- Links to variants in Verified variants page
- Broken filter institute cases by pinned gene
- Better visualization of long lists of genes in large SVs on Causative and Verified Variants page
- Reintroduced missing button to export Causative variants
- Better linking and display of matching causatives and managed variants
- Reduced code complexity in `scout/parse/variant/variant.py`
- Reduced complexity of code in `scout/build/variant/variant.py`

### Changed
- State that loqusdb observation is in current case if observations count is one and no cases are shown
- Better pagination and number of variants returned by queries in `Search SNVs and INDELs` page
- Refactored and simplified code used for collecting gene variants for `Search SNVs and INDELs` page
- Fix sidebar panel icons in Case view
- Fix panel spacing in Case view
- Removed unused database `sanger_ordered` and `case_id,category,rank_score` indexes (variant collection)
- Verified variants displayed in a dedicated page reachable from institute sidebar
- Unified stats in dashboard page
- Improved gene info for large SVs and cancer SVs
- Remove the unused `variant.str_variant` endpoint from variant views
- Easier editing of HPO gene panel on case page
- Assign phenotype panel less cramped on Case page
- Causatives and Verified variants pages to use the same template macro
- Allow hyphens in panel names
- Reduce resolution of example images
- Remove some animations in web gui which where rendered slow


## [4.57.4]
### Fixed
- Parsing of variant.FORMAT "DR" key in parse variant file

## [4.57.3]
### Fixed
- Export of STR verified variants
- Do not download as verified variants first verified and then reset to not validated
- Avoid duplicated lines in downloaded verified variants reflecting changes in variant validation status

## [4.57.2]
### Fixed
- Export of verified variants when variant gene has no transcripts
- HTTP 500 when visiting a the details page for a cancer variant that had been ranked with genmod

## [4.57.1]
### Fixed
- Updating/replacing a gene panel from file with a corrupted or malformed file

## [4.57]
### Added
- Display last 50 or 500 events for a user in a timeline
- Show dismiss count from other cases on matching variantS
- Save Beacon-related events in events collection
- Institute settings allow saving multiple loqusdb instances for one institute
- Display stats from multiple instances of loqusdb on variant page
- Display date and frequency of obs derived from count of local archive observations from MIP11 (requires fix in MIP)
### Changed
- Prior ACMG classifications view is no longer limited by pathogenicity
### Fixed
- Visibility of Sanger ordered badge on case page, light mode
- Some of the DataTables tables (Phenotypes and Diagnoses pages) got a bit dark in dark mode
- Remove all redundancies when displaying timeline events (some events are saved both as case-related and variant-related)
- Missing link in saved MatchMaker-related events
- Genes with mixed case gene symbols missing in PanelApp panels
- Alignment of elements on the Beacon submission modal window
- Locus info links from STR variantS page open in new browser tabs

## [4.56]
### Added
- Test for PanelApp panels loading
- `panel-umi` tag option when loading cancer analyses
### Changed
- Black text to make comments more visible in dark mode
- Loading PanelApp panels replaces pre-existing panels with same version
- Removed sidebar from Causatives page - navigation is available on the top bar for now
- Create ClinVar submissions from pinned variants list in case page
- Select which pinned variants will be included in ClinVar submission documents
### Fixed
- Remove a:visited css style from all buttons
- Update of HPO terms via command line
- Background color of `MIXED` and `PANEL-UMI` sequencing types on cases page
- Fixed regex error when searching for cases with query ending with `\ `
- Gene symbols on Causatives page lighter in dark mode
- SpliceAI tooltip of multigene variants

## [4.55]
### Changed
- Represent different tumor samples as vials in cases page
- Option to force-update the OMIM panel
### Fixed
- Low tumor purity badge alignment in cancer samples table on cancer case view
- VariantS comment popovers reactivate on hover
- Updating database genes in build 37
- ACMG classification summary hidden by sticky navbar
- Logo backgrounds fixed to white on welcome page
- Visited links turn purple again
- Style of link buttons and dropdown menus
- Update KUH and GMS logos
- Link color for Managed variants

## [4.54]
### Added
- Dark mode, using browser/OS media preference
- Allow marking case as solved without defining causative variants
- Admin users can create missing beacon datasets from the institute's settings page
- GenCC links on gene and variant pages
- Deprecation warnings when launching the app using a .yaml config file or loading cases using .ped files
### Changed
- Improved HTML syntax in case report template
- Modified message displayed when variant rank stats could not be calculated
- Expanded instructions on how to test on CG development server (cg-vm1)
- Added more somatic variant callers (Balsamic v9 SNV, develop SV)
### Fixed
- Remove load demo case command from docker-compose.yml
- Text elements being split across pages in PDF reports
- Made login password field of type `password` in LDAP login form
- Gene panels HTML select in institute's settings page
- Bootstrap upgraded to version 5
- Fix some Sourcery and SonarCloud suggestions
- Escape special characters in case search on institute and dashboard pages
- Broken case PDF reports when no Madeline pedigree image can be created
- Removed text-white links style that were invisible in new pages style
- Variants pagination after pressing "Filter variants" or "Clinical filter"
- Layout of buttons Matchmaker submission panel (case page)
- Removing cases from Matchmaker (simplified code and fixed functionality)
- Reintroduce check for missing alignment files purged from server

## [4.53]
### Added
### Changed
- Point Alamut API key docs link to new API version
- Parse dbSNP id from ID only if it says "rs", else use VEP CSQ fields
- Removed MarkupSafe from the dependencies
### Fixed
- Reintroduced loading of SVs for demo case 643595
- Successful parse of FOUND_IN should avoid GATK caller default
- All vulnerabilities flagged by SonarCloud

## [4.52]
### Added
- Demo cancer case gets loaded together with demo RD case in demo instance
- Parse REVEL_score alongside REVEL_rankscore from csq field and display it on SNV variant page
- Rank score results now show the ranking range
- cDNA and protein changes displayed on institute causatives pages
- Optional SESSION_TIMEOUT_MINUTES configuration in app config files
- Script to convert old OMIM case format (list of integers) to new format (list of dictionaries)
- Additional check for user logged in status before serving alignment files
- Download .cgh files from cancer samples table on cancer case page
- Number of documents and date of last update on genes page
### Changed
- Verify user before redirecting to IGV alignments and sashimi plots
- Build case IGV tracks starting from case and variant objects instead of passing all params in a form
- Unfreeze Werkzeug lib since Flask_login v.0.6 with bugfix has been released
- Sort gene panels by name (panelS and variant page)
- Removed unused `server.blueprints.alignviewers.unindexed_remote_static` endpoint
- User sessions to check files served by `server.blueprints.alignviewers.remote_static` endpoint
- Moved Beacon-related functions to a dedicated app extension
- Audit Filter now also loads filter displaying the variants for it
### Fixed
- Handle `attachment_filename` parameter renamed to `download_name` when Flask 2.2 will be released
- Removed cursor timeout param in cases find adapter function to avoid many code warnings
- Removed stream argument deprecation warning in tests
- Handle `no intervals found` warning in load_region test
- Beacon remove variants
- Protect remote_cors function in alignviewers view from Server-Side Request Forgery (SSRF)
- Check creation date of last document in gene collection to display when genes collection was updated last

## [4.51]
### Added
- Config file containing codecov settings for pull requests
- Add an IGV.js direct link button from case page
- Security policy file
- Hide/shade compound variants based on rank score on variantS from filter
- Chromograph legend documentation direct link
### Changed
- Updated deprecated Codecov GitHub action to v.2
- Simplified code of scout/adapter/mongo/variant
- Update IGV.js to v2.11.2
- Show summary number of variant gene panels on general report if more than 3
### Fixed
- Marrvel link for variants in genome build 38 (using liftover to build 37)
- Remove flags from codecov config file
- Fixed filter bug with high negative SPIDEX scores
- Renamed IARC TP53 button to to `TP53 Database`, modified also link since IARC has been moved to the US NCI: `https://tp53.isb-cgc.org/`
- Parsing new format of OMIM case info when exporting patients to Matchmaker
- Remove flask-debugtoolbar lib dependency that is using deprecated code and causes app to crash after new release of Jinja2 (3.1)
- Variant page crashing for cases with old OMIM terms structure (a list of integers instead of dictionary)
- Variant page crashing when creating MARRVEL link for cases with no genome build
- SpliceAI documentation link
- Fix deprecated `safe_str_cmp` import from `werkzeug.security` by freezing Werkzeug lib to v2.0 until Flask_login v.0.6 with bugfix is released
- List gene names densely in general report for SVs that contain more than 3 genes
- Show transcript ids on refseq genes on hg19 in IGV.js, using refgene source
- Display correct number of genes in general report for SVs that contain more than 32 genes
- Broken Google login after new major release of `lepture/authlib`
- Fix frequency and callers display on case general report

## [4.50.1]
### Fixed
- Show matching causative STR_repid for legacy str variants (pre Stranger hgnc_id)

## [4.50]
### Added
- Individual-specific OMIM terms
- OMIM disease descriptions in ClinVar submission form
- Add a toggle for melter rerun monitoring of cases
- Add a config option to show the rerun monitoring toggle
- Add a cli option to export cases with rerun monitoring enabled
- Add a link to STRipy for STR variants; shallow for ARX and HOXA13
- Hide by default variants only present in unaffected individuals in variants filters
- OMIM terms in general case report
- Individual-level info on OMIM and HPO terms in general case report
- PanelApp gene link among the external links on variant page
- Dashboard case filters fields help
- Filter cases by OMIM terms in cases and dashboard pages
### Fixed
- A malformed panel id request would crash with exception: now gives user warning flash with redirect
- Link to HPO resource file hosted on `http://purl.obolibrary.org`
- Gene search form when gene exists only in build 38
- Fixed odd redirect error and poor error message on missing column for gene panel csv upload
- Typo in parse variant transcripts function
- Modified keys name used to parse local observations (archived) frequencies to reflect change in MIP keys naming
- Better error handling for partly broken/timed out chanjo reports
- Broken javascript code when case Chromograph data is malformed
- Broader space for case synopsis in general report
- Show partial causatives on causatives and matching causatives panels
- Partial causative assignment in cases with no OMIM or HPO terms
- Partial causative OMIM select options in variant page
### Changed
- Slightly smaller and improved layout of content in case PDF report
- Relabel more cancer variant pages somatic for navigation
- Unify caseS nav links
- Removed unused `add_compounds` param from variant controllers function
- Changed default hg19 genome for IGV.js to legacy hg19_1kg_decoy to fix a few problematic loci
- Reduce code complexity (parse/ensembl.py)
- Silence certain fields in ClinVar export if prioritised ones exist (chrom-start-end if hgvs exist)
- Made phenotype non-mandatory when marking a variant as partial causative
- Only one phenotype condition type (OMIM or HPO) per variant is used in ClinVar submissions
- ClinVar submission variant condition prefers OMIM over HPO if available
- Use lighter version of gene objects in Omim MongoDB adapter, panels controllers, panels views and institute controllers
- Gene-variants table size is now adaptive
- Remove unused file upload on gene-variants page

## [4.49]
### Fixed
- Pydantic model types for genome_build, madeline_info, peddy_ped_check and peddy_sex_check, rank_model_version and sv_rank_model_version
- Replace `MatchMaker` with `Matchmaker` in all places visible by a user
- Save diagnosis labels along with OMIM terms in Matchmaker Exchange submission objects
- `libegl-mesa0_21.0.3-0ubuntu0.3~20.04.5_amd64.deb` lib not found by GitHub actions Docker build
- Remove unused `chromograph_image_files` and `chromograph_prefixes` keys saved when creating or updating an RD case
- Search managed variants by description and with ignore case
### Changed
- Introduced page margins on exported PDF reports
- Smaller gene fonts in downloaded HPO genes PDF reports
- Reintroduced gene coverage data in the PDF-exported general report of rare-disease cases
- Check for existence of case report files before creating sidebar links
- Better description of HPO and OMIM terms for patients submitted to Matchmaker Exchange
- Remove null non-mandatory key/values when updating a case
- Freeze WTForms<3 due to several form input rendering changes

## [4.48.1]
### Fixed
- General case PDF report for recent cases with no pedigree

## [4.48]
### Added
- Option to cancel a request for research variants in case page
### Changed
- Update igv.js to v2.10.5
- Updated example of a case delivery report
- Unfreeze cyvcf2
- Builder images used in Scout Dockerfiles
- Crash report email subject gives host name
- Export general case report to PDF using PDFKit instead of WeasyPrint
- Do not include coverage report in PDF case report since they might have different orientation
- Export cancer cases's "Coverage and QC report" to PDF using PDFKit instead of Weasyprint
- Updated cancer "Coverage and QC report" example
- Keep portrait orientation in PDF delivery report
- Export delivery report to PDF using PDFKit instead of Weasyprint
- PDF export of clinical and research HPO panels using PDFKit instead of Weasyprint
- Export gene panel report to PDF using PDFKit
- Removed WeasyPrint lib dependency

### Fixed
- Reintroduced missing links to Swegen and Beacon and dbSNP in RD variant page, summary section
- Demo delivery report orientation to fit new columns
- Missing delivery report in demo case
- Cast MNVs to SNV for test
- Export verified variants from all institutes when user is admin
- Cancer coverage and QC report not found for demo cancer case
- Pull request template instructions on how to deploy to test server
- PDF Delivery report not showing Swedac logo
- Fix code typos
- Disable codefactor raised by ESLint for javascript functions located on another file
- Loading spinner stuck after downloading a PDF gene panel report
- IGV browser crashing when file system with alignment files is not mounted

## [4.47]
### Added
- Added CADD, GnomAD and genotype calls to variantS export
### Changed
- Pull request template, to illustrate how to deploy pull request branches on cg-vm1 stage server
### Fixed
- Compiled Docker image contains a patched version (v4.9) of chanjo-report

## [4.46.1]
### Fixed
- Downloading of files generated within the app container (MT-report, verified variants, pedigrees, ..)

## [4.46]
### Added
- Created a Dockefile to be used to serve the dockerized app in production
- Modified the code to collect database params specified as env vars
- Created a GitHub action that pushes the Dockerfile-server image to Docker Hub (scout-server-stage) every time a PR is opened
- Created a GitHub action that pushes the Dockerfile-server image to Docker Hub (scout-server) every time a new release is created
- Reassign MatchMaker Exchange submission to another user when a Scout user is deleted
- Expose public API JSON gene panels endpoint, primarily to enable automated rerun checking for updates
- Add utils for dictionary type
- Filter institute cases using multiple HPO terms
- Vulture GitHub action to identify and remove unused variables and imports
### Changed
- Updated the python config file documentation in admin guide
- Case configuration parsing now uses Pydantic for improved typechecking and config handling
- Removed test matrices to speed up automatic testing of PRs
- Switch from Coveralls to Codecov to handle CI test coverage
- Speed-up CI tests by caching installation of libs and splitting tests into randomized groups using pytest-test-groups
- Improved LDAP login documentation
- Use lib flask-ldapconn instead of flask_ldap3_login> to handle ldap authentication
- Updated Managed variant documentation in user guide
- Fix and simplify creating and editing of gene panels
- Simplified gene variants search code
- Increased the height of the genes track in the IGV viewer
### Fixed
- Validate uploaded managed variant file lines, warning the user.
- Exporting validated variants with missing "genes" database key
- No results returned when searching for gene variants using a phenotype term
- Variants filtering by gene symbols file
- Make gene HGNC symbols field mandatory in gene variants page and run search only on form submit
- Make sure collaborator gene variants are still visible, even if HPO filter is used

## [4.45]
### Added
### Changed
- Start Scout also when loqusdbapi is not reachable
- Clearer definition of manual standard and custom inheritance models in gene panels
- Allow searching multiple chromosomes in filters
### Fixed
- Gene panel crashing on edit action

## [4.44]
### Added
### Changed
- Display Gene track beneath each sample track when displaying splice junctions in igv browser
- Check outdated gene symbols and update with aliases for both RD and cancer variantS
### Fixed
- Added query input check and fixed the Genes API endpoint to return a json formatted error when request is malformed
- Typo in ACMG BP6 tooltip

## [4.43.1]
### Added
- Added database index for OMIM disease term genes
### Changed
### Fixed
- Do not drop HPO terms collection when updating HPO terms via the command line
- Do not drop disease (OMIM) terms collection when updating diseases via the command line

## [4.43]
### Added
- Specify which collection(s) update/build indexes for
### Fixed
- Do not drop genes and transcripts collections when updating genes via the command line

## [4.42.1]
### Added
### Changed
### Fixed
- Freeze PyMongo lib to version<4.0 to keep supporting previous MongoDB versions
- Speed up gene panels creation and update by collecting only light gene info from database
- Avoid case page crash on Phenomizer queries timeout

## [4.42]
### Added
- Choose custom pinned variants to submit to MatchMaker Exchange
- Submit structural variant as genes to the MatchMaker Exchange
- Added function for maintainers and admins to remove gene panels
- Admins can restore deleted gene panels
- A development docker-compose file illustrating the scout/chanjo-report integration
- Show AD on variants view for cancer SV (tumor and normal)
- Cancer SV variants filter AD, AF (tumor and normal)
- Hiding the variants score column also from cancer SVs, as for the SNVs
### Changed
- Enforce same case _id and display_name when updating a case
- Enforce same individual ids, display names and affected status when updating a case
- Improved documentation for connecting to loqusdb instances (including loqusdbapi)
- Display and download HPO gene panels' gene symbols in italics
- A faster-built and lighter Docker image
- Reduce complexity of `panels` endpoint moving some code to the panels controllers
- Update requirements to use flask-ldap3-login>=0.9.17 instead of freezing WTForm
### Fixed
- Use of deprecated TextField after the upgrade of WTF to v3.0
- Freeze to WTForms to version < 3
- Remove the extra files (bed files and madeline.svg) introduced by mistake
- Cli command loading demo data in docker-compose when case custom images exist and is None
- Increased MongoDB connection serverSelectionTimeoutMS parameter to 30K (default value according to MongoDB documentation)
- Better differentiate old obs counts 0 vs N/A
- Broken cancer variants page when default gene panel was deleted
- Typo in tx_overview function in variant controllers file
- Fixed loqusdbapi SV search URL
- SV variants filtering using Decipher criterion
- Removing old gene panels that don't contain the `maintainer` key.

## [4.41.1]
### Fixed
- General reports crash for variant annotations with same variant on other cases

## [4.41]
### Added
- Extended the instructions for running the Scout Docker image (web app and cli).
- Enabled inclusion of custom images to STR variant view
### Fixed
- General case report sorting comments for variants with None genetic models
- Do not crash but redirect to variants page with error when a variant is not found for a case
- UCSC links coordinates for SV variants with start chromosome different than end chromosome
- Human readable variants name in case page for variants having start chromosome different from end chromosome
- Avoid always loading all transcripts when checking gene symbol: introduce gene captions
- Slow queries for evaluated variants on e.g. case page - use events instead
### Changed
- Rearrange variant page again, moving severity predictions down.
- More reactive layout width steps on variant page

## [4.40.1]
### Added
### Fixed
- Variants dismissed with inconsistent inheritance pattern can again be shown in general case report
- General report page for variants with genes=None
- General report crashing when variants have no panels
- Added other missing keys to case and variant dictionaries passed to general report
### Changed

## [4.40]
### Added
- A .cff citation file
- Phenotype search API endpoint
- Added pagination to phenotype API
- Extend case search to include internal MongoDB id
- Support for connecting to a MongoDB replica set (.py config files)
- Support for connecting to a MongoDB replica set (.yaml config files)
### Fixed
- Command to load the OMIM gene panel (`scout load panel --omim`)
- Unify style of pinned and causative variants' badges on case page
- Removed automatic spaces after punctuation in comments
- Remove the hardcoded number of total individuals from the variant's old observations panel
- Send delete requests to a connected Beacon using the DELETE method
- Layout of the SNV and SV variant page - move frequency up
### Changed
- Stop updating database indexes after loading exons via command line
- Display validation status badge also for not Sanger-sequenced variants
- Moved Frequencies, Severity and Local observations panels up in RD variants page
- Enabled Flask CORS to communicate CORS status to js apps
- Moved the code preparing the transcripts overview to the backend
- Refactored and filtered json data used in general case report
- Changed the database used in docker-compose file to use the official MongoDB v4.4 image
- Modified the Python (3.6, 3.8) and MongoDB (3.2, 4.4, 5.0) versions used in testing matrices (GitHub actions)
- Capitalize case search terms on institute and dashboard pages


## [4.39]
### Added
- COSMIC IDs collected from CSQ field named `COSMIC`
### Fixed
- Link to other causative variants on variant page
- Allow multiple COSMIC links for a cancer variant
- Fix floating text in severity box #2808
- Fixed MitoMap and HmtVar links for hg38 cases
- Do not open new browser tabs when downloading files
- Selectable IGV tracks on variant page
- Missing splice junctions button on variant page
- Refactor variantS representative gene selection, and use it also for cancer variant summary
### Changed
- Improve Javascript performance for displaying Chromograph images
- Make ClinVar classification more evident in cancer variant page

## [4.38]
### Added
- Option to hide Alamut button in the app config file
### Fixed
- Library deprecation warning fixed (insert is deprecated. Use insert_one or insert_many instead)
- Update genes command will not trigger an update of database indices any more
- Missing resources in temporary downloading directory when updating genes using the command line
- Restore previous variant ACMG classification in a scrollable div
- Loading spinner not stopping after downloading PDF case reports and variant list export
- Add extra Alamut links higher up on variant pages
- Improve UX for phenotypes in case page
- Filter and export of STR variants
- Update look of variants page navigation buttons
### Changed

## [4.37]
### Added
- Highlight and show version number for RefSeq MANE transcripts.
- Added integration to a rerunner service for toggling reanalysis with updated pedigree information
- SpliceAI display and parsing from VEP CSQ
- Display matching tiered variants for cancer variants
- Display a loading icon (spinner) until the page loads completely
- Display filter badges in cancer variants list
- Update genes from pre-downloaded file resources
- On login, OS, browser version and screen size are saved anonymously to understand how users are using Scout
- API returning institutes data for a given user: `/api/v1/institutes`
- API returning case data for a given institute: `/api/v1/institutes/<institute_id>/cases`
- Added GMS and Lund university hospital logos to login page
- Made display of Swedac logo configurable
- Support for displaying custom images in case view
- Individual-specific HPO terms
- Optional alamut_key in institute settings for Alamut Plus software
- Case report API endpoint
- Tooltip in case explaining that genes with genome build different than case genome build will not be added to dynamic HPO panel.
- Add DeepVariant as a caller
### Fixed
- Updated IGV to v2.8.5 to solve missing gene labels on some zoom levels
- Demo cancer case config file to load somatic SNVs and SVs only.
- Expand list of refseq trancripts in ClinVar submission form
- Renamed `All SNVs and INDELs` institute sidebar element to `Search SNVs and INDELs` and fixed its style.
- Add missing parameters to case load-config documentation
- Allow creating/editing gene panels and dynamic gene panels with genes present in genome build 38
- Bugfix broken Pytests
- Bulk dismissing variants error due to key conversion from string to integer
- Fix typo in index documentation
- Fixed crash in institute settings page if "collaborators" key is not set in database
- Don't stop Scout execution if LoqusDB call fails and print stacktrace to log
- Bug when case contains custom images with value `None`
- Bug introduced when fixing another bug in Scout-LoqusDB interaction
- Loading of OMIM diagnoses in Scout demo instance
- Remove the docker-compose with chanjo integration because it doesn't work yet.
- Fixed standard docker-compose with scout demo data and database
- Clinical variant assessments not present for pinned and causative variants on case page.
- MatchMaker matching one node at the time only
- Remove link from previously tiered variants badge in cancer variants page
- Typo in gene cell on cancer variants page
- Managed variants filter form
### Changed
- Better naming for variants buttons on cancer track (somatic, germline). Also show cancer research button if available.
- Load case with missing panels in config files, but show warning.
- Changing the (Female, Male) symbols to (F/M) letters in individuals_table and case-sma.
- Print stacktrace if case load command fails
- Added sort icon and a pointer to the cursor to all tables with sortable fields
- Moved variant, gene and panel info from the basic pane to summary panel for all variants.
- Renamed `Basics` panel to `Classify` on variant page.
- Revamped `Basics` panel to a panel dedicated to classify variants
- Revamped the summary panel to be more compact.
- Added dedicated template for cancer variants
- Removed Gene models, Gene annotations and Conservation panels for cancer variants
- Reorganized the orders of panels for variant and cancer variant views
- Added dedicated variant quality panel and removed relevant panes
- A more compact case page
- Removed OMIM genes panel
- Make genes panel, pinned variants panel, causative variants panel and ClinVar panel scrollable on case page
- Update to Scilifelab's 2020 logo
- Update Gens URL to support Gens v2.0 format
- Refactor tests for parsing case configurations
- Updated links to HPO downloadable resources
- Managed variants filtering defaults to all variant categories
- Changing the (Kind) drop-down according to (Category) drop-down in Managed variant add variant
- Moved Gens button to individuals table
- Check resource files availability before starting updating OMIM diagnoses
- Fix typo in `SHOW_OBSERVED_VARIANT_ARCHIVE` config param

## [4.36]
### Added
- Parse and save splice junction tracks from case config file
- Tooltip in observations panel, explaining that case variants with no link might be old variants, not uploaded after a case rerun
### Fixed
- Warning on overwriting variants with same position was no longer shown
- Increase the height of the dropdowns to 425px
- More indices for the case table as it grows, specifically for causatives queries
- Splice junction tracks not centered over variant genes
- Total number of research variants count
- Update variants stats in case documents every time new variants are loaded
- Bug in flashing warning messages when filtering variants
### Changed
- Clearer warning messages for genes and gene/gene-panels searches in variants filters

## [4.35]
### Added
- A new index for hgnc_symbol in the hgnc_gene collection
- A Pedigree panel in STR page
- Display Tier I and II variants in case view causatives card for cancer cases
### Fixed
- Send partial file data to igv.js when visualizing sashimi plots with splice junction tracks
- Research variants filtering by gene
- Do not attempt to populate annotations for not loaded pinned/causatives
- Add max-height to all dropdowns in filters
### Changed
- Switch off non-clinical gene warnings when filtering research variants
- Don't display OMIM disease card in case view for cancer cases
- Refactored Individuals and Causative card in case view for cancer cases
- Update and style STR case report

## [4.34]
### Added
- Saved filter lock and unlock
- Filters can optionally be marked audited, logging the filter name, user and date on the case events and general report.
- Added `ClinVar hits` and `Cosmic hits` in cancer SNVs filters
- Added `ClinVar hits` to variants filter (rare disease track)
- Load cancer demo case in docker-compose files (default and demo file)
- Inclusive-language check using [woke](https://github.com/get-woke/woke) github action
- Add link to HmtVar for mitochondrial variants (if VCF is annotated with HmtNote)
- Grey background for dismissed compounds in variants list and variant page
- Pin badge for pinned compounds in variants list and variant page
- Support LoqusDB REST API queries
- Add a docker-compose-matchmaker under scout/containers/development to test matchmaker locally
- Script to investigate consequences of symbol search bug
- Added GATK to list of SV and cancer SV callers
### Fixed
- Make MitoMap link work for hg38 again
- Export Variants feature crashing when one of the variants has no primary transcripts
- Redirect to last visited variantS page when dismissing variants from variants list
- Improved matching of SVs Loqus occurrences in other cases
- Remove padding from the list inside (Matching causatives from other cases) panel
- Pass None to get_app function in CLI base since passing script_info to app factory functions was deprecated in Flask 2.0
- Fixed failing tests due to Flask update to version 2.0
- Speed up user events view
- Causative view sort out of memory error
- Use hgnc_id for gene filter query
- Typo in case controllers displaying an error every time a patient is matched against external MatchMaker nodes
- Do not crash while attempting an update for variant documents that are too big (> 16 MB)
- Old STR causatives (and other variants) may not have HGNC symbols - fix sort lambda
- Check if gene_obj has primary_transcript before trying to access it
- Warn if a gene manually searched is in a clinical panel with an outdated name when filtering variants
- ChrPos split js not needed on STR page yet
### Changed
- Remove parsing of case `genome_version`, since it's not used anywhere downstream
- Introduce deprecation warning for Loqus configs that are not dictionaries
- SV clinical filter no longer filters out sub 100 nt variants
- Count cases in LoqusDB by variant type
- Commit pulse repo badge temporarily set to weekly
- Sort ClinVar submissions objects by ascending "Last evaluated" date
- Refactored the MatchMaker integration as an extension
- Replaced some sensitive words as suggested by woke linter
- Documentation for load-configuration rewritten.
- Add styles to MatchMaker matches table
- More detailed info on the data shared in MatchMaker submission form

## [4.33.1]
### Fixed
- Include markdown for release autodeploy docs
- Use standard inheritance model in ClinVar (https://ftp.ncbi.nlm.nih.gov/pub/GTR/standard_terms/Mode_of_inheritance.txt)
- Fix issue crash with variants that have been unflagged causative not being available in other causatives
### Added
### Changed

## [4.33]
### Fixed
- Command line crashing when updating an individual not found in database
- Dashboard page crashing when filters return no data
- Cancer variants filter by chromosome
- /api/v1/genes now searches for genes in all genome builds by default
- Upgraded igv.js to version 2.8.1 (Fixed Unparsable bed record error)
### Added
- Autodeploy docs on release
- Documentation for updating case individuals tracks
- Filter cases and dashboard stats by analysis track
### Changed
- Changed from deprecated db update method
- Pre-selected fields to run queries with in dashboard page
- Do not filter by any institute when first accessing the dashboard
- Removed OMIM panel in case view for cancer cases
- Display Tier I and II variants in case view causatives panel for cancer cases
- Refactored Individuals and Causative panels in case view for cancer cases

## [4.32.1]
### Fixed
- iSort lint check only
### Changed
- Institute cases page crashing when a case has track:Null
### Added

## [4.32]
### Added
- Load and show MITOMAP associated diseases from VCF (INFO field: MitomapAssociatedDiseases, via HmtNote)
- Show variant allele frequencies for mitochondrial variants (GRCh38 cases)
- Extend "public" json API with diseases (OMIM) and phenotypes (HPO)
- HPO gene list download now has option for clinical and non-clinical genes
- Display gene splice junctions data in sashimi plots
- Update case individuals with splice junctions tracks
- Simple Docker compose for development with local build
- Make Phenomodels subpanels collapsible
- User side documentation of cytogenomics features (Gens, Chromograph, vcf2cytosure, rhocall)
- iSort GitHub Action
- Support LoqusDB REST API queries
### Fixed
- Show other causative once, even if several events point to it
- Filtering variants by mitochondrial chromosome for cases with genome build=38
- HPO gene search button triggers any warnings for clinical / non-existing genes also on first search
- Fixed a bug in variants pages caused by MT variants without alt_frequency
- Tests for CADD score parsing function
- Fixed the look of IGV settings on SNV variant page
- Cases analyzed once shown as `rerun`
- Missing case track on case re-upload
- Fixed severity rank for SO term "regulatory region ablation"
### Changed
- Refactor according to CodeFactor - mostly reuse of duplicated code
- Phenomodels language adjustment
- Open variants in a new window (from variants page)
- Open overlapping and compound variants in a new window (from variant page)
- gnomAD link points to gnomAD v.3 (build GRCh38) for mitochondrial variants.
- Display only number of affected genes for dismissed SVs in general report
- Chromosome build check when populating the variants filter chromosome selection
- Display mitochondrial and rare diseases coverage report in cases with missing 'rare' track

## [4.31.1]
### Added
### Changed
- Remove mitochondrial and coverage report from cancer cases sidebar
### Fixed
- ClinVar page when dbSNP id is None

## [4.31]
### Added
- gnomAD annotation field in admin guide
- Export also dynamic panel genes not associated to an HPO term when downloading the HPO panel
- Primary HGNC transcript info in variant export files
- Show variant quality (QUAL field from vcf) in the variant summary
- Load/update PDF gene fusion reports (clinical and research) generated with Arriba
- Support new MANE annotations from VEP (both MANE Select and MANE Plus Clinical)
- Display on case activity the event of a user resetting all dismissed variants
- Support gnomAD population frequencies for mitochondrial variants
- Anchor links in Casedata ClinVar panels to redirect after renaming individuals
### Fixed
- Replace old docs link www.clinicalgenomics.se/scout with new https://clinical-genomics.github.io/scout
- Page formatting issues whenever case and variant comments contain extremely long strings with no spaces
- Chromograph images can be one column and have scrollbar. Removed legacy code.
- Column labels for ClinVar case submission
- Page crashing looking for LoqusDB observation when variant doesn't exist
- Missing inheritance models and custom inheritance models on newly created gene panels
- Accept only numbers in managed variants filter as position and end coordinates
- SNP id format and links in Variant page, ClinVar submission form and general report
- Case groups tooltip triggered only when mouse is on the panel header
### Changed
- A more compact case groups panel
- Added landscape orientation CSS style to cancer coverage and QC demo report
- Improve user documentation to create and save new gene panels
- Removed option to use space as separator when uploading gene panels
- Separating the columns of standard and custom inheritance models in gene panels
- Improved ClinVar instructions for users using non-English Excel

## [4.30.2]
### Added
### Fixed
- Use VEP RefSeq ID if RefSeq list is empty in RefSeq transcripts overview
- Bug creating variant links for variants with no end_chrom
### Changed

## [4.30.1]
### Added
### Fixed
- Cryptography dependency fixed to use version < 3.4
### Changed

## [4.30]
### Added
- Introduced a `reset dismiss variant` verb
- Button to reset all dismissed variants for a case
- Add black border to Chromograph ideograms
- Show ClinVar annotations on variantS page
- Added integration with GENS, copy number visualization tool
- Added a VUS label to the manual classification variant tags
- Add additional information to SNV verification emails
- Tooltips documenting manual annotations from default panels
- Case groups now show bam files from all cases on align view
### Fixed
- Center initial igv view on variant start with SNV/indels
- Don't set initial igv view to negative coordinates
- Display of GQ for SV and STR
- Parsing of AD and related info for STRs
- LoqusDB field in institute settings accepts only existing Loqus instances
- Fix DECIPHER link to work after DECIPHER migrated to GRCh38
- Removed visibility window param from igv.js genes track
- Updated HPO download URL
- Patch HPO download test correctly
- Reference size on STR hover not needed (also wrong)
- Introduced genome build check (allowed values: 37, 38, "37", "38") on case load
- Improve case searching by assignee full name
- Populating the LoqusDB select in institute settings
### Changed
- Cancer variants table header (pop freq etc)
- Only admin users can modify LoqusDB instance in Institute settings
- Style of case synopsis, variants and case comments
- Switched to igv.js 2.7.5
- Do not choke if case is missing research variants when research requested
- Count cases in LoqusDB by variant type
- Introduce deprecation warning for Loqus configs that are not dictionaries
- Improve create new gene panel form validation
- Make XM- transcripts less visible if they don't overlap with transcript refseq_id in variant page
- Color of gene panels and comments panels on cases and variant pages
- Do not choke if case is missing research variants when reserch requested

## [4.29.1]
### Added
### Fixed
- Always load STR variants regardless of RankScore threshold (hotfix)
### Changed

## [4.29]
### Added
- Added a page about migrating potentially breaking changes to the documentation
- markdown_include in development requirements file
- STR variants filter
- Display source, Z-score, inheritance pattern for STR annotations from Stranger (>0.6.1) if available
- Coverage and quality report to cancer view
### Fixed
- ACMG classification page crashing when trying to visualize a classification that was removed
- Pretty print HGVS on gene variants (URL-decode VEP)
- Broken or missing link in the documentation
- Multiple gene names in ClinVar submission form
- Inheritance model select field in ClinVar submission
- IGV.js >2.7.0 has an issue with the gene track zoom levels - temp freeze at 2.7.0
- Revert CORS-anywhere and introduce a local http proxy for cloud tracks
### Changed

## [4.28]
### Added
- Chromograph integration for displaying PNGs in case-page
- Add VAF to cancer case general report, and remove some of its unused fields
- Variants filter compatible with genome browser location strings
- Support for custom public igv tracks stored on the cloud
- Add tests to increase testing coverage
- Update case variants count after deleting variants
- Update IGV.js to latest (v2.7.4)
- Bypass igv.js CORS check using `https://github.com/Rob--W/cors-anywhere`
- Documentation on default and custom IGV.js tracks (admin docs)
- Lock phenomodels so they're editable by admins only
- Small case group assessment sharing
- Tutorial and files for deploying app on containers (Kubernetes pods)
- Canonical transcript and protein change of canonical transcript in exported variants excel sheet
- Support for Font Awesome version 6
- Submit to Beacon from case page sidebar
- Hide dismissed variants in variants pages and variants export function
- Systemd service files and instruction to deploy Scout using podman
### Fixed
- Bugfix: unused `chromgraph_prefix |tojson` removed
- Freeze coloredlogs temporarily
- Marrvel link
- Don't show TP53 link for silent or synonymous changes
- OMIM gene field accepts any custom number as OMIM gene
- Fix Pytest single quote vs double quote string
- Bug in gene variants search by similar cases and no similar case is found
- Delete unused file `userpanel.py`
- Primary transcripts in variant overview and general report
- Google OAuth2 login setup in README file
- Redirect to 'missing file'-icon if configured Chromograph file is missing
- Javascript error in case page
- Fix compound matching during variant loading for hg38
- Cancer variants view containing variants dismissed with cancer-specific reasons
- Zoom to SV variant length was missing IGV contig select
- Tooltips on case page when case has no default gene panels
### Changed
- Save case variants count in case document and not in sessions
- Style of gene panels multiselect on case page
- Collapse/expand main HPO checkboxes in phenomodel preview
- Replaced GQ (Genotype quality) with VAF (Variant allele frequency) in cancer variants GT table
- Allow loading of cancer cases with no tumor_purity field
- Truncate cDNA and protein changes in case report if longer than 20 characters


## [4.27]
### Added
- Exclude one or more variant categories when running variants delete command
### Fixed
### Changed

## [4.26.1]
### Added
### Fixed
- Links with 1-letter aa codes crash on frameshift etc
### Changed

## [4.26]
### Added
- Extend the delete variants command to print analysis date, track, institute, status and research status
- Delete variants by type of analysis (wgs|wes|panel)
- Links to cBioPortal, MutanTP53, IARC TP53, OncoKB, MyCancerGenome, CIViC
### Fixed
- Deleted variants count
### Changed
- Print output of variants delete command as a tab separated table

## [4.25]
### Added
- Command line function to remove variants from one or all cases
### Fixed
- Parse SMN None calls to None rather than False

## [4.24.1]
### Fixed
- Install requirements.txt via setup file

## [4.24]
### Added
- Institute-level phenotype models with sub-panels containing HPO and OMIM terms
- Runnable Docker demo
- Docker image build and push github action
- Makefile with shortcuts to docker commands
- Parse and save synopsis, phenotype and cohort terms from config files upon case upload
### Fixed
- Update dismissed variant status when variant dismissed key is missing
- Breakpoint two IGV button now shows correct chromosome when different from bp1
- Missing font lib in Docker image causing the PDF report download page to crash
- Sentieon Manta calls lack Somaticscore - load anyway
- ClinVar submissions crashing due to pinned variants that are not loaded
- Point ExAC pLI score to new gnomad server address
- Bug uploading cases missing phenotype terms in config file
- STRs loaded but not shown on browser page
- Bug when using adapter.variant.get_causatives with case_id without causatives
- Problem with fetching "solved" from scout export cases cli
- Better serialising of datetime and bson.ObjectId
- Added `volumes` folder to .gitignore
### Changed
- Make matching causative and managed variants foldable on case page
- Remove calls to PyMongo functions marked as deprecated in backend and frontend(as of version 3.7).
- Improved `scout update individual` command
- Export dynamic phenotypes with ordered gene lists as PDF


## [4.23]
### Added
- Save custom IGV track settings
- Show a flash message with clear info about non-valid genes when gene panel creation fails
- CNV report link in cancer case side navigation
- Return to comment section after editing, deleting or submitting a comment
- Managed variants
- MT vs 14 chromosome mean coverage stats if Scout is connected to Chanjo
### Fixed
- missing `vcf_cancer_sv` and `vcf_cancer_sv_research` to manual.
- Split ClinVar multiple clnsig values (slash-separated) and strip them of underscore for annotations without accession number
- Timeout of `All SNVs and INDELs` page when no valid gene is provided in the search
- Round CADD (MIPv9)
- Missing default panel value
- Invisible other causatives lines when other causatives lack gene symbols
### Changed
- Do not freeze mkdocs-material to version 4.6.1
- Remove pre-commit dependency

## [4.22]
### Added
- Editable cases comments
- Editable variants comments
### Fixed
- Empty variant activity panel
- STRs variants popover
- Split new ClinVar multiple significance terms for a variant
- Edit the selected comment, not the latest
### Changed
- Updated RELEASE docs.
- Pinned variants card style on the case page
- Merged `scout export exons` and `scout view exons` commands


## [4.21.2]
### Added
### Fixed
- Do not pre-filter research variants by (case-default) gene panels
- Show OMIM disease tooltip reliably
### Changed

## [4.21.1]
### Added
### Fixed
- Small change to Pop Freq column in variants ang gene panels to avoid strange text shrinking on small screens
- Direct use of HPO list for Clinical HPO SNV (and cancer SNV) filtering
- PDF coverage report redirecting to login page
### Changed
- Remove the option to dismiss single variants from all variants pages
- Bulk dismiss SNVs, SVs and cancer SNVs from variants pages

## [4.21]
### Added
- Support to configure LoqusDB per institute
- Highlight causative variants in the variants list
- Add tests. Mostly regarding building internal datatypes.
- Remove leading and trailing whitespaces from panel_name and display_name when panel is created
- Mark MANE transcript in list of transcripts in "Transcript overview" on variant page
- Show default panel name in case sidebar
- Previous buttons for variants pagination
- Adds a gh action that checks that the changelog is updated
- Adds a gh action that deploys new releases automatically to pypi
- Warn users if case default panels are outdated
- Define institute-specific gene panels for filtering in institute settings
- Use institute-specific gene panels in variants filtering
- Show somatic VAF for pinned and causative variants on case page

### Fixed
- Report pages redirect to login instead of crashing when session expires
- Variants filter loading in cancer variants page
- User, Causative and Cases tables not scaling to full page
- Improved docs for an initial production setup
- Compatibility with latest version of Black
- Fixed tests for Click>7
- Clinical filter required an extra click to Filter to return variants
- Restore pagination and shrink badges in the variants page tables
- Removing a user from the command line now inactivates the case only if user is last assignee and case is active
- Bugfix, LoqusDB per institute feature crashed when institute id was empty string
- Bugfix, LoqusDB calls where missing case count
- filter removal and upload for filters deleted from another page/other user
- Visualize outdated gene panels info in a popover instead of a tooltip in case page side panel

### Changed
- Highlight color on normal STRs in the variants table from green to blue
- Display breakpoints coordinates in verification emails only for structural variants


## [4.20]
### Added
- Display number of filtered variants vs number of total variants in variants page
- Search case by HPO terms
- Dismiss variant column in the variants tables
- Black and pre-commit packages to dev requirements

### Fixed
- Bug occurring when rerun is requested twice
- Peddy info fields in the demo config file
- Added load config safety check for multiple alignment files for one individual
- Formatting of cancer variants table
- Missing Score in SV variants table

### Changed
- Updated the documentation on how to create a new software release
- Genome build-aware cytobands coordinates
- Styling update of the Matchmaker card
- Select search type in case search form


## [4.19]

### Added
- Show internal ID for case
- Add internal ID for downloaded CGH files
- Export dynamic HPO gene list from case page
- Remove users as case assignees when their account is deleted
- Keep variants filters panel expanded when filters have been used

### Fixed
- Handle the ProxyFix ModuleNotFoundError when Werkzeug installed version is >1.0
- General report formatting issues whenever case and variant comments contain extremely long strings with no spaces

### Changed
- Created an institute wrapper page that contains list of cases, causatives, SNVs & Indels, user list, shared data and institute settings
- Display case name instead of case ID on clinVar submissions
- Changed icon of sample update in clinVar submissions


## [4.18]

### Added
- Filter cancer variants on cytoband coordinates
- Show dismiss reasons in a badge with hover for clinical variants
- Show an ellipsis if 10 cases or more to display with loqusdb matches
- A new blog post for version 4.17
- Tooltip to better describe Tumor and Normal columns in cancer variants
- Filter cancer SNVs and SVs by chromosome coordinates
- Default export of `Assertion method citation` to clinVar variants submission file
- Button to export up to 500 cancer variants, filtered or not
- Rename samples of a clinVar submission file

### Fixed
- Apply default gene panel on return to cancer variantS from variant view
- Revert to certificate checking when asking for Chanjo reports
- `scout download everything` command failing while downloading HPO terms

### Changed
- Turn tumor and normal allelic fraction to decimal numbers in tumor variants page
- Moved clinVar submissions code to the institutes blueprints
- Changed name of clinVar export files to FILENAME.Variant.csv and FILENAME.CaseData.csv
- Switched Google login libraries from Flask-OAuthlib to Authlib


## [4.17.1]

### Fixed
- Load cytobands for cases with chromosome build not "37" or "38"


## [4.17]

### Added
- COSMIC badge shown in cancer variants
- Default gene-panel in non-cancer structural view in url
- Filter SNVs and SVs by cytoband coordinates
- Filter cancer SNV variants by alt allele frequency in tumor
- Correct genome build in UCSC link from structural variant page



### Fixed
- Bug in clinVar form when variant has no gene
- Bug when sharing cases with the same institute twice
- Page crashing when removing causative variant tag
- Do not default to GATK caller when no caller info is provided for cancer SNVs


## [4.16.1]

### Fixed
- Fix the fix for handling of delivery reports for rerun cases

## [4.16]

### Added
- Adds possibility to add "lims_id" to cases. Currently only stored in database, not shown anywhere
- Adds verification comment box to SVs (previously only available for small variants)
- Scrollable pedigree panel

### Fixed
- Error caused by changes in WTForm (new release 2.3.x)
- Bug in OMIM case page form, causing the page to crash when a string was provided instead of a numerical OMIM id
- Fix Alamut link to work properly on hg38
- Better handling of delivery reports for rerun cases
- Small CodeFactor style issues: matchmaker results counting, a couple of incomplete tests and safer external xml
- Fix an issue with Phenomizer introduced by CodeFactor style changes

### Changed
- Updated the version of igv.js to 2.5.4

## [4.15.1]

### Added
- Display gene names in ClinVar submissions page
- Links to Varsome in variant transcripts table

### Fixed
- Small fixes to ClinVar submission form
- Gene panel page crash when old panel has no maintainers

## [4.15]

### Added
- Clinvar CNVs IGV track
- Gene panels can have maintainers
- Keep variant actions (dismissed, manual rank, mosaic, acmg, comments) upon variant re-upload
- Keep variant actions also on full case re-upload

### Fixed
- Fix the link to Ensembl for SV variants when genome build 38.
- Arrange information in columns on variant page
- Fix so that new cosmic identifier (COSV) is also acceptable #1304
- Fixed COSMIC tag in INFO (outside of CSQ) to be parses as well with `&` splitter.
- COSMIC stub URL changed to https://cancer.sanger.ac.uk/cosmic/search?q= instead.
- Updated to a version of IGV where bigBed tracks are visualized correctly
- Clinvar submission files are named according to the content (variant_data and case_data)
- Always show causatives from other cases in case overview
- Correct disease associations for gene symbol aliases that exist as separate genes
- Re-add "custom annotations" for SV variants
- The override ClinVar P/LP add-in in the Clinical Filter failed for new CSQ strings

### Changed
- Runs all CI checks in github actions

## [4.14.1]

### Fixed
- Error when variant found in loqusdb is not loaded for other case

## [4.14]

### Added
- Use github actions to run tests
- Adds CLI command to update individual alignments path
- Update HPO terms using downloaded definitions files
- Option to use alternative flask config when running `scout serve`
- Requirement to use loqusdb >= 2.5 if integrated

### Fixed
- Do not display Pedigree panel in cancer view
- Do not rely on internet connection and services available when running CI tests
- Variant loading assumes GATK if no caller set given and GATK filter status is seen in FILTER
- Pass genome build param all the way in order to get the right gene mappings for cases with build 38
- Parse correctly variants with zero frequency values
- Continue even if there are problems to create a region vcf
- STR and cancer variant navigation back to variants pages could fail

### Changed
- Improved code that sends requests to the external APIs
- Updates ranges for user ranks to fit todays usage
- Run coveralls on github actions instead of travis
- Run pip checks on github actions instead of coveralls
- For hg38 cases, change gnomAD link to point to version 3.0 (which is hg38 based)
- Show pinned or causative STR variants a bit more human readable

## [4.13.1]

### Added
### Fixed
- Typo that caused not all clinvar conflicting interpretations to be loaded no matter what
- Parse and retrieve clinvar annotations from VEP-annotated (VEP 97+) CSQ VCF field
- Variant clinvar significance shown as `not provided` whenever is `Uncertain significance`
- Phenomizer query crashing when case has no HPO terms assigned
- Fixed a bug affecting `All SNVs and INDELs` page when variants don't have canonical transcript
- Add gene name or id in cancer variant view

### Changed
- Cancer Variant view changed "Variant:Transcript:Exon:HGVS" to "Gene:Transcript:Exon:HGVS"

## [4.13]

### Added
- ClinVar SNVs track in IGV
- Add SMA view with SMN Copy Number data
- Easier to assign OMIM diagnoses from case page
- OMIM terms and specific OMIM term page

### Fixed
- Bug when adding a new gene to a panel
- Restored missing recent delivery reports
- Fixed style and links to other reports in case side panel
- Deleting cases using display_name and institute not deleting its variants
- Fixed bug that caused coordinates filter to override other filters
- Fixed a problem with finding some INS in loqusdb
- Layout on SV page when local observations without cases are present
- Make scout compatible with the new HPO definition files from `http://compbio.charite.de/jenkins/`
- General report visualization error when SNVs display names are very long


### Changed


## [4.12.4]

### Fixed
- Layout on SV page when local observations without cases are present

## [4.12.3]

### Fixed
- Case report when causative or pinned SVs have non null allele frequencies

## [4.12.2]

### Fixed
- SV variant links now take you to the SV variant page again
- Cancer variant view has cleaner table data entries for "N/A" data
- Pinned variant case level display hotfix for cancer and str - more on this later
- Cancer variants show correct alt/ref reads mirroring alt frequency now
- Always load all clinical STR variants even if a region load is attempted - index may be missing
- Same case repetition in variant local observations

## [4.12.1]

### Fixed
- Bug in variant.gene when gene has no HGVS description


## [4.12]

### Added
- Accepts `alignment_path` in load config to pass bam/cram files
- Display all phenotypes on variant page
- Display hgvs coordinates on pinned and causatives
- Clear panel pending changes
- Adds option to setup the database with static files
- Adds cli command to download the resources from CLI that scout needs
- Adds test files for merged somatic SV and CNV; as well as merged SNV, and INDEL part of #1279
- Allows for upload of OMIM-AUTO gene panel from static files without api-key

### Fixed
- Cancer case HPO panel variants link
- Fix so that some drop downs have correct size
- First IGV button in str variants page
- Cancer case activates on SNV variants
- Cases activate when STR variants are viewed
- Always calculate code coverage
- Pinned/Classification/comments in all types of variants pages
- Null values for panel's custom_inheritance_models
- Discrepancy between the manual disease transcripts and those in database in gene-edit page
- ACMG classification not showing for some causatives
- Fix bug which caused IGV.js to use hg19 reference files for hg38 data
- Bug when multiple bam files sources with non-null values are available


### Changed
- Renamed `requests` file to `scout_requests`
- Cancer variant view shows two, instead of four, decimals for allele and normal


## [4.11.1]

### Fixed
- Institute settings page
- Link institute settings to sharing institutes choices

## [4.11.0]

### Added
- Display locus name on STR variant page
- Alternative key `GNOMADAF_popmax` for Gnomad popmax allele frequency
- Automatic suggestions on how to improve the code on Pull Requests
- Parse GERP, phastCons and phyloP annotations from vep annotated CSQ fields
- Avoid flickering comment popovers in variant list
- Parse REVEL score from vep annotated CSQ fields
- Allow users to modify general institute settings
- Optionally format code automatically on commit
- Adds command to backup vital parts `scout export database`
- Parsing and displaying cancer SV variants from Manta annotated VCF files
- Dismiss cancer snv variants with cancer-specific options
- Add IGV.js UPD, RHO and TIDDIT coverage wig tracks.


### Fixed
- Slightly darker page background
- Fixed an issued with parsed conservation values from CSQ
- Clinvar submissions accessible to all users of an institute
- Header toolbar when on Clinvar page now shows institute name correctly
- Case should not always inactivate upon update
- Show dismissed snv cancer variants as grey on the cancer variants page
- Improved style of mappability link and local observations on variant page
- Convert all the GET requests to the igv view to POST request
- Error when updating gene panels using a file containing BOM chars
- Add/replace gene radio button not working in gene panels


## [4.10.1]

### Fixed
- Fixed issue with opening research variants
- Problem with coveralls not called by Travis CI
- Handle Biomart service down in tests


## [4.10.0]

### Added
- Rank score model in causatives page
- Exportable HPO terms from phenotypes page
- AMP guideline tiers for cancer variants
- Adds scroll for the transcript tab
- Added CLI option to query cases on time since case event was added
- Shadow clinical assessments also on research variants display
- Support for CRAM alignment files
- Improved str variants view : sorting by locus, grouped by allele.
- Delivery report PDF export
- New mosaicism tag option
- Add or modify individuals' age or tissue type from case page
- Display GC and allele depth in causatives table.
- Included primary reference transcript in general report
- Included partial causative variants in general report
- Remove dependency of loqusdb by utilising the CLI

### Fixed
- Fixed update OMIM command bug due to change in the header of the genemap2 file
- Removed Mosaic Tag from Cancer variants
- Fixes issue with unaligned table headers that comes with hidden Datatables
- Layout in general report PDF export
- Fixed issue on the case statistics view. The validation bars didn't show up when all institutes were selected. Now they do.
- Fixed missing path import by importing pathlib.Path
- Handle index inconsistencies in the update index functions
- Fixed layout problems


## [4.9.0]

### Added
- Improved MatchMaker pages, including visible patient contacts email address
- New badges for the github repo
- Links to [GENEMANIA](genemania.org)
- Sort gene panel list on case view.
- More automatic tests
- Allow loading of custom annotations in VCF using the SCOUT_CUSTOM info tag.

### Fixed
- Fix error when a gene is added to an empty dynamic gene panel
- Fix crash when attempting to add genes on incorrect format to dynamic gene panel
- Manual rank variant tags could be saved in a "Select a tag"-state, a problem in the variants view.
- Same case evaluations are no longer shown as gray previous evaluations on the variants page
- Stay on research pages, even if reset, next first buttons are pressed..
- Overlapping variants will now be visible on variant page again
- Fix missing classification comments and links in evaluations page
- All prioritized cases are shown on cases page


## [4.8.3]

### Added

### Fixed
- Bug when ordering sanger
- Improved scrolling over long list of genes/transcripts


## [4.8.2]

### Added

### Fixed
- Avoid opening extra tab for coverage report
- Fixed a problem when rank model version was saved as floats and not strings
- Fixed a problem with displaying dismiss variant reasons on the general report
- Disable load and delete filter buttons if there are no saved filters
- Fix problem with missing verifications
- Remove duplicate users and merge their data and activity


## [4.8.1]

### Added

### Fixed
- Prevent login fail for users with id defined by ObjectId and not email
- Prevent the app from crashing with `AttributeError: 'NoneType' object has no attribute 'message'`


## [4.8.0]

### Added
- Updated Scout to use Bootstrap 4.3
- New looks for Scout
- Improved dashboard using Chart.js
- Ask before inactivating a case where last assigned user leaves it
- Genes can be manually added to the dynamic gene list directly on the case page
- Dynamic gene panels can optionally be used with clinical filter, instead of default gene panel
- Dynamic gene panels get link out to chanjo-report for coverage report
- Load all clinvar variants with clinvar Pathogenic, Likely Pathogenic and Conflicting pathogenic
- Show transcripts with exon numbers for structural variants
- Case sort order can now be toggled between ascending and descending.
- Variants can be marked as partial causative if phenotype is available for case.
- Show a frequency tooltip hover for SV-variants.
- Added support for LDAP login system
- Search snv and structural variants by chromosomal coordinates
- Structural variants can be marked as partial causative if phenotype is available for case.
- Show normal and pathologic limits for STRs in the STR variants view.
- Institute level persistent variant filter settings that can be retrieved and used.
- export causative variants to Excel
- Add support for ROH, WIG and chromosome PNGs in case-view

### Fixed
- Fixed missing import for variants with comments
- Instructions on how to build docs
- Keep sanger order + verification when updating/reloading variants
- Fixed and moved broken filter actions (HPO gene panel and reset filter)
- Fixed string conversion to number
- UCSC links for structural variants are now separated per breakpoint (and whole variant where applicable)
- Reintroduced missing coverage report
- Fixed a bug preventing loading samples using the command line
- Better inheritance models customization for genes in gene panels
- STR variant page back to list button now does its one job.
- Allows to setup scout without a omim api key
- Fixed error causing "favicon not found" flash messages
- Removed flask --version from base cli
- Request rerun no longer changes case status. Active or archived cases inactivate on upload.
- Fixed missing tooltip on the cancer variants page
- Fixed weird Rank cell in variants page
- Next and first buttons order swap
- Added pagination (and POST capability) to cancer variants.
- Improves loading speed for variant page
- Problem with updating variant rank when no variants
- Improved Clinvar submission form
- General report crashing when dismissed variant has no valid dismiss code
- Also show collaborative case variants on the All variants view.
- Improved phenotype search using dataTables.js on phenotypes page
- Search and delete users with `email` instead of `_id`
- Fixed css styles so that multiselect options will all fit one column


## [4.7.3]

### Added
- RankScore can be used with VCFs for vcf_cancer files

### Fixed
- Fix issue with STR view next page button not doing its one job.

### Deleted
- Removed pileup as a bam viewing option. This is replaced by IGV


## [4.7.2]

### Added
- Show earlier ACMG classification in the variant list

### Fixed
- Fixed igv search not working due to igv.js dist 2.2.17
- Fixed searches for cases with a gene with variants pinned or marked causative.
- Load variant pages faster after fixing other causatives query
- Fixed mitochondrial report bug for variants without genes

## [4.7.1]

### Added

### Fixed
- Fixed bug on genes page


## [4.7.0]

### Added
- Export genes and gene panels in build GRCh38
- Search for cases with variants pinned or marked causative in a given gene.
- Search for cases phenotypically similar to a case also from WUI.
- Case variant searches can be limited to similar cases, matching HPO-terms,
  phenogroups and cohorts.
- De-archive reruns and flag them as 'inactive' if archived
- Sort cases by analysis_date, track or status
- Display cases in the following order: prioritized, active, inactive, archived, solved
- Assign case to user when user activates it or asks for rerun
- Case becomes inactive when it has no assignees
- Fetch refseq version from entrez and use it in clinvar form
- Load and export of exons for all genes, independent on refseq
- Documentation for loading/updating exons
- Showing SV variant annotations: SV cgh frequencies, gnomad-SV, local SV frequencies
- Showing transcripts mapping score in segmental duplications
- Handle requests to Ensembl Rest API
- Handle requests to Ensembl Rest Biomart
- STR variants view now displays GT and IGV link.
- Description field for gene panels
- Export exons in build 37 and 38 using the command line

### Fixed
- Fixes of and induced by build tests
- Fixed bug affecting variant observations in other cases
- Fixed a bug that showed wrong gene coverage in general panel PDF export
- MT report only shows variants occurring in the specific individual of the excel sheet
- Disable SSL certifcate verification in requests to chanjo
- Updates how intervaltree and pymongo is used to void deprecated functions
- Increased size of IGV sample tracks
- Optimized tests


## [4.6.1]

### Added

### Fixed
- Missing 'father' and 'mother' keys when parsing single individual cases


## [4.6.0]

### Added
- Description of Scout branching model in CONTRIBUTING doc
- Causatives in alphabetical order, display ACMG classification and filter by gene.
- Added 'external' to the list of analysis type options
- Adds functionality to display "Tissue type". Passed via load config.
- Update to IGV 2.

### Fixed
- Fixed alignment visualization and vcf2cytosure availability for demo case samples
- Fixed 3 bugs affecting SV pages visualization
- Reintroduced the --version cli option
- Fixed variants query by panel (hpo panel + gene panel).
- Downloaded MT report contains excel files with individuals' display name
- Refactored code in parsing of config files.


## [4.5.1]

### Added

### Fixed
- update requirement to use PyYaml version >= 5.1
- Safer code when loading config params in cli base


## [4.5.0]

### Added
- Search for similar cases from scout view CLI
- Scout cli is now invoked from the app object and works under the app context

### Fixed
- PyYaml dependency fixed to use version >= 5.1


## [4.4.1]

### Added
- Display SV rank model version when available

### Fixed
- Fixed upload of delivery report via API


## [4.4.0]

### Added
- Displaying more info on the Causatives page and hiding those not causative at the case level
- Add a comment text field to Sanger order request form, allowing a message to be included in the email
- MatchMaker Exchange integration
- List cases with empty synopsis, missing HPO terms and phenotype groups.
- Search for cases with open research list, or a given case status (active, inactive, archived)

### Fixed
- Variant query builder split into several functions
- Fixed delivery report load bug


## [4.3.3]

### Added
- Different individual table for cancer cases

### Fixed
- Dashboard collects validated variants from verification events instead of using 'sanger' field
- Cases shared with collaborators are visible again in cases page
- Force users to select a real institute to share cases with (actionbar select fix)


## [4.3.2]

### Added
- Dashboard data can be filtered using filters available in cases page
- Causatives for each institute are displayed on a dedicated page
- SNVs and and SVs are searchable across cases by gene and rank score
- A more complete report with validated variants is downloadable from dashboard

### Fixed
- Clinsig filter is fixed so clinsig numerical values are returned
- Split multi clinsig string values in different elements of clinsig array
- Regex to search in multi clinsig string values or multi revstat string values
- It works to upload vcf files with no variants now
- Combined Pileup and IGV alignments for SVs having variant start and stop on the same chromosome


## [4.3.1]

### Added
- Show calls from all callers even if call is not available
- Instructions to install cairo and pango libs from WeasyPrint page
- Display cases with number of variants from CLI
- Only display cases with number of variants above certain treshold. (Also CLI)
- Export of verified variants by CLI or from the dashboard
- Extend case level queries with default panels, cohorts and phenotype groups.
- Slice dashboard statistics display using case level queries
- Add a view where all variants for an institute can be searched across cases, filtering on gene and rank score. Allows searching research variants for cases that have research open.

### Fixed
- Fixed code to extract variant conservation (gerp, phyloP, phastCons)
- Visualization of PDF-exported gene panels
- Reintroduced the exon/intron number in variant verification email
- Sex and affected status is correctly displayed on general report
- Force number validation in SV filter by size
- Display ensembl transcripts when no refseq exists


## [4.3.0]

### Added
- Mosaicism tag on variants
- Show and filter on SweGen frequency for SVs
- Show annotations for STR variants
- Show all transcripts in verification email
- Added mitochondrial export
- Adds alternative to search for SVs shorter that the given length
- Look for 'bcftools' in the `set` field of VCFs
- Display digenic inheritance from OMIM
- Displays what refseq transcript that is primary in hgnc

### Fixed

- Archived panels displays the correct date (not retroactive change)
- Fixed problem with waiting times in gene panel exports
- Clinvar fiter not working with human readable clinsig values

## [4.2.2]

### Fixed
- Fixed gene panel create/modify from CSV file utf-8 decoding error
- Updating genes in gene panels now supports edit comments and entry version
- Gene panel export timeout error

## [4.2.1]

### Fixed
- Re-introduced gene name(s) in verification email subject
- Better PDF rendering for excluded variants in report
- Problem to access old case when `is_default` did not exist on a panel


## [4.2.0]

### Added
- New index on variant_id for events
- Display overlapping compounds on variants view

### Fixed
- Fixed broken clinical filter


## [4.1.4]

### Added
- Download of filtered SVs

### Fixed
- Fixed broken download of filtered variants
- Fixed visualization issue in gene panel PDF export
- Fixed bug when updating gene names in variant controller


## [4.1.3]

### Fixed
- Displays all primary transcripts


## [4.1.2]

### Added
- Option add/replace when updating a panel via CSV file
- More flexible versioning of the gene panels
- Printing coverage report on the bottom of the pdf case report
- Variant verification option for SVs
- Logs uri without pwd when connecting
- Disease-causing transcripts in case report
- Thicker lines in case report
- Supports HPO search for cases, both terms or if described in synopsis
- Adds sanger information to dashboard

### Fixed
- Use db name instead of **auth** as default for authentication
- Fixes so that reports can be generated even with many variants
- Fixed sanger validation popup to show individual variants queried by user and institute.
- Fixed problem with setting up scout
- Fixes problem when exac file is not available through broad ftp
- Fetch transcripts for correct build in `adapter.hgnc_gene`

## [4.1.1]
- Fix problem with institute authentication flash message in utils
- Fix problem with comments
- Fix problem with ensembl link


## [4.1.0]

### Added
- OMIM phenotypes to case report
- Command to download all panel app gene panels `scout load panel --panel-app`
- Links to genenames.org and omim on gene page
- Popup on gene at variants page with gene information
- reset sanger status to "Not validated" for pinned variants
- highlight cases with variants to be evaluated by Sanger on the cases page
- option to point to local reference files to the genome viewer pileup.js. Documented in `docs.admin-guide.server`
- option to export single variants in `scout export variants`
- option to load a multiqc report together with a case(add line in load config)
- added a view for searching HPO terms. It is accessed from the top left corner menu
- Updates the variants view for cancer variants. Adds a small cancer specific filter for known variants
- Adds hgvs information on cancer variants page
- Adds option to update phenotype groups from CLI

### Fixed
- Improved Clinvar to submit variants from different cases. Fixed HPO terms in casedata according to feedback
- Fixed broken link to case page from Sanger modal in cases view
- Now only cases with non empty lists of causative variants are returned in `adapter.case(has_causatives=True)`
- Can handle Tumor only samples
- Long lists of HGNC symbols are now possible. This was previously difficult with manual, uploaded or by HPO search when changing filter settings due to GET request limitations. Relevant pages now use POST requests. Adds the dynamic HPO panel as a selection on the gene panel dropdown.
- Variant filter defaults to default panels also on SV and Cancer variants pages.

## [4.0.0]

### WARNING ###

This is a major version update and will require that the backend of pre releases is updated.
Run commands:

```
$scout update genes
$scout update hpo
```

- Created a Clinvar submission tool, to speed up Clinvar submission of SNVs and SVs
- Added an analysis report page (html and PDF format) containing phenotype, gene panels and variants that are relevant to solve a case.

### Fixed
- Optimized evaluated variants to speed up creation of case report
- Moved igv and pileup viewer under a common folder
- Fixed MT alignment view pileup.js
- Fixed coordinates for SVs with start chromosome different from end chromosome
- Global comments shown across cases and institutes. Case-specific variant comments are shown only for that specific case.
- Links to clinvar submitted variants at the cases level
- Adapts clinvar parsing to new format
- Fixed problem in `scout update user` when the user object had no roles
- Makes pileup.js use online genome resources when viewing alignments. Now any instance of Scout can make use of this functionality.
- Fix ensembl link for structural variants
- Works even when cases does not have `'madeline_info'`
- Parses Polyphen in correct way again
- Fix problem with parsing gnomad from VEP

### Added
- Added a PDF export function for gene panels
- Added a "Filter and export" button to export custom-filtered SNVs to CSV file
- Dismiss SVs
- Added IGV alignments viewer
- Read delivery report path from case config or CLI command
- Filter for spidex scores
- All HPO terms are now added and fetched from the correct source (https://github.com/obophenotype/human-phenotype-ontology/blob/master/hp.obo)
- New command `scout update hpo`
- New command `scout update genes` will fetch all the latest information about genes and update them
- Load **all** variants found on chromosome **MT**
- Adds choice in cases overview do show as many cases as user like

### Removed
- pileup.min.js and pileup css are imported from a remote web location now
- All source files for HPO information, this is instead fetched directly from source
- All source files for gene information, this is instead fetched directly from source

## [3.0.0]
### Fixed
- hide pedigree panel unless it exists

## [1.5.1] - 2016-07-27
### Fixed
- look for both ".bam.bai" and ".bai" extensions

## [1.4.0] - 2016-03-22
### Added
- support for local frequency through loqusdb
- bunch of other stuff

## [1.3.0] - 2016-02-19
### Fixed
- Update query-phenomizer and add username/password

### Changed
- Update the way a case is checked for rerun-status

### Added
- Add new button to mark a case as "checked"
- Link to clinical variants _without_ 1000G annotation

## [1.2.2] - 2016-02-18
### Fixed
- avoid filtering out variants lacking ExAC and 1000G annotations

## [1.1.3] - 2015-10-01
### Fixed
- persist (clinical) filter when clicking load more
- fix #154 by robustly setting clinical filter func. terms

## [1.1.2] - 2015-09-07
### Fixed
- avoid replacing coverage report with none
- update SO terms, refactored

## [1.1.1] - 2015-08-20
### Fixed
- fetch case based on collaborator status (not owner)

## [1.1.0] - 2015-05-29
### Added
- link(s) to SNPedia based on RS-numbers
- new Jinja filter to "humanize" decimal numbers
- show gene panels in variant view
- new Jinja filter for decoding URL encoding
- add indicator to variants in list that have comments
- add variant number threshold and rank score threshold to load function
- add event methods to mongo adapter
- add tests for models
- show badge "old" if comment was written for a previous analysis

### Changed
- show cDNA change in transcript summary unless variant is exonic
- moved compounds table further up the page
- show dates for case uploads in ISO format
- moved variant comments higher up on page
- updated documentation for pages
- read in coverage report as blob in database and serve directly
- change ``OmimPhenotype`` to ``PhenotypeTerm``
- reorganize models sub-package
- move events (and comments) to separate collection
- only display prev/next links for the research list
- include variant type in breadcrumbs e.g. "Clinical variants"

### Removed
- drop dependency on moment.js

### Fixed
- show the same level of detail for all frequencies on all pages
- properly decode URL encoded symbols in amino acid/cDNA change strings
- fixed issue with wipe permissions in MongoDB
- include default gene lists in "variants" link in breadcrumbs

## [1.0.2] - 2015-05-20
### Changed
- update case fetching function

### Fixed
- handle multiple cases with same id

## [1.0.1] - 2015-04-28
### Fixed
- Fix building URL parameters in cases list Vue component

## [1.0.0] - 2015-04-12
Codename: Sara Lund

![Release 1.0](artwork/releases/release-1-0.jpg)

### Added
- Add email logging for unexpected errors
- New command line tool for deleting case

### Changed
- Much improved logging overall
- Updated documentation/usage guide
- Removed non-working IGV link

### Fixed
- Show sample display name in GT call
- Various small bug fixes
- Make it easier to hover over popups

## [0.0.2-rc1] - 2015-03-04
### Added
- add protein table for each variant
- add many more external links
- add coverage reports as PDFs

### Changed
- incorporate user feedback updates
- big refactor of load scripts

## [0.0.2-rc2] - 2015-03-04
### Changes
- add gene table with gene description
- reorganize inheritance models box

### Fixed
- avoid overwriting gene list on "research" load
- fix various bugs in external links

## [0.0.2-rc3] - 2015-03-05
### Added
- Activity log feed to variant view
- Adds protein change strings to ODM and Sanger email

### Changed
- Extract activity log component to macro

### Fixes
- Make Ensembl transcript links use archive website<|MERGE_RESOLUTION|>--- conflicted
+++ resolved
@@ -26,11 +26,8 @@
 - Increased visibility of variant callers's "Pass" or "Filtered" on the following pages: SNV variants (cancer cases), SV variants (both RD and cancer cases)
 - Names on IGV buttons, including an overview level IGV MT button
 - Cases query no longer accepts strings for the `name_query` parameter, only ImmutableMultiDict (form data)
-<<<<<<< HEAD
+- Refactor the loading of PanelApp panels to use the maintained API - Customised PanelApp GREEN panels
 - Better layout for Consequence cell on cancer SNVs page
-=======
-- Refactor the loading of PanelApp panels to use the maintained API - Customised PanelApp GREEN panels
->>>>>>> 0243a3b7
 ### Fixed
 - Empty custom_images dicts in case load config do not crash
 - Tracks missing alignment files are skipped on generating IGV views
