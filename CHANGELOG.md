--- conflicted
+++ resolved
@@ -13,11 +13,8 @@
 - Parse DROP Fraser and Outrider TSVs
 - Display omics variants - wts outliers (Fraser, Outrider)
 - Parse GNOMAD `gnomad_af` and `gnomad_popmax_af` keys from variants annotated with `echtvar`
-<<<<<<< HEAD
+- Make removed panel optionally visible to non-admin or non maintainers
 - Clickable COSMIC links on IGV tracks
-=======
-- Make removed panel optionally visible to non-admin or non maintainers
->>>>>>> cc3bf24a
 ### Changed
 - Updated igv.js to v3.0.1
 - Alphabetically sort IGV track available for custom selection
