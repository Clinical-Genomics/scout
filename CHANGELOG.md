--- conflicted
+++ resolved
@@ -23,11 +23,8 @@
 - Fixed a bug in variants pages caused by MT variants without alt_frequency
 - Tests for CADD score parsing function
 - Fixed the look of IGV settings on SNV variant page
-<<<<<<< HEAD
+- Cases analyzed once shown as `rerun`
 - Missing case track on case re-upload
-=======
-- Cases analyzed once shown as `rerun`
->>>>>>> cdd8717d
 ### Changed
 - Refactor according to CodeFactor - mostly reuse of duplicated code
 - Phenomodels language adjustment
