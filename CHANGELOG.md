# Change Log
All notable changes to this project will be documented in this file.
This project adheres to [Semantic Versioning](http://semver.org/).

About changelog [here](https://keepachangelog.com/en/1.0.0/)

## [unreleased]
### Fixed
- Release docs to include instructions for upgrading dependencies
<<<<<<< HEAD
- Avoid recurrent error by removing variant ranking settings in unranked demo case
=======
- Truncated long HGVS descriptions on cancer SNV and SNVs pages
>>>>>>> df6f7659

## [4.95]
### Added
- CCV score / temperature on case reports
- ACMG SNV classification form also accessible from SV variant page
- Simplify updating of the PanelApp Green panel from all source types in the command line interactive session
### Changed
- Clearer link to `Richards 2015` on ACMG classification section on SVs and cancer SVs variants pages
- Parse HGNC Ids directly from PanelApp when updating/downloading PanelApp panels
- Skip variant genotype matching check and just return True when matching causative is found in a case with only one individual/sample
- Reduced number of research MEI variants present in the demo case from 17K to 145 to speed up automatic tests
### Fixed
- ACMG temperature on case general report should respect term modifiers
- Missing inheritance, constraint info for genes with symbols matching other genes previous aliases with some lower case letters
- Loading of all PanelApp panels from command line
- Saving gene inheritance models when loading/updating specific/all PanelApp panels (doesn't apply to the `PanelApp Green Genes panel`)
- Save also complete penetrance status (in addition to incomplete) if available when loading specific/all PanelApp panels (does not apply to the `PanelApp Green Genes panel`)
- Variants and managed variants query by coordinates, which was returning all variants in the chromosome if start position was 0
- Compound loading matches also "chr"-containing compound variant names

## [4.94.1]
### Fixed
- Temporary directory generation for MT reports and pedigree file for case general report

## [4.94]
### Added
- Max-level provenance and Software Bill Of Materials (SBOM) to the Docker images pushed to Docker Hub
- ACMG VUS Bayesian score / temperature on case reports
- Button to filter and download case individuals/samples from institute's caseS page
### Changed
- On variant page, RefSeq transcripts panel, truncate very long protein change descriptions
- Build system changed to uv/hatchling, remove setuptools, version file, add project toml and associated files
- On variantS pages, display chromosome directly on start and end chromosome if different
- On cancer variantS pages, display allele counts and frequency the same way for SNVs and SVs (refactor macro)
- Stricter coordinate check in BND variants queries (affecting search results on SV variants page)
### Fixed
- UCSC hg38 links are updated
- Variants page tooltip errors
- Cancer variantS page had poor visibility of VAF and chromosome coordinate on causatives (green background)

## [4.93.1]
### Fixed
- Updated PyPi build GitHub action to explicitly include setuptools (for Python 3.12 distro)

## [4.93]
### Added
- ClinGen-CGC-VICC oncogenicity classification for cancer SNVs
- A warning to not to post sensitive or personal info when opening an issue
### Changed
- "Show more/less" button to toggle showing 50 (instead of 10) observed cases in LoqusDB observation panel
- Show customer id on share and revoke sharing case collapsible sidebar dialog
- Switch to python v.3.12 in Dockerfiles and automatic tests
### Fixed
- Limit the size of custom images displayed on case and variant pages and add a link to display them in full size in a new tab
- Classified variants not showing on case report when collaborator adds classification
- On variantS page, when a variant has more than one gene, then the gene panel badge reflect the panels each gene is actually in
- Updating genes on a gene panel using a file
- Link out to Horak 2020 from CCV classify page opens in new tab

## [4.92]
### Added
- PanelApp link on gene page and on gene panels description
- Add more filters to the delete variants command (institute ID and text file with list of case IDs)
### Changed
- Use the `clinicalgenomics/python3.11-venv:1.0` image everywhere in the Dockerfiles
### Fixed
- list/List typing issue on PanelApp extension module

## [4.91.2]
### Fixed
- Stranger TRGT parsing of `.` in `FORMAT.MC`
- Parse ClinVar low-penetrance info and display it alongside Pathogenic and likely pathogenic on SNVs pages
- Gene panel indexes to reflect the indexes used in production database
- Panel version check while editing the genes of a panel
- Display unknown filter tags as "danger" marked badges
- Open WTS variantS SNVs and SVs in new tabs
- PanelApp panels update documentation to reflect the latest changes in the command line
- Display panel IDs alongside panel display names on gene panels page
- Just one `Hide removed panels` checkbox for all panels on gene panels page
- Variant filters redecoration from multiple classifications crash on general case report

## [4.91.1]
### Fixed
- Update IGV.js to v3.1.0
- Columns/headings on SV variantS shifted

## [4.91]
### Added
- Variant link to Franklin in database buttons (different depending on rare or cancer track)
- MANE badges on list of variant's Genes/Transcripts/Proteins table, this way also SVs will display MANE annotations
- Export variant type and callers-related info fields when exporting variants from variantS pages
- Cases advanced search on the dashboard page
- Possibility to use only signed off panels when building the PanelApp GREEN panel
### Changed
- On genes panel page and gene panel PDF export, it's more evident which genes were newly introduced into the panel
- WTS outlier position copy button on WTS outliers page
- Update IGV.js to v3.0.9
- Managed variants VCF export more verbose on SVs
- `/api/v1/hpo-terms` returns pymongo OperationFailure errors when provided query string contains problematic characters
- When parsing variants, prioritise caller AF if set in FORMAT over recalculation from AD
- Expand the submissions information section on the ClinVar submissions page to fully display long text entries
- Jarvik et al for PP1 added to ACMG modification guidelines
- Display institute `_id` + display name on dashboard filters
- ClinVar category 8 has changed to "Conflicting classifications of pathogenicity" instead of "interpretations"
- Simplify always loading ClinVar `CLNSIG` P, LP and conflicting annotations slightly
- Increased visibility of variant callers's "Pass" or "Filtered" on the following pages: SNV variants (cancer cases), SV variants (both RD and cancer cases)
- Names on IGV buttons, including an overview level IGV MT button
- Cases query no longer accepts strings for the `name_query` parameter, only ImmutableMultiDict (form data)
- Refactor the loading of PanelApp panels to use the maintained API - Customised PanelApp GREEN panels
- Better layout for Consequence cell on cancer SNVs page
- Merged `Qual` and `Callers` cell on cancer SNVs page
### Fixed
- Empty custom_images dicts in case load config do not crash
- Tracks missing alignment files are skipped on generating IGV views
- ClinVar form to accept MedGen phenotypes
- Cancer SV variantS page spinner on variant export
- STRs variants export (do not allow null estimated variant size and repeat locus ID)
- STRs variants page when one or more variants have SweGen mean frequency but lack Short Tandem Repeat motif count
- ClinVar submission enquiry status for all submissions after the latest
- CLI scout update type hint error when running commands using Python 3.9
- Missing alignment files but present index files could crash the function creating alignment tracks for IGV display
- Fix missing "Repeat locus" info on STRs export

## [4.90.1]
### Fixed
- Parsing Matchmaker Exchange's matches dates

## [4.90]
### Added
- Link to chanjo2 MANE coverage overview on case page and panel page
- More SVI recommendation links on the ACMG page
- IGV buttons for SMN CN page
- Warnings on ACMG classifications for potentially conflicting classification pairs
- ACMG Bayesian foundation point scale after Tavtigian for variant heat profile
### Changed
- Variants query backend allows rank_score filtering
- Added script to tabulate causatives clinical filter rank
- Do not display inheritance models associated to ORPHA terms on variant page
- Moved edit and delete buttons close to gene names on gene panel page and other aesthetical fixes
- SNV VariantS page functional annotation and region annotation columns merged
- VariantS pages (not cancer) gene cells show OMIM inheritance pattern badges also without hover
- STR variantS page to show STR inheritance model without hover (fallback to OMIM for non-Stranger annotation)
- VariantS page local observation badges have counts visible also without hover
- On Matchmaker page, show number of matches together with matching attempt date
- Display all custom inheritance models, both standard and non-standard, as gathered from the gene panel information on the variant page
- Moved PanelApp-related code to distinct modules/extension
### Fixed
- Make BA1 fully stand-alone to Benign prediction
- Modifying Benign terms to "Moderate" has no effect under Richards. Ignored completely before, will retain unmodified significance now
- Extract all fields correctly when exporting a panel to file from gene panel page
- Custom updates to a gene in a panel
- Gene panel PDF export, including gene links
- Cancer SV, Fusion, MEI and Outlier filters are shown on the Institute Filters overview
- CaseS advanced search limit
- Visibility of Matchmaker Exchange matches on dark mode
- When creating a new gene panel from file, all gene fields are saved, including comments and manual inheritance models
- Downloading on gene names from EBI
- Links to gene panels on variant page, summary panel
- Exporting gene variants when one or more variants' genes are missing HGNC symbol

## [4.89.2]
## Fixed
- If OMIM gene panel gene symbols are not mapping to hgnc_id, allow fallback use of a unique gene alias

## [4.89.1]
### Fixed
- General case report crash when encountering STR variants without `source` tags
- Coloring and SV inheritance patterns on general case report

## [4.89]
### Added
- Button on SMN CN page to search variants within SMN1 and SMN2 genes
- Options for selectively updating OMICS variants (fraser, outrider) on a case
- Log users' activity to file by specifying `USERS_ACTIVITY_LOG_PATH` parameter in app config
- `Mean MT coverage`, `Mean chrom 14 coverage` and `Estimated mtDNA copy number` on MT coverage file from chanjo2 if available
- In ClinVar multistep form, preselect ACMG criteria according to the variant's ACMG classification, if available
- Subject id search from caseS page (supporting multiple sample types e.g.) - adding indexes to speed up caseS queries
- Advanced cases search to narrow down results using more than one search parameter
- Coverage report available for any case with samples containing d4 files, even if case has no associated gene panels
- RNA delivery reports
- Two new LRS SV callers (hificnv, severus)
### Changed
- Documentation for OMICS variants and updating a case
- Include both creation and deletion dates in gene panels pages
- Moved code to collect MT copy number stats for the MT report to the chanjo extension
- On the gene panelS page, show expanded gene panel version list in one column only
- IGV.js WTS loci default to zoom to a region around a variant instead of whole gene
- Refactored logging module
- Case general report no longer shows ORPHA inheritance models. OMIM models are shown colored.
- Chromosome alias tab files used in the igv.js browser, which now contain the alias for chromosome "M"
- Renamed "Comment on clinical significance" to "Comment on classification" in ClinVar multistep form
- Enable Gens CN button also for non-wgs cancer track cases
### Fixed
- Broken heading anchors in the documentation (`admin-guide/login-system.md` and `admin-guide/setup-scout.md` files)
- Avoid open login redirect attacks by always redirecting to cases page upon user login
- Stricter check of ID of gene panels to prevent file downloading vulnerability
- Removed link to the retired SPANR service. SPIDEX scores are still parsed and displayed if available from variant annotation.
- Omics variant view test coverage
- String pattern escape warnings
- Code creating Alamut links for variant genes without canonical_transcript set
- Variant delete button in ClinVar submissions page
- Broken search cases by case similarity
- Missing caller tag for TRGT

## [4.88.1]
### Fixed
- Patch update igv.js to 3.0.5

## [4.88]
### Added
- Added CoLoRSdb frequency to Pop Freq column on variantS page
- Hovertip to gene panel names with associated genes in SV variant view, when variant covers more than one gene
- RNA sample ID can be provided in case load config if different from sample_id
### Fixed
- Broken `scout setup database` command
- Update demo VCF header, adding missing keys found on variants
- Broken upload to Codecov step in Tests & Coverage GitHub action
- Tomte DROP column names have been updated (backwards compatibility preserved for main fields)
- WTS outlierS view to display correct individual IDs for cases with multiple individuals
- WTS outlierS not displayed on WTS outlierS view

## [4.87.1]
### Fixed
- Positioning and alignment of genes cell on variantS page

## [4.87]
### Added
- Option to configure RNA build on case load (default '38')
### Changed
- Tooltip on RNA alignments now shows RNA genome build version
- Updated igv.js to v3.0.4
### Fixed
- Style of "SNVs" and "SVs" buttons on WTS Outliers page
- Chromosome alias files for igv.js
- Genes track displayed also when RNA alignments are present without splice junctions track on igv browser
- Genes track displayed again when splice junction tracks are present

## [4.86.1]
### Fixed
- Loading and updating PanelApp panels, including PanelApp green

## [4.86]
### Added
- Display samples' name (tooltip) and affected status directly on caseS page
- Search SVs across all cases, in given genes
- `CLINVAR_API_URL` param can be specified in app settings to override the URL used to send ClinVar submissions to. Intended for testing.
- Support for loading and storing OMICS data
- Parse DROP Fraser and Outrider TSVs
- Display omics variants - wts outliers (Fraser, Outrider)
- Parse GNOMAD `gnomad_af` and `gnomad_popmax_af` keys from variants annotated with `echtvar`
- Make removed panel optionally visible to non-admin or non maintainers
- Parse CoLoRSdb frequencies annotated in the variant INFO field with the `colorsdb_af` key
- Download -omics variants using the `Filter and export button`
- Clickable COSMIC links on IGV tracks
- Possibility to un-audit previously audited filters
- Reverted table style and removed font awesome style from IGV template
- Case status tags displayed on dashboard case overview
### Changed
- Updated igv.js to v3.0.1
- Alphabetically sort IGV track available for custom selection
- Updated wokeignore to avoid unfixable warning
- Update Chart.js to v4.4.3
- Use tornado library version >= 6.4.1
- Fewer variants in the MEI demo file
- Switch to FontAwesome v.6 instead of using icons v.5 + kit with icons v.6
- Show time (hours and minutes) additionally to date on comments and activity panel
### Fixed
- Only add expected caller keys to variant (FOUND_IN or SVDB_ORIGIN)
- Splice junction merged track height offset in IGV.js
- Splice junction initiation crash with empty variant obj
- Splice junction variant routing for cases with WTS but without outlier data
- Variant links to ExAC, now pointing to gnomAD, since the ExAC browser is no longer available
- Style of HPO terms assigned to a case, now one phenotype per line
- RNA sashimi view rendering should work also if the gene track is user disabled
- Respect IGV tracks chosen by user in variant IGV settings

## [4.85]
### Added
- Load also genes which are missing Ensembl gene ID (72 in both builds), including immunoglobulins and fragile sites
### Changed
- Unfreeze werkzeug again
- Show "(Removed)" after removed panels in dropdown
- The REVEL score is collected as the maximum REVEL score from all of the variant's transcripts
- Parse GNOMAD POPMAX values only if they are numerical when loading variants
### Fixed
- Alphabetically sort "select default panels" dropdown menu options on case page
- Show gene panel removed status on case page
- Fixed visibility of the following buttons: remove assignee, remove pinned/causative, remove comment, remove case from group

## [4.84]
### Changed
- Clearer error message when a loqusdb query fails for an instance that initially connected
- Do not load chanjo-report module if not needed and more visible message when it fails loading
- Converted the HgncGene class into a Pydantic class
- Swap menu open and collapse indicator chevrons - down is now displayed-open, right hidden-closed
- Linters and actions now all use python 3.11
### Fixed
- Safer way to update variant genes and compounds that avoids saving temporary decorators into variants' database documents
- Link to HGNC gene report on gene page
- Case file load priority so that e.g. SNV get loaded before SV, or clinical before research, for consistent variant_id collisions

## [4.83]
### Added
- Edit ACMG classifications from variant page (only for classifications with criteria)
- Events for case CLI events (load case, update case, update individual)
- Support for loading and displaying local custom IGV tracks
- MANE IGV track to be used as a local track for igv.js (see scout demo config file)
- Optional separate MT VCFs, for `nf-core/raredisease`
### Changed
- Avoid passing verbs from CaseHandler - functions for case sample and individual in CaseEventHandler
- Hide mtDNA report and coverage report links on case sidebar for cases with WTS data only
- Modified OMIM-AUTO gene panel to include genes in both genome builds
- Moved chanjo code into a dedicated extension
- Optimise the function that collects "match-safe" genes for an institute by avoiding duplicated genes from different panels
- Users must actively select "show matching causatives/managed" on a case page to see matching numbers
- Upgraded python version from 3.8 to 3.11 in Docker images
### Fixed
- Fix several tests that relied on number of events after setup to be 0
- Removed unused load case function
- Artwork logo sync sketch with png and export svg
- Clearer exception handling on chanjo-report setup - fail early and visibly
- mtDNA report crashing when one or more samples from a case is not in the chanjo database
- Case page crashing on missing phenotype terms
- ACMG benign modifiers
- Speed up tests by caching python env correctly in Github action and adding two more test groups
- Agile issue templates were added globally to the CG-org. Adding custom issue templates to avoid exposing customers
- PanelApp panel not saving genes with empty `EnsembleGeneIds` list
- Speed up checking outdated gene panels
- Do not load research variants automatically when loading a case

## [4.82.2]
### Fixed
- Warning icon in case pages for individuals where `confirmed_sex` is false
- Show allele sizes form ExpansionHunter on STR variantS page again

## [4.82.1]
### Fixed
- Revert the installation of flask-ldapconn to use the version available on PyPI to be able to push new scout releases to PyPI

## [4.82]
### Added
- Tooltip for combined score in tables for compounds and overlapping variants
- Checkbox to filter variants by excluding genes listed in selected gene panels, files or provided as list
- STR variant information card with database links, replacing empty frequency panel
- Display paging and number of HPO terms available in the database on Phenotypes page
- On case page, typeahead hints when searching for a disease using substrings containing source ("OMIM:", "ORPHA:")
- Button to monitor the status of submissions on ClinVar Submissions page
- Option to filter cancer variants by number of observations in somatic and germline archived database
- Documentation for integrating chanjo2
- More up-to-date VEP CSQ dbNSFP frequency keys
- Parse PacBio TRGT (Tandem repeat genotyping tool) Short Tandem Repeat VCFs
### Changed
- In the case_report #panel-tables has a fixed width
- Updated IGV.js to 2.15.11
- Fusion variants in case report now contain same info as on fusion variantS page
- Block submission of somatic variants to ClinVar until we harmonise with their changed API
- Additional control on the format of conditions provided in ClinVar form
- Errors while loading managed variants from file are now displayed on the Managed Variants page
- Chanjo2 coverage button visible only when query will contain a list of HGNC gene IDs
- Use Python-Markdown directly instead of the unmaintained Flask-Markdown
- Use Markupsafe instead of long deprecated, now removed Flask Markup
- Prepare to unfreeze Werkzeug, but don't actually activate until chanjo can deal with the change
### Fixed
- Submit requests to Chanjo2 using HTML forms instead of JSON data
- `Research somatic variants` link name on caseS page
- Broken `Install the HTML 2 PDF renderer` step in a GitHub action
- Fix ClinVar form parsing to not include ":" in conditionType.id when condition conditionType.db is Orphanet
- Fix condition dropdown and pre-selection on ClinVar form for cases with associated ORPHA diagnoses
- Improved visibility of ClinVar form in dark mode
- End coordinates for indels in ClinVar form
- Diagnoses API search crashing with empty search string
- Variant's overlapping panels should show overlapping of variant genes against the latest version of the panel
- Case page crashing when case has both variants in a ClinVar submission and pinned not loaded variants
- Installation of git in second build stage of Dockerfile, allowing correct installation of libraries

## [4.81]
### Added
- Tag for somatic SV IGH-DUX4 detection samtools script
### Changed
- Upgraded Bootstrap version in reports from 4.3.1 to 5.1.3
### Fixed
- Buttons layout in HPO genes panel on case page
- Added back old variant rankscore index with different key order to help loading on demo instance
- Cancer case_report panel-table no longer contains inheritance information
- Case report pinned variants card now displays info text if all pinned variants are present in causatives
- Darkmode setting now applies to the comment-box accordion
- Typo in case report causing `cancer_rank_options is undefined` error

## [4.80]
### Added
- Support for .d4 files coverage using chanjo2 (Case page sidebar link) with test
- Link to chanjo2 coverage report and coverage gene overview on gene panel page
- Link to chanjo2 coverage report on Case page, HPO dynamic gene list
- Link to genes coverage overview report on Case page, HPO dynamic gene list
### Changed
- All links in disease table on diagnosis page now open in a new tab
- Dark mode settings applied to multi-selects on institute settings page
- Comments on case and variant pages can be viewed by expanding an accordion
- On case page information on pinned variants and variants submitted to ClinVar are displayed in the same table
- Demo case file paths are now stored as absolute paths
- Optimised indices to address slow queries
- On case page default panels are now found at the top of the table, and it can be sorted by this trait
### Fixed
- On variants page, search for variants in genes present only in build 38 returning no results
- Pin/unpin with API was not able to make event links
- A new field `Explanation for multiple conditions` is available in ClinVar for submitting variants with more than one associated condition
- Fusion genes with partners lacking gene HGNC id will still be fully loaded
- Fusion variantS export now contains fusion variant specific columns
- When Loqusdb observations count is one the table includes information on if observation was for the current or another case

## [4.79.1]
### Fixed
- Exporting variants without rank score causing page to crash
- Display custom annotations also on cancer variant page

## [4.79]
### Added
- Added tags for Sniffles and CNVpytor, two LRS SV callers
- Button on case page for displaying STR variants occurring in the dynamic HPO panel
- Display functional annotation relative to variant gene's MANE transcripts on variant summary, when available
- Links to ACMG structural variant pathogenicity classification guidelines
- Phenomodels checkboxes can now include orpha terms
- Add incidental finding to case tags
- Get an alert on caseS page when somebody validates variants you ordered Sanger sequencing for
### Changed
- In the diagnoses page genes associated with a disease are displayed using hgnc symbol instead of hgnc id
- Refactor view route to allow navigation directly to unique variant document id, improve permissions check
- Do not show MANE and MANE Plus Clinical transcripts annotated from VEP (saved in variants) but collect this info from the transcripts database collection
- Refactor view route to allow navigation directly to unique case id (in particular for gens)
- `Institutes to share cases with` on institute's settings page now displays institutes names and IDs
- View route with document id selects view template based on variant category
### Fixed
- Refactored code in cases blueprints and variant_events adapter (set diseases for partial causative variants) to use "disease" instead of "omim" to encompass also ORPHA terms
- Refactored code in `scout/parse/omim.py` and `scout/parse/disease_terms.py` to use "disease" instead of "phenotype" to differentiate from HPO terms
- Be more careful about checking access to variant on API access
- Show also ACMG VUS on general report (could be missing if not e.g. pinned)

## [4.78]
### Added
- Case status labels can be added, giving more finegrained details on a solved status (provisional, diagnostic, carrier, UPD, SMN, ...)
- New SO terms: `sequence_variant` and `coding_transcript_variant`
- More MEI specific annotation is shown on the variant page
- Parse and save MANE transcripts info when updating genes in build 38
- ClinVar submission can now be downloaded as a json file
- `Mane Select` and `Mane Plus Clinical` badges on Gene page, when available
- ClinVar submission can now be downloaded as a json file
- API endpoint to pin variant
- Display common/uncommon/rare on summary of mei variant page
### Changed
- In the ClinVar form, database and id of assertion criteria citation are now separate inputs
- Customise institute settings to be able to display all cases with a certain status on cases page (admin users)
- Renamed `Clinical Significance` to `Germline Classification` on multistep ClinVar form
- Changed the "x" in cases.utils.remove_form button text to red for better visibility in dark mode
- Update GitHub actions
- Default loglevel up to INFO, making logs with default start easier to read
- Add XTR region to PAR region definition
- Diagnoses can be searched on diagnoses page without waiting for load first
### Fixed
- Removed log info showing hgnc IDs used in variantS search
- Maintain Matchmaker Exchange and Beacon submission status when a case is re-uploaded
- Inheritance mode from ORPHA should not be confounded with the OMIM inheritance model
- Decipher link URL changes
- Refactored code in cases blueprints to use "disease" instead of "omim" to encompass also ORPHA terms

## [4.77]
### Added
- Orpha disease terms now include information on inheritance
- Case loading via .yaml config file accepts subject_id and phenotype_groups (if previously defined as constant default or added per institute)
- Possibility to submit variants associated with Orphanet conditions to ClinVar
- Option update path to .d4 files path for individuals of an existing case using the command line
- More constraint information is displayed per gene in addition to pLi: missense and LoF OE, CI (inluding LOEUF) and Z-score.
### Changed
- Introduce validation in the ClinVar multistep form to make sure users provide at least one variant-associated condition
- CLI scout update individual accepts subject_id
- Update ClinVar inheritance models to reflect changes in ClinVar submission API
- Handle variant-associated condition ID format in background when creating ClinVar submissions
- Replace the code that downloads Ensembl genes, transcripts and exons with the Schug web app
- Add more info to error log when transcript variant frequency parsing fails.
- GnomAD v4 constraint information replaces ExAC constraints (pLi).
### Fixed
- Text input of associated condition in ClinVar form now aligns to the left
- Alignment of contents in the case report has been updated
- Missing number of phenotypes and genes from case diagnoses
- Associate OMIM and/or ORPHA diagnoses with partial causatives
- Visualization of partial causatives' diagnoses on case page: style and links
- Revert style of pinned variants window on the case page
- Rename `Clinical significanc` to `Germline classification` in ClinVar submissions exported files
- Rename `Clinical significance citations` to `Classification citations` in ClinVar submissions exported files
- Rename `Comment on clinical significance` to `Comment on classification` in ClinVar submissions exported files
- Show matching partial causatives on variant page
- Matching causatives shown on case page consisting only of variant matching the default panels of the case - bug introduced since scout v4.72 (Oct 18, 2023)
- Missing somatic variant read depth leading to report division by zero

## [4.76]
### Added
- Orphacodes are visible in phenotype tables
- Pydantic validation of image paths provided in case load config file
- Info on the user which created a ClinVar submission, when available
- Associate .d4 files to case individuals when loading a case via config file
### Changed
- In diagnoses page the load of diseases are initiated by clicking a button
- Revel score, Revel rank score and SpliceAI values are also displayed in Causatives and Validated variants tables
- Remove unused functions and tests
- Analysis type and direct link from cases list for OGM cases
- Removed unused `case_obj` parameter from server/blueprints/variant/controllers/observations function
- Possibility to reset ClinVar submission ID
- Allow ClinVar submissions with custom API key for users registered as ClinVar submitters or when institute doesn't have a preset list of ClinVar submitters
- Ordered event verbs alphabetically and created ClinVar-related user events
- Removed the unused "no-variants" option from the load case command line
### Fixed
- All disease_terms have gene HGNC ids as integers when added to the scout database
- Disease_term identifiers are now prefixed with the name of the coding system
- Command line crashing with error when updating a user that doesn't exist
- Thaw coloredlogs - 15.0.1 restores errorhandler issue
- Thaw crypography - current base image and library version allow Docker builds
- Missing delete icons on phenomodels page
- Missing cryptography lib error while running Scout container on an ARM processor
- Round CADD values with many decimals on causatives and validated variants pages
- Dark-mode visibility of some fields on causatives and validated variants pages
- Clinvar submitters would be cleared when unprivileged users saved institute settings page
- Added a default empty string in cases search form to avoid None default value
- Page crashing when user tries to remove the same variant from a ClinVar submission in different browser tabs
- Update more GnomAD links to GnomAD v4 (v38 SNVs, MT vars, STRs)
- Empty cells for RNA fusion variants in Causatives and Verified variants page
- Submenu icons missing from collapsible actionbar
- The collapsible actionbar had some non-collapsing overly long entries
- Cancer observations for SVs not appearing in the variant details view
- Archived local observations not visible on cancer variantS page
- Empty Population Frequency column in the Cancer SV Variants view
- Capital letters in ClinVar events description shown on case page

## [4.75]
### Added
- Hovertip to gene panel names with associated genes in variant view, when variant covers more than one gene
- Tests for panel to genes
- Download of Orphadata en_product6 and en_product4 from CLI
- Parse and save `database_found` key/values for RNA fusion variants
- Added fusion_score, ffpm, split_reads, junction_reads and fusion_caller to the list of filters on RNA fusion variants page
- Renamed the function `get_mei_info` to `set_mei_info` to be consistent with the other functions
- Fixed removing None key/values from parsed variants
- Orphacodes are included in the database disease_terms
### Changed
- Allow use of projections when retrieving gene panels
- Do not save custom images as binary data into case and variant database documents
- Retrieve and display case and variant custom images using image's saved path
- Cases are activated by viewing FSHD and SMA reports
- Split multi-gene SNV variants into single genes when submitting to Matchmaker Exchange
- Alamut links also on the gene level, using transcript and HGVS: better for indels. Keep variant link for missing HGVS
- Thaw WTForms - explicitly coerce form decimal field entries when filters fetched from db
### Fixed
- Removed some extra characters from top of general report left over from FontAwsome fix
- Do not save fusion variants-specific key/values in other types of variants
- Alamut link for MT variants in build 38
- Convert RNA fusions variants `tool_hits` and `fusion_score` keys from string to numbers
- Fix genotype reference and alternative sequencing depths defaulting to -1 when values are 0
- DecimalFields were limited to two decimal places for several forms - lifting restrictions on AF, CADD etc.

## [4.74.1]
### Changed
- Parse and save into database also OMIM terms not associated to genes
### Fixed
- BioNano API FSHD report requests are GET in Access 1.8, were POST in 1.7
- Update more FontAwesome icons to avoid Pro icons
- Test if files still exist before attempting to load research variants
- Parsing of genotypes error, resulting in -1 values when alt or ref read depths are 0

## [4.74]
### Added
- SNVs and Indels, MEI and str variants genes have links to Decipher
- An `owner + case display name` index for cases database collection
- Test and fixtures for RNA fusion case page
- Load and display fusion variants from VCF files as the other variant types
- Option to update case document with path to mei variants (clinical and research)
### Changed
- Details on variant type and category for audit filters on case general report
- Enable Gens CN profile button also in somatic case view
- Fix case of analysis type check for Gens analysis button - only show for WGS
### Fixed
- loqusdb table no longer has empty row below each loqusid
- MatchMaker submission details page crashing because of change in date format returned by PatientMatcher
- Variant external links buttons style does not change color when visited
- Hide compounds with compounds follow filter for region or function would fail for variants in multiple genes
- Updated FontAwesome version to fix missing icons

## [4.73]
### Added
- Shortcut button for HPO panel MEI variants from case page
- Export managed variants from CLI
### Changed
- STRs visualization on case panel to emphasize abnormal repeat count and associated condition
- Removed cytoband column from STRs variant view on case report
- More long integers formatted with thin spaces, and copy to clipboard buttons added
### Fixed
- OMIM table is scrollable if higher than 700px on SV page
- Pinned variants validation badge is now red for false positives.
- Case display name defaulting to case ID when `family_name` or `display_name` are missing from case upload config file
- Expanded menu visible at screen sizes below 1000px now has background color
- The image in ClinVar howto-modal is now responsive
- Clicking on a case in case groups when case was already removed from group in another browser tab
- Page crashing when saving filters for mei variants
- Link visited color of images

## [4.72.4]
### Changed
- Automatic test mongod version increased to v7
### Fixed
- GnomAD now defaults to hg38 - change build 37 links accordingly

## [4.72.3]
### Fixed
- Somatic general case report small variant table can crash with unclassified variants

## [4.72.2]
### Changed
- A gunicorn maxrequests parameter for Docker server image - default to 1200
- STR export limit increased to 500, as for other variants
- Prevent long number wrapping and use thin spaces for separation, as per standards from SI, NIST, IUPAC, BIPM.
- Speed up case retrieval and lower memory use by projecting case queries
- Make relatedness check fails stand out a little more to new users
- Speed up case retrieval and lower memory use by projecting case queries
- Speed up variant pages by projecting only the necessary keys in disease collection query
### Fixed
- Huge memory use caused by cases and variants pages pulling complete disease documents from DB
- Do not include genes fetched from HPO terms when loading diseases
- Consider the renamed fields `Approved Symbol` -> `Approved Gene Symbol` and `Gene Symbols` -> `Gene/Locus And Other Related Symbols` when parsing OMIM terms from genemap2.txt file

## [4.72.1]
### Fixed
- Jinja filter that renders long integers
- Case cache when looking for causatives in other cases causing the server to hang

## [4.72]
### Added
- A GitHub action that checks for broken internal links in docs pages
- Link validation settings in mkdocs.yml file
- Load and display full RNA alignments on alignment viewer
- Genome build check when loading a case
- Extend event index to previous causative variants and always load them
### Fixed
- Documentation nav links for a few documents
- Slightly extended the BioNano Genomics Access integration docs
- Loading of SVs when VCF is missing the INFO.END field but has INFO.SVLEN field
- Escape protein sequence name (if available) in case general report to render special characters correctly
- CaseS HPO term searches for multiple terms works independent of order
- CaseS search regexp should not allow backslash
- CaseS cohort tags can contain whitespace and still match
- Remove diagnoses from cases even if OMIM term is not found in the database
- Parsing of disease-associated genes
- Removed an annoying warning while updating database's disease terms
- Displaying custom case images loaded with scout version <= 4.71
- Use pydantic version >=2 in requirements.txt file
### Changed
- Column width adjustment on caseS page
- Use Python 3.11 in tests
- Update some github actions
- Upgraded Pydantic to version 2
- Case validation fails on loading when associated files (alignments, VCFs and reports) are not present on disk
- Case validation fails on loading when custom images have format different then ["gif", "svg", "png", "jpg", "jpeg"]
- Custom images keys `case` and `str` in case config yaml file are renamed to `case_images` and `str_variants_images`
- Simplify and speed up case general report code
- Speed up case retrieval in case_matching_causatives
- Upgrade pymongo to version 4
- When updating disease terms, check that all terms are consistent with a DiseaseTerm model before dropping the old collection
- Better separation between modules loading HPO terms and diseases
- Deleted unused scout.build.phenotype module
- Stricter validation of mandatory genome build key when loading a case. Allowed values are ['37','38',37,38]
- Improved readability of variants length and coordinates on variantS pages

## [4.71]
### Added
- Added Balsamic keys for SweGen and loqusdb local archive frequecies, SNV and SV
- New filter option for Cancer variantS: local archive RD loqusdb
- Show annotated observations on SV variantS view, also for cancer somatic SVs
- Revel filter for variantS
- Show case default panel on caseS page
- CADD filter for Cancer Somatic SNV variantS - show score
- SpliceAI-lookup link (BROAD, shows SpliceAI and Pangolin) from variant page
- BioNano Access server API - check projects, samples and fetch FSHD reports
### Fixed
- Name of reference genome build for RNA for compatibility with IGV locus search change
- Howto to run the Docker image on Mac computers in `admin-guide/containers/container-deploy.md`
- Link to Weasyprint installation howto in README file
- Avoid filling up disk by creating a reduced VCF file for every variant that is visualized
- Remove legacy incorrectly formatted CODEOWNERS file
- Restrain variant_type requests to variantS views to "clinical" or "research"
- Visualization of cancer variants where cancer case has no affected individual
- ProteinPaint gene link (small StJude API change)
- Causative MEI variant link on causatives page
- Bionano access api settings commented out by default in Scout demo config file.
- Do not show FSHD button on freshly loaded cases without bionano_access individuals
- Truncate long variants' HGVS on causative/Clinically significant and pinned variants case panels
### Changed
- Remove function call that tracks users' browser version
- Include three more splice variant SO terms in clinical filter severe SO terms
- Drop old HPO term collection only after parsing and validation of new terms completes
- Move score to own column on Cancer Somatic SNV variantS page
- Refactored a few complex case operations, breaking out sub functionalities

## [4.70]
### Added
- Download a list of Gene Variants (max 500) resulting from SNVs and Indels search
- Variant PubMed link to search for gene symbol and any aliases
### Changed
- Clearer gnomAD values in Variants page
### Fixed
- CaseS page uniform column widths
- Include ClinVar variants into a scrollable div element on Case page
- `canonical_transcript` variable not initialized in get_hgvs function (server.blueprints.institutes.controllers.py)
- Catch and display any error while importing Phenopacket info
- Modified Docker files to use python:3.8-slim-bullseye to prevent gunicorn workers booting error

## [4.69]
### Added
- ClinVar submission howto available also on Case page
- Somatic score and filtering for somatic SV callers, if available
- Show caller as a tooltip on variantS list
### Fixed
- Crash when attempting to export phenotype from a case that had never had phenotypes
- Aesthetic fix to Causative and Pinned Variants on Case page
- Structural inconsistency for ClinVar Blueprint templates
- Updated igv.js to 2.15.8 to fix track default color bug
- Fixed release versions for actions.
- Freeze tornado below 6.3.0 for compatibility with livereload 2.6.3
- Force update variants count on case re-upload
- IGV locus search not working - add genome reference id
- Pin links to MEI variants should end up on MEI not SV variant view
- Load also matching MEI variants on forced region load
- Allow excluding MEI from case variant deletion
- Fixed the name of the assigned user when the internal user ID is different from the user email address
- Gene variantS should display gene function, region and full hgvs
### Changed
- FontAwesome integrity check fail (updated resource)
- Removed ClinVar API validation buttons in favour of direct API submission
- Improved layout of Institute settings page
- ClinVar API key and allowed submitters are set in the Institute settings page


## [4.68]
### Added
- Rare Disease Mobile Element Insertion variants view
### Changed
- Updated igv.js to 2.15.6
### Fixed
- Docker stage build pycairo.
- Restore SNV and SV rank models versions on Causatives and Verified pages
- Saving `REVEL_RANKSCORE` value in a field named `revel` in variants database documents

## [4.67]
### Added
- Prepare to filter local SV frequency
### Changed
- Speed up instituteS page loading by refactoring cases/institutes query
- Clinical Filter for SVs includes `splice_polypyrimidine_tract_variant` as a severe consequence
- Clinical Filter for SVs includes local variant frequency freeze ("old") for filtering, starting at 30 counts
- Speed up caseS page loading by adding status to index and refactoring totals count
- HPO file parsing is updated to reflect that HPO have changed a few downloadable file formats with their 230405 release.
### Fixed
- Page crashing when a user tries to edit a comment that was removed
- Warning instead of crashed page when attempting to retrieve a non-existent Phenopacket
- Fixed StJude ProteinPaint gene link (URL change)
- Freeze of werkzeug library to version<2.3 to avoid problems resulting from the consequential upgrade of the Flask lib
- Huge list of genes in case report for megabases-long structural variants.
- Fix displaying institutes without associated cases on institutes page
- Fix default panel selection on SVs in cancer case report

## [4.66]
### Changed
- Moved Phenomodels code under a dedicated blueprint
- Updated the instructions to load custom case report under admin guide
- Keep variants filter window collapsed except when user expands it to filter
### Added
- A summary table of pinned variants on the cancer case general report
- New openable matching causatives and managed variants lists for default gene panels only for convenience
### Fixed
- Gens structural variant page link individual id typo

## [4.65.2]
### Fixed
- Generating general case report with str variants containing comments

## [4.65.1]
### Fixed
- Visibility of `Gene(s)` badges on SV VariantS page
- Hide dismiss bar on SV page not working well
- Delivery report PDF download
- Saving Pipeline version file when loading a case
- Backport compatible import of importlib metadata for old python versions (<3.8)

## [4.65]
### Added
- Option to mark a ClinVar submission as submitted
- Docs on how to create/update the PanelApp green genes as a system admin
- `individual_id`-parameter to both Gens links
- Download a gene panel in TXT format from gene panel page
- Panel gene comments on variant page: genes in panels can have comments that describe the gene in a panel context
### Changed
- Always show each case category on caseS page, even if 0 cases in total or after current query
- Improved sorting of ClinVar submissions
- Pre-populate SV type select in ClinVar submission form, when possible
- Show comment badges in related comments tables on general report
- Updated version of several GitHub actions
- Migrate from deprecated `pkg_resources` lib to `importlib_resources`
- Dismiss bar on variantS pages is thinner.
- Dismiss bar on variantS pages can be toggled open or closed for the duration of a login session.
### Fixed
- Fixed Sanger order / Cancel order modal close buttons
- Visibility of SV type in ClinVar submission form
- Fixed a couple of creations where now was called twice, so updated_at and created_at could differ
- Deprecated Ubuntu version 18.04 in one GitHub action
- Panels that have been removed (hidden) should not be visible in views where overlapping gene panels for genes are shown
- Gene panel test pointing to the right function

## [4.64]
### Added
- Create/Update a gene panel containing all PanelApp green genes (`scout update panelapp-green -i <cust_id>`)
- Links for ACMG pathogenicity impact modification on the ACMG classification page
### Changed
- Open local observation matching cases in new windows
### Fixed
- Matching manual ranked variants are now shown also on the somatic variant page
- VarSome links to hg19/GRCh37
- Managed variants filter settings lost when navigating to additional pages
- Collect the right variant category after submitting filter form from research variantS page
- Beacon links are templated and support variants in genome build 38

## [4.63]
### Added
- Display data sharing info for ClinVar, Matchmaker Exchange and Beacon in a dedicated column on Cases page
- Test for `commands.download.omim.print_omim`
- Display dismissed variants comments on general case report
- Modify ACMG pathogenicity impact (most commonly PVS1, PS3) based on strength of evidence with lab director's professional judgement
- REViewer button on STR variant page
- Alamut institution parameter in institute settings for Alamut Visual Plus software
- Added Manual Ranks Risk Factor, Likely Risk Factor and Uncertain Risk Factor
- Display matching manual ranks from previous cases the user has access to on VariantS and Variant pages
- Link to gnomAD gene SVs v2.1 for SV variants with gnomAD frequency
- Support for nf-core/rnafusion reports
### Changed
- Display chrY for sex unknown
- Deprecate legacy scout_load() method API call.
- Message shown when variant tag is updated for a variant
- When all ACMG classifications are deleted from a variant, the current variant classification status is also reset.
- Refactored the functions that collect causative variants
- Removed `scripts/generate_test_data.py`
### Fixed
- Default IGV tracks (genes, ClinVar, ClinVar CNVs) showing even if user unselects them all
- Freeze Flask-Babel below v3.0 due to issue with a locale decorator
- Thaw Flask-Babel and fix according to v3 standard. Thank you @TkTech!
- Show matching causatives on somatic structural variant page
- Visibility of gene names and functional annotations on Causatives/Verified pages
- Panel version can be manually set to floating point numbers, when modified
- Causatives page showing also non-causative variants matching causatives in other cases
- ClinVar form submission for variants with no selected transcript and HGVS
- Validating and submitting ClinVar objects not containing both Variant and Casedata info

## [4.62.1]
### Fixed
- Case page crashing when adding a case to a group without providing a valid case name

## [4.62]
### Added
- Validate ClinVar submission objects using the ClinVar API
- Wrote tests for case and variant API endpoints
- Create ClinVar submissions from Scout using the ClinVar API
- Export Phenopacket for affected individual
- Import Phenopacket from JSON file or Phenopacket API backend server
- Use the new case name option for GENS requests
- Pre-validate refseq:HGVS items using VariantValidator in ClinVar submission form
### Fixed
- Fallback for empty alignment index for REViewer service
- Source link out for MIP 11.1 reference STR annotation
- Avoid duplicate causatives and pinned variants
- ClinVar clinical significance displays only the ACMG terms when user selects ACMG 2015 as assertion criteria
- Spacing between icon and text on Beacon and MatchMaker links on case page sidebar
- Truncate IDs and HGVS representations in ClinVar pages if longer than 25 characters
- Update ClinVar submission ID form
- Handle connection timeout when sending requests requests to external web services
- Validate any ClinVar submission regardless of its status
- Empty Phenopackets import crashes
- Stop Spinner on Phenopacket JSON download
### Changed
- Updated ClinVar submission instructions

## [4.61.1]
### Fixed
- Added `UMLS` as an option of `Condition ID type` in ClinVar Variant downloaded files
- Missing value for `Condition ID type` in ClinVar Variant downloaded files
- Possibility to open, close or delete a ClinVar submission even if it doesn't have an associated name
- Save SV type, ref and alt n. copies to exported ClinVar files
- Inner and outer start and stop SV coordinates not exported in ClinVar files
- ClinVar submissions page crashing when SV files don't contain breakpoint exact coordinates
- Align OMIM diagnoses with delete diagnosis button on case page
- In ClinVar form, reset condition list and customize help when condition ID changes

## [4.61]
### Added
- Filter case list by cases with variants in ClinVar submission
- Filter case list by cases containing RNA-seq data - gene_fusion_reports and sample-level tracks (splice junctions and RNA coverage)
- Additional case category `Ignored`, to be used for cases that don't fall in the existing 'inactive', 'archived', 'solved', 'prioritized' categories
- Display number of cases shown / total number of cases available for each category on Cases page
- Moved buttons to modify case status from sidebar to main case page
- Link to Mutalyzer Normalizer tool on variant's transcripts overview to retrieve official HVGS descriptions
- Option to manually load RNA MULTIQC report using the command `scout load report -t multiqc_rna`
- Load RNA MULTIQC automatically for a case if config file contains the `multiqc_rna` key/value
- Instructions in admin-guide on how to load case reports via the command line
- Possibility to filter RD variants by a specific genotype call
- Distinct colors for different inheritance models on RD Variant page
- Gene panels PDF export with case variants hits by variant type
- A couple of additional README badges for GitHub stats
- Upload and display of pipeline reference info and executable version yaml files as custom reports
- Testing CLI on hasta in PR template
### Changed
- Instructions on how to call dibs on scout-stage server in pull request template
- Deprecated CLI commands `scout load <delivery_report, gene_fusion_report, coverage_qc_report, cnv_report>` to replace them with command `scout load report -t <report type>`
- Refactored code to display and download custom case reports
- Do not export `Assertion method` and `Assertion method citation` to ClinVar submission files according to changes to ClinVar's submission spreadsheet templates.
- Simplified code to create and download ClinVar CSV files
- Colorize inheritance models badges by category on VariantS page
- `Safe variants matching` badge more visible on case page
### Fixed
- Non-admin users saving institute settings would clear loqusdb instance selection
- Layout of variant position, cytoband and type in SV variant summary
- Broken `Build Status - GitHub badge` on GitHub README page
- Visibility of text on grey badges in gene panels PDF exports
- Labels for dashboard search controls
- Dark mode visibility for ClinVar submission
- Whitespaces on outdated panel in extent report

## [4.60]
### Added
- Mitochondrial deletion signatures (mitosign) can be uploaded and shown with mtDNA report
- A `Type of analysis` column on Causatives and Validated variants pages
- List of "safe" gene panels available for matching causatives and managed variants in institute settings, to avoid secondary findings
- `svdb_origin` as a synonym for `FOUND_IN` to complement `set` for variants found by all callers
### Changed
- Hide removed gene panels by default in panels page
- Removed option for filtering cancer SVs by Tumor and Normal alt AF
- Hide links to coverage report from case dynamic HPO panel if cancer analysis
- Remove rerun emails and redirect users to the analysis order portal instead
- Updated clinical SVs igv.js track (dbVar) and added example of external track from `https://trackhubregistry.org/`
- Rewrote the ClinVar export module to simplify and add one variant at the time
- ClinVar submissions with phenotype conditions from: [OMIM, MedGen, Orphanet, MeSH, HP, MONDO]
### Fixed
- If trying to load a badly formatted .tsv file an error message is displayed.
- Avoid showing case as rerun when first attempt at case upload failed
- Dynamic autocomplete search not working on phenomodels page
- Callers added to variant when loading case
- Now possible to update managed variant from file without deleting it first
- Missing preselected chromosome when editing a managed variant
- Preselected variant type and subtype when editing a managed variant
- Typo in dbVar ClinVar track, hg19


## [4.59]
### Added
- Button to go directly to HPO SV filter variantS page from case
- `Scout-REViewer-Service` integration - show `REViewer` picture if available
- Link to HPO panel coverage overview on Case page
- Specify a confidence threshold (green|amber|red) when loading PanelApp panels
- Functional annotations in variants lists exports (all variants)
- Cancer/Normal VAFs and COSMIC ids in in variants lists exports (cancer variants)
### Changed
- Better visualization of regional annotation for long lists of genes in large SVs in Variants tables
- Order of cells in variants tables
- More evident links to gene coverage from Variant page
- Gene panels sorted by display name in the entire Case page
- Round CADD and GnomAD values in variants export files
### Fixed
- HPO filter button on SV variantS page
- Spacing between region|function cells in SVs lists
- Labels on gene panel Chanjo report
- Fixed ambiguous duplicated response headers when requesting a BAM file from /static
- Visited color link on gene coverage button (Variant page)

## [4.58.1]
### Fixed
- Case search with search strings that contain characters that can be escaped

## [4.58]
### Added
- Documentation on how to create/update PanelApp panels
- Add filter by local observations (archive) to structural variants filters
- Add more splicing consequences to SO term definitions
- Search for a specific gene in all gene panels
- Institute settings option to force show all variants on VariantS page for all cases of an institute
- Filter cases by validation pending status
- Link to The Clinical Knowledgebase (CKB) (https://ckb.jax.org/) in cancer variant's page
### Fixed
- Added a not-authorized `auto-login` fixture according to changes in Flask-Login 0.6.2
- Renamed `cache_timeout` param name of flask.send_file function to `max_age` (Flask 2.2 compliant)
- Replaced deprecated `app.config["JSON_SORT_KEYS"]` with app.json.sort_keys in app settings
- Bug in gene variants page (All SNVs and INDELs) when variant gene doesn't have a hgnc id that is found in the database
- Broken export of causatives table
- Query for genes in build 38 on `Search SNVs and INDELs` page
- Prevent typing special characters `^<>?!=\/` in case search form
- Search matching causatives also among research variants in other cases
- Links to variants in Verified variants page
- Broken filter institute cases by pinned gene
- Better visualization of long lists of genes in large SVs on Causative and Verified Variants page
- Reintroduced missing button to export Causative variants
- Better linking and display of matching causatives and managed variants
- Reduced code complexity in `scout/parse/variant/variant.py`
- Reduced complexity of code in `scout/build/variant/variant.py`

### Changed
- State that loqusdb observation is in current case if observations count is one and no cases are shown
- Better pagination and number of variants returned by queries in `Search SNVs and INDELs` page
- Refactored and simplified code used for collecting gene variants for `Search SNVs and INDELs` page
- Fix sidebar panel icons in Case view
- Fix panel spacing in Case view
- Removed unused database `sanger_ordered` and `case_id,category,rank_score` indexes (variant collection)
- Verified variants displayed in a dedicated page reachable from institute sidebar
- Unified stats in dashboard page
- Improved gene info for large SVs and cancer SVs
- Remove the unused `variant.str_variant` endpoint from variant views
- Easier editing of HPO gene panel on case page
- Assign phenotype panel less cramped on Case page
- Causatives and Verified variants pages to use the same template macro
- Allow hyphens in panel names
- Reduce resolution of example images
- Remove some animations in web gui which where rendered slow


## [4.57.4]
### Fixed
- Parsing of variant.FORMAT "DR" key in parse variant file

## [4.57.3]
### Fixed
- Export of STR verified variants
- Do not download as verified variants first verified and then reset to not validated
- Avoid duplicated lines in downloaded verified variants reflecting changes in variant validation status

## [4.57.2]
### Fixed
- Export of verified variants when variant gene has no transcripts
- HTTP 500 when visiting a the details page for a cancer variant that had been ranked with genmod

## [4.57.1]
### Fixed
- Updating/replacing a gene panel from file with a corrupted or malformed file

## [4.57]
### Added
- Display last 50 or 500 events for a user in a timeline
- Show dismiss count from other cases on matching variantS
- Save Beacon-related events in events collection
- Institute settings allow saving multiple loqusdb instances for one institute
- Display stats from multiple instances of loqusdb on variant page
- Display date and frequency of obs derived from count of local archive observations from MIP11 (requires fix in MIP)
### Changed
- Prior ACMG classifications view is no longer limited by pathogenicity
### Fixed
- Visibility of Sanger ordered badge on case page, light mode
- Some of the DataTables tables (Phenotypes and Diagnoses pages) got a bit dark in dark mode
- Remove all redundancies when displaying timeline events (some events are saved both as case-related and variant-related)
- Missing link in saved MatchMaker-related events
- Genes with mixed case gene symbols missing in PanelApp panels
- Alignment of elements on the Beacon submission modal window
- Locus info links from STR variantS page open in new browser tabs

## [4.56]
### Added
- Test for PanelApp panels loading
- `panel-umi` tag option when loading cancer analyses
### Changed
- Black text to make comments more visible in dark mode
- Loading PanelApp panels replaces pre-existing panels with same version
- Removed sidebar from Causatives page - navigation is available on the top bar for now
- Create ClinVar submissions from pinned variants list in case page
- Select which pinned variants will be included in ClinVar submission documents
### Fixed
- Remove a:visited css style from all buttons
- Update of HPO terms via command line
- Background color of `MIXED` and `PANEL-UMI` sequencing types on cases page
- Fixed regex error when searching for cases with query ending with `\ `
- Gene symbols on Causatives page lighter in dark mode
- SpliceAI tooltip of multigene variants

## [4.55]
### Changed
- Represent different tumor samples as vials in cases page
- Option to force-update the OMIM panel
### Fixed
- Low tumor purity badge alignment in cancer samples table on cancer case view
- VariantS comment popovers reactivate on hover
- Updating database genes in build 37
- ACMG classification summary hidden by sticky navbar
- Logo backgrounds fixed to white on welcome page
- Visited links turn purple again
- Style of link buttons and dropdown menus
- Update KUH and GMS logos
- Link color for Managed variants

## [4.54]
### Added
- Dark mode, using browser/OS media preference
- Allow marking case as solved without defining causative variants
- Admin users can create missing beacon datasets from the institute's settings page
- GenCC links on gene and variant pages
- Deprecation warnings when launching the app using a .yaml config file or loading cases using .ped files
### Changed
- Improved HTML syntax in case report template
- Modified message displayed when variant rank stats could not be calculated
- Expanded instructions on how to test on CG development server (cg-vm1)
- Added more somatic variant callers (Balsamic v9 SNV, develop SV)
### Fixed
- Remove load demo case command from docker-compose.yml
- Text elements being split across pages in PDF reports
- Made login password field of type `password` in LDAP login form
- Gene panels HTML select in institute's settings page
- Bootstrap upgraded to version 5
- Fix some Sourcery and SonarCloud suggestions
- Escape special characters in case search on institute and dashboard pages
- Broken case PDF reports when no Madeline pedigree image can be created
- Removed text-white links style that were invisible in new pages style
- Variants pagination after pressing "Filter variants" or "Clinical filter"
- Layout of buttons Matchmaker submission panel (case page)
- Removing cases from Matchmaker (simplified code and fixed functionality)
- Reintroduce check for missing alignment files purged from server

## [4.53]
### Added
### Changed
- Point Alamut API key docs link to new API version
- Parse dbSNP id from ID only if it says "rs", else use VEP CSQ fields
- Removed MarkupSafe from the dependencies
### Fixed
- Reintroduced loading of SVs for demo case 643595
- Successful parse of FOUND_IN should avoid GATK caller default
- All vulnerabilities flagged by SonarCloud

## [4.52]
### Added
- Demo cancer case gets loaded together with demo RD case in demo instance
- Parse REVEL_score alongside REVEL_rankscore from csq field and display it on SNV variant page
- Rank score results now show the ranking range
- cDNA and protein changes displayed on institute causatives pages
- Optional SESSION_TIMEOUT_MINUTES configuration in app config files
- Script to convert old OMIM case format (list of integers) to new format (list of dictionaries)
- Additional check for user logged in status before serving alignment files
- Download .cgh files from cancer samples table on cancer case page
- Number of documents and date of last update on genes page
### Changed
- Verify user before redirecting to IGV alignments and sashimi plots
- Build case IGV tracks starting from case and variant objects instead of passing all params in a form
- Unfreeze Werkzeug lib since Flask_login v.0.6 with bugfix has been released
- Sort gene panels by name (panelS and variant page)
- Removed unused `server.blueprints.alignviewers.unindexed_remote_static` endpoint
- User sessions to check files served by `server.blueprints.alignviewers.remote_static` endpoint
- Moved Beacon-related functions to a dedicated app extension
- Audit Filter now also loads filter displaying the variants for it
### Fixed
- Handle `attachment_filename` parameter renamed to `download_name` when Flask 2.2 will be released
- Removed cursor timeout param in cases find adapter function to avoid many code warnings
- Removed stream argument deprecation warning in tests
- Handle `no intervals found` warning in load_region test
- Beacon remove variants
- Protect remote_cors function in alignviewers view from Server-Side Request Forgery (SSRF)
- Check creation date of last document in gene collection to display when genes collection was updated last

## [4.51]
### Added
- Config file containing codecov settings for pull requests
- Add an IGV.js direct link button from case page
- Security policy file
- Hide/shade compound variants based on rank score on variantS from filter
- Chromograph legend documentation direct link
### Changed
- Updated deprecated Codecov GitHub action to v.2
- Simplified code of scout/adapter/mongo/variant
- Update IGV.js to v2.11.2
- Show summary number of variant gene panels on general report if more than 3
### Fixed
- Marrvel link for variants in genome build 38 (using liftover to build 37)
- Remove flags from codecov config file
- Fixed filter bug with high negative SPIDEX scores
- Renamed IARC TP53 button to to `TP53 Database`, modified also link since IARC has been moved to the US NCI: `https://tp53.isb-cgc.org/`
- Parsing new format of OMIM case info when exporting patients to Matchmaker
- Remove flask-debugtoolbar lib dependency that is using deprecated code and causes app to crash after new release of Jinja2 (3.1)
- Variant page crashing for cases with old OMIM terms structure (a list of integers instead of dictionary)
- Variant page crashing when creating MARRVEL link for cases with no genome build
- SpliceAI documentation link
- Fix deprecated `safe_str_cmp` import from `werkzeug.security` by freezing Werkzeug lib to v2.0 until Flask_login v.0.6 with bugfix is released
- List gene names densely in general report for SVs that contain more than 3 genes
- Show transcript ids on refseq genes on hg19 in IGV.js, using refgene source
- Display correct number of genes in general report for SVs that contain more than 32 genes
- Broken Google login after new major release of `lepture/authlib`
- Fix frequency and callers display on case general report

## [4.50.1]
### Fixed
- Show matching causative STR_repid for legacy str variants (pre Stranger hgnc_id)

## [4.50]
### Added
- Individual-specific OMIM terms
- OMIM disease descriptions in ClinVar submission form
- Add a toggle for melter rerun monitoring of cases
- Add a config option to show the rerun monitoring toggle
- Add a cli option to export cases with rerun monitoring enabled
- Add a link to STRipy for STR variants; shallow for ARX and HOXA13
- Hide by default variants only present in unaffected individuals in variants filters
- OMIM terms in general case report
- Individual-level info on OMIM and HPO terms in general case report
- PanelApp gene link among the external links on variant page
- Dashboard case filters fields help
- Filter cases by OMIM terms in cases and dashboard pages
### Fixed
- A malformed panel id request would crash with exception: now gives user warning flash with redirect
- Link to HPO resource file hosted on `http://purl.obolibrary.org`
- Gene search form when gene exists only in build 38
- Fixed odd redirect error and poor error message on missing column for gene panel csv upload
- Typo in parse variant transcripts function
- Modified keys name used to parse local observations (archived) frequencies to reflect change in MIP keys naming
- Better error handling for partly broken/timed out chanjo reports
- Broken javascript code when case Chromograph data is malformed
- Broader space for case synopsis in general report
- Show partial causatives on causatives and matching causatives panels
- Partial causative assignment in cases with no OMIM or HPO terms
- Partial causative OMIM select options in variant page
### Changed
- Slightly smaller and improved layout of content in case PDF report
- Relabel more cancer variant pages somatic for navigation
- Unify caseS nav links
- Removed unused `add_compounds` param from variant controllers function
- Changed default hg19 genome for IGV.js to legacy hg19_1kg_decoy to fix a few problematic loci
- Reduce code complexity (parse/ensembl.py)
- Silence certain fields in ClinVar export if prioritised ones exist (chrom-start-end if hgvs exist)
- Made phenotype non-mandatory when marking a variant as partial causative
- Only one phenotype condition type (OMIM or HPO) per variant is used in ClinVar submissions
- ClinVar submission variant condition prefers OMIM over HPO if available
- Use lighter version of gene objects in Omim MongoDB adapter, panels controllers, panels views and institute controllers
- Gene-variants table size is now adaptive
- Remove unused file upload on gene-variants page

## [4.49]
### Fixed
- Pydantic model types for genome_build, madeline_info, peddy_ped_check and peddy_sex_check, rank_model_version and sv_rank_model_version
- Replace `MatchMaker` with `Matchmaker` in all places visible by a user
- Save diagnosis labels along with OMIM terms in Matchmaker Exchange submission objects
- `libegl-mesa0_21.0.3-0ubuntu0.3~20.04.5_amd64.deb` lib not found by GitHub actions Docker build
- Remove unused `chromograph_image_files` and `chromograph_prefixes` keys saved when creating or updating an RD case
- Search managed variants by description and with ignore case
### Changed
- Introduced page margins on exported PDF reports
- Smaller gene fonts in downloaded HPO genes PDF reports
- Reintroduced gene coverage data in the PDF-exported general report of rare-disease cases
- Check for existence of case report files before creating sidebar links
- Better description of HPO and OMIM terms for patients submitted to Matchmaker Exchange
- Remove null non-mandatory key/values when updating a case
- Freeze WTForms<3 due to several form input rendering changes

## [4.48.1]
### Fixed
- General case PDF report for recent cases with no pedigree

## [4.48]
### Added
- Option to cancel a request for research variants in case page
### Changed
- Update igv.js to v2.10.5
- Updated example of a case delivery report
- Unfreeze cyvcf2
- Builder images used in Scout Dockerfiles
- Crash report email subject gives host name
- Export general case report to PDF using PDFKit instead of WeasyPrint
- Do not include coverage report in PDF case report since they might have different orientation
- Export cancer cases's "Coverage and QC report" to PDF using PDFKit instead of Weasyprint
- Updated cancer "Coverage and QC report" example
- Keep portrait orientation in PDF delivery report
- Export delivery report to PDF using PDFKit instead of Weasyprint
- PDF export of clinical and research HPO panels using PDFKit instead of Weasyprint
- Export gene panel report to PDF using PDFKit
- Removed WeasyPrint lib dependency

### Fixed
- Reintroduced missing links to Swegen and Beacon and dbSNP in RD variant page, summary section
- Demo delivery report orientation to fit new columns
- Missing delivery report in demo case
- Cast MNVs to SNV for test
- Export verified variants from all institutes when user is admin
- Cancer coverage and QC report not found for demo cancer case
- Pull request template instructions on how to deploy to test server
- PDF Delivery report not showing Swedac logo
- Fix code typos
- Disable codefactor raised by ESLint for javascript functions located on another file
- Loading spinner stuck after downloading a PDF gene panel report
- IGV browser crashing when file system with alignment files is not mounted

## [4.47]
### Added
- Added CADD, GnomAD and genotype calls to variantS export
### Changed
- Pull request template, to illustrate how to deploy pull request branches on cg-vm1 stage server
### Fixed
- Compiled Docker image contains a patched version (v4.9) of chanjo-report

## [4.46.1]
### Fixed
- Downloading of files generated within the app container (MT-report, verified variants, pedigrees, ..)

## [4.46]
### Added
- Created a Dockefile to be used to serve the dockerized app in production
- Modified the code to collect database params specified as env vars
- Created a GitHub action that pushes the Dockerfile-server image to Docker Hub (scout-server-stage) every time a PR is opened
- Created a GitHub action that pushes the Dockerfile-server image to Docker Hub (scout-server) every time a new release is created
- Reassign MatchMaker Exchange submission to another user when a Scout user is deleted
- Expose public API JSON gene panels endpoint, primarily to enable automated rerun checking for updates
- Add utils for dictionary type
- Filter institute cases using multiple HPO terms
- Vulture GitHub action to identify and remove unused variables and imports
### Changed
- Updated the python config file documentation in admin guide
- Case configuration parsing now uses Pydantic for improved typechecking and config handling
- Removed test matrices to speed up automatic testing of PRs
- Switch from Coveralls to Codecov to handle CI test coverage
- Speed-up CI tests by caching installation of libs and splitting tests into randomized groups using pytest-test-groups
- Improved LDAP login documentation
- Use lib flask-ldapconn instead of flask_ldap3_login> to handle ldap authentication
- Updated Managed variant documentation in user guide
- Fix and simplify creating and editing of gene panels
- Simplified gene variants search code
- Increased the height of the genes track in the IGV viewer
### Fixed
- Validate uploaded managed variant file lines, warning the user.
- Exporting validated variants with missing "genes" database key
- No results returned when searching for gene variants using a phenotype term
- Variants filtering by gene symbols file
- Make gene HGNC symbols field mandatory in gene variants page and run search only on form submit
- Make sure collaborator gene variants are still visible, even if HPO filter is used

## [4.45]
### Added
### Changed
- Start Scout also when loqusdbapi is not reachable
- Clearer definition of manual standard and custom inheritance models in gene panels
- Allow searching multiple chromosomes in filters
### Fixed
- Gene panel crashing on edit action

## [4.44]
### Added
### Changed
- Display Gene track beneath each sample track when displaying splice junctions in igv browser
- Check outdated gene symbols and update with aliases for both RD and cancer variantS
### Fixed
- Added query input check and fixed the Genes API endpoint to return a json formatted error when request is malformed
- Typo in ACMG BP6 tooltip

## [4.43.1]
### Added
- Added database index for OMIM disease term genes
### Changed
### Fixed
- Do not drop HPO terms collection when updating HPO terms via the command line
- Do not drop disease (OMIM) terms collection when updating diseases via the command line

## [4.43]
### Added
- Specify which collection(s) update/build indexes for
### Fixed
- Do not drop genes and transcripts collections when updating genes via the command line

## [4.42.1]
### Added
### Changed
### Fixed
- Freeze PyMongo lib to version<4.0 to keep supporting previous MongoDB versions
- Speed up gene panels creation and update by collecting only light gene info from database
- Avoid case page crash on Phenomizer queries timeout

## [4.42]
### Added
- Choose custom pinned variants to submit to MatchMaker Exchange
- Submit structural variant as genes to the MatchMaker Exchange
- Added function for maintainers and admins to remove gene panels
- Admins can restore deleted gene panels
- A development docker-compose file illustrating the scout/chanjo-report integration
- Show AD on variants view for cancer SV (tumor and normal)
- Cancer SV variants filter AD, AF (tumor and normal)
- Hiding the variants score column also from cancer SVs, as for the SNVs
### Changed
- Enforce same case _id and display_name when updating a case
- Enforce same individual ids, display names and affected status when updating a case
- Improved documentation for connecting to loqusdb instances (including loqusdbapi)
- Display and download HPO gene panels' gene symbols in italics
- A faster-built and lighter Docker image
- Reduce complexity of `panels` endpoint moving some code to the panels controllers
- Update requirements to use flask-ldap3-login>=0.9.17 instead of freezing WTForm
### Fixed
- Use of deprecated TextField after the upgrade of WTF to v3.0
- Freeze to WTForms to version < 3
- Remove the extra files (bed files and madeline.svg) introduced by mistake
- Cli command loading demo data in docker-compose when case custom images exist and is None
- Increased MongoDB connection serverSelectionTimeoutMS parameter to 30K (default value according to MongoDB documentation)
- Better differentiate old obs counts 0 vs N/A
- Broken cancer variants page when default gene panel was deleted
- Typo in tx_overview function in variant controllers file
- Fixed loqusdbapi SV search URL
- SV variants filtering using Decipher criterion
- Removing old gene panels that don't contain the `maintainer` key.

## [4.41.1]
### Fixed
- General reports crash for variant annotations with same variant on other cases

## [4.41]
### Added
- Extended the instructions for running the Scout Docker image (web app and cli).
- Enabled inclusion of custom images to STR variant view
### Fixed
- General case report sorting comments for variants with None genetic models
- Do not crash but redirect to variants page with error when a variant is not found for a case
- UCSC links coordinates for SV variants with start chromosome different than end chromosome
- Human readable variants name in case page for variants having start chromosome different from end chromosome
- Avoid always loading all transcripts when checking gene symbol: introduce gene captions
- Slow queries for evaluated variants on e.g. case page - use events instead
### Changed
- Rearrange variant page again, moving severity predictions down.
- More reactive layout width steps on variant page

## [4.40.1]
### Added
### Fixed
- Variants dismissed with inconsistent inheritance pattern can again be shown in general case report
- General report page for variants with genes=None
- General report crashing when variants have no panels
- Added other missing keys to case and variant dictionaries passed to general report
### Changed

## [4.40]
### Added
- A .cff citation file
- Phenotype search API endpoint
- Added pagination to phenotype API
- Extend case search to include internal MongoDB id
- Support for connecting to a MongoDB replica set (.py config files)
- Support for connecting to a MongoDB replica set (.yaml config files)
### Fixed
- Command to load the OMIM gene panel (`scout load panel --omim`)
- Unify style of pinned and causative variants' badges on case page
- Removed automatic spaces after punctuation in comments
- Remove the hardcoded number of total individuals from the variant's old observations panel
- Send delete requests to a connected Beacon using the DELETE method
- Layout of the SNV and SV variant page - move frequency up
### Changed
- Stop updating database indexes after loading exons via command line
- Display validation status badge also for not Sanger-sequenced variants
- Moved Frequencies, Severity and Local observations panels up in RD variants page
- Enabled Flask CORS to communicate CORS status to js apps
- Moved the code preparing the transcripts overview to the backend
- Refactored and filtered json data used in general case report
- Changed the database used in docker-compose file to use the official MongoDB v4.4 image
- Modified the Python (3.6, 3.8) and MongoDB (3.2, 4.4, 5.0) versions used in testing matrices (GitHub actions)
- Capitalize case search terms on institute and dashboard pages


## [4.39]
### Added
- COSMIC IDs collected from CSQ field named `COSMIC`
### Fixed
- Link to other causative variants on variant page
- Allow multiple COSMIC links for a cancer variant
- Fix floating text in severity box #2808
- Fixed MitoMap and HmtVar links for hg38 cases
- Do not open new browser tabs when downloading files
- Selectable IGV tracks on variant page
- Missing splice junctions button on variant page
- Refactor variantS representative gene selection, and use it also for cancer variant summary
### Changed
- Improve Javascript performance for displaying Chromograph images
- Make ClinVar classification more evident in cancer variant page

## [4.38]
### Added
- Option to hide Alamut button in the app config file
### Fixed
- Library deprecation warning fixed (insert is deprecated. Use insert_one or insert_many instead)
- Update genes command will not trigger an update of database indices any more
- Missing resources in temporary downloading directory when updating genes using the command line
- Restore previous variant ACMG classification in a scrollable div
- Loading spinner not stopping after downloading PDF case reports and variant list export
- Add extra Alamut links higher up on variant pages
- Improve UX for phenotypes in case page
- Filter and export of STR variants
- Update look of variants page navigation buttons
### Changed

## [4.37]
### Added
- Highlight and show version number for RefSeq MANE transcripts.
- Added integration to a rerunner service for toggling reanalysis with updated pedigree information
- SpliceAI display and parsing from VEP CSQ
- Display matching tiered variants for cancer variants
- Display a loading icon (spinner) until the page loads completely
- Display filter badges in cancer variants list
- Update genes from pre-downloaded file resources
- On login, OS, browser version and screen size are saved anonymously to understand how users are using Scout
- API returning institutes data for a given user: `/api/v1/institutes`
- API returning case data for a given institute: `/api/v1/institutes/<institute_id>/cases`
- Added GMS and Lund university hospital logos to login page
- Made display of Swedac logo configurable
- Support for displaying custom images in case view
- Individual-specific HPO terms
- Optional alamut_key in institute settings for Alamut Plus software
- Case report API endpoint
- Tooltip in case explaining that genes with genome build different than case genome build will not be added to dynamic HPO panel.
- Add DeepVariant as a caller
### Fixed
- Updated IGV to v2.8.5 to solve missing gene labels on some zoom levels
- Demo cancer case config file to load somatic SNVs and SVs only.
- Expand list of refseq trancripts in ClinVar submission form
- Renamed `All SNVs and INDELs` institute sidebar element to `Search SNVs and INDELs` and fixed its style.
- Add missing parameters to case load-config documentation
- Allow creating/editing gene panels and dynamic gene panels with genes present in genome build 38
- Bugfix broken Pytests
- Bulk dismissing variants error due to key conversion from string to integer
- Fix typo in index documentation
- Fixed crash in institute settings page if "collaborators" key is not set in database
- Don't stop Scout execution if LoqusDB call fails and print stacktrace to log
- Bug when case contains custom images with value `None`
- Bug introduced when fixing another bug in Scout-LoqusDB interaction
- Loading of OMIM diagnoses in Scout demo instance
- Remove the docker-compose with chanjo integration because it doesn't work yet.
- Fixed standard docker-compose with scout demo data and database
- Clinical variant assessments not present for pinned and causative variants on case page.
- MatchMaker matching one node at the time only
- Remove link from previously tiered variants badge in cancer variants page
- Typo in gene cell on cancer variants page
- Managed variants filter form
### Changed
- Better naming for variants buttons on cancer track (somatic, germline). Also show cancer research button if available.
- Load case with missing panels in config files, but show warning.
- Changing the (Female, Male) symbols to (F/M) letters in individuals_table and case-sma.
- Print stacktrace if case load command fails
- Added sort icon and a pointer to the cursor to all tables with sortable fields
- Moved variant, gene and panel info from the basic pane to summary panel for all variants.
- Renamed `Basics` panel to `Classify` on variant page.
- Revamped `Basics` panel to a panel dedicated to classify variants
- Revamped the summary panel to be more compact.
- Added dedicated template for cancer variants
- Removed Gene models, Gene annotations and Conservation panels for cancer variants
- Reorganized the orders of panels for variant and cancer variant views
- Added dedicated variant quality panel and removed relevant panes
- A more compact case page
- Removed OMIM genes panel
- Make genes panel, pinned variants panel, causative variants panel and ClinVar panel scrollable on case page
- Update to Scilifelab's 2020 logo
- Update Gens URL to support Gens v2.0 format
- Refactor tests for parsing case configurations
- Updated links to HPO downloadable resources
- Managed variants filtering defaults to all variant categories
- Changing the (Kind) drop-down according to (Category) drop-down in Managed variant add variant
- Moved Gens button to individuals table
- Check resource files availability before starting updating OMIM diagnoses
- Fix typo in `SHOW_OBSERVED_VARIANT_ARCHIVE` config param

## [4.36]
### Added
- Parse and save splice junction tracks from case config file
- Tooltip in observations panel, explaining that case variants with no link might be old variants, not uploaded after a case rerun
### Fixed
- Warning on overwriting variants with same position was no longer shown
- Increase the height of the dropdowns to 425px
- More indices for the case table as it grows, specifically for causatives queries
- Splice junction tracks not centered over variant genes
- Total number of research variants count
- Update variants stats in case documents every time new variants are loaded
- Bug in flashing warning messages when filtering variants
### Changed
- Clearer warning messages for genes and gene/gene-panels searches in variants filters

## [4.35]
### Added
- A new index for hgnc_symbol in the hgnc_gene collection
- A Pedigree panel in STR page
- Display Tier I and II variants in case view causatives card for cancer cases
### Fixed
- Send partial file data to igv.js when visualizing sashimi plots with splice junction tracks
- Research variants filtering by gene
- Do not attempt to populate annotations for not loaded pinned/causatives
- Add max-height to all dropdowns in filters
### Changed
- Switch off non-clinical gene warnings when filtering research variants
- Don't display OMIM disease card in case view for cancer cases
- Refactored Individuals and Causative card in case view for cancer cases
- Update and style STR case report

## [4.34]
### Added
- Saved filter lock and unlock
- Filters can optionally be marked audited, logging the filter name, user and date on the case events and general report.
- Added `ClinVar hits` and `Cosmic hits` in cancer SNVs filters
- Added `ClinVar hits` to variants filter (rare disease track)
- Load cancer demo case in docker-compose files (default and demo file)
- Inclusive-language check using [woke](https://github.com/get-woke/woke) github action
- Add link to HmtVar for mitochondrial variants (if VCF is annotated with HmtNote)
- Grey background for dismissed compounds in variants list and variant page
- Pin badge for pinned compounds in variants list and variant page
- Support LoqusDB REST API queries
- Add a docker-compose-matchmaker under scout/containers/development to test matchmaker locally
- Script to investigate consequences of symbol search bug
- Added GATK to list of SV and cancer SV callers
### Fixed
- Make MitoMap link work for hg38 again
- Export Variants feature crashing when one of the variants has no primary transcripts
- Redirect to last visited variantS page when dismissing variants from variants list
- Improved matching of SVs Loqus occurrences in other cases
- Remove padding from the list inside (Matching causatives from other cases) panel
- Pass None to get_app function in CLI base since passing script_info to app factory functions was deprecated in Flask 2.0
- Fixed failing tests due to Flask update to version 2.0
- Speed up user events view
- Causative view sort out of memory error
- Use hgnc_id for gene filter query
- Typo in case controllers displaying an error every time a patient is matched against external MatchMaker nodes
- Do not crash while attempting an update for variant documents that are too big (> 16 MB)
- Old STR causatives (and other variants) may not have HGNC symbols - fix sort lambda
- Check if gene_obj has primary_transcript before trying to access it
- Warn if a gene manually searched is in a clinical panel with an outdated name when filtering variants
- ChrPos split js not needed on STR page yet
### Changed
- Remove parsing of case `genome_version`, since it's not used anywhere downstream
- Introduce deprecation warning for Loqus configs that are not dictionaries
- SV clinical filter no longer filters out sub 100 nt variants
- Count cases in LoqusDB by variant type
- Commit pulse repo badge temporarily set to weekly
- Sort ClinVar submissions objects by ascending "Last evaluated" date
- Refactored the MatchMaker integration as an extension
- Replaced some sensitive words as suggested by woke linter
- Documentation for load-configuration rewritten.
- Add styles to MatchMaker matches table
- More detailed info on the data shared in MatchMaker submission form

## [4.33.1]
### Fixed
- Include markdown for release autodeploy docs
- Use standard inheritance model in ClinVar (https://ftp.ncbi.nlm.nih.gov/pub/GTR/standard_terms/Mode_of_inheritance.txt)
- Fix issue crash with variants that have been unflagged causative not being available in other causatives
### Added
### Changed

## [4.33]
### Fixed
- Command line crashing when updating an individual not found in database
- Dashboard page crashing when filters return no data
- Cancer variants filter by chromosome
- /api/v1/genes now searches for genes in all genome builds by default
- Upgraded igv.js to version 2.8.1 (Fixed Unparsable bed record error)
### Added
- Autodeploy docs on release
- Documentation for updating case individuals tracks
- Filter cases and dashboard stats by analysis track
### Changed
- Changed from deprecated db update method
- Pre-selected fields to run queries with in dashboard page
- Do not filter by any institute when first accessing the dashboard
- Removed OMIM panel in case view for cancer cases
- Display Tier I and II variants in case view causatives panel for cancer cases
- Refactored Individuals and Causative panels in case view for cancer cases

## [4.32.1]
### Fixed
- iSort lint check only
### Changed
- Institute cases page crashing when a case has track:Null
### Added

## [4.32]
### Added
- Load and show MITOMAP associated diseases from VCF (INFO field: MitomapAssociatedDiseases, via HmtNote)
- Show variant allele frequencies for mitochondrial variants (GRCh38 cases)
- Extend "public" json API with diseases (OMIM) and phenotypes (HPO)
- HPO gene list download now has option for clinical and non-clinical genes
- Display gene splice junctions data in sashimi plots
- Update case individuals with splice junctions tracks
- Simple Docker compose for development with local build
- Make Phenomodels subpanels collapsible
- User side documentation of cytogenomics features (Gens, Chromograph, vcf2cytosure, rhocall)
- iSort GitHub Action
- Support LoqusDB REST API queries
### Fixed
- Show other causative once, even if several events point to it
- Filtering variants by mitochondrial chromosome for cases with genome build=38
- HPO gene search button triggers any warnings for clinical / non-existing genes also on first search
- Fixed a bug in variants pages caused by MT variants without alt_frequency
- Tests for CADD score parsing function
- Fixed the look of IGV settings on SNV variant page
- Cases analyzed once shown as `rerun`
- Missing case track on case re-upload
- Fixed severity rank for SO term "regulatory region ablation"
### Changed
- Refactor according to CodeFactor - mostly reuse of duplicated code
- Phenomodels language adjustment
- Open variants in a new window (from variants page)
- Open overlapping and compound variants in a new window (from variant page)
- gnomAD link points to gnomAD v.3 (build GRCh38) for mitochondrial variants.
- Display only number of affected genes for dismissed SVs in general report
- Chromosome build check when populating the variants filter chromosome selection
- Display mitochondrial and rare diseases coverage report in cases with missing 'rare' track

## [4.31.1]
### Added
### Changed
- Remove mitochondrial and coverage report from cancer cases sidebar
### Fixed
- ClinVar page when dbSNP id is None

## [4.31]
### Added
- gnomAD annotation field in admin guide
- Export also dynamic panel genes not associated to an HPO term when downloading the HPO panel
- Primary HGNC transcript info in variant export files
- Show variant quality (QUAL field from vcf) in the variant summary
- Load/update PDF gene fusion reports (clinical and research) generated with Arriba
- Support new MANE annotations from VEP (both MANE Select and MANE Plus Clinical)
- Display on case activity the event of a user resetting all dismissed variants
- Support gnomAD population frequencies for mitochondrial variants
- Anchor links in Casedata ClinVar panels to redirect after renaming individuals
### Fixed
- Replace old docs link www.clinicalgenomics.se/scout with new https://clinical-genomics.github.io/scout
- Page formatting issues whenever case and variant comments contain extremely long strings with no spaces
- Chromograph images can be one column and have scrollbar. Removed legacy code.
- Column labels for ClinVar case submission
- Page crashing looking for LoqusDB observation when variant doesn't exist
- Missing inheritance models and custom inheritance models on newly created gene panels
- Accept only numbers in managed variants filter as position and end coordinates
- SNP id format and links in Variant page, ClinVar submission form and general report
- Case groups tooltip triggered only when mouse is on the panel header
### Changed
- A more compact case groups panel
- Added landscape orientation CSS style to cancer coverage and QC demo report
- Improve user documentation to create and save new gene panels
- Removed option to use space as separator when uploading gene panels
- Separating the columns of standard and custom inheritance models in gene panels
- Improved ClinVar instructions for users using non-English Excel

## [4.30.2]
### Added
### Fixed
- Use VEP RefSeq ID if RefSeq list is empty in RefSeq transcripts overview
- Bug creating variant links for variants with no end_chrom
### Changed

## [4.30.1]
### Added
### Fixed
- Cryptography dependency fixed to use version < 3.4
### Changed

## [4.30]
### Added
- Introduced a `reset dismiss variant` verb
- Button to reset all dismissed variants for a case
- Add black border to Chromograph ideograms
- Show ClinVar annotations on variantS page
- Added integration with GENS, copy number visualization tool
- Added a VUS label to the manual classification variant tags
- Add additional information to SNV verification emails
- Tooltips documenting manual annotations from default panels
- Case groups now show bam files from all cases on align view
### Fixed
- Center initial igv view on variant start with SNV/indels
- Don't set initial igv view to negative coordinates
- Display of GQ for SV and STR
- Parsing of AD and related info for STRs
- LoqusDB field in institute settings accepts only existing Loqus instances
- Fix DECIPHER link to work after DECIPHER migrated to GRCh38
- Removed visibility window param from igv.js genes track
- Updated HPO download URL
- Patch HPO download test correctly
- Reference size on STR hover not needed (also wrong)
- Introduced genome build check (allowed values: 37, 38, "37", "38") on case load
- Improve case searching by assignee full name
- Populating the LoqusDB select in institute settings
### Changed
- Cancer variants table header (pop freq etc)
- Only admin users can modify LoqusDB instance in Institute settings
- Style of case synopsis, variants and case comments
- Switched to igv.js 2.7.5
- Do not choke if case is missing research variants when research requested
- Count cases in LoqusDB by variant type
- Introduce deprecation warning for Loqus configs that are not dictionaries
- Improve create new gene panel form validation
- Make XM- transcripts less visible if they don't overlap with transcript refseq_id in variant page
- Color of gene panels and comments panels on cases and variant pages
- Do not choke if case is missing research variants when reserch requested

## [4.29.1]
### Added
### Fixed
- Always load STR variants regardless of RankScore threshold (hotfix)
### Changed

## [4.29]
### Added
- Added a page about migrating potentially breaking changes to the documentation
- markdown_include in development requirements file
- STR variants filter
- Display source, Z-score, inheritance pattern for STR annotations from Stranger (>0.6.1) if available
- Coverage and quality report to cancer view
### Fixed
- ACMG classification page crashing when trying to visualize a classification that was removed
- Pretty print HGVS on gene variants (URL-decode VEP)
- Broken or missing link in the documentation
- Multiple gene names in ClinVar submission form
- Inheritance model select field in ClinVar submission
- IGV.js >2.7.0 has an issue with the gene track zoom levels - temp freeze at 2.7.0
- Revert CORS-anywhere and introduce a local http proxy for cloud tracks
### Changed

## [4.28]
### Added
- Chromograph integration for displaying PNGs in case-page
- Add VAF to cancer case general report, and remove some of its unused fields
- Variants filter compatible with genome browser location strings
- Support for custom public igv tracks stored on the cloud
- Add tests to increase testing coverage
- Update case variants count after deleting variants
- Update IGV.js to latest (v2.7.4)
- Bypass igv.js CORS check using `https://github.com/Rob--W/cors-anywhere`
- Documentation on default and custom IGV.js tracks (admin docs)
- Lock phenomodels so they're editable by admins only
- Small case group assessment sharing
- Tutorial and files for deploying app on containers (Kubernetes pods)
- Canonical transcript and protein change of canonical transcript in exported variants excel sheet
- Support for Font Awesome version 6
- Submit to Beacon from case page sidebar
- Hide dismissed variants in variants pages and variants export function
- Systemd service files and instruction to deploy Scout using podman
### Fixed
- Bugfix: unused `chromgraph_prefix |tojson` removed
- Freeze coloredlogs temporarily
- Marrvel link
- Don't show TP53 link for silent or synonymous changes
- OMIM gene field accepts any custom number as OMIM gene
- Fix Pytest single quote vs double quote string
- Bug in gene variants search by similar cases and no similar case is found
- Delete unused file `userpanel.py`
- Primary transcripts in variant overview and general report
- Google OAuth2 login setup in README file
- Redirect to 'missing file'-icon if configured Chromograph file is missing
- Javascript error in case page
- Fix compound matching during variant loading for hg38
- Cancer variants view containing variants dismissed with cancer-specific reasons
- Zoom to SV variant length was missing IGV contig select
- Tooltips on case page when case has no default gene panels
### Changed
- Save case variants count in case document and not in sessions
- Style of gene panels multiselect on case page
- Collapse/expand main HPO checkboxes in phenomodel preview
- Replaced GQ (Genotype quality) with VAF (Variant allele frequency) in cancer variants GT table
- Allow loading of cancer cases with no tumor_purity field
- Truncate cDNA and protein changes in case report if longer than 20 characters


## [4.27]
### Added
- Exclude one or more variant categories when running variants delete command
### Fixed
### Changed

## [4.26.1]
### Added
### Fixed
- Links with 1-letter aa codes crash on frameshift etc
### Changed

## [4.26]
### Added
- Extend the delete variants command to print analysis date, track, institute, status and research status
- Delete variants by type of analysis (wgs|wes|panel)
- Links to cBioPortal, MutanTP53, IARC TP53, OncoKB, MyCancerGenome, CIViC
### Fixed
- Deleted variants count
### Changed
- Print output of variants delete command as a tab separated table

## [4.25]
### Added
- Command line function to remove variants from one or all cases
### Fixed
- Parse SMN None calls to None rather than False

## [4.24.1]
### Fixed
- Install requirements.txt via setup file

## [4.24]
### Added
- Institute-level phenotype models with sub-panels containing HPO and OMIM terms
- Runnable Docker demo
- Docker image build and push github action
- Makefile with shortcuts to docker commands
- Parse and save synopsis, phenotype and cohort terms from config files upon case upload
### Fixed
- Update dismissed variant status when variant dismissed key is missing
- Breakpoint two IGV button now shows correct chromosome when different from bp1
- Missing font lib in Docker image causing the PDF report download page to crash
- Sentieon Manta calls lack Somaticscore - load anyway
- ClinVar submissions crashing due to pinned variants that are not loaded
- Point ExAC pLI score to new gnomad server address
- Bug uploading cases missing phenotype terms in config file
- STRs loaded but not shown on browser page
- Bug when using adapter.variant.get_causatives with case_id without causatives
- Problem with fetching "solved" from scout export cases cli
- Better serialising of datetime and bson.ObjectId
- Added `volumes` folder to .gitignore
### Changed
- Make matching causative and managed variants foldable on case page
- Remove calls to PyMongo functions marked as deprecated in backend and frontend(as of version 3.7).
- Improved `scout update individual` command
- Export dynamic phenotypes with ordered gene lists as PDF


## [4.23]
### Added
- Save custom IGV track settings
- Show a flash message with clear info about non-valid genes when gene panel creation fails
- CNV report link in cancer case side navigation
- Return to comment section after editing, deleting or submitting a comment
- Managed variants
- MT vs 14 chromosome mean coverage stats if Scout is connected to Chanjo
### Fixed
- missing `vcf_cancer_sv` and `vcf_cancer_sv_research` to manual.
- Split ClinVar multiple clnsig values (slash-separated) and strip them of underscore for annotations without accession number
- Timeout of `All SNVs and INDELs` page when no valid gene is provided in the search
- Round CADD (MIPv9)
- Missing default panel value
- Invisible other causatives lines when other causatives lack gene symbols
### Changed
- Do not freeze mkdocs-material to version 4.6.1
- Remove pre-commit dependency

## [4.22]
### Added
- Editable cases comments
- Editable variants comments
### Fixed
- Empty variant activity panel
- STRs variants popover
- Split new ClinVar multiple significance terms for a variant
- Edit the selected comment, not the latest
### Changed
- Updated RELEASE docs.
- Pinned variants card style on the case page
- Merged `scout export exons` and `scout view exons` commands


## [4.21.2]
### Added
### Fixed
- Do not pre-filter research variants by (case-default) gene panels
- Show OMIM disease tooltip reliably
### Changed

## [4.21.1]
### Added
### Fixed
- Small change to Pop Freq column in variants ang gene panels to avoid strange text shrinking on small screens
- Direct use of HPO list for Clinical HPO SNV (and cancer SNV) filtering
- PDF coverage report redirecting to login page
### Changed
- Remove the option to dismiss single variants from all variants pages
- Bulk dismiss SNVs, SVs and cancer SNVs from variants pages

## [4.21]
### Added
- Support to configure LoqusDB per institute
- Highlight causative variants in the variants list
- Add tests. Mostly regarding building internal datatypes.
- Remove leading and trailing whitespaces from panel_name and display_name when panel is created
- Mark MANE transcript in list of transcripts in "Transcript overview" on variant page
- Show default panel name in case sidebar
- Previous buttons for variants pagination
- Adds a gh action that checks that the changelog is updated
- Adds a gh action that deploys new releases automatically to pypi
- Warn users if case default panels are outdated
- Define institute-specific gene panels for filtering in institute settings
- Use institute-specific gene panels in variants filtering
- Show somatic VAF for pinned and causative variants on case page

### Fixed
- Report pages redirect to login instead of crashing when session expires
- Variants filter loading in cancer variants page
- User, Causative and Cases tables not scaling to full page
- Improved docs for an initial production setup
- Compatibility with latest version of Black
- Fixed tests for Click>7
- Clinical filter required an extra click to Filter to return variants
- Restore pagination and shrink badges in the variants page tables
- Removing a user from the command line now inactivates the case only if user is last assignee and case is active
- Bugfix, LoqusDB per institute feature crashed when institute id was empty string
- Bugfix, LoqusDB calls where missing case count
- filter removal and upload for filters deleted from another page/other user
- Visualize outdated gene panels info in a popover instead of a tooltip in case page side panel

### Changed
- Highlight color on normal STRs in the variants table from green to blue
- Display breakpoints coordinates in verification emails only for structural variants


## [4.20]
### Added
- Display number of filtered variants vs number of total variants in variants page
- Search case by HPO terms
- Dismiss variant column in the variants tables
- Black and pre-commit packages to dev requirements

### Fixed
- Bug occurring when rerun is requested twice
- Peddy info fields in the demo config file
- Added load config safety check for multiple alignment files for one individual
- Formatting of cancer variants table
- Missing Score in SV variants table

### Changed
- Updated the documentation on how to create a new software release
- Genome build-aware cytobands coordinates
- Styling update of the Matchmaker card
- Select search type in case search form


## [4.19]

### Added
- Show internal ID for case
- Add internal ID for downloaded CGH files
- Export dynamic HPO gene list from case page
- Remove users as case assignees when their account is deleted
- Keep variants filters panel expanded when filters have been used

### Fixed
- Handle the ProxyFix ModuleNotFoundError when Werkzeug installed version is >1.0
- General report formatting issues whenever case and variant comments contain extremely long strings with no spaces

### Changed
- Created an institute wrapper page that contains list of cases, causatives, SNVs & Indels, user list, shared data and institute settings
- Display case name instead of case ID on clinVar submissions
- Changed icon of sample update in clinVar submissions


## [4.18]

### Added
- Filter cancer variants on cytoband coordinates
- Show dismiss reasons in a badge with hover for clinical variants
- Show an ellipsis if 10 cases or more to display with loqusdb matches
- A new blog post for version 4.17
- Tooltip to better describe Tumor and Normal columns in cancer variants
- Filter cancer SNVs and SVs by chromosome coordinates
- Default export of `Assertion method citation` to clinVar variants submission file
- Button to export up to 500 cancer variants, filtered or not
- Rename samples of a clinVar submission file

### Fixed
- Apply default gene panel on return to cancer variantS from variant view
- Revert to certificate checking when asking for Chanjo reports
- `scout download everything` command failing while downloading HPO terms

### Changed
- Turn tumor and normal allelic fraction to decimal numbers in tumor variants page
- Moved clinVar submissions code to the institutes blueprints
- Changed name of clinVar export files to FILENAME.Variant.csv and FILENAME.CaseData.csv
- Switched Google login libraries from Flask-OAuthlib to Authlib


## [4.17.1]

### Fixed
- Load cytobands for cases with chromosome build not "37" or "38"


## [4.17]

### Added
- COSMIC badge shown in cancer variants
- Default gene-panel in non-cancer structural view in url
- Filter SNVs and SVs by cytoband coordinates
- Filter cancer SNV variants by alt allele frequency in tumor
- Correct genome build in UCSC link from structural variant page



### Fixed
- Bug in clinVar form when variant has no gene
- Bug when sharing cases with the same institute twice
- Page crashing when removing causative variant tag
- Do not default to GATK caller when no caller info is provided for cancer SNVs


## [4.16.1]

### Fixed
- Fix the fix for handling of delivery reports for rerun cases

## [4.16]

### Added
- Adds possibility to add "lims_id" to cases. Currently only stored in database, not shown anywhere
- Adds verification comment box to SVs (previously only available for small variants)
- Scrollable pedigree panel

### Fixed
- Error caused by changes in WTForm (new release 2.3.x)
- Bug in OMIM case page form, causing the page to crash when a string was provided instead of a numerical OMIM id
- Fix Alamut link to work properly on hg38
- Better handling of delivery reports for rerun cases
- Small CodeFactor style issues: matchmaker results counting, a couple of incomplete tests and safer external xml
- Fix an issue with Phenomizer introduced by CodeFactor style changes

### Changed
- Updated the version of igv.js to 2.5.4

## [4.15.1]

### Added
- Display gene names in ClinVar submissions page
- Links to Varsome in variant transcripts table

### Fixed
- Small fixes to ClinVar submission form
- Gene panel page crash when old panel has no maintainers

## [4.15]

### Added
- Clinvar CNVs IGV track
- Gene panels can have maintainers
- Keep variant actions (dismissed, manual rank, mosaic, acmg, comments) upon variant re-upload
- Keep variant actions also on full case re-upload

### Fixed
- Fix the link to Ensembl for SV variants when genome build 38.
- Arrange information in columns on variant page
- Fix so that new cosmic identifier (COSV) is also acceptable #1304
- Fixed COSMIC tag in INFO (outside of CSQ) to be parses as well with `&` splitter.
- COSMIC stub URL changed to https://cancer.sanger.ac.uk/cosmic/search?q= instead.
- Updated to a version of IGV where bigBed tracks are visualized correctly
- Clinvar submission files are named according to the content (variant_data and case_data)
- Always show causatives from other cases in case overview
- Correct disease associations for gene symbol aliases that exist as separate genes
- Re-add "custom annotations" for SV variants
- The override ClinVar P/LP add-in in the Clinical Filter failed for new CSQ strings

### Changed
- Runs all CI checks in github actions

## [4.14.1]

### Fixed
- Error when variant found in loqusdb is not loaded for other case

## [4.14]

### Added
- Use github actions to run tests
- Adds CLI command to update individual alignments path
- Update HPO terms using downloaded definitions files
- Option to use alternative flask config when running `scout serve`
- Requirement to use loqusdb >= 2.5 if integrated

### Fixed
- Do not display Pedigree panel in cancer view
- Do not rely on internet connection and services available when running CI tests
- Variant loading assumes GATK if no caller set given and GATK filter status is seen in FILTER
- Pass genome build param all the way in order to get the right gene mappings for cases with build 38
- Parse correctly variants with zero frequency values
- Continue even if there are problems to create a region vcf
- STR and cancer variant navigation back to variants pages could fail

### Changed
- Improved code that sends requests to the external APIs
- Updates ranges for user ranks to fit todays usage
- Run coveralls on github actions instead of travis
- Run pip checks on github actions instead of coveralls
- For hg38 cases, change gnomAD link to point to version 3.0 (which is hg38 based)
- Show pinned or causative STR variants a bit more human readable

## [4.13.1]

### Added
### Fixed
- Typo that caused not all clinvar conflicting interpretations to be loaded no matter what
- Parse and retrieve clinvar annotations from VEP-annotated (VEP 97+) CSQ VCF field
- Variant clinvar significance shown as `not provided` whenever is `Uncertain significance`
- Phenomizer query crashing when case has no HPO terms assigned
- Fixed a bug affecting `All SNVs and INDELs` page when variants don't have canonical transcript
- Add gene name or id in cancer variant view

### Changed
- Cancer Variant view changed "Variant:Transcript:Exon:HGVS" to "Gene:Transcript:Exon:HGVS"

## [4.13]

### Added
- ClinVar SNVs track in IGV
- Add SMA view with SMN Copy Number data
- Easier to assign OMIM diagnoses from case page
- OMIM terms and specific OMIM term page

### Fixed
- Bug when adding a new gene to a panel
- Restored missing recent delivery reports
- Fixed style and links to other reports in case side panel
- Deleting cases using display_name and institute not deleting its variants
- Fixed bug that caused coordinates filter to override other filters
- Fixed a problem with finding some INS in loqusdb
- Layout on SV page when local observations without cases are present
- Make scout compatible with the new HPO definition files from `http://compbio.charite.de/jenkins/`
- General report visualization error when SNVs display names are very long


### Changed


## [4.12.4]

### Fixed
- Layout on SV page when local observations without cases are present

## [4.12.3]

### Fixed
- Case report when causative or pinned SVs have non null allele frequencies

## [4.12.2]

### Fixed
- SV variant links now take you to the SV variant page again
- Cancer variant view has cleaner table data entries for "N/A" data
- Pinned variant case level display hotfix for cancer and str - more on this later
- Cancer variants show correct alt/ref reads mirroring alt frequency now
- Always load all clinical STR variants even if a region load is attempted - index may be missing
- Same case repetition in variant local observations

## [4.12.1]

### Fixed
- Bug in variant.gene when gene has no HGVS description


## [4.12]

### Added
- Accepts `alignment_path` in load config to pass bam/cram files
- Display all phenotypes on variant page
- Display hgvs coordinates on pinned and causatives
- Clear panel pending changes
- Adds option to setup the database with static files
- Adds cli command to download the resources from CLI that scout needs
- Adds test files for merged somatic SV and CNV; as well as merged SNV, and INDEL part of #1279
- Allows for upload of OMIM-AUTO gene panel from static files without api-key

### Fixed
- Cancer case HPO panel variants link
- Fix so that some drop downs have correct size
- First IGV button in str variants page
- Cancer case activates on SNV variants
- Cases activate when STR variants are viewed
- Always calculate code coverage
- Pinned/Classification/comments in all types of variants pages
- Null values for panel's custom_inheritance_models
- Discrepancy between the manual disease transcripts and those in database in gene-edit page
- ACMG classification not showing for some causatives
- Fix bug which caused IGV.js to use hg19 reference files for hg38 data
- Bug when multiple bam files sources with non-null values are available


### Changed
- Renamed `requests` file to `scout_requests`
- Cancer variant view shows two, instead of four, decimals for allele and normal


## [4.11.1]

### Fixed
- Institute settings page
- Link institute settings to sharing institutes choices

## [4.11.0]

### Added
- Display locus name on STR variant page
- Alternative key `GNOMADAF_popmax` for Gnomad popmax allele frequency
- Automatic suggestions on how to improve the code on Pull Requests
- Parse GERP, phastCons and phyloP annotations from vep annotated CSQ fields
- Avoid flickering comment popovers in variant list
- Parse REVEL score from vep annotated CSQ fields
- Allow users to modify general institute settings
- Optionally format code automatically on commit
- Adds command to backup vital parts `scout export database`
- Parsing and displaying cancer SV variants from Manta annotated VCF files
- Dismiss cancer snv variants with cancer-specific options
- Add IGV.js UPD, RHO and TIDDIT coverage wig tracks.


### Fixed
- Slightly darker page background
- Fixed an issued with parsed conservation values from CSQ
- Clinvar submissions accessible to all users of an institute
- Header toolbar when on Clinvar page now shows institute name correctly
- Case should not always inactivate upon update
- Show dismissed snv cancer variants as grey on the cancer variants page
- Improved style of mappability link and local observations on variant page
- Convert all the GET requests to the igv view to POST request
- Error when updating gene panels using a file containing BOM chars
- Add/replace gene radio button not working in gene panels


## [4.10.1]

### Fixed
- Fixed issue with opening research variants
- Problem with coveralls not called by Travis CI
- Handle Biomart service down in tests


## [4.10.0]

### Added
- Rank score model in causatives page
- Exportable HPO terms from phenotypes page
- AMP guideline tiers for cancer variants
- Adds scroll for the transcript tab
- Added CLI option to query cases on time since case event was added
- Shadow clinical assessments also on research variants display
- Support for CRAM alignment files
- Improved str variants view : sorting by locus, grouped by allele.
- Delivery report PDF export
- New mosaicism tag option
- Add or modify individuals' age or tissue type from case page
- Display GC and allele depth in causatives table.
- Included primary reference transcript in general report
- Included partial causative variants in general report
- Remove dependency of loqusdb by utilising the CLI

### Fixed
- Fixed update OMIM command bug due to change in the header of the genemap2 file
- Removed Mosaic Tag from Cancer variants
- Fixes issue with unaligned table headers that comes with hidden Datatables
- Layout in general report PDF export
- Fixed issue on the case statistics view. The validation bars didn't show up when all institutes were selected. Now they do.
- Fixed missing path import by importing pathlib.Path
- Handle index inconsistencies in the update index functions
- Fixed layout problems


## [4.9.0]

### Added
- Improved MatchMaker pages, including visible patient contacts email address
- New badges for the github repo
- Links to [GENEMANIA](genemania.org)
- Sort gene panel list on case view.
- More automatic tests
- Allow loading of custom annotations in VCF using the SCOUT_CUSTOM info tag.

### Fixed
- Fix error when a gene is added to an empty dynamic gene panel
- Fix crash when attempting to add genes on incorrect format to dynamic gene panel
- Manual rank variant tags could be saved in a "Select a tag"-state, a problem in the variants view.
- Same case evaluations are no longer shown as gray previous evaluations on the variants page
- Stay on research pages, even if reset, next first buttons are pressed..
- Overlapping variants will now be visible on variant page again
- Fix missing classification comments and links in evaluations page
- All prioritized cases are shown on cases page


## [4.8.3]

### Added

### Fixed
- Bug when ordering sanger
- Improved scrolling over long list of genes/transcripts


## [4.8.2]

### Added

### Fixed
- Avoid opening extra tab for coverage report
- Fixed a problem when rank model version was saved as floats and not strings
- Fixed a problem with displaying dismiss variant reasons on the general report
- Disable load and delete filter buttons if there are no saved filters
- Fix problem with missing verifications
- Remove duplicate users and merge their data and activity


## [4.8.1]

### Added

### Fixed
- Prevent login fail for users with id defined by ObjectId and not email
- Prevent the app from crashing with `AttributeError: 'NoneType' object has no attribute 'message'`


## [4.8.0]

### Added
- Updated Scout to use Bootstrap 4.3
- New looks for Scout
- Improved dashboard using Chart.js
- Ask before inactivating a case where last assigned user leaves it
- Genes can be manually added to the dynamic gene list directly on the case page
- Dynamic gene panels can optionally be used with clinical filter, instead of default gene panel
- Dynamic gene panels get link out to chanjo-report for coverage report
- Load all clinvar variants with clinvar Pathogenic, Likely Pathogenic and Conflicting pathogenic
- Show transcripts with exon numbers for structural variants
- Case sort order can now be toggled between ascending and descending.
- Variants can be marked as partial causative if phenotype is available for case.
- Show a frequency tooltip hover for SV-variants.
- Added support for LDAP login system
- Search snv and structural variants by chromosomal coordinates
- Structural variants can be marked as partial causative if phenotype is available for case.
- Show normal and pathologic limits for STRs in the STR variants view.
- Institute level persistent variant filter settings that can be retrieved and used.
- export causative variants to Excel
- Add support for ROH, WIG and chromosome PNGs in case-view

### Fixed
- Fixed missing import for variants with comments
- Instructions on how to build docs
- Keep sanger order + verification when updating/reloading variants
- Fixed and moved broken filter actions (HPO gene panel and reset filter)
- Fixed string conversion to number
- UCSC links for structural variants are now separated per breakpoint (and whole variant where applicable)
- Reintroduced missing coverage report
- Fixed a bug preventing loading samples using the command line
- Better inheritance models customization for genes in gene panels
- STR variant page back to list button now does its one job.
- Allows to setup scout without a omim api key
- Fixed error causing "favicon not found" flash messages
- Removed flask --version from base cli
- Request rerun no longer changes case status. Active or archived cases inactivate on upload.
- Fixed missing tooltip on the cancer variants page
- Fixed weird Rank cell in variants page
- Next and first buttons order swap
- Added pagination (and POST capability) to cancer variants.
- Improves loading speed for variant page
- Problem with updating variant rank when no variants
- Improved Clinvar submission form
- General report crashing when dismissed variant has no valid dismiss code
- Also show collaborative case variants on the All variants view.
- Improved phenotype search using dataTables.js on phenotypes page
- Search and delete users with `email` instead of `_id`
- Fixed css styles so that multiselect options will all fit one column


## [4.7.3]

### Added
- RankScore can be used with VCFs for vcf_cancer files

### Fixed
- Fix issue with STR view next page button not doing its one job.

### Deleted
- Removed pileup as a bam viewing option. This is replaced by IGV


## [4.7.2]

### Added
- Show earlier ACMG classification in the variant list

### Fixed
- Fixed igv search not working due to igv.js dist 2.2.17
- Fixed searches for cases with a gene with variants pinned or marked causative.
- Load variant pages faster after fixing other causatives query
- Fixed mitochondrial report bug for variants without genes

## [4.7.1]

### Added

### Fixed
- Fixed bug on genes page


## [4.7.0]

### Added
- Export genes and gene panels in build GRCh38
- Search for cases with variants pinned or marked causative in a given gene.
- Search for cases phenotypically similar to a case also from WUI.
- Case variant searches can be limited to similar cases, matching HPO-terms,
  phenogroups and cohorts.
- De-archive reruns and flag them as 'inactive' if archived
- Sort cases by analysis_date, track or status
- Display cases in the following order: prioritized, active, inactive, archived, solved
- Assign case to user when user activates it or asks for rerun
- Case becomes inactive when it has no assignees
- Fetch refseq version from entrez and use it in clinvar form
- Load and export of exons for all genes, independent on refseq
- Documentation for loading/updating exons
- Showing SV variant annotations: SV cgh frequencies, gnomad-SV, local SV frequencies
- Showing transcripts mapping score in segmental duplications
- Handle requests to Ensembl Rest API
- Handle requests to Ensembl Rest Biomart
- STR variants view now displays GT and IGV link.
- Description field for gene panels
- Export exons in build 37 and 38 using the command line

### Fixed
- Fixes of and induced by build tests
- Fixed bug affecting variant observations in other cases
- Fixed a bug that showed wrong gene coverage in general panel PDF export
- MT report only shows variants occurring in the specific individual of the excel sheet
- Disable SSL certifcate verification in requests to chanjo
- Updates how intervaltree and pymongo is used to void deprecated functions
- Increased size of IGV sample tracks
- Optimized tests


## [4.6.1]

### Added

### Fixed
- Missing 'father' and 'mother' keys when parsing single individual cases


## [4.6.0]

### Added
- Description of Scout branching model in CONTRIBUTING doc
- Causatives in alphabetical order, display ACMG classification and filter by gene.
- Added 'external' to the list of analysis type options
- Adds functionality to display "Tissue type". Passed via load config.
- Update to IGV 2.

### Fixed
- Fixed alignment visualization and vcf2cytosure availability for demo case samples
- Fixed 3 bugs affecting SV pages visualization
- Reintroduced the --version cli option
- Fixed variants query by panel (hpo panel + gene panel).
- Downloaded MT report contains excel files with individuals' display name
- Refactored code in parsing of config files.


## [4.5.1]

### Added

### Fixed
- update requirement to use PyYaml version >= 5.1
- Safer code when loading config params in cli base


## [4.5.0]

### Added
- Search for similar cases from scout view CLI
- Scout cli is now invoked from the app object and works under the app context

### Fixed
- PyYaml dependency fixed to use version >= 5.1


## [4.4.1]

### Added
- Display SV rank model version when available

### Fixed
- Fixed upload of delivery report via API


## [4.4.0]

### Added
- Displaying more info on the Causatives page and hiding those not causative at the case level
- Add a comment text field to Sanger order request form, allowing a message to be included in the email
- MatchMaker Exchange integration
- List cases with empty synopsis, missing HPO terms and phenotype groups.
- Search for cases with open research list, or a given case status (active, inactive, archived)

### Fixed
- Variant query builder split into several functions
- Fixed delivery report load bug


## [4.3.3]

### Added
- Different individual table for cancer cases

### Fixed
- Dashboard collects validated variants from verification events instead of using 'sanger' field
- Cases shared with collaborators are visible again in cases page
- Force users to select a real institute to share cases with (actionbar select fix)


## [4.3.2]

### Added
- Dashboard data can be filtered using filters available in cases page
- Causatives for each institute are displayed on a dedicated page
- SNVs and and SVs are searchable across cases by gene and rank score
- A more complete report with validated variants is downloadable from dashboard

### Fixed
- Clinsig filter is fixed so clinsig numerical values are returned
- Split multi clinsig string values in different elements of clinsig array
- Regex to search in multi clinsig string values or multi revstat string values
- It works to upload vcf files with no variants now
- Combined Pileup and IGV alignments for SVs having variant start and stop on the same chromosome


## [4.3.1]

### Added
- Show calls from all callers even if call is not available
- Instructions to install cairo and pango libs from WeasyPrint page
- Display cases with number of variants from CLI
- Only display cases with number of variants above certain treshold. (Also CLI)
- Export of verified variants by CLI or from the dashboard
- Extend case level queries with default panels, cohorts and phenotype groups.
- Slice dashboard statistics display using case level queries
- Add a view where all variants for an institute can be searched across cases, filtering on gene and rank score. Allows searching research variants for cases that have research open.

### Fixed
- Fixed code to extract variant conservation (gerp, phyloP, phastCons)
- Visualization of PDF-exported gene panels
- Reintroduced the exon/intron number in variant verification email
- Sex and affected status is correctly displayed on general report
- Force number validation in SV filter by size
- Display ensembl transcripts when no refseq exists


## [4.3.0]

### Added
- Mosaicism tag on variants
- Show and filter on SweGen frequency for SVs
- Show annotations for STR variants
- Show all transcripts in verification email
- Added mitochondrial export
- Adds alternative to search for SVs shorter that the given length
- Look for 'bcftools' in the `set` field of VCFs
- Display digenic inheritance from OMIM
- Displays what refseq transcript that is primary in hgnc

### Fixed

- Archived panels displays the correct date (not retroactive change)
- Fixed problem with waiting times in gene panel exports
- Clinvar fiter not working with human readable clinsig values

## [4.2.2]

### Fixed
- Fixed gene panel create/modify from CSV file utf-8 decoding error
- Updating genes in gene panels now supports edit comments and entry version
- Gene panel export timeout error

## [4.2.1]

### Fixed
- Re-introduced gene name(s) in verification email subject
- Better PDF rendering for excluded variants in report
- Problem to access old case when `is_default` did not exist on a panel


## [4.2.0]

### Added
- New index on variant_id for events
- Display overlapping compounds on variants view

### Fixed
- Fixed broken clinical filter


## [4.1.4]

### Added
- Download of filtered SVs

### Fixed
- Fixed broken download of filtered variants
- Fixed visualization issue in gene panel PDF export
- Fixed bug when updating gene names in variant controller


## [4.1.3]

### Fixed
- Displays all primary transcripts


## [4.1.2]

### Added
- Option add/replace when updating a panel via CSV file
- More flexible versioning of the gene panels
- Printing coverage report on the bottom of the pdf case report
- Variant verification option for SVs
- Logs uri without pwd when connecting
- Disease-causing transcripts in case report
- Thicker lines in case report
- Supports HPO search for cases, both terms or if described in synopsis
- Adds sanger information to dashboard

### Fixed
- Use db name instead of **auth** as default for authentication
- Fixes so that reports can be generated even with many variants
- Fixed sanger validation popup to show individual variants queried by user and institute.
- Fixed problem with setting up scout
- Fixes problem when exac file is not available through broad ftp
- Fetch transcripts for correct build in `adapter.hgnc_gene`

## [4.1.1]
- Fix problem with institute authentication flash message in utils
- Fix problem with comments
- Fix problem with ensembl link


## [4.1.0]

### Added
- OMIM phenotypes to case report
- Command to download all panel app gene panels `scout load panel --panel-app`
- Links to genenames.org and omim on gene page
- Popup on gene at variants page with gene information
- reset sanger status to "Not validated" for pinned variants
- highlight cases with variants to be evaluated by Sanger on the cases page
- option to point to local reference files to the genome viewer pileup.js. Documented in `docs.admin-guide.server`
- option to export single variants in `scout export variants`
- option to load a multiqc report together with a case(add line in load config)
- added a view for searching HPO terms. It is accessed from the top left corner menu
- Updates the variants view for cancer variants. Adds a small cancer specific filter for known variants
- Adds hgvs information on cancer variants page
- Adds option to update phenotype groups from CLI

### Fixed
- Improved Clinvar to submit variants from different cases. Fixed HPO terms in casedata according to feedback
- Fixed broken link to case page from Sanger modal in cases view
- Now only cases with non empty lists of causative variants are returned in `adapter.case(has_causatives=True)`
- Can handle Tumor only samples
- Long lists of HGNC symbols are now possible. This was previously difficult with manual, uploaded or by HPO search when changing filter settings due to GET request limitations. Relevant pages now use POST requests. Adds the dynamic HPO panel as a selection on the gene panel dropdown.
- Variant filter defaults to default panels also on SV and Cancer variants pages.

## [4.0.0]

### WARNING ###

This is a major version update and will require that the backend of pre releases is updated.
Run commands:

```
$scout update genes
$scout update hpo
```

- Created a Clinvar submission tool, to speed up Clinvar submission of SNVs and SVs
- Added an analysis report page (html and PDF format) containing phenotype, gene panels and variants that are relevant to solve a case.

### Fixed
- Optimized evaluated variants to speed up creation of case report
- Moved igv and pileup viewer under a common folder
- Fixed MT alignment view pileup.js
- Fixed coordinates for SVs with start chromosome different from end chromosome
- Global comments shown across cases and institutes. Case-specific variant comments are shown only for that specific case.
- Links to clinvar submitted variants at the cases level
- Adapts clinvar parsing to new format
- Fixed problem in `scout update user` when the user object had no roles
- Makes pileup.js use online genome resources when viewing alignments. Now any instance of Scout can make use of this functionality.
- Fix ensembl link for structural variants
- Works even when cases does not have `'madeline_info'`
- Parses Polyphen in correct way again
- Fix problem with parsing gnomad from VEP

### Added
- Added a PDF export function for gene panels
- Added a "Filter and export" button to export custom-filtered SNVs to CSV file
- Dismiss SVs
- Added IGV alignments viewer
- Read delivery report path from case config or CLI command
- Filter for spidex scores
- All HPO terms are now added and fetched from the correct source (https://github.com/obophenotype/human-phenotype-ontology/blob/master/hp.obo)
- New command `scout update hpo`
- New command `scout update genes` will fetch all the latest information about genes and update them
- Load **all** variants found on chromosome **MT**
- Adds choice in cases overview do show as many cases as user like

### Removed
- pileup.min.js and pileup css are imported from a remote web location now
- All source files for HPO information, this is instead fetched directly from source
- All source files for gene information, this is instead fetched directly from source

## [3.0.0]
### Fixed
- hide pedigree panel unless it exists

## [1.5.1] - 2016-07-27
### Fixed
- look for both ".bam.bai" and ".bai" extensions

## [1.4.0] - 2016-03-22
### Added
- support for local frequency through loqusdb
- bunch of other stuff

## [1.3.0] - 2016-02-19
### Fixed
- Update query-phenomizer and add username/password

### Changed
- Update the way a case is checked for rerun-status

### Added
- Add new button to mark a case as "checked"
- Link to clinical variants _without_ 1000G annotation

## [1.2.2] - 2016-02-18
### Fixed
- avoid filtering out variants lacking ExAC and 1000G annotations

## [1.1.3] - 2015-10-01
### Fixed
- persist (clinical) filter when clicking load more
- fix #154 by robustly setting clinical filter func. terms

## [1.1.2] - 2015-09-07
### Fixed
- avoid replacing coverage report with none
- update SO terms, refactored

## [1.1.1] - 2015-08-20
### Fixed
- fetch case based on collaborator status (not owner)

## [1.1.0] - 2015-05-29
### Added
- link(s) to SNPedia based on RS-numbers
- new Jinja filter to "humanize" decimal numbers
- show gene panels in variant view
- new Jinja filter for decoding URL encoding
- add indicator to variants in list that have comments
- add variant number threshold and rank score threshold to load function
- add event methods to mongo adapter
- add tests for models
- show badge "old" if comment was written for a previous analysis

### Changed
- show cDNA change in transcript summary unless variant is exonic
- moved compounds table further up the page
- show dates for case uploads in ISO format
- moved variant comments higher up on page
- updated documentation for pages
- read in coverage report as blob in database and serve directly
- change ``OmimPhenotype`` to ``PhenotypeTerm``
- reorganize models sub-package
- move events (and comments) to separate collection
- only display prev/next links for the research list
- include variant type in breadcrumbs e.g. "Clinical variants"

### Removed
- drop dependency on moment.js

### Fixed
- show the same level of detail for all frequencies on all pages
- properly decode URL encoded symbols in amino acid/cDNA change strings
- fixed issue with wipe permissions in MongoDB
- include default gene lists in "variants" link in breadcrumbs

## [1.0.2] - 2015-05-20
### Changed
- update case fetching function

### Fixed
- handle multiple cases with same id

## [1.0.1] - 2015-04-28
### Fixed
- Fix building URL parameters in cases list Vue component

## [1.0.0] - 2015-04-12
Codename: Sara Lund

![Release 1.0](artwork/releases/release-1-0.jpg)

### Added
- Add email logging for unexpected errors
- New command line tool for deleting case

### Changed
- Much improved logging overall
- Updated documentation/usage guide
- Removed non-working IGV link

### Fixed
- Show sample display name in GT call
- Various small bug fixes
- Make it easier to hover over popups

## [0.0.2-rc1] - 2015-03-04
### Added
- add protein table for each variant
- add many more external links
- add coverage reports as PDFs

### Changed
- incorporate user feedback updates
- big refactor of load scripts

## [0.0.2-rc2] - 2015-03-04
### Changes
- add gene table with gene description
- reorganize inheritance models box

### Fixed
- avoid overwriting gene list on "research" load
- fix various bugs in external links

## [0.0.2-rc3] - 2015-03-05
### Added
- Activity log feed to variant view
- Adds protein change strings to ODM and Sanger email

### Changed
- Extract activity log component to macro

### Fixes
- Make Ensembl transcript links use archive website<|MERGE_RESOLUTION|>--- conflicted
+++ resolved
@@ -7,11 +7,8 @@
 ## [unreleased]
 ### Fixed
 - Release docs to include instructions for upgrading dependencies
-<<<<<<< HEAD
+- Truncated long HGVS descriptions on cancer SNV and SNVs pages
 - Avoid recurrent error by removing variant ranking settings in unranked demo case
-=======
-- Truncated long HGVS descriptions on cancer SNV and SNVs pages
->>>>>>> df6f7659
 
 ## [4.95]
 ### Added
