# Change Log
All notable changes to this project will be documented in this file.
This project adheres to [Semantic Versioning](http://semver.org/).

About changelog [here](https://keepachangelog.com/en/1.0.0/)

## [unreleased]
### Added
- Validate ClinVar submission objects using the ClinVar API
- Wrote tests for case and variant API endpoints
<<<<<<< HEAD
- Pre-validate refseq:HGVS items using VariantValidator in ClinVar submission form
=======
### Fixed
- Source link out for MIP 11.1 reference STR annotation
>>>>>>> 3795062b

## [4.61.1]
### Fixed
- Added `UMLS` as an option of `Condition ID type` in ClinVar Variant downloaded files
- Missing value for `Condition ID type` in ClinVar Variant downloaded files
- Possibility to open, close or delete a ClinVar submission even if it doesn't have an associated name
- Save SV type, ref and alt n. copies to exported ClinVar files
- Inner and outer start and stop SV coordinates not exported in ClinVar files
- ClinVar submissions page crashing when SV files don't contain breakpoint exact coordinates
- Align OMIM diagnoses with delete diagnosis button on case page
- In ClinVar form, reset condition list and customize help when condition ID changes
- Fallback for empty alignment index for REViewer service

## [4.61]
### Added
- Filter case list by cases with variants in ClinVar submission
- Filter case list by cases containing RNA-seq data - gene_fusion_reports and sample-level tracks (splice junctions and RNA coverage)
- Additional case category `Ignored`, to be used for cases that don't fall in the existing 'inactive', 'archived', 'solved', 'prioritized' categories
- Display number of cases shown / total number of cases available for each category on Cases page
- Moved buttons to modify case status from sidebar to main case page
- Link to Mutalyzer Normalizer tool on variant's transcripts overview to retrieve official HVGS descriptions
- Option to manually load RNA MULTIQC report using the command `scout load report -t multiqc_rna`
- Load RNA MULTIQC automatically for a case if config file contains the `multiqc_rna` key/value
- Instructions in admin-guide on how to load case reports via the command line
- Possibility to filter RD variants by a specific genotype call
- Distinct colors for different inheritance models on RD Variant page
- Gene panels PDF export with case variants hits by variant type
- A couple of additional README badges for GitHub stats
- Upload and display of pipeline reference info and executable version yaml files as custom reports
- Testing CLI on hasta in PR template
### Changed
- Instructions on how to call dibs on scout-stage server in pull request template
- Deprecated CLI commands `scout load <delivery_report, gene_fusion_report, coverage_qc_report, cnv_report>` to replace them with command `scout load report -t <report type>`
- Refactored code to display and download custom case reports
- Do not export `Assertion method` and `Assertion method citation` to ClinVar submission files according to changes to ClinVar's submission spreadsheet templates.
- Simplified code to create and download ClinVar CSV files
- Colorize inheritance models badges by category on VariantS page
- `Safe variants matching` badge more visible on case page
### Fixed
- Non-admin users saving institute settings would clear loqusdb instance selection
- Layout of variant position, cytoband and type in SV variant summary
- Broken `Build Status - GitHub badge` on GitHub README page
- Visibility of text on grey badges in gene panels PDF exports
- Labels for dashboard search controls
- Dark mode visibility for ClinVar submission
- Whitespaces on outdated panel in extent report

## [4.60]
### Added
- Mitochondrial deletion signatures (mitosign) can be uploaded and shown with mtDNA report
- A `Type of analysis` column on Causatives and Validated variants pages
- List of "safe" gene panels available for matching causatives and managed variants in institute settings, to avoid secondary findings
- `svdb_origin` as a synonym for `FOUND_IN` to complement `set` for variants found by all callers
### Changed
- Hide removed gene panels by default in panels page
- Removed option for filtering cancer SVs by Tumor and Normal alt AF
- Hide links to coverage report from case dynamic HPO panel if cancer analysis
- Remove rerun emails and redirect users to the analysis order portal instead
- Updated clinical SVs igv.js track (dbVar) and added example of external track from `https://trackhubregistry.org/`
- Rewrote the ClinVar export module to simplify and add one variant at the time
- ClinVar submissions with phenotype conditions from: [OMIM, MedGen, Orphanet, MeSH, HP, MONDO]
### Fixed
- If trying to load a badly formatted .tsv file an error message is displayed.
- Avoid showing case as rerun when first attempt at case upload failed
- Dynamic autocomplete search not working on phenomodels page
- Callers added to variant when loading case
- Now possible to update managed variant from file without deleting it first
- Missing preselected chromosome when editing a managed variant
- Preselected variant type and subtype when editing a managed variant
- Typo in dbVar ClinVar track, hg19


## [4.59]
### Added
- Button to go directly to HPO SV filter variantS page from case
- `Scout-REViewer-Service` integration - show `REViewer` picture if available
- Link to HPO panel coverage overview on Case page
- Specify a confidence threshold (green|amber|red) when loading PanelApp panels
- Functional annotations in variants lists exports (all variants)
- Cancer/Normal VAFs and COSMIC ids in in variants lists exports (cancer variants)
### Changed
- Better visualization of regional annotation for long lists of genes in large SVs in Variants tables
- Order of cells in variants tables
- More evident links to gene coverage from Variant page
- Gene panels sorted by display name in the entire Case page
- Round CADD and GnomAD values in variants export files
### Fixed
- HPO filter button on SV variantS page
- Spacing between region|function cells in SVs lists
- Labels on gene panel Chanjo report
- Fixed ambiguous duplicated response headers when requesting a BAM file from /static
- Visited color link on gene coverage button (Variant page)

## [4.58.1]
### Fixed
- Case search with search strings that contain characters that can be escaped

## [4.58]
### Added
- Documentation on how to create/update PanelApp panels
- Add filter by local observations (archive) to structural variants filters
- Add more splicing consequences to SO term definitions
- Search for a specific gene in all gene panels
- Institute settings option to force show all variants on VariantS page for all cases of an institute
- Filter cases by validation pending status
- Link to The Clinical Knowledgebase (CKB) (https://ckb.jax.org/) in cancer variant's page
### Fixed
- Added a not-authorized `auto-login` fixture according to changes in Flask-Login 0.6.2
- Renamed `cache_timeout` param name of flask.send_file function to `max_age` (Flask 2.2 compliant)
- Replaced deprecated `app.config["JSON_SORT_KEYS"]` with app.json.sort_keys in app settings
- Bug in gene variants page (All SNVs and INDELs) when variant gene doesn't have a hgnc id that is found in the database
- Broken export of causatives table
- Query for genes in build 38 on `Search SNVs and INDELs` page
- Prevent typing special characters `^<>?!=\/` in case search form
- Search matching causatives also among research variants in other cases
- Links to variants in Verified variants page
- Broken filter institute cases by pinned gene
- Better visualization of long lists of genes in large SVs on Causative and Verified Variants page
- Reintroduced missing button to export Causative variants
- Better linking and display of matching causatives and managed variants
- Reduced code complexity in `scout/parse/variant/variant.py`
- Reduced complexity of code in `scout/build/variant/variant.py`

### Changed
- State that loqusdb observation is in current case if observations count is one and no cases are shown
- Better pagination and number of variants returned by queries in `Search SNVs and INDELs` page
- Refactored and simplified code used for collecting gene variants for `Search SNVs and INDELs` page
- Fix sidebar panel icons in Case view
- Fix panel spacing in Case view
- Removed unused database `sanger_ordered` and `case_id,category,rank_score` indexes (variant collection)
- Verified variants displayed in a dedicated page reachable from institute sidebar
- Unified stats in dashboard page
- Improved gene info for large SVs and cancer SVs
- Remove the unused `variant.str_variant` endpoint from variant views
- Easier editing of HPO gene panel on case page
- Assign phenotype panel less cramped on Case page
- Causatives and Verified variants pages to use the same template macro
- Allow hyphens in panel names
- Reduce resolution of example images
- Remove some animations in web gui which where rendered slow


## [4.57.4]
### Fixed
- Parsing of variant.FORMAT "DR" key in parse variant file

## [4.57.3]
### Fixed
- Export of STR verified variants
- Do not download as verified variants first verified and then reset to not validated
- Avoid duplicated lines in downloaded verified variants reflecting changes in variant validation status

## [4.57.2]
### Fixed
- Export of verified variants when variant gene has no transcripts
- HTTP 500 when visiting a the details page for a cancer variant that had been ranked with genmod

## [4.57.1]
### Fixed
- Updating/replacing a gene panel from file with a corrupted or malformed file

## [4.57]
### Added
- Display last 50 or 500 events for a user in a timeline
- Show dismiss count from other cases on matching variantS
- Save Beacon-related events in events collection
- Institute settings allow saving multiple loqusdb instances for one institute
- Display stats from multiple instances of loqusdb on variant page
- Display date and frequency of obs derived from count of local archive observations from MIP11 (requires fix in MIP)
### Changed
- Prior ACMG classifications view is no longer limited by pathogenicity
### Fixed
- Visibility of Sanger ordered badge on case page, light mode
- Some of the DataTables tables (Phenotypes and Diagnoses pages) got a bit dark in dark mode
- Remove all redundancies when displaying timeline events (some events are saved both as case-related and variant-related)
- Missing link in saved MatchMaker-related events
- Genes with mixed case gene symbols missing in PanelApp panels
- Alignment of elements on the Beacon submission modal window
- Locus info links from STR variantS page open in new browser tabs

## [4.56]
### Added
- Test for PanelApp panels loading
- `panel-umi` tag option when loading cancer analyses
### Changed
- Black text to make comments more visible in dark mode
- Loading PanelApp panels replaces pre-existing panels with same version
- Removed sidebar from Causatives page - navigation is available on the top bar for now
- Create ClinVar submissions from pinned variants list in case page
- Select which pinned variants will be included in ClinVar submission documents
### Fixed
- Remove a:visited css style from all buttons
- Update of HPO terms via command line
- Background color of `MIXED` and `PANEL-UMI` sequencing types on cases page
- Fixed regex error when searching for cases with query ending with `\ `
- Gene symbols on Causatives page lighter in dark mode
- SpliceAI tooltip of multigene variants

## [4.55]
### Changed
- Represent different tumor samples as vials in cases page
- Option to force-update the OMIM panel
### Fixed
- Low tumor purity badge alignment in cancer samples table on cancer case view
- VariantS comment popovers reactivate on hover
- Updating database genes in build 37
- ACMG classification summary hidden by sticky navbar
- Logo backgrounds fixed to white on welcome page
- Visited links turn purple again
- Style of link buttons and dropdown menus
- Update KUH and GMS logos
- Link color for Managed variants

## [4.54]
### Added
- Dark mode, using browser/OS media preference
- Allow marking case as solved without defining causative variants
- Admin users can create missing beacon datasets from the institute's settings page
- GenCC links on gene and variant pages
- Deprecation warnings when launching the app using a .yaml config file or loading cases using .ped files
### Changed
- Improved HTML syntax in case report template
- Modified message displayed when variant rank stats could not be calculated
- Expanded instructions on how to test on CG development server (cg-vm1)
- Added more somatic variant callers (Balsamic v9 SNV, develop SV)
### Fixed
- Remove load demo case command from docker-compose.yml
- Text elements being split across pages in PDF reports
- Made login password field of type `password` in LDAP login form
- Gene panels HTML select in institute's settings page
- Bootstrap upgraded to version 5
- Fix some Sourcery and SonarCloud suggestions
- Escape special characters in case search on institute and dashboard pages
- Broken case PDF reports when no Madeline pedigree image can be created
- Removed text-white links style that were invisible in new pages style
- Variants pagination after pressing "Filter variants" or "Clinical filter"
- Layout of buttons Matchmaker submission panel (case page)
- Removing cases from Matchmaker (simplified code and fixed functionality)
- Reintroduce check for missing alignment files purged from server

## [4.53]
### Added
### Changed
- Point Alamut API key docs link to new API version
- Parse dbSNP id from ID only if it says "rs", else use VEP CSQ fields
- Removed MarkupSafe from the dependencies
### Fixed
- Reintroduced loading of SVs for demo case 643595
- Successful parse of FOUND_IN should avoid GATK caller default
- All vulnerabilities flagged by SonarCloud

## [4.52]
### Added
- Demo cancer case gets loaded together with demo RD case in demo instance
- Parse REVEL_score alongside REVEL_rankscore from csq field and display it on SNV variant page
- Rank score results now show the ranking range
- cDNA and protein changes displayed on institute causatives pages
- Optional SESSION_TIMEOUT_MINUTES configuration in app config files
- Script to convert old OMIM case format (list of integers) to new format (list of dictionaries)
- Additional check for user logged in status before serving alignment files
- Download .cgh files from cancer samples table on cancer case page
- Number of documents and date of last update on genes page
### Changed
- Verify user before redirecting to IGV alignments and sashimi plots
- Build case IGV tracks starting from case and variant objects instead of passing all params in a form
- Unfreeze Werkzeug lib since Flask_login v.0.6 with bugfix has been released
- Sort gene panels by name (panelS and variant page)
- Removed unused `server.blueprints.alignviewers.unindexed_remote_static` endpoint
- User sessions to check files served by `server.blueprints.alignviewers.remote_static` endpoint
- Moved Beacon-related functions to a dedicated app extension
- Audit Filter now also loads filter displaying the variants for it
### Fixed
- Handle `attachment_filename` parameter renamed to `download_name` when Flask 2.2 will be released
- Removed cursor timeout param in cases find adapter function to avoid many code warnings
- Removed stream argument deprecation warning in tests
- Handle `no intervals found` warning in load_region test
- Beacon remove variants
- Protect remote_cors function in alignviewers view from Server-Side Request Forgery (SSRF)
- Check creation date of last document in gene collection to display when genes collection was updated last

## [4.51]
### Added
- Config file containing codecov settings for pull requests
- Add an IGV.js direct link button from case page
- Security policy file
- Hide/shade compound variants based on rank score on variantS from filter
- Chromograph legend documentation direct link
### Changed
- Updated deprecated Codecov GitHub action to v.2
- Simplified code of scout/adapter/mongo/variant
- Update IGV.js to v2.11.2
- Show summary number of variant gene panels on general report if more than 3
### Fixed
- Marrvel link for variants in genome build 38 (using liftover to build 37)
- Remove flags from codecov config file
- Fixed filter bug with high negative SPIDEX scores
- Renamed IARC TP53 button to to `TP53 Database`, modified also link since IARC has been moved to the US NCI: `https://tp53.isb-cgc.org/`
- Parsing new format of OMIM case info when exporting patients to Matchmaker
- Remove flask-debugtoolbar lib dependency that is using deprecated code and causes app to crash after new release of Jinja2 (3.1)
- Variant page crashing for cases with old OMIM terms structure (a list of integers instead of dictionary)
- Variant page crashing when creating MARRVEL link for cases with no genome build
- SpliceAI documentation link
- Fix deprecated `safe_str_cmp` import from `werkzeug.security` by freezing Werkzeug lib to v2.0 until Flask_login v.0.6 with bugfix is released
- List gene names densely in general report for SVs that contain more than 3 genes
- Show transcript ids on refseq genes on hg19 in IGV.js, using refgene source
- Display correct number of genes in general report for SVs that contain more than 32 genes
- Broken Google login after new major release of `lepture/authlib`
- Fix frequency and callers display on case general report

## [4.50.1]
### Fixed
- Show matching causative STR_repid for legacy str variants (pre Stranger hgnc_id)

## [4.50]
### Added
- Individual-specific OMIM terms
- OMIM disease descriptions in ClinVar submission form
- Add a toggle for melter rerun monitoring of cases
- Add a config option to show the rerun monitoring toggle
- Add a cli option to export cases with rerun monitoring enabled
- Add a link to STRipy for STR variants; shallow for ARX and HOXA13
- Hide by default variants only present in unaffected individuals in variants filters
- OMIM terms in general case report
- Individual-level info on OMIM and HPO terms in general case report
- PanelApp gene link among the external links on variant page
- Dashboard case filters fields help
- Filter cases by OMIM terms in cases and dashboard pages
### Fixed
- A malformed panel id request would crash with exception: now gives user warning flash with redirect
- Link to HPO resource file hosted on `http://purl.obolibrary.org`
- Gene search form when gene exists only in build 38
- Fixed odd redirect error and poor error message on missing column for gene panel csv upload
- Typo in parse variant transcripts function
- Modified keys name used to parse local observations (archived) frequencies to reflect change in MIP keys naming
- Better error handling for partly broken/timed out chanjo reports
- Broken javascript code when case Chromograph data is malformed
- Broader space for case synopsis in general report
- Show partial causatives on causatives and matching causatives panels
- Partial causative assignment in cases with no OMIM or HPO terms
- Partial causative OMIM select options in variant page
### Changed
- Slightly smaller and improved layout of content in case PDF report
- Relabel more cancer variant pages somatic for navigation
- Unify caseS nav links
- Removed unused `add_compounds` param from variant controllers function
- Changed default hg19 genome for IGV.js to legacy hg19_1kg_decoy to fix a few problematic loci
- Reduce code complexity (parse/ensembl.py)
- Silence certain fields in ClinVar export if prioritised ones exist (chrom-start-end if hgvs exist)
- Made phenotype non-mandatory when marking a variant as partial causative
- Only one phenotype condition type (OMIM or HPO) per variant is used in ClinVar submissions
- ClinVar submission variant condition prefers OMIM over HPO if available
- Use lighter version of gene objects in Omim MongoDB adapter, panels controllers, panels views and institute controllers
- Gene-variants table size is now adaptive
- Remove unused file upload on gene-variants page

## [4.49]
### Fixed
- Pydantic model types for genome_build, madeline_info, peddy_ped_check and peddy_sex_check, rank_model_version and sv_rank_model_version
- Replace `MatchMaker` with `Matchmaker` in all places visible by a user
- Save diagnosis labels along with OMIM terms in Matchmaker Exchange submission objects
- `libegl-mesa0_21.0.3-0ubuntu0.3~20.04.5_amd64.deb` lib not found by GitHub actions Docker build
- Remove unused `chromograph_image_files` and `chromograph_prefixes` keys saved when creating or updating an RD case
- Search managed variants by description and with ignore case
### Changed
- Introduced page margins on exported PDF reports
- Smaller gene fonts in downloaded HPO genes PDF reports
- Reintroduced gene coverage data in the PDF-exported general report of rare-disease cases
- Check for existence of case report files before creating sidebar links
- Better description of HPO and OMIM terms for patients submitted to Matchmaker Exchange
- Remove null non-mandatory key/values when updating a case
- Freeze WTForms<3 due to several form input rendering changes

## [4.48.1]
### Fixed
- General case PDF report for recent cases with no pedigree

## [4.48]
### Added
- Option to cancel a request for research variants in case page
### Changed
- Update igv.js to v2.10.5
- Updated example of a case delivery report
- Unfreeze cyvcf2
- Builder images used in Scout Dockerfiles
- Crash report email subject gives host name
- Export general case report to PDF using PDFKit instead of WeasyPrint
- Do not include coverage report in PDF case report since they might have different orientation
- Export cancer cases's "Coverage and QC report" to PDF using PDFKit instead of Weasyprint
- Updated cancer "Coverage and QC report" example
- Keep portrait orientation in PDF delivery report
- Export delivery report to PDF using PDFKit instead of Weasyprint
- PDF export of clinical and research HPO panels using PDFKit instead of Weasyprint
- Export gene panel report to PDF using PDFKit
- Removed WeasyPrint lib dependency

### Fixed
- Reintroduced missing links to Swegen and Beacon and dbSNP in RD variant page, summary section
- Demo delivery report orientation to fit new columns
- Missing delivery report in demo case
- Cast MNVs to SNV for test
- Export verified variants from all institutes when user is admin
- Cancer coverage and QC report not found for demo cancer case
- Pull request template instructions on how to deploy to test server
- PDF Delivery report not showing Swedac logo
- Fix code typos
- Disable codefactor raised by ESLint for javascript functions located on another file
- Loading spinner stuck after downloading a PDF gene panel report
- IGV browser crashing when file system with alignment files is not mounted

## [4.47]
### Added
- Added CADD, GnomAD and genotype calls to variantS export
### Changed
- Pull request template, to illustrate how to deploy pull request branches on cg-vm1 stage server
### Fixed
- Compiled Docker image contains a patched version (v4.9) of chanjo-report

## [4.46.1]
### Fixed
- Downloading of files generated within the app container (MT-report, verified variants, pedigrees, ..)

## [4.46]
### Added
- Created a Dockefile to be used to serve the dockerized app in production
- Modified the code to collect database params specified as env vars
- Created a GitHub action that pushes the Dockerfile-server image to Docker Hub (scout-server-stage) every time a PR is opened
- Created a GitHub action that pushes the Dockerfile-server image to Docker Hub (scout-server) every time a new release is created
- Reassign MatchMaker Exchange submission to another user when a Scout user is deleted
- Expose public API JSON gene panels endpoint, primarily to enable automated rerun checking for updates
- Add utils for dictionary type
- Filter institute cases using multiple HPO terms
- Vulture GitHub action to identify and remove unused variables and imports
### Changed
- Updated the python config file documentation in admin guide
- Case configuration parsing now uses Pydantic for improved typechecking and config handling
- Removed test matrices to speed up automatic testing of PRs
- Switch from Coveralls to Codecov to handle CI test coverage
- Speed-up CI tests by caching installation of libs and splitting tests into randomized groups using pytest-test-groups
- Improved LDAP login documentation
- Use lib flask-ldapconn instead of flask_ldap3_login> to handle ldap authentication
- Updated Managed variant documentation in user guide
- Fix and simplify creating and editing of gene panels
- Simplified gene variants search code
- Increased the height of the genes track in the IGV viewer
### Fixed
- Validate uploaded managed variant file lines, warning the user.
- Exporting validated variants with missing "genes" database key
- No results returned when searching for gene variants using a phenotype term
- Variants filtering by gene symbols file
- Make gene HGNC symbols field mandatory in gene variants page and run search only on form submit
- Make sure collaborator gene variants are still visible, even if HPO filter is used

## [4.45]
### Added
### Changed
- Start Scout also when loqusdbapi is not reachable
- Clearer definition of manual standard and custom inheritance models in gene panels
- Allow searching multiple chromosomes in filters
### Fixed
- Gene panel crashing on edit action

## [4.44]
### Added
### Changed
- Display Gene track beneath each sample track when displaying splice junctions in igv browser
- Check outdated gene symbols and update with aliases for both RD and cancer variantS
### Fixed
- Added query input check and fixed the Genes API endpoint to return a json formatted error when request is malformed
- Typo in ACMG BP6 tooltip

## [4.43.1]
### Added
- Added database index for OMIM disease term genes
### Changed
### Fixed
- Do not drop HPO terms collection when updating HPO terms via the command line
- Do not drop disease (OMIM) terms collection when updating diseases via the command line

## [4.43]
### Added
- Specify which collection(s) update/build indexes for
### Fixed
- Do not drop genes and transcripts collections when updating genes via the command line

## [4.42.1]
### Added
### Changed
### Fixed
- Freeze PyMongo lib to version<4.0 to keep supporting previous MongoDB versions
- Speed up gene panels creation and update by collecting only light gene info from database
- Avoid case page crash on Phenomizer queries timeout

## [4.42]
### Added
- Choose custom pinned variants to submit to MatchMaker Exchange
- Submit structural variant as genes to the MatchMaker Exchange
- Added function for maintainers and admins to remove gene panels
- Admins can restore deleted gene panels
- A development docker-compose file illustrating the scout/chanjo-report integration
- Show AD on variants view for cancer SV (tumor and normal)
- Cancer SV variants filter AD, AF (tumor and normal)
- Hiding the variants score column also from cancer SVs, as for the SNVs
### Changed
- Enforce same case _id and display_name when updating a case
- Enforce same individual ids, display names and affected status when updating a case
- Improved documentation for connecting to loqusdb instances (including loqusdbapi)
- Display and download HPO gene panels' gene symbols in italics
- A faster-built and lighter Docker image
- Reduce complexity of `panels` endpoint moving some code to the panels controllers
- Update requirements to use flask-ldap3-login>=0.9.17 instead of freezing WTForm
### Fixed
- Use of deprecated TextField after the upgrade of WTF to v3.0
- Freeze to WTForms to version < 3
- Remove the extra files (bed files and madeline.svg) introduced by mistake
- Cli command loading demo data in docker-compose when case custom images exist and is None
- Increased MongoDB connection serverSelectionTimeoutMS parameter to 30K (default value according to MongoDB documentation)
- Better differentiate old obs counts 0 vs N/A
- Broken cancer variants page when default gene panel was deleted
- Typo in tx_overview function in variant controllers file
- Fixed loqusdbapi SV search URL
- SV variants filtering using Decipher criterion
- Removing old gene panels that don't contain the `maintainer` key.

## [4.41.1]
### Fixed
- General reports crash for variant annotations with same variant on other cases

## [4.41]
### Added
- Extended the instructions for running the Scout Docker image (web app and cli).
- Enabled inclusion of custom images to STR variant view
### Fixed
- General case report sorting comments for variants with None genetic models
- Do not crash but redirect to variants page with error when a variant is not found for a case
- UCSC links coordinates for SV variants with start chromosome different than end chromosome
- Human readable variants name in case page for variants having start chromosome different from end chromosome
- Avoid always loading all transcripts when checking gene symbol: introduce gene captions
- Slow queries for evaluated variants on e.g. case page - use events instead
### Changed
- Rearrange variant page again, moving severity predictions down.
- More reactive layout width steps on variant page

## [4.40.1]
### Added
### Fixed
- Variants dismissed with inconsistent inheritance pattern can again be shown in general case report
- General report page for variants with genes=None
- General report crashing when variants have no panels
- Added other missing keys to case and variant dictionaries passed to general report
### Changed

## [4.40]
### Added
- A .cff citation file
- Phenotype search API endpoint
- Added pagination to phenotype API
- Extend case search to include internal MongoDB id
- Support for connecting to a MongoDB replica set (.py config files)
- Support for connecting to a MongoDB replica set (.yaml config files)
### Fixed
- Command to load the OMIM gene panel (`scout load panel --omim`)
- Unify style of pinned and causative variants' badges on case page
- Removed automatic spaces after punctuation in comments
- Remove the hardcoded number of total individuals from the variant's old observations panel
- Send delete requests to a connected Beacon using the DELETE method
- Layout of the SNV and SV variant page - move frequency up
### Changed
- Stop updating database indexes after loading exons via command line
- Display validation status badge also for not Sanger-sequenced variants
- Moved Frequencies, Severity and Local observations panels up in RD variants page
- Enabled Flask CORS to communicate CORS status to js apps
- Moved the code preparing the transcripts overview to the backend
- Refactored and filtered json data used in general case report
- Changed the database used in docker-compose file to use the official MongoDB v4.4 image
- Modified the Python (3.6, 3.8) and MongoDB (3.2, 4.4, 5.0) versions used in testing matrices (GitHub actions)
- Capitalize case search terms on institute and dashboard pages


## [4.39]
### Added
- COSMIC IDs collected from CSQ field named `COSMIC`
### Fixed
- Link to other causative variants on variant page
- Allow multiple COSMIC links for a cancer variant
- Fix floating text in severity box #2808
- Fixed MitoMap and HmtVar links for hg38 cases
- Do not open new browser tabs when downloading files
- Selectable IGV tracks on variant page
- Missing splice junctions button on variant page
- Refactor variantS representative gene selection, and use it also for cancer variant summary
### Changed
- Improve Javascript performance for displaying Chromograph images
- Make ClinVar classification more evident in cancer variant page

## [4.38]
### Added
- Option to hide Alamut button in the app config file
### Fixed
- Library deprecation warning fixed (insert is deprecated. Use insert_one or insert_many instead)
- Update genes command will not trigger an update of database indices any more
- Missing resources in temporary downloading directory when updating genes using the command line
- Restore previous variant ACMG classification in a scrollable div
- Loading spinner not stopping after downloading PDF case reports and variant list export
- Add extra Alamut links higher up on variant pages
- Improve UX for phenotypes in case page
- Filter and export of STR variants
- Update look of variants page navigation buttons
### Changed

## [4.37]
### Added
- Highlight and show version number for RefSeq MANE transcripts.
- Added integration to a rerunner service for toggling reanalysis with updated pedigree information
- SpliceAI display and parsing from VEP CSQ
- Display matching tiered variants for cancer variants
- Display a loading icon (spinner) until the page loads completely
- Display filter badges in cancer variants list
- Update genes from pre-downloaded file resources
- On login, OS, browser version and screen size are saved anonymously to understand how users are using Scout
- API returning institutes data for a given user: `/api/v1/institutes`
- API returning case data for a given institute: `/api/v1/institutes/<institute_id>/cases`
- Added GMS and Lund university hospital logos to login page
- Made display of Swedac logo configurable
- Support for displaying custom images in case view
- Individual-specific HPO terms
- Optional alamut_key in institute settings for Alamut Plus software
- Case report API endpoint
- Tooltip in case explaining that genes with genome build different than case genome build will not be added to dynamic HPO panel.
- Add DeepVariant as a caller
### Fixed
- Updated IGV to v2.8.5 to solve missing gene labels on some zoom levels
- Demo cancer case config file to load somatic SNVs and SVs only.
- Expand list of refseq trancripts in ClinVar submission form
- Renamed `All SNVs and INDELs` institute sidebar element to `Search SNVs and INDELs` and fixed its style.
- Add missing parameters to case load-config documentation
- Allow creating/editing gene panels and dynamic gene panels with genes present in genome build 38
- Bugfix broken Pytests
- Bulk dismissing variants error due to key conversion from string to integer
- Fix typo in index documentation
- Fixed crash in institute settings page if "collaborators" key is not set in database
- Don't stop Scout execution if LoqusDB call fails and print stacktrace to log
- Bug when case contains custom images with value `None`
- Bug introduced when fixing another bug in Scout-LoqusDB interaction
- Loading of OMIM diagnoses in Scout demo instance
- Remove the docker-compose with chanjo integration because it doesn't work yet.
- Fixed standard docker-compose with scout demo data and database
- Clinical variant assessments not present for pinned and causative variants on case page.
- MatchMaker matching one node at the time only
- Remove link from previously tiered variants badge in cancer variants page
- Typo in gene cell on cancer variants page
- Managed variants filter form
### Changed
- Better naming for variants buttons on cancer track (somatic, germline). Also show cancer research button if available.
- Load case with missing panels in config files, but show warning.
- Changing the (Female, Male) symbols to (F/M) letters in individuals_table and case-sma.
- Print stacktrace if case load command fails
- Added sort icon and a pointer to the cursor to all tables with sortable fields
- Moved variant, gene and panel info from the basic pane to summary panel for all variants.
- Renamed `Basics` panel to `Classify` on variant page.
- Revamped `Basics` panel to a panel dedicated to classify variants
- Revamped the summary panel to be more compact.
- Added dedicated template for cancer variants
- Removed Gene models, Gene annotations and Conservation panels for cancer variants
- Reorganized the orders of panels for variant and cancer variant views
- Added dedicated variant quality panel and removed relevant panes
- A more compact case page
- Removed OMIM genes panel
- Make genes panel, pinned variants panel, causative variants panel and ClinVar panel scrollable on case page
- Update to Scilifelab's 2020 logo
- Update Gens URL to support Gens v2.0 format
- Refactor tests for parsing case configurations
- Updated links to HPO downloadable resources
- Managed variants filtering defaults to all variant categories
- Changing the (Kind) drop-down according to (Category) drop-down in Managed variant add variant
- Moved Gens button to individuals table
- Check resource files availability before starting updating OMIM diagnoses
- Fix typo in `SHOW_OBSERVED_VARIANT_ARCHIVE` config param

## [4.36]
### Added
- Parse and save splice junction tracks from case config file
- Tooltip in observations panel, explaining that case variants with no link might be old variants, not uploaded after a case rerun
### Fixed
- Warning on overwriting variants with same position was no longer shown
- Increase the height of the dropdowns to 425px
- More indices for the case table as it grows, specifically for causatives queries
- Splice junction tracks not centered over variant genes
- Total number of research variants count
- Update variants stats in case documents every time new variants are loaded
- Bug in flashing warning messages when filtering variants
### Changed
- Clearer warning messages for genes and gene/gene-panels searches in variants filters

## [4.35]
### Added
- A new index for hgnc_symbol in the hgnc_gene collection
- A Pedigree panel in STR page
- Display Tier I and II variants in case view causatives card for cancer cases
### Fixed
- Send partial file data to igv.js when visualizing sashimi plots with splice junction tracks
- Research variants filtering by gene
- Do not attempt to populate annotations for not loaded pinned/causatives
- Add max-height to all dropdowns in filters
### Changed
- Switch off non-clinical gene warnings when filtering research variants
- Don't display OMIM disease card in case view for cancer cases
- Refactored Individuals and Causative card in case view for cancer cases
- Update and style STR case report

## [4.34]
### Added
- Saved filter lock and unlock
- Filters can optionally be marked audited, logging the filter name, user and date on the case events and general report.
- Added `ClinVar hits` and `Cosmic hits` in cancer SNVs filters
- Added `ClinVar hits` to variants filter (rare disease track)
- Load cancer demo case in docker-compose files (default and demo file)
- Inclusive-language check using [woke](https://github.com/get-woke/woke) github action
- Add link to HmtVar for mitochondrial variants (if VCF is annotated with HmtNote)
- Grey background for dismissed compounds in variants list and variant page
- Pin badge for pinned compounds in variants list and variant page
- Support LoqusDB REST API queries
- Add a docker-compose-matchmaker under scout/containers/development to test matchmaker locally
- Script to investigate consequences of symbol search bug
- Added GATK to list of SV and cancer SV callers
### Fixed
- Make MitoMap link work for hg38 again
- Export Variants feature crashing when one of the variants has no primary transcripts
- Redirect to last visited variantS page when dismissing variants from variants list
- Improved matching of SVs Loqus occurrences in other cases
- Remove padding from the list inside (Matching causatives from other cases) panel
- Pass None to get_app function in CLI base since passing script_info to app factory functions was deprecated in Flask 2.0
- Fixed failing tests due to Flask update to version 2.0
- Speed up user events view
- Causative view sort out of memory error
- Use hgnc_id for gene filter query
- Typo in case controllers displaying an error every time a patient is matched against external MatchMaker nodes
- Do not crash while attempting an update for variant documents that are too big (> 16 MB)
- Old STR causatives (and other variants) may not have HGNC symbols - fix sort lambda
- Check if gene_obj has primary_transcript before trying to access it
- Warn if a gene manually searched is in a clinical panel with an outdated name when filtering variants
- ChrPos split js not needed on STR page yet
### Changed
- Remove parsing of case `genome_version`, since it's not used anywhere downstream
- Introduce deprecation warning for Loqus configs that are not dictionaries
- SV clinical filter no longer filters out sub 100 nt variants
- Count cases in LoqusDB by variant type
- Commit pulse repo badge temporarily set to weekly
- Sort ClinVar submissions objects by ascending "Last evaluated" date
- Refactored the MatchMaker integration as an extension
- Replaced some sensitive words as suggested by woke linter
- Documentation for load-configuration rewritten.
- Add styles to MatchMaker matches table
- More detailed info on the data shared in MatchMaker submission form

## [4.33.1]
### Fixed
- Include markdown for release autodeploy docs
- Use standard inheritance model in ClinVar (https://ftp.ncbi.nlm.nih.gov/pub/GTR/standard_terms/Mode_of_inheritance.txt)
- Fix issue crash with variants that have been unflagged causative not being available in other causatives
### Added
### Changed

## [4.33]
### Fixed
- Command line crashing when updating an individual not found in database
- Dashboard page crashing when filters return no data
- Cancer variants filter by chromosome
- /api/v1/genes now searches for genes in all genome builds by default
- Upgraded igv.js to version 2.8.1 (Fixed Unparsable bed record error)
### Added
- Autodeploy docs on release
- Documentation for updating case individuals tracks
- Filter cases and dashboard stats by analysis track
### Changed
- Changed from deprecated db update method
- Pre-selected fields to run queries with in dashboard page
- Do not filter by any institute when first accessing the dashboard
- Removed OMIM panel in case view for cancer cases
- Display Tier I and II variants in case view causatives panel for cancer cases
- Refactored Individuals and Causative panels in case view for cancer cases

## [4.32.1]
### Fixed
- iSort lint check only
### Changed
- Institute cases page crashing when a case has track:Null
### Added

## [4.32]
### Added
- Load and show MITOMAP associated diseases from VCF (INFO field: MitomapAssociatedDiseases, via HmtNote)
- Show variant allele frequencies for mitochondrial variants (GRCh38 cases)
- Extend "public" json API with diseases (OMIM) and phenotypes (HPO)
- HPO gene list download now has option for clinical and non-clinical genes
- Display gene splice junctions data in sashimi plots
- Update case individuals with splice junctions tracks
- Simple Docker compose for development with local build
- Make Phenomodels subpanels collapsible
- User side documentation of cytogenomics features (Gens, Chromograph, vcf2cytosure, rhocall)
- iSort GitHub Action
- Support LoqusDB REST API queries
### Fixed
- Show other causative once, even if several events point to it
- Filtering variants by mitochondrial chromosome for cases with genome build=38
- HPO gene search button triggers any warnings for clinical / non-existing genes also on first search
- Fixed a bug in variants pages caused by MT variants without alt_frequency
- Tests for CADD score parsing function
- Fixed the look of IGV settings on SNV variant page
- Cases analyzed once shown as `rerun`
- Missing case track on case re-upload
- Fixed severity rank for SO term "regulatory region ablation"
### Changed
- Refactor according to CodeFactor - mostly reuse of duplicated code
- Phenomodels language adjustment
- Open variants in a new window (from variants page)
- Open overlapping and compound variants in a new window (from variant page)
- gnomAD link points to gnomAD v.3 (build GRCh38) for mitochondrial variants.
- Display only number of affected genes for dismissed SVs in general report
- Chromosome build check when populating the variants filter chromosome selection
- Display mitochondrial and rare diseases coverage report in cases with missing 'rare' track

## [4.31.1]
### Added
### Changed
- Remove mitochondrial and coverage report from cancer cases sidebar
### Fixed
- ClinVar page when dbSNP id is None

## [4.31]
### Added
- gnomAD annotation field in admin guide
- Export also dynamic panel genes not associated to an HPO term when downloading the HPO panel
- Primary HGNC transcript info in variant export files
- Show variant quality (QUAL field from vcf) in the variant summary
- Load/update PDF gene fusion reports (clinical and research) generated with Arriba
- Support new MANE annotations from VEP (both MANE Select and MANE Plus Clinical)
- Display on case activity the event of a user resetting all dismissed variants
- Support gnomAD population frequencies for mitochondrial variants
- Anchor links in Casedata ClinVar panels to redirect after renaming individuals
### Fixed
- Replace old docs link www.clinicalgenomics.se/scout with new https://clinical-genomics.github.io/scout
- Page formatting issues whenever case and variant comments contain extremely long strings with no spaces
- Chromograph images can be one column and have scrollbar. Removed legacy code.
- Column labels for ClinVar case submission
- Page crashing looking for LoqusDB observation when variant doesn't exist
- Missing inheritance models and custom inheritance models on newly created gene panels
- Accept only numbers in managed variants filter as position and end coordinates
- SNP id format and links in Variant page, ClinVar submission form and general report
- Case groups tooltip triggered only when mouse is on the panel header
### Changed
- A more compact case groups panel
- Added landscape orientation CSS style to cancer coverage and QC demo report
- Improve user documentation to create and save new gene panels
- Removed option to use space as separator when uploading gene panels
- Separating the columns of standard and custom inheritance models in gene panels
- Improved ClinVar instructions for users using non-English Excel

## [4.30.2]
### Added
### Fixed
- Use VEP RefSeq ID if RefSeq list is empty in RefSeq transcripts overview
- Bug creating variant links for variants with no end_chrom
### Changed

## [4.30.1]
### Added
### Fixed
- Cryptography dependency fixed to use version < 3.4
### Changed

## [4.30]
### Added
- Introduced a `reset dismiss variant` verb
- Button to reset all dismissed variants for a case
- Add black border to Chromograph ideograms
- Show ClinVar annotations on variantS page
- Added integration with GENS, copy number visualization tool
- Added a VUS label to the manual classification variant tags
- Add additional information to SNV verification emails
- Tooltips documenting manual annotations from default panels
- Case groups now show bam files from all cases on align view
### Fixed
- Center initial igv view on variant start with SNV/indels
- Don't set initial igv view to negative coordinates
- Display of GQ for SV and STR
- Parsing of AD and related info for STRs
- LoqusDB field in institute settings accepts only existing Loqus instances
- Fix DECIPHER link to work after DECIPHER migrated to GRCh38
- Removed visibility window param from igv.js genes track
- Updated HPO download URL
- Patch HPO download test correctly
- Reference size on STR hover not needed (also wrong)
- Introduced genome build check (allowed values: 37, 38, "37", "38") on case load
- Improve case searching by assignee full name
- Populating the LoqusDB select in institute settings
### Changed
- Cancer variants table header (pop freq etc)
- Only admin users can modify LoqusDB instance in Institute settings
- Style of case synopsis, variants and case comments
- Switched to igv.js 2.7.5
- Do not choke if case is missing research variants when research requested
- Count cases in LoqusDB by variant type
- Introduce deprecation warning for Loqus configs that are not dictionaries
- Improve create new gene panel form validation
- Make XM- transcripts less visible if they don't overlap with transcript refseq_id in variant page
- Color of gene panels and comments panels on cases and variant pages
- Do not choke if case is missing research variants when reserch requested

## [4.29.1]
### Added
### Fixed
- Always load STR variants regardless of RankScore threshold (hotfix)
### Changed

## [4.29]
### Added
- Added a page about migrating potentially breaking changes to the documentation
- markdown_include in development requirements file
- STR variants filter
- Display source, Z-score, inheritance pattern for STR annotations from Stranger (>0.6.1) if available
- Coverage and quality report to cancer view
### Fixed
- ACMG classification page crashing when trying to visualize a classification that was removed
- Pretty print HGVS on gene variants (URL-decode VEP)
- Broken or missing link in the documentation
- Multiple gene names in ClinVar submission form
- Inheritance model select field in ClinVar submission
- IGV.js >2.7.0 has an issue with the gene track zoom levels - temp freeze at 2.7.0
- Revert CORS-anywhere and introduce a local http proxy for cloud tracks
### Changed

## [4.28]
### Added
- Chromograph integration for displaying PNGs in case-page
- Add VAF to cancer case general report, and remove some of its unused fields
- Variants filter compatible with genome browser location strings
- Support for custom public igv tracks stored on the cloud
- Add tests to increase testing coverage
- Update case variants count after deleting variants
- Update IGV.js to latest (v2.7.4)
- Bypass igv.js CORS check using `https://github.com/Rob--W/cors-anywhere`
- Documentation on default and custom IGV.js tracks (admin docs)
- Lock phenomodels so they're editable by admins only
- Small case group assessment sharing
- Tutorial and files for deploying app on containers (Kubernetes pods)
- Canonical transcript and protein change of canonical transcript in exported variants excel sheet
- Support for Font Awesome version 6
- Submit to Beacon from case page sidebar
- Hide dismissed variants in variants pages and variants export function
- Systemd service files and instruction to deploy Scout using podman
### Fixed
- Bugfix: unused `chromgraph_prefix |tojson` removed
- Freeze coloredlogs temporarily
- Marrvel link
- Don't show TP53 link for silent or synonymous changes
- OMIM gene field accepts any custom number as OMIM gene
- Fix Pytest single quote vs double quote string
- Bug in gene variants search by similar cases and no similar case is found
- Delete unused file `userpanel.py`
- Primary transcripts in variant overview and general report
- Google OAuth2 login setup in README file
- Redirect to 'missing file'-icon if configured Chromograph file is missing
- Javascript error in case page
- Fix compound matching during variant loading for hg38
- Cancer variants view containing variants dismissed with cancer-specific reasons
- Zoom to SV variant length was missing IGV contig select
- Tooltips on case page when case has no default gene panels
### Changed
- Save case variants count in case document and not in sessions
- Style of gene panels multiselect on case page
- Collapse/expand main HPO checkboxes in phenomodel preview
- Replaced GQ (Genotype quality) with VAF (Variant allele frequency) in cancer variants GT table
- Allow loading of cancer cases with no tumor_purity field
- Truncate cDNA and protein changes in case report if longer than 20 characters


## [4.27]
### Added
- Exclude one or more variant categories when running variants delete command
### Fixed
### Changed

## [4.26.1]
### Added
### Fixed
- Links with 1-letter aa codes crash on frameshift etc
### Changed

## [4.26]
### Added
- Extend the delete variants command to print analysis date, track, institute, status and research status
- Delete variants by type of analysis (wgs|wes|panel)
- Links to cBioPortal, MutanTP53, IARC TP53, OncoKB, MyCancerGenome, CIViC
### Fixed
- Deleted variants count
### Changed
- Print output of variants delete command as a tab separated table

## [4.25]
### Added
- Command line function to remove variants from one or all cases
### Fixed
- Parse SMN None calls to None rather than False

## [4.24.1]
### Fixed
- Install requirements.txt via setup file

## [4.24]
### Added
- Institute-level phenotype models with sub-panels containing HPO and OMIM terms
- Runnable Docker demo
- Docker image build and push github action
- Makefile with shortcuts to docker commands
- Parse and save synopsis, phenotype and cohort terms from config files upon case upload
### Fixed
- Update dismissed variant status when variant dismissed key is missing
- Breakpoint two IGV button now shows correct chromosome when different from bp1
- Missing font lib in Docker image causing the PDF report download page to crash
- Sentieon Manta calls lack Somaticscore - load anyway
- ClinVar submissions crashing due to pinned variants that are not loaded
- Point ExAC pLI score to new gnomad server address
- Bug uploading cases missing phenotype terms in config file
- STRs loaded but not shown on browser page
- Bug when using adapter.variant.get_causatives with case_id without causatives
- Problem with fetching "solved" from scout export cases cli
- Better serialising of datetime and bson.ObjectId
- Added `volumes` folder to .gitignore
### Changed
- Make matching causative and managed variants foldable on case page
- Remove calls to PyMongo functions marked as deprecated in backend and frontend(as of version 3.7).
- Improved `scout update individual` command
- Export dynamic phenotypes with ordered gene lists as PDF


## [4.23]
### Added
- Save custom IGV track settings
- Show a flash message with clear info about non-valid genes when gene panel creation fails
- CNV report link in cancer case side navigation
- Return to comment section after editing, deleting or submitting a comment
- Managed variants
- MT vs 14 chromosome mean coverage stats if Scout is connected to Chanjo
### Fixed
- missing `vcf_cancer_sv` and `vcf_cancer_sv_research` to manual.
- Split ClinVar multiple clnsig values (slash-separated) and strip them of underscore for annotations without accession number
- Timeout of `All SNVs and INDELs` page when no valid gene is provided in the search
- Round CADD (MIPv9)
- Missing default panel value
- Invisible other causatives lines when other causatives lack gene symbols
### Changed
- Do not freeze mkdocs-material to version 4.6.1
- Remove pre-commit dependency

## [4.22]
### Added
- Editable cases comments
- Editable variants comments
### Fixed
- Empty variant activity panel
- STRs variants popover
- Split new ClinVar multiple significance terms for a variant
- Edit the selected comment, not the latest
### Changed
- Updated RELEASE docs.
- Pinned variants card style on the case page
- Merged `scout export exons` and `scout view exons` commands


## [4.21.2]
### Added
### Fixed
- Do not pre-filter research variants by (case-default) gene panels
- Show OMIM disease tooltip reliably
### Changed

## [4.21.1]
### Added
### Fixed
- Small change to Pop Freq column in variants ang gene panels to avoid strange text shrinking on small screens
- Direct use of HPO list for Clinical HPO SNV (and cancer SNV) filtering
- PDF coverage report redirecting to login page
### Changed
- Remove the option to dismiss single variants from all variants pages
- Bulk dismiss SNVs, SVs and cancer SNVs from variants pages

## [4.21]
### Added
- Support to configure LoqusDB per institute
- Highlight causative variants in the variants list
- Add tests. Mostly regarding building internal datatypes.
- Remove leading and trailing whitespaces from panel_name and display_name when panel is created
- Mark MANE transcript in list of transcripts in "Transcript overview" on variant page
- Show default panel name in case sidebar
- Previous buttons for variants pagination
- Adds a gh action that checks that the changelog is updated
- Adds a gh action that deploys new releases automatically to pypi
- Warn users if case default panels are outdated
- Define institute-specific gene panels for filtering in institute settings
- Use institute-specific gene panels in variants filtering
- Show somatic VAF for pinned and causative variants on case page

### Fixed
- Report pages redirect to login instead of crashing when session expires
- Variants filter loading in cancer variants page
- User, Causative and Cases tables not scaling to full page
- Improved docs for an initial production setup
- Compatibility with latest version of Black
- Fixed tests for Click>7
- Clinical filter required an extra click to Filter to return variants
- Restore pagination and shrink badges in the variants page tables
- Removing a user from the command line now inactivates the case only if user is last assignee and case is active
- Bugfix, LoqusDB per institute feature crashed when institute id was empty string
- Bugfix, LoqusDB calls where missing case count
- filter removal and upload for filters deleted from another page/other user
- Visualize outdated gene panels info in a popover instead of a tooltip in case page side panel

### Changed
- Highlight color on normal STRs in the variants table from green to blue
- Display breakpoints coordinates in verification emails only for structural variants


## [4.20]
### Added
- Display number of filtered variants vs number of total variants in variants page
- Search case by HPO terms
- Dismiss variant column in the variants tables
- Black and pre-commit packages to dev requirements

### Fixed
- Bug occurring when rerun is requested twice
- Peddy info fields in the demo config file
- Added load config safety check for multiple alignment files for one individual
- Formatting of cancer variants table
- Missing Score in SV variants table

### Changed
- Updated the documentation on how to create a new software release
- Genome build-aware cytobands coordinates
- Styling update of the Matchmaker card
- Select search type in case search form


## [4.19]

### Added
- Show internal ID for case
- Add internal ID for downloaded CGH files
- Export dynamic HPO gene list from case page
- Remove users as case assignees when their account is deleted
- Keep variants filters panel expanded when filters have been used

### Fixed
- Handle the ProxyFix ModuleNotFoundError when Werkzeug installed version is >1.0
- General report formatting issues whenever case and variant comments contain extremely long strings with no spaces

### Changed
- Created an institute wrapper page that contains list of cases, causatives, SNVs & Indels, user list, shared data and institute settings
- Display case name instead of case ID on clinVar submissions
- Changed icon of sample update in clinVar submissions


## [4.18]

### Added
- Filter cancer variants on cytoband coordinates
- Show dismiss reasons in a badge with hover for clinical variants
- Show an ellipsis if 10 cases or more to display with loqusdb matches
- A new blog post for version 4.17
- Tooltip to better describe Tumor and Normal columns in cancer variants
- Filter cancer SNVs and SVs by chromosome coordinates
- Default export of `Assertion method citation` to clinVar variants submission file
- Button to export up to 500 cancer variants, filtered or not
- Rename samples of a clinVar submission file

### Fixed
- Apply default gene panel on return to cancer variantS from variant view
- Revert to certificate checking when asking for Chanjo reports
- `scout download everything` command failing while downloading HPO terms

### Changed
- Turn tumor and normal allelic fraction to decimal numbers in tumor variants page
- Moved clinVar submissions code to the institutes blueprints
- Changed name of clinVar export files to FILENAME.Variant.csv and FILENAME.CaseData.csv
- Switched Google login libraries from Flask-OAuthlib to Authlib


## [4.17.1]

### Fixed
- Load cytobands for cases with chromosome build not "37" or "38"


## [4.17]

### Added
- COSMIC badge shown in cancer variants
- Default gene-panel in non-cancer structural view in url
- Filter SNVs and SVs by cytoband coordinates
- Filter cancer SNV variants by alt allele frequency in tumor
- Correct genome build in UCSC link from structural variant page



### Fixed
- Bug in clinVar form when variant has no gene
- Bug when sharing cases with the same institute twice
- Page crashing when removing causative variant tag
- Do not default to GATK caller when no caller info is provided for cancer SNVs


## [4.16.1]

### Fixed
- Fix the fix for handling of delivery reports for rerun cases

## [4.16]

### Added
- Adds possibility to add "lims_id" to cases. Currently only stored in database, not shown anywhere
- Adds verification comment box to SVs (previously only available for small variants)
- Scrollable pedigree panel

### Fixed
- Error caused by changes in WTForm (new release 2.3.x)
- Bug in OMIM case page form, causing the page to crash when a string was provided instead of a numerical OMIM id
- Fix Alamut link to work properly on hg38
- Better handling of delivery reports for rerun cases
- Small CodeFactor style issues: matchmaker results counting, a couple of incomplete tests and safer external xml
- Fix an issue with Phenomizer introduced by CodeFactor style changes

### Changed
- Updated the version of igv.js to 2.5.4

## [4.15.1]

### Added
- Display gene names in ClinVar submissions page
- Links to Varsome in variant transcripts table

### Fixed
- Small fixes to ClinVar submission form
- Gene panel page crash when old panel has no maintainers

## [4.15]

### Added
- Clinvar CNVs IGV track
- Gene panels can have maintainers
- Keep variant actions (dismissed, manual rank, mosaic, acmg, comments) upon variant re-upload
- Keep variant actions also on full case re-upload

### Fixed
- Fix the link to Ensembl for SV variants when genome build 38.
- Arrange information in columns on variant page
- Fix so that new cosmic identifier (COSV) is also acceptable #1304
- Fixed COSMIC tag in INFO (outside of CSQ) to be parses as well with `&` splitter.
- COSMIC stub URL changed to https://cancer.sanger.ac.uk/cosmic/search?q= instead.
- Updated to a version of IGV where bigBed tracks are visualized correctly
- Clinvar submission files are named according to the content (variant_data and case_data)
- Always show causatives from other cases in case overview
- Correct disease associations for gene symbol aliases that exist as separate genes
- Re-add "custom annotations" for SV variants
- The override ClinVar P/LP add-in in the Clinical Filter failed for new CSQ strings

### Changed
- Runs all CI checks in github actions

## [4.14.1]

### Fixed
- Error when variant found in loqusdb is not loaded for other case

## [4.14]

### Added
- Use github actions to run tests
- Adds CLI command to update individual alignments path
- Update HPO terms using downloaded definitions files
- Option to use alternative flask config when running `scout serve`
- Requirement to use loqusdb >= 2.5 if integrated

### Fixed
- Do not display Pedigree panel in cancer view
- Do not rely on internet connection and services available when running CI tests
- Variant loading assumes GATK if no caller set given and GATK filter status is seen in FILTER
- Pass genome build param all the way in order to get the right gene mappings for cases with build 38
- Parse correctly variants with zero frequency values
- Continue even if there are problems to create a region vcf
- STR and cancer variant navigation back to variants pages could fail

### Changed
- Improved code that sends requests to the external APIs
- Updates ranges for user ranks to fit todays usage
- Run coveralls on github actions instead of travis
- Run pip checks on github actions instead of coveralls
- For hg38 cases, change gnomAD link to point to version 3.0 (which is hg38 based)
- Show pinned or causative STR variants a bit more human readable

## [4.13.1]

### Added
### Fixed
- Typo that caused not all clinvar conflicting interpretations to be loaded no matter what
- Parse and retrieve clinvar annotations from VEP-annotated (VEP 97+) CSQ VCF field
- Variant clinvar significance shown as `not provided` whenever is `Uncertain significance`
- Phenomizer query crashing when case has no HPO terms assigned
- Fixed a bug affecting `All SNVs and INDELs` page when variants don't have canonical transcript
- Add gene name or id in cancer variant view

### Changed
- Cancer Variant view changed "Variant:Transcript:Exon:HGVS" to "Gene:Transcript:Exon:HGVS"

## [4.13]

### Added
- ClinVar SNVs track in IGV
- Add SMA view with SMN Copy Number data
- Easier to assign OMIM diagnoses from case page
- OMIM terms and specific OMIM term page

### Fixed
- Bug when adding a new gene to a panel
- Restored missing recent delivery reports
- Fixed style and links to other reports in case side panel
- Deleting cases using display_name and institute not deleting its variants
- Fixed bug that caused coordinates filter to override other filters
- Fixed a problem with finding some INS in loqusdb
- Layout on SV page when local observations without cases are present
- Make scout compatible with the new HPO definition files from `http://compbio.charite.de/jenkins/`
- General report visualization error when SNVs display names are very long


### Changed


## [4.12.4]

### Fixed
- Layout on SV page when local observations without cases are present

## [4.12.3]

### Fixed
- Case report when causative or pinned SVs have non null allele frequencies

## [4.12.2]

### Fixed
- SV variant links now take you to the SV variant page again
- Cancer variant view has cleaner table data entries for "N/A" data
- Pinned variant case level display hotfix for cancer and str - more on this later
- Cancer variants show correct alt/ref reads mirroring alt frequency now
- Always load all clinical STR variants even if a region load is attempted - index may be missing
- Same case repetition in variant local observations

## [4.12.1]

### Fixed
- Bug in variant.gene when gene has no HGVS description


## [4.12]

### Added
- Accepts `alignment_path` in load config to pass bam/cram files
- Display all phenotypes on variant page
- Display hgvs coordinates on pinned and causatives
- Clear panel pending changes
- Adds option to setup the database with static files
- Adds cli command to download the resources from CLI that scout needs
- Adds test files for merged somatic SV and CNV; as well as merged SNV, and INDEL part of #1279
- Allows for upload of OMIM-AUTO gene panel from static files without api-key

### Fixed
- Cancer case HPO panel variants link
- Fix so that some drop downs have correct size
- First IGV button in str variants page
- Cancer case activates on SNV variants
- Cases activate when STR variants are viewed
- Always calculate code coverage
- Pinned/Classification/comments in all types of variants pages
- Null values for panel's custom_inheritance_models
- Discrepancy between the manual disease transcripts and those in database in gene-edit page
- ACMG classification not showing for some causatives
- Fix bug which caused IGV.js to use hg19 reference files for hg38 data
- Bug when multiple bam files sources with non-null values are available


### Changed
- Renamed `requests` file to `scout_requests`
- Cancer variant view shows two, instead of four, decimals for allele and normal


## [4.11.1]

### Fixed
- Institute settings page
- Link institute settings to sharing institutes choices

## [4.11.0]

### Added
- Display locus name on STR variant page
- Alternative key `GNOMADAF_popmax` for Gnomad popmax allele frequency
- Automatic suggestions on how to improve the code on Pull Requests
- Parse GERP, phastCons and phyloP annotations from vep annotated CSQ fields
- Avoid flickering comment popovers in variant list
- Parse REVEL score from vep annotated CSQ fields
- Allow users to modify general institute settings
- Optionally format code automatically on commit
- Adds command to backup vital parts `scout export database`
- Parsing and displaying cancer SV variants from Manta annotated VCF files
- Dismiss cancer snv variants with cancer-specific options
- Add IGV.js UPD, RHO and TIDDIT coverage wig tracks.


### Fixed
- Slightly darker page background
- Fixed an issued with parsed conservation values from CSQ
- Clinvar submissions accessible to all users of an institute
- Header toolbar when on Clinvar page now shows institute name correctly
- Case should not always inactivate upon update
- Show dismissed snv cancer variants as grey on the cancer variants page
- Improved style of mappability link and local observations on variant page
- Convert all the GET requests to the igv view to POST request
- Error when updating gene panels using a file containing BOM chars
- Add/replace gene radio button not working in gene panels


## [4.10.1]

### Fixed
- Fixed issue with opening research variants
- Problem with coveralls not called by Travis CI
- Handle Biomart service down in tests


## [4.10.0]

### Added
- Rank score model in causatives page
- Exportable HPO terms from phenotypes page
- AMP guideline tiers for cancer variants
- Adds scroll for the transcript tab
- Added CLI option to query cases on time since case event was added
- Shadow clinical assessments also on research variants display
- Support for CRAM alignment files
- Improved str variants view : sorting by locus, grouped by allele.
- Delivery report PDF export
- New mosaicism tag option
- Add or modify individuals' age or tissue type from case page
- Display GC and allele depth in causatives table.
- Included primary reference transcript in general report
- Included partial causative variants in general report
- Remove dependency of loqusdb by utilising the CLI

### Fixed
- Fixed update OMIM command bug due to change in the header of the genemap2 file
- Removed Mosaic Tag from Cancer variants
- Fixes issue with unaligned table headers that comes with hidden Datatables
- Layout in general report PDF export
- Fixed issue on the case statistics view. The validation bars didn't show up when all institutes were selected. Now they do.
- Fixed missing path import by importing pathlib.Path
- Handle index inconsistencies in the update index functions
- Fixed layout problems


## [4.9.0]

### Added
- Improved MatchMaker pages, including visible patient contacts email address
- New badges for the github repo
- Links to [GENEMANIA](genemania.org)
- Sort gene panel list on case view.
- More automatic tests
- Allow loading of custom annotations in VCF using the SCOUT_CUSTOM info tag.

### Fixed
- Fix error when a gene is added to an empty dynamic gene panel
- Fix crash when attempting to add genes on incorrect format to dynamic gene panel
- Manual rank variant tags could be saved in a "Select a tag"-state, a problem in the variants view.
- Same case evaluations are no longer shown as gray previous evaluations on the variants page
- Stay on research pages, even if reset, next first buttons are pressed..
- Overlapping variants will now be visible on variant page again
- Fix missing classification comments and links in evaluations page
- All prioritized cases are shown on cases page


## [4.8.3]

### Added

### Fixed
- Bug when ordering sanger
- Improved scrolling over long list of genes/transcripts


## [4.8.2]

### Added

### Fixed
- Avoid opening extra tab for coverage report
- Fixed a problem when rank model version was saved as floats and not strings
- Fixed a problem with displaying dismiss variant reasons on the general report
- Disable load and delete filter buttons if there are no saved filters
- Fix problem with missing verifications
- Remove duplicate users and merge their data and activity


## [4.8.1]

### Added

### Fixed
- Prevent login fail for users with id defined by ObjectId and not email
- Prevent the app from crashing with `AttributeError: 'NoneType' object has no attribute 'message'`


## [4.8.0]

### Added
- Updated Scout to use Bootstrap 4.3
- New looks for Scout
- Improved dashboard using Chart.js
- Ask before inactivating a case where last assigned user leaves it
- Genes can be manually added to the dynamic gene list directly on the case page
- Dynamic gene panels can optionally be used with clinical filter, instead of default gene panel
- Dynamic gene panels get link out to chanjo-report for coverage report
- Load all clinvar variants with clinvar Pathogenic, Likely Pathogenic and Conflicting pathogenic
- Show transcripts with exon numbers for structural variants
- Case sort order can now be toggled between ascending and descending.
- Variants can be marked as partial causative if phenotype is available for case.
- Show a frequency tooltip hover for SV-variants.
- Added support for LDAP login system
- Search snv and structural variants by chromosomal coordinates
- Structural variants can be marked as partial causative if phenotype is available for case.
- Show normal and pathologic limits for STRs in the STR variants view.
- Institute level persistent variant filter settings that can be retrieved and used.
- export causative variants to Excel
- Add support for ROH, WIG and chromosome PNGs in case-view

### Fixed
- Fixed missing import for variants with comments
- Instructions on how to build docs
- Keep sanger order + verification when updating/reloading variants
- Fixed and moved broken filter actions (HPO gene panel and reset filter)
- Fixed string conversion to number
- UCSC links for structural variants are now separated per breakpoint (and whole variant where applicable)
- Reintroduced missing coverage report
- Fixed a bug preventing loading samples using the command line
- Better inheritance models customization for genes in gene panels
- STR variant page back to list button now does its one job.
- Allows to setup scout without a omim api key
- Fixed error causing "favicon not found" flash messages
- Removed flask --version from base cli
- Request rerun no longer changes case status. Active or archived cases inactivate on upload.
- Fixed missing tooltip on the cancer variants page
- Fixed weird Rank cell in variants page
- Next and first buttons order swap
- Added pagination (and POST capability) to cancer variants.
- Improves loading speed for variant page
- Problem with updating variant rank when no variants
- Improved Clinvar submission form
- General report crashing when dismissed variant has no valid dismiss code
- Also show collaborative case variants on the All variants view.
- Improved phenotype search using dataTables.js on phenotypes page
- Search and delete users with `email` instead of `_id`
- Fixed css styles so that multiselect options will all fit one column


## [4.7.3]

### Added
- RankScore can be used with VCFs for vcf_cancer files

### Fixed
- Fix issue with STR view next page button not doing its one job.

### Deleted
- Removed pileup as a bam viewing option. This is replaced by IGV


## [4.7.2]

### Added
- Show earlier ACMG classification in the variant list

### Fixed
- Fixed igv search not working due to igv.js dist 2.2.17
- Fixed searches for cases with a gene with variants pinned or marked causative.
- Load variant pages faster after fixing other causatives query
- Fixed mitochondrial report bug for variants without genes

## [4.7.1]

### Added

### Fixed
- Fixed bug on genes page


## [4.7.0]

### Added
- Export genes and gene panels in build GRCh38
- Search for cases with variants pinned or marked causative in a given gene.
- Search for cases phenotypically similar to a case also from WUI.
- Case variant searches can be limited to similar cases, matching HPO-terms,
  phenogroups and cohorts.
- De-archive reruns and flag them as 'inactive' if archived
- Sort cases by analysis_date, track or status
- Display cases in the following order: prioritized, active, inactive, archived, solved
- Assign case to user when user activates it or asks for rerun
- Case becomes inactive when it has no assignees
- Fetch refseq version from entrez and use it in clinvar form
- Load and export of exons for all genes, independent on refseq
- Documentation for loading/updating exons
- Showing SV variant annotations: SV cgh frequencies, gnomad-SV, local SV frequencies
- Showing transcripts mapping score in segmental duplications
- Handle requests to Ensembl Rest API
- Handle requests to Ensembl Rest Biomart
- STR variants view now displays GT and IGV link.
- Description field for gene panels
- Export exons in build 37 and 38 using the command line

### Fixed
- Fixes of and induced by build tests
- Fixed bug affecting variant observations in other cases
- Fixed a bug that showed wrong gene coverage in general panel PDF export
- MT report only shows variants occurring in the specific individual of the excel sheet
- Disable SSL certifcate verification in requests to chanjo
- Updates how intervaltree and pymongo is used to void deprecated functions
- Increased size of IGV sample tracks
- Optimized tests


## [4.6.1]

### Added

### Fixed
- Missing 'father' and 'mother' keys when parsing single individual cases


## [4.6.0]

### Added
- Description of Scout branching model in CONTRIBUTING doc
- Causatives in alphabetical order, display ACMG classification and filter by gene.
- Added 'external' to the list of analysis type options
- Adds functionality to display "Tissue type". Passed via load config.
- Update to IGV 2.

### Fixed
- Fixed alignment visualization and vcf2cytosure availability for demo case samples
- Fixed 3 bugs affecting SV pages visualization
- Reintroduced the --version cli option
- Fixed variants query by panel (hpo panel + gene panel).
- Downloaded MT report contains excel files with individuals' display name
- Refactored code in parsing of config files.


## [4.5.1]

### Added

### Fixed
- update requirement to use PyYaml version >= 5.1
- Safer code when loading config params in cli base


## [4.5.0]

### Added
- Search for similar cases from scout view CLI
- Scout cli is now invoked from the app object and works under the app context

### Fixed
- PyYaml dependency fixed to use version >= 5.1


## [4.4.1]

### Added
- Display SV rank model version when available

### Fixed
- Fixed upload of delivery report via API


## [4.4.0]

### Added
- Displaying more info on the Causatives page and hiding those not causative at the case level
- Add a comment text field to Sanger order request form, allowing a message to be included in the email
- MatchMaker Exchange integration
- List cases with empty synopsis, missing HPO terms and phenotype groups.
- Search for cases with open research list, or a given case status (active, inactive, archived)

### Fixed
- Variant query builder split into several functions
- Fixed delivery report load bug


## [4.3.3]

### Added
- Different individual table for cancer cases

### Fixed
- Dashboard collects validated variants from verification events instead of using 'sanger' field
- Cases shared with collaborators are visible again in cases page
- Force users to select a real institute to share cases with (actionbar select fix)


## [4.3.2]

### Added
- Dashboard data can be filtered using filters available in cases page
- Causatives for each institute are displayed on a dedicated page
- SNVs and and SVs are searchable across cases by gene and rank score
- A more complete report with validated variants is downloadable from dashboard

### Fixed
- Clinsig filter is fixed so clinsig numerical values are returned
- Split multi clinsig string values in different elements of clinsig array
- Regex to search in multi clinsig string values or multi revstat string values
- It works to upload vcf files with no variants now
- Combined Pileup and IGV alignments for SVs having variant start and stop on the same chromosome


## [4.3.1]

### Added
- Show calls from all callers even if call is not available
- Instructions to install cairo and pango libs from WeasyPrint page
- Display cases with number of variants from CLI
- Only display cases with number of variants above certain treshold. (Also CLI)
- Export of verified variants by CLI or from the dashboard
- Extend case level queries with default panels, cohorts and phenotype groups.
- Slice dashboard statistics display using case level queries
- Add a view where all variants for an institute can be searched across cases, filtering on gene and rank score. Allows searching research variants for cases that have research open.

### Fixed
- Fixed code to extract variant conservation (gerp, phyloP, phastCons)
- Visualization of PDF-exported gene panels
- Reintroduced the exon/intron number in variant verification email
- Sex and affected status is correctly displayed on general report
- Force number validation in SV filter by size
- Display ensembl transcripts when no refseq exists


## [4.3.0]

### Added
- Mosaicism tag on variants
- Show and filter on SweGen frequency for SVs
- Show annotations for STR variants
- Show all transcripts in verification email
- Added mitochondrial export
- Adds alternative to search for SVs shorter that the given length
- Look for 'bcftools' in the `set` field of VCFs
- Display digenic inheritance from OMIM
- Displays what refseq transcript that is primary in hgnc

### Fixed

- Archived panels displays the correct date (not retroactive change)
- Fixed problem with waiting times in gene panel exports
- Clinvar fiter not working with human readable clinsig values

## [4.2.2]

### Fixed
- Fixed gene panel create/modify from CSV file utf-8 decoding error
- Updating genes in gene panels now supports edit comments and entry version
- Gene panel export timeout error

## [4.2.1]

### Fixed
- Re-introduced gene name(s) in verification email subject
- Better PDF rendering for excluded variants in report
- Problem to access old case when `is_default` did not exist on a panel


## [4.2.0]

### Added
- New index on variant_id for events
- Display overlapping compounds on variants view

### Fixed
- Fixed broken clinical filter


## [4.1.4]

### Added
- Download of filtered SVs

### Fixed
- Fixed broken download of filtered variants
- Fixed visualization issue in gene panel PDF export
- Fixed bug when updating gene names in variant controller


## [4.1.3]

### Fixed
- Displays all primary transcripts


## [4.1.2]

### Added
- Option add/replace when updating a panel via CSV file
- More flexible versioning of the gene panels
- Printing coverage report on the bottom of the pdf case report
- Variant verification option for SVs
- Logs uri without pwd when connecting
- Disease-causing transcripts in case report
- Thicker lines in case report
- Supports HPO search for cases, both terms or if described in synopsis
- Adds sanger information to dashboard

### Fixed
- Use db name instead of **auth** as default for authentication
- Fixes so that reports can be generated even with many variants
- Fixed sanger validation popup to show individual variants queried by user and institute.
- Fixed problem with setting up scout
- Fixes problem when exac file is not available through broad ftp
- Fetch transcripts for correct build in `adapter.hgnc_gene`

## [4.1.1]
- Fix problem with institute authentication flash message in utils
- Fix problem with comments
- Fix problem with ensembl link


## [4.1.0]

### Added
- OMIM phenotypes to case report
- Command to download all panel app gene panels `scout load panel --panel-app`
- Links to genenames.org and omim on gene page
- Popup on gene at variants page with gene information
- reset sanger status to "Not validated" for pinned variants
- highlight cases with variants to be evaluated by Sanger on the cases page
- option to point to local reference files to the genome viewer pileup.js. Documented in `docs.admin-guide.server`
- option to export single variants in `scout export variants`
- option to load a multiqc report together with a case(add line in load config)
- added a view for searching HPO terms. It is accessed from the top left corner menu
- Updates the variants view for cancer variants. Adds a small cancer specific filter for known variants
- Adds hgvs information on cancer variants page
- Adds option to update phenotype groups from CLI

### Fixed
- Improved Clinvar to submit variants from different cases. Fixed HPO terms in casedata according to feedback
- Fixed broken link to case page from Sanger modal in cases view
- Now only cases with non empty lists of causative variants are returned in `adapter.case(has_causatives=True)`
- Can handle Tumor only samples
- Long lists of HGNC symbols are now possible. This was previously difficult with manual, uploaded or by HPO search when changing filter settings due to GET request limitations. Relevant pages now use POST requests. Adds the dynamic HPO panel as a selection on the gene panel dropdown.
- Variant filter defaults to default panels also on SV and Cancer variants pages.

## [4.0.0]

### WARNING ###

This is a major version update and will require that the backend of pre releases is updated.
Run commands:

```
$scout update genes
$scout update hpo
```

- Created a Clinvar submission tool, to speed up Clinvar submission of SNVs and SVs
- Added an analysis report page (html and PDF format) containing phenotype, gene panels and variants that are relevant to solve a case.

### Fixed
- Optimized evaluated variants to speed up creation of case report
- Moved igv and pileup viewer under a common folder
- Fixed MT alignment view pileup.js
- Fixed coordinates for SVs with start chromosome different from end chromosome
- Global comments shown across cases and institutes. Case-specific variant comments are shown only for that specific case.
- Links to clinvar submitted variants at the cases level
- Adapts clinvar parsing to new format
- Fixed problem in `scout update user` when the user object had no roles
- Makes pileup.js use online genome resources when viewing alignments. Now any instance of Scout can make use of this functionality.
- Fix ensembl link for structural variants
- Works even when cases does not have `'madeline_info'`
- Parses Polyphen in correct way again
- Fix problem with parsing gnomad from VEP

### Added
- Added a PDF export function for gene panels
- Added a "Filter and export" button to export custom-filtered SNVs to CSV file
- Dismiss SVs
- Added IGV alignments viewer
- Read delivery report path from case config or CLI command
- Filter for spidex scores
- All HPO terms are now added and fetched from the correct source (https://github.com/obophenotype/human-phenotype-ontology/blob/master/hp.obo)
- New command `scout update hpo`
- New command `scout update genes` will fetch all the latest information about genes and update them
- Load **all** variants found on chromosome **MT**
- Adds choice in cases overview do show as many cases as user like

### Removed
- pileup.min.js and pileup css are imported from a remote web location now
- All source files for HPO information, this is instead fetched directly from source
- All source files for gene information, this is instead fetched directly from source

## [3.0.0]
### Fixed
- hide pedigree panel unless it exists

## [1.5.1] - 2016-07-27
### Fixed
- look for both ".bam.bai" and ".bai" extensions

## [1.4.0] - 2016-03-22
### Added
- support for local frequency through loqusdb
- bunch of other stuff

## [1.3.0] - 2016-02-19
### Fixed
- Update query-phenomizer and add username/password

### Changed
- Update the way a case is checked for rerun-status

### Added
- Add new button to mark a case as "checked"
- Link to clinical variants _without_ 1000G annotation

## [1.2.2] - 2016-02-18
### Fixed
- avoid filtering out variants lacking ExAC and 1000G annotations

## [1.1.3] - 2015-10-01
### Fixed
- persist (clinical) filter when clicking load more
- fix #154 by robustly setting clinical filter func. terms

## [1.1.2] - 2015-09-07
### Fixed
- avoid replacing coverage report with none
- update SO terms, refactored

## [1.1.1] - 2015-08-20
### Fixed
- fetch case based on collaborator status (not owner)

## [1.1.0] - 2015-05-29
### Added
- link(s) to SNPedia based on RS-numbers
- new Jinja filter to "humanize" decimal numbers
- show gene panels in variant view
- new Jinja filter for decoding URL encoding
- add indicator to variants in list that have comments
- add variant number threshold and rank score threshold to load function
- add event methods to mongo adapter
- add tests for models
- show badge "old" if comment was written for a previous analysis

### Changed
- show cDNA change in transcript summary unless variant is exonic
- moved compounds table further up the page
- show dates for case uploads in ISO format
- moved variant comments higher up on page
- updated documentation for pages
- read in coverage report as blob in database and serve directly
- change ``OmimPhenotype`` to ``PhenotypeTerm``
- reorganize models sub-package
- move events (and comments) to separate collection
- only display prev/next links for the research list
- include variant type in breadcrumbs e.g. "Clinical variants"

### Removed
- drop dependency on moment.js

### Fixed
- show the same level of detail for all frequencies on all pages
- properly decode URL encoded symbols in amino acid/cDNA change strings
- fixed issue with wipe permissions in MongoDB
- include default gene lists in "variants" link in breadcrumbs

## [1.0.2] - 2015-05-20
### Changed
- update case fetching function

### Fixed
- handle multiple cases with same id

## [1.0.1] - 2015-04-28
### Fixed
- Fix building URL parameters in cases list Vue component

## [1.0.0] - 2015-04-12
Codename: Sara Lund

![Release 1.0](artwork/releases/release-1-0.jpg)

### Added
- Add email logging for unexpected errors
- New command line tool for deleting case

### Changed
- Much improved logging overall
- Updated documentation/usage guide
- Removed non-working IGV link

### Fixed
- Show sample display name in GT call
- Various small bug fixes
- Make it easier to hover over popups

## [0.0.2-rc1] - 2015-03-04
### Added
- add protein table for each variant
- add many more external links
- add coverage reports as PDFs

### Changed
- incorporate user feedback updates
- big refactor of load scripts

## [0.0.2-rc2] - 2015-03-04
### Changes
- add gene table with gene description
- reorganize inheritance models box

### Fixed
- avoid overwriting gene list on "research" load
- fix various bugs in external links

## [0.0.2-rc3] - 2015-03-05
### Added
- Activity log feed to variant view
- Adds protein change strings to ODM and Sanger email

### Changed
- Extract activity log component to macro

### Fixes
- Make Ensembl transcript links use archive website<|MERGE_RESOLUTION|>--- conflicted
+++ resolved
@@ -8,12 +8,11 @@
 ### Added
 - Validate ClinVar submission objects using the ClinVar API
 - Wrote tests for case and variant API endpoints
-<<<<<<< HEAD
 - Pre-validate refseq:HGVS items using VariantValidator in ClinVar submission form
-=======
-### Fixed
+### Fixed
+- Fallback for empty alignment index for REViewer service
 - Source link out for MIP 11.1 reference STR annotation
->>>>>>> 3795062b
+
 
 ## [4.61.1]
 ### Fixed
@@ -25,7 +24,7 @@
 - ClinVar submissions page crashing when SV files don't contain breakpoint exact coordinates
 - Align OMIM diagnoses with delete diagnosis button on case page
 - In ClinVar form, reset condition list and customize help when condition ID changes
-- Fallback for empty alignment index for REViewer service
+
 
 ## [4.61]
 ### Added
