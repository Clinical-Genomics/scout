--- conflicted
+++ resolved
@@ -6,21 +6,15 @@
 
 ## [unreleased]
 ### Added
-<<<<<<< HEAD
 - `Scout-REViewer-Service` integration - show `REViewer` picture if available
+- Button to go directly to HPO SV filter variantS page from case
 - Mitochondrial deletion signatures (mitosign) can be uploaded and shown with mtDNA report
-=======
-- Button to go directly to HPO SV filter variantS page from case
 ### Fixed
 - HPO filter button on SV variantS page
 
-
 ## [4.58.1]
->>>>>>> c512e8c2
 ### Changed
 - Better visualization of regional annotation for long lists of genes in large SVs in Variants tables
-
-## [4.58.1]
 ### Fixed
 - Case search with search strings that contain characters that can be escaped
 
