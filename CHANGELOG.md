--- conflicted
+++ resolved
@@ -4,15 +4,10 @@
 
 About changelog [here](https://keepachangelog.com/en/1.0.0/)
 
-<<<<<<< HEAD
-## [unreleaed]
-### Added
+## [unreleased]
+### Added
+- Display samples' name (tooltip) and affected status directly on caseS page
 - Make removed panel optionally visible to non-admin or non maintainers
-=======
-## [unreleased]
-### Added
-- Display samples' name (tooltip) and affected status directly on caseS page
->>>>>>> 0cf99760
 
 ## [4.85]
 ### Added
