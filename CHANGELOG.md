--- conflicted
+++ resolved
@@ -9,11 +9,8 @@
 - Institute-level phenotype models with sub-panels containing HPO and OMIM terms
 - Runnable Docker demo
 - Docker image build and push github action
-<<<<<<< HEAD
+- Parse and save synopsis, phenotype and cohort terms from config files upon case upload
 - Tutorial and files for deploying app on containers (Kubernetes pods)
-=======
-- Parse and save synopsis, phenotype and cohort terms from config files upon case upload
->>>>>>> 7eedec60
 ### Fixed
 - Update dismissed variant status when variant dismissed key is missing
 - Breakpoint two IGV button now shows correct chromosome when different from bp1
