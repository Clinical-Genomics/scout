# Change Log
All notable changes to this project will be documented in this file.
This project adheres to [Semantic Versioning](http://semver.org/).

About changelog [here](https://keepachangelog.com/en/1.0.0/)

## [unreleased]
### Added
- Validate ClinVar submission objects using the ClinVar API
- Wrote tests for case and variant API endpoints
### Fixed
<<<<<<< HEAD
- Avoid duplicate causatives and pinned variants
=======
- Source link out for MIP 11.1 reference STR annotation
>>>>>>> 3795062b

## [4.61.1]
### Fixed
- Added `UMLS` as an option of `Condition ID type` in ClinVar Variant downloaded files
- Missing value for `Condition ID type` in ClinVar Variant downloaded files
- Possibility to open, close or delete a ClinVar submission even if it doesn't have an associated name
- Save SV type, ref and alt n. copies to exported ClinVar files
- Inner and outer start and stop SV coordinates not exported in ClinVar files
- ClinVar submissions page crashing when SV files don't contain breakpoint exact coordinates
- Align OMIM diagnoses with delete diagnosis button on case page
- In ClinVar form, reset condition list and customize help when condition ID changes
- Fallback for empty alignment index for REViewer service

## [4.61]
### Added
- Filter case list by cases with variants in ClinVar submission
- Filter case list by cases containing RNA-seq data - gene_fusion_reports and sample-level tracks (splice junctions and RNA coverage)
- Additional case category `Ignored`, to be used for cases that don't fall in the existing 'inactive', 'archived', 'solved', 'prioritized' categories
- Display number of cases shown / total number of cases available for each category on Cases page
- Moved buttons to modify case status from sidebar to main case page
- Link to Mutalyzer Normalizer tool on variant's transcripts overview to retrieve official HVGS descriptions
- Option to manually load RNA MULTIQC report using the command `scout load report -t multiqc_rna`
- Load RNA MULTIQC automatically for a case if config file contains the `multiqc_rna` key/value
- Instructions in admin-guide on how to load case reports via the command line
- Possibility to filter RD variants by a specific genotype call
- Distinct colors for different inheritance models on RD Variant page
- Gene panels PDF export with case variants hits by variant type
- A couple of additional README badges for GitHub stats
- Upload and display of pipeline reference info and executable version yaml files as custom reports
- Testing CLI on hasta in PR template
### Changed
- Instructions on how to call dibs on scout-stage server in pull request template
- Deprecated CLI commands `scout load <delivery_report, gene_fusion_report, coverage_qc_report, cnv_report>` to replace them with command `scout load report -t <report type>`
- Refactored code to display and download custom case reports
- Do not export `Assertion method` and `Assertion method citation` to ClinVar submission files according to changes to ClinVar's submission spreadsheet templates.
- Simplified code to create and download ClinVar CSV files
- Colorize inheritance models badges by category on VariantS page
- `Safe variants matching` badge more visible on case page
### Fixed
- Non-admin users saving institute settings would clear loqusdb instance selection
- Layout of variant position, cytoband and type in SV variant summary
- Broken `Build Status - GitHub badge` on GitHub README page
- Visibility of text on grey badges in gene panels PDF exports
- Labels for dashboard search controls
- Dark mode visibility for ClinVar submission
- Whitespaces on outdated panel in extent report

## [4.60]
### Added
- Mitochondrial deletion signatures (mitosign) can be uploaded and shown with mtDNA report
- A `Type of analysis` column on Causatives and Validated variants pages
- List of "safe" gene panels available for matching causatives and managed variants in institute settings, to avoid secondary findings
- `svdb_origin` as a synonym for `FOUND_IN` to complement `set` for variants found by all callers
### Changed
- Hide removed gene panels by default in panels page
- Removed option for filtering cancer SVs by Tumor and Normal alt AF
- Hide links to coverage report from case dynamic HPO panel if cancer analysis
- Remove rerun emails and redirect users to the analysis order portal instead
- Updated clinical SVs igv.js track (dbVar) and added example of external track from `https://trackhubregistry.org/`
- Rewrote the ClinVar export module to simplify and add one variant at the time
- ClinVar submissions with phenotype conditions from: [OMIM, MedGen, Orphanet, MeSH, HP, MONDO]
### Fixed
- If trying to load a badly formatted .tsv file an error message is displayed.
- Avoid showing case as rerun when first attempt at case upload failed
- Dynamic autocomplete search not working on phenomodels page
- Callers added to variant when loading case
- Now possible to update managed variant from file without deleting it first
- Missing preselected chromosome when editing a managed variant
- Preselected variant type and subtype when editing a managed variant
- Typo in dbVar ClinVar track, hg19


## [4.59]
### Added
- Button to go directly to HPO SV filter variantS page from case
- `Scout-REViewer-Service` integration - show `REViewer` picture if available
- Link to HPO panel coverage overview on Case page
- Specify a confidence threshold (green|amber|red) when loading PanelApp panels
- Functional annotations in variants lists exports (all variants)
- Cancer/Normal VAFs and COSMIC ids in in variants lists exports (cancer variants)
### Changed
- Better visualization of regional annotation for long lists of genes in large SVs in Variants tables
- Order of cells in variants tables
- More evident links to gene coverage from Variant page
- Gene panels sorted by display name in the entire Case page
- Round CADD and GnomAD values in variants export files
### Fixed
- HPO filter button on SV variantS page
- Spacing between region|function cells in SVs lists
- Labels on gene panel Chanjo report
- Fixed ambiguous duplicated response headers when requesting a BAM file from /static
- Visited color link on gene coverage button (Variant page)

## [4.58.1]
### Fixed
- Case search with search strings that contain characters that can be escaped

## [4.58]
### Added
- Documentation on how to create/update PanelApp panels
- Add filter by local observations (archive) to structural variants filters
- Add more splicing consequences to SO term definitions
- Search for a specific gene in all gene panels
- Institute settings option to force show all variants on VariantS page for all cases of an institute
- Filter cases by validation pending status
- Link to The Clinical Knowledgebase (CKB) (https://ckb.jax.org/) in cancer variant's page
### Fixed
- Added a not-authorized `auto-login` fixture according to changes in Flask-Login 0.6.2
- Renamed `cache_timeout` param name of flask.send_file function to `max_age` (Flask 2.2 compliant)
- Replaced deprecated `app.config["JSON_SORT_KEYS"]` with app.json.sort_keys in app settings
- Bug in gene variants page (All SNVs and INDELs) when variant gene doesn't have a hgnc id that is found in the database
- Broken export of causatives table
- Query for genes in build 38 on `Search SNVs and INDELs` page
- Prevent typing special characters `^<>?!=\/` in case search form
- Search matching causatives also among research variants in other cases
- Links to variants in Verified variants page
- Broken filter institute cases by pinned gene
- Better visualization of long lists of genes in large SVs on Causative and Verified Variants page
- Reintroduced missing button to export Causative variants
- Better linking and display of matching causatives and managed variants
- Reduced code complexity in `scout/parse/variant/variant.py`
- Reduced complexity of code in `scout/build/variant/variant.py`

### Changed
- State that loqusdb observation is in current case if observations count is one and no cases are shown
- Better pagination and number of variants returned by queries in `Search SNVs and INDELs` page
- Refactored and simplified code used for collecting gene variants for `Search SNVs and INDELs` page
- Fix sidebar panel icons in Case view
- Fix panel spacing in Case view
- Removed unused database `sanger_ordered` and `case_id,category,rank_score` indexes (variant collection)
- Verified variants displayed in a dedicated page reachable from institute sidebar
- Unified stats in dashboard page
- Improved gene info for large SVs and cancer SVs
- Remove the unused `variant.str_variant` endpoint from variant views
- Easier editing of HPO gene panel on case page
- Assign phenotype panel less cramped on Case page
- Causatives and Verified variants pages to use the same template macro
- Allow hyphens in panel names
- Reduce resolution of example images
- Remove some animations in web gui which where rendered slow


## [4.57.4]
### Fixed
- Parsing of variant.FORMAT "DR" key in parse variant file

## [4.57.3]
### Fixed
- Export of STR verified variants
- Do not download as verified variants first verified and then reset to not validated
- Avoid duplicated lines in downloaded verified variants reflecting changes in variant validation status

## [4.57.2]
### Fixed
- Export of verified variants when variant gene has no transcripts
- HTTP 500 when visiting a the details page for a cancer variant that had been ranked with genmod

## [4.57.1]
### Fixed
- Updating/replacing a gene panel from file with a corrupted or malformed file

## [4.57]
### Added
- Display last 50 or 500 events for a user in a timeline
- Show dismiss count from other cases on matching variantS
- Save Beacon-related events in events collection
- Institute settings allow saving multiple loqusdb instances for one institute
- Display stats from multiple instances of loqusdb on variant page
- Display date and frequency of obs derived from count of local archive observations from MIP11 (requires fix in MIP)
### Changed
- Prior ACMG classifications view is no longer limited by pathogenicity
### Fixed
- Visibility of Sanger ordered badge on case page, light mode
- Some of the DataTables tables (Phenotypes and Diagnoses pages) got a bit dark in dark mode
- Remove all redundancies when displaying timeline events (some events are saved both as case-related and variant-related)
- Missing link in saved MatchMaker-related events
- Genes with mixed case gene symbols missing in PanelApp panels
- Alignment of elements on the Beacon submission modal window
- Locus info links from STR variantS page open in new browser tabs

## [4.56]
### Added
- Test for PanelApp panels loading
- `panel-umi` tag option when loading cancer analyses
### Changed
- Black text to make comments more visible in dark mode
- Loading PanelApp panels replaces pre-existing panels with same version
- Removed sidebar from Causatives page - navigation is available on the top bar for now
- Create ClinVar submissions from pinned variants list in case page
- Select which pinned variants will be included in ClinVar submission documents
### Fixed
- Remove a:visited css style from all buttons
- Update of HPO terms via command line
- Background color of `MIXED` and `PANEL-UMI` sequencing types on cases page
- Fixed regex error when searching for cases with query ending with `\ `
- Gene symbols on Causatives page lighter in dark mode
- SpliceAI tooltip of multigene variants

## [4.55]
### Changed
- Represent different tumor samples as vials in cases page
- Option to force-update the OMIM panel
### Fixed
- Low tumor purity badge alignment in cancer samples table on cancer case view
- VariantS comment popovers reactivate on hover
- Updating database genes in build 37
- ACMG classification summary hidden by sticky navbar
- Logo backgrounds fixed to white on welcome page
- Visited links turn purple again
- Style of link buttons and dropdown menus
- Update KUH and GMS logos
- Link color for Managed variants

## [4.54]
### Added
- Dark mode, using browser/OS media preference
- Allow marking case as solved without defining causative variants
- Admin users can create missing beacon datasets from the institute's settings page
- GenCC links on gene and variant pages
- Deprecation warnings when launching the app using a .yaml config file or loading cases using .ped files
### Changed
- Improved HTML syntax in case report template
- Modified message displayed when variant rank stats could not be calculated
- Expanded instructions on how to test on CG development server (cg-vm1)
- Added more somatic variant callers (Balsamic v9 SNV, develop SV)
### Fixed
- Remove load demo case command from docker-compose.yml
- Text elements being split across pages in PDF reports
- Made login password field of type `password` in LDAP login form
- Gene panels HTML select in institute's settings page
- Bootstrap upgraded to version 5
- Fix some Sourcery and SonarCloud suggestions
- Escape special characters in case search on institute and dashboard pages
- Broken case PDF reports when no Madeline pedigree image can be created
- Removed text-white links style that were invisible in new pages style
- Variants pagination after pressing "Filter variants" or "Clinical filter"
- Layout of buttons Matchmaker submission panel (case page)
- Removing cases from Matchmaker (simplified code and fixed functionality)
- Reintroduce check for missing alignment files purged from server

## [4.53]
### Added
### Changed
- Point Alamut API key docs link to new API version
- Parse dbSNP id from ID only if it says "rs", else use VEP CSQ fields
- Removed MarkupSafe from the dependencies
### Fixed
- Reintroduced loading of SVs for demo case 643595
- Successful parse of FOUND_IN should avoid GATK caller default
- All vulnerabilities flagged by SonarCloud

## [4.52]
### Added
- Demo cancer case gets loaded together with demo RD case in demo instance
- Parse REVEL_score alongside REVEL_rankscore from csq field and display it on SNV variant page
- Rank score results now show the ranking range
- cDNA and protein changes displayed on institute causatives pages
- Optional SESSION_TIMEOUT_MINUTES configuration in app config files
- Script to convert old OMIM case format (list of integers) to new format (list of dictionaries)
- Additional check for user logged in status before serving alignment files
- Download .cgh files from cancer samples table on cancer case page
- Number of documents and date of last update on genes page
### Changed
- Verify user before redirecting to IGV alignments and sashimi plots
- Build case IGV tracks starting from case and variant objects instead of passing all params in a form
- Unfreeze Werkzeug lib since Flask_login v.0.6 with bugfix has been released
- Sort gene panels by name (panelS and variant page)
- Removed unused `server.blueprints.alignviewers.unindexed_remote_static` endpoint
- User sessions to check files served by `server.blueprints.alignviewers.remote_static` endpoint
- Moved Beacon-related functions to a dedicated app extension
- Audit Filter now also loads filter displaying the variants for it
### Fixed
- Handle `attachment_filename` parameter renamed to `download_name` when Flask 2.2 will be released
- Removed cursor timeout param in cases find adapter function to avoid many code warnings
- Removed stream argument deprecation warning in tests
- Handle `no intervals found` warning in load_region test
- Beacon remove variants
- Protect remote_cors function in alignviewers view from Server-Side Request Forgery (SSRF)
- Check creation date of last document in gene collection to display when genes collection was updated last

## [4.51]
### Added
- Config file containing codecov settings for pull requests
- Add an IGV.js direct link button from case page
- Security policy file
- Hide/shade compound variants based on rank score on variantS from filter
- Chromograph legend documentation direct link
### Changed
- Updated deprecated Codecov GitHub action to v.2
- Simplified code of scout/adapter/mongo/variant
- Update IGV.js to v2.11.2
- Show summary number of variant gene panels on general report if more than 3
### Fixed
- Marrvel link for variants in genome build 38 (using liftover to build 37)
- Remove flags from codecov config file
- Fixed filter bug with high negative SPIDEX scores
- Renamed IARC TP53 button to to `TP53 Database`, modified also link since IARC has been moved to the US NCI: `https://tp53.isb-cgc.org/`
- Parsing new format of OMIM case info when exporting patients to Matchmaker
- Remove flask-debugtoolbar lib dependency that is using deprecated code and causes app to crash after new release of Jinja2 (3.1)
- Variant page crashing for cases with old OMIM terms structure (a list of integers instead of dictionary)
- Variant page crashing when creating MARRVEL link for cases with no genome build
- SpliceAI documentation link
- Fix deprecated `safe_str_cmp` import from `werkzeug.security` by freezing Werkzeug lib to v2.0 until Flask_login v.0.6 with bugfix is released
- List gene names densely in general report for SVs that contain more than 3 genes
- Show transcript ids on refseq genes on hg19 in IGV.js, using refgene source
- Display correct number of genes in general report for SVs that contain more than 32 genes
- Broken Google login after new major release of `lepture/authlib`
- Fix frequency and callers display on case general report

## [4.50.1]
### Fixed
- Show matching causative STR_repid for legacy str variants (pre Stranger hgnc_id)

## [4.50]
### Added
- Individual-specific OMIM terms
- OMIM disease descriptions in ClinVar submission form
- Add a toggle for melter rerun monitoring of cases
- Add a config option to show the rerun monitoring toggle
- Add a cli option to export cases with rerun monitoring enabled
- Add a link to STRipy for STR variants; shallow for ARX and HOXA13
- Hide by default variants only present in unaffected individuals in variants filters
- OMIM terms in general case report
- Individual-level info on OMIM and HPO terms in general case report
- PanelApp gene link among the external links on variant page
- Dashboard case filters fields help
- Filter cases by OMIM terms in cases and dashboard pages
### Fixed
- A malformed panel id request would crash with exception: now gives user warning flash with redirect
- Link to HPO resource file hosted on `http://purl.obolibrary.org`
- Gene search form when gene exists only in build 38
- Fixed odd redirect error and poor error message on missing column for gene panel csv upload
- Typo in parse variant transcripts function
- Modified keys name used to parse local observations (archived) frequencies to reflect change in MIP keys naming
- Better error handling for partly broken/timed out chanjo reports
- Broken javascript code when case Chromograph data is malformed
- Broader space for case synopsis in general report
- Show partial causatives on causatives and matching causatives panels
- Partial causative assignment in cases with no OMIM or HPO terms
- Partial causative OMIM select options in variant page
### Changed
- Slightly smaller and improved layout of content in case PDF report
- Relabel more cancer variant pages somatic for navigation
- Unify caseS nav links
- Removed unused `add_compounds` param from variant controllers function
- Changed default hg19 genome for IGV.js to legacy hg19_1kg_decoy to fix a few problematic loci
- Reduce code complexity (parse/ensembl.py)
- Silence certain fields in ClinVar export if prioritised ones exist (chrom-start-end if hgvs exist)
- Made phenotype non-mandatory when marking a variant as partial causative
- Only one phenotype condition type (OMIM or HPO) per variant is used in ClinVar submissions
- ClinVar submission variant condition prefers OMIM over HPO if available
- Use lighter version of gene objects in Omim MongoDB adapter, panels controllers, panels views and institute controllers
- Gene-variants table size is now adaptive
- Remove unused file upload on gene-variants page

## [4.49]
### Fixed
- Pydantic model types for genome_build, madeline_info, peddy_ped_check and peddy_sex_check, rank_model_version and sv_rank_model_version
- Replace `MatchMaker` with `Matchmaker` in all places visible by a user
- Save diagnosis labels along with OMIM terms in Matchmaker Exchange submission objects
- `libegl-mesa0_21.0.3-0ubuntu0.3~20.04.5_amd64.deb` lib not found by GitHub actions Docker build
- Remove unused `chromograph_image_files` and `chromograph_prefixes` keys saved when creating or updating an RD case
- Search managed variants by description and with ignore case
### Changed
- Introduced page margins on exported PDF reports
- Smaller gene fonts in downloaded HPO genes PDF reports
- Reintroduced gene coverage data in the PDF-exported general report of rare-disease cases
- Check for existence of case report files before creating sidebar links
- Better description of HPO and OMIM terms for patients submitted to Matchmaker Exchange
- Remove null non-mandatory key/values when updating a case
- Freeze WTForms<3 due to several form input rendering changes

## [4.48.1]
### Fixed
- General case PDF report for recent cases with no pedigree

## [4.48]
### Added
- Option to cancel a request for research variants in case page
### Changed
- Update igv.js to v2.10.5
- Updated example of a case delivery report
- Unfreeze cyvcf2
- Builder images used in Scout Dockerfiles
- Crash report email subject gives host name
- Export general case report to PDF using PDFKit instead of WeasyPrint
- Do not include coverage report in PDF case report since they might have different orientation
- Export cancer cases's "Coverage and QC report" to PDF using PDFKit instead of Weasyprint
- Updated cancer "Coverage and QC report" example
- Keep portrait orientation in PDF delivery report
- Export delivery report to PDF using PDFKit instead of Weasyprint
- PDF export of clinical and research HPO panels using PDFKit instead of Weasyprint
- Export gene panel report to PDF using PDFKit
- Removed WeasyPrint lib dependency

### Fixed
- Reintroduced missing links to Swegen and Beacon and dbSNP in RD variant page, summary section
- Demo delivery report orientation to fit new columns
- Missing delivery report in demo case
- Cast MNVs to SNV for test
- Export verified variants from all institutes when user is admin
- Cancer coverage and QC report not found for demo cancer case
- Pull request template instructions on how to deploy to test server
- PDF Delivery report not showing Swedac logo
- Fix code typos
- Disable codefactor raised by ESLint for javascript functions located on another file
- Loading spinner stuck after downloading a PDF gene panel report
- IGV browser crashing when file system with alignment files is not mounted

## [4.47]
### Added
- Added CADD, GnomAD and genotype calls to variantS export
### Changed
- Pull request template, to illustrate how to deploy pull request branches on cg-vm1 stage server
### Fixed
- Compiled Docker image contains a patched version (v4.9) of chanjo-report

## [4.46.1]
### Fixed
- Downloading of files generated within the app container (MT-report, verified variants, pedigrees, ..)

## [4.46]
### Added
- Created a Dockefile to be used to serve the dockerized app in production
- Modified the code to collect database params specified as env vars
- Created a GitHub action that pushes the Dockerfile-server image to Docker Hub (scout-server-stage) every time a PR is opened
- Created a GitHub action that pushes the Dockerfile-server image to Docker Hub (scout-server) every time a new release is created
- Reassign MatchMaker Exchange submission to another user when a Scout user is deleted
- Expose public API JSON gene panels endpoint, primarily to enable automated rerun checking for updates
- Add utils for dictionary type
- Filter institute cases using multiple HPO terms
- Vulture GitHub action to identify and remove unused variables and imports
### Changed
- Updated the python config file documentation in admin guide
- Case configuration parsing now uses Pydantic for improved typechecking and config handling
- Removed test matrices to speed up automatic testing of PRs
- Switch from Coveralls to Codecov to handle CI test coverage
- Speed-up CI tests by caching installation of libs and splitting tests into randomized groups using pytest-test-groups
- Improved LDAP login documentation
- Use lib flask-ldapconn instead of flask_ldap3_login> to handle ldap authentication
- Updated Managed variant documentation in user guide
- Fix and simplify creating and editing of gene panels
- Simplified gene variants search code
- Increased the height of the genes track in the IGV viewer
### Fixed
- Validate uploaded managed variant file lines, warning the user.
- Exporting validated variants with missing "genes" database key
- No results returned when searching for gene variants using a phenotype term
- Variants filtering by gene symbols file
- Make gene HGNC symbols field mandatory in gene variants page and run search only on form submit
- Make sure collaborator gene variants are still visible, even if HPO filter is used

## [4.45]
### Added
### Changed
- Start Scout also when loqusdbapi is not reachable
- Clearer definition of manual standard and custom inheritance models in gene panels
- Allow searching multiple chromosomes in filters
### Fixed
- Gene panel crashing on edit action

## [4.44]
### Added
### Changed
- Display Gene track beneath each sample track when displaying splice junctions in igv browser
- Check outdated gene symbols and update with aliases for both RD and cancer variantS
### Fixed
- Added query input check and fixed the Genes API endpoint to return a json formatted error when request is malformed
- Typo in ACMG BP6 tooltip

## [4.43.1]
### Added
- Added database index for OMIM disease term genes
### Changed
### Fixed
- Do not drop HPO terms collection when updating HPO terms via the command line
- Do not drop disease (OMIM) terms collection when updating diseases via the command line

## [4.43]
### Added
- Specify which collection(s) update/build indexes for
### Fixed
- Do not drop genes and transcripts collections when updating genes via the command line

## [4.42.1]
### Added
### Changed
### Fixed
- Freeze PyMongo lib to version<4.0 to keep supporting previous MongoDB versions
- Speed up gene panels creation and update by collecting only light gene info from database
- Avoid case page crash on Phenomizer queries timeout

## [4.42]
### Added
- Choose custom pinned variants to submit to MatchMaker Exchange
- Submit structural variant as genes to the MatchMaker Exchange
- Added function for maintainers and admins to remove gene panels
- Admins can restore deleted gene panels
- A development docker-compose file illustrating the scout/chanjo-report integration
- Show AD on variants view for cancer SV (tumor and normal)
- Cancer SV variants filter AD, AF (tumor and normal)
- Hiding the variants score column also from cancer SVs, as for the SNVs
### Changed
- Enforce same case _id and display_name when updating a case
- Enforce same individual ids, display names and affected status when updating a case
- Improved documentation for connecting to loqusdb instances (including loqusdbapi)
- Display and download HPO gene panels' gene symbols in italics
- A faster-built and lighter Docker image
- Reduce complexity of `panels` endpoint moving some code to the panels controllers
- Update requirements to use flask-ldap3-login>=0.9.17 instead of freezing WTForm
### Fixed
- Use of deprecated TextField after the upgrade of WTF to v3.0
- Freeze to WTForms to version < 3
- Remove the extra files (bed files and madeline.svg) introduced by mistake
- Cli command loading demo data in docker-compose when case custom images exist and is None
- Increased MongoDB connection serverSelectionTimeoutMS parameter to 30K (default value according to MongoDB documentation)
- Better differentiate old obs counts 0 vs N/A
- Broken cancer variants page when default gene panel was deleted
- Typo in tx_overview function in variant controllers file
- Fixed loqusdbapi SV search URL
- SV variants filtering using Decipher criterion
- Removing old gene panels that don't contain the `maintainer` key.

## [4.41.1]
### Fixed
- General reports crash for variant annotations with same variant on other cases

## [4.41]
### Added
- Extended the instructions for running the Scout Docker image (web app and cli).
- Enabled inclusion of custom images to STR variant view
### Fixed
- General case report sorting comments for variants with None genetic models
- Do not crash but redirect to variants page with error when a variant is not found for a case
- UCSC links coordinates for SV variants with start chromosome different than end chromosome
- Human readable variants name in case page for variants having start chromosome different from end chromosome
- Avoid always loading all transcripts when checking gene symbol: introduce gene captions
- Slow queries for evaluated variants on e.g. case page - use events instead
### Changed
- Rearrange variant page again, moving severity predictions down.
- More reactive layout width steps on variant page

## [4.40.1]
### Added
### Fixed
- Variants dismissed with inconsistent inheritance pattern can again be shown in general case report
- General report page for variants with genes=None
- General report crashing when variants have no panels
- Added other missing keys to case and variant dictionaries passed to general report
### Changed

## [4.40]
### Added
- A .cff citation file
- Phenotype search API endpoint
- Added pagination to phenotype API
- Extend case search to include internal MongoDB id
- Support for connecting to a MongoDB replica set (.py config files)
- Support for connecting to a MongoDB replica set (.yaml config files)
### Fixed
- Command to load the OMIM gene panel (`scout load panel --omim`)
- Unify style of pinned and causative variants' badges on case page
- Removed automatic spaces after punctuation in comments
- Remove the hardcoded number of total individuals from the variant's old observations panel
- Send delete requests to a connected Beacon using the DELETE method
- Layout of the SNV and SV variant page - move frequency up
### Changed
- Stop updating database indexes after loading exons via command line
- Display validation status badge also for not Sanger-sequenced variants
- Moved Frequencies, Severity and Local observations panels up in RD variants page
- Enabled Flask CORS to communicate CORS status to js apps
- Moved the code preparing the transcripts overview to the backend
- Refactored and filtered json data used in general case report
- Changed the database used in docker-compose file to use the official MongoDB v4.4 image
- Modified the Python (3.6, 3.8) and MongoDB (3.2, 4.4, 5.0) versions used in testing matrices (GitHub actions)
- Capitalize case search terms on institute and dashboard pages


## [4.39]
### Added
- COSMIC IDs collected from CSQ field named `COSMIC`
### Fixed
- Link to other causative variants on variant page
- Allow multiple COSMIC links for a cancer variant
- Fix floating text in severity box #2808
- Fixed MitoMap and HmtVar links for hg38 cases
- Do not open new browser tabs when downloading files
- Selectable IGV tracks on variant page
- Missing splice junctions button on variant page
- Refactor variantS representative gene selection, and use it also for cancer variant summary
### Changed
- Improve Javascript performance for displaying Chromograph images
- Make ClinVar classification more evident in cancer variant page

## [4.38]
### Added
- Option to hide Alamut button in the app config file
### Fixed
- Library deprecation warning fixed (insert is deprecated. Use insert_one or insert_many instead)
- Update genes command will not trigger an update of database indices any more
- Missing resources in temporary downloading directory when updating genes using the command line
- Restore previous variant ACMG classification in a scrollable div
- Loading spinner not stopping after downloading PDF case reports and variant list export
- Add extra Alamut links higher up on variant pages
- Improve UX for phenotypes in case page
- Filter and export of STR variants
- Update look of variants page navigation buttons
### Changed

## [4.37]
### Added
- Highlight and show version number for RefSeq MANE transcripts.
- Added integration to a rerunner service for toggling reanalysis with updated pedigree information
- SpliceAI display and parsing from VEP CSQ
- Display matching tiered variants for cancer variants
- Display a loading icon (spinner) until the page loads completely
- Display filter badges in cancer variants list
- Update genes from pre-downloaded file resources
- On login, OS, browser version and screen size are saved anonymously to understand how users are using Scout
- API returning institutes data for a given user: `/api/v1/institutes`
- API returning case data for a given institute: `/api/v1/institutes/<institute_id>/cases`
- Added GMS and Lund university hospital logos to login page
- Made display of Swedac logo configurable
- Support for displaying custom images in case view
- Individual-specific HPO terms
- Optional alamut_key in institute settings for Alamut Plus software
- Case report API endpoint
- Tooltip in case explaining that genes with genome build different than case genome build will not be added to dynamic HPO panel.
- Add DeepVariant as a caller
### Fixed
- Updated IGV to v2.8.5 to solve missing gene labels on some zoom levels
- Demo cancer case config file to load somatic SNVs and SVs only.
- Expand list of refseq trancripts in ClinVar submission form
- Renamed `All SNVs and INDELs` institute sidebar element to `Search SNVs and INDELs` and fixed its style.
- Add missing parameters to case load-config documentation
- Allow creating/editing gene panels and dynamic gene panels with genes present in genome build 38
- Bugfix broken Pytests
- Bulk dismissing variants error due to key conversion from string to integer
- Fix typo in index documentation
- Fixed crash in institute settings page if "collaborators" key is not set in database
- Don't stop Scout execution if LoqusDB call fails and print stacktrace to log
- Bug when case contains custom images with value `None`
- Bug introduced when fixing another bug in Scout-LoqusDB interaction
- Loading of OMIM diagnoses in Scout demo instance
- Remove the docker-compose with chanjo integration because it doesn't work yet.
- Fixed standard docker-compose with scout demo data and database
- Clinical variant assessments not present for pinned and causative variants on case page.
- MatchMaker matching one node at the time only
- Remove link from previously tiered variants badge in cancer variants page
- Typo in gene cell on cancer variants page
- Managed variants filter form
### Changed
- Better naming for variants buttons on cancer track (somatic, germline). Also show cancer research button if available.
- Load case with missing panels in config files, but show warning.
- Changing the (Female, Male) symbols to (F/M) letters in individuals_table and case-sma.
- Print stacktrace if case load command fails
- Added sort icon and a pointer to the cursor to all tables with sortable fields
- Moved variant, gene and panel info from the basic pane to summary panel for all variants.
- Renamed `Basics` panel to `Classify` on variant page.
- Revamped `Basics` panel to a panel dedicated to classify variants
- Revamped the summary panel to be more compact.
- Added dedicated template for cancer variants
- Removed Gene models, Gene annotations and Conservation panels for cancer variants
- Reorganized the orders of panels for variant and cancer variant views
- Added dedicated variant quality panel and removed relevant panes
- A more compact case page
- Removed OMIM genes panel
- Make genes panel, pinned variants panel, causative variants panel and ClinVar panel scrollable on case page
- Update to Scilifelab's 2020 logo
- Update Gens URL to support Gens v2.0 format
- Refactor tests for parsing case configurations
- Updated links to HPO downloadable resources
- Managed variants filtering defaults to all variant categories
- Changing the (Kind) drop-down according to (Category) drop-down in Managed variant add variant
- Moved Gens button to individuals table
- Check resource files availability before starting updating OMIM diagnoses
- Fix typo in `SHOW_OBSERVED_VARIANT_ARCHIVE` config param

## [4.36]
### Added
- Parse and save splice junction tracks from case config file
- Tooltip in observations panel, explaining that case variants with no link might be old variants, not uploaded after a case rerun
### Fixed
- Warning on overwriting variants with same position was no longer shown
- Increase the height of the dropdowns to 425px
- More indices for the case table as it grows, specifically for causatives queries
- Splice junction tracks not centered over variant genes
- Total number of research variants count
- Update variants stats in case documents every time new variants are loaded
- Bug in flashing warning messages when filtering variants
### Changed
- Clearer warning messages for genes and gene/gene-panels searches in variants filters

## [4.35]
### Added
- A new index for hgnc_symbol in the hgnc_gene collection
- A Pedigree panel in STR page
- Display Tier I and II variants in case view causatives card for cancer cases
### Fixed
- Send partial file data to igv.js when visualizing sashimi plots with splice junction tracks
- Research variants filtering by gene
- Do not attempt to populate annotations for not loaded pinned/causatives
- Add max-height to all dropdowns in filters
### Changed
- Switch off non-clinical gene warnings when filtering research variants
- Don't display OMIM disease card in case view for cancer cases
- Refactored Individuals and Causative card in case view for cancer cases
- Update and style STR case report

## [4.34]
### Added
- Saved filter lock and unlock
- Filters can optionally be marked audited, logging the filter name, user and date on the case events and general report.
- Added `ClinVar hits` and `Cosmic hits` in cancer SNVs filters
- Added `ClinVar hits` to variants filter (rare disease track)
- Load cancer demo case in docker-compose files (default and demo file)
- Inclusive-language check using [woke](https://github.com/get-woke/woke) github action
- Add link to HmtVar for mitochondrial variants (if VCF is annotated with HmtNote)
- Grey background for dismissed compounds in variants list and variant page
- Pin badge for pinned compounds in variants list and variant page
- Support LoqusDB REST API queries
- Add a docker-compose-matchmaker under scout/containers/development to test matchmaker locally
- Script to investigate consequences of symbol search bug
- Added GATK to list of SV and cancer SV callers
### Fixed
- Make MitoMap link work for hg38 again
- Export Variants feature crashing when one of the variants has no primary transcripts
- Redirect to last visited variantS page when dismissing variants from variants list
- Improved matching of SVs Loqus occurrences in other cases
- Remove padding from the list inside (Matching causatives from other cases) panel
- Pass None to get_app function in CLI base since passing script_info to app factory functions was deprecated in Flask 2.0
- Fixed failing tests due to Flask update to version 2.0
- Speed up user events view
- Causative view sort out of memory error
- Use hgnc_id for gene filter query
- Typo in case controllers displaying an error every time a patient is matched against external MatchMaker nodes
- Do not crash while attempting an update for variant documents that are too big (> 16 MB)
- Old STR causatives (and other variants) may not have HGNC symbols - fix sort lambda
- Check if gene_obj has primary_transcript before trying to access it
- Warn if a gene manually searched is in a clinical panel with an outdated name when filtering variants
- ChrPos split js not needed on STR page yet
### Changed
- Remove parsing of case `genome_version`, since it's not used anywhere downstream
- Introduce deprecation warning for Loqus configs that are not dictionaries
- SV clinical filter no longer filters out sub 100 nt variants
- Count cases in LoqusDB by variant type
- Commit pulse repo badge temporarily set to weekly
- Sort ClinVar submissions objects by ascending "Last evaluated" date
- Refactored the MatchMaker integration as an extension
- Replaced some sensitive words as suggested by woke linter
- Documentation for load-configuration rewritten.
- Add styles to MatchMaker matches table
- More detailed info on the data shared in MatchMaker submission form

## [4.33.1]
### Fixed
- Include markdown for release autodeploy docs
- Use standard inheritance model in ClinVar (https://ftp.ncbi.nlm.nih.gov/pub/GTR/standard_terms/Mode_of_inheritance.txt)
- Fix issue crash with variants that have been unflagged causative not being available in other causatives
### Added
### Changed

## [4.33]
### Fixed
- Command line crashing when updating an individual not found in database
- Dashboard page crashing when filters return no data
- Cancer variants filter by chromosome
- /api/v1/genes now searches for genes in all genome builds by default
- Upgraded igv.js to version 2.8.1 (Fixed Unparsable bed record error)
### Added
- Autodeploy docs on release
- Documentation for updating case individuals tracks
- Filter cases and dashboard stats by analysis track
### Changed
- Changed from deprecated db update method
- Pre-selected fields to run queries with in dashboard page
- Do not filter by any institute when first accessing the dashboard
- Removed OMIM panel in case view for cancer cases
- Display Tier I and II variants in case view causatives panel for cancer cases
- Refactored Individuals and Causative panels in case view for cancer cases

## [4.32.1]
### Fixed
- iSort lint check only
### Changed
- Institute cases page crashing when a case has track:Null
### Added

## [4.32]
### Added
- Load and show MITOMAP associated diseases from VCF (INFO field: MitomapAssociatedDiseases, via HmtNote)
- Show variant allele frequencies for mitochondrial variants (GRCh38 cases)
- Extend "public" json API with diseases (OMIM) and phenotypes (HPO)
- HPO gene list download now has option for clinical and non-clinical genes
- Display gene splice junctions data in sashimi plots
- Update case individuals with splice junctions tracks
- Simple Docker compose for development with local build
- Make Phenomodels subpanels collapsible
- User side documentation of cytogenomics features (Gens, Chromograph, vcf2cytosure, rhocall)
- iSort GitHub Action
- Support LoqusDB REST API queries
### Fixed
- Show other causative once, even if several events point to it
- Filtering variants by mitochondrial chromosome for cases with genome build=38
- HPO gene search button triggers any warnings for clinical / non-existing genes also on first search
- Fixed a bug in variants pages caused by MT variants without alt_frequency
- Tests for CADD score parsing function
- Fixed the look of IGV settings on SNV variant page
- Cases analyzed once shown as `rerun`
- Missing case track on case re-upload
- Fixed severity rank for SO term "regulatory region ablation"
### Changed
- Refactor according to CodeFactor - mostly reuse of duplicated code
- Phenomodels language adjustment
- Open variants in a new window (from variants page)
- Open overlapping and compound variants in a new window (from variant page)
- gnomAD link points to gnomAD v.3 (build GRCh38) for mitochondrial variants.
- Display only number of affected genes for dismissed SVs in general report
- Chromosome build check when populating the variants filter chromosome selection
- Display mitochondrial and rare diseases coverage report in cases with missing 'rare' track

## [4.31.1]
### Added
### Changed
- Remove mitochondrial and coverage report from cancer cases sidebar
### Fixed
- ClinVar page when dbSNP id is None

## [4.31]
### Added
- gnomAD annotation field in admin guide
- Export also dynamic panel genes not associated to an HPO term when downloading the HPO panel
- Primary HGNC transcript info in variant export files
- Show variant quality (QUAL field from vcf) in the variant summary
- Load/update PDF gene fusion reports (clinical and research) generated with Arriba
- Support new MANE annotations from VEP (both MANE Select and MANE Plus Clinical)
- Display on case activity the event of a user resetting all dismissed variants
- Support gnomAD population frequencies for mitochondrial variants
- Anchor links in Casedata ClinVar panels to redirect after renaming individuals
### Fixed
- Replace old docs link www.clinicalgenomics.se/scout with new https://clinical-genomics.github.io/scout
- Page formatting issues whenever case and variant comments contain extremely long strings with no spaces
- Chromograph images can be one column and have scrollbar. Removed legacy code.
- Column labels for ClinVar case submission
- Page crashing looking for LoqusDB observation when variant doesn't exist
- Missing inheritance models and custom inheritance models on newly created gene panels
- Accept only numbers in managed variants filter as position and end coordinates
- SNP id format and links in Variant page, ClinVar submission form and general report
- Case groups tooltip triggered only when mouse is on the panel header
### Changed
- A more compact case groups panel
- Added landscape orientation CSS style to cancer coverage and QC demo report
- Improve user documentation to create and save new gene panels
- Removed option to use space as separator when uploading gene panels
- Separating the columns of standard and custom inheritance models in gene panels
- Improved ClinVar instructions for users using non-English Excel

## [4.30.2]
### Added
### Fixed
- Use VEP RefSeq ID if RefSeq list is empty in RefSeq transcripts overview
- Bug creating variant links for variants with no end_chrom
### Changed

## [4.30.1]
### Added
### Fixed
- Cryptography dependency fixed to use version < 3.4
### Changed

## [4.30]
### Added
- Introduced a `reset dismiss variant` verb
- Button to reset all dismissed variants for a case
- Add black border to Chromograph ideograms
- Show ClinVar annotations on variantS page
- Added integration with GENS, copy number visualization tool
- Added a VUS label to the manual classification variant tags
- Add additional information to SNV verification emails
- Tooltips documenting manual annotations from default panels
- Case groups now show bam files from all cases on align view
### Fixed
- Center initial igv view on variant start with SNV/indels
- Don't set initial igv view to negative coordinates
- Display of GQ for SV and STR
- Parsing of AD and related info for STRs
- LoqusDB field in institute settings accepts only existing Loqus instances
- Fix DECIPHER link to work after DECIPHER migrated to GRCh38
- Removed visibility window param from igv.js genes track
- Updated HPO download URL
- Patch HPO download test correctly
- Reference size on STR hover not needed (also wrong)
- Introduced genome build check (allowed values: 37, 38, "37", "38") on case load
- Improve case searching by assignee full name
- Populating the LoqusDB select in institute settings
### Changed
- Cancer variants table header (pop freq etc)
- Only admin users can modify LoqusDB instance in Institute settings
- Style of case synopsis, variants and case comments
- Switched to igv.js 2.7.5
- Do not choke if case is missing research variants when research requested
- Count cases in LoqusDB by variant type
- Introduce deprecation warning for Loqus configs that are not dictionaries
- Improve create new gene panel form validation
- Make XM- transcripts less visible if they don't overlap with transcript refseq_id in variant page
- Color of gene panels and comments panels on cases and variant pages
- Do not choke if case is missing research variants when reserch requested

## [4.29.1]
### Added
### Fixed
- Always load STR variants regardless of RankScore threshold (hotfix)
### Changed

## [4.29]
### Added
- Added a page about migrating potentially breaking changes to the documentation
- markdown_include in development requirements file
- STR variants filter
- Display source, Z-score, inheritance pattern for STR annotations from Stranger (>0.6.1) if available
- Coverage and quality report to cancer view
### Fixed
- ACMG classification page crashing when trying to visualize a classification that was removed
- Pretty print HGVS on gene variants (URL-decode VEP)
- Broken or missing link in the documentation
- Multiple gene names in ClinVar submission form
- Inheritance model select field in ClinVar submission
- IGV.js >2.7.0 has an issue with the gene track zoom levels - temp freeze at 2.7.0
- Revert CORS-anywhere and introduce a local http proxy for cloud tracks
### Changed

## [4.28]
### Added
- Chromograph integration for displaying PNGs in case-page
- Add VAF to cancer case general report, and remove some of its unused fields
- Variants filter compatible with genome browser location strings
- Support for custom public igv tracks stored on the cloud
- Add tests to increase testing coverage
- Update case variants count after deleting variants
- Update IGV.js to latest (v2.7.4)
- Bypass igv.js CORS check using `https://github.com/Rob--W/cors-anywhere`
- Documentation on default and custom IGV.js tracks (admin docs)
- Lock phenomodels so they're editable by admins only
- Small case group assessment sharing
- Tutorial and files for deploying app on containers (Kubernetes pods)
- Canonical transcript and protein change of canonical transcript in exported variants excel sheet
- Support for Font Awesome version 6
- Submit to Beacon from case page sidebar
- Hide dismissed variants in variants pages and variants export function
- Systemd service files and instruction to deploy Scout using podman
### Fixed
- Bugfix: unused `chromgraph_prefix |tojson` removed
- Freeze coloredlogs temporarily
- Marrvel link
- Don't show TP53 link for silent or synonymous changes
- OMIM gene field accepts any custom number as OMIM gene
- Fix Pytest single quote vs double quote string
- Bug in gene variants search by similar cases and no similar case is found
- Delete unused file `userpanel.py`
- Primary transcripts in variant overview and general report
- Google OAuth2 login setup in README file
- Redirect to 'missing file'-icon if configured Chromograph file is missing
- Javascript error in case page
- Fix compound matching during variant loading for hg38
- Cancer variants view containing variants dismissed with cancer-specific reasons
- Zoom to SV variant length was missing IGV contig select
- Tooltips on case page when case has no default gene panels
### Changed
- Save case variants count in case document and not in sessions
- Style of gene panels multiselect on case page
- Collapse/expand main HPO checkboxes in phenomodel preview
- Replaced GQ (Genotype quality) with VAF (Variant allele frequency) in cancer variants GT table
- Allow loading of cancer cases with no tumor_purity field
- Truncate cDNA and protein changes in case report if longer than 20 characters


## [4.27]
### Added
- Exclude one or more variant categories when running variants delete command
### Fixed
### Changed

## [4.26.1]
### Added
### Fixed
- Links with 1-letter aa codes crash on frameshift etc
### Changed

## [4.26]
### Added
- Extend the delete variants command to print analysis date, track, institute, status and research status
- Delete variants by type of analysis (wgs|wes|panel)
- Links to cBioPortal, MutanTP53, IARC TP53, OncoKB, MyCancerGenome, CIViC
### Fixed
- Deleted variants count
### Changed
- Print output of variants delete command as a tab separated table

## [4.25]
### Added
- Command line function to remove variants from one or all cases
### Fixed
- Parse SMN None calls to None rather than False

## [4.24.1]
### Fixed
- Install requirements.txt via setup file

## [4.24]
### Added
- Institute-level phenotype models with sub-panels containing HPO and OMIM terms
- Runnable Docker demo
- Docker image build and push github action
- Makefile with shortcuts to docker commands
- Parse and save synopsis, phenotype and cohort terms from config files upon case upload
### Fixed
- Update dismissed variant status when variant dismissed key is missing
- Breakpoint two IGV button now shows correct chromosome when different from bp1
- Missing font lib in Docker image causing the PDF report download page to crash
- Sentieon Manta calls lack Somaticscore - load anyway
- ClinVar submissions crashing due to pinned variants that are not loaded
- Point ExAC pLI score to new gnomad server address
- Bug uploading cases missing phenotype terms in config file
- STRs loaded but not shown on browser page
- Bug when using adapter.variant.get_causatives with case_id without causatives
- Problem with fetching "solved" from scout export cases cli
- Better serialising of datetime and bson.ObjectId
- Added `volumes` folder to .gitignore
### Changed
- Make matching causative and managed variants foldable on case page
- Remove calls to PyMongo functions marked as deprecated in backend and frontend(as of version 3.7).
- Improved `scout update individual` command
- Export dynamic phenotypes with ordered gene lists as PDF


## [4.23]
### Added
- Save custom IGV track settings
- Show a flash message with clear info about non-valid genes when gene panel creation fails
- CNV report link in cancer case side navigation
- Return to comment section after editing, deleting or submitting a comment
- Managed variants
- MT vs 14 chromosome mean coverage stats if Scout is connected to Chanjo
### Fixed
- missing `vcf_cancer_sv` and `vcf_cancer_sv_research` to manual.
- Split ClinVar multiple clnsig values (slash-separated) and strip them of underscore for annotations without accession number
- Timeout of `All SNVs and INDELs` page when no valid gene is provided in the search
- Round CADD (MIPv9)
- Missing default panel value
- Invisible other causatives lines when other causatives lack gene symbols
### Changed
- Do not freeze mkdocs-material to version 4.6.1
- Remove pre-commit dependency

## [4.22]
### Added
- Editable cases comments
- Editable variants comments
### Fixed
- Empty variant activity panel
- STRs variants popover
- Split new ClinVar multiple significance terms for a variant
- Edit the selected comment, not the latest
### Changed
- Updated RELEASE docs.
- Pinned variants card style on the case page
- Merged `scout export exons` and `scout view exons` commands


## [4.21.2]
### Added
### Fixed
- Do not pre-filter research variants by (case-default) gene panels
- Show OMIM disease tooltip reliably
### Changed

## [4.21.1]
### Added
### Fixed
- Small change to Pop Freq column in variants ang gene panels to avoid strange text shrinking on small screens
- Direct use of HPO list for Clinical HPO SNV (and cancer SNV) filtering
- PDF coverage report redirecting to login page
### Changed
- Remove the option to dismiss single variants from all variants pages
- Bulk dismiss SNVs, SVs and cancer SNVs from variants pages

## [4.21]
### Added
- Support to configure LoqusDB per institute
- Highlight causative variants in the variants list
- Add tests. Mostly regarding building internal datatypes.
- Remove leading and trailing whitespaces from panel_name and display_name when panel is created
- Mark MANE transcript in list of transcripts in "Transcript overview" on variant page
- Show default panel name in case sidebar
- Previous buttons for variants pagination
- Adds a gh action that checks that the changelog is updated
- Adds a gh action that deploys new releases automatically to pypi
- Warn users if case default panels are outdated
- Define institute-specific gene panels for filtering in institute settings
- Use institute-specific gene panels in variants filtering
- Show somatic VAF for pinned and causative variants on case page

### Fixed
- Report pages redirect to login instead of crashing when session expires
- Variants filter loading in cancer variants page
- User, Causative and Cases tables not scaling to full page
- Improved docs for an initial production setup
- Compatibility with latest version of Black
- Fixed tests for Click>7
- Clinical filter required an extra click to Filter to return variants
- Restore pagination and shrink badges in the variants page tables
- Removing a user from the command line now inactivates the case only if user is last assignee and case is active
- Bugfix, LoqusDB per institute feature crashed when institute id was empty string
- Bugfix, LoqusDB calls where missing case count
- filter removal and upload for filters deleted from another page/other user
- Visualize outdated gene panels info in a popover instead of a tooltip in case page side panel

### Changed
- Highlight color on normal STRs in the variants table from green to blue
- Display breakpoints coordinates in verification emails only for structural variants


## [4.20]
### Added
- Display number of filtered variants vs number of total variants in variants page
- Search case by HPO terms
- Dismiss variant column in the variants tables
- Black and pre-commit packages to dev requirements

### Fixed
- Bug occurring when rerun is requested twice
- Peddy info fields in the demo config file
- Added load config safety check for multiple alignment files for one individual
- Formatting of cancer variants table
- Missing Score in SV variants table

### Changed
- Updated the documentation on how to create a new software release
- Genome build-aware cytobands coordinates
- Styling update of the Matchmaker card
- Select search type in case search form


## [4.19]

### Added
- Show internal ID for case
- Add internal ID for downloaded CGH files
- Export dynamic HPO gene list from case page
- Remove users as case assignees when their account is deleted
- Keep variants filters panel expanded when filters have been used

### Fixed
- Handle the ProxyFix ModuleNotFoundError when Werkzeug installed version is >1.0
- General report formatting issues whenever case and variant comments contain extremely long strings with no spaces

### Changed
- Created an institute wrapper page that contains list of cases, causatives, SNVs & Indels, user list, shared data and institute settings
- Display case name instead of case ID on clinVar submissions
- Changed icon of sample update in clinVar submissions


## [4.18]

### Added
- Filter cancer variants on cytoband coordinates
- Show dismiss reasons in a badge with hover for clinical variants
- Show an ellipsis if 10 cases or more to display with loqusdb matches
- A new blog post for version 4.17
- Tooltip to better describe Tumor and Normal columns in cancer variants
- Filter cancer SNVs and SVs by chromosome coordinates
- Default export of `Assertion method citation` to clinVar variants submission file
- Button to export up to 500 cancer variants, filtered or not
- Rename samples of a clinVar submission file

### Fixed
- Apply default gene panel on return to cancer variantS from variant view
- Revert to certificate checking when asking for Chanjo reports
- `scout download everything` command failing while downloading HPO terms

### Changed
- Turn tumor and normal allelic fraction to decimal numbers in tumor variants page
- Moved clinVar submissions code to the institutes blueprints
- Changed name of clinVar export files to FILENAME.Variant.csv and FILENAME.CaseData.csv
- Switched Google login libraries from Flask-OAuthlib to Authlib


## [4.17.1]

### Fixed
- Load cytobands for cases with chromosome build not "37" or "38"


## [4.17]

### Added
- COSMIC badge shown in cancer variants
- Default gene-panel in non-cancer structural view in url
- Filter SNVs and SVs by cytoband coordinates
- Filter cancer SNV variants by alt allele frequency in tumor
- Correct genome build in UCSC link from structural variant page



### Fixed
- Bug in clinVar form when variant has no gene
- Bug when sharing cases with the same institute twice
- Page crashing when removing causative variant tag
- Do not default to GATK caller when no caller info is provided for cancer SNVs


## [4.16.1]

### Fixed
- Fix the fix for handling of delivery reports for rerun cases

## [4.16]

### Added
- Adds possibility to add "lims_id" to cases. Currently only stored in database, not shown anywhere
- Adds verification comment box to SVs (previously only available for small variants)
- Scrollable pedigree panel

### Fixed
- Error caused by changes in WTForm (new release 2.3.x)
- Bug in OMIM case page form, causing the page to crash when a string was provided instead of a numerical OMIM id
- Fix Alamut link to work properly on hg38
- Better handling of delivery reports for rerun cases
- Small CodeFactor style issues: matchmaker results counting, a couple of incomplete tests and safer external xml
- Fix an issue with Phenomizer introduced by CodeFactor style changes

### Changed
- Updated the version of igv.js to 2.5.4

## [4.15.1]

### Added
- Display gene names in ClinVar submissions page
- Links to Varsome in variant transcripts table

### Fixed
- Small fixes to ClinVar submission form
- Gene panel page crash when old panel has no maintainers

## [4.15]

### Added
- Clinvar CNVs IGV track
- Gene panels can have maintainers
- Keep variant actions (dismissed, manual rank, mosaic, acmg, comments) upon variant re-upload
- Keep variant actions also on full case re-upload

### Fixed
- Fix the link to Ensembl for SV variants when genome build 38.
- Arrange information in columns on variant page
- Fix so that new cosmic identifier (COSV) is also acceptable #1304
- Fixed COSMIC tag in INFO (outside of CSQ) to be parses as well with `&` splitter.
- COSMIC stub URL changed to https://cancer.sanger.ac.uk/cosmic/search?q= instead.
- Updated to a version of IGV where bigBed tracks are visualized correctly
- Clinvar submission files are named according to the content (variant_data and case_data)
- Always show causatives from other cases in case overview
- Correct disease associations for gene symbol aliases that exist as separate genes
- Re-add "custom annotations" for SV variants
- The override ClinVar P/LP add-in in the Clinical Filter failed for new CSQ strings

### Changed
- Runs all CI checks in github actions

## [4.14.1]

### Fixed
- Error when variant found in loqusdb is not loaded for other case

## [4.14]

### Added
- Use github actions to run tests
- Adds CLI command to update individual alignments path
- Update HPO terms using downloaded definitions files
- Option to use alternative flask config when running `scout serve`
- Requirement to use loqusdb >= 2.5 if integrated

### Fixed
- Do not display Pedigree panel in cancer view
- Do not rely on internet connection and services available when running CI tests
- Variant loading assumes GATK if no caller set given and GATK filter status is seen in FILTER
- Pass genome build param all the way in order to get the right gene mappings for cases with build 38
- Parse correctly variants with zero frequency values
- Continue even if there are problems to create a region vcf
- STR and cancer variant navigation back to variants pages could fail

### Changed
- Improved code that sends requests to the external APIs
- Updates ranges for user ranks to fit todays usage
- Run coveralls on github actions instead of travis
- Run pip checks on github actions instead of coveralls
- For hg38 cases, change gnomAD link to point to version 3.0 (which is hg38 based)
- Show pinned or causative STR variants a bit more human readable

## [4.13.1]

### Added
### Fixed
- Typo that caused not all clinvar conflicting interpretations to be loaded no matter what
- Parse and retrieve clinvar annotations from VEP-annotated (VEP 97+) CSQ VCF field
- Variant clinvar significance shown as `not provided` whenever is `Uncertain significance`
- Phenomizer query crashing when case has no HPO terms assigned
- Fixed a bug affecting `All SNVs and INDELs` page when variants don't have canonical transcript
- Add gene name or id in cancer variant view

### Changed
- Cancer Variant view changed "Variant:Transcript:Exon:HGVS" to "Gene:Transcript:Exon:HGVS"

## [4.13]

### Added
- ClinVar SNVs track in IGV
- Add SMA view with SMN Copy Number data
- Easier to assign OMIM diagnoses from case page
- OMIM terms and specific OMIM term page

### Fixed
- Bug when adding a new gene to a panel
- Restored missing recent delivery reports
- Fixed style and links to other reports in case side panel
- Deleting cases using display_name and institute not deleting its variants
- Fixed bug that caused coordinates filter to override other filters
- Fixed a problem with finding some INS in loqusdb
- Layout on SV page when local observations without cases are present
- Make scout compatible with the new HPO definition files from `http://compbio.charite.de/jenkins/`
- General report visualization error when SNVs display names are very long


### Changed


## [4.12.4]

### Fixed
- Layout on SV page when local observations without cases are present

## [4.12.3]

### Fixed
- Case report when causative or pinned SVs have non null allele frequencies

## [4.12.2]

### Fixed
- SV variant links now take you to the SV variant page again
- Cancer variant view has cleaner table data entries for "N/A" data
- Pinned variant case level display hotfix for cancer and str - more on this later
- Cancer variants show correct alt/ref reads mirroring alt frequency now
- Always load all clinical STR variants even if a region load is attempted - index may be missing
- Same case repetition in variant local observations

## [4.12.1]

### Fixed
- Bug in variant.gene when gene has no HGVS description


## [4.12]

### Added
- Accepts `alignment_path` in load config to pass bam/cram files
- Display all phenotypes on variant page
- Display hgvs coordinates on pinned and causatives
- Clear panel pending changes
- Adds option to setup the database with static files
- Adds cli command to download the resources from CLI that scout needs
- Adds test files for merged somatic SV and CNV; as well as merged SNV, and INDEL part of #1279
- Allows for upload of OMIM-AUTO gene panel from static files without api-key

### Fixed
- Cancer case HPO panel variants link
- Fix so that some drop downs have correct size
- First IGV button in str variants page
- Cancer case activates on SNV variants
- Cases activate when STR variants are viewed
- Always calculate code coverage
- Pinned/Classification/comments in all types of variants pages
- Null values for panel's custom_inheritance_models
- Discrepancy between the manual disease transcripts and those in database in gene-edit page
- ACMG classification not showing for some causatives
- Fix bug which caused IGV.js to use hg19 reference files for hg38 data
- Bug when multiple bam files sources with non-null values are available


### Changed
- Renamed `requests` file to `scout_requests`
- Cancer variant view shows two, instead of four, decimals for allele and normal


## [4.11.1]

### Fixed
- Institute settings page
- Link institute settings to sharing institutes choices

## [4.11.0]

### Added
- Display locus name on STR variant page
- Alternative key `GNOMADAF_popmax` for Gnomad popmax allele frequency
- Automatic suggestions on how to improve the code on Pull Requests
- Parse GERP, phastCons and phyloP annotations from vep annotated CSQ fields
- Avoid flickering comment popovers in variant list
- Parse REVEL score from vep annotated CSQ fields
- Allow users to modify general institute settings
- Optionally format code automatically on commit
- Adds command to backup vital parts `scout export database`
- Parsing and displaying cancer SV variants from Manta annotated VCF files
- Dismiss cancer snv variants with cancer-specific options
- Add IGV.js UPD, RHO and TIDDIT coverage wig tracks.


### Fixed
- Slightly darker page background
- Fixed an issued with parsed conservation values from CSQ
- Clinvar submissions accessible to all users of an institute
- Header toolbar when on Clinvar page now shows institute name correctly
- Case should not always inactivate upon update
- Show dismissed snv cancer variants as grey on the cancer variants page
- Improved style of mappability link and local observations on variant page
- Convert all the GET requests to the igv view to POST request
- Error when updating gene panels using a file containing BOM chars
- Add/replace gene radio button not working in gene panels


## [4.10.1]

### Fixed
- Fixed issue with opening research variants
- Problem with coveralls not called by Travis CI
- Handle Biomart service down in tests


## [4.10.0]

### Added
- Rank score model in causatives page
- Exportable HPO terms from phenotypes page
- AMP guideline tiers for cancer variants
- Adds scroll for the transcript tab
- Added CLI option to query cases on time since case event was added
- Shadow clinical assessments also on research variants display
- Support for CRAM alignment files
- Improved str variants view : sorting by locus, grouped by allele.
- Delivery report PDF export
- New mosaicism tag option
- Add or modify individuals' age or tissue type from case page
- Display GC and allele depth in causatives table.
- Included primary reference transcript in general report
- Included partial causative variants in general report
- Remove dependency of loqusdb by utilising the CLI

### Fixed
- Fixed update OMIM command bug due to change in the header of the genemap2 file
- Removed Mosaic Tag from Cancer variants
- Fixes issue with unaligned table headers that comes with hidden Datatables
- Layout in general report PDF export
- Fixed issue on the case statistics view. The validation bars didn't show up when all institutes were selected. Now they do.
- Fixed missing path import by importing pathlib.Path
- Handle index inconsistencies in the update index functions
- Fixed layout problems


## [4.9.0]

### Added
- Improved MatchMaker pages, including visible patient contacts email address
- New badges for the github repo
- Links to [GENEMANIA](genemania.org)
- Sort gene panel list on case view.
- More automatic tests
- Allow loading of custom annotations in VCF using the SCOUT_CUSTOM info tag.

### Fixed
- Fix error when a gene is added to an empty dynamic gene panel
- Fix crash when attempting to add genes on incorrect format to dynamic gene panel
- Manual rank variant tags could be saved in a "Select a tag"-state, a problem in the variants view.
- Same case evaluations are no longer shown as gray previous evaluations on the variants page
- Stay on research pages, even if reset, next first buttons are pressed..
- Overlapping variants will now be visible on variant page again
- Fix missing classification comments and links in evaluations page
- All prioritized cases are shown on cases page


## [4.8.3]

### Added

### Fixed
- Bug when ordering sanger
- Improved scrolling over long list of genes/transcripts


## [4.8.2]

### Added

### Fixed
- Avoid opening extra tab for coverage report
- Fixed a problem when rank model version was saved as floats and not strings
- Fixed a problem with displaying dismiss variant reasons on the general report
- Disable load and delete filter buttons if there are no saved filters
- Fix problem with missing verifications
- Remove duplicate users and merge their data and activity


## [4.8.1]

### Added

### Fixed
- Prevent login fail for users with id defined by ObjectId and not email
- Prevent the app from crashing with `AttributeError: 'NoneType' object has no attribute 'message'`


## [4.8.0]

### Added
- Updated Scout to use Bootstrap 4.3
- New looks for Scout
- Improved dashboard using Chart.js
- Ask before inactivating a case where last assigned user leaves it
- Genes can be manually added to the dynamic gene list directly on the case page
- Dynamic gene panels can optionally be used with clinical filter, instead of default gene panel
- Dynamic gene panels get link out to chanjo-report for coverage report
- Load all clinvar variants with clinvar Pathogenic, Likely Pathogenic and Conflicting pathogenic
- Show transcripts with exon numbers for structural variants
- Case sort order can now be toggled between ascending and descending.
- Variants can be marked as partial causative if phenotype is available for case.
- Show a frequency tooltip hover for SV-variants.
- Added support for LDAP login system
- Search snv and structural variants by chromosomal coordinates
- Structural variants can be marked as partial causative if phenotype is available for case.
- Show normal and pathologic limits for STRs in the STR variants view.
- Institute level persistent variant filter settings that can be retrieved and used.
- export causative variants to Excel
- Add support for ROH, WIG and chromosome PNGs in case-view

### Fixed
- Fixed missing import for variants with comments
- Instructions on how to build docs
- Keep sanger order + verification when updating/reloading variants
- Fixed and moved broken filter actions (HPO gene panel and reset filter)
- Fixed string conversion to number
- UCSC links for structural variants are now separated per breakpoint (and whole variant where applicable)
- Reintroduced missing coverage report
- Fixed a bug preventing loading samples using the command line
- Better inheritance models customization for genes in gene panels
- STR variant page back to list button now does its one job.
- Allows to setup scout without a omim api key
- Fixed error causing "favicon not found" flash messages
- Removed flask --version from base cli
- Request rerun no longer changes case status. Active or archived cases inactivate on upload.
- Fixed missing tooltip on the cancer variants page
- Fixed weird Rank cell in variants page
- Next and first buttons order swap
- Added pagination (and POST capability) to cancer variants.
- Improves loading speed for variant page
- Problem with updating variant rank when no variants
- Improved Clinvar submission form
- General report crashing when dismissed variant has no valid dismiss code
- Also show collaborative case variants on the All variants view.
- Improved phenotype search using dataTables.js on phenotypes page
- Search and delete users with `email` instead of `_id`
- Fixed css styles so that multiselect options will all fit one column


## [4.7.3]

### Added
- RankScore can be used with VCFs for vcf_cancer files

### Fixed
- Fix issue with STR view next page button not doing its one job.

### Deleted
- Removed pileup as a bam viewing option. This is replaced by IGV


## [4.7.2]

### Added
- Show earlier ACMG classification in the variant list

### Fixed
- Fixed igv search not working due to igv.js dist 2.2.17
- Fixed searches for cases with a gene with variants pinned or marked causative.
- Load variant pages faster after fixing other causatives query
- Fixed mitochondrial report bug for variants without genes

## [4.7.1]

### Added

### Fixed
- Fixed bug on genes page


## [4.7.0]

### Added
- Export genes and gene panels in build GRCh38
- Search for cases with variants pinned or marked causative in a given gene.
- Search for cases phenotypically similar to a case also from WUI.
- Case variant searches can be limited to similar cases, matching HPO-terms,
  phenogroups and cohorts.
- De-archive reruns and flag them as 'inactive' if archived
- Sort cases by analysis_date, track or status
- Display cases in the following order: prioritized, active, inactive, archived, solved
- Assign case to user when user activates it or asks for rerun
- Case becomes inactive when it has no assignees
- Fetch refseq version from entrez and use it in clinvar form
- Load and export of exons for all genes, independent on refseq
- Documentation for loading/updating exons
- Showing SV variant annotations: SV cgh frequencies, gnomad-SV, local SV frequencies
- Showing transcripts mapping score in segmental duplications
- Handle requests to Ensembl Rest API
- Handle requests to Ensembl Rest Biomart
- STR variants view now displays GT and IGV link.
- Description field for gene panels
- Export exons in build 37 and 38 using the command line

### Fixed
- Fixes of and induced by build tests
- Fixed bug affecting variant observations in other cases
- Fixed a bug that showed wrong gene coverage in general panel PDF export
- MT report only shows variants occurring in the specific individual of the excel sheet
- Disable SSL certifcate verification in requests to chanjo
- Updates how intervaltree and pymongo is used to void deprecated functions
- Increased size of IGV sample tracks
- Optimized tests


## [4.6.1]

### Added

### Fixed
- Missing 'father' and 'mother' keys when parsing single individual cases


## [4.6.0]

### Added
- Description of Scout branching model in CONTRIBUTING doc
- Causatives in alphabetical order, display ACMG classification and filter by gene.
- Added 'external' to the list of analysis type options
- Adds functionality to display "Tissue type". Passed via load config.
- Update to IGV 2.

### Fixed
- Fixed alignment visualization and vcf2cytosure availability for demo case samples
- Fixed 3 bugs affecting SV pages visualization
- Reintroduced the --version cli option
- Fixed variants query by panel (hpo panel + gene panel).
- Downloaded MT report contains excel files with individuals' display name
- Refactored code in parsing of config files.


## [4.5.1]

### Added

### Fixed
- update requirement to use PyYaml version >= 5.1
- Safer code when loading config params in cli base


## [4.5.0]

### Added
- Search for similar cases from scout view CLI
- Scout cli is now invoked from the app object and works under the app context

### Fixed
- PyYaml dependency fixed to use version >= 5.1


## [4.4.1]

### Added
- Display SV rank model version when available

### Fixed
- Fixed upload of delivery report via API


## [4.4.0]

### Added
- Displaying more info on the Causatives page and hiding those not causative at the case level
- Add a comment text field to Sanger order request form, allowing a message to be included in the email
- MatchMaker Exchange integration
- List cases with empty synopsis, missing HPO terms and phenotype groups.
- Search for cases with open research list, or a given case status (active, inactive, archived)

### Fixed
- Variant query builder split into several functions
- Fixed delivery report load bug


## [4.3.3]

### Added
- Different individual table for cancer cases

### Fixed
- Dashboard collects validated variants from verification events instead of using 'sanger' field
- Cases shared with collaborators are visible again in cases page
- Force users to select a real institute to share cases with (actionbar select fix)


## [4.3.2]

### Added
- Dashboard data can be filtered using filters available in cases page
- Causatives for each institute are displayed on a dedicated page
- SNVs and and SVs are searchable across cases by gene and rank score
- A more complete report with validated variants is downloadable from dashboard

### Fixed
- Clinsig filter is fixed so clinsig numerical values are returned
- Split multi clinsig string values in different elements of clinsig array
- Regex to search in multi clinsig string values or multi revstat string values
- It works to upload vcf files with no variants now
- Combined Pileup and IGV alignments for SVs having variant start and stop on the same chromosome


## [4.3.1]

### Added
- Show calls from all callers even if call is not available
- Instructions to install cairo and pango libs from WeasyPrint page
- Display cases with number of variants from CLI
- Only display cases with number of variants above certain treshold. (Also CLI)
- Export of verified variants by CLI or from the dashboard
- Extend case level queries with default panels, cohorts and phenotype groups.
- Slice dashboard statistics display using case level queries
- Add a view where all variants for an institute can be searched across cases, filtering on gene and rank score. Allows searching research variants for cases that have research open.

### Fixed
- Fixed code to extract variant conservation (gerp, phyloP, phastCons)
- Visualization of PDF-exported gene panels
- Reintroduced the exon/intron number in variant verification email
- Sex and affected status is correctly displayed on general report
- Force number validation in SV filter by size
- Display ensembl transcripts when no refseq exists


## [4.3.0]

### Added
- Mosaicism tag on variants
- Show and filter on SweGen frequency for SVs
- Show annotations for STR variants
- Show all transcripts in verification email
- Added mitochondrial export
- Adds alternative to search for SVs shorter that the given length
- Look for 'bcftools' in the `set` field of VCFs
- Display digenic inheritance from OMIM
- Displays what refseq transcript that is primary in hgnc

### Fixed

- Archived panels displays the correct date (not retroactive change)
- Fixed problem with waiting times in gene panel exports
- Clinvar fiter not working with human readable clinsig values

## [4.2.2]

### Fixed
- Fixed gene panel create/modify from CSV file utf-8 decoding error
- Updating genes in gene panels now supports edit comments and entry version
- Gene panel export timeout error

## [4.2.1]

### Fixed
- Re-introduced gene name(s) in verification email subject
- Better PDF rendering for excluded variants in report
- Problem to access old case when `is_default` did not exist on a panel


## [4.2.0]

### Added
- New index on variant_id for events
- Display overlapping compounds on variants view

### Fixed
- Fixed broken clinical filter


## [4.1.4]

### Added
- Download of filtered SVs

### Fixed
- Fixed broken download of filtered variants
- Fixed visualization issue in gene panel PDF export
- Fixed bug when updating gene names in variant controller


## [4.1.3]

### Fixed
- Displays all primary transcripts


## [4.1.2]

### Added
- Option add/replace when updating a panel via CSV file
- More flexible versioning of the gene panels
- Printing coverage report on the bottom of the pdf case report
- Variant verification option for SVs
- Logs uri without pwd when connecting
- Disease-causing transcripts in case report
- Thicker lines in case report
- Supports HPO search for cases, both terms or if described in synopsis
- Adds sanger information to dashboard

### Fixed
- Use db name instead of **auth** as default for authentication
- Fixes so that reports can be generated even with many variants
- Fixed sanger validation popup to show individual variants queried by user and institute.
- Fixed problem with setting up scout
- Fixes problem when exac file is not available through broad ftp
- Fetch transcripts for correct build in `adapter.hgnc_gene`

## [4.1.1]
- Fix problem with institute authentication flash message in utils
- Fix problem with comments
- Fix problem with ensembl link


## [4.1.0]

### Added
- OMIM phenotypes to case report
- Command to download all panel app gene panels `scout load panel --panel-app`
- Links to genenames.org and omim on gene page
- Popup on gene at variants page with gene information
- reset sanger status to "Not validated" for pinned variants
- highlight cases with variants to be evaluated by Sanger on the cases page
- option to point to local reference files to the genome viewer pileup.js. Documented in `docs.admin-guide.server`
- option to export single variants in `scout export variants`
- option to load a multiqc report together with a case(add line in load config)
- added a view for searching HPO terms. It is accessed from the top left corner menu
- Updates the variants view for cancer variants. Adds a small cancer specific filter for known variants
- Adds hgvs information on cancer variants page
- Adds option to update phenotype groups from CLI

### Fixed
- Improved Clinvar to submit variants from different cases. Fixed HPO terms in casedata according to feedback
- Fixed broken link to case page from Sanger modal in cases view
- Now only cases with non empty lists of causative variants are returned in `adapter.case(has_causatives=True)`
- Can handle Tumor only samples
- Long lists of HGNC symbols are now possible. This was previously difficult with manual, uploaded or by HPO search when changing filter settings due to GET request limitations. Relevant pages now use POST requests. Adds the dynamic HPO panel as a selection on the gene panel dropdown.
- Variant filter defaults to default panels also on SV and Cancer variants pages.

## [4.0.0]

### WARNING ###

This is a major version update and will require that the backend of pre releases is updated.
Run commands:

```
$scout update genes
$scout update hpo
```

- Created a Clinvar submission tool, to speed up Clinvar submission of SNVs and SVs
- Added an analysis report page (html and PDF format) containing phenotype, gene panels and variants that are relevant to solve a case.

### Fixed
- Optimized evaluated variants to speed up creation of case report
- Moved igv and pileup viewer under a common folder
- Fixed MT alignment view pileup.js
- Fixed coordinates for SVs with start chromosome different from end chromosome
- Global comments shown across cases and institutes. Case-specific variant comments are shown only for that specific case.
- Links to clinvar submitted variants at the cases level
- Adapts clinvar parsing to new format
- Fixed problem in `scout update user` when the user object had no roles
- Makes pileup.js use online genome resources when viewing alignments. Now any instance of Scout can make use of this functionality.
- Fix ensembl link for structural variants
- Works even when cases does not have `'madeline_info'`
- Parses Polyphen in correct way again
- Fix problem with parsing gnomad from VEP

### Added
- Added a PDF export function for gene panels
- Added a "Filter and export" button to export custom-filtered SNVs to CSV file
- Dismiss SVs
- Added IGV alignments viewer
- Read delivery report path from case config or CLI command
- Filter for spidex scores
- All HPO terms are now added and fetched from the correct source (https://github.com/obophenotype/human-phenotype-ontology/blob/master/hp.obo)
- New command `scout update hpo`
- New command `scout update genes` will fetch all the latest information about genes and update them
- Load **all** variants found on chromosome **MT**
- Adds choice in cases overview do show as many cases as user like

### Removed
- pileup.min.js and pileup css are imported from a remote web location now
- All source files for HPO information, this is instead fetched directly from source
- All source files for gene information, this is instead fetched directly from source

## [3.0.0]
### Fixed
- hide pedigree panel unless it exists

## [1.5.1] - 2016-07-27
### Fixed
- look for both ".bam.bai" and ".bai" extensions

## [1.4.0] - 2016-03-22
### Added
- support for local frequency through loqusdb
- bunch of other stuff

## [1.3.0] - 2016-02-19
### Fixed
- Update query-phenomizer and add username/password

### Changed
- Update the way a case is checked for rerun-status

### Added
- Add new button to mark a case as "checked"
- Link to clinical variants _without_ 1000G annotation

## [1.2.2] - 2016-02-18
### Fixed
- avoid filtering out variants lacking ExAC and 1000G annotations

## [1.1.3] - 2015-10-01
### Fixed
- persist (clinical) filter when clicking load more
- fix #154 by robustly setting clinical filter func. terms

## [1.1.2] - 2015-09-07
### Fixed
- avoid replacing coverage report with none
- update SO terms, refactored

## [1.1.1] - 2015-08-20
### Fixed
- fetch case based on collaborator status (not owner)

## [1.1.0] - 2015-05-29
### Added
- link(s) to SNPedia based on RS-numbers
- new Jinja filter to "humanize" decimal numbers
- show gene panels in variant view
- new Jinja filter for decoding URL encoding
- add indicator to variants in list that have comments
- add variant number threshold and rank score threshold to load function
- add event methods to mongo adapter
- add tests for models
- show badge "old" if comment was written for a previous analysis

### Changed
- show cDNA change in transcript summary unless variant is exonic
- moved compounds table further up the page
- show dates for case uploads in ISO format
- moved variant comments higher up on page
- updated documentation for pages
- read in coverage report as blob in database and serve directly
- change ``OmimPhenotype`` to ``PhenotypeTerm``
- reorganize models sub-package
- move events (and comments) to separate collection
- only display prev/next links for the research list
- include variant type in breadcrumbs e.g. "Clinical variants"

### Removed
- drop dependency on moment.js

### Fixed
- show the same level of detail for all frequencies on all pages
- properly decode URL encoded symbols in amino acid/cDNA change strings
- fixed issue with wipe permissions in MongoDB
- include default gene lists in "variants" link in breadcrumbs

## [1.0.2] - 2015-05-20
### Changed
- update case fetching function

### Fixed
- handle multiple cases with same id

## [1.0.1] - 2015-04-28
### Fixed
- Fix building URL parameters in cases list Vue component

## [1.0.0] - 2015-04-12
Codename: Sara Lund

![Release 1.0](artwork/releases/release-1-0.jpg)

### Added
- Add email logging for unexpected errors
- New command line tool for deleting case

### Changed
- Much improved logging overall
- Updated documentation/usage guide
- Removed non-working IGV link

### Fixed
- Show sample display name in GT call
- Various small bug fixes
- Make it easier to hover over popups

## [0.0.2-rc1] - 2015-03-04
### Added
- add protein table for each variant
- add many more external links
- add coverage reports as PDFs

### Changed
- incorporate user feedback updates
- big refactor of load scripts

## [0.0.2-rc2] - 2015-03-04
### Changes
- add gene table with gene description
- reorganize inheritance models box

### Fixed
- avoid overwriting gene list on "research" load
- fix various bugs in external links

## [0.0.2-rc3] - 2015-03-05
### Added
- Activity log feed to variant view
- Adds protein change strings to ODM and Sanger email

### Changed
- Extract activity log component to macro

### Fixes
- Make Ensembl transcript links use archive website<|MERGE_RESOLUTION|>--- conflicted
+++ resolved
@@ -9,11 +9,9 @@
 - Validate ClinVar submission objects using the ClinVar API
 - Wrote tests for case and variant API endpoints
 ### Fixed
-<<<<<<< HEAD
+- Source link out for MIP 11.1 reference STR annotation
 - Avoid duplicate causatives and pinned variants
-=======
-- Source link out for MIP 11.1 reference STR annotation
->>>>>>> 3795062b
+
 
 ## [4.61.1]
 ### Fixed
