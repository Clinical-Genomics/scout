--- conflicted
+++ resolved
@@ -12,11 +12,8 @@
 - Allow matching compounded subcategories from SV callers e.g. DUP:INV (#5360)
 - Adjust the link to the chanjo2 gene coverage report to reflect the type of analyses used for the samples
 - Gene panels open in new tabs from case panels and display case name on the top of the page
-<<<<<<< HEAD
+- When uploading research variants, use rank threshold defined in case settings, if available, otherwise use the default threshold of 8
 - Call coverage completeness indicator via API after window loading completes (#5366)
-=======
-- When uploading research variants, use rank threshold defined in case settings, if available, otherwise use the default threshold of 8
->>>>>>> 4368bf2a
 ### Fixed
 - Style of Alamut button on variant page (#5358)
 
