# Change Log
All notable changes to this project will be documented in this file.
This project adheres to [Semantic Versioning](http://semver.org/).

About changelog [here](https://keepachangelog.com/en/1.0.0/)

## []
### Added
- Dark mode, using browser/OS media preference
- Better pagination and number of variants returned by queries in `Search SNVs and INDELs` page
### Changed
- Improved HTML syntax in case report template
<<<<<<< HEAD
- Refactored and simplified code used for collecting gene variants for `Search SNVs and INDELs` page
=======
- Modified message displayed when variant rank stats could not be calculated
>>>>>>> d5f7b516
### Fixed
- Remove load demo case command from docker-compose.yml
- Text elements being split across pages in PDF reports
- Made login password field of type `password` in LDAP login form
- Gene panels HTML select in institute's settings page
- Bootstrap upgraded to version 5
- Fix some Sourcery and SonarCloud suggestions
- Escape special characters in case search on institute and dashboard pages

## [4.53]
### Added
### Changed
- Point Alamut API key docs link to new API version
- Parse dbSNP id from ID only if it says "rs", else use VEP CSQ fields
- Removed MarkupSafe from the dependencies
### Fixed
- Reintroduced loading of SVs for demo case 643595
- Successful parse of FOUND_IN should avoid GATK caller default
- All vulnerabilities flagged by SonarCloud

## [4.52]
### Added
- Demo cancer case gets loaded together with demo RD case in demo instance
- Parse REVEL_score alongside REVEL_rankscore from csq field and display it on SNV variant page
- Rank score results now show the ranking range
- cDNA and protein changes displayed on institute causatives pages
- Optional SESSION_TIMEOUT_MINUTES configuration in app config files
- Script to convert old OMIM case format (list of integers) to new format (list of dictionaries)
- Additional check for user logged in status before serving alignment files
- Download .cgh files from cancer samples table on cancer case page
- Number of documents and date of last update on genes page
### Changed
- Verify user before redirecting to IGV alignments and sashimi plots
- Build case IGV tracks starting from case and variant objects instead of passing all params in a form
- Unfreeze Werkzeug lib since Flask_login v.0.6 with bugfix has been released
- Sort gene panels by name (panelS and variant page)
- Removed unused `server.blueprints.alignviewers.unindexed_remote_static` endpoint
- User sessions to check files served by `server.blueprints.alignviewers.remote_static` endpoint
- Moved Beacon-related functions to a dedicated app extension
- Audit Filter now also loads filter displaying the variants for it
### Fixed
- Handle `attachment_filename` parameter renamed to `download_name` when Flask 2.2 will be released
- Removed cursor timeout param in cases find adapter function to avoid many code warnings
- Removed stream argument deprecation warning in tests
- Handle `no intervals found` warning in load_region test
- Beacon remove variants
- Protect remote_cors function in alignviewers view from Server-Side Request Forgery (SSRF)
- Check creation date of last document in gene collection to display when genes collection was updated last

## [4.51]
### Added
- Config file containing codecov settings for pull requests
- Add an IGV.js direct link button from case page
- Security policy file
- Hide/shade compound variants based on rank score on variantS from filter
- Chromograph legend documentation direct link
### Changed
- Updated deprecated Codecov GitHub action to v.2
- Simplified code of scout/adapter/mongo/variant
- Update IGV.js to v2.11.2
- Show summary number of variant gene panels on general report if more than 3
### Fixed
- Marrvel link for variants in genome build 38 (using liftover to build 37)
- Remove flags from codecov config file
- Fixed filter bug with high negative SPIDEX scores
- Renamed IARC TP53 button to to `TP53 Database`, modified also link since IARC has been moved to the US NCI: `https://tp53.isb-cgc.org/`
- Parsing new format of OMIM case info when exporting patients to Matchmaker
- Remove flask-debugtoolbar lib dependency that is using deprecated code and causes app to crash after new release of Jinja2 (3.1)
- Variant page crashing for cases with old OMIM terms structure (a list of integers instead of dictionary)
- Variant page crashing when creating MARRVEL link for cases with no genome build
- SpliceAI documentation link
- Fix deprecated `safe_str_cmp` import from `werkzeug.security` by freezing Werkzeug lib to v2.0 until Flask_login v.0.6 with bugfix is released
- List gene names densely in general report for SVs that contain more than 3 genes
- Show transcript ids on refseq genes on hg19 in IGV.js, using refgene source
- Display correct number of genes in general report for SVs that contain more than 32 genes
- Broken Google login after new major release of `lepture/authlib`
- Fix frequency and callers display on case general report

## [4.50.1]
### Fixed
- Show matching causative STR_repid for legacy str variants (pre Stranger hgnc_id)

## [4.50]
### Added
- Individual-specific OMIM terms
- OMIM disease descriptions in ClinVar submission form
- Add a toggle for melter rerun monitoring of cases
- Add a config option to show the rerun monitoring toggle
- Add a cli option to export cases with rerun monitoring enabled
- Add a link to STRipy for STR variants; shallow for ARX and HOXA13
- Hide by default variants only present in unaffected individuals in variants filters
- OMIM terms in general case report
- Individual-level info on OMIM and HPO terms in general case report
- PanelApp gene link among the external links on variant page
- Dashboard case filters fields help
- Filter cases by OMIM terms in cases and dashboard pages
### Fixed
- A malformed panel id request would crash with exception: now gives user warning flash with redirect
- Link to HPO resource file hosted on `http://purl.obolibrary.org`
- Gene search form when gene exists only in build 38
- Fixed odd redirect error and poor error message on missing column for gene panel csv upload
- Typo in parse variant transcripts function
- Modified keys name used to parse local observations (archived) frequencies to reflect change in MIP keys naming
- Better error handling for partly broken/timed out chanjo reports
- Broken javascript code when case Chromograph data is malformed
- Broader space for case synopsis in general report
- Show partial causatives on causatives and matching causatives panels
- Partial causative assignment in cases with no OMIM or HPO terms
- Partial causative OMIM select options in variant page
### Changed
- Slightly smaller and improved layout of content in case PDF report
- Relabel more cancer variant pages somatic for navigation
- Unify caseS nav links
- Removed unused `add_compounds` param from variant controllers function
- Changed default hg19 genome for IGV.js to legacy hg19_1kg_decoy to fix a few problematic loci
- Reduce code complexity (parse/ensembl.py)
- Silence certain fields in ClinVar export if prioritised ones exist (chrom-start-end if hgvs exist)
- Made phenotype non-mandatory when marking a variant as partial causative
- Only one phenotype condition type (OMIM or HPO) per variant is used in ClinVar submissions
- ClinVar submission variant condition prefers OMIM over HPO if available
- Use lighter version of gene objects in Omim MongoDB adapter, panels controllers, panels views and institute controllers
- Gene-variants table size is now adaptive
- Remove unused file upload on gene-variants page

## [4.49]
### Fixed
- Pydantic model types for genome_build, madeline_info, peddy_ped_check and peddy_sex_check, rank_model_version and sv_rank_model_version
- Replace `MatchMaker` with `Matchmaker` in all places visible by a user
- Save diagnosis labels along with OMIM terms in Matchmaker Exchange submission objects
- `libegl-mesa0_21.0.3-0ubuntu0.3~20.04.5_amd64.deb` lib not found by GitHub actions Docker build
- Remove unused `chromograph_image_files` and `chromograph_prefixes` keys saved when creating or updating an RD case
- Search managed variants by description and with ignore case
### Changed
- Introduced page margins on exported PDF reports
- Smaller gene fonts in downloaded HPO genes PDF reports
- Reintroduced gene coverage data in the PDF-exported general report of rare-disease cases
- Check for existence of case report files before creating sidebar links
- Better description of HPO and OMIM terms for patients submitted to Matchmaker Exchange
- Remove null non-mandatory key/values when updating a case
- Freeze WTForms<3 due to several form input rendering changes

## [4.48.1]
### Fixed
- General case PDF report for recent cases with no pedigree

## [4.48]
### Added
- Option to cancel a request for research variants in case page
### Changed
- Update igv.js to v2.10.5
- Updated example of a case delivery report
- Unfreeze cyvcf2
- Builder images used in Scout Dockerfiles
- Crash report email subject gives host name
- Export general case report to PDF using PDFKit instead of WeasyPrint
- Do not include coverage report in PDF case report since they might have different orientation
- Export cancer cases's "Coverage and QC report" to PDF using PDFKit instead of Weasyprint
- Updated cancer "Coverage and QC report" example
- Keep portrait orientation in PDF delivery report
- Export delivery report to PDF using PDFKit instead of Weasyprint
- PDF export of clinical and research HPO panels using PDFKit instead of Weasyprint
- Export gene panel report to PDF using PDFKit
- Removed WeasyPrint lib dependency

### Fixed
- Reintroduced missing links to Swegen and Beacon and dbSNP in RD variant page, summary section
- Demo delivery report orientation to fit new columns
- Missing delivery report in demo case
- Cast MNVs to SNV for test
- Export verified variants from all institutes when user is admin
- Cancer coverage and QC report not found for demo cancer case
- Pull request template instructions on how to deploy to test server
- PDF Delivery report not showing Swedac logo
- Fix code typos
- Disable codefactor raised by ESLint for javascript functions located on another file
- Loading spinner stuck after downloading a PDF gene panel report
- IGV browser crashing when file system with alignment files is not mounted

## [4.47]
### Added
- Added CADD, GnomAD and genotype calls to variantS export
### Changed
- Pull request template, to illustrate how to deploy pull request branches on cg-vm1 stage server
### Fixed
- Compiled Docker image contains a patched version (v4.9) of chanjo-report

## [4.46.1]
### Fixed
- Downloading of files generated within the app container (MT-report, verified variants, pedigrees, ..)

## [4.46]
### Added
- Created a Dockefile to be used to serve the dockerized app in production
- Modified the code to collect database params specified as env vars
- Created a GitHub action that pushes the Dockerfile-server image to Docker Hub (scout-server-stage) every time a PR is opened
- Created a GitHub action that pushes the Dockerfile-server image to Docker Hub (scout-server) every time a new release is created
- Reassign MatchMaker Exchange submission to another user when a Scout user is deleted
- Expose public API JSON gene panels endpoint, primarily to enable automated rerun checking for updates
- Add utils for dictionary type
- Filter institute cases using multiple HPO terms
- Vulture GitHub action to identify and remove unused variables and imports
### Changed
- Updated the python config file documentation in admin guide
- Case configuration parsing now uses Pydantic for improved typechecking and config handling
- Removed test matrices to speed up automatic testing of PRs
- Switch from Coveralls to Codecov to handle CI test coverage
- Speed-up CI tests by caching installation of libs and splitting tests into randomized groups using pytest-test-groups
- Improved LDAP login documentation
- Use lib flask-ldapconn instead of flask_ldap3_login> to handle ldap authentication
- Updated Managed variant documentation in user guide
- Fix and simplify creating and editing of gene panels
- Simplified gene variants search code
- Increased the height of the genes track in the IGV viewer
### Fixed
- Validate uploaded managed variant file lines, warning the user.
- Exporting validated variants with missing "genes" database key
- No results returned when searching for gene variants using a phenotype term
- Variants filtering by gene symbols file
- Make gene HGNC symbols field mandatory in gene variants page and run search only on form submit
- Make sure collaborator gene variants are still visible, even if HPO filter is used

## [4.45]
### Added
### Changed
- Start Scout also when loqusdbapi is not reachable
- Clearer definition of manual standard and custom inheritance models in gene panels
- Allow searching multiple chromosomes in filters
### Fixed
- Gene panel crashing on edit action

## [4.44]
### Added
### Changed
- Display Gene track beneath each sample track when displaying splice junctions in igv browser
- Check outdated gene symbols and update with aliases for both RD and cancer variantS
### Fixed
- Added query input check and fixed the Genes API endpoint to return a json formatted error when request is malformed
- Typo in ACMG BP6 tooltip

## [4.43.1]
### Added
- Added database index for OMIM disease term genes
### Changed
### Fixed
- Do not drop HPO terms collection when updating HPO terms via the command line
- Do not drop disease (OMIM) terms collection when updating diseases via the command line

## [4.43]
### Added
- Specify which collection(s) update/build indexes for
### Fixed
- Do not drop genes and transcripts collections when updating genes via the command line

## [4.42.1]
### Added
### Changed
### Fixed
- Freeze PyMongo lib to version<4.0 to keep supporting previous MongoDB versions
- Speed up gene panels creation and update by collecting only light gene info from database
- Avoid case page crash on Phenomizer queries timeout

## [4.42]
### Added
- Choose custom pinned variants to submit to MatchMaker Exchange
- Submit structural variant as genes to the MatchMaker Exchange
- Added function for maintainers and admins to remove gene panels
- Admins can restore deleted gene panels
- A development docker-compose file illustrating the scout/chanjo-report integration
- Show AD on variants view for cancer SV (tumor and normal)
- Cancer SV variants filter AD, AF (tumor and normal)
- Hiding the variants score column also from cancer SVs, as for the SNVs
### Changed
- Enforce same case _id and display_name when updating a case
- Enforce same individual ids, display names and affected status when updating a case
- Improved documentation for connecting to loqusdb instances (including loqusdbapi)
- Display and download HPO gene panels' gene symbols in italics
- A faster-built and lighter Docker image
- Reduce complexity of `panels` endpoint moving some code to the panels controllers
- Update requirements to use flask-ldap3-login>=0.9.17 instead of freezing WTForm
### Fixed
- Use of deprecated TextField after the upgrade of WTF to v3.0
- Freeze to WTForms to version < 3
- Remove the extra files (bed files and madeline.svg) introduced by mistake
- Cli command loading demo data in docker-compose when case custom images exist and is None
- Increased MongoDB connection serverSelectionTimeoutMS parameter to 30K (default value according to MongoDB documentation)
- Better differentiate old obs counts 0 vs N/A
- Broken cancer variants page when default gene panel was deleted
- Typo in tx_overview function in variant controllers file
- Fixed loqusdbapi SV search URL
- SV variants filtering using Decipher criterion
- Removing old gene panels that don't contain the `maintainer` key.

## [4.41.1]
### Fixed
- General reports crash for variant annotations with same variant on other cases

## [4.41]
### Added
- Extended the instructions for running the Scout Docker image (web app and cli).
- Enabled inclusion of custom images to STR variant view
### Fixed
- General case report sorting comments for variants with None genetic models
- Do not crash but redirect to variants page with error when a variant is not found for a case
- UCSC links coordinates for SV variants with start chromosome different than end chromosome
- Human readable variants name in case page for variants having start chromosome different from end chromosome
- Avoid always loading all transcripts when checking gene symbol: introduce gene captions
- Slow queries for evaluated variants on e.g. case page - use events instead
### Changed
- Rearrange variant page again, moving severity predictions down.
- More reactive layout width steps on variant page

## [4.40.1]
### Added
### Fixed
- Variants dismissed with inconsistent inheritance pattern can again be shown in general case report
- General report page for variants with genes=None
- General report crashing when variants have no panels
- Added other missing keys to case and variant dictionaries passed to general report
### Changed

## [4.40]
### Added
- A .cff citation file
- Phenotype search API endpoint
- Added pagination to phenotype API
- Extend case search to include internal MongoDB id
- Support for connecting to a MongoDB replica set (.py config files)
- Support for connecting to a MongoDB replica set (.yaml config files)
### Fixed
- Command to load the OMIM gene panel (`scout load panel --omim`)
- Unify style of pinned and causative variants' badges on case page
- Removed automatic spaces after punctuation in comments
- Remove the hardcoded number of total individuals from the variant's old observations panel
- Send delete requests to a connected Beacon using the DELETE method
- Layout of the SNV and SV variant page - move frequency up
### Changed
- Stop updating database indexes after loading exons via command line
- Display validation status badge also for not Sanger-sequenced variants
- Moved Frequencies, Severity and Local observations panels up in RD variants page
- Enabled Flask CORS to communicate CORS status to js apps
- Moved the code preparing the transcripts overview to the backend
- Refactored and filtered json data used in general case report
- Changed the database used in docker-compose file to use the official MongoDB v4.4 image
- Modified the Python (3.6, 3.8) and MongoDB (3.2, 4.4, 5.0) versions used in testing matrices (GitHub actions)
- Capitalize case search terms on institute and dashboard pages


## [4.39]
### Added
- COSMIC IDs collected from CSQ field named `COSMIC`
### Fixed
- Link to other causative variants on variant page
- Allow multiple COSMIC links for a cancer variant
- Fix floating text in severity box #2808
- Fixed MitoMap and HmtVar links for hg38 cases
- Do not open new browser tabs when downloading files
- Selectable IGV tracks on variant page
- Missing splice junctions button on variant page
- Refactor variantS representative gene selection, and use it also for cancer variant summary
### Changed
- Improve Javascript performance for displaying Chromograph images
- Make ClinVar classification more evident in cancer variant page

## [4.38]
### Added
- Option to hide Alamut button in the app config file
### Fixed
- Library deprecation warning fixed (insert is deprecated. Use insert_one or insert_many instead)
- Update genes command will not trigger an update of database indices any more
- Missing resources in temporary downloading directory when updating genes using the command line
- Restore previous variant ACMG classification in a scrollable div
- Loading spinner not stopping after downloading PDF case reports and variant list export
- Add extra Alamut links higher up on variant pages
- Improve UX for phenotypes in case page
- Filter and export of STR variants
- Update look of variants page navigation buttons
### Changed

## [4.37]
### Added
- Highlight and show version number for RefSeq MANE transcripts.
- Added integration to a rerunner service for toggling reanalysis with updated pedigree information
- SpliceAI display and parsing from VEP CSQ
- Display matching tiered variants for cancer variants
- Display a loading icon (spinner) until the page loads completely
- Display filter badges in cancer variants list
- Update genes from pre-downloaded file resources
- On login, OS, browser version and screen size are saved anonymously to understand how users are using Scout
- API returning institutes data for a given user: `/api/v1/institutes`
- API returning case data for a given institute: `/api/v1/institutes/<institute_id>/cases`
- Added GMS and Lund university hospital logos to login page
- Made display of Swedac logo configurable
- Support for displaying custom images in case view
- Individual-specific HPO terms
- Optional alamut_key in institute settings for Alamut Plus software
- Case report API endpoint
- Tooltip in case explaining that genes with genome build different than case genome build will not be added to dynamic HPO panel.
- Add DeepVariant as a caller
### Fixed
- Updated IGV to v2.8.5 to solve missing gene labels on some zoom levels
- Demo cancer case config file to load somatic SNVs and SVs only.
- Expand list of refseq trancripts in ClinVar submission form
- Renamed `All SNVs and INDELs` institute sidebar element to `Search SNVs and INDELs` and fixed its style.
- Add missing parameters to case load-config documentation
- Allow creating/editing gene panels and dynamic gene panels with genes present in genome build 38
- Bugfix broken Pytests
- Bulk dismissing variants error due to key conversion from string to integer
- Fix typo in index documentation
- Fixed crash in institute settings page if "collaborators" key is not set in database
- Don't stop Scout execution if LoqusDB call fails and print stacktrace to log
- Bug when case contains custom images with value `None`
- Bug introduced when fixing another bug in Scout-LoqusDB interaction
- Loading of OMIM diagnoses in Scout demo instance
- Remove the docker-compose with chanjo integration because it doesn't work yet.
- Fixed standard docker-compose with scout demo data and database
- Clinical variant assessments not present for pinned and causative variants on case page.
- MatchMaker matching one node at the time only
- Remove link from previously tiered variants badge in cancer variants page
- Typo in gene cell on cancer variants page
- Managed variants filter form
### Changed
- Better naming for variants buttons on cancer track (somatic, germline). Also show cancer research button if available.
- Load case with missing panels in config files, but show warning.
- Changing the (Female, Male) symbols to (F/M) letters in individuals_table and case-sma.
- Print stacktrace if case load command fails
- Added sort icon and a pointer to the cursor to all tables with sortable fields
- Moved variant, gene and panel info from the basic pane to summary panel for all variants.
- Renamed `Basics` panel to `Classify` on variant page.
- Revamped `Basics` panel to a panel dedicated to classify variants
- Revamped the summary panel to be more compact.
- Added dedicated template for cancer variants
- Removed Gene models, Gene annotations and Conservation panels for cancer variants
- Reorganized the orders of panels for variant and cancer variant views
- Added dedicated variant quality panel and removed relevant panes
- A more compact case page
- Removed OMIM genes panel
- Make genes panel, pinned variants panel, causative variants panel and ClinVar panel scrollable on case page
- Update to Scilifelab's 2020 logo
- Update Gens URL to support Gens v2.0 format
- Refactor tests for parsing case configurations
- Updated links to HPO downloadable resources
- Managed variants filtering defaults to all variant categories
- Changing the (Kind) drop-down according to (Category) drop-down in Managed variant add variant
- Moved Gens button to individuals table
- Check resource files availability before starting updating OMIM diagnoses
- Fix typo in `SHOW_OBSERVED_VARIANT_ARCHIVE` config param

## [4.36]
### Added
- Parse and save splice junction tracks from case config file
- Tooltip in observations panel, explaining that case variants with no link might be old variants, not uploaded after a case rerun
### Fixed
- Warning on overwriting variants with same position was no longer shown
- Increase the height of the dropdowns to 425px
- More indices for the case table as it grows, specifically for causatives queries
- Splice junction tracks not centered over variant genes
- Total number of research variants count
- Update variants stats in case documents every time new variants are loaded
- Bug in flashing warning messages when filtering variants
### Changed
- Clearer warning messages for genes and gene/gene-panels searches in variants filters

## [4.35]
### Added
- A new index for hgnc_symbol in the hgnc_gene collection
- A Pedigree panel in STR page
- Display Tier I and II variants in case view causatives card for cancer cases
### Fixed
- Send partial file data to igv.js when visualizing sashimi plots with splice junction tracks
- Research variants filtering by gene
- Do not attempt to populate annotations for not loaded pinned/causatives
- Add max-height to all dropdowns in filters
### Changed
- Switch off non-clinical gene warnings when filtering research variants
- Don't display OMIM disease card in case view for cancer cases
- Refactored Individuals and Causative card in case view for cancer cases
- Update and style STR case report

## [4.34]
### Added
- Saved filter lock and unlock
- Filters can optionally be marked audited, logging the filter name, user and date on the case events and general report.
- Added `ClinVar hits` and `Cosmic hits` in cancer SNVs filters
- Added `ClinVar hits` to variants filter (rare disease track)
- Load cancer demo case in docker-compose files (default and demo file)
- Inclusive-language check using [woke](https://github.com/get-woke/woke) github action
- Add link to HmtVar for mitochondrial variants (if VCF is annotated with HmtNote)
- Grey background for dismissed compounds in variants list and variant page
- Pin badge for pinned compounds in variants list and variant page
- Support LoqusDB REST API queries
- Add a docker-compose-matchmaker under scout/containers/development to test matchmaker locally
- Script to investigate consequences of symbol search bug
- Added GATK to list of SV and cancer SV callers
### Fixed
- Make MitoMap link work for hg38 again
- Export Variants feature crashing when one of the variants has no primary transcripts
- Redirect to last visited variantS page when dismissing variants from variants list
- Improved matching of SVs Loqus occurrences in other cases
- Remove padding from the list inside (Matching causatives from other cases) panel
- Pass None to get_app function in CLI base since passing script_info to app factory functions was deprecated in Flask 2.0
- Fixed failing tests due to Flask update to version 2.0
- Speed up user events view
- Causative view sort out of memory error
- Use hgnc_id for gene filter query
- Typo in case controllers displaying an error every time a patient is matched against external MatchMaker nodes
- Do not crash while attempting an update for variant documents that are too big (> 16 MB)
- Old STR causatives (and other variants) may not have HGNC symbols - fix sort lambda
- Check if gene_obj has primary_transcript before trying to access it
- Warn if a gene manually searched is in a clinical panel with an outdated name when filtering variants
- ChrPos split js not needed on STR page yet
### Changed
- Remove parsing of case `genome_version`, since it's not used anywhere downstream
- Introduce deprecation warning for Loqus configs that are not dictionaries
- SV clinical filter no longer filters out sub 100 nt variants
- Count cases in LoqusDB by variant type
- Commit pulse repo badge temporarily set to weekly
- Sort ClinVar submissions objects by ascending "Last evaluated" date
- Refactored the MatchMaker integration as an extension
- Replaced some sensitive words as suggested by woke linter
- Documentation for load-configuration rewritten.
- Add styles to MatchMaker matches table
- More detailed info on the data shared in MatchMaker submission form

## [4.33.1]
### Fixed
- Include markdown for release autodeploy docs
- Use standard inheritance model in ClinVar (https://ftp.ncbi.nlm.nih.gov/pub/GTR/standard_terms/Mode_of_inheritance.txt)
- Fix issue crash with variants that have been unflagged causative not being available in other causatives
### Added
### Changed

## [4.33]
### Fixed
- Command line crashing when updating an individual not found in database
- Dashboard page crashing when filters return no data
- Cancer variants filter by chromosome
- /api/v1/genes now searches for genes in all genome builds by default
- Upgraded igv.js to version 2.8.1 (Fixed Unparsable bed record error)
### Added
- Autodeploy docs on release
- Documentation for updating case individuals tracks
- Filter cases and dashboard stats by analysis track
### Changed
- Changed from deprecated db update method
- Pre-selected fields to run queries with in dashboard page
- Do not filter by any institute when first accessing the dashboard
- Removed OMIM panel in case view for cancer cases
- Display Tier I and II variants in case view causatives panel for cancer cases
- Refactored Individuals and Causative panels in case view for cancer cases

## [4.32.1]
### Fixed
- iSort lint check only
### Changed
- Institute cases page crashing when a case has track:Null
### Added

## [4.32]
### Added
- Load and show MITOMAP associated diseases from VCF (INFO field: MitomapAssociatedDiseases, via HmtNote)
- Show variant allele frequencies for mitochondrial variants (GRCh38 cases)
- Extend "public" json API with diseases (OMIM) and phenotypes (HPO)
- HPO gene list download now has option for clinical and non-clinical genes
- Display gene splice junctions data in sashimi plots
- Update case individuals with splice junctions tracks
- Simple Docker compose for development with local build
- Make Phenomodels subpanels collapsible
- User side documentation of cytogenomics features (Gens, Chromograph, vcf2cytosure, rhocall)
- iSort GitHub Action
- Support LoqusDB REST API queries
### Fixed
- Show other causative once, even if several events point to it
- Filtering variants by mitochondrial chromosome for cases with genome build=38
- HPO gene search button triggers any warnings for clinical / non-existing genes also on first search
- Fixed a bug in variants pages caused by MT variants without alt_frequency
- Tests for CADD score parsing function
- Fixed the look of IGV settings on SNV variant page
- Cases analyzed once shown as `rerun`
- Missing case track on case re-upload
- Fixed severity rank for SO term "regulatory region ablation"
### Changed
- Refactor according to CodeFactor - mostly reuse of duplicated code
- Phenomodels language adjustment
- Open variants in a new window (from variants page)
- Open overlapping and compound variants in a new window (from variant page)
- gnomAD link points to gnomAD v.3 (build GRCh38) for mitochondrial variants.
- Display only number of affected genes for dismissed SVs in general report
- Chromosome build check when populating the variants filter chromosome selection
- Display mitochondrial and rare diseases coverage report in cases with missing 'rare' track

## [4.31.1]
### Added
### Changed
- Remove mitochondrial and coverage report from cancer cases sidebar
### Fixed
- ClinVar page when dbSNP id is None

## [4.31]
### Added
- gnomAD annotation field in admin guide
- Export also dynamic panel genes not associated to an HPO term when downloading the HPO panel
- Primary HGNC transcript info in variant export files
- Show variant quality (QUAL field from vcf) in the variant summary
- Load/update PDF gene fusion reports (clinical and research) generated with Arriba
- Support new MANE annotations from VEP (both MANE Select and MANE Plus Clinical)
- Display on case activity the event of a user resetting all dismissed variants
- Support gnomAD population frequencies for mitochondrial variants
- Anchor links in Casedata ClinVar panels to redirect after renaming individuals
### Fixed
- Replace old docs link www.clinicalgenomics.se/scout with new https://clinical-genomics.github.io/scout
- Page formatting issues whenever case and variant comments contain extremely long strings with no spaces
- Chromograph images can be one column and have scrollbar. Removed legacy code.
- Column labels for ClinVar case submission
- Page crashing looking for LoqusDB observation when variant doesn't exist
- Missing inheritance models and custom inheritance models on newly created gene panels
- Accept only numbers in managed variants filter as position and end coordinates
- SNP id format and links in Variant page, ClinVar submission form and general report
- Case groups tooltip triggered only when mouse is on the panel header
### Changed
- A more compact case groups panel
- Added landscape orientation CSS style to cancer coverage and QC demo report
- Improve user documentation to create and save new gene panels
- Removed option to use space as separator when uploading gene panels
- Separating the columns of standard and custom inheritance models in gene panels
- Improved ClinVar instructions for users using non-English Excel

## [4.30.2]
### Added
### Fixed
- Use VEP RefSeq ID if RefSeq list is empty in RefSeq transcripts overview
- Bug creating variant links for variants with no end_chrom
### Changed

## [4.30.1]
### Added
### Fixed
- Cryptography dependency fixed to use version < 3.4
### Changed

## [4.30]
### Added
- Introduced a `reset dismiss variant` verb
- Button to reset all dismissed variants for a case
- Add black border to Chromograph ideograms
- Show ClinVar annotations on variantS page
- Added integration with GENS, copy number visualization tool
- Added a VUS label to the manual classification variant tags
- Add additional information to SNV verification emails
- Tooltips documenting manual annotations from default panels
- Case groups now show bam files from all cases on align view
### Fixed
- Center initial igv view on variant start with SNV/indels
- Don't set initial igv view to negative coordinates
- Display of GQ for SV and STR
- Parsing of AD and related info for STRs
- LoqusDB field in institute settings accepts only existing Loqus instances
- Fix DECIPHER link to work after DECIPHER migrated to GRCh38
- Removed visibility window param from igv.js genes track
- Updated HPO download URL
- Patch HPO download test correctly
- Reference size on STR hover not needed (also wrong)
- Introduced genome build check (allowed values: 37, 38, "37", "38") on case load
- Improve case searching by assignee full name
- Populating the LoqusDB select in institute settings
### Changed
- Cancer variants table header (pop freq etc)
- Only admin users can modify LoqusDB instance in Institute settings
- Style of case synopsis, variants and case comments
- Switched to igv.js 2.7.5
- Do not choke if case is missing research variants when research requested
- Count cases in LoqusDB by variant type
- Introduce deprecation warning for Loqus configs that are not dictionaries
- Improve create new gene panel form validation
- Make XM- transcripts less visible if they don't overlap with transcript refseq_id in variant page
- Color of gene panels and comments panels on cases and variant pages
- Do not choke if case is missing research variants when reserch requested

## [4.29.1]
### Added
### Fixed
- Always load STR variants regardless of RankScore threshold (hotfix)
### Changed

## [4.29]
### Added
- Added a page about migrating potentially breaking changes to the documentation
- markdown_include in development requirements file
- STR variants filter
- Display source, Z-score, inheritance pattern for STR annotations from Stranger (>0.6.1) if available
- Coverage and quality report to cancer view
### Fixed
- ACMG classification page crashing when trying to visualize a classification that was removed
- Pretty print HGVS on gene variants (URL-decode VEP)
- Broken or missing link in the documentation
- Multiple gene names in ClinVar submission form
- Inheritance model select field in ClinVar submission
- IGV.js >2.7.0 has an issue with the gene track zoom levels - temp freeze at 2.7.0
- Revert CORS-anywhere and introduce a local http proxy for cloud tracks
### Changed

## [4.28]
### Added
- Chromograph integration for displaying PNGs in case-page
- Add VAF to cancer case general report, and remove some of its unused fields
- Variants filter compatible with genome browser location strings
- Support for custom public igv tracks stored on the cloud
- Add tests to increase testing coverage
- Update case variants count after deleting variants
- Update IGV.js to latest (v2.7.4)
- Bypass igv.js CORS check using `https://github.com/Rob--W/cors-anywhere`
- Documentation on default and custom IGV.js tracks (admin docs)
- Lock phenomodels so they're editable by admins only
- Small case group assessment sharing
- Tutorial and files for deploying app on containers (Kubernetes pods)
- Canonical transcript and protein change of canonical transcript in exported variants excel sheet
- Support for Font Awesome version 6
- Submit to Beacon from case page sidebar
- Hide dismissed variants in variants pages and variants export function
- Systemd service files and instruction to deploy Scout using podman
### Fixed
- Bugfix: unused `chromgraph_prefix |tojson` removed
- Freeze coloredlogs temporarily
- Marrvel link
- Don't show TP53 link for silent or synonymous changes
- OMIM gene field accepts any custom number as OMIM gene
- Fix Pytest single quote vs double quote string
- Bug in gene variants search by similar cases and no similar case is found
- Delete unused file `userpanel.py`
- Primary transcripts in variant overview and general report
- Google OAuth2 login setup in README file
- Redirect to 'missing file'-icon if configured Chromograph file is missing
- Javascript error in case page
- Fix compound matching during variant loading for hg38
- Cancer variants view containing variants dismissed with cancer-specific reasons
- Zoom to SV variant length was missing IGV contig select
- Tooltips on case page when case has no default gene panels
### Changed
- Save case variants count in case document and not in sessions
- Style of gene panels multiselect on case page
- Collapse/expand main HPO checkboxes in phenomodel preview
- Replaced GQ (Genotype quality) with VAF (Variant allele frequency) in cancer variants GT table
- Allow loading of cancer cases with no tumor_purity field
- Truncate cDNA and protein changes in case report if longer than 20 characters


## [4.27]
### Added
- Exclude one or more variant categories when running variants delete command
### Fixed
### Changed

## [4.26.1]
### Added
### Fixed
- Links with 1-letter aa codes crash on frameshift etc
### Changed

## [4.26]
### Added
- Extend the delete variants command to print analysis date, track, institute, status and research status
- Delete variants by type of analysis (wgs|wes|panel)
- Links to cBioPortal, MutanTP53, IARC TP53, OncoKB, MyCancerGenome, CIViC
### Fixed
- Deleted variants count
### Changed
- Print output of variants delete command as a tab separated table

## [4.25]
### Added
- Command line function to remove variants from one or all cases
### Fixed
- Parse SMN None calls to None rather than False

## [4.24.1]
### Fixed
- Install requirements.txt via setup file

## [4.24]
### Added
- Institute-level phenotype models with sub-panels containing HPO and OMIM terms
- Runnable Docker demo
- Docker image build and push github action
- Makefile with shortcuts to docker commands
- Parse and save synopsis, phenotype and cohort terms from config files upon case upload
### Fixed
- Update dismissed variant status when variant dismissed key is missing
- Breakpoint two IGV button now shows correct chromosome when different from bp1
- Missing font lib in Docker image causing the PDF report download page to crash
- Sentieon Manta calls lack Somaticscore - load anyway
- ClinVar submissions crashing due to pinned variants that are not loaded
- Point ExAC pLI score to new gnomad server address
- Bug uploading cases missing phenotype terms in config file
- STRs loaded but not shown on browser page
- Bug when using adapter.variant.get_causatives with case_id without causatives
- Problem with fetching "solved" from scout export cases cli
- Better serialising of datetime and bson.ObjectId
- Added `volumes` folder to .gitignore
### Changed
- Make matching causative and managed variants foldable on case page
- Remove calls to PyMongo functions marked as deprecated in backend and frontend(as of version 3.7).
- Improved `scout update individual` command
- Export dynamic phenotypes with ordered gene lists as PDF


## [4.23]
### Added
- Save custom IGV track settings
- Show a flash message with clear info about non-valid genes when gene panel creation fails
- CNV report link in cancer case side navigation
- Return to comment section after editing, deleting or submitting a comment
- Managed variants
- MT vs 14 chromosome mean coverage stats if Scout is connected to Chanjo
### Fixed
- missing `vcf_cancer_sv` and `vcf_cancer_sv_research` to manual.
- Split ClinVar multiple clnsig values (slash-separated) and strip them of underscore for annotations without accession number
- Timeout of `All SNVs and INDELs` page when no valid gene is provided in the search
- Round CADD (MIPv9)
- Missing default panel value
- Invisible other causatives lines when other causatives lack gene symbols
### Changed
- Do not freeze mkdocs-material to version 4.6.1
- Remove pre-commit dependency

## [4.22]
### Added
- Editable cases comments
- Editable variants comments
### Fixed
- Empty variant activity panel
- STRs variants popover
- Split new ClinVar multiple significance terms for a variant
- Edit the selected comment, not the latest
### Changed
- Updated RELEASE docs.
- Pinned variants card style on the case page
- Merged `scout export exons` and `scout view exons` commands


## [4.21.2]
### Added
### Fixed
- Do not pre-filter research variants by (case-default) gene panels
- Show OMIM disease tooltip reliably
### Changed

## [4.21.1]
### Added
### Fixed
- Small change to Pop Freq column in variants ang gene panels to avoid strange text shrinking on small screens
- Direct use of HPO list for Clinical HPO SNV (and cancer SNV) filtering
- PDF coverage report redirecting to login page
### Changed
- Remove the option to dismiss single variants from all variants pages
- Bulk dismiss SNVs, SVs and cancer SNVs from variants pages

## [4.21]
### Added
- Support to configure LoqusDB per institute
- Highlight causative variants in the variants list
- Add tests. Mostly regarding building internal datatypes.
- Remove leading and trailing whitespaces from panel_name and display_name when panel is created
- Mark MANE transcript in list of transcripts in "Transcript overview" on variant page
- Show default panel name in case sidebar
- Previous buttons for variants pagination
- Adds a gh action that checks that the changelog is updated
- Adds a gh action that deploys new releases automatically to pypi
- Warn users if case default panels are outdated
- Define institute-specific gene panels for filtering in institute settings
- Use institute-specific gene panels in variants filtering
- Show somatic VAF for pinned and causative variants on case page

### Fixed
- Report pages redirect to login instead of crashing when session expires
- Variants filter loading in cancer variants page
- User, Causative and Cases tables not scaling to full page
- Improved docs for an initial production setup
- Compatibility with latest version of Black
- Fixed tests for Click>7
- Clinical filter required an extra click to Filter to return variants
- Restore pagination and shrink badges in the variants page tables
- Removing a user from the command line now inactivates the case only if user is last assignee and case is active
- Bugfix, LoqusDB per institute feature crashed when institute id was empty string
- Bugfix, LoqusDB calls where missing case count
- filter removal and upload for filters deleted from another page/other user
- Visualize outdated gene panels info in a popover instead of a tooltip in case page side panel

### Changed
- Highlight color on normal STRs in the variants table from green to blue
- Display breakpoints coordinates in verification emails only for structural variants


## [4.20]
### Added
- Display number of filtered variants vs number of total variants in variants page
- Search case by HPO terms
- Dismiss variant column in the variants tables
- Black and pre-commit packages to dev requirements

### Fixed
- Bug occurring when rerun is requested twice
- Peddy info fields in the demo config file
- Added load config safety check for multiple alignment files for one individual
- Formatting of cancer variants table
- Missing Score in SV variants table

### Changed
- Updated the documentation on how to create a new software release
- Genome build-aware cytobands coordinates
- Styling update of the Matchmaker card
- Select search type in case search form


## [4.19]

### Added
- Show internal ID for case
- Add internal ID for downloaded CGH files
- Export dynamic HPO gene list from case page
- Remove users as case assignees when their account is deleted
- Keep variants filters panel expanded when filters have been used

### Fixed
- Handle the ProxyFix ModuleNotFoundError when Werkzeug installed version is >1.0
- General report formatting issues whenever case and variant comments contain extremely long strings with no spaces

### Changed
- Created an institute wrapper page that contains list of cases, causatives, SNVs & Indels, user list, shared data and institute settings
- Display case name instead of case ID on clinVar submissions
- Changed icon of sample update in clinVar submissions


## [4.18]

### Added
- Filter cancer variants on cytoband coordinates
- Show dismiss reasons in a badge with hover for clinical variants
- Show an ellipsis if 10 cases or more to display with loqusdb matches
- A new blog post for version 4.17
- Tooltip to better describe Tumor and Normal columns in cancer variants
- Filter cancer SNVs and SVs by chromosome coordinates
- Default export of `Assertion method citation` to clinVar variants submission file
- Button to export up to 500 cancer variants, filtered or not
- Rename samples of a clinVar submission file

### Fixed
- Apply default gene panel on return to cancer variantS from variant view
- Revert to certificate checking when asking for Chanjo reports
- `scout download everything` command failing while downloading HPO terms

### Changed
- Turn tumor and normal allelic fraction to decimal numbers in tumor variants page
- Moved clinVar submissions code to the institutes blueprints
- Changed name of clinVar export files to FILENAME.Variant.csv and FILENAME.CaseData.csv
- Switched Google login libraries from Flask-OAuthlib to Authlib


## [4.17.1]

### Fixed
- Load cytobands for cases with chromosome build not "37" or "38"


## [4.17]

### Added
- COSMIC badge shown in cancer variants
- Default gene-panel in non-cancer structural view in url
- Filter SNVs and SVs by cytoband coordinates
- Filter cancer SNV variants by alt allele frequency in tumor
- Correct genome build in UCSC link from structural variant page



### Fixed
- Bug in clinVar form when variant has no gene
- Bug when sharing cases with the same institute twice
- Page crashing when removing causative variant tag
- Do not default to GATK caller when no caller info is provided for cancer SNVs


## [4.16.1]

### Fixed
- Fix the fix for handling of delivery reports for rerun cases

## [4.16]

### Added
- Adds possibility to add "lims_id" to cases. Currently only stored in database, not shown anywhere
- Adds verification comment box to SVs (previously only available for small variants)
- Scrollable pedigree panel

### Fixed
- Error caused by changes in WTForm (new release 2.3.x)
- Bug in OMIM case page form, causing the page to crash when a string was provided instead of a numerical OMIM id
- Fix Alamut link to work properly on hg38
- Better handling of delivery reports for rerun cases
- Small CodeFactor style issues: matchmaker results counting, a couple of incomplete tests and safer external xml
- Fix an issue with Phenomizer introduced by CodeFactor style changes

### Changed
- Updated the version of igv.js to 2.5.4

## [4.15.1]

### Added
- Display gene names in ClinVar submissions page
- Links to Varsome in variant transcripts table

### Fixed
- Small fixes to ClinVar submission form
- Gene panel page crash when old panel has no maintainers

## [4.15]

### Added
- Clinvar CNVs IGV track
- Gene panels can have maintainers
- Keep variant actions (dismissed, manual rank, mosaic, acmg, comments) upon variant re-upload
- Keep variant actions also on full case re-upload

### Fixed
- Fix the link to Ensembl for SV variants when genome build 38.
- Arrange information in columns on variant page
- Fix so that new cosmic identifier (COSV) is also acceptable #1304
- Fixed COSMIC tag in INFO (outside of CSQ) to be parses as well with `&` splitter.
- COSMIC stub URL changed to https://cancer.sanger.ac.uk/cosmic/search?q= instead.
- Updated to a version of IGV where bigBed tracks are visualized correctly
- Clinvar submission files are named according to the content (variant_data and case_data)
- Always show causatives from other cases in case overview
- Correct disease associations for gene symbol aliases that exist as separate genes
- Re-add "custom annotations" for SV variants
- The override ClinVar P/LP add-in in the Clinical Filter failed for new CSQ strings

### Changed
- Runs all CI checks in github actions

## [4.14.1]

### Fixed
- Error when variant found in loqusdb is not loaded for other case

## [4.14]

### Added
- Use github actions to run tests
- Adds CLI command to update individual alignments path
- Update HPO terms using downloaded definitions files
- Option to use alternative flask config when running `scout serve`
- Requirement to use loqusdb >= 2.5 if integrated

### Fixed
- Do not display Pedigree panel in cancer view
- Do not rely on internet connection and services available when running CI tests
- Variant loading assumes GATK if no caller set given and GATK filter status is seen in FILTER
- Pass genome build param all the way in order to get the right gene mappings for cases with build 38
- Parse correctly variants with zero frequency values
- Continue even if there are problems to create a region vcf
- STR and cancer variant navigation back to variants pages could fail

### Changed
- Improved code that sends requests to the external APIs
- Updates ranges for user ranks to fit todays usage
- Run coveralls on github actions instead of travis
- Run pip checks on github actions instead of coveralls
- For hg38 cases, change gnomAD link to point to version 3.0 (which is hg38 based)
- Show pinned or causative STR variants a bit more human readable

## [4.13.1]

### Added
### Fixed
- Typo that caused not all clinvar conflicting interpretations to be loaded no matter what
- Parse and retrieve clinvar annotations from VEP-annotated (VEP 97+) CSQ VCF field
- Variant clinvar significance shown as `not provided` whenever is `Uncertain significance`
- Phenomizer query crashing when case has no HPO terms assigned
- Fixed a bug affecting `All SNVs and INDELs` page when variants don't have canonical transcript
- Add gene name or id in cancer variant view

### Changed
- Cancer Variant view changed "Variant:Transcript:Exon:HGVS" to "Gene:Transcript:Exon:HGVS"

## [4.13]

### Added
- ClinVar SNVs track in IGV
- Add SMA view with SMN Copy Number data
- Easier to assign OMIM diagnoses from case page
- OMIM terms and specific OMIM term page

### Fixed
- Bug when adding a new gene to a panel
- Restored missing recent delivery reports
- Fixed style and links to other reports in case side panel
- Deleting cases using display_name and institute not deleting its variants
- Fixed bug that caused coordinates filter to override other filters
- Fixed a problem with finding some INS in loqusdb
- Layout on SV page when local observations without cases are present
- Make scout compatible with the new HPO definition files from `http://compbio.charite.de/jenkins/`
- General report visualization error when SNVs display names are very long


### Changed


## [4.12.4]

### Fixed
- Layout on SV page when local observations without cases are present

## [4.12.3]

### Fixed
- Case report when causative or pinned SVs have non null allele frequencies

## [4.12.2]

### Fixed
- SV variant links now take you to the SV variant page again
- Cancer variant view has cleaner table data entries for "N/A" data
- Pinned variant case level display hotfix for cancer and str - more on this later
- Cancer variants show correct alt/ref reads mirroring alt frequency now
- Always load all clinical STR variants even if a region load is attempted - index may be missing
- Same case repetition in variant local observations

## [4.12.1]

### Fixed
- Bug in variant.gene when gene has no HGVS description


## [4.12]

### Added
- Accepts `alignment_path` in load config to pass bam/cram files
- Display all phenotypes on variant page
- Display hgvs coordinates on pinned and causatives
- Clear panel pending changes
- Adds option to setup the database with static files
- Adds cli command to download the resources from CLI that scout needs
- Adds test files for merged somatic SV and CNV; as well as merged SNV, and INDEL part of #1279
- Allows for upload of OMIM-AUTO gene panel from static files without api-key

### Fixed
- Cancer case HPO panel variants link
- Fix so that some drop downs have correct size
- First IGV button in str variants page
- Cancer case activates on SNV variants
- Cases activate when STR variants are viewed
- Always calculate code coverage
- Pinned/Classification/comments in all types of variants pages
- Null values for panel's custom_inheritance_models
- Discrepancy between the manual disease transcripts and those in database in gene-edit page
- ACMG classification not showing for some causatives
- Fix bug which caused IGV.js to use hg19 reference files for hg38 data
- Bug when multiple bam files sources with non-null values are available


### Changed
- Renamed `requests` file to `scout_requests`
- Cancer variant view shows two, instead of four, decimals for allele and normal


## [4.11.1]

### Fixed
- Institute settings page
- Link institute settings to sharing institutes choices

## [4.11.0]

### Added
- Display locus name on STR variant page
- Alternative key `GNOMADAF_popmax` for Gnomad popmax allele frequency
- Automatic suggestions on how to improve the code on Pull Requests
- Parse GERP, phastCons and phyloP annotations from vep annotated CSQ fields
- Avoid flickering comment popovers in variant list
- Parse REVEL score from vep annotated CSQ fields
- Allow users to modify general institute settings
- Optionally format code automatically on commit
- Adds command to backup vital parts `scout export database`
- Parsing and displaying cancer SV variants from Manta annotated VCF files
- Dismiss cancer snv variants with cancer-specific options
- Add IGV.js UPD, RHO and TIDDIT coverage wig tracks.


### Fixed
- Slightly darker page background
- Fixed an issued with parsed conservation values from CSQ
- Clinvar submissions accessible to all users of an institute
- Header toolbar when on Clinvar page now shows institute name correctly
- Case should not always inactivate upon update
- Show dismissed snv cancer variants as grey on the cancer variants page
- Improved style of mappability link and local observations on variant page
- Convert all the GET requests to the igv view to POST request
- Error when updating gene panels using a file containing BOM chars
- Add/replace gene radio button not working in gene panels


## [4.10.1]

### Fixed
- Fixed issue with opening research variants
- Problem with coveralls not called by Travis CI
- Handle Biomart service down in tests


## [4.10.0]

### Added
- Rank score model in causatives page
- Exportable HPO terms from phenotypes page
- AMP guideline tiers for cancer variants
- Adds scroll for the transcript tab
- Added CLI option to query cases on time since case event was added
- Shadow clinical assessments also on research variants display
- Support for CRAM alignment files
- Improved str variants view : sorting by locus, grouped by allele.
- Delivery report PDF export
- New mosaicism tag option
- Add or modify individuals' age or tissue type from case page
- Display GC and allele depth in causatives table.
- Included primary reference transcript in general report
- Included partial causative variants in general report
- Remove dependency of loqusdb by utilising the CLI

### Fixed
- Fixed update OMIM command bug due to change in the header of the genemap2 file
- Removed Mosaic Tag from Cancer variants
- Fixes issue with unaligned table headers that comes with hidden Datatables
- Layout in general report PDF export
- Fixed issue on the case statistics view. The validation bars didn't show up when all institutes were selected. Now they do.
- Fixed missing path import by importing pathlib.Path
- Handle index inconsistencies in the update index functions
- Fixed layout problems


## [4.9.0]

### Added
- Improved MatchMaker pages, including visible patient contacts email address
- New badges for the github repo
- Links to [GENEMANIA](genemania.org)
- Sort gene panel list on case view.
- More automatic tests
- Allow loading of custom annotations in VCF using the SCOUT_CUSTOM info tag.

### Fixed
- Fix error when a gene is added to an empty dynamic gene panel
- Fix crash when attempting to add genes on incorrect format to dynamic gene panel
- Manual rank variant tags could be saved in a "Select a tag"-state, a problem in the variants view.
- Same case evaluations are no longer shown as gray previous evaluations on the variants page
- Stay on research pages, even if reset, next first buttons are pressed..
- Overlapping variants will now be visible on variant page again
- Fix missing classification comments and links in evaluations page
- All prioritized cases are shown on cases page


## [4.8.3]

### Added

### Fixed
- Bug when ordering sanger
- Improved scrolling over long list of genes/transcripts


## [4.8.2]

### Added

### Fixed
- Avoid opening extra tab for coverage report
- Fixed a problem when rank model version was saved as floats and not strings
- Fixed a problem with displaying dismiss variant reasons on the general report
- Disable load and delete filter buttons if there are no saved filters
- Fix problem with missing verifications
- Remove duplicate users and merge their data and activity


## [4.8.1]

### Added

### Fixed
- Prevent login fail for users with id defined by ObjectId and not email
- Prevent the app from crashing with `AttributeError: 'NoneType' object has no attribute 'message'`


## [4.8.0]

### Added
- Updated Scout to use Bootstrap 4.3
- New looks for Scout
- Improved dashboard using Chart.js
- Ask before inactivating a case where last assigned user leaves it
- Genes can be manually added to the dynamic gene list directly on the case page
- Dynamic gene panels can optionally be used with clinical filter, instead of default gene panel
- Dynamic gene panels get link out to chanjo-report for coverage report
- Load all clinvar variants with clinvar Pathogenic, Likely Pathogenic and Conflicting pathogenic
- Show transcripts with exon numbers for structural variants
- Case sort order can now be toggled between ascending and descending.
- Variants can be marked as partial causative if phenotype is available for case.
- Show a frequency tooltip hover for SV-variants.
- Added support for LDAP login system
- Search snv and structural variants by chromosomal coordinates
- Structural variants can be marked as partial causative if phenotype is available for case.
- Show normal and pathologic limits for STRs in the STR variants view.
- Institute level persistent variant filter settings that can be retrieved and used.
- export causative variants to Excel
- Add support for ROH, WIG and chromosome PNGs in case-view

### Fixed
- Fixed missing import for variants with comments
- Instructions on how to build docs
- Keep sanger order + verification when updating/reloading variants
- Fixed and moved broken filter actions (HPO gene panel and reset filter)
- Fixed string conversion to number
- UCSC links for structural variants are now separated per breakpoint (and whole variant where applicable)
- Reintroduced missing coverage report
- Fixed a bug preventing loading samples using the command line
- Better inheritance models customization for genes in gene panels
- STR variant page back to list button now does its one job.
- Allows to setup scout without a omim api key
- Fixed error causing "favicon not found" flash messages
- Removed flask --version from base cli
- Request rerun no longer changes case status. Active or archived cases inactivate on upload.
- Fixed missing tooltip on the cancer variants page
- Fixed weird Rank cell in variants page
- Next and first buttons order swap
- Added pagination (and POST capability) to cancer variants.
- Improves loading speed for variant page
- Problem with updating variant rank when no variants
- Improved Clinvar submission form
- General report crashing when dismissed variant has no valid dismiss code
- Also show collaborative case variants on the All variants view.
- Improved phenotype search using dataTables.js on phenotypes page
- Search and delete users with `email` instead of `_id`
- Fixed css styles so that multiselect options will all fit one column


## [4.7.3]

### Added
- RankScore can be used with VCFs for vcf_cancer files

### Fixed
- Fix issue with STR view next page button not doing its one job.

### Deleted
- Removed pileup as a bam viewing option. This is replaced by IGV


## [4.7.2]

### Added
- Show earlier ACMG classification in the variant list

### Fixed
- Fixed igv search not working due to igv.js dist 2.2.17
- Fixed searches for cases with a gene with variants pinned or marked causative.
- Load variant pages faster after fixing other causatives query
- Fixed mitochondrial report bug for variants without genes

## [4.7.1]

### Added

### Fixed
- Fixed bug on genes page


## [4.7.0]

### Added
- Export genes and gene panels in build GRCh38
- Search for cases with variants pinned or marked causative in a given gene.
- Search for cases phenotypically similar to a case also from WUI.
- Case variant searches can be limited to similar cases, matching HPO-terms,
  phenogroups and cohorts.
- De-archive reruns and flag them as 'inactive' if archived
- Sort cases by analysis_date, track or status
- Display cases in the following order: prioritized, active, inactive, archived, solved
- Assign case to user when user activates it or asks for rerun
- Case becomes inactive when it has no assignees
- Fetch refseq version from entrez and use it in clinvar form
- Load and export of exons for all genes, independent on refseq
- Documentation for loading/updating exons
- Showing SV variant annotations: SV cgh frequencies, gnomad-SV, local SV frequencies
- Showing transcripts mapping score in segmental duplications
- Handle requests to Ensembl Rest API
- Handle requests to Ensembl Rest Biomart
- STR variants view now displays GT and IGV link.
- Description field for gene panels
- Export exons in build 37 and 38 using the command line

### Fixed
- Fixes of and induced by build tests
- Fixed bug affecting variant observations in other cases
- Fixed a bug that showed wrong gene coverage in general panel PDF export
- MT report only shows variants occurring in the specific individual of the excel sheet
- Disable SSL certifcate verification in requests to chanjo
- Updates how intervaltree and pymongo is used to void deprecated functions
- Increased size of IGV sample tracks
- Optimized tests


## [4.6.1]

### Added

### Fixed
- Missing 'father' and 'mother' keys when parsing single individual cases


## [4.6.0]

### Added
- Description of Scout branching model in CONTRIBUTING doc
- Causatives in alphabetical order, display ACMG classification and filter by gene.
- Added 'external' to the list of analysis type options
- Adds functionality to display "Tissue type". Passed via load config.
- Update to IGV 2.

### Fixed
- Fixed alignment visualization and vcf2cytosure availability for demo case samples
- Fixed 3 bugs affecting SV pages visualization
- Reintroduced the --version cli option
- Fixed variants query by panel (hpo panel + gene panel).
- Downloaded MT report contains excel files with individuals' display name
- Refactored code in parsing of config files.


## [4.5.1]

### Added

### Fixed
- update requirement to use PyYaml version >= 5.1
- Safer code when loading config params in cli base


## [4.5.0]

### Added
- Search for similar cases from scout view CLI
- Scout cli is now invoked from the app object and works under the app context

### Fixed
- PyYaml dependency fixed to use version >= 5.1


## [4.4.1]

### Added
- Display SV rank model version when available

### Fixed
- Fixed upload of delivery report via API


## [4.4.0]

### Added
- Displaying more info on the Causatives page and hiding those not causative at the case level
- Add a comment text field to Sanger order request form, allowing a message to be included in the email
- MatchMaker Exchange integration
- List cases with empty synopsis, missing HPO terms and phenotype groups.
- Search for cases with open research list, or a given case status (active, inactive, archived)

### Fixed
- Variant query builder split into several functions
- Fixed delivery report load bug


## [4.3.3]

### Added
- Different individual table for cancer cases

### Fixed
- Dashboard collects validated variants from verification events instead of using 'sanger' field
- Cases shared with collaborators are visible again in cases page
- Force users to select a real institute to share cases with (actionbar select fix)


## [4.3.2]

### Added
- Dashboard data can be filtered using filters available in cases page
- Causatives for each institute are displayed on a dedicated page
- SNVs and and SVs are searchable across cases by gene and rank score
- A more complete report with validated variants is downloadable from dashboard

### Fixed
- Clinsig filter is fixed so clinsig numerical values are returned
- Split multi clinsig string values in different elements of clinsig array
- Regex to search in multi clinsig string values or multi revstat string values
- It works to upload vcf files with no variants now
- Combined Pileup and IGV alignments for SVs having variant start and stop on the same chromosome


## [4.3.1]

### Added
- Show calls from all callers even if call is not available
- Instructions to install cairo and pango libs from WeasyPrint page
- Display cases with number of variants from CLI
- Only display cases with number of variants above certain treshold. (Also CLI)
- Export of verified variants by CLI or from the dashboard
- Extend case level queries with default panels, cohorts and phenotype groups.
- Slice dashboard statistics display using case level queries
- Add a view where all variants for an institute can be searched across cases, filtering on gene and rank score. Allows searching research variants for cases that have research open.

### Fixed
- Fixed code to extract variant conservation (gerp, phyloP, phastCons)
- Visualization of PDF-exported gene panels
- Reintroduced the exon/intron number in variant verification email
- Sex and affected status is correctly displayed on general report
- Force number validation in SV filter by size
- Display ensembl transcripts when no refseq exists


## [4.3.0]

### Added
- Mosaicism tag on variants
- Show and filter on SweGen frequency for SVs
- Show annotations for STR variants
- Show all transcripts in verification email
- Added mitochondrial export
- Adds alternative to search for SVs shorter that the given length
- Look for 'bcftools' in the `set` field of VCFs
- Display digenic inheritance from OMIM
- Displays what refseq transcript that is primary in hgnc

### Fixed

- Archived panels displays the correct date (not retroactive change)
- Fixed problem with waiting times in gene panel exports
- Clinvar fiter not working with human readable clinsig values

## [4.2.2]

### Fixed
- Fixed gene panel create/modify from CSV file utf-8 decoding error
- Updating genes in gene panels now supports edit comments and entry version
- Gene panel export timeout error

## [4.2.1]

### Fixed
- Re-introduced gene name(s) in verification email subject
- Better PDF rendering for excluded variants in report
- Problem to access old case when `is_default` did not exist on a panel


## [4.2.0]

### Added
- New index on variant_id for events
- Display overlapping compounds on variants view

### Fixed
- Fixed broken clinical filter


## [4.1.4]

### Added
- Download of filtered SVs

### Fixed
- Fixed broken download of filtered variants
- Fixed visualization issue in gene panel PDF export
- Fixed bug when updating gene names in variant controller


## [4.1.3]

### Fixed
- Displays all primary transcripts


## [4.1.2]

### Added
- Option add/replace when updating a panel via CSV file
- More flexible versioning of the gene panels
- Printing coverage report on the bottom of the pdf case report
- Variant verification option for SVs
- Logs uri without pwd when connecting
- Disease-causing transcripts in case report
- Thicker lines in case report
- Supports HPO search for cases, both terms or if described in synopsis
- Adds sanger information to dashboard

### Fixed
- Use db name instead of **auth** as default for authentication
- Fixes so that reports can be generated even with many variants
- Fixed sanger validation popup to show individual variants queried by user and institute.
- Fixed problem with setting up scout
- Fixes problem when exac file is not available through broad ftp
- Fetch transcripts for correct build in `adapter.hgnc_gene`

## [4.1.1]
- Fix problem with institute authentication flash message in utils
- Fix problem with comments
- Fix problem with ensembl link


## [4.1.0]

### Added
- OMIM phenotypes to case report
- Command to download all panel app gene panels `scout load panel --panel-app`
- Links to genenames.org and omim on gene page
- Popup on gene at variants page with gene information
- reset sanger status to "Not validated" for pinned variants
- highlight cases with variants to be evaluated by Sanger on the cases page
- option to point to local reference files to the genome viewer pileup.js. Documented in `docs.admin-guide.server`
- option to export single variants in `scout export variants`
- option to load a multiqc report together with a case(add line in load config)
- added a view for searching HPO terms. It is accessed from the top left corner menu
- Updates the variants view for cancer variants. Adds a small cancer specific filter for known variants
- Adds hgvs information on cancer variants page
- Adds option to update phenotype groups from CLI

### Fixed
- Improved Clinvar to submit variants from different cases. Fixed HPO terms in casedata according to feedback
- Fixed broken link to case page from Sanger modal in cases view
- Now only cases with non empty lists of causative variants are returned in `adapter.case(has_causatives=True)`
- Can handle Tumor only samples
- Long lists of HGNC symbols are now possible. This was previously difficult with manual, uploaded or by HPO search when changing filter settings due to GET request limitations. Relevant pages now use POST requests. Adds the dynamic HPO panel as a selection on the gene panel dropdown.
- Variant filter defaults to default panels also on SV and Cancer variants pages.

## [4.0.0]

### WARNING ###

This is a major version update and will require that the backend of pre releases is updated.
Run commands:

```
$scout update genes
$scout update hpo
```

- Created a Clinvar submission tool, to speed up Clinvar submission of SNVs and SVs
- Added an analysis report page (html and PDF format) containing phenotype, gene panels and variants that are relevant to solve a case.

### Fixed
- Optimized evaluated variants to speed up creation of case report
- Moved igv and pileup viewer under a common folder
- Fixed MT alignment view pileup.js
- Fixed coordinates for SVs with start chromosome different from end chromosome
- Global comments shown across cases and institutes. Case-specific variant comments are shown only for that specific case.
- Links to clinvar submitted variants at the cases level
- Adapts clinvar parsing to new format
- Fixed problem in `scout update user` when the user object had no roles
- Makes pileup.js use online genome resources when viewing alignments. Now any instance of Scout can make use of this functionality.
- Fix ensembl link for structural variants
- Works even when cases does not have `'madeline_info'`
- Parses Polyphen in correct way again
- Fix problem with parsing gnomad from VEP

### Added
- Added a PDF export function for gene panels
- Added a "Filter and export" button to export custom-filtered SNVs to CSV file
- Dismiss SVs
- Added IGV alignments viewer
- Read delivery report path from case config or CLI command
- Filter for spidex scores
- All HPO terms are now added and fetched from the correct source (https://github.com/obophenotype/human-phenotype-ontology/blob/master/hp.obo)
- New command `scout update hpo`
- New command `scout update genes` will fetch all the latest information about genes and update them
- Load **all** variants found on chromosome **MT**
- Adds choice in cases overview do show as many cases as user like

### Removed
- pileup.min.js and pileup css are imported from a remote web location now
- All source files for HPO information, this is instead fetched directly from source
- All source files for gene information, this is instead fetched directly from source

## [3.0.0]
### Fixed
- hide pedigree panel unless it exists

## [1.5.1] - 2016-07-27
### Fixed
- look for both ".bam.bai" and ".bai" extensions

## [1.4.0] - 2016-03-22
### Added
- support for local frequency through loqusdb
- bunch of other stuff

## [1.3.0] - 2016-02-19
### Fixed
- Update query-phenomizer and add username/password

### Changed
- Update the way a case is checked for rerun-status

### Added
- Add new button to mark a case as "checked"
- Link to clinical variants _without_ 1000G annotation

## [1.2.2] - 2016-02-18
### Fixed
- avoid filtering out variants lacking ExAC and 1000G annotations

## [1.1.3] - 2015-10-01
### Fixed
- persist (clinical) filter when clicking load more
- fix #154 by robustly setting clinical filter func. terms

## [1.1.2] - 2015-09-07
### Fixed
- avoid replacing coverage report with none
- update SO terms, refactored

## [1.1.1] - 2015-08-20
### Fixed
- fetch case based on collaborator status (not owner)

## [1.1.0] - 2015-05-29
### Added
- link(s) to SNPedia based on RS-numbers
- new Jinja filter to "humanize" decimal numbers
- show gene panels in variant view
- new Jinja filter for decoding URL encoding
- add indicator to variants in list that have comments
- add variant number threshold and rank score threshold to load function
- add event methods to mongo adapter
- add tests for models
- show badge "old" if comment was written for a previous analysis

### Changed
- show cDNA change in transcript summary unless variant is exonic
- moved compounds table further up the page
- show dates for case uploads in ISO format
- moved variant comments higher up on page
- updated documentation for pages
- read in coverage report as blob in database and serve directly
- change ``OmimPhenotype`` to ``PhenotypeTerm``
- reorganize models sub-package
- move events (and comments) to separate collection
- only display prev/next links for the research list
- include variant type in breadcrumbs e.g. "Clinical variants"

### Removed
- drop dependency on moment.js

### Fixed
- show the same level of detail for all frequencies on all pages
- properly decode URL encoded symbols in amino acid/cDNA change strings
- fixed issue with wipe permissions in MongoDB
- include default gene lists in "variants" link in breadcrumbs

## [1.0.2] - 2015-05-20
### Changed
- update case fetching function

### Fixed
- handle multiple cases with same id

## [1.0.1] - 2015-04-28
### Fixed
- Fix building URL parameters in cases list Vue component

## [1.0.0] - 2015-04-12
Codename: Sara Lund

![Release 1.0](artwork/releases/release-1-0.jpg)

### Added
- Add email logging for unexpected errors
- New command line tool for deleting case

### Changed
- Much improved logging overall
- Updated documentation/usage guide
- Removed non-working IGV link

### Fixed
- Show sample display name in GT call
- Various small bug fixes
- Make it easier to hover over popups

## [0.0.2-rc1] - 2015-03-04
### Added
- add protein table for each variant
- add many more external links
- add coverage reports as PDFs

### Changed
- incorporate user feedback updates
- big refactor of load scripts

## [0.0.2-rc2] - 2015-03-04
### Changes
- add gene table with gene description
- reorganize inheritance models box

### Fixed
- avoid overwriting gene list on "research" load
- fix various bugs in external links

## [0.0.2-rc3] - 2015-03-05
### Added
- Activity log feed to variant view
- Adds protein change strings to ODM and Sanger email

### Changed
- Extract activity log component to macro

### Fixes
- Make Ensembl transcript links use archive website<|MERGE_RESOLUTION|>--- conflicted
+++ resolved
@@ -10,11 +10,8 @@
 - Better pagination and number of variants returned by queries in `Search SNVs and INDELs` page
 ### Changed
 - Improved HTML syntax in case report template
-<<<<<<< HEAD
+- Modified message displayed when variant rank stats could not be calculated
 - Refactored and simplified code used for collecting gene variants for `Search SNVs and INDELs` page
-=======
-- Modified message displayed when variant rank stats could not be calculated
->>>>>>> d5f7b516
 ### Fixed
 - Remove load demo case command from docker-compose.yml
 - Text elements being split across pages in PDF reports
