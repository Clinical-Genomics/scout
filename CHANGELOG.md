--- conflicted
+++ resolved
@@ -20,11 +20,8 @@
 - Display variant rank score 0 (#5698)
 - Show only IGV link to breakpoint1 for SVs of sub-category INS (#5693)
 - Allow updating case owner on `scout load case -u` (#5681)
-<<<<<<< HEAD
+- Missing query results on STR variantS page (#5713)
 - Include both chanjo and chanjo2 stats on MT report (#5686)
-=======
-- Missing query results on STR variantS page (#5713)
->>>>>>> 6422f4a4
 
 ## [4.104]
 ### Added
