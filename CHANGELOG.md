# Change Log
All notable changes to this project will be documented in this file.
This project adheres to [Semantic Versioning](http://semver.org/).

About changelog [here](https://keepachangelog.com/en/1.0.0/)

## [unreleased]
### Added
- Button with link to cancerhotspots.org on variant page for cancer cases (#5359)
- Link to ClinGen ACMG CSPEC Criteria Specification Registry from ACMG classification page (#5364)
<<<<<<< HEAD
- Filter cancer SNV by ClinVar oncogenicity
=======
- Documentation on how to export data from the scout database using the command line
>>>>>>> 09489f4b
### Changed
- Allow matching compounded subcategories from SV callers e.g. DUP:INV (#5360)
- Adjust the link to the chanjo2 gene coverage report to reflect the type of analyses used for the samples
- Gene panels open in new tabs from case panels and display case name on the top of the page
- When uploading research variants, use rank threshold defined in case settings, if available, otherwise use the default threshold of 8
### Fixed
- Style of Alamut button on variant page (#5358)

## [4.99]
### Added
- De novo assembly alignment file load and display (#5284)
- Paraphase bam-let alignment file load and display (#5284)
- Parsing and showing ClinVar somatic oncogenicity anontations, when available (#5304)
- Gene overlapping variants (superset of compounds) for SVs (#5332)
- Gene overlapping variants for MEIs (#5332)
- Gene overlapping variants for cancer (and cancer_sv) (#5332)
- Tests for the Google login functionality (#5335)
- Support for login using Keycloak (#5337)
- Documentation on Keycloak login system integration (#5342)
- Integrity check for genes/transcripts/exons files downloaded from Ensembl (#5353)
- Options for custom ID/display name for PanelApp Green updates (#5355)
### Changed
- Allow ACMG criteria strength modification to Very strong/Stand-alone (#5297)
- Mocked the Ensembl liftover service in igv tracks tests (#5319)
- Refactored the login function into smaller functions, handling respectively: user consent, LDAP login, Google login, database login and user validation (#5331)
- Allow loading of mixed analysis type cases where some individuals are fully WTS and do not appear in DNA VCFs (#5327)
- Documentation available in dark mode, and expanded installation instructions (#5343)
### Fixed
- Re-enable display of case and individual specific tracks (pre-computed coverage, UPD, zygosity) (#5300)
- Disable 2-color mode in IGV.js by default, since it obscures variant proportion of reads. Can be manually enabled (#5311)
- Institute settings reset (#5309)
- Updated color scheme for variant assessment badges that were hard to see in light mode, notably Risk Factor (#5318)
- Avoid page timeout by skipping HGVS validations in ClinVar multistep submission for non-MANE transcripts from variants in build 38 (#5302)
- Sashimi view page displaying an error message when Ensembl REST API (LiftOver) is not available (#5322)
- Refactored the liftover functionality to avoid using the old Ensembl REST API (#5326)
- Downloading of Ensembl resources by fixing the URL to the schug server, pointing to the production instance instead of the staging one (#5348)
- Missing MT genes from the IGV track (#5339)
- Paraphase and de novo assembly tracks could mismatch alignment sample labels - refactor to case specific tracks (#5357)

## [4.98]
### Added
- Documentation on how to delete variants for one or more cases
- Document the option to collect green genes from any panel when updating the PanelApp green genes panel
- On the institute's filters page, display also any soft filters applied to institute's variants
### Fixed
- Case page patch for research cases without WTS outliers

## [4.97]
### Added
- Software version and link to the relative release on GitHub on the top left dropdown menu
- Option to sort WTS outliers by p_value, Δψ, ψ value, zscore or l2fc
- Display pLI score and LOEUF on rare diseases and cancer SNV pages
- Preselect MANE SELECT transcripts in the multi-step ClinVar variant add to submission process
- Allow updating case with WTS Fraser and Outrider research files
- Load research WTS outliers using the `scout load variants --outliers-research` command
- Chanjo2 gene coverage completeness indicator and report from variant page, summary card
- Enhanced SNV and SV filtering for cancer and rare disease cases, now supporting size thresholds (≥ or < a specified base pair length)
- Option to exclude ClinVar significance status in SNVs filters form
- Made HRD a config parameter and display it for cancer cases.
- Preset institute-level soft filters for variants (filtering based on "filters" values on variant documents). Settings editable by admins on the institute's settings page. Allows e.g. hiding tumor `in_normal` and `germline_risk` filter status variants.
- Load pedigree and sex check from Somalier, provided by e.g. the Nallo pipeline
- Expand the command line to remove more types of variants. Now supports: `cancer`, `cancer_sv`, `fusion`, `mei`, `outlier`, `snv`, `str`, and `sv`.
- New `prioritise_clinvar` checkbox on rare diseases cases, SNVs page, used by clinical filter or for expanding the search to always return variants that match the selected ClinVar conditions
- ClinVar CLNSIG Exclude option on cancer variantS filters
### Changed
- Do not show overlapping gene panels badge on variants from cases runned without gene panels
- Set case as research case if it contains any type of research variants
- Update igv.js to 3.2.0
- IGV DNA alignment track defaults to group by tag:HP and color by methylation (useful for LRS), and show soft-clips
- Update gnomAD constraint to v4.1
- HG38 genes track in igv.js browser, to correctly display gene names
- Refactored code for prioritizing the order of variant loading
- Modified the web pages body style to adapt content to smaller screens
- Refactored filters to filter variants by ClinVar significance, CLINSIG Confident and ClinVar hits at the same time
- Improved tooltips for ClinVar filter in SNVs filter form
- `showSoftClips` parameter in igv.js is set to false by default for WES and PANEL samples
- Updated dependencies in uv.lock file
### Fixed
- Don't save any "-1", "." or "0" frequency values for SNVs - same as for SVs
- Downloading and parsing of genes from Ensembl (including MT-TP)
- Don't parse SV frequencies for SNVs even if the name matches. Also accept "." as missing value for SV frequencies.
- HPO search on WTS Outliers page
- Stop using dynamic gene panel (HPO generated list) for clinical filter when the last gene is removed from the dynamic gene panel
- Return only variants with ClinVar annotation when `ClinVar hits` checkbox is checked on variants search form
- Legacy variant filter option `clinsig_confident_always_returned` on saved filters is remapped as `prioritised_clivar` and `clinvar_trusted_revstat`
- Variants queries excluding ClinVar tags without `prioritise_clinvar` checkbox checked
- Pedigree QC Somalier loading demo ancestry file and operator priority

## [4.96]
### Added
- Support case status assignment upon loading (by providing case status in the case config file)
- Severity predictions on general case report for SNVs and cancer SNVs
- Variant functional annotation on general case report for SNVs and cancer SNVs
- Version of Scout used when the case was loaded is displayed on case page and general report
### Removed
- Discontinue ClinVar submissions via CSV files and support only submission via API: removed buttons for downloading ClinVar submission objects as CSV files
### Changed
- Display STR variant filter status on corresponding variantS page
- Warning and reference to Biesecker et al when using PP1/BS4 and PP4 together in ACMG classifications
- Warning to not use PP4 criterion together with PS2/PM6 in ACMG classifications with reference to the SVI Recommendation for _de novo_ Criteria (PS2 & PM6)
- Button to directly remove accepted submissions from ClinVar
- Upgraded libs in uv.lock file
### Fixed
- Release docs to include instructions for upgrading dependencies
- Truncated long HGVS descriptions on cancer SNV and SNVs pages
- Avoid recurrent error by removing variant ranking settings in unranked demo case
- Actually re-raise exception after load aborts and has rolled back variant insertion

## [4.95]
### Added
- CCV score / temperature on case reports
- ACMG SNV classification form also accessible from SV variant page
- Simplify updating of the PanelApp Green panel from all source types in the command line interactive session
### Changed
- Clearer link to `Richards 2015` on ACMG classification section on SVs and cancer SVs variants pages
- Parse HGNC Ids directly from PanelApp when updating/downloading PanelApp panels
- Skip variant genotype matching check and just return True when matching causative is found in a case with only one individual/sample
- Reduced number of research MEI variants present in the demo case from 17K to 145 to speed up automatic tests
### Fixed
- ACMG temperature on case general report should respect term modifiers
- Missing inheritance, constraint info for genes with symbols matching other genes previous aliases with some lower case letters
- Loading of all PanelApp panels from command line
- Saving gene inheritance models when loading/updating specific/all PanelApp panels (doesn't apply to the `PanelApp Green Genes panel`)
- Save also complete penetrance status (in addition to incomplete) if available when loading specific/all PanelApp panels (does not apply to the `PanelApp Green Genes panel`)
- Variants and managed variants query by coordinates, which was returning all variants in the chromosome if start position was 0
- Compound loading matches also "chr"-containing compound variant names

## [4.94.1]
### Fixed
- Temporary directory generation for MT reports and pedigree file for case general report

## [4.94]
### Added
- Max-level provenance and Software Bill Of Materials (SBOM) to the Docker images pushed to Docker Hub
- ACMG VUS Bayesian score / temperature on case reports
- Button to filter and download case individuals/samples from institute's caseS page
### Changed
- On variant page, RefSeq transcripts panel, truncate very long protein change descriptions
- Build system changed to uv/hatchling, remove setuptools, version file, add project toml and associated files
- On variantS pages, display chromosome directly on start and end chromosome if different
- On cancer variantS pages, display allele counts and frequency the same way for SNVs and SVs (refactor macro)
- Stricter coordinate check in BND variants queries (affecting search results on SV variants page)
### Fixed
- UCSC hg38 links are updated
- Variants page tooltip errors
- Cancer variantS page had poor visibility of VAF and chromosome coordinate on causatives (green background)

## [4.93.1]
### Fixed
- Updated PyPi build GitHub action to explicitly include setuptools (for Python 3.12 distro)

## [4.93]
### Added
- ClinGen-CGC-VICC oncogenicity classification for cancer SNVs
- A warning to not to post sensitive or personal info when opening an issue
### Changed
- "Show more/less" button to toggle showing 50 (instead of 10) observed cases in LoqusDB observation panel
- Show customer id on share and revoke sharing case collapsible sidebar dialog
- Switch to python v.3.12 in Dockerfiles and automatic tests
### Fixed
- Limit the size of custom images displayed on case and variant pages and add a link to display them in full size in a new tab
- Classified variants not showing on case report when collaborator adds classification
- On variantS page, when a variant has more than one gene, then the gene panel badge reflect the panels each gene is actually in
- Updating genes on a gene panel using a file
- Link out to Horak 2020 from CCV classify page opens in new tab

## [4.92]
### Added
- PanelApp link on gene page and on gene panels description
- Add more filters to the delete variants command (institute ID and text file with list of case IDs)
### Changed
- Use the `clinicalgenomics/python3.11-venv:1.0` image everywhere in the Dockerfiles
### Fixed
- list/List typing issue on PanelApp extension module

## [4.91.2]
### Fixed
- Stranger TRGT parsing of `.` in `FORMAT.MC`
- Parse ClinVar low-penetrance info and display it alongside Pathogenic and likely pathogenic on SNVs pages
- Gene panel indexes to reflect the indexes used in production database
- Panel version check while editing the genes of a panel
- Display unknown filter tags as "danger" marked badges
- Open WTS variantS SNVs and SVs in new tabs
- PanelApp panels update documentation to reflect the latest changes in the command line
- Display panel IDs alongside panel display names on gene panels page
- Just one `Hide removed panels` checkbox for all panels on gene panels page
- Variant filters redecoration from multiple classifications crash on general case report

## [4.91.1]
### Fixed
- Update IGV.js to v3.1.0
- Columns/headings on SV variantS shifted

## [4.91]
### Added
- Variant link to Franklin in database buttons (different depending on rare or cancer track)
- MANE badges on list of variant's Genes/Transcripts/Proteins table, this way also SVs will display MANE annotations
- Export variant type and callers-related info fields when exporting variants from variantS pages
- Cases advanced search on the dashboard page
- Possibility to use only signed off panels when building the PanelApp GREEN panel
### Changed
- On genes panel page and gene panel PDF export, it's more evident which genes were newly introduced into the panel
- WTS outlier position copy button on WTS outliers page
- Update IGV.js to v3.0.9
- Managed variants VCF export more verbose on SVs
- `/api/v1/hpo-terms` returns pymongo OperationFailure errors when provided query string contains problematic characters
- When parsing variants, prioritise caller AF if set in FORMAT over recalculation from AD
- Expand the submissions information section on the ClinVar submissions page to fully display long text entries
- Jarvik et al for PP1 added to ACMG modification guidelines
- Display institute `_id` + display name on dashboard filters
- ClinVar category 8 has changed to "Conflicting classifications of pathogenicity" instead of "interpretations"
- Simplify always loading ClinVar `CLNSIG` P, LP and conflicting annotations slightly
- Increased visibility of variant callers's "Pass" or "Filtered" on the following pages: SNV variants (cancer cases), SV variants (both RD and cancer cases)
- Names on IGV buttons, including an overview level IGV MT button
- Cases query no longer accepts strings for the `name_query` parameter, only ImmutableMultiDict (form data)
- Refactor the loading of PanelApp panels to use the maintained API - Customised PanelApp GREEN panels
- Better layout for Consequence cell on cancer SNVs page
- Merged `Qual` and `Callers` cell on cancer SNVs page
### Fixed
- Empty custom_images dicts in case load config do not crash
- Tracks missing alignment files are skipped on generating IGV views
- ClinVar form to accept MedGen phenotypes
- Cancer SV variantS page spinner on variant export
- STRs variants export (do not allow null estimated variant size and repeat locus ID)
- STRs variants page when one or more variants have SweGen mean frequency but lack Short Tandem Repeat motif count
- ClinVar submission enquiry status for all submissions after the latest
- CLI scout update type hint error when running commands using Python 3.9
- Missing alignment files but present index files could crash the function creating alignment tracks for IGV display
- Fix missing "Repeat locus" info on STRs export

## [4.90.1]
### Fixed
- Parsing Matchmaker Exchange's matches dates

## [4.90]
### Added
- Link to chanjo2 MANE coverage overview on case page and panel page
- More SVI recommendation links on the ACMG page
- IGV buttons for SMN CN page
- Warnings on ACMG classifications for potentially conflicting classification pairs
- ACMG Bayesian foundation point scale after Tavtigian for variant heat profile
### Changed
- Variants query backend allows rank_score filtering
- Added script to tabulate causatives clinical filter rank
- Do not display inheritance models associated to ORPHA terms on variant page
- Moved edit and delete buttons close to gene names on gene panel page and other aesthetical fixes
- SNV VariantS page functional annotation and region annotation columns merged
- VariantS pages (not cancer) gene cells show OMIM inheritance pattern badges also without hover
- STR variantS page to show STR inheritance model without hover (fallback to OMIM for non-Stranger annotation)
- VariantS page local observation badges have counts visible also without hover
- On Matchmaker page, show number of matches together with matching attempt date
- Display all custom inheritance models, both standard and non-standard, as gathered from the gene panel information on the variant page
- Moved PanelApp-related code to distinct modules/extension
### Fixed
- Make BA1 fully stand-alone to Benign prediction
- Modifying Benign terms to "Moderate" has no effect under Richards. Ignored completely before, will retain unmodified significance now
- Extract all fields correctly when exporting a panel to file from gene panel page
- Custom updates to a gene in a panel
- Gene panel PDF export, including gene links
- Cancer SV, Fusion, MEI and Outlier filters are shown on the Institute Filters overview
- CaseS advanced search limit
- Visibility of Matchmaker Exchange matches on dark mode
- When creating a new gene panel from file, all gene fields are saved, including comments and manual inheritance models
- Downloading on gene names from EBI
- Links to gene panels on variant page, summary panel
- Exporting gene variants when one or more variants' genes are missing HGNC symbol

## [4.89.2]
## Fixed
- If OMIM gene panel gene symbols are not mapping to hgnc_id, allow fallback use of a unique gene alias

## [4.89.1]
### Fixed
- General case report crash when encountering STR variants without `source` tags
- Coloring and SV inheritance patterns on general case report

## [4.89]
### Added
- Button on SMN CN page to search variants within SMN1 and SMN2 genes
- Options for selectively updating OMICS variants (fraser, outrider) on a case
- Log users' activity to file by specifying `USERS_ACTIVITY_LOG_PATH` parameter in app config
- `Mean MT coverage`, `Mean chrom 14 coverage` and `Estimated mtDNA copy number` on MT coverage file from chanjo2 if available
- In ClinVar multistep form, preselect ACMG criteria according to the variant's ACMG classification, if available
- Subject id search from caseS page (supporting multiple sample types e.g.) - adding indexes to speed up caseS queries
- Advanced cases search to narrow down results using more than one search parameter
- Coverage report available for any case with samples containing d4 files, even if case has no associated gene panels
- RNA delivery reports
- Two new LRS SV callers (hificnv, severus)
### Changed
- Documentation for OMICS variants and updating a case
- Include both creation and deletion dates in gene panels pages
- Moved code to collect MT copy number stats for the MT report to the chanjo extension
- On the gene panelS page, show expanded gene panel version list in one column only
- IGV.js WTS loci default to zoom to a region around a variant instead of whole gene
- Refactored logging module
- Case general report no longer shows ORPHA inheritance models. OMIM models are shown colored.
- Chromosome alias tab files used in the igv.js browser, which now contain the alias for chromosome "M"
- Renamed "Comment on clinical significance" to "Comment on classification" in ClinVar multistep form
- Enable Gens CN button also for non-wgs cancer track cases
### Fixed
- Broken heading anchors in the documentation (`admin-guide/login-system.md` and `admin-guide/setup-scout.md` files)
- Avoid open login redirect attacks by always redirecting to cases page upon user login
- Stricter check of ID of gene panels to prevent file downloading vulnerability
- Removed link to the retired SPANR service. SPIDEX scores are still parsed and displayed if available from variant annotation.
- Omics variant view test coverage
- String pattern escape warnings
- Code creating Alamut links for variant genes without canonical_transcript set
- Variant delete button in ClinVar submissions page
- Broken search cases by case similarity
- Missing caller tag for TRGT

## [4.88.1]
### Fixed
- Patch update igv.js to 3.0.5

## [4.88]
### Added
- Added CoLoRSdb frequency to Pop Freq column on variantS page
- Hovertip to gene panel names with associated genes in SV variant view, when variant covers more than one gene
- RNA sample ID can be provided in case load config if different from sample_id
### Fixed
- Broken `scout setup database` command
- Update demo VCF header, adding missing keys found on variants
- Broken upload to Codecov step in Tests & Coverage GitHub action
- Tomte DROP column names have been updated (backwards compatibility preserved for main fields)
- WTS outlierS view to display correct individual IDs for cases with multiple individuals
- WTS outlierS not displayed on WTS outlierS view

## [4.87.1]
### Fixed
- Positioning and alignment of genes cell on variantS page

## [4.87]
### Added
- Option to configure RNA build on case load (default '38')
### Changed
- Tooltip on RNA alignments now shows RNA genome build version
- Updated igv.js to v3.0.4
### Fixed
- Style of "SNVs" and "SVs" buttons on WTS Outliers page
- Chromosome alias files for igv.js
- Genes track displayed also when RNA alignments are present without splice junctions track on igv browser
- Genes track displayed again when splice junction tracks are present

## [4.86.1]
### Fixed
- Loading and updating PanelApp panels, including PanelApp green

## [4.86]
### Added
- Display samples' name (tooltip) and affected status directly on caseS page
- Search SVs across all cases, in given genes
- `CLINVAR_API_URL` param can be specified in app settings to override the URL used to send ClinVar submissions to. Intended for testing.
- Support for loading and storing OMICS data
- Parse DROP Fraser and Outrider TSVs
- Display omics variants - wts outliers (Fraser, Outrider)
- Parse GNOMAD `gnomad_af` and `gnomad_popmax_af` keys from variants annotated with `echtvar`
- Make removed panel optionally visible to non-admin or non maintainers
- Parse CoLoRSdb frequencies annotated in the variant INFO field with the `colorsdb_af` key
- Download -omics variants using the `Filter and export button`
- Clickable COSMIC links on IGV tracks
- Possibility to un-audit previously audited filters
- Reverted table style and removed font awesome style from IGV template
- Case status tags displayed on dashboard case overview
### Changed
- Updated igv.js to v3.0.1
- Alphabetically sort IGV track available for custom selection
- Updated wokeignore to avoid unfixable warning
- Update Chart.js to v4.4.3
- Use tornado library version >= 6.4.1
- Fewer variants in the MEI demo file
- Switch to FontAwesome v.6 instead of using icons v.5 + kit with icons v.6
- Show time (hours and minutes) additionally to date on comments and activity panel
### Fixed
- Only add expected caller keys to variant (FOUND_IN or SVDB_ORIGIN)
- Splice junction merged track height offset in IGV.js
- Splice junction initiation crash with empty variant obj
- Splice junction variant routing for cases with WTS but without outlier data
- Variant links to ExAC, now pointing to gnomAD, since the ExAC browser is no longer available
- Style of HPO terms assigned to a case, now one phenotype per line
- RNA sashimi view rendering should work also if the gene track is user disabled
- Respect IGV tracks chosen by user in variant IGV settings

## [4.85]
### Added
- Load also genes which are missing Ensembl gene ID (72 in both builds), including immunoglobulins and fragile sites
### Changed
- Unfreeze werkzeug again
- Show "(Removed)" after removed panels in dropdown
- The REVEL score is collected as the maximum REVEL score from all of the variant's transcripts
- Parse GNOMAD POPMAX values only if they are numerical when loading variants
### Fixed
- Alphabetically sort "select default panels" dropdown menu options on case page
- Show gene panel removed status on case page
- Fixed visibility of the following buttons: remove assignee, remove pinned/causative, remove comment, remove case from group

## [4.84]
### Changed
- Clearer error message when a loqusdb query fails for an instance that initially connected
- Do not load chanjo-report module if not needed and more visible message when it fails loading
- Converted the HgncGene class into a Pydantic class
- Swap menu open and collapse indicator chevrons - down is now displayed-open, right hidden-closed
- Linters and actions now all use python 3.11
### Fixed
- Safer way to update variant genes and compounds that avoids saving temporary decorators into variants' database documents
- Link to HGNC gene report on gene page
- Case file load priority so that e.g. SNV get loaded before SV, or clinical before research, for consistent variant_id collisions

## [4.83]
### Added
- Edit ACMG classifications from variant page (only for classifications with criteria)
- Events for case CLI events (load case, update case, update individual)
- Support for loading and displaying local custom IGV tracks
- MANE IGV track to be used as a local track for igv.js (see scout demo config file)
- Optional separate MT VCFs, for `nf-core/raredisease`
### Changed
- Avoid passing verbs from CaseHandler - functions for case sample and individual in CaseEventHandler
- Hide mtDNA report and coverage report links on case sidebar for cases with WTS data only
- Modified OMIM-AUTO gene panel to include genes in both genome builds
- Moved chanjo code into a dedicated extension
- Optimise the function that collects "match-safe" genes for an institute by avoiding duplicated genes from different panels
- Users must actively select "show matching causatives/managed" on a case page to see matching numbers
- Upgraded python version from 3.8 to 3.11 in Docker images
### Fixed
- Fix several tests that relied on number of events after setup to be 0
- Removed unused load case function
- Artwork logo sync sketch with png and export svg
- Clearer exception handling on chanjo-report setup - fail early and visibly
- mtDNA report crashing when one or more samples from a case is not in the chanjo database
- Case page crashing on missing phenotype terms
- ACMG benign modifiers
- Speed up tests by caching python env correctly in Github action and adding two more test groups
- Agile issue templates were added globally to the CG-org. Adding custom issue templates to avoid exposing customers
- PanelApp panel not saving genes with empty `EnsembleGeneIds` list
- Speed up checking outdated gene panels
- Do not load research variants automatically when loading a case

## [4.82.2]
### Fixed
- Warning icon in case pages for individuals where `confirmed_sex` is false
- Show allele sizes form ExpansionHunter on STR variantS page again

## [4.82.1]
### Fixed
- Revert the installation of flask-ldapconn to use the version available on PyPI to be able to push new scout releases to PyPI

## [4.82]
### Added
- Tooltip for combined score in tables for compounds and overlapping variants
- Checkbox to filter variants by excluding genes listed in selected gene panels, files or provided as list
- STR variant information card with database links, replacing empty frequency panel
- Display paging and number of HPO terms available in the database on Phenotypes page
- On case page, typeahead hints when searching for a disease using substrings containing source ("OMIM:", "ORPHA:")
- Button to monitor the status of submissions on ClinVar Submissions page
- Option to filter cancer variants by number of observations in somatic and germline archived database
- Documentation for integrating chanjo2
- More up-to-date VEP CSQ dbNSFP frequency keys
- Parse PacBio TRGT (Tandem repeat genotyping tool) Short Tandem Repeat VCFs
### Changed
- In the case_report #panel-tables has a fixed width
- Updated IGV.js to 2.15.11
- Fusion variants in case report now contain same info as on fusion variantS page
- Block submission of somatic variants to ClinVar until we harmonise with their changed API
- Additional control on the format of conditions provided in ClinVar form
- Errors while loading managed variants from file are now displayed on the Managed Variants page
- Chanjo2 coverage button visible only when query will contain a list of HGNC gene IDs
- Use Python-Markdown directly instead of the unmaintained Flask-Markdown
- Use Markupsafe instead of long deprecated, now removed Flask Markup
- Prepare to unfreeze Werkzeug, but don't actually activate until chanjo can deal with the change
### Fixed
- Submit requests to Chanjo2 using HTML forms instead of JSON data
- `Research somatic variants` link name on caseS page
- Broken `Install the HTML 2 PDF renderer` step in a GitHub action
- Fix ClinVar form parsing to not include ":" in conditionType.id when condition conditionType.db is Orphanet
- Fix condition dropdown and pre-selection on ClinVar form for cases with associated ORPHA diagnoses
- Improved visibility of ClinVar form in dark mode
- End coordinates for indels in ClinVar form
- Diagnoses API search crashing with empty search string
- Variant's overlapping panels should show overlapping of variant genes against the latest version of the panel
- Case page crashing when case has both variants in a ClinVar submission and pinned not loaded variants
- Installation of git in second build stage of Dockerfile, allowing correct installation of libraries

## [4.81]
### Added
- Tag for somatic SV IGH-DUX4 detection samtools script
### Changed
- Upgraded Bootstrap version in reports from 4.3.1 to 5.1.3
### Fixed
- Buttons layout in HPO genes panel on case page
- Added back old variant rankscore index with different key order to help loading on demo instance
- Cancer case_report panel-table no longer contains inheritance information
- Case report pinned variants card now displays info text if all pinned variants are present in causatives
- Darkmode setting now applies to the comment-box accordion
- Typo in case report causing `cancer_rank_options is undefined` error

## [4.80]
### Added
- Support for .d4 files coverage using chanjo2 (Case page sidebar link) with test
- Link to chanjo2 coverage report and coverage gene overview on gene panel page
- Link to chanjo2 coverage report on Case page, HPO dynamic gene list
- Link to genes coverage overview report on Case page, HPO dynamic gene list
### Changed
- All links in disease table on diagnosis page now open in a new tab
- Dark mode settings applied to multi-selects on institute settings page
- Comments on case and variant pages can be viewed by expanding an accordion
- On case page information on pinned variants and variants submitted to ClinVar are displayed in the same table
- Demo case file paths are now stored as absolute paths
- Optimised indices to address slow queries
- On case page default panels are now found at the top of the table, and it can be sorted by this trait
### Fixed
- On variants page, search for variants in genes present only in build 38 returning no results
- Pin/unpin with API was not able to make event links
- A new field `Explanation for multiple conditions` is available in ClinVar for submitting variants with more than one associated condition
- Fusion genes with partners lacking gene HGNC id will still be fully loaded
- Fusion variantS export now contains fusion variant specific columns
- When Loqusdb observations count is one the table includes information on if observation was for the current or another case

## [4.79.1]
### Fixed
- Exporting variants without rank score causing page to crash
- Display custom annotations also on cancer variant page

## [4.79]
### Added
- Added tags for Sniffles and CNVpytor, two LRS SV callers
- Button on case page for displaying STR variants occurring in the dynamic HPO panel
- Display functional annotation relative to variant gene's MANE transcripts on variant summary, when available
- Links to ACMG structural variant pathogenicity classification guidelines
- Phenomodels checkboxes can now include orpha terms
- Add incidental finding to case tags
- Get an alert on caseS page when somebody validates variants you ordered Sanger sequencing for
### Changed
- In the diagnoses page genes associated with a disease are displayed using hgnc symbol instead of hgnc id
- Refactor view route to allow navigation directly to unique variant document id, improve permissions check
- Do not show MANE and MANE Plus Clinical transcripts annotated from VEP (saved in variants) but collect this info from the transcripts database collection
- Refactor view route to allow navigation directly to unique case id (in particular for gens)
- `Institutes to share cases with` on institute's settings page now displays institutes names and IDs
- View route with document id selects view template based on variant category
### Fixed
- Refactored code in cases blueprints and variant_events adapter (set diseases for partial causative variants) to use "disease" instead of "omim" to encompass also ORPHA terms
- Refactored code in `scout/parse/omim.py` and `scout/parse/disease_terms.py` to use "disease" instead of "phenotype" to differentiate from HPO terms
- Be more careful about checking access to variant on API access
- Show also ACMG VUS on general report (could be missing if not e.g. pinned)

## [4.78]
### Added
- Case status labels can be added, giving more finegrained details on a solved status (provisional, diagnostic, carrier, UPD, SMN, ...)
- New SO terms: `sequence_variant` and `coding_transcript_variant`
- More MEI specific annotation is shown on the variant page
- Parse and save MANE transcripts info when updating genes in build 38
- ClinVar submission can now be downloaded as a json file
- `Mane Select` and `Mane Plus Clinical` badges on Gene page, when available
- ClinVar submission can now be downloaded as a json file
- API endpoint to pin variant
- Display common/uncommon/rare on summary of mei variant page
### Changed
- In the ClinVar form, database and id of assertion criteria citation are now separate inputs
- Customise institute settings to be able to display all cases with a certain status on cases page (admin users)
- Renamed `Clinical Significance` to `Germline Classification` on multistep ClinVar form
- Changed the "x" in cases.utils.remove_form button text to red for better visibility in dark mode
- Update GitHub actions
- Default loglevel up to INFO, making logs with default start easier to read
- Add XTR region to PAR region definition
- Diagnoses can be searched on diagnoses page without waiting for load first
### Fixed
- Removed log info showing hgnc IDs used in variantS search
- Maintain Matchmaker Exchange and Beacon submission status when a case is re-uploaded
- Inheritance mode from ORPHA should not be confounded with the OMIM inheritance model
- Decipher link URL changes
- Refactored code in cases blueprints to use "disease" instead of "omim" to encompass also ORPHA terms

## [4.77]
### Added
- Orpha disease terms now include information on inheritance
- Case loading via .yaml config file accepts subject_id and phenotype_groups (if previously defined as constant default or added per institute)
- Possibility to submit variants associated with Orphanet conditions to ClinVar
- Option update path to .d4 files path for individuals of an existing case using the command line
- More constraint information is displayed per gene in addition to pLi: missense and LoF OE, CI (inluding LOEUF) and Z-score.
### Changed
- Introduce validation in the ClinVar multistep form to make sure users provide at least one variant-associated condition
- CLI scout update individual accepts subject_id
- Update ClinVar inheritance models to reflect changes in ClinVar submission API
- Handle variant-associated condition ID format in background when creating ClinVar submissions
- Replace the code that downloads Ensembl genes, transcripts and exons with the Schug web app
- Add more info to error log when transcript variant frequency parsing fails.
- GnomAD v4 constraint information replaces ExAC constraints (pLi).
### Fixed
- Text input of associated condition in ClinVar form now aligns to the left
- Alignment of contents in the case report has been updated
- Missing number of phenotypes and genes from case diagnoses
- Associate OMIM and/or ORPHA diagnoses with partial causatives
- Visualization of partial causatives' diagnoses on case page: style and links
- Revert style of pinned variants window on the case page
- Rename `Clinical significanc` to `Germline classification` in ClinVar submissions exported files
- Rename `Clinical significance citations` to `Classification citations` in ClinVar submissions exported files
- Rename `Comment on clinical significance` to `Comment on classification` in ClinVar submissions exported files
- Show matching partial causatives on variant page
- Matching causatives shown on case page consisting only of variant matching the default panels of the case - bug introduced since scout v4.72 (Oct 18, 2023)
- Missing somatic variant read depth leading to report division by zero

## [4.76]
### Added
- Orphacodes are visible in phenotype tables
- Pydantic validation of image paths provided in case load config file
- Info on the user which created a ClinVar submission, when available
- Associate .d4 files to case individuals when loading a case via config file
### Changed
- In diagnoses page the load of diseases are initiated by clicking a button
- Revel score, Revel rank score and SpliceAI values are also displayed in Causatives and Validated variants tables
- Remove unused functions and tests
- Analysis type and direct link from cases list for OGM cases
- Removed unused `case_obj` parameter from server/blueprints/variant/controllers/observations function
- Possibility to reset ClinVar submission ID
- Allow ClinVar submissions with custom API key for users registered as ClinVar submitters or when institute doesn't have a preset list of ClinVar submitters
- Ordered event verbs alphabetically and created ClinVar-related user events
- Removed the unused "no-variants" option from the load case command line
### Fixed
- All disease_terms have gene HGNC ids as integers when added to the scout database
- Disease_term identifiers are now prefixed with the name of the coding system
- Command line crashing with error when updating a user that doesn't exist
- Thaw coloredlogs - 15.0.1 restores errorhandler issue
- Thaw crypography - current base image and library version allow Docker builds
- Missing delete icons on phenomodels page
- Missing cryptography lib error while running Scout container on an ARM processor
- Round CADD values with many decimals on causatives and validated variants pages
- Dark-mode visibility of some fields on causatives and validated variants pages
- Clinvar submitters would be cleared when unprivileged users saved institute settings page
- Added a default empty string in cases search form to avoid None default value
- Page crashing when user tries to remove the same variant from a ClinVar submission in different browser tabs
- Update more GnomAD links to GnomAD v4 (v38 SNVs, MT vars, STRs)
- Empty cells for RNA fusion variants in Causatives and Verified variants page
- Submenu icons missing from collapsible actionbar
- The collapsible actionbar had some non-collapsing overly long entries
- Cancer observations for SVs not appearing in the variant details view
- Archived local observations not visible on cancer variantS page
- Empty Population Frequency column in the Cancer SV Variants view
- Capital letters in ClinVar events description shown on case page

## [4.75]
### Added
- Hovertip to gene panel names with associated genes in variant view, when variant covers more than one gene
- Tests for panel to genes
- Download of Orphadata en_product6 and en_product4 from CLI
- Parse and save `database_found` key/values for RNA fusion variants
- Added fusion_score, ffpm, split_reads, junction_reads and fusion_caller to the list of filters on RNA fusion variants page
- Renamed the function `get_mei_info` to `set_mei_info` to be consistent with the other functions
- Fixed removing None key/values from parsed variants
- Orphacodes are included in the database disease_terms
### Changed
- Allow use of projections when retrieving gene panels
- Do not save custom images as binary data into case and variant database documents
- Retrieve and display case and variant custom images using image's saved path
- Cases are activated by viewing FSHD and SMA reports
- Split multi-gene SNV variants into single genes when submitting to Matchmaker Exchange
- Alamut links also on the gene level, using transcript and HGVS: better for indels. Keep variant link for missing HGVS
- Thaw WTForms - explicitly coerce form decimal field entries when filters fetched from db
### Fixed
- Removed some extra characters from top of general report left over from FontAwsome fix
- Do not save fusion variants-specific key/values in other types of variants
- Alamut link for MT variants in build 38
- Convert RNA fusions variants `tool_hits` and `fusion_score` keys from string to numbers
- Fix genotype reference and alternative sequencing depths defaulting to -1 when values are 0
- DecimalFields were limited to two decimal places for several forms - lifting restrictions on AF, CADD etc.

## [4.74.1]
### Changed
- Parse and save into database also OMIM terms not associated to genes
### Fixed
- BioNano API FSHD report requests are GET in Access 1.8, were POST in 1.7
- Update more FontAwesome icons to avoid Pro icons
- Test if files still exist before attempting to load research variants
- Parsing of genotypes error, resulting in -1 values when alt or ref read depths are 0

## [4.74]
### Added
- SNVs and Indels, MEI and str variants genes have links to Decipher
- An `owner + case display name` index for cases database collection
- Test and fixtures for RNA fusion case page
- Load and display fusion variants from VCF files as the other variant types
- Option to update case document with path to mei variants (clinical and research)
### Changed
- Details on variant type and category for audit filters on case general report
- Enable Gens CN profile button also in somatic case view
- Fix case of analysis type check for Gens analysis button - only show for WGS
### Fixed
- loqusdb table no longer has empty row below each loqusid
- MatchMaker submission details page crashing because of change in date format returned by PatientMatcher
- Variant external links buttons style does not change color when visited
- Hide compounds with compounds follow filter for region or function would fail for variants in multiple genes
- Updated FontAwesome version to fix missing icons

## [4.73]
### Added
- Shortcut button for HPO panel MEI variants from case page
- Export managed variants from CLI
### Changed
- STRs visualization on case panel to emphasize abnormal repeat count and associated condition
- Removed cytoband column from STRs variant view on case report
- More long integers formatted with thin spaces, and copy to clipboard buttons added
### Fixed
- OMIM table is scrollable if higher than 700px on SV page
- Pinned variants validation badge is now red for false positives.
- Case display name defaulting to case ID when `family_name` or `display_name` are missing from case upload config file
- Expanded menu visible at screen sizes below 1000px now has background color
- The image in ClinVar howto-modal is now responsive
- Clicking on a case in case groups when case was already removed from group in another browser tab
- Page crashing when saving filters for mei variants
- Link visited color of images

## [4.72.4]
### Changed
- Automatic test mongod version increased to v7
### Fixed
- GnomAD now defaults to hg38 - change build 37 links accordingly

## [4.72.3]
### Fixed
- Somatic general case report small variant table can crash with unclassified variants

## [4.72.2]
### Changed
- A gunicorn maxrequests parameter for Docker server image - default to 1200
- STR export limit increased to 500, as for other variants
- Prevent long number wrapping and use thin spaces for separation, as per standards from SI, NIST, IUPAC, BIPM.
- Speed up case retrieval and lower memory use by projecting case queries
- Make relatedness check fails stand out a little more to new users
- Speed up case retrieval and lower memory use by projecting case queries
- Speed up variant pages by projecting only the necessary keys in disease collection query
### Fixed
- Huge memory use caused by cases and variants pages pulling complete disease documents from DB
- Do not include genes fetched from HPO terms when loading diseases
- Consider the renamed fields `Approved Symbol` -> `Approved Gene Symbol` and `Gene Symbols` -> `Gene/Locus And Other Related Symbols` when parsing OMIM terms from genemap2.txt file

## [4.72.1]
### Fixed
- Jinja filter that renders long integers
- Case cache when looking for causatives in other cases causing the server to hang

## [4.72]
### Added
- A GitHub action that checks for broken internal links in docs pages
- Link validation settings in mkdocs.yml file
- Load and display full RNA alignments on alignment viewer
- Genome build check when loading a case
- Extend event index to previous causative variants and always load them
### Fixed
- Documentation nav links for a few documents
- Slightly extended the BioNano Genomics Access integration docs
- Loading of SVs when VCF is missing the INFO.END field but has INFO.SVLEN field
- Escape protein sequence name (if available) in case general report to render special characters correctly
- CaseS HPO term searches for multiple terms works independent of order
- CaseS search regexp should not allow backslash
- CaseS cohort tags can contain whitespace and still match
- Remove diagnoses from cases even if OMIM term is not found in the database
- Parsing of disease-associated genes
- Removed an annoying warning while updating database's disease terms
- Displaying custom case images loaded with scout version <= 4.71
- Use pydantic version >=2 in requirements.txt file
### Changed
- Column width adjustment on caseS page
- Use Python 3.11 in tests
- Update some github actions
- Upgraded Pydantic to version 2
- Case validation fails on loading when associated files (alignments, VCFs and reports) are not present on disk
- Case validation fails on loading when custom images have format different then ["gif", "svg", "png", "jpg", "jpeg"]
- Custom images keys `case` and `str` in case config yaml file are renamed to `case_images` and `str_variants_images`
- Simplify and speed up case general report code
- Speed up case retrieval in case_matching_causatives
- Upgrade pymongo to version 4
- When updating disease terms, check that all terms are consistent with a DiseaseTerm model before dropping the old collection
- Better separation between modules loading HPO terms and diseases
- Deleted unused scout.build.phenotype module
- Stricter validation of mandatory genome build key when loading a case. Allowed values are ['37','38',37,38]
- Improved readability of variants length and coordinates on variantS pages

## [4.71]
### Added
- Added Balsamic keys for SweGen and loqusdb local archive frequecies, SNV and SV
- New filter option for Cancer variantS: local archive RD loqusdb
- Show annotated observations on SV variantS view, also for cancer somatic SVs
- Revel filter for variantS
- Show case default panel on caseS page
- CADD filter for Cancer Somatic SNV variantS - show score
- SpliceAI-lookup link (BROAD, shows SpliceAI and Pangolin) from variant page
- BioNano Access server API - check projects, samples and fetch FSHD reports
### Fixed
- Name of reference genome build for RNA for compatibility with IGV locus search change
- Howto to run the Docker image on Mac computers in `admin-guide/containers/container-deploy.md`
- Link to Weasyprint installation howto in README file
- Avoid filling up disk by creating a reduced VCF file for every variant that is visualized
- Remove legacy incorrectly formatted CODEOWNERS file
- Restrain variant_type requests to variantS views to "clinical" or "research"
- Visualization of cancer variants where cancer case has no affected individual
- ProteinPaint gene link (small StJude API change)
- Causative MEI variant link on causatives page
- Bionano access api settings commented out by default in Scout demo config file.
- Do not show FSHD button on freshly loaded cases without bionano_access individuals
- Truncate long variants' HGVS on causative/Clinically significant and pinned variants case panels
### Changed
- Remove function call that tracks users' browser version
- Include three more splice variant SO terms in clinical filter severe SO terms
- Drop old HPO term collection only after parsing and validation of new terms completes
- Move score to own column on Cancer Somatic SNV variantS page
- Refactored a few complex case operations, breaking out sub functionalities

## [4.70]
### Added
- Download a list of Gene Variants (max 500) resulting from SNVs and Indels search
- Variant PubMed link to search for gene symbol and any aliases
### Changed
- Clearer gnomAD values in Variants page
### Fixed
- CaseS page uniform column widths
- Include ClinVar variants into a scrollable div element on Case page
- `canonical_transcript` variable not initialized in get_hgvs function (server.blueprints.institutes.controllers.py)
- Catch and display any error while importing Phenopacket info
- Modified Docker files to use python:3.8-slim-bullseye to prevent gunicorn workers booting error

## [4.69]
### Added
- ClinVar submission howto available also on Case page
- Somatic score and filtering for somatic SV callers, if available
- Show caller as a tooltip on variantS list
### Fixed
- Crash when attempting to export phenotype from a case that had never had phenotypes
- Aesthetic fix to Causative and Pinned Variants on Case page
- Structural inconsistency for ClinVar Blueprint templates
- Updated igv.js to 2.15.8 to fix track default color bug
- Fixed release versions for actions.
- Freeze tornado below 6.3.0 for compatibility with livereload 2.6.3
- Force update variants count on case re-upload
- IGV locus search not working - add genome reference id
- Pin links to MEI variants should end up on MEI not SV variant view
- Load also matching MEI variants on forced region load
- Allow excluding MEI from case variant deletion
- Fixed the name of the assigned user when the internal user ID is different from the user email address
- Gene variantS should display gene function, region and full hgvs
### Changed
- FontAwesome integrity check fail (updated resource)
- Removed ClinVar API validation buttons in favour of direct API submission
- Improved layout of Institute settings page
- ClinVar API key and allowed submitters are set in the Institute settings page


## [4.68]
### Added
- Rare Disease Mobile Element Insertion variants view
### Changed
- Updated igv.js to 2.15.6
### Fixed
- Docker stage build pycairo.
- Restore SNV and SV rank models versions on Causatives and Verified pages
- Saving `REVEL_RANKSCORE` value in a field named `revel` in variants database documents

## [4.67]
### Added
- Prepare to filter local SV frequency
### Changed
- Speed up instituteS page loading by refactoring cases/institutes query
- Clinical Filter for SVs includes `splice_polypyrimidine_tract_variant` as a severe consequence
- Clinical Filter for SVs includes local variant frequency freeze ("old") for filtering, starting at 30 counts
- Speed up caseS page loading by adding status to index and refactoring totals count
- HPO file parsing is updated to reflect that HPO have changed a few downloadable file formats with their 230405 release.
### Fixed
- Page crashing when a user tries to edit a comment that was removed
- Warning instead of crashed page when attempting to retrieve a non-existent Phenopacket
- Fixed StJude ProteinPaint gene link (URL change)
- Freeze of werkzeug library to version<2.3 to avoid problems resulting from the consequential upgrade of the Flask lib
- Huge list of genes in case report for megabases-long structural variants.
- Fix displaying institutes without associated cases on institutes page
- Fix default panel selection on SVs in cancer case report

## [4.66]
### Changed
- Moved Phenomodels code under a dedicated blueprint
- Updated the instructions to load custom case report under admin guide
- Keep variants filter window collapsed except when user expands it to filter
### Added
- A summary table of pinned variants on the cancer case general report
- New openable matching causatives and managed variants lists for default gene panels only for convenience
### Fixed
- Gens structural variant page link individual id typo

## [4.65.2]
### Fixed
- Generating general case report with str variants containing comments

## [4.65.1]
### Fixed
- Visibility of `Gene(s)` badges on SV VariantS page
- Hide dismiss bar on SV page not working well
- Delivery report PDF download
- Saving Pipeline version file when loading a case
- Backport compatible import of importlib metadata for old python versions (<3.8)

## [4.65]
### Added
- Option to mark a ClinVar submission as submitted
- Docs on how to create/update the PanelApp green genes as a system admin
- `individual_id`-parameter to both Gens links
- Download a gene panel in TXT format from gene panel page
- Panel gene comments on variant page: genes in panels can have comments that describe the gene in a panel context
### Changed
- Always show each case category on caseS page, even if 0 cases in total or after current query
- Improved sorting of ClinVar submissions
- Pre-populate SV type select in ClinVar submission form, when possible
- Show comment badges in related comments tables on general report
- Updated version of several GitHub actions
- Migrate from deprecated `pkg_resources` lib to `importlib_resources`
- Dismiss bar on variantS pages is thinner.
- Dismiss bar on variantS pages can be toggled open or closed for the duration of a login session.
### Fixed
- Fixed Sanger order / Cancel order modal close buttons
- Visibility of SV type in ClinVar submission form
- Fixed a couple of creations where now was called twice, so updated_at and created_at could differ
- Deprecated Ubuntu version 18.04 in one GitHub action
- Panels that have been removed (hidden) should not be visible in views where overlapping gene panels for genes are shown
- Gene panel test pointing to the right function

## [4.64]
### Added
- Create/Update a gene panel containing all PanelApp green genes (`scout update panelapp-green -i <cust_id>`)
- Links for ACMG pathogenicity impact modification on the ACMG classification page
### Changed
- Open local observation matching cases in new windows
### Fixed
- Matching manual ranked variants are now shown also on the somatic variant page
- VarSome links to hg19/GRCh37
- Managed variants filter settings lost when navigating to additional pages
- Collect the right variant category after submitting filter form from research variantS page
- Beacon links are templated and support variants in genome build 38

## [4.63]
### Added
- Display data sharing info for ClinVar, Matchmaker Exchange and Beacon in a dedicated column on Cases page
- Test for `commands.download.omim.print_omim`
- Display dismissed variants comments on general case report
- Modify ACMG pathogenicity impact (most commonly PVS1, PS3) based on strength of evidence with lab director's professional judgement
- REViewer button on STR variant page
- Alamut institution parameter in institute settings for Alamut Visual Plus software
- Added Manual Ranks Risk Factor, Likely Risk Factor and Uncertain Risk Factor
- Display matching manual ranks from previous cases the user has access to on VariantS and Variant pages
- Link to gnomAD gene SVs v2.1 for SV variants with gnomAD frequency
- Support for nf-core/rnafusion reports
### Changed
- Display chrY for sex unknown
- Deprecate legacy scout_load() method API call.
- Message shown when variant tag is updated for a variant
- When all ACMG classifications are deleted from a variant, the current variant classification status is also reset.
- Refactored the functions that collect causative variants
- Removed `scripts/generate_test_data.py`
### Fixed
- Default IGV tracks (genes, ClinVar, ClinVar CNVs) showing even if user unselects them all
- Freeze Flask-Babel below v3.0 due to issue with a locale decorator
- Thaw Flask-Babel and fix according to v3 standard. Thank you @TkTech!
- Show matching causatives on somatic structural variant page
- Visibility of gene names and functional annotations on Causatives/Verified pages
- Panel version can be manually set to floating point numbers, when modified
- Causatives page showing also non-causative variants matching causatives in other cases
- ClinVar form submission for variants with no selected transcript and HGVS
- Validating and submitting ClinVar objects not containing both Variant and Casedata info

## [4.62.1]
### Fixed
- Case page crashing when adding a case to a group without providing a valid case name

## [4.62]
### Added
- Validate ClinVar submission objects using the ClinVar API
- Wrote tests for case and variant API endpoints
- Create ClinVar submissions from Scout using the ClinVar API
- Export Phenopacket for affected individual
- Import Phenopacket from JSON file or Phenopacket API backend server
- Use the new case name option for GENS requests
- Pre-validate refseq:HGVS items using VariantValidator in ClinVar submission form
### Fixed
- Fallback for empty alignment index for REViewer service
- Source link out for MIP 11.1 reference STR annotation
- Avoid duplicate causatives and pinned variants
- ClinVar clinical significance displays only the ACMG terms when user selects ACMG 2015 as assertion criteria
- Spacing between icon and text on Beacon and MatchMaker links on case page sidebar
- Truncate IDs and HGVS representations in ClinVar pages if longer than 25 characters
- Update ClinVar submission ID form
- Handle connection timeout when sending requests requests to external web services
- Validate any ClinVar submission regardless of its status
- Empty Phenopackets import crashes
- Stop Spinner on Phenopacket JSON download
### Changed
- Updated ClinVar submission instructions

## [4.61.1]
### Fixed
- Added `UMLS` as an option of `Condition ID type` in ClinVar Variant downloaded files
- Missing value for `Condition ID type` in ClinVar Variant downloaded files
- Possibility to open, close or delete a ClinVar submission even if it doesn't have an associated name
- Save SV type, ref and alt n. copies to exported ClinVar files
- Inner and outer start and stop SV coordinates not exported in ClinVar files
- ClinVar submissions page crashing when SV files don't contain breakpoint exact coordinates
- Align OMIM diagnoses with delete diagnosis button on case page
- In ClinVar form, reset condition list and customize help when condition ID changes

## [4.61]
### Added
- Filter case list by cases with variants in ClinVar submission
- Filter case list by cases containing RNA-seq data - gene_fusion_reports and sample-level tracks (splice junctions and RNA coverage)
- Additional case category `Ignored`, to be used for cases that don't fall in the existing 'inactive', 'archived', 'solved', 'prioritized' categories
- Display number of cases shown / total number of cases available for each category on Cases page
- Moved buttons to modify case status from sidebar to main case page
- Link to Mutalyzer Normalizer tool on variant's transcripts overview to retrieve official HVGS descriptions
- Option to manually load RNA MULTIQC report using the command `scout load report -t multiqc_rna`
- Load RNA MULTIQC automatically for a case if config file contains the `multiqc_rna` key/value
- Instructions in admin-guide on how to load case reports via the command line
- Possibility to filter RD variants by a specific genotype call
- Distinct colors for different inheritance models on RD Variant page
- Gene panels PDF export with case variants hits by variant type
- A couple of additional README badges for GitHub stats
- Upload and display of pipeline reference info and executable version yaml files as custom reports
- Testing CLI on hasta in PR template
### Changed
- Instructions on how to call dibs on scout-stage server in pull request template
- Deprecated CLI commands `scout load <delivery_report, gene_fusion_report, coverage_qc_report, cnv_report>` to replace them with command `scout load report -t <report type>`
- Refactored code to display and download custom case reports
- Do not export `Assertion method` and `Assertion method citation` to ClinVar submission files according to changes to ClinVar's submission spreadsheet templates.
- Simplified code to create and download ClinVar CSV files
- Colorize inheritance models badges by category on VariantS page
- `Safe variants matching` badge more visible on case page
### Fixed
- Non-admin users saving institute settings would clear loqusdb instance selection
- Layout of variant position, cytoband and type in SV variant summary
- Broken `Build Status - GitHub badge` on GitHub README page
- Visibility of text on grey badges in gene panels PDF exports
- Labels for dashboard search controls
- Dark mode visibility for ClinVar submission
- Whitespaces on outdated panel in extent report

## [4.60]
### Added
- Mitochondrial deletion signatures (mitosign) can be uploaded and shown with mtDNA report
- A `Type of analysis` column on Causatives and Validated variants pages
- List of "safe" gene panels available for matching causatives and managed variants in institute settings, to avoid secondary findings
- `svdb_origin` as a synonym for `FOUND_IN` to complement `set` for variants found by all callers
### Changed
- Hide removed gene panels by default in panels page
- Removed option for filtering cancer SVs by Tumor and Normal alt AF
- Hide links to coverage report from case dynamic HPO panel if cancer analysis
- Remove rerun emails and redirect users to the analysis order portal instead
- Updated clinical SVs igv.js track (dbVar) and added example of external track from `https://trackhubregistry.org/`
- Rewrote the ClinVar export module to simplify and add one variant at the time
- ClinVar submissions with phenotype conditions from: [OMIM, MedGen, Orphanet, MeSH, HP, MONDO]
### Fixed
- If trying to load a badly formatted .tsv file an error message is displayed.
- Avoid showing case as rerun when first attempt at case upload failed
- Dynamic autocomplete search not working on phenomodels page
- Callers added to variant when loading case
- Now possible to update managed variant from file without deleting it first
- Missing preselected chromosome when editing a managed variant
- Preselected variant type and subtype when editing a managed variant
- Typo in dbVar ClinVar track, hg19


## [4.59]
### Added
- Button to go directly to HPO SV filter variantS page from case
- `Scout-REViewer-Service` integration - show `REViewer` picture if available
- Link to HPO panel coverage overview on Case page
- Specify a confidence threshold (green|amber|red) when loading PanelApp panels
- Functional annotations in variants lists exports (all variants)
- Cancer/Normal VAFs and COSMIC ids in in variants lists exports (cancer variants)
### Changed
- Better visualization of regional annotation for long lists of genes in large SVs in Variants tables
- Order of cells in variants tables
- More evident links to gene coverage from Variant page
- Gene panels sorted by display name in the entire Case page
- Round CADD and GnomAD values in variants export files
### Fixed
- HPO filter button on SV variantS page
- Spacing between region|function cells in SVs lists
- Labels on gene panel Chanjo report
- Fixed ambiguous duplicated response headers when requesting a BAM file from /static
- Visited color link on gene coverage button (Variant page)

## [4.58.1]
### Fixed
- Case search with search strings that contain characters that can be escaped

## [4.58]
### Added
- Documentation on how to create/update PanelApp panels
- Add filter by local observations (archive) to structural variants filters
- Add more splicing consequences to SO term definitions
- Search for a specific gene in all gene panels
- Institute settings option to force show all variants on VariantS page for all cases of an institute
- Filter cases by validation pending status
- Link to The Clinical Knowledgebase (CKB) (https://ckb.jax.org/) in cancer variant's page
### Fixed
- Added a not-authorized `auto-login` fixture according to changes in Flask-Login 0.6.2
- Renamed `cache_timeout` param name of flask.send_file function to `max_age` (Flask 2.2 compliant)
- Replaced deprecated `app.config["JSON_SORT_KEYS"]` with app.json.sort_keys in app settings
- Bug in gene variants page (All SNVs and INDELs) when variant gene doesn't have a hgnc id that is found in the database
- Broken export of causatives table
- Query for genes in build 38 on `Search SNVs and INDELs` page
- Prevent typing special characters `^<>?!=\/` in case search form
- Search matching causatives also among research variants in other cases
- Links to variants in Verified variants page
- Broken filter institute cases by pinned gene
- Better visualization of long lists of genes in large SVs on Causative and Verified Variants page
- Reintroduced missing button to export Causative variants
- Better linking and display of matching causatives and managed variants
- Reduced code complexity in `scout/parse/variant/variant.py`
- Reduced complexity of code in `scout/build/variant/variant.py`

### Changed
- State that loqusdb observation is in current case if observations count is one and no cases are shown
- Better pagination and number of variants returned by queries in `Search SNVs and INDELs` page
- Refactored and simplified code used for collecting gene variants for `Search SNVs and INDELs` page
- Fix sidebar panel icons in Case view
- Fix panel spacing in Case view
- Removed unused database `sanger_ordered` and `case_id,category,rank_score` indexes (variant collection)
- Verified variants displayed in a dedicated page reachable from institute sidebar
- Unified stats in dashboard page
- Improved gene info for large SVs and cancer SVs
- Remove the unused `variant.str_variant` endpoint from variant views
- Easier editing of HPO gene panel on case page
- Assign phenotype panel less cramped on Case page
- Causatives and Verified variants pages to use the same template macro
- Allow hyphens in panel names
- Reduce resolution of example images
- Remove some animations in web gui which where rendered slow


## [4.57.4]
### Fixed
- Parsing of variant.FORMAT "DR" key in parse variant file

## [4.57.3]
### Fixed
- Export of STR verified variants
- Do not download as verified variants first verified and then reset to not validated
- Avoid duplicated lines in downloaded verified variants reflecting changes in variant validation status

## [4.57.2]
### Fixed
- Export of verified variants when variant gene has no transcripts
- HTTP 500 when visiting a the details page for a cancer variant that had been ranked with genmod

## [4.57.1]
### Fixed
- Updating/replacing a gene panel from file with a corrupted or malformed file

## [4.57]
### Added
- Display last 50 or 500 events for a user in a timeline
- Show dismiss count from other cases on matching variantS
- Save Beacon-related events in events collection
- Institute settings allow saving multiple loqusdb instances for one institute
- Display stats from multiple instances of loqusdb on variant page
- Display date and frequency of obs derived from count of local archive observations from MIP11 (requires fix in MIP)
### Changed
- Prior ACMG classifications view is no longer limited by pathogenicity
### Fixed
- Visibility of Sanger ordered badge on case page, light mode
- Some of the DataTables tables (Phenotypes and Diagnoses pages) got a bit dark in dark mode
- Remove all redundancies when displaying timeline events (some events are saved both as case-related and variant-related)
- Missing link in saved MatchMaker-related events
- Genes with mixed case gene symbols missing in PanelApp panels
- Alignment of elements on the Beacon submission modal window
- Locus info links from STR variantS page open in new browser tabs

## [4.56]
### Added
- Test for PanelApp panels loading
- `panel-umi` tag option when loading cancer analyses
### Changed
- Black text to make comments more visible in dark mode
- Loading PanelApp panels replaces pre-existing panels with same version
- Removed sidebar from Causatives page - navigation is available on the top bar for now
- Create ClinVar submissions from pinned variants list in case page
- Select which pinned variants will be included in ClinVar submission documents
### Fixed
- Remove a:visited css style from all buttons
- Update of HPO terms via command line
- Background color of `MIXED` and `PANEL-UMI` sequencing types on cases page
- Fixed regex error when searching for cases with query ending with `\ `
- Gene symbols on Causatives page lighter in dark mode
- SpliceAI tooltip of multigene variants

## [4.55]
### Changed
- Represent different tumor samples as vials in cases page
- Option to force-update the OMIM panel
### Fixed
- Low tumor purity badge alignment in cancer samples table on cancer case view
- VariantS comment popovers reactivate on hover
- Updating database genes in build 37
- ACMG classification summary hidden by sticky navbar
- Logo backgrounds fixed to white on welcome page
- Visited links turn purple again
- Style of link buttons and dropdown menus
- Update KUH and GMS logos
- Link color for Managed variants

## [4.54]
### Added
- Dark mode, using browser/OS media preference
- Allow marking case as solved without defining causative variants
- Admin users can create missing beacon datasets from the institute's settings page
- GenCC links on gene and variant pages
- Deprecation warnings when launching the app using a .yaml config file or loading cases using .ped files
### Changed
- Improved HTML syntax in case report template
- Modified message displayed when variant rank stats could not be calculated
- Expanded instructions on how to test on CG development server (cg-vm1)
- Added more somatic variant callers (Balsamic v9 SNV, develop SV)
### Fixed
- Remove load demo case command from docker-compose.yml
- Text elements being split across pages in PDF reports
- Made login password field of type `password` in LDAP login form
- Gene panels HTML select in institute's settings page
- Bootstrap upgraded to version 5
- Fix some Sourcery and SonarCloud suggestions
- Escape special characters in case search on institute and dashboard pages
- Broken case PDF reports when no Madeline pedigree image can be created
- Removed text-white links style that were invisible in new pages style
- Variants pagination after pressing "Filter variants" or "Clinical filter"
- Layout of buttons Matchmaker submission panel (case page)
- Removing cases from Matchmaker (simplified code and fixed functionality)
- Reintroduce check for missing alignment files purged from server

## [4.53]
### Added
### Changed
- Point Alamut API key docs link to new API version
- Parse dbSNP id from ID only if it says "rs", else use VEP CSQ fields
- Removed MarkupSafe from the dependencies
### Fixed
- Reintroduced loading of SVs for demo case 643595
- Successful parse of FOUND_IN should avoid GATK caller default
- All vulnerabilities flagged by SonarCloud

## [4.52]
### Added
- Demo cancer case gets loaded together with demo RD case in demo instance
- Parse REVEL_score alongside REVEL_rankscore from csq field and display it on SNV variant page
- Rank score results now show the ranking range
- cDNA and protein changes displayed on institute causatives pages
- Optional SESSION_TIMEOUT_MINUTES configuration in app config files
- Script to convert old OMIM case format (list of integers) to new format (list of dictionaries)
- Additional check for user logged in status before serving alignment files
- Download .cgh files from cancer samples table on cancer case page
- Number of documents and date of last update on genes page
### Changed
- Verify user before redirecting to IGV alignments and sashimi plots
- Build case IGV tracks starting from case and variant objects instead of passing all params in a form
- Unfreeze Werkzeug lib since Flask_login v.0.6 with bugfix has been released
- Sort gene panels by name (panelS and variant page)
- Removed unused `server.blueprints.alignviewers.unindexed_remote_static` endpoint
- User sessions to check files served by `server.blueprints.alignviewers.remote_static` endpoint
- Moved Beacon-related functions to a dedicated app extension
- Audit Filter now also loads filter displaying the variants for it
### Fixed
- Handle `attachment_filename` parameter renamed to `download_name` when Flask 2.2 will be released
- Removed cursor timeout param in cases find adapter function to avoid many code warnings
- Removed stream argument deprecation warning in tests
- Handle `no intervals found` warning in load_region test
- Beacon remove variants
- Protect remote_cors function in alignviewers view from Server-Side Request Forgery (SSRF)
- Check creation date of last document in gene collection to display when genes collection was updated last

## [4.51]
### Added
- Config file containing codecov settings for pull requests
- Add an IGV.js direct link button from case page
- Security policy file
- Hide/shade compound variants based on rank score on variantS from filter
- Chromograph legend documentation direct link
### Changed
- Updated deprecated Codecov GitHub action to v.2
- Simplified code of scout/adapter/mongo/variant
- Update IGV.js to v2.11.2
- Show summary number of variant gene panels on general report if more than 3
### Fixed
- Marrvel link for variants in genome build 38 (using liftover to build 37)
- Remove flags from codecov config file
- Fixed filter bug with high negative SPIDEX scores
- Renamed IARC TP53 button to to `TP53 Database`, modified also link since IARC has been moved to the US NCI: `https://tp53.isb-cgc.org/`
- Parsing new format of OMIM case info when exporting patients to Matchmaker
- Remove flask-debugtoolbar lib dependency that is using deprecated code and causes app to crash after new release of Jinja2 (3.1)
- Variant page crashing for cases with old OMIM terms structure (a list of integers instead of dictionary)
- Variant page crashing when creating MARRVEL link for cases with no genome build
- SpliceAI documentation link
- Fix deprecated `safe_str_cmp` import from `werkzeug.security` by freezing Werkzeug lib to v2.0 until Flask_login v.0.6 with bugfix is released
- List gene names densely in general report for SVs that contain more than 3 genes
- Show transcript ids on refseq genes on hg19 in IGV.js, using refgene source
- Display correct number of genes in general report for SVs that contain more than 32 genes
- Broken Google login after new major release of `lepture/authlib`
- Fix frequency and callers display on case general report

## [4.50.1]
### Fixed
- Show matching causative STR_repid for legacy str variants (pre Stranger hgnc_id)

## [4.50]
### Added
- Individual-specific OMIM terms
- OMIM disease descriptions in ClinVar submission form
- Add a toggle for melter rerun monitoring of cases
- Add a config option to show the rerun monitoring toggle
- Add a cli option to export cases with rerun monitoring enabled
- Add a link to STRipy for STR variants; shallow for ARX and HOXA13
- Hide by default variants only present in unaffected individuals in variants filters
- OMIM terms in general case report
- Individual-level info on OMIM and HPO terms in general case report
- PanelApp gene link among the external links on variant page
- Dashboard case filters fields help
- Filter cases by OMIM terms in cases and dashboard pages
### Fixed
- A malformed panel id request would crash with exception: now gives user warning flash with redirect
- Link to HPO resource file hosted on `http://purl.obolibrary.org`
- Gene search form when gene exists only in build 38
- Fixed odd redirect error and poor error message on missing column for gene panel csv upload
- Typo in parse variant transcripts function
- Modified keys name used to parse local observations (archived) frequencies to reflect change in MIP keys naming
- Better error handling for partly broken/timed out chanjo reports
- Broken javascript code when case Chromograph data is malformed
- Broader space for case synopsis in general report
- Show partial causatives on causatives and matching causatives panels
- Partial causative assignment in cases with no OMIM or HPO terms
- Partial causative OMIM select options in variant page
### Changed
- Slightly smaller and improved layout of content in case PDF report
- Relabel more cancer variant pages somatic for navigation
- Unify caseS nav links
- Removed unused `add_compounds` param from variant controllers function
- Changed default hg19 genome for IGV.js to legacy hg19_1kg_decoy to fix a few problematic loci
- Reduce code complexity (parse/ensembl.py)
- Silence certain fields in ClinVar export if prioritised ones exist (chrom-start-end if hgvs exist)
- Made phenotype non-mandatory when marking a variant as partial causative
- Only one phenotype condition type (OMIM or HPO) per variant is used in ClinVar submissions
- ClinVar submission variant condition prefers OMIM over HPO if available
- Use lighter version of gene objects in Omim MongoDB adapter, panels controllers, panels views and institute controllers
- Gene-variants table size is now adaptive
- Remove unused file upload on gene-variants page

## [4.49]
### Fixed
- Pydantic model types for genome_build, madeline_info, peddy_ped_check and peddy_sex_check, rank_model_version and sv_rank_model_version
- Replace `MatchMaker` with `Matchmaker` in all places visible by a user
- Save diagnosis labels along with OMIM terms in Matchmaker Exchange submission objects
- `libegl-mesa0_21.0.3-0ubuntu0.3~20.04.5_amd64.deb` lib not found by GitHub actions Docker build
- Remove unused `chromograph_image_files` and `chromograph_prefixes` keys saved when creating or updating an RD case
- Search managed variants by description and with ignore case
### Changed
- Introduced page margins on exported PDF reports
- Smaller gene fonts in downloaded HPO genes PDF reports
- Reintroduced gene coverage data in the PDF-exported general report of rare-disease cases
- Check for existence of case report files before creating sidebar links
- Better description of HPO and OMIM terms for patients submitted to Matchmaker Exchange
- Remove null non-mandatory key/values when updating a case
- Freeze WTForms<3 due to several form input rendering changes

## [4.48.1]
### Fixed
- General case PDF report for recent cases with no pedigree

## [4.48]
### Added
- Option to cancel a request for research variants in case page
### Changed
- Update igv.js to v2.10.5
- Updated example of a case delivery report
- Unfreeze cyvcf2
- Builder images used in Scout Dockerfiles
- Crash report email subject gives host name
- Export general case report to PDF using PDFKit instead of WeasyPrint
- Do not include coverage report in PDF case report since they might have different orientation
- Export cancer cases's "Coverage and QC report" to PDF using PDFKit instead of Weasyprint
- Updated cancer "Coverage and QC report" example
- Keep portrait orientation in PDF delivery report
- Export delivery report to PDF using PDFKit instead of Weasyprint
- PDF export of clinical and research HPO panels using PDFKit instead of Weasyprint
- Export gene panel report to PDF using PDFKit
- Removed WeasyPrint lib dependency

### Fixed
- Reintroduced missing links to Swegen and Beacon and dbSNP in RD variant page, summary section
- Demo delivery report orientation to fit new columns
- Missing delivery report in demo case
- Cast MNVs to SNV for test
- Export verified variants from all institutes when user is admin
- Cancer coverage and QC report not found for demo cancer case
- Pull request template instructions on how to deploy to test server
- PDF Delivery report not showing Swedac logo
- Fix code typos
- Disable codefactor raised by ESLint for javascript functions located on another file
- Loading spinner stuck after downloading a PDF gene panel report
- IGV browser crashing when file system with alignment files is not mounted

## [4.47]
### Added
- Added CADD, GnomAD and genotype calls to variantS export
### Changed
- Pull request template, to illustrate how to deploy pull request branches on cg-vm1 stage server
### Fixed
- Compiled Docker image contains a patched version (v4.9) of chanjo-report

## [4.46.1]
### Fixed
- Downloading of files generated within the app container (MT-report, verified variants, pedigrees, ..)

## [4.46]
### Added
- Created a Dockefile to be used to serve the dockerized app in production
- Modified the code to collect database params specified as env vars
- Created a GitHub action that pushes the Dockerfile-server image to Docker Hub (scout-server-stage) every time a PR is opened
- Created a GitHub action that pushes the Dockerfile-server image to Docker Hub (scout-server) every time a new release is created
- Reassign MatchMaker Exchange submission to another user when a Scout user is deleted
- Expose public API JSON gene panels endpoint, primarily to enable automated rerun checking for updates
- Add utils for dictionary type
- Filter institute cases using multiple HPO terms
- Vulture GitHub action to identify and remove unused variables and imports
### Changed
- Updated the python config file documentation in admin guide
- Case configuration parsing now uses Pydantic for improved typechecking and config handling
- Removed test matrices to speed up automatic testing of PRs
- Switch from Coveralls to Codecov to handle CI test coverage
- Speed-up CI tests by caching installation of libs and splitting tests into randomized groups using pytest-test-groups
- Improved LDAP login documentation
- Use lib flask-ldapconn instead of flask_ldap3_login> to handle ldap authentication
- Updated Managed variant documentation in user guide
- Fix and simplify creating and editing of gene panels
- Simplified gene variants search code
- Increased the height of the genes track in the IGV viewer
### Fixed
- Validate uploaded managed variant file lines, warning the user.
- Exporting validated variants with missing "genes" database key
- No results returned when searching for gene variants using a phenotype term
- Variants filtering by gene symbols file
- Make gene HGNC symbols field mandatory in gene variants page and run search only on form submit
- Make sure collaborator gene variants are still visible, even if HPO filter is used

## [4.45]
### Added
### Changed
- Start Scout also when loqusdbapi is not reachable
- Clearer definition of manual standard and custom inheritance models in gene panels
- Allow searching multiple chromosomes in filters
### Fixed
- Gene panel crashing on edit action

## [4.44]
### Added
### Changed
- Display Gene track beneath each sample track when displaying splice junctions in igv browser
- Check outdated gene symbols and update with aliases for both RD and cancer variantS
### Fixed
- Added query input check and fixed the Genes API endpoint to return a json formatted error when request is malformed
- Typo in ACMG BP6 tooltip

## [4.43.1]
### Added
- Added database index for OMIM disease term genes
### Changed
### Fixed
- Do not drop HPO terms collection when updating HPO terms via the command line
- Do not drop disease (OMIM) terms collection when updating diseases via the command line

## [4.43]
### Added
- Specify which collection(s) update/build indexes for
### Fixed
- Do not drop genes and transcripts collections when updating genes via the command line

## [4.42.1]
### Added
### Changed
### Fixed
- Freeze PyMongo lib to version<4.0 to keep supporting previous MongoDB versions
- Speed up gene panels creation and update by collecting only light gene info from database
- Avoid case page crash on Phenomizer queries timeout

## [4.42]
### Added
- Choose custom pinned variants to submit to MatchMaker Exchange
- Submit structural variant as genes to the MatchMaker Exchange
- Added function for maintainers and admins to remove gene panels
- Admins can restore deleted gene panels
- A development docker-compose file illustrating the scout/chanjo-report integration
- Show AD on variants view for cancer SV (tumor and normal)
- Cancer SV variants filter AD, AF (tumor and normal)
- Hiding the variants score column also from cancer SVs, as for the SNVs
### Changed
- Enforce same case _id and display_name when updating a case
- Enforce same individual ids, display names and affected status when updating a case
- Improved documentation for connecting to loqusdb instances (including loqusdbapi)
- Display and download HPO gene panels' gene symbols in italics
- A faster-built and lighter Docker image
- Reduce complexity of `panels` endpoint moving some code to the panels controllers
- Update requirements to use flask-ldap3-login>=0.9.17 instead of freezing WTForm
### Fixed
- Use of deprecated TextField after the upgrade of WTF to v3.0
- Freeze to WTForms to version < 3
- Remove the extra files (bed files and madeline.svg) introduced by mistake
- Cli command loading demo data in docker-compose when case custom images exist and is None
- Increased MongoDB connection serverSelectionTimeoutMS parameter to 30K (default value according to MongoDB documentation)
- Better differentiate old obs counts 0 vs N/A
- Broken cancer variants page when default gene panel was deleted
- Typo in tx_overview function in variant controllers file
- Fixed loqusdbapi SV search URL
- SV variants filtering using Decipher criterion
- Removing old gene panels that don't contain the `maintainer` key.

## [4.41.1]
### Fixed
- General reports crash for variant annotations with same variant on other cases

## [4.41]
### Added
- Extended the instructions for running the Scout Docker image (web app and cli).
- Enabled inclusion of custom images to STR variant view
### Fixed
- General case report sorting comments for variants with None genetic models
- Do not crash but redirect to variants page with error when a variant is not found for a case
- UCSC links coordinates for SV variants with start chromosome different than end chromosome
- Human readable variants name in case page for variants having start chromosome different from end chromosome
- Avoid always loading all transcripts when checking gene symbol: introduce gene captions
- Slow queries for evaluated variants on e.g. case page - use events instead
### Changed
- Rearrange variant page again, moving severity predictions down.
- More reactive layout width steps on variant page

## [4.40.1]
### Added
### Fixed
- Variants dismissed with inconsistent inheritance pattern can again be shown in general case report
- General report page for variants with genes=None
- General report crashing when variants have no panels
- Added other missing keys to case and variant dictionaries passed to general report
### Changed

## [4.40]
### Added
- A .cff citation file
- Phenotype search API endpoint
- Added pagination to phenotype API
- Extend case search to include internal MongoDB id
- Support for connecting to a MongoDB replica set (.py config files)
- Support for connecting to a MongoDB replica set (.yaml config files)
### Fixed
- Command to load the OMIM gene panel (`scout load panel --omim`)
- Unify style of pinned and causative variants' badges on case page
- Removed automatic spaces after punctuation in comments
- Remove the hardcoded number of total individuals from the variant's old observations panel
- Send delete requests to a connected Beacon using the DELETE method
- Layout of the SNV and SV variant page - move frequency up
### Changed
- Stop updating database indexes after loading exons via command line
- Display validation status badge also for not Sanger-sequenced variants
- Moved Frequencies, Severity and Local observations panels up in RD variants page
- Enabled Flask CORS to communicate CORS status to js apps
- Moved the code preparing the transcripts overview to the backend
- Refactored and filtered json data used in general case report
- Changed the database used in docker-compose file to use the official MongoDB v4.4 image
- Modified the Python (3.6, 3.8) and MongoDB (3.2, 4.4, 5.0) versions used in testing matrices (GitHub actions)
- Capitalize case search terms on institute and dashboard pages


## [4.39]
### Added
- COSMIC IDs collected from CSQ field named `COSMIC`
### Fixed
- Link to other causative variants on variant page
- Allow multiple COSMIC links for a cancer variant
- Fix floating text in severity box #2808
- Fixed MitoMap and HmtVar links for hg38 cases
- Do not open new browser tabs when downloading files
- Selectable IGV tracks on variant page
- Missing splice junctions button on variant page
- Refactor variantS representative gene selection, and use it also for cancer variant summary
### Changed
- Improve Javascript performance for displaying Chromograph images
- Make ClinVar classification more evident in cancer variant page

## [4.38]
### Added
- Option to hide Alamut button in the app config file
### Fixed
- Library deprecation warning fixed (insert is deprecated. Use insert_one or insert_many instead)
- Update genes command will not trigger an update of database indices any more
- Missing resources in temporary downloading directory when updating genes using the command line
- Restore previous variant ACMG classification in a scrollable div
- Loading spinner not stopping after downloading PDF case reports and variant list export
- Add extra Alamut links higher up on variant pages
- Improve UX for phenotypes in case page
- Filter and export of STR variants
- Update look of variants page navigation buttons
### Changed

## [4.37]
### Added
- Highlight and show version number for RefSeq MANE transcripts.
- Added integration to a rerunner service for toggling reanalysis with updated pedigree information
- SpliceAI display and parsing from VEP CSQ
- Display matching tiered variants for cancer variants
- Display a loading icon (spinner) until the page loads completely
- Display filter badges in cancer variants list
- Update genes from pre-downloaded file resources
- On login, OS, browser version and screen size are saved anonymously to understand how users are using Scout
- API returning institutes data for a given user: `/api/v1/institutes`
- API returning case data for a given institute: `/api/v1/institutes/<institute_id>/cases`
- Added GMS and Lund university hospital logos to login page
- Made display of Swedac logo configurable
- Support for displaying custom images in case view
- Individual-specific HPO terms
- Optional alamut_key in institute settings for Alamut Plus software
- Case report API endpoint
- Tooltip in case explaining that genes with genome build different than case genome build will not be added to dynamic HPO panel.
- Add DeepVariant as a caller
### Fixed
- Updated IGV to v2.8.5 to solve missing gene labels on some zoom levels
- Demo cancer case config file to load somatic SNVs and SVs only.
- Expand list of refseq trancripts in ClinVar submission form
- Renamed `All SNVs and INDELs` institute sidebar element to `Search SNVs and INDELs` and fixed its style.
- Add missing parameters to case load-config documentation
- Allow creating/editing gene panels and dynamic gene panels with genes present in genome build 38
- Bugfix broken Pytests
- Bulk dismissing variants error due to key conversion from string to integer
- Fix typo in index documentation
- Fixed crash in institute settings page if "collaborators" key is not set in database
- Don't stop Scout execution if LoqusDB call fails and print stacktrace to log
- Bug when case contains custom images with value `None`
- Bug introduced when fixing another bug in Scout-LoqusDB interaction
- Loading of OMIM diagnoses in Scout demo instance
- Remove the docker-compose with chanjo integration because it doesn't work yet.
- Fixed standard docker-compose with scout demo data and database
- Clinical variant assessments not present for pinned and causative variants on case page.
- MatchMaker matching one node at the time only
- Remove link from previously tiered variants badge in cancer variants page
- Typo in gene cell on cancer variants page
- Managed variants filter form
### Changed
- Better naming for variants buttons on cancer track (somatic, germline). Also show cancer research button if available.
- Load case with missing panels in config files, but show warning.
- Changing the (Female, Male) symbols to (F/M) letters in individuals_table and case-sma.
- Print stacktrace if case load command fails
- Added sort icon and a pointer to the cursor to all tables with sortable fields
- Moved variant, gene and panel info from the basic pane to summary panel for all variants.
- Renamed `Basics` panel to `Classify` on variant page.
- Revamped `Basics` panel to a panel dedicated to classify variants
- Revamped the summary panel to be more compact.
- Added dedicated template for cancer variants
- Removed Gene models, Gene annotations and Conservation panels for cancer variants
- Reorganized the orders of panels for variant and cancer variant views
- Added dedicated variant quality panel and removed relevant panes
- A more compact case page
- Removed OMIM genes panel
- Make genes panel, pinned variants panel, causative variants panel and ClinVar panel scrollable on case page
- Update to Scilifelab's 2020 logo
- Update Gens URL to support Gens v2.0 format
- Refactor tests for parsing case configurations
- Updated links to HPO downloadable resources
- Managed variants filtering defaults to all variant categories
- Changing the (Kind) drop-down according to (Category) drop-down in Managed variant add variant
- Moved Gens button to individuals table
- Check resource files availability before starting updating OMIM diagnoses
- Fix typo in `SHOW_OBSERVED_VARIANT_ARCHIVE` config param

## [4.36]
### Added
- Parse and save splice junction tracks from case config file
- Tooltip in observations panel, explaining that case variants with no link might be old variants, not uploaded after a case rerun
### Fixed
- Warning on overwriting variants with same position was no longer shown
- Increase the height of the dropdowns to 425px
- More indices for the case table as it grows, specifically for causatives queries
- Splice junction tracks not centered over variant genes
- Total number of research variants count
- Update variants stats in case documents every time new variants are loaded
- Bug in flashing warning messages when filtering variants
### Changed
- Clearer warning messages for genes and gene/gene-panels searches in variants filters

## [4.35]
### Added
- A new index for hgnc_symbol in the hgnc_gene collection
- A Pedigree panel in STR page
- Display Tier I and II variants in case view causatives card for cancer cases
### Fixed
- Send partial file data to igv.js when visualizing sashimi plots with splice junction tracks
- Research variants filtering by gene
- Do not attempt to populate annotations for not loaded pinned/causatives
- Add max-height to all dropdowns in filters
### Changed
- Switch off non-clinical gene warnings when filtering research variants
- Don't display OMIM disease card in case view for cancer cases
- Refactored Individuals and Causative card in case view for cancer cases
- Update and style STR case report

## [4.34]
### Added
- Saved filter lock and unlock
- Filters can optionally be marked audited, logging the filter name, user and date on the case events and general report.
- Added `ClinVar hits` and `Cosmic hits` in cancer SNVs filters
- Added `ClinVar hits` to variants filter (rare disease track)
- Load cancer demo case in docker-compose files (default and demo file)
- Inclusive-language check using [woke](https://github.com/get-woke/woke) github action
- Add link to HmtVar for mitochondrial variants (if VCF is annotated with HmtNote)
- Grey background for dismissed compounds in variants list and variant page
- Pin badge for pinned compounds in variants list and variant page
- Support LoqusDB REST API queries
- Add a docker-compose-matchmaker under scout/containers/development to test matchmaker locally
- Script to investigate consequences of symbol search bug
- Added GATK to list of SV and cancer SV callers
### Fixed
- Make MitoMap link work for hg38 again
- Export Variants feature crashing when one of the variants has no primary transcripts
- Redirect to last visited variantS page when dismissing variants from variants list
- Improved matching of SVs Loqus occurrences in other cases
- Remove padding from the list inside (Matching causatives from other cases) panel
- Pass None to get_app function in CLI base since passing script_info to app factory functions was deprecated in Flask 2.0
- Fixed failing tests due to Flask update to version 2.0
- Speed up user events view
- Causative view sort out of memory error
- Use hgnc_id for gene filter query
- Typo in case controllers displaying an error every time a patient is matched against external MatchMaker nodes
- Do not crash while attempting an update for variant documents that are too big (> 16 MB)
- Old STR causatives (and other variants) may not have HGNC symbols - fix sort lambda
- Check if gene_obj has primary_transcript before trying to access it
- Warn if a gene manually searched is in a clinical panel with an outdated name when filtering variants
- ChrPos split js not needed on STR page yet
### Changed
- Remove parsing of case `genome_version`, since it's not used anywhere downstream
- Introduce deprecation warning for Loqus configs that are not dictionaries
- SV clinical filter no longer filters out sub 100 nt variants
- Count cases in LoqusDB by variant type
- Commit pulse repo badge temporarily set to weekly
- Sort ClinVar submissions objects by ascending "Last evaluated" date
- Refactored the MatchMaker integration as an extension
- Replaced some sensitive words as suggested by woke linter
- Documentation for load-configuration rewritten.
- Add styles to MatchMaker matches table
- More detailed info on the data shared in MatchMaker submission form

## [4.33.1]
### Fixed
- Include markdown for release autodeploy docs
- Use standard inheritance model in ClinVar (https://ftp.ncbi.nlm.nih.gov/pub/GTR/standard_terms/Mode_of_inheritance.txt)
- Fix issue crash with variants that have been unflagged causative not being available in other causatives
### Added
### Changed

## [4.33]
### Fixed
- Command line crashing when updating an individual not found in database
- Dashboard page crashing when filters return no data
- Cancer variants filter by chromosome
- /api/v1/genes now searches for genes in all genome builds by default
- Upgraded igv.js to version 2.8.1 (Fixed Unparsable bed record error)
### Added
- Autodeploy docs on release
- Documentation for updating case individuals tracks
- Filter cases and dashboard stats by analysis track
### Changed
- Changed from deprecated db update method
- Pre-selected fields to run queries with in dashboard page
- Do not filter by any institute when first accessing the dashboard
- Removed OMIM panel in case view for cancer cases
- Display Tier I and II variants in case view causatives panel for cancer cases
- Refactored Individuals and Causative panels in case view for cancer cases

## [4.32.1]
### Fixed
- iSort lint check only
### Changed
- Institute cases page crashing when a case has track:Null
### Added

## [4.32]
### Added
- Load and show MITOMAP associated diseases from VCF (INFO field: MitomapAssociatedDiseases, via HmtNote)
- Show variant allele frequencies for mitochondrial variants (GRCh38 cases)
- Extend "public" json API with diseases (OMIM) and phenotypes (HPO)
- HPO gene list download now has option for clinical and non-clinical genes
- Display gene splice junctions data in sashimi plots
- Update case individuals with splice junctions tracks
- Simple Docker compose for development with local build
- Make Phenomodels subpanels collapsible
- User side documentation of cytogenomics features (Gens, Chromograph, vcf2cytosure, rhocall)
- iSort GitHub Action
- Support LoqusDB REST API queries
### Fixed
- Show other causative once, even if several events point to it
- Filtering variants by mitochondrial chromosome for cases with genome build=38
- HPO gene search button triggers any warnings for clinical / non-existing genes also on first search
- Fixed a bug in variants pages caused by MT variants without alt_frequency
- Tests for CADD score parsing function
- Fixed the look of IGV settings on SNV variant page
- Cases analyzed once shown as `rerun`
- Missing case track on case re-upload
- Fixed severity rank for SO term "regulatory region ablation"
### Changed
- Refactor according to CodeFactor - mostly reuse of duplicated code
- Phenomodels language adjustment
- Open variants in a new window (from variants page)
- Open overlapping and compound variants in a new window (from variant page)
- gnomAD link points to gnomAD v.3 (build GRCh38) for mitochondrial variants.
- Display only number of affected genes for dismissed SVs in general report
- Chromosome build check when populating the variants filter chromosome selection
- Display mitochondrial and rare diseases coverage report in cases with missing 'rare' track

## [4.31.1]
### Added
### Changed
- Remove mitochondrial and coverage report from cancer cases sidebar
### Fixed
- ClinVar page when dbSNP id is None

## [4.31]
### Added
- gnomAD annotation field in admin guide
- Export also dynamic panel genes not associated to an HPO term when downloading the HPO panel
- Primary HGNC transcript info in variant export files
- Show variant quality (QUAL field from vcf) in the variant summary
- Load/update PDF gene fusion reports (clinical and research) generated with Arriba
- Support new MANE annotations from VEP (both MANE Select and MANE Plus Clinical)
- Display on case activity the event of a user resetting all dismissed variants
- Support gnomAD population frequencies for mitochondrial variants
- Anchor links in Casedata ClinVar panels to redirect after renaming individuals
### Fixed
- Replace old docs link www.clinicalgenomics.se/scout with new https://clinical-genomics.github.io/scout
- Page formatting issues whenever case and variant comments contain extremely long strings with no spaces
- Chromograph images can be one column and have scrollbar. Removed legacy code.
- Column labels for ClinVar case submission
- Page crashing looking for LoqusDB observation when variant doesn't exist
- Missing inheritance models and custom inheritance models on newly created gene panels
- Accept only numbers in managed variants filter as position and end coordinates
- SNP id format and links in Variant page, ClinVar submission form and general report
- Case groups tooltip triggered only when mouse is on the panel header
- Loadable filters displayed in alphabetical order on variants page
### Changed
- A more compact case groups panel
- Added landscape orientation CSS style to cancer coverage and QC demo report
- Improve user documentation to create and save new gene panels
- Removed option to use space as separator when uploading gene panels
- Separating the columns of standard and custom inheritance models in gene panels
- Improved ClinVar instructions for users using non-English Excel

## [4.30.2]
### Added
### Fixed
- Use VEP RefSeq ID if RefSeq list is empty in RefSeq transcripts overview
- Bug creating variant links for variants with no end_chrom
### Changed

## [4.30.1]
### Added
### Fixed
- Cryptography dependency fixed to use version < 3.4
### Changed

## [4.30]
### Added
- Introduced a `reset dismiss variant` verb
- Button to reset all dismissed variants for a case
- Add black border to Chromograph ideograms
- Show ClinVar annotations on variantS page
- Added integration with GENS, copy number visualization tool
- Added a VUS label to the manual classification variant tags
- Add additional information to SNV verification emails
- Tooltips documenting manual annotations from default panels
- Case groups now show bam files from all cases on align view
### Fixed
- Center initial igv view on variant start with SNV/indels
- Don't set initial igv view to negative coordinates
- Display of GQ for SV and STR
- Parsing of AD and related info for STRs
- LoqusDB field in institute settings accepts only existing Loqus instances
- Fix DECIPHER link to work after DECIPHER migrated to GRCh38
- Removed visibility window param from igv.js genes track
- Updated HPO download URL
- Patch HPO download test correctly
- Reference size on STR hover not needed (also wrong)
- Introduced genome build check (allowed values: 37, 38, "37", "38") on case load
- Improve case searching by assignee full name
- Populating the LoqusDB select in institute settings
### Changed
- Cancer variants table header (pop freq etc)
- Only admin users can modify LoqusDB instance in Institute settings
- Style of case synopsis, variants and case comments
- Switched to igv.js 2.7.5
- Do not choke if case is missing research variants when research requested
- Count cases in LoqusDB by variant type
- Introduce deprecation warning for Loqus configs that are not dictionaries
- Improve create new gene panel form validation
- Make XM- transcripts less visible if they don't overlap with transcript refseq_id in variant page
- Color of gene panels and comments panels on cases and variant pages
- Do not choke if case is missing research variants when reserch requested

## [4.29.1]
### Added
### Fixed
- Always load STR variants regardless of RankScore threshold (hotfix)
### Changed

## [4.29]
### Added
- Added a page about migrating potentially breaking changes to the documentation
- markdown_include in development requirements file
- STR variants filter
- Display source, Z-score, inheritance pattern for STR annotations from Stranger (>0.6.1) if available
- Coverage and quality report to cancer view
### Fixed
- ACMG classification page crashing when trying to visualize a classification that was removed
- Pretty print HGVS on gene variants (URL-decode VEP)
- Broken or missing link in the documentation
- Multiple gene names in ClinVar submission form
- Inheritance model select field in ClinVar submission
- IGV.js >2.7.0 has an issue with the gene track zoom levels - temp freeze at 2.7.0
- Revert CORS-anywhere and introduce a local http proxy for cloud tracks
### Changed

## [4.28]
### Added
- Chromograph integration for displaying PNGs in case-page
- Add VAF to cancer case general report, and remove some of its unused fields
- Variants filter compatible with genome browser location strings
- Support for custom public igv tracks stored on the cloud
- Add tests to increase testing coverage
- Update case variants count after deleting variants
- Update IGV.js to latest (v2.7.4)
- Bypass igv.js CORS check using `https://github.com/Rob--W/cors-anywhere`
- Documentation on default and custom IGV.js tracks (admin docs)
- Lock phenomodels so they're editable by admins only
- Small case group assessment sharing
- Tutorial and files for deploying app on containers (Kubernetes pods)
- Canonical transcript and protein change of canonical transcript in exported variants excel sheet
- Support for Font Awesome version 6
- Submit to Beacon from case page sidebar
- Hide dismissed variants in variants pages and variants export function
- Systemd service files and instruction to deploy Scout using podman
### Fixed
- Bugfix: unused `chromgraph_prefix |tojson` removed
- Freeze coloredlogs temporarily
- Marrvel link
- Don't show TP53 link for silent or synonymous changes
- OMIM gene field accepts any custom number as OMIM gene
- Fix Pytest single quote vs double quote string
- Bug in gene variants search by similar cases and no similar case is found
- Delete unused file `userpanel.py`
- Primary transcripts in variant overview and general report
- Google OAuth2 login setup in README file
- Redirect to 'missing file'-icon if configured Chromograph file is missing
- Javascript error in case page
- Fix compound matching during variant loading for hg38
- Cancer variants view containing variants dismissed with cancer-specific reasons
- Zoom to SV variant length was missing IGV contig select
- Tooltips on case page when case has no default gene panels
### Changed
- Save case variants count in case document and not in sessions
- Style of gene panels multiselect on case page
- Collapse/expand main HPO checkboxes in phenomodel preview
- Replaced GQ (Genotype quality) with VAF (Variant allele frequency) in cancer variants GT table
- Allow loading of cancer cases with no tumor_purity field
- Truncate cDNA and protein changes in case report if longer than 20 characters


## [4.27]
### Added
- Exclude one or more variant categories when running variants delete command
### Fixed
### Changed

## [4.26.1]
### Added
### Fixed
- Links with 1-letter aa codes crash on frameshift etc
### Changed

## [4.26]
### Added
- Extend the delete variants command to print analysis date, track, institute, status and research status
- Delete variants by type of analysis (wgs|wes|panel)
- Links to cBioPortal, MutanTP53, IARC TP53, OncoKB, MyCancerGenome, CIViC
### Fixed
- Deleted variants count
### Changed
- Print output of variants delete command as a tab separated table

## [4.25]
### Added
- Command line function to remove variants from one or all cases
### Fixed
- Parse SMN None calls to None rather than False

## [4.24.1]
### Fixed
- Install requirements.txt via setup file

## [4.24]
### Added
- Institute-level phenotype models with sub-panels containing HPO and OMIM terms
- Runnable Docker demo
- Docker image build and push github action
- Makefile with shortcuts to docker commands
- Parse and save synopsis, phenotype and cohort terms from config files upon case upload
### Fixed
- Update dismissed variant status when variant dismissed key is missing
- Breakpoint two IGV button now shows correct chromosome when different from bp1
- Missing font lib in Docker image causing the PDF report download page to crash
- Sentieon Manta calls lack Somaticscore - load anyway
- ClinVar submissions crashing due to pinned variants that are not loaded
- Point ExAC pLI score to new gnomad server address
- Bug uploading cases missing phenotype terms in config file
- STRs loaded but not shown on browser page
- Bug when using adapter.variant.get_causatives with case_id without causatives
- Problem with fetching "solved" from scout export cases cli
- Better serialising of datetime and bson.ObjectId
- Added `volumes` folder to .gitignore
### Changed
- Make matching causative and managed variants foldable on case page
- Remove calls to PyMongo functions marked as deprecated in backend and frontend(as of version 3.7).
- Improved `scout update individual` command
- Export dynamic phenotypes with ordered gene lists as PDF


## [4.23]
### Added
- Save custom IGV track settings
- Show a flash message with clear info about non-valid genes when gene panel creation fails
- CNV report link in cancer case side navigation
- Return to comment section after editing, deleting or submitting a comment
- Managed variants
- MT vs 14 chromosome mean coverage stats if Scout is connected to Chanjo
### Fixed
- missing `vcf_cancer_sv` and `vcf_cancer_sv_research` to manual.
- Split ClinVar multiple clnsig values (slash-separated) and strip them of underscore for annotations without accession number
- Timeout of `All SNVs and INDELs` page when no valid gene is provided in the search
- Round CADD (MIPv9)
- Missing default panel value
- Invisible other causatives lines when other causatives lack gene symbols
### Changed
- Do not freeze mkdocs-material to version 4.6.1
- Remove pre-commit dependency

## [4.22]
### Added
- Editable cases comments
- Editable variants comments
### Fixed
- Empty variant activity panel
- STRs variants popover
- Split new ClinVar multiple significance terms for a variant
- Edit the selected comment, not the latest
### Changed
- Updated RELEASE docs.
- Pinned variants card style on the case page
- Merged `scout export exons` and `scout view exons` commands


## [4.21.2]
### Added
### Fixed
- Do not pre-filter research variants by (case-default) gene panels
- Show OMIM disease tooltip reliably
### Changed

## [4.21.1]
### Added
### Fixed
- Small change to Pop Freq column in variants ang gene panels to avoid strange text shrinking on small screens
- Direct use of HPO list for Clinical HPO SNV (and cancer SNV) filtering
- PDF coverage report redirecting to login page
### Changed
- Remove the option to dismiss single variants from all variants pages
- Bulk dismiss SNVs, SVs and cancer SNVs from variants pages

## [4.21]
### Added
- Support to configure LoqusDB per institute
- Highlight causative variants in the variants list
- Add tests. Mostly regarding building internal datatypes.
- Remove leading and trailing whitespaces from panel_name and display_name when panel is created
- Mark MANE transcript in list of transcripts in "Transcript overview" on variant page
- Show default panel name in case sidebar
- Previous buttons for variants pagination
- Adds a gh action that checks that the changelog is updated
- Adds a gh action that deploys new releases automatically to pypi
- Warn users if case default panels are outdated
- Define institute-specific gene panels for filtering in institute settings
- Use institute-specific gene panels in variants filtering
- Show somatic VAF for pinned and causative variants on case page

### Fixed
- Report pages redirect to login instead of crashing when session expires
- Variants filter loading in cancer variants page
- User, Causative and Cases tables not scaling to full page
- Improved docs for an initial production setup
- Compatibility with latest version of Black
- Fixed tests for Click>7
- Clinical filter required an extra click to Filter to return variants
- Restore pagination and shrink badges in the variants page tables
- Removing a user from the command line now inactivates the case only if user is last assignee and case is active
- Bugfix, LoqusDB per institute feature crashed when institute id was empty string
- Bugfix, LoqusDB calls where missing case count
- filter removal and upload for filters deleted from another page/other user
- Visualize outdated gene panels info in a popover instead of a tooltip in case page side panel

### Changed
- Highlight color on normal STRs in the variants table from green to blue
- Display breakpoints coordinates in verification emails only for structural variants


## [4.20]
### Added
- Display number of filtered variants vs number of total variants in variants page
- Search case by HPO terms
- Dismiss variant column in the variants tables
- Black and pre-commit packages to dev requirements

### Fixed
- Bug occurring when rerun is requested twice
- Peddy info fields in the demo config file
- Added load config safety check for multiple alignment files for one individual
- Formatting of cancer variants table
- Missing Score in SV variants table

### Changed
- Updated the documentation on how to create a new software release
- Genome build-aware cytobands coordinates
- Styling update of the Matchmaker card
- Select search type in case search form


## [4.19]

### Added
- Show internal ID for case
- Add internal ID for downloaded CGH files
- Export dynamic HPO gene list from case page
- Remove users as case assignees when their account is deleted
- Keep variants filters panel expanded when filters have been used

### Fixed
- Handle the ProxyFix ModuleNotFoundError when Werkzeug installed version is >1.0
- General report formatting issues whenever case and variant comments contain extremely long strings with no spaces

### Changed
- Created an institute wrapper page that contains list of cases, causatives, SNVs & Indels, user list, shared data and institute settings
- Display case name instead of case ID on clinVar submissions
- Changed icon of sample update in clinVar submissions


## [4.18]

### Added
- Filter cancer variants on cytoband coordinates
- Show dismiss reasons in a badge with hover for clinical variants
- Show an ellipsis if 10 cases or more to display with loqusdb matches
- A new blog post for version 4.17
- Tooltip to better describe Tumor and Normal columns in cancer variants
- Filter cancer SNVs and SVs by chromosome coordinates
- Default export of `Assertion method citation` to clinVar variants submission file
- Button to export up to 500 cancer variants, filtered or not
- Rename samples of a clinVar submission file

### Fixed
- Apply default gene panel on return to cancer variantS from variant view
- Revert to certificate checking when asking for Chanjo reports
- `scout download everything` command failing while downloading HPO terms

### Changed
- Turn tumor and normal allelic fraction to decimal numbers in tumor variants page
- Moved clinVar submissions code to the institutes blueprints
- Changed name of clinVar export files to FILENAME.Variant.csv and FILENAME.CaseData.csv
- Switched Google login libraries from Flask-OAuthlib to Authlib


## [4.17.1]

### Fixed
- Load cytobands for cases with chromosome build not "37" or "38"


## [4.17]

### Added
- COSMIC badge shown in cancer variants
- Default gene-panel in non-cancer structural view in url
- Filter SNVs and SVs by cytoband coordinates
- Filter cancer SNV variants by alt allele frequency in tumor
- Correct genome build in UCSC link from structural variant page



### Fixed
- Bug in clinVar form when variant has no gene
- Bug when sharing cases with the same institute twice
- Page crashing when removing causative variant tag
- Do not default to GATK caller when no caller info is provided for cancer SNVs


## [4.16.1]

### Fixed
- Fix the fix for handling of delivery reports for rerun cases

## [4.16]

### Added
- Adds possibility to add "lims_id" to cases. Currently only stored in database, not shown anywhere
- Adds verification comment box to SVs (previously only available for small variants)
- Scrollable pedigree panel

### Fixed
- Error caused by changes in WTForm (new release 2.3.x)
- Bug in OMIM case page form, causing the page to crash when a string was provided instead of a numerical OMIM id
- Fix Alamut link to work properly on hg38
- Better handling of delivery reports for rerun cases
- Small CodeFactor style issues: matchmaker results counting, a couple of incomplete tests and safer external xml
- Fix an issue with Phenomizer introduced by CodeFactor style changes

### Changed
- Updated the version of igv.js to 2.5.4

## [4.15.1]

### Added
- Display gene names in ClinVar submissions page
- Links to Varsome in variant transcripts table

### Fixed
- Small fixes to ClinVar submission form
- Gene panel page crash when old panel has no maintainers

## [4.15]

### Added
- Clinvar CNVs IGV track
- Gene panels can have maintainers
- Keep variant actions (dismissed, manual rank, mosaic, acmg, comments) upon variant re-upload
- Keep variant actions also on full case re-upload

### Fixed
- Fix the link to Ensembl for SV variants when genome build 38.
- Arrange information in columns on variant page
- Fix so that new cosmic identifier (COSV) is also acceptable #1304
- Fixed COSMIC tag in INFO (outside of CSQ) to be parses as well with `&` splitter.
- COSMIC stub URL changed to https://cancer.sanger.ac.uk/cosmic/search?q= instead.
- Updated to a version of IGV where bigBed tracks are visualized correctly
- Clinvar submission files are named according to the content (variant_data and case_data)
- Always show causatives from other cases in case overview
- Correct disease associations for gene symbol aliases that exist as separate genes
- Re-add "custom annotations" for SV variants
- The override ClinVar P/LP add-in in the Clinical Filter failed for new CSQ strings

### Changed
- Runs all CI checks in github actions

## [4.14.1]

### Fixed
- Error when variant found in loqusdb is not loaded for other case

## [4.14]

### Added
- Use github actions to run tests
- Adds CLI command to update individual alignments path
- Update HPO terms using downloaded definitions files
- Option to use alternative flask config when running `scout serve`
- Requirement to use loqusdb >= 2.5 if integrated

### Fixed
- Do not display Pedigree panel in cancer view
- Do not rely on internet connection and services available when running CI tests
- Variant loading assumes GATK if no caller set given and GATK filter status is seen in FILTER
- Pass genome build param all the way in order to get the right gene mappings for cases with build 38
- Parse correctly variants with zero frequency values
- Continue even if there are problems to create a region vcf
- STR and cancer variant navigation back to variants pages could fail

### Changed
- Improved code that sends requests to the external APIs
- Updates ranges for user ranks to fit todays usage
- Run coveralls on github actions instead of travis
- Run pip checks on github actions instead of coveralls
- For hg38 cases, change gnomAD link to point to version 3.0 (which is hg38 based)
- Show pinned or causative STR variants a bit more human readable

## [4.13.1]

### Added
### Fixed
- Typo that caused not all clinvar conflicting interpretations to be loaded no matter what
- Parse and retrieve clinvar annotations from VEP-annotated (VEP 97+) CSQ VCF field
- Variant clinvar significance shown as `not provided` whenever is `Uncertain significance`
- Phenomizer query crashing when case has no HPO terms assigned
- Fixed a bug affecting `All SNVs and INDELs` page when variants don't have canonical transcript
- Add gene name or id in cancer variant view

### Changed
- Cancer Variant view changed "Variant:Transcript:Exon:HGVS" to "Gene:Transcript:Exon:HGVS"

## [4.13]

### Added
- ClinVar SNVs track in IGV
- Add SMA view with SMN Copy Number data
- Easier to assign OMIM diagnoses from case page
- OMIM terms and specific OMIM term page

### Fixed
- Bug when adding a new gene to a panel
- Restored missing recent delivery reports
- Fixed style and links to other reports in case side panel
- Deleting cases using display_name and institute not deleting its variants
- Fixed bug that caused coordinates filter to override other filters
- Fixed a problem with finding some INS in loqusdb
- Layout on SV page when local observations without cases are present
- Make scout compatible with the new HPO definition files from `http://compbio.charite.de/jenkins/`
- General report visualization error when SNVs display names are very long


### Changed


## [4.12.4]

### Fixed
- Layout on SV page when local observations without cases are present

## [4.12.3]

### Fixed
- Case report when causative or pinned SVs have non null allele frequencies

## [4.12.2]

### Fixed
- SV variant links now take you to the SV variant page again
- Cancer variant view has cleaner table data entries for "N/A" data
- Pinned variant case level display hotfix for cancer and str - more on this later
- Cancer variants show correct alt/ref reads mirroring alt frequency now
- Always load all clinical STR variants even if a region load is attempted - index may be missing
- Same case repetition in variant local observations

## [4.12.1]

### Fixed
- Bug in variant.gene when gene has no HGVS description


## [4.12]

### Added
- Accepts `alignment_path` in load config to pass bam/cram files
- Display all phenotypes on variant page
- Display hgvs coordinates on pinned and causatives
- Clear panel pending changes
- Adds option to setup the database with static files
- Adds cli command to download the resources from CLI that scout needs
- Adds test files for merged somatic SV and CNV; as well as merged SNV, and INDEL part of #1279
- Allows for upload of OMIM-AUTO gene panel from static files without api-key

### Fixed
- Cancer case HPO panel variants link
- Fix so that some drop downs have correct size
- First IGV button in str variants page
- Cancer case activates on SNV variants
- Cases activate when STR variants are viewed
- Always calculate code coverage
- Pinned/Classification/comments in all types of variants pages
- Null values for panel's custom_inheritance_models
- Discrepancy between the manual disease transcripts and those in database in gene-edit page
- ACMG classification not showing for some causatives
- Fix bug which caused IGV.js to use hg19 reference files for hg38 data
- Bug when multiple bam files sources with non-null values are available


### Changed
- Renamed `requests` file to `scout_requests`
- Cancer variant view shows two, instead of four, decimals for allele and normal


## [4.11.1]

### Fixed
- Institute settings page
- Link institute settings to sharing institutes choices

## [4.11.0]

### Added
- Display locus name on STR variant page
- Alternative key `GNOMADAF_popmax` for Gnomad popmax allele frequency
- Automatic suggestions on how to improve the code on Pull Requests
- Parse GERP, phastCons and phyloP annotations from vep annotated CSQ fields
- Avoid flickering comment popovers in variant list
- Parse REVEL score from vep annotated CSQ fields
- Allow users to modify general institute settings
- Optionally format code automatically on commit
- Adds command to backup vital parts `scout export database`
- Parsing and displaying cancer SV variants from Manta annotated VCF files
- Dismiss cancer snv variants with cancer-specific options
- Add IGV.js UPD, RHO and TIDDIT coverage wig tracks.


### Fixed
- Slightly darker page background
- Fixed an issued with parsed conservation values from CSQ
- Clinvar submissions accessible to all users of an institute
- Header toolbar when on Clinvar page now shows institute name correctly
- Case should not always inactivate upon update
- Show dismissed snv cancer variants as grey on the cancer variants page
- Improved style of mappability link and local observations on variant page
- Convert all the GET requests to the igv view to POST request
- Error when updating gene panels using a file containing BOM chars
- Add/replace gene radio button not working in gene panels


## [4.10.1]

### Fixed
- Fixed issue with opening research variants
- Problem with coveralls not called by Travis CI
- Handle Biomart service down in tests


## [4.10.0]

### Added
- Rank score model in causatives page
- Exportable HPO terms from phenotypes page
- AMP guideline tiers for cancer variants
- Adds scroll for the transcript tab
- Added CLI option to query cases on time since case event was added
- Shadow clinical assessments also on research variants display
- Support for CRAM alignment files
- Improved str variants view : sorting by locus, grouped by allele.
- Delivery report PDF export
- New mosaicism tag option
- Add or modify individuals' age or tissue type from case page
- Display GC and allele depth in causatives table.
- Included primary reference transcript in general report
- Included partial causative variants in general report
- Remove dependency of loqusdb by utilising the CLI

### Fixed
- Fixed update OMIM command bug due to change in the header of the genemap2 file
- Removed Mosaic Tag from Cancer variants
- Fixes issue with unaligned table headers that comes with hidden Datatables
- Layout in general report PDF export
- Fixed issue on the case statistics view. The validation bars didn't show up when all institutes were selected. Now they do.
- Fixed missing path import by importing pathlib.Path
- Handle index inconsistencies in the update index functions
- Fixed layout problems


## [4.9.0]

### Added
- Improved MatchMaker pages, including visible patient contacts email address
- New badges for the github repo
- Links to [GENEMANIA](genemania.org)
- Sort gene panel list on case view.
- More automatic tests
- Allow loading of custom annotations in VCF using the SCOUT_CUSTOM info tag.

### Fixed
- Fix error when a gene is added to an empty dynamic gene panel
- Fix crash when attempting to add genes on incorrect format to dynamic gene panel
- Manual rank variant tags could be saved in a "Select a tag"-state, a problem in the variants view.
- Same case evaluations are no longer shown as gray previous evaluations on the variants page
- Stay on research pages, even if reset, next first buttons are pressed..
- Overlapping variants will now be visible on variant page again
- Fix missing classification comments and links in evaluations page
- All prioritized cases are shown on cases page


## [4.8.3]

### Added

### Fixed
- Bug when ordering sanger
- Improved scrolling over long list of genes/transcripts


## [4.8.2]

### Added

### Fixed
- Avoid opening extra tab for coverage report
- Fixed a problem when rank model version was saved as floats and not strings
- Fixed a problem with displaying dismiss variant reasons on the general report
- Disable load and delete filter buttons if there are no saved filters
- Fix problem with missing verifications
- Remove duplicate users and merge their data and activity


## [4.8.1]

### Added

### Fixed
- Prevent login fail for users with id defined by ObjectId and not email
- Prevent the app from crashing with `AttributeError: 'NoneType' object has no attribute 'message'`


## [4.8.0]

### Added
- Updated Scout to use Bootstrap 4.3
- New looks for Scout
- Improved dashboard using Chart.js
- Ask before inactivating a case where last assigned user leaves it
- Genes can be manually added to the dynamic gene list directly on the case page
- Dynamic gene panels can optionally be used with clinical filter, instead of default gene panel
- Dynamic gene panels get link out to chanjo-report for coverage report
- Load all clinvar variants with clinvar Pathogenic, Likely Pathogenic and Conflicting pathogenic
- Show transcripts with exon numbers for structural variants
- Case sort order can now be toggled between ascending and descending.
- Variants can be marked as partial causative if phenotype is available for case.
- Show a frequency tooltip hover for SV-variants.
- Added support for LDAP login system
- Search snv and structural variants by chromosomal coordinates
- Structural variants can be marked as partial causative if phenotype is available for case.
- Show normal and pathologic limits for STRs in the STR variants view.
- Institute level persistent variant filter settings that can be retrieved and used.
- export causative variants to Excel
- Add support for ROH, WIG and chromosome PNGs in case-view

### Fixed
- Fixed missing import for variants with comments
- Instructions on how to build docs
- Keep sanger order + verification when updating/reloading variants
- Fixed and moved broken filter actions (HPO gene panel and reset filter)
- Fixed string conversion to number
- UCSC links for structural variants are now separated per breakpoint (and whole variant where applicable)
- Reintroduced missing coverage report
- Fixed a bug preventing loading samples using the command line
- Better inheritance models customization for genes in gene panels
- STR variant page back to list button now does its one job.
- Allows to setup scout without a omim api key
- Fixed error causing "favicon not found" flash messages
- Removed flask --version from base cli
- Request rerun no longer changes case status. Active or archived cases inactivate on upload.
- Fixed missing tooltip on the cancer variants page
- Fixed weird Rank cell in variants page
- Next and first buttons order swap
- Added pagination (and POST capability) to cancer variants.
- Improves loading speed for variant page
- Problem with updating variant rank when no variants
- Improved Clinvar submission form
- General report crashing when dismissed variant has no valid dismiss code
- Also show collaborative case variants on the All variants view.
- Improved phenotype search using dataTables.js on phenotypes page
- Search and delete users with `email` instead of `_id`
- Fixed css styles so that multiselect options will all fit one column


## [4.7.3]

### Added
- RankScore can be used with VCFs for vcf_cancer files

### Fixed
- Fix issue with STR view next page button not doing its one job.

### Deleted
- Removed pileup as a bam viewing option. This is replaced by IGV


## [4.7.2]

### Added
- Show earlier ACMG classification in the variant list

### Fixed
- Fixed igv search not working due to igv.js dist 2.2.17
- Fixed searches for cases with a gene with variants pinned or marked causative.
- Load variant pages faster after fixing other causatives query
- Fixed mitochondrial report bug for variants without genes

## [4.7.1]

### Added

### Fixed
- Fixed bug on genes page


## [4.7.0]

### Added
- Export genes and gene panels in build GRCh38
- Search for cases with variants pinned or marked causative in a given gene.
- Search for cases phenotypically similar to a case also from WUI.
- Case variant searches can be limited to similar cases, matching HPO-terms,
  phenogroups and cohorts.
- De-archive reruns and flag them as 'inactive' if archived
- Sort cases by analysis_date, track or status
- Display cases in the following order: prioritized, active, inactive, archived, solved
- Assign case to user when user activates it or asks for rerun
- Case becomes inactive when it has no assignees
- Fetch refseq version from entrez and use it in clinvar form
- Load and export of exons for all genes, independent on refseq
- Documentation for loading/updating exons
- Showing SV variant annotations: SV cgh frequencies, gnomad-SV, local SV frequencies
- Showing transcripts mapping score in segmental duplications
- Handle requests to Ensembl Rest API
- Handle requests to Ensembl Rest Biomart
- STR variants view now displays GT and IGV link.
- Description field for gene panels
- Export exons in build 37 and 38 using the command line

### Fixed
- Fixes of and induced by build tests
- Fixed bug affecting variant observations in other cases
- Fixed a bug that showed wrong gene coverage in general panel PDF export
- MT report only shows variants occurring in the specific individual of the excel sheet
- Disable SSL certifcate verification in requests to chanjo
- Updates how intervaltree and pymongo is used to void deprecated functions
- Increased size of IGV sample tracks
- Optimized tests


## [4.6.1]

### Added

### Fixed
- Missing 'father' and 'mother' keys when parsing single individual cases


## [4.6.0]

### Added
- Description of Scout branching model in CONTRIBUTING doc
- Causatives in alphabetical order, display ACMG classification and filter by gene.
- Added 'external' to the list of analysis type options
- Adds functionality to display "Tissue type". Passed via load config.
- Update to IGV 2.

### Fixed
- Fixed alignment visualization and vcf2cytosure availability for demo case samples
- Fixed 3 bugs affecting SV pages visualization
- Reintroduced the --version cli option
- Fixed variants query by panel (hpo panel + gene panel).
- Downloaded MT report contains excel files with individuals' display name
- Refactored code in parsing of config files.


## [4.5.1]

### Added

### Fixed
- update requirement to use PyYaml version >= 5.1
- Safer code when loading config params in cli base


## [4.5.0]

### Added
- Search for similar cases from scout view CLI
- Scout cli is now invoked from the app object and works under the app context

### Fixed
- PyYaml dependency fixed to use version >= 5.1


## [4.4.1]

### Added
- Display SV rank model version when available

### Fixed
- Fixed upload of delivery report via API


## [4.4.0]

### Added
- Displaying more info on the Causatives page and hiding those not causative at the case level
- Add a comment text field to Sanger order request form, allowing a message to be included in the email
- MatchMaker Exchange integration
- List cases with empty synopsis, missing HPO terms and phenotype groups.
- Search for cases with open research list, or a given case status (active, inactive, archived)

### Fixed
- Variant query builder split into several functions
- Fixed delivery report load bug


## [4.3.3]

### Added
- Different individual table for cancer cases

### Fixed
- Dashboard collects validated variants from verification events instead of using 'sanger' field
- Cases shared with collaborators are visible again in cases page
- Force users to select a real institute to share cases with (actionbar select fix)


## [4.3.2]

### Added
- Dashboard data can be filtered using filters available in cases page
- Causatives for each institute are displayed on a dedicated page
- SNVs and and SVs are searchable across cases by gene and rank score
- A more complete report with validated variants is downloadable from dashboard

### Fixed
- Clinsig filter is fixed so clinsig numerical values are returned
- Split multi clinsig string values in different elements of clinsig array
- Regex to search in multi clinsig string values or multi revstat string values
- It works to upload vcf files with no variants now
- Combined Pileup and IGV alignments for SVs having variant start and stop on the same chromosome


## [4.3.1]

### Added
- Show calls from all callers even if call is not available
- Instructions to install cairo and pango libs from WeasyPrint page
- Display cases with number of variants from CLI
- Only display cases with number of variants above certain treshold. (Also CLI)
- Export of verified variants by CLI or from the dashboard
- Extend case level queries with default panels, cohorts and phenotype groups.
- Slice dashboard statistics display using case level queries
- Add a view where all variants for an institute can be searched across cases, filtering on gene and rank score. Allows searching research variants for cases that have research open.

### Fixed
- Fixed code to extract variant conservation (gerp, phyloP, phastCons)
- Visualization of PDF-exported gene panels
- Reintroduced the exon/intron number in variant verification email
- Sex and affected status is correctly displayed on general report
- Force number validation in SV filter by size
- Display ensembl transcripts when no refseq exists


## [4.3.0]

### Added
- Mosaicism tag on variants
- Show and filter on SweGen frequency for SVs
- Show annotations for STR variants
- Show all transcripts in verification email
- Added mitochondrial export
- Adds alternative to search for SVs shorter that the given length
- Look for 'bcftools' in the `set` field of VCFs
- Display digenic inheritance from OMIM
- Displays what refseq transcript that is primary in hgnc

### Fixed

- Archived panels displays the correct date (not retroactive change)
- Fixed problem with waiting times in gene panel exports
- Clinvar fiter not working with human readable clinsig values

## [4.2.2]

### Fixed
- Fixed gene panel create/modify from CSV file utf-8 decoding error
- Updating genes in gene panels now supports edit comments and entry version
- Gene panel export timeout error

## [4.2.1]

### Fixed
- Re-introduced gene name(s) in verification email subject
- Better PDF rendering for excluded variants in report
- Problem to access old case when `is_default` did not exist on a panel


## [4.2.0]

### Added
- New index on variant_id for events
- Display overlapping compounds on variants view

### Fixed
- Fixed broken clinical filter


## [4.1.4]

### Added
- Download of filtered SVs

### Fixed
- Fixed broken download of filtered variants
- Fixed visualization issue in gene panel PDF export
- Fixed bug when updating gene names in variant controller


## [4.1.3]

### Fixed
- Displays all primary transcripts


## [4.1.2]

### Added
- Option add/replace when updating a panel via CSV file
- More flexible versioning of the gene panels
- Printing coverage report on the bottom of the pdf case report
- Variant verification option for SVs
- Logs uri without pwd when connecting
- Disease-causing transcripts in case report
- Thicker lines in case report
- Supports HPO search for cases, both terms or if described in synopsis
- Adds sanger information to dashboard

### Fixed
- Use db name instead of **auth** as default for authentication
- Fixes so that reports can be generated even with many variants
- Fixed sanger validation popup to show individual variants queried by user and institute.
- Fixed problem with setting up scout
- Fixes problem when exac file is not available through broad ftp
- Fetch transcripts for correct build in `adapter.hgnc_gene`

## [4.1.1]
- Fix problem with institute authentication flash message in utils
- Fix problem with comments
- Fix problem with ensembl link


## [4.1.0]

### Added
- OMIM phenotypes to case report
- Command to download all panel app gene panels `scout load panel --panel-app`
- Links to genenames.org and omim on gene page
- Popup on gene at variants page with gene information
- reset sanger status to "Not validated" for pinned variants
- highlight cases with variants to be evaluated by Sanger on the cases page
- option to point to local reference files to the genome viewer pileup.js. Documented in `docs.admin-guide.server`
- option to export single variants in `scout export variants`
- option to load a multiqc report together with a case(add line in load config)
- added a view for searching HPO terms. It is accessed from the top left corner menu
- Updates the variants view for cancer variants. Adds a small cancer specific filter for known variants
- Adds hgvs information on cancer variants page
- Adds option to update phenotype groups from CLI

### Fixed
- Improved Clinvar to submit variants from different cases. Fixed HPO terms in casedata according to feedback
- Fixed broken link to case page from Sanger modal in cases view
- Now only cases with non empty lists of causative variants are returned in `adapter.case(has_causatives=True)`
- Can handle Tumor only samples
- Long lists of HGNC symbols are now possible. This was previously difficult with manual, uploaded or by HPO search when changing filter settings due to GET request limitations. Relevant pages now use POST requests. Adds the dynamic HPO panel as a selection on the gene panel dropdown.
- Variant filter defaults to default panels also on SV and Cancer variants pages.

## [4.0.0]

### WARNING ###

This is a major version update and will require that the backend of pre releases is updated.
Run commands:

```
$scout update genes
$scout update hpo
```

- Created a Clinvar submission tool, to speed up Clinvar submission of SNVs and SVs
- Added an analysis report page (html and PDF format) containing phenotype, gene panels and variants that are relevant to solve a case.

### Fixed
- Optimized evaluated variants to speed up creation of case report
- Moved igv and pileup viewer under a common folder
- Fixed MT alignment view pileup.js
- Fixed coordinates for SVs with start chromosome different from end chromosome
- Global comments shown across cases and institutes. Case-specific variant comments are shown only for that specific case.
- Links to clinvar submitted variants at the cases level
- Adapts clinvar parsing to new format
- Fixed problem in `scout update user` when the user object had no roles
- Makes pileup.js use online genome resources when viewing alignments. Now any instance of Scout can make use of this functionality.
- Fix ensembl link for structural variants
- Works even when cases does not have `'madeline_info'`
- Parses Polyphen in correct way again
- Fix problem with parsing gnomad from VEP

### Added
- Added a PDF export function for gene panels
- Added a "Filter and export" button to export custom-filtered SNVs to CSV file
- Dismiss SVs
- Added IGV alignments viewer
- Read delivery report path from case config or CLI command
- Filter for spidex scores
- All HPO terms are now added and fetched from the correct source (https://github.com/obophenotype/human-phenotype-ontology/blob/master/hp.obo)
- New command `scout update hpo`
- New command `scout update genes` will fetch all the latest information about genes and update them
- Load **all** variants found on chromosome **MT**
- Adds choice in cases overview do show as many cases as user like

### Removed
- pileup.min.js and pileup css are imported from a remote web location now
- All source files for HPO information, this is instead fetched directly from source
- All source files for gene information, this is instead fetched directly from source

## [3.0.0]
### Fixed
- hide pedigree panel unless it exists

## [1.5.1] - 2016-07-27
### Fixed
- look for both ".bam.bai" and ".bai" extensions

## [1.4.0] - 2016-03-22
### Added
- support for local frequency through loqusdb
- bunch of other stuff

## [1.3.0] - 2016-02-19
### Fixed
- Update query-phenomizer and add username/password

### Changed
- Update the way a case is checked for rerun-status

### Added
- Add new button to mark a case as "checked"
- Link to clinical variants _without_ 1000G annotation

## [1.2.2] - 2016-02-18
### Fixed
- avoid filtering out variants lacking ExAC and 1000G annotations

## [1.1.3] - 2015-10-01
### Fixed
- persist (clinical) filter when clicking load more
- fix #154 by robustly setting clinical filter func. terms

## [1.1.2] - 2015-09-07
### Fixed
- avoid replacing coverage report with none
- update SO terms, refactored

## [1.1.1] - 2015-08-20
### Fixed
- fetch case based on collaborator status (not owner)

## [1.1.0] - 2015-05-29
### Added
- link(s) to SNPedia based on RS-numbers
- new Jinja filter to "humanize" decimal numbers
- show gene panels in variant view
- new Jinja filter for decoding URL encoding
- add indicator to variants in list that have comments
- add variant number threshold and rank score threshold to load function
- add event methods to mongo adapter
- add tests for models
- show badge "old" if comment was written for a previous analysis

### Changed
- show cDNA change in transcript summary unless variant is exonic
- moved compounds table further up the page
- show dates for case uploads in ISO format
- moved variant comments higher up on page
- updated documentation for pages
- read in coverage report as blob in database and serve directly
- change ``OmimPhenotype`` to ``PhenotypeTerm``
- reorganize models sub-package
- move events (and comments) to separate collection
- only display prev/next links for the research list
- include variant type in breadcrumbs e.g. "Clinical variants"

### Removed
- drop dependency on moment.js

### Fixed
- show the same level of detail for all frequencies on all pages
- properly decode URL encoded symbols in amino acid/cDNA change strings
- fixed issue with wipe permissions in MongoDB
- include default gene lists in "variants" link in breadcrumbs

## [1.0.2] - 2015-05-20
### Changed
- update case fetching function

### Fixed
- handle multiple cases with same id

## [1.0.1] - 2015-04-28
### Fixed
- Fix building URL parameters in cases list Vue component

## [1.0.0] - 2015-04-12
Codename: Sara Lund

![Release 1.0](artwork/releases/release-1-0.jpg)

### Added
- Add email logging for unexpected errors
- New command line tool for deleting case

### Changed
- Much improved logging overall
- Updated documentation/usage guide
- Removed non-working IGV link

### Fixed
- Show sample display name in GT call
- Various small bug fixes
- Make it easier to hover over popups

## [0.0.2-rc1] - 2015-03-04
### Added
- add protein table for each variant
- add many more external links
- add coverage reports as PDFs

### Changed
- incorporate user feedback updates
- big refactor of load scripts

## [0.0.2-rc2] - 2015-03-04
### Changes
- add gene table with gene description
- reorganize inheritance models box

### Fixed
- avoid overwriting gene list on "research" load
- fix various bugs in external links

## [0.0.2-rc3] - 2015-03-05
### Added
- Activity log feed to variant view
- Adds protein change strings to ODM and Sanger email

### Changed
- Extract activity log component to macro

### Fixes
- Make Ensembl transcript links use archive website<|MERGE_RESOLUTION|>--- conflicted
+++ resolved
@@ -8,11 +8,8 @@
 ### Added
 - Button with link to cancerhotspots.org on variant page for cancer cases (#5359)
 - Link to ClinGen ACMG CSPEC Criteria Specification Registry from ACMG classification page (#5364)
-<<<<<<< HEAD
+- Documentation on how to export data from the scout database using the command line
 - Filter cancer SNV by ClinVar oncogenicity
-=======
-- Documentation on how to export data from the scout database using the command line
->>>>>>> 09489f4b
 ### Changed
 - Allow matching compounded subcategories from SV callers e.g. DUP:INV (#5360)
 - Adjust the link to the chanjo2 gene coverage report to reflect the type of analyses used for the samples
