# Change Log
All notable changes to this project will be documented in this file.
This project adheres to [Semantic Versioning](http://semver.org/).

About changelog [here](https://keepachangelog.com/en/1.0.0/)

## [unreleased]
### Added
- Added tags for Sniffles and CNVpytor, two LRS SV callers
<<<<<<< HEAD
- Phenomodels checkboxes can now include orpha terms
=======
- Button on case page for displaying STR variants occurring in the dynamic HPO panel
>>>>>>> c3e9deb1
### Changed
- In the diagnoses page genes associated with a disease are displayed using hgnc symbol instead of hgnc id
- Refactor view route to allow navigation directly to unique variant document id, improve permissions check
### Fixed
- Refactored code in cases blueprints and variant_events adapter (set diseases for partial causative variants) to use "disease" instead of "omim" to encompass also ORPHA terms
- Refactored code in `scout/parse/omim.py` and `scout/parse/disease_terms.py` to use "disease" instead of "phenotype" to differentiate from HPO terms
- Be more careful about checking access to variant on API access

## [4.78]
### Added
- Case status labels can be added, giving more finegrained details on a solved status (provisional, diagnostic, carrier, UPD, SMN, ...)
- New SO terms: `sequence_variant` and `coding_transcript_variant`
- More MEI specific annotation is shown on the variant page
- Parse and save MANE transcripts info when updating genes in build 38
- `Mane Select` and `Mane Plus Clinical` badges on Gene page, when available
- ClinVar submission can now be downloaded as a json file
- API endpoint to pin variant
- Display common/uncommon/rare on summary of mei variant page
### Changed
- In the ClinVar form, database and id of assertion criteria citation are now separate inputs
- Customise institute settings to be able to display all cases with a certain status on cases page (admin users)
- Renamed `Clinical Significance` to `Germline Classification` on multistep ClinVar form
- Changed the "x" in cases.utils.remove_form button text to red for better visibility in dark mode
- Update GitHub actions
- Default loglevel up to INFO, making logs with default start easier to read
- Add XTR region to PAR region definition
- Diagnoses can be searched on diagnoses page without waiting for load first
### Fixed
- Removed log info showing hgnc IDs used in variantS search
- Maintain Matchmaker Exchange and Beacon submission status when a case is re-uploaded
- Inheritance mode from ORPHA should not be confounded with the OMIM inheritance model
- Decipher link URL changes
- Refactored code in cases blueprints to use "disease" instead of "omim" to encompass also ORPHA terms

## [4.77]
### Added
- Orpha disease terms now include information on inheritance
- Case loading via .yaml config file accepts subject_id and phenotype_groups (if previously defined as constant default or added per institute)
- Possibility to submit variants associated with Orphanet conditions to ClinVar
- Option update path to .d4 files path for individuals of an existing case using the command line
- More constraint information is displayed per gene in addition to pLi: missense and LoF OE, CI (inluding LOEUF) and Z-score.
### Changed
- Introduce validation in the ClinVar multistep form to make sure users provide at least one variant-associated condition
- CLI scout update individual accepts subject_id
- Update ClinVar inheritance models to reflect changes in ClinVar submission API
- Handle variant-associated condition ID format in background when creating ClinVar submissions
- Replace the code that downloads Ensembl genes, transcripts and exons with the Schug web app
- Add more info to error log when transcript variant frequency parsing fails.
- GnomAD v4 constraint information replaces ExAC constraints (pLi).
### Fixed
- Text input of associated condition in ClinVar form now aligns to the left
- Alignment of contents in the case report has been updated
- Missing number of phenotypes and genes from case diagnoses
- Associate OMIM and/or ORPHA diagnoses with partial causatives
- Visualization of partial causatives' diagnoses on case page: style and links
- Revert style of pinned variants window on the case page
- Rename `Clinical significanc` to `Germline classification` in ClinVar submissions exported files
- Rename `Clinical significance citations` to `Classification citations` in ClinVar submissions exported files
- Rename `Comment on clinical significance` to `Comment on classification` in ClinVar submissions exported files
- Show matching partial causatives on variant page
- Matching causatives shown on case page consisting only of variant matching the default panels of the case - bug introduced since scout v4.72 (Oct 18, 2023)
- Missing somatic variant read depth leading to report division by zero

## [4.76]
### Added
- Orphacodes are visible in phenotype tables
- Pydantic validation of image paths provided in case load config file
- Info on the user which created a ClinVar submission, when available
- Associate .d4 files to case individuals when loading a case via config file
### Changed
- In diagnoses page the load of diseases are initiated by clicking a button
- Revel score, Revel rank score and SpliceAI values are also displayed in Causatives and Validated variants tables
- Remove unused functions and tests
- Analysis type and direct link from cases list for OGM cases
- Removed unused `case_obj` parameter from server/blueprints/variant/controllers/observations function
- Possibility to reset ClinVar submission ID
- Allow ClinVar submissions with custom API key for users registered as ClinVar submitters or when institute doesn't have a preset list of ClinVar submitters
- Ordered event verbs alphabetically and created ClinVar-related user events
- Removed the unused "no-variants" option from the load case command line
### Fixed
- All disease_terms have gene HGNC ids as integers when added to the scout database
- Disease_term identifiers are now prefixed with the name of the coding system
- Command line crashing with error when updating a user that doesn't exist
- Thaw coloredlogs - 15.0.1 restores errorhandler issue
- Thaw crypography - current base image and library version allow Docker builds
- Missing delete icons on phenomodels page
- Missing cryptography lib error while running Scout container on an ARM processor
- Round CADD values with many decimals on causatives and validated variants pages
- Dark-mode visibility of some fields on causatives and validated variants pages
- Clinvar submitters would be cleared when unprivileged users saved institute settings page
- Added a default empty string in cases search form to avoid None default value
- Page crashing when user tries to remove the same variant from a ClinVar submission in different browser tabs
- Update more GnomAD links to GnomAD v4 (v38 SNVs, MT vars, STRs)
- Empty cells for RNA fusion variants in Causatives and Verified variants page
- Submenu icons missing from collapsible actionbar
- The collapsible actionbar had some non-collapsing overly long entries
- Cancer observations for SVs not appearing in the variant details view
- Archived local observations not visible on cancer variantS page
- Empty Population Frequency column in the Cancer SV Variants view
- Capital letters in ClinVar events description shown on case page

## [4.75]
### Added
- Hovertip to gene panel names with associated genes in variant view, when variant covers more than one gene
- Tests for panel to genes
- Download of Orphadata en_product6 and en_product4 from CLI
- Parse and save `database_found` key/values for RNA fusion variants
- Added fusion_score, ffpm, split_reads, junction_reads and fusion_caller to the list of filters on RNA fusion variants page
- Renamed the function `get_mei_info` to `set_mei_info` to be consistent with the other functions
- Fixed removing None key/values from parsed variants
- Orphacodes are included in the database disease_terms
### Changed
- Allow use of projections when retrieving gene panels
- Do not save custom images as binary data into case and variant database documents
- Retrieve and display case and variant custom images using image's saved path
- Cases are activated by viewing FSHD and SMA reports
- Split multi-gene SNV variants into single genes when submitting to Matchmaker Exchange
- Alamut links also on the gene level, using transcript and HGVS: better for indels. Keep variant link for missing HGVS
- Thaw WTForms - explicitly coerce form decimal field entries when filters fetched from db
### Fixed
- Removed some extra characters from top of general report left over from FontAwsome fix
- Do not save fusion variants-specific key/values in other types of variants
- Alamut link for MT variants in build 38
- Convert RNA fusions variants `tool_hits` and `fusion_score` keys from string to numbers
- Fix genotype reference and alternative sequencing depths defaulting to -1 when values are 0
- DecimalFields were limited to two decimal places for several forms - lifting restrictions on AF, CADD etc.

## [4.74.1]
### Changed
- Parse and save into database also OMIM terms not associated to genes
### Fixed
- BioNano API FSHD report requests are GET in Access 1.8, were POST in 1.7
- Update more FontAwesome icons to avoid Pro icons
- Test if files still exist before attempting to load research variants
- Parsing of genotypes error, resulting in -1 values when alt or ref read depths are 0

## [4.74]
### Added
- SNVs and Indels, MEI and str variants genes have links to Decipher
- An `owner + case display name` index for cases database collection
- Test and fixtures for RNA fusion case page
- Load and display fusion variants from VCF files as the other variant types
- Option to update case document with path to mei variants (clinical and research)
### Changed
- Details on variant type and category for audit filters on case general report
- Enable Gens CN profile button also in somatic case view
- Fix case of analysis type check for Gens analysis button - only show for WGS
### Fixed
- loqusdb table no longer has empty row below each loqusid
- MatchMaker submission details page crashing because of change in date format returned by PatientMatcher
- Variant external links buttons style does not change color when visited
- Hide compounds with compounds follow filter for region or function would fail for variants in multiple genes
- Updated FontAwesome version to fix missing icons

## [4.73]
### Added
- Shortcut button for HPO panel MEI variants from case page
- Export managed variants from CLI
### Changed
- STRs visualization on case panel to emphasize abnormal repeat count and associated condition
- Removed cytoband column from STRs variant view on case report
- More long integers formatted with thin spaces, and copy to clipboard buttons added
### Fixed
- OMIM table is scrollable if higher than 700px on SV page
- Pinned variants validation badge is now red for false positives.
- Case display name defaulting to case ID when `family_name` or `display_name` are missing from case upload config file
- Expanded menu visible at screen sizes below 1000px now has background color
- The image in ClinVar howto-modal is now responsive
- Clicking on a case in case groups when case was already removed from group in another browser tab
- Page crashing when saving filters for mei variants
- Link visited color of images

## [4.72.4]
### Changed
- Automatic test mongod version increased to v7
### Fixed
- GnomAD now defaults to hg38 - change build 37 links accordingly

## [4.72.3]
### Fixed
- Somatic general case report small variant table can crash with unclassified variants

## [4.72.2]
### Changed
- A gunicorn maxrequests parameter for Docker server image - default to 1200
- STR export limit increased to 500, as for other variants
- Prevent long number wrapping and use thin spaces for separation, as per standards from SI, NIST, IUPAC, BIPM.
- Speed up case retrieval and lower memory use by projecting case queries
- Make relatedness check fails stand out a little more to new users
- Speed up case retrieval and lower memory use by projecting case queries
- Speed up variant pages by projecting only the necessary keys in disease collection query
### Fixed
- Huge memory use caused by cases and variants pages pulling complete disease documents from DB
- Do not include genes fetched from HPO terms when loading diseases
- Consider the renamed fields `Approved Symbol` -> `Approved Gene Symbol` and `Gene Symbols` -> `Gene/Locus And Other Related Symbols` when parsing OMIM terms from genemap2.txt file

## [4.72.1]
### Fixed
- Jinja filter that renders long integers
- Case cache when looking for causatives in other cases causing the server to hang

## [4.72]
### Added
- A GitHub action that checks for broken internal links in docs pages
- Link validation settings in mkdocs.yml file
- Load and display full RNA alignments on alignment viewer
- Genome build check when loading a case
- Extend event index to previous causative variants and always load them
### Fixed
- Documentation nav links for a few documents
- Slightly extended the BioNano Genomics Access integration docs
- Loading of SVs when VCF is missing the INFO.END field but has INFO.SVLEN field
- Escape protein sequence name (if available) in case general report to render special characters correctly
- CaseS HPO term searches for multiple terms works independent of order
- CaseS search regexp should not allow backslash
- CaseS cohort tags can contain whitespace and still match
- Remove diagnoses from cases even if OMIM term is not found in the database
- Parsing of disease-associated genes
- Removed an annoying warning while updating database's disease terms
- Displaying custom case images loaded with scout version <= 4.71
- Use pydantic version >=2 in requirements.txt file
### Changed
- Column width adjustment on caseS page
- Use Python 3.11 in tests
- Update some github actions
- Upgraded Pydantic to version 2
- Case validation fails on loading when associated files (alignments, VCFs and reports) are not present on disk
- Case validation fails on loading when custom images have format different then ["gif", "svg", "png", "jpg", "jpeg"]
- Custom images keys `case` and `str` in case config yaml file are renamed to `case_images` and `str_variants_images`
- Simplify and speed up case general report code
- Speed up case retrieval in case_matching_causatives
- Upgrade pymongo to version 4
- When updating disease terms, check that all terms are consistent with a DiseaseTerm model before dropping the old collection
- Better separation between modules loading HPO terms and diseases
- Deleted unused scout.build.phenotype module
- Stricter validation of mandatory genome build key when loading a case. Allowed values are ['37','38',37,38]
- Improved readability of variants length and coordinates on variantS pages

## [4.71]
### Added
- Added Balsamic keys for SweGen and loqusdb local archive frequecies, SNV and SV
- New filter option for Cancer variantS: local archive RD loqusdb
- Show annotated observations on SV variantS view, also for cancer somatic SVs
- Revel filter for variantS
- Show case default panel on caseS page
- CADD filter for Cancer Somatic SNV variantS - show score
- SpliceAI-lookup link (BROAD, shows SpliceAI and Pangolin) from variant page
- BioNano Access server API - check projects, samples and fetch FSHD reports
### Fixed
- Name of reference genome build for RNA for compatibility with IGV locus search change
- Howto to run the Docker image on Mac computers in `admin-guide/containers/container-deploy.md`
- Link to Weasyprint installation howto in README file
- Avoid filling up disk by creating a reduced VCF file for every variant that is visualized
- Remove legacy incorrectly formatted CODEOWNERS file
- Restrain variant_type requests to variantS views to "clinical" or "research"
- Visualization of cancer variants where cancer case has no affected individual
- ProteinPaint gene link (small StJude API change)
- Causative MEI variant link on causatives page
- Bionano access api settings commented out by default in Scout demo config file.
- Do not show FSHD button on freshly loaded cases without bionano_access individuals
- Truncate long variants' HGVS on causative/Clinically significant and pinned variants case panels
### Changed
- Remove function call that tracks users' browser version
- Include three more splice variant SO terms in clinical filter severe SO terms
- Drop old HPO term collection only after parsing and validation of new terms completes
- Move score to own column on Cancer Somatic SNV variantS page
- Refactored a few complex case operations, breaking out sub functionalities

## [4.70]
### Added
- Download a list of Gene Variants (max 500) resulting from SNVs and Indels search
- Variant PubMed link to search for gene symbol and any aliases
### Changed
- Clearer gnomAD values in Variants page
### Fixed
- CaseS page uniform column widths
- Include ClinVar variants into a scrollable div element on Case page
- `canonical_transcript` variable not initialized in get_hgvs function (server.blueprints.institutes.controllers.py)
- Catch and display any error while importing Phenopacket info
- Modified Docker files to use python:3.8-slim-bullseye to prevent gunicorn workers booting error

## [4.69]
### Added
- ClinVar submission howto available also on Case page
- Somatic score and filtering for somatic SV callers, if available
- Show caller as a tooltip on variantS list
### Fixed
- Crash when attempting to export phenotype from a case that had never had phenotypes
- Aesthetic fix to Causative and Pinned Variants on Case page
- Structural inconsistency for ClinVar Blueprint templates
- Updated igv.js to 2.15.8 to fix track default color bug
- Fixed release versions for actions.
- Freeze tornado below 6.3.0 for compatibility with livereload 2.6.3
- Force update variants count on case re-upload
- IGV locus search not working - add genome reference id
- Pin links to MEI variants should end up on MEI not SV variant view
- Load also matching MEI variants on forced region load
- Allow excluding MEI from case variant deletion
- Fixed the name of the assigned user when the internal user ID is different from the user email address
- Gene variantS should display gene function, region and full hgvs
### Changed
- FontAwesome integrity check fail (updated resource)
- Removed ClinVar API validation buttons in favour of direct API submission
- Improved layout of Institute settings page
- ClinVar API key and allowed submitters are set in the Institute settings page


## [4.68]
### Added
- Rare Disease Mobile Element Insertion variants view
### Changed
- Updated igv.js to 2.15.6
### Fixed
- Docker stage build pycairo.
- Restore SNV and SV rank models versions on Causatives and Verified pages
- Saving `REVEL_RANKSCORE` value in a field named `revel` in variants database documents

## [4.67]
### Added
- Prepare to filter local SV frequency
### Changed
- Speed up instituteS page loading by refactoring cases/institutes query
- Clinical Filter for SVs includes `splice_polypyrimidine_tract_variant` as a severe consequence
- Clinical Filter for SVs includes local variant frequency freeze ("old") for filtering, starting at 30 counts
- Speed up caseS page loading by adding status to index and refactoring totals count
- HPO file parsing is updated to reflect that HPO have changed a few downloadable file formats with their 230405 release.
### Fixed
- Page crashing when a user tries to edit a comment that was removed
- Warning instead of crashed page when attempting to retrieve a non-existent Phenopacket
- Fixed StJude ProteinPaint gene link (URL change)
- Freeze of werkzeug library to version<2.3 to avoid problems resulting from the consequential upgrade of the Flask lib
- Huge list of genes in case report for megabases-long structural variants.
- Fix displaying institutes without associated cases on institutes page
- Fix default panel selection on SVs in cancer case report

## [4.66]
### Changed
- Moved Phenomodels code under a dedicated blueprint
- Updated the instructions to load custom case report under admin guide
- Keep variants filter window collapsed except when user expands it to filter
### Added
- A summary table of pinned variants on the cancer case general report
- New openable matching causatives and managed variants lists for default gene panels only for convenience
### Fixed
- Gens structural variant page link individual id typo

## [4.65.2]
### Fixed
- Generating general case report with str variants containing comments

## [4.65.1]
### Fixed
- Visibility of `Gene(s)` badges on SV VariantS page
- Hide dismiss bar on SV page not working well
- Delivery report PDF download
- Saving Pipeline version file when loading a case
- Backport compatible import of importlib metadata for old python versions (<3.8)

## [4.65]
### Added
- Option to mark a ClinVar submission as submitted
- Docs on how to create/update the PanelApp green genes as a system admin
- `individual_id`-parameter to both Gens links
- Download a gene panel in TXT format from gene panel page
- Panel gene comments on variant page: genes in panels can have comments that describe the gene in a panel context
### Changed
- Always show each case category on caseS page, even if 0 cases in total or after current query
- Improved sorting of ClinVar submissions
- Pre-populate SV type select in ClinVar submission form, when possible
- Show comment badges in related comments tables on general report
- Updated version of several GitHub actions
- Migrate from deprecated `pkg_resources` lib to `importlib_resources`
- Dismiss bar on variantS pages is thinner.
- Dismiss bar on variantS pages can be toggled open or closed for the duration of a login session.
### Fixed
- Fixed Sanger order / Cancel order modal close buttons
- Visibility of SV type in ClinVar submission form
- Fixed a couple of creations where now was called twice, so updated_at and created_at could differ
- Deprecated Ubuntu version 18.04 in one GitHub action
- Panels that have been removed (hidden) should not be visible in views where overlapping gene panels for genes are shown
- Gene panel test pointing to the right function

## [4.64]
### Added
- Create/Update a gene panel containing all PanelApp green genes (`scout update panelapp-green -i <cust_id>`)
- Links for ACMG pathogenicity impact modification on the ACMG classification page
### Changed
- Open local observation matching cases in new windows
### Fixed
- Matching manual ranked variants are now shown also on the somatic variant page
- VarSome links to hg19/GRCh37
- Managed variants filter settings lost when navigating to additional pages
- Collect the right variant category after submitting filter form from research variantS page
- Beacon links are templated and support variants in genome build 38

## [4.63]
### Added
- Display data sharing info for ClinVar, Matchmaker Exchange and Beacon in a dedicated column on Cases page
- Test for `commands.download.omim.print_omim`
- Display dismissed variants comments on general case report
- Modify ACMG pathogenicity impact (most commonly PVS1, PS3) based on strength of evidence with lab director's professional judgement
- REViewer button on STR variant page
- Alamut institution parameter in institute settings for Alamut Visual Plus software
- Added Manual Ranks Risk Factor, Likely Risk Factor and Uncertain Risk Factor
- Display matching manual ranks from previous cases the user has access to on VariantS and Variant pages
- Link to gnomAD gene SVs v2.1 for SV variants with gnomAD frequency
- Support for nf-core/rnafusion reports
### Changed
- Display chrY for sex unknown
- Deprecate legacy scout_load() method API call.
- Message shown when variant tag is updated for a variant
- When all ACMG classifications are deleted from a variant, the current variant classification status is also reset.
- Refactored the functions that collect causative variants
- Removed `scripts/generate_test_data.py`
### Fixed
- Default IGV tracks (genes, ClinVar, ClinVar CNVs) showing even if user unselects them all
- Freeze Flask-Babel below v3.0 due to issue with a locale decorator
- Thaw Flask-Babel and fix according to v3 standard. Thank you @TkTech!
- Show matching causatives on somatic structural variant page
- Visibility of gene names and functional annotations on Causatives/Verified pages
- Panel version can be manually set to floating point numbers, when modified
- Causatives page showing also non-causative variants matching causatives in other cases
- ClinVar form submission for variants with no selected transcript and HGVS
- Validating and submitting ClinVar objects not containing both Variant and Casedata info

## [4.62.1]
### Fixed
- Case page crashing when adding a case to a group without providing a valid case name

## [4.62]
### Added
- Validate ClinVar submission objects using the ClinVar API
- Wrote tests for case and variant API endpoints
- Create ClinVar submissions from Scout using the ClinVar API
- Export Phenopacket for affected individual
- Import Phenopacket from JSON file or Phenopacket API backend server
- Use the new case name option for GENS requests
- Pre-validate refseq:HGVS items using VariantValidator in ClinVar submission form
### Fixed
- Fallback for empty alignment index for REViewer service
- Source link out for MIP 11.1 reference STR annotation
- Avoid duplicate causatives and pinned variants
- ClinVar clinical significance displays only the ACMG terms when user selects ACMG 2015 as assertion criteria
- Spacing between icon and text on Beacon and MatchMaker links on case page sidebar
- Truncate IDs and HGVS representations in ClinVar pages if longer than 25 characters
- Update ClinVar submission ID form
- Handle connection timeout when sending requests requests to external web services
- Validate any ClinVar submission regardless of its status
- Empty Phenopackets import crashes
- Stop Spinner on Phenopacket JSON download
### Changed
- Updated ClinVar submission instructions

## [4.61.1]
### Fixed
- Added `UMLS` as an option of `Condition ID type` in ClinVar Variant downloaded files
- Missing value for `Condition ID type` in ClinVar Variant downloaded files
- Possibility to open, close or delete a ClinVar submission even if it doesn't have an associated name
- Save SV type, ref and alt n. copies to exported ClinVar files
- Inner and outer start and stop SV coordinates not exported in ClinVar files
- ClinVar submissions page crashing when SV files don't contain breakpoint exact coordinates
- Align OMIM diagnoses with delete diagnosis button on case page
- In ClinVar form, reset condition list and customize help when condition ID changes

## [4.61]
### Added
- Filter case list by cases with variants in ClinVar submission
- Filter case list by cases containing RNA-seq data - gene_fusion_reports and sample-level tracks (splice junctions and RNA coverage)
- Additional case category `Ignored`, to be used for cases that don't fall in the existing 'inactive', 'archived', 'solved', 'prioritized' categories
- Display number of cases shown / total number of cases available for each category on Cases page
- Moved buttons to modify case status from sidebar to main case page
- Link to Mutalyzer Normalizer tool on variant's transcripts overview to retrieve official HVGS descriptions
- Option to manually load RNA MULTIQC report using the command `scout load report -t multiqc_rna`
- Load RNA MULTIQC automatically for a case if config file contains the `multiqc_rna` key/value
- Instructions in admin-guide on how to load case reports via the command line
- Possibility to filter RD variants by a specific genotype call
- Distinct colors for different inheritance models on RD Variant page
- Gene panels PDF export with case variants hits by variant type
- A couple of additional README badges for GitHub stats
- Upload and display of pipeline reference info and executable version yaml files as custom reports
- Testing CLI on hasta in PR template
### Changed
- Instructions on how to call dibs on scout-stage server in pull request template
- Deprecated CLI commands `scout load <delivery_report, gene_fusion_report, coverage_qc_report, cnv_report>` to replace them with command `scout load report -t <report type>`
- Refactored code to display and download custom case reports
- Do not export `Assertion method` and `Assertion method citation` to ClinVar submission files according to changes to ClinVar's submission spreadsheet templates.
- Simplified code to create and download ClinVar CSV files
- Colorize inheritance models badges by category on VariantS page
- `Safe variants matching` badge more visible on case page
### Fixed
- Non-admin users saving institute settings would clear loqusdb instance selection
- Layout of variant position, cytoband and type in SV variant summary
- Broken `Build Status - GitHub badge` on GitHub README page
- Visibility of text on grey badges in gene panels PDF exports
- Labels for dashboard search controls
- Dark mode visibility for ClinVar submission
- Whitespaces on outdated panel in extent report

## [4.60]
### Added
- Mitochondrial deletion signatures (mitosign) can be uploaded and shown with mtDNA report
- A `Type of analysis` column on Causatives and Validated variants pages
- List of "safe" gene panels available for matching causatives and managed variants in institute settings, to avoid secondary findings
- `svdb_origin` as a synonym for `FOUND_IN` to complement `set` for variants found by all callers
### Changed
- Hide removed gene panels by default in panels page
- Removed option for filtering cancer SVs by Tumor and Normal alt AF
- Hide links to coverage report from case dynamic HPO panel if cancer analysis
- Remove rerun emails and redirect users to the analysis order portal instead
- Updated clinical SVs igv.js track (dbVar) and added example of external track from `https://trackhubregistry.org/`
- Rewrote the ClinVar export module to simplify and add one variant at the time
- ClinVar submissions with phenotype conditions from: [OMIM, MedGen, Orphanet, MeSH, HP, MONDO]
### Fixed
- If trying to load a badly formatted .tsv file an error message is displayed.
- Avoid showing case as rerun when first attempt at case upload failed
- Dynamic autocomplete search not working on phenomodels page
- Callers added to variant when loading case
- Now possible to update managed variant from file without deleting it first
- Missing preselected chromosome when editing a managed variant
- Preselected variant type and subtype when editing a managed variant
- Typo in dbVar ClinVar track, hg19


## [4.59]
### Added
- Button to go directly to HPO SV filter variantS page from case
- `Scout-REViewer-Service` integration - show `REViewer` picture if available
- Link to HPO panel coverage overview on Case page
- Specify a confidence threshold (green|amber|red) when loading PanelApp panels
- Functional annotations in variants lists exports (all variants)
- Cancer/Normal VAFs and COSMIC ids in in variants lists exports (cancer variants)
### Changed
- Better visualization of regional annotation for long lists of genes in large SVs in Variants tables
- Order of cells in variants tables
- More evident links to gene coverage from Variant page
- Gene panels sorted by display name in the entire Case page
- Round CADD and GnomAD values in variants export files
### Fixed
- HPO filter button on SV variantS page
- Spacing between region|function cells in SVs lists
- Labels on gene panel Chanjo report
- Fixed ambiguous duplicated response headers when requesting a BAM file from /static
- Visited color link on gene coverage button (Variant page)

## [4.58.1]
### Fixed
- Case search with search strings that contain characters that can be escaped

## [4.58]
### Added
- Documentation on how to create/update PanelApp panels
- Add filter by local observations (archive) to structural variants filters
- Add more splicing consequences to SO term definitions
- Search for a specific gene in all gene panels
- Institute settings option to force show all variants on VariantS page for all cases of an institute
- Filter cases by validation pending status
- Link to The Clinical Knowledgebase (CKB) (https://ckb.jax.org/) in cancer variant's page
### Fixed
- Added a not-authorized `auto-login` fixture according to changes in Flask-Login 0.6.2
- Renamed `cache_timeout` param name of flask.send_file function to `max_age` (Flask 2.2 compliant)
- Replaced deprecated `app.config["JSON_SORT_KEYS"]` with app.json.sort_keys in app settings
- Bug in gene variants page (All SNVs and INDELs) when variant gene doesn't have a hgnc id that is found in the database
- Broken export of causatives table
- Query for genes in build 38 on `Search SNVs and INDELs` page
- Prevent typing special characters `^<>?!=\/` in case search form
- Search matching causatives also among research variants in other cases
- Links to variants in Verified variants page
- Broken filter institute cases by pinned gene
- Better visualization of long lists of genes in large SVs on Causative and Verified Variants page
- Reintroduced missing button to export Causative variants
- Better linking and display of matching causatives and managed variants
- Reduced code complexity in `scout/parse/variant/variant.py`
- Reduced complexity of code in `scout/build/variant/variant.py`

### Changed
- State that loqusdb observation is in current case if observations count is one and no cases are shown
- Better pagination and number of variants returned by queries in `Search SNVs and INDELs` page
- Refactored and simplified code used for collecting gene variants for `Search SNVs and INDELs` page
- Fix sidebar panel icons in Case view
- Fix panel spacing in Case view
- Removed unused database `sanger_ordered` and `case_id,category,rank_score` indexes (variant collection)
- Verified variants displayed in a dedicated page reachable from institute sidebar
- Unified stats in dashboard page
- Improved gene info for large SVs and cancer SVs
- Remove the unused `variant.str_variant` endpoint from variant views
- Easier editing of HPO gene panel on case page
- Assign phenotype panel less cramped on Case page
- Causatives and Verified variants pages to use the same template macro
- Allow hyphens in panel names
- Reduce resolution of example images
- Remove some animations in web gui which where rendered slow


## [4.57.4]
### Fixed
- Parsing of variant.FORMAT "DR" key in parse variant file

## [4.57.3]
### Fixed
- Export of STR verified variants
- Do not download as verified variants first verified and then reset to not validated
- Avoid duplicated lines in downloaded verified variants reflecting changes in variant validation status

## [4.57.2]
### Fixed
- Export of verified variants when variant gene has no transcripts
- HTTP 500 when visiting a the details page for a cancer variant that had been ranked with genmod

## [4.57.1]
### Fixed
- Updating/replacing a gene panel from file with a corrupted or malformed file

## [4.57]
### Added
- Display last 50 or 500 events for a user in a timeline
- Show dismiss count from other cases on matching variantS
- Save Beacon-related events in events collection
- Institute settings allow saving multiple loqusdb instances for one institute
- Display stats from multiple instances of loqusdb on variant page
- Display date and frequency of obs derived from count of local archive observations from MIP11 (requires fix in MIP)
### Changed
- Prior ACMG classifications view is no longer limited by pathogenicity
### Fixed
- Visibility of Sanger ordered badge on case page, light mode
- Some of the DataTables tables (Phenotypes and Diagnoses pages) got a bit dark in dark mode
- Remove all redundancies when displaying timeline events (some events are saved both as case-related and variant-related)
- Missing link in saved MatchMaker-related events
- Genes with mixed case gene symbols missing in PanelApp panels
- Alignment of elements on the Beacon submission modal window
- Locus info links from STR variantS page open in new browser tabs

## [4.56]
### Added
- Test for PanelApp panels loading
- `panel-umi` tag option when loading cancer analyses
### Changed
- Black text to make comments more visible in dark mode
- Loading PanelApp panels replaces pre-existing panels with same version
- Removed sidebar from Causatives page - navigation is available on the top bar for now
- Create ClinVar submissions from pinned variants list in case page
- Select which pinned variants will be included in ClinVar submission documents
### Fixed
- Remove a:visited css style from all buttons
- Update of HPO terms via command line
- Background color of `MIXED` and `PANEL-UMI` sequencing types on cases page
- Fixed regex error when searching for cases with query ending with `\ `
- Gene symbols on Causatives page lighter in dark mode
- SpliceAI tooltip of multigene variants

## [4.55]
### Changed
- Represent different tumor samples as vials in cases page
- Option to force-update the OMIM panel
### Fixed
- Low tumor purity badge alignment in cancer samples table on cancer case view
- VariantS comment popovers reactivate on hover
- Updating database genes in build 37
- ACMG classification summary hidden by sticky navbar
- Logo backgrounds fixed to white on welcome page
- Visited links turn purple again
- Style of link buttons and dropdown menus
- Update KUH and GMS logos
- Link color for Managed variants

## [4.54]
### Added
- Dark mode, using browser/OS media preference
- Allow marking case as solved without defining causative variants
- Admin users can create missing beacon datasets from the institute's settings page
- GenCC links on gene and variant pages
- Deprecation warnings when launching the app using a .yaml config file or loading cases using .ped files
### Changed
- Improved HTML syntax in case report template
- Modified message displayed when variant rank stats could not be calculated
- Expanded instructions on how to test on CG development server (cg-vm1)
- Added more somatic variant callers (Balsamic v9 SNV, develop SV)
### Fixed
- Remove load demo case command from docker-compose.yml
- Text elements being split across pages in PDF reports
- Made login password field of type `password` in LDAP login form
- Gene panels HTML select in institute's settings page
- Bootstrap upgraded to version 5
- Fix some Sourcery and SonarCloud suggestions
- Escape special characters in case search on institute and dashboard pages
- Broken case PDF reports when no Madeline pedigree image can be created
- Removed text-white links style that were invisible in new pages style
- Variants pagination after pressing "Filter variants" or "Clinical filter"
- Layout of buttons Matchmaker submission panel (case page)
- Removing cases from Matchmaker (simplified code and fixed functionality)
- Reintroduce check for missing alignment files purged from server

## [4.53]
### Added
### Changed
- Point Alamut API key docs link to new API version
- Parse dbSNP id from ID only if it says "rs", else use VEP CSQ fields
- Removed MarkupSafe from the dependencies
### Fixed
- Reintroduced loading of SVs for demo case 643595
- Successful parse of FOUND_IN should avoid GATK caller default
- All vulnerabilities flagged by SonarCloud

## [4.52]
### Added
- Demo cancer case gets loaded together with demo RD case in demo instance
- Parse REVEL_score alongside REVEL_rankscore from csq field and display it on SNV variant page
- Rank score results now show the ranking range
- cDNA and protein changes displayed on institute causatives pages
- Optional SESSION_TIMEOUT_MINUTES configuration in app config files
- Script to convert old OMIM case format (list of integers) to new format (list of dictionaries)
- Additional check for user logged in status before serving alignment files
- Download .cgh files from cancer samples table on cancer case page
- Number of documents and date of last update on genes page
### Changed
- Verify user before redirecting to IGV alignments and sashimi plots
- Build case IGV tracks starting from case and variant objects instead of passing all params in a form
- Unfreeze Werkzeug lib since Flask_login v.0.6 with bugfix has been released
- Sort gene panels by name (panelS and variant page)
- Removed unused `server.blueprints.alignviewers.unindexed_remote_static` endpoint
- User sessions to check files served by `server.blueprints.alignviewers.remote_static` endpoint
- Moved Beacon-related functions to a dedicated app extension
- Audit Filter now also loads filter displaying the variants for it
### Fixed
- Handle `attachment_filename` parameter renamed to `download_name` when Flask 2.2 will be released
- Removed cursor timeout param in cases find adapter function to avoid many code warnings
- Removed stream argument deprecation warning in tests
- Handle `no intervals found` warning in load_region test
- Beacon remove variants
- Protect remote_cors function in alignviewers view from Server-Side Request Forgery (SSRF)
- Check creation date of last document in gene collection to display when genes collection was updated last

## [4.51]
### Added
- Config file containing codecov settings for pull requests
- Add an IGV.js direct link button from case page
- Security policy file
- Hide/shade compound variants based on rank score on variantS from filter
- Chromograph legend documentation direct link
### Changed
- Updated deprecated Codecov GitHub action to v.2
- Simplified code of scout/adapter/mongo/variant
- Update IGV.js to v2.11.2
- Show summary number of variant gene panels on general report if more than 3
### Fixed
- Marrvel link for variants in genome build 38 (using liftover to build 37)
- Remove flags from codecov config file
- Fixed filter bug with high negative SPIDEX scores
- Renamed IARC TP53 button to to `TP53 Database`, modified also link since IARC has been moved to the US NCI: `https://tp53.isb-cgc.org/`
- Parsing new format of OMIM case info when exporting patients to Matchmaker
- Remove flask-debugtoolbar lib dependency that is using deprecated code and causes app to crash after new release of Jinja2 (3.1)
- Variant page crashing for cases with old OMIM terms structure (a list of integers instead of dictionary)
- Variant page crashing when creating MARRVEL link for cases with no genome build
- SpliceAI documentation link
- Fix deprecated `safe_str_cmp` import from `werkzeug.security` by freezing Werkzeug lib to v2.0 until Flask_login v.0.6 with bugfix is released
- List gene names densely in general report for SVs that contain more than 3 genes
- Show transcript ids on refseq genes on hg19 in IGV.js, using refgene source
- Display correct number of genes in general report for SVs that contain more than 32 genes
- Broken Google login after new major release of `lepture/authlib`
- Fix frequency and callers display on case general report

## [4.50.1]
### Fixed
- Show matching causative STR_repid for legacy str variants (pre Stranger hgnc_id)

## [4.50]
### Added
- Individual-specific OMIM terms
- OMIM disease descriptions in ClinVar submission form
- Add a toggle for melter rerun monitoring of cases
- Add a config option to show the rerun monitoring toggle
- Add a cli option to export cases with rerun monitoring enabled
- Add a link to STRipy for STR variants; shallow for ARX and HOXA13
- Hide by default variants only present in unaffected individuals in variants filters
- OMIM terms in general case report
- Individual-level info on OMIM and HPO terms in general case report
- PanelApp gene link among the external links on variant page
- Dashboard case filters fields help
- Filter cases by OMIM terms in cases and dashboard pages
### Fixed
- A malformed panel id request would crash with exception: now gives user warning flash with redirect
- Link to HPO resource file hosted on `http://purl.obolibrary.org`
- Gene search form when gene exists only in build 38
- Fixed odd redirect error and poor error message on missing column for gene panel csv upload
- Typo in parse variant transcripts function
- Modified keys name used to parse local observations (archived) frequencies to reflect change in MIP keys naming
- Better error handling for partly broken/timed out chanjo reports
- Broken javascript code when case Chromograph data is malformed
- Broader space for case synopsis in general report
- Show partial causatives on causatives and matching causatives panels
- Partial causative assignment in cases with no OMIM or HPO terms
- Partial causative OMIM select options in variant page
### Changed
- Slightly smaller and improved layout of content in case PDF report
- Relabel more cancer variant pages somatic for navigation
- Unify caseS nav links
- Removed unused `add_compounds` param from variant controllers function
- Changed default hg19 genome for IGV.js to legacy hg19_1kg_decoy to fix a few problematic loci
- Reduce code complexity (parse/ensembl.py)
- Silence certain fields in ClinVar export if prioritised ones exist (chrom-start-end if hgvs exist)
- Made phenotype non-mandatory when marking a variant as partial causative
- Only one phenotype condition type (OMIM or HPO) per variant is used in ClinVar submissions
- ClinVar submission variant condition prefers OMIM over HPO if available
- Use lighter version of gene objects in Omim MongoDB adapter, panels controllers, panels views and institute controllers
- Gene-variants table size is now adaptive
- Remove unused file upload on gene-variants page

## [4.49]
### Fixed
- Pydantic model types for genome_build, madeline_info, peddy_ped_check and peddy_sex_check, rank_model_version and sv_rank_model_version
- Replace `MatchMaker` with `Matchmaker` in all places visible by a user
- Save diagnosis labels along with OMIM terms in Matchmaker Exchange submission objects
- `libegl-mesa0_21.0.3-0ubuntu0.3~20.04.5_amd64.deb` lib not found by GitHub actions Docker build
- Remove unused `chromograph_image_files` and `chromograph_prefixes` keys saved when creating or updating an RD case
- Search managed variants by description and with ignore case
### Changed
- Introduced page margins on exported PDF reports
- Smaller gene fonts in downloaded HPO genes PDF reports
- Reintroduced gene coverage data in the PDF-exported general report of rare-disease cases
- Check for existence of case report files before creating sidebar links
- Better description of HPO and OMIM terms for patients submitted to Matchmaker Exchange
- Remove null non-mandatory key/values when updating a case
- Freeze WTForms<3 due to several form input rendering changes

## [4.48.1]
### Fixed
- General case PDF report for recent cases with no pedigree

## [4.48]
### Added
- Option to cancel a request for research variants in case page
### Changed
- Update igv.js to v2.10.5
- Updated example of a case delivery report
- Unfreeze cyvcf2
- Builder images used in Scout Dockerfiles
- Crash report email subject gives host name
- Export general case report to PDF using PDFKit instead of WeasyPrint
- Do not include coverage report in PDF case report since they might have different orientation
- Export cancer cases's "Coverage and QC report" to PDF using PDFKit instead of Weasyprint
- Updated cancer "Coverage and QC report" example
- Keep portrait orientation in PDF delivery report
- Export delivery report to PDF using PDFKit instead of Weasyprint
- PDF export of clinical and research HPO panels using PDFKit instead of Weasyprint
- Export gene panel report to PDF using PDFKit
- Removed WeasyPrint lib dependency

### Fixed
- Reintroduced missing links to Swegen and Beacon and dbSNP in RD variant page, summary section
- Demo delivery report orientation to fit new columns
- Missing delivery report in demo case
- Cast MNVs to SNV for test
- Export verified variants from all institutes when user is admin
- Cancer coverage and QC report not found for demo cancer case
- Pull request template instructions on how to deploy to test server
- PDF Delivery report not showing Swedac logo
- Fix code typos
- Disable codefactor raised by ESLint for javascript functions located on another file
- Loading spinner stuck after downloading a PDF gene panel report
- IGV browser crashing when file system with alignment files is not mounted

## [4.47]
### Added
- Added CADD, GnomAD and genotype calls to variantS export
### Changed
- Pull request template, to illustrate how to deploy pull request branches on cg-vm1 stage server
### Fixed
- Compiled Docker image contains a patched version (v4.9) of chanjo-report

## [4.46.1]
### Fixed
- Downloading of files generated within the app container (MT-report, verified variants, pedigrees, ..)

## [4.46]
### Added
- Created a Dockefile to be used to serve the dockerized app in production
- Modified the code to collect database params specified as env vars
- Created a GitHub action that pushes the Dockerfile-server image to Docker Hub (scout-server-stage) every time a PR is opened
- Created a GitHub action that pushes the Dockerfile-server image to Docker Hub (scout-server) every time a new release is created
- Reassign MatchMaker Exchange submission to another user when a Scout user is deleted
- Expose public API JSON gene panels endpoint, primarily to enable automated rerun checking for updates
- Add utils for dictionary type
- Filter institute cases using multiple HPO terms
- Vulture GitHub action to identify and remove unused variables and imports
### Changed
- Updated the python config file documentation in admin guide
- Case configuration parsing now uses Pydantic for improved typechecking and config handling
- Removed test matrices to speed up automatic testing of PRs
- Switch from Coveralls to Codecov to handle CI test coverage
- Speed-up CI tests by caching installation of libs and splitting tests into randomized groups using pytest-test-groups
- Improved LDAP login documentation
- Use lib flask-ldapconn instead of flask_ldap3_login> to handle ldap authentication
- Updated Managed variant documentation in user guide
- Fix and simplify creating and editing of gene panels
- Simplified gene variants search code
- Increased the height of the genes track in the IGV viewer
### Fixed
- Validate uploaded managed variant file lines, warning the user.
- Exporting validated variants with missing "genes" database key
- No results returned when searching for gene variants using a phenotype term
- Variants filtering by gene symbols file
- Make gene HGNC symbols field mandatory in gene variants page and run search only on form submit
- Make sure collaborator gene variants are still visible, even if HPO filter is used

## [4.45]
### Added
### Changed
- Start Scout also when loqusdbapi is not reachable
- Clearer definition of manual standard and custom inheritance models in gene panels
- Allow searching multiple chromosomes in filters
### Fixed
- Gene panel crashing on edit action

## [4.44]
### Added
### Changed
- Display Gene track beneath each sample track when displaying splice junctions in igv browser
- Check outdated gene symbols and update with aliases for both RD and cancer variantS
### Fixed
- Added query input check and fixed the Genes API endpoint to return a json formatted error when request is malformed
- Typo in ACMG BP6 tooltip

## [4.43.1]
### Added
- Added database index for OMIM disease term genes
### Changed
### Fixed
- Do not drop HPO terms collection when updating HPO terms via the command line
- Do not drop disease (OMIM) terms collection when updating diseases via the command line

## [4.43]
### Added
- Specify which collection(s) update/build indexes for
### Fixed
- Do not drop genes and transcripts collections when updating genes via the command line

## [4.42.1]
### Added
### Changed
### Fixed
- Freeze PyMongo lib to version<4.0 to keep supporting previous MongoDB versions
- Speed up gene panels creation and update by collecting only light gene info from database
- Avoid case page crash on Phenomizer queries timeout

## [4.42]
### Added
- Choose custom pinned variants to submit to MatchMaker Exchange
- Submit structural variant as genes to the MatchMaker Exchange
- Added function for maintainers and admins to remove gene panels
- Admins can restore deleted gene panels
- A development docker-compose file illustrating the scout/chanjo-report integration
- Show AD on variants view for cancer SV (tumor and normal)
- Cancer SV variants filter AD, AF (tumor and normal)
- Hiding the variants score column also from cancer SVs, as for the SNVs
### Changed
- Enforce same case _id and display_name when updating a case
- Enforce same individual ids, display names and affected status when updating a case
- Improved documentation for connecting to loqusdb instances (including loqusdbapi)
- Display and download HPO gene panels' gene symbols in italics
- A faster-built and lighter Docker image
- Reduce complexity of `panels` endpoint moving some code to the panels controllers
- Update requirements to use flask-ldap3-login>=0.9.17 instead of freezing WTForm
### Fixed
- Use of deprecated TextField after the upgrade of WTF to v3.0
- Freeze to WTForms to version < 3
- Remove the extra files (bed files and madeline.svg) introduced by mistake
- Cli command loading demo data in docker-compose when case custom images exist and is None
- Increased MongoDB connection serverSelectionTimeoutMS parameter to 30K (default value according to MongoDB documentation)
- Better differentiate old obs counts 0 vs N/A
- Broken cancer variants page when default gene panel was deleted
- Typo in tx_overview function in variant controllers file
- Fixed loqusdbapi SV search URL
- SV variants filtering using Decipher criterion
- Removing old gene panels that don't contain the `maintainer` key.

## [4.41.1]
### Fixed
- General reports crash for variant annotations with same variant on other cases

## [4.41]
### Added
- Extended the instructions for running the Scout Docker image (web app and cli).
- Enabled inclusion of custom images to STR variant view
### Fixed
- General case report sorting comments for variants with None genetic models
- Do not crash but redirect to variants page with error when a variant is not found for a case
- UCSC links coordinates for SV variants with start chromosome different than end chromosome
- Human readable variants name in case page for variants having start chromosome different from end chromosome
- Avoid always loading all transcripts when checking gene symbol: introduce gene captions
- Slow queries for evaluated variants on e.g. case page - use events instead
### Changed
- Rearrange variant page again, moving severity predictions down.
- More reactive layout width steps on variant page

## [4.40.1]
### Added
### Fixed
- Variants dismissed with inconsistent inheritance pattern can again be shown in general case report
- General report page for variants with genes=None
- General report crashing when variants have no panels
- Added other missing keys to case and variant dictionaries passed to general report
### Changed

## [4.40]
### Added
- A .cff citation file
- Phenotype search API endpoint
- Added pagination to phenotype API
- Extend case search to include internal MongoDB id
- Support for connecting to a MongoDB replica set (.py config files)
- Support for connecting to a MongoDB replica set (.yaml config files)
### Fixed
- Command to load the OMIM gene panel (`scout load panel --omim`)
- Unify style of pinned and causative variants' badges on case page
- Removed automatic spaces after punctuation in comments
- Remove the hardcoded number of total individuals from the variant's old observations panel
- Send delete requests to a connected Beacon using the DELETE method
- Layout of the SNV and SV variant page - move frequency up
### Changed
- Stop updating database indexes after loading exons via command line
- Display validation status badge also for not Sanger-sequenced variants
- Moved Frequencies, Severity and Local observations panels up in RD variants page
- Enabled Flask CORS to communicate CORS status to js apps
- Moved the code preparing the transcripts overview to the backend
- Refactored and filtered json data used in general case report
- Changed the database used in docker-compose file to use the official MongoDB v4.4 image
- Modified the Python (3.6, 3.8) and MongoDB (3.2, 4.4, 5.0) versions used in testing matrices (GitHub actions)
- Capitalize case search terms on institute and dashboard pages


## [4.39]
### Added
- COSMIC IDs collected from CSQ field named `COSMIC`
### Fixed
- Link to other causative variants on variant page
- Allow multiple COSMIC links for a cancer variant
- Fix floating text in severity box #2808
- Fixed MitoMap and HmtVar links for hg38 cases
- Do not open new browser tabs when downloading files
- Selectable IGV tracks on variant page
- Missing splice junctions button on variant page
- Refactor variantS representative gene selection, and use it also for cancer variant summary
### Changed
- Improve Javascript performance for displaying Chromograph images
- Make ClinVar classification more evident in cancer variant page

## [4.38]
### Added
- Option to hide Alamut button in the app config file
### Fixed
- Library deprecation warning fixed (insert is deprecated. Use insert_one or insert_many instead)
- Update genes command will not trigger an update of database indices any more
- Missing resources in temporary downloading directory when updating genes using the command line
- Restore previous variant ACMG classification in a scrollable div
- Loading spinner not stopping after downloading PDF case reports and variant list export
- Add extra Alamut links higher up on variant pages
- Improve UX for phenotypes in case page
- Filter and export of STR variants
- Update look of variants page navigation buttons
### Changed

## [4.37]
### Added
- Highlight and show version number for RefSeq MANE transcripts.
- Added integration to a rerunner service for toggling reanalysis with updated pedigree information
- SpliceAI display and parsing from VEP CSQ
- Display matching tiered variants for cancer variants
- Display a loading icon (spinner) until the page loads completely
- Display filter badges in cancer variants list
- Update genes from pre-downloaded file resources
- On login, OS, browser version and screen size are saved anonymously to understand how users are using Scout
- API returning institutes data for a given user: `/api/v1/institutes`
- API returning case data for a given institute: `/api/v1/institutes/<institute_id>/cases`
- Added GMS and Lund university hospital logos to login page
- Made display of Swedac logo configurable
- Support for displaying custom images in case view
- Individual-specific HPO terms
- Optional alamut_key in institute settings for Alamut Plus software
- Case report API endpoint
- Tooltip in case explaining that genes with genome build different than case genome build will not be added to dynamic HPO panel.
- Add DeepVariant as a caller
### Fixed
- Updated IGV to v2.8.5 to solve missing gene labels on some zoom levels
- Demo cancer case config file to load somatic SNVs and SVs only.
- Expand list of refseq trancripts in ClinVar submission form
- Renamed `All SNVs and INDELs` institute sidebar element to `Search SNVs and INDELs` and fixed its style.
- Add missing parameters to case load-config documentation
- Allow creating/editing gene panels and dynamic gene panels with genes present in genome build 38
- Bugfix broken Pytests
- Bulk dismissing variants error due to key conversion from string to integer
- Fix typo in index documentation
- Fixed crash in institute settings page if "collaborators" key is not set in database
- Don't stop Scout execution if LoqusDB call fails and print stacktrace to log
- Bug when case contains custom images with value `None`
- Bug introduced when fixing another bug in Scout-LoqusDB interaction
- Loading of OMIM diagnoses in Scout demo instance
- Remove the docker-compose with chanjo integration because it doesn't work yet.
- Fixed standard docker-compose with scout demo data and database
- Clinical variant assessments not present for pinned and causative variants on case page.
- MatchMaker matching one node at the time only
- Remove link from previously tiered variants badge in cancer variants page
- Typo in gene cell on cancer variants page
- Managed variants filter form
### Changed
- Better naming for variants buttons on cancer track (somatic, germline). Also show cancer research button if available.
- Load case with missing panels in config files, but show warning.
- Changing the (Female, Male) symbols to (F/M) letters in individuals_table and case-sma.
- Print stacktrace if case load command fails
- Added sort icon and a pointer to the cursor to all tables with sortable fields
- Moved variant, gene and panel info from the basic pane to summary panel for all variants.
- Renamed `Basics` panel to `Classify` on variant page.
- Revamped `Basics` panel to a panel dedicated to classify variants
- Revamped the summary panel to be more compact.
- Added dedicated template for cancer variants
- Removed Gene models, Gene annotations and Conservation panels for cancer variants
- Reorganized the orders of panels for variant and cancer variant views
- Added dedicated variant quality panel and removed relevant panes
- A more compact case page
- Removed OMIM genes panel
- Make genes panel, pinned variants panel, causative variants panel and ClinVar panel scrollable on case page
- Update to Scilifelab's 2020 logo
- Update Gens URL to support Gens v2.0 format
- Refactor tests for parsing case configurations
- Updated links to HPO downloadable resources
- Managed variants filtering defaults to all variant categories
- Changing the (Kind) drop-down according to (Category) drop-down in Managed variant add variant
- Moved Gens button to individuals table
- Check resource files availability before starting updating OMIM diagnoses
- Fix typo in `SHOW_OBSERVED_VARIANT_ARCHIVE` config param

## [4.36]
### Added
- Parse and save splice junction tracks from case config file
- Tooltip in observations panel, explaining that case variants with no link might be old variants, not uploaded after a case rerun
### Fixed
- Warning on overwriting variants with same position was no longer shown
- Increase the height of the dropdowns to 425px
- More indices for the case table as it grows, specifically for causatives queries
- Splice junction tracks not centered over variant genes
- Total number of research variants count
- Update variants stats in case documents every time new variants are loaded
- Bug in flashing warning messages when filtering variants
### Changed
- Clearer warning messages for genes and gene/gene-panels searches in variants filters

## [4.35]
### Added
- A new index for hgnc_symbol in the hgnc_gene collection
- A Pedigree panel in STR page
- Display Tier I and II variants in case view causatives card for cancer cases
### Fixed
- Send partial file data to igv.js when visualizing sashimi plots with splice junction tracks
- Research variants filtering by gene
- Do not attempt to populate annotations for not loaded pinned/causatives
- Add max-height to all dropdowns in filters
### Changed
- Switch off non-clinical gene warnings when filtering research variants
- Don't display OMIM disease card in case view for cancer cases
- Refactored Individuals and Causative card in case view for cancer cases
- Update and style STR case report

## [4.34]
### Added
- Saved filter lock and unlock
- Filters can optionally be marked audited, logging the filter name, user and date on the case events and general report.
- Added `ClinVar hits` and `Cosmic hits` in cancer SNVs filters
- Added `ClinVar hits` to variants filter (rare disease track)
- Load cancer demo case in docker-compose files (default and demo file)
- Inclusive-language check using [woke](https://github.com/get-woke/woke) github action
- Add link to HmtVar for mitochondrial variants (if VCF is annotated with HmtNote)
- Grey background for dismissed compounds in variants list and variant page
- Pin badge for pinned compounds in variants list and variant page
- Support LoqusDB REST API queries
- Add a docker-compose-matchmaker under scout/containers/development to test matchmaker locally
- Script to investigate consequences of symbol search bug
- Added GATK to list of SV and cancer SV callers
### Fixed
- Make MitoMap link work for hg38 again
- Export Variants feature crashing when one of the variants has no primary transcripts
- Redirect to last visited variantS page when dismissing variants from variants list
- Improved matching of SVs Loqus occurrences in other cases
- Remove padding from the list inside (Matching causatives from other cases) panel
- Pass None to get_app function in CLI base since passing script_info to app factory functions was deprecated in Flask 2.0
- Fixed failing tests due to Flask update to version 2.0
- Speed up user events view
- Causative view sort out of memory error
- Use hgnc_id for gene filter query
- Typo in case controllers displaying an error every time a patient is matched against external MatchMaker nodes
- Do not crash while attempting an update for variant documents that are too big (> 16 MB)
- Old STR causatives (and other variants) may not have HGNC symbols - fix sort lambda
- Check if gene_obj has primary_transcript before trying to access it
- Warn if a gene manually searched is in a clinical panel with an outdated name when filtering variants
- ChrPos split js not needed on STR page yet
### Changed
- Remove parsing of case `genome_version`, since it's not used anywhere downstream
- Introduce deprecation warning for Loqus configs that are not dictionaries
- SV clinical filter no longer filters out sub 100 nt variants
- Count cases in LoqusDB by variant type
- Commit pulse repo badge temporarily set to weekly
- Sort ClinVar submissions objects by ascending "Last evaluated" date
- Refactored the MatchMaker integration as an extension
- Replaced some sensitive words as suggested by woke linter
- Documentation for load-configuration rewritten.
- Add styles to MatchMaker matches table
- More detailed info on the data shared in MatchMaker submission form

## [4.33.1]
### Fixed
- Include markdown for release autodeploy docs
- Use standard inheritance model in ClinVar (https://ftp.ncbi.nlm.nih.gov/pub/GTR/standard_terms/Mode_of_inheritance.txt)
- Fix issue crash with variants that have been unflagged causative not being available in other causatives
### Added
### Changed

## [4.33]
### Fixed
- Command line crashing when updating an individual not found in database
- Dashboard page crashing when filters return no data
- Cancer variants filter by chromosome
- /api/v1/genes now searches for genes in all genome builds by default
- Upgraded igv.js to version 2.8.1 (Fixed Unparsable bed record error)
### Added
- Autodeploy docs on release
- Documentation for updating case individuals tracks
- Filter cases and dashboard stats by analysis track
### Changed
- Changed from deprecated db update method
- Pre-selected fields to run queries with in dashboard page
- Do not filter by any institute when first accessing the dashboard
- Removed OMIM panel in case view for cancer cases
- Display Tier I and II variants in case view causatives panel for cancer cases
- Refactored Individuals and Causative panels in case view for cancer cases

## [4.32.1]
### Fixed
- iSort lint check only
### Changed
- Institute cases page crashing when a case has track:Null
### Added

## [4.32]
### Added
- Load and show MITOMAP associated diseases from VCF (INFO field: MitomapAssociatedDiseases, via HmtNote)
- Show variant allele frequencies for mitochondrial variants (GRCh38 cases)
- Extend "public" json API with diseases (OMIM) and phenotypes (HPO)
- HPO gene list download now has option for clinical and non-clinical genes
- Display gene splice junctions data in sashimi plots
- Update case individuals with splice junctions tracks
- Simple Docker compose for development with local build
- Make Phenomodels subpanels collapsible
- User side documentation of cytogenomics features (Gens, Chromograph, vcf2cytosure, rhocall)
- iSort GitHub Action
- Support LoqusDB REST API queries
### Fixed
- Show other causative once, even if several events point to it
- Filtering variants by mitochondrial chromosome for cases with genome build=38
- HPO gene search button triggers any warnings for clinical / non-existing genes also on first search
- Fixed a bug in variants pages caused by MT variants without alt_frequency
- Tests for CADD score parsing function
- Fixed the look of IGV settings on SNV variant page
- Cases analyzed once shown as `rerun`
- Missing case track on case re-upload
- Fixed severity rank for SO term "regulatory region ablation"
### Changed
- Refactor according to CodeFactor - mostly reuse of duplicated code
- Phenomodels language adjustment
- Open variants in a new window (from variants page)
- Open overlapping and compound variants in a new window (from variant page)
- gnomAD link points to gnomAD v.3 (build GRCh38) for mitochondrial variants.
- Display only number of affected genes for dismissed SVs in general report
- Chromosome build check when populating the variants filter chromosome selection
- Display mitochondrial and rare diseases coverage report in cases with missing 'rare' track

## [4.31.1]
### Added
### Changed
- Remove mitochondrial and coverage report from cancer cases sidebar
### Fixed
- ClinVar page when dbSNP id is None

## [4.31]
### Added
- gnomAD annotation field in admin guide
- Export also dynamic panel genes not associated to an HPO term when downloading the HPO panel
- Primary HGNC transcript info in variant export files
- Show variant quality (QUAL field from vcf) in the variant summary
- Load/update PDF gene fusion reports (clinical and research) generated with Arriba
- Support new MANE annotations from VEP (both MANE Select and MANE Plus Clinical)
- Display on case activity the event of a user resetting all dismissed variants
- Support gnomAD population frequencies for mitochondrial variants
- Anchor links in Casedata ClinVar panels to redirect after renaming individuals
### Fixed
- Replace old docs link www.clinicalgenomics.se/scout with new https://clinical-genomics.github.io/scout
- Page formatting issues whenever case and variant comments contain extremely long strings with no spaces
- Chromograph images can be one column and have scrollbar. Removed legacy code.
- Column labels for ClinVar case submission
- Page crashing looking for LoqusDB observation when variant doesn't exist
- Missing inheritance models and custom inheritance models on newly created gene panels
- Accept only numbers in managed variants filter as position and end coordinates
- SNP id format and links in Variant page, ClinVar submission form and general report
- Case groups tooltip triggered only when mouse is on the panel header
### Changed
- A more compact case groups panel
- Added landscape orientation CSS style to cancer coverage and QC demo report
- Improve user documentation to create and save new gene panels
- Removed option to use space as separator when uploading gene panels
- Separating the columns of standard and custom inheritance models in gene panels
- Improved ClinVar instructions for users using non-English Excel

## [4.30.2]
### Added
### Fixed
- Use VEP RefSeq ID if RefSeq list is empty in RefSeq transcripts overview
- Bug creating variant links for variants with no end_chrom
### Changed

## [4.30.1]
### Added
### Fixed
- Cryptography dependency fixed to use version < 3.4
### Changed

## [4.30]
### Added
- Introduced a `reset dismiss variant` verb
- Button to reset all dismissed variants for a case
- Add black border to Chromograph ideograms
- Show ClinVar annotations on variantS page
- Added integration with GENS, copy number visualization tool
- Added a VUS label to the manual classification variant tags
- Add additional information to SNV verification emails
- Tooltips documenting manual annotations from default panels
- Case groups now show bam files from all cases on align view
### Fixed
- Center initial igv view on variant start with SNV/indels
- Don't set initial igv view to negative coordinates
- Display of GQ for SV and STR
- Parsing of AD and related info for STRs
- LoqusDB field in institute settings accepts only existing Loqus instances
- Fix DECIPHER link to work after DECIPHER migrated to GRCh38
- Removed visibility window param from igv.js genes track
- Updated HPO download URL
- Patch HPO download test correctly
- Reference size on STR hover not needed (also wrong)
- Introduced genome build check (allowed values: 37, 38, "37", "38") on case load
- Improve case searching by assignee full name
- Populating the LoqusDB select in institute settings
### Changed
- Cancer variants table header (pop freq etc)
- Only admin users can modify LoqusDB instance in Institute settings
- Style of case synopsis, variants and case comments
- Switched to igv.js 2.7.5
- Do not choke if case is missing research variants when research requested
- Count cases in LoqusDB by variant type
- Introduce deprecation warning for Loqus configs that are not dictionaries
- Improve create new gene panel form validation
- Make XM- transcripts less visible if they don't overlap with transcript refseq_id in variant page
- Color of gene panels and comments panels on cases and variant pages
- Do not choke if case is missing research variants when reserch requested

## [4.29.1]
### Added
### Fixed
- Always load STR variants regardless of RankScore threshold (hotfix)
### Changed

## [4.29]
### Added
- Added a page about migrating potentially breaking changes to the documentation
- markdown_include in development requirements file
- STR variants filter
- Display source, Z-score, inheritance pattern for STR annotations from Stranger (>0.6.1) if available
- Coverage and quality report to cancer view
### Fixed
- ACMG classification page crashing when trying to visualize a classification that was removed
- Pretty print HGVS on gene variants (URL-decode VEP)
- Broken or missing link in the documentation
- Multiple gene names in ClinVar submission form
- Inheritance model select field in ClinVar submission
- IGV.js >2.7.0 has an issue with the gene track zoom levels - temp freeze at 2.7.0
- Revert CORS-anywhere and introduce a local http proxy for cloud tracks
### Changed

## [4.28]
### Added
- Chromograph integration for displaying PNGs in case-page
- Add VAF to cancer case general report, and remove some of its unused fields
- Variants filter compatible with genome browser location strings
- Support for custom public igv tracks stored on the cloud
- Add tests to increase testing coverage
- Update case variants count after deleting variants
- Update IGV.js to latest (v2.7.4)
- Bypass igv.js CORS check using `https://github.com/Rob--W/cors-anywhere`
- Documentation on default and custom IGV.js tracks (admin docs)
- Lock phenomodels so they're editable by admins only
- Small case group assessment sharing
- Tutorial and files for deploying app on containers (Kubernetes pods)
- Canonical transcript and protein change of canonical transcript in exported variants excel sheet
- Support for Font Awesome version 6
- Submit to Beacon from case page sidebar
- Hide dismissed variants in variants pages and variants export function
- Systemd service files and instruction to deploy Scout using podman
### Fixed
- Bugfix: unused `chromgraph_prefix |tojson` removed
- Freeze coloredlogs temporarily
- Marrvel link
- Don't show TP53 link for silent or synonymous changes
- OMIM gene field accepts any custom number as OMIM gene
- Fix Pytest single quote vs double quote string
- Bug in gene variants search by similar cases and no similar case is found
- Delete unused file `userpanel.py`
- Primary transcripts in variant overview and general report
- Google OAuth2 login setup in README file
- Redirect to 'missing file'-icon if configured Chromograph file is missing
- Javascript error in case page
- Fix compound matching during variant loading for hg38
- Cancer variants view containing variants dismissed with cancer-specific reasons
- Zoom to SV variant length was missing IGV contig select
- Tooltips on case page when case has no default gene panels
### Changed
- Save case variants count in case document and not in sessions
- Style of gene panels multiselect on case page
- Collapse/expand main HPO checkboxes in phenomodel preview
- Replaced GQ (Genotype quality) with VAF (Variant allele frequency) in cancer variants GT table
- Allow loading of cancer cases with no tumor_purity field
- Truncate cDNA and protein changes in case report if longer than 20 characters


## [4.27]
### Added
- Exclude one or more variant categories when running variants delete command
### Fixed
### Changed

## [4.26.1]
### Added
### Fixed
- Links with 1-letter aa codes crash on frameshift etc
### Changed

## [4.26]
### Added
- Extend the delete variants command to print analysis date, track, institute, status and research status
- Delete variants by type of analysis (wgs|wes|panel)
- Links to cBioPortal, MutanTP53, IARC TP53, OncoKB, MyCancerGenome, CIViC
### Fixed
- Deleted variants count
### Changed
- Print output of variants delete command as a tab separated table

## [4.25]
### Added
- Command line function to remove variants from one or all cases
### Fixed
- Parse SMN None calls to None rather than False

## [4.24.1]
### Fixed
- Install requirements.txt via setup file

## [4.24]
### Added
- Institute-level phenotype models with sub-panels containing HPO and OMIM terms
- Runnable Docker demo
- Docker image build and push github action
- Makefile with shortcuts to docker commands
- Parse and save synopsis, phenotype and cohort terms from config files upon case upload
### Fixed
- Update dismissed variant status when variant dismissed key is missing
- Breakpoint two IGV button now shows correct chromosome when different from bp1
- Missing font lib in Docker image causing the PDF report download page to crash
- Sentieon Manta calls lack Somaticscore - load anyway
- ClinVar submissions crashing due to pinned variants that are not loaded
- Point ExAC pLI score to new gnomad server address
- Bug uploading cases missing phenotype terms in config file
- STRs loaded but not shown on browser page
- Bug when using adapter.variant.get_causatives with case_id without causatives
- Problem with fetching "solved" from scout export cases cli
- Better serialising of datetime and bson.ObjectId
- Added `volumes` folder to .gitignore
### Changed
- Make matching causative and managed variants foldable on case page
- Remove calls to PyMongo functions marked as deprecated in backend and frontend(as of version 3.7).
- Improved `scout update individual` command
- Export dynamic phenotypes with ordered gene lists as PDF


## [4.23]
### Added
- Save custom IGV track settings
- Show a flash message with clear info about non-valid genes when gene panel creation fails
- CNV report link in cancer case side navigation
- Return to comment section after editing, deleting or submitting a comment
- Managed variants
- MT vs 14 chromosome mean coverage stats if Scout is connected to Chanjo
### Fixed
- missing `vcf_cancer_sv` and `vcf_cancer_sv_research` to manual.
- Split ClinVar multiple clnsig values (slash-separated) and strip them of underscore for annotations without accession number
- Timeout of `All SNVs and INDELs` page when no valid gene is provided in the search
- Round CADD (MIPv9)
- Missing default panel value
- Invisible other causatives lines when other causatives lack gene symbols
### Changed
- Do not freeze mkdocs-material to version 4.6.1
- Remove pre-commit dependency

## [4.22]
### Added
- Editable cases comments
- Editable variants comments
### Fixed
- Empty variant activity panel
- STRs variants popover
- Split new ClinVar multiple significance terms for a variant
- Edit the selected comment, not the latest
### Changed
- Updated RELEASE docs.
- Pinned variants card style on the case page
- Merged `scout export exons` and `scout view exons` commands


## [4.21.2]
### Added
### Fixed
- Do not pre-filter research variants by (case-default) gene panels
- Show OMIM disease tooltip reliably
### Changed

## [4.21.1]
### Added
### Fixed
- Small change to Pop Freq column in variants ang gene panels to avoid strange text shrinking on small screens
- Direct use of HPO list for Clinical HPO SNV (and cancer SNV) filtering
- PDF coverage report redirecting to login page
### Changed
- Remove the option to dismiss single variants from all variants pages
- Bulk dismiss SNVs, SVs and cancer SNVs from variants pages

## [4.21]
### Added
- Support to configure LoqusDB per institute
- Highlight causative variants in the variants list
- Add tests. Mostly regarding building internal datatypes.
- Remove leading and trailing whitespaces from panel_name and display_name when panel is created
- Mark MANE transcript in list of transcripts in "Transcript overview" on variant page
- Show default panel name in case sidebar
- Previous buttons for variants pagination
- Adds a gh action that checks that the changelog is updated
- Adds a gh action that deploys new releases automatically to pypi
- Warn users if case default panels are outdated
- Define institute-specific gene panels for filtering in institute settings
- Use institute-specific gene panels in variants filtering
- Show somatic VAF for pinned and causative variants on case page

### Fixed
- Report pages redirect to login instead of crashing when session expires
- Variants filter loading in cancer variants page
- User, Causative and Cases tables not scaling to full page
- Improved docs for an initial production setup
- Compatibility with latest version of Black
- Fixed tests for Click>7
- Clinical filter required an extra click to Filter to return variants
- Restore pagination and shrink badges in the variants page tables
- Removing a user from the command line now inactivates the case only if user is last assignee and case is active
- Bugfix, LoqusDB per institute feature crashed when institute id was empty string
- Bugfix, LoqusDB calls where missing case count
- filter removal and upload for filters deleted from another page/other user
- Visualize outdated gene panels info in a popover instead of a tooltip in case page side panel

### Changed
- Highlight color on normal STRs in the variants table from green to blue
- Display breakpoints coordinates in verification emails only for structural variants


## [4.20]
### Added
- Display number of filtered variants vs number of total variants in variants page
- Search case by HPO terms
- Dismiss variant column in the variants tables
- Black and pre-commit packages to dev requirements

### Fixed
- Bug occurring when rerun is requested twice
- Peddy info fields in the demo config file
- Added load config safety check for multiple alignment files for one individual
- Formatting of cancer variants table
- Missing Score in SV variants table

### Changed
- Updated the documentation on how to create a new software release
- Genome build-aware cytobands coordinates
- Styling update of the Matchmaker card
- Select search type in case search form


## [4.19]

### Added
- Show internal ID for case
- Add internal ID for downloaded CGH files
- Export dynamic HPO gene list from case page
- Remove users as case assignees when their account is deleted
- Keep variants filters panel expanded when filters have been used

### Fixed
- Handle the ProxyFix ModuleNotFoundError when Werkzeug installed version is >1.0
- General report formatting issues whenever case and variant comments contain extremely long strings with no spaces

### Changed
- Created an institute wrapper page that contains list of cases, causatives, SNVs & Indels, user list, shared data and institute settings
- Display case name instead of case ID on clinVar submissions
- Changed icon of sample update in clinVar submissions


## [4.18]

### Added
- Filter cancer variants on cytoband coordinates
- Show dismiss reasons in a badge with hover for clinical variants
- Show an ellipsis if 10 cases or more to display with loqusdb matches
- A new blog post for version 4.17
- Tooltip to better describe Tumor and Normal columns in cancer variants
- Filter cancer SNVs and SVs by chromosome coordinates
- Default export of `Assertion method citation` to clinVar variants submission file
- Button to export up to 500 cancer variants, filtered or not
- Rename samples of a clinVar submission file

### Fixed
- Apply default gene panel on return to cancer variantS from variant view
- Revert to certificate checking when asking for Chanjo reports
- `scout download everything` command failing while downloading HPO terms

### Changed
- Turn tumor and normal allelic fraction to decimal numbers in tumor variants page
- Moved clinVar submissions code to the institutes blueprints
- Changed name of clinVar export files to FILENAME.Variant.csv and FILENAME.CaseData.csv
- Switched Google login libraries from Flask-OAuthlib to Authlib


## [4.17.1]

### Fixed
- Load cytobands for cases with chromosome build not "37" or "38"


## [4.17]

### Added
- COSMIC badge shown in cancer variants
- Default gene-panel in non-cancer structural view in url
- Filter SNVs and SVs by cytoband coordinates
- Filter cancer SNV variants by alt allele frequency in tumor
- Correct genome build in UCSC link from structural variant page



### Fixed
- Bug in clinVar form when variant has no gene
- Bug when sharing cases with the same institute twice
- Page crashing when removing causative variant tag
- Do not default to GATK caller when no caller info is provided for cancer SNVs


## [4.16.1]

### Fixed
- Fix the fix for handling of delivery reports for rerun cases

## [4.16]

### Added
- Adds possibility to add "lims_id" to cases. Currently only stored in database, not shown anywhere
- Adds verification comment box to SVs (previously only available for small variants)
- Scrollable pedigree panel

### Fixed
- Error caused by changes in WTForm (new release 2.3.x)
- Bug in OMIM case page form, causing the page to crash when a string was provided instead of a numerical OMIM id
- Fix Alamut link to work properly on hg38
- Better handling of delivery reports for rerun cases
- Small CodeFactor style issues: matchmaker results counting, a couple of incomplete tests and safer external xml
- Fix an issue with Phenomizer introduced by CodeFactor style changes

### Changed
- Updated the version of igv.js to 2.5.4

## [4.15.1]

### Added
- Display gene names in ClinVar submissions page
- Links to Varsome in variant transcripts table

### Fixed
- Small fixes to ClinVar submission form
- Gene panel page crash when old panel has no maintainers

## [4.15]

### Added
- Clinvar CNVs IGV track
- Gene panels can have maintainers
- Keep variant actions (dismissed, manual rank, mosaic, acmg, comments) upon variant re-upload
- Keep variant actions also on full case re-upload

### Fixed
- Fix the link to Ensembl for SV variants when genome build 38.
- Arrange information in columns on variant page
- Fix so that new cosmic identifier (COSV) is also acceptable #1304
- Fixed COSMIC tag in INFO (outside of CSQ) to be parses as well with `&` splitter.
- COSMIC stub URL changed to https://cancer.sanger.ac.uk/cosmic/search?q= instead.
- Updated to a version of IGV where bigBed tracks are visualized correctly
- Clinvar submission files are named according to the content (variant_data and case_data)
- Always show causatives from other cases in case overview
- Correct disease associations for gene symbol aliases that exist as separate genes
- Re-add "custom annotations" for SV variants
- The override ClinVar P/LP add-in in the Clinical Filter failed for new CSQ strings

### Changed
- Runs all CI checks in github actions

## [4.14.1]

### Fixed
- Error when variant found in loqusdb is not loaded for other case

## [4.14]

### Added
- Use github actions to run tests
- Adds CLI command to update individual alignments path
- Update HPO terms using downloaded definitions files
- Option to use alternative flask config when running `scout serve`
- Requirement to use loqusdb >= 2.5 if integrated

### Fixed
- Do not display Pedigree panel in cancer view
- Do not rely on internet connection and services available when running CI tests
- Variant loading assumes GATK if no caller set given and GATK filter status is seen in FILTER
- Pass genome build param all the way in order to get the right gene mappings for cases with build 38
- Parse correctly variants with zero frequency values
- Continue even if there are problems to create a region vcf
- STR and cancer variant navigation back to variants pages could fail

### Changed
- Improved code that sends requests to the external APIs
- Updates ranges for user ranks to fit todays usage
- Run coveralls on github actions instead of travis
- Run pip checks on github actions instead of coveralls
- For hg38 cases, change gnomAD link to point to version 3.0 (which is hg38 based)
- Show pinned or causative STR variants a bit more human readable

## [4.13.1]

### Added
### Fixed
- Typo that caused not all clinvar conflicting interpretations to be loaded no matter what
- Parse and retrieve clinvar annotations from VEP-annotated (VEP 97+) CSQ VCF field
- Variant clinvar significance shown as `not provided` whenever is `Uncertain significance`
- Phenomizer query crashing when case has no HPO terms assigned
- Fixed a bug affecting `All SNVs and INDELs` page when variants don't have canonical transcript
- Add gene name or id in cancer variant view

### Changed
- Cancer Variant view changed "Variant:Transcript:Exon:HGVS" to "Gene:Transcript:Exon:HGVS"

## [4.13]

### Added
- ClinVar SNVs track in IGV
- Add SMA view with SMN Copy Number data
- Easier to assign OMIM diagnoses from case page
- OMIM terms and specific OMIM term page

### Fixed
- Bug when adding a new gene to a panel
- Restored missing recent delivery reports
- Fixed style and links to other reports in case side panel
- Deleting cases using display_name and institute not deleting its variants
- Fixed bug that caused coordinates filter to override other filters
- Fixed a problem with finding some INS in loqusdb
- Layout on SV page when local observations without cases are present
- Make scout compatible with the new HPO definition files from `http://compbio.charite.de/jenkins/`
- General report visualization error when SNVs display names are very long


### Changed


## [4.12.4]

### Fixed
- Layout on SV page when local observations without cases are present

## [4.12.3]

### Fixed
- Case report when causative or pinned SVs have non null allele frequencies

## [4.12.2]

### Fixed
- SV variant links now take you to the SV variant page again
- Cancer variant view has cleaner table data entries for "N/A" data
- Pinned variant case level display hotfix for cancer and str - more on this later
- Cancer variants show correct alt/ref reads mirroring alt frequency now
- Always load all clinical STR variants even if a region load is attempted - index may be missing
- Same case repetition in variant local observations

## [4.12.1]

### Fixed
- Bug in variant.gene when gene has no HGVS description


## [4.12]

### Added
- Accepts `alignment_path` in load config to pass bam/cram files
- Display all phenotypes on variant page
- Display hgvs coordinates on pinned and causatives
- Clear panel pending changes
- Adds option to setup the database with static files
- Adds cli command to download the resources from CLI that scout needs
- Adds test files for merged somatic SV and CNV; as well as merged SNV, and INDEL part of #1279
- Allows for upload of OMIM-AUTO gene panel from static files without api-key

### Fixed
- Cancer case HPO panel variants link
- Fix so that some drop downs have correct size
- First IGV button in str variants page
- Cancer case activates on SNV variants
- Cases activate when STR variants are viewed
- Always calculate code coverage
- Pinned/Classification/comments in all types of variants pages
- Null values for panel's custom_inheritance_models
- Discrepancy between the manual disease transcripts and those in database in gene-edit page
- ACMG classification not showing for some causatives
- Fix bug which caused IGV.js to use hg19 reference files for hg38 data
- Bug when multiple bam files sources with non-null values are available


### Changed
- Renamed `requests` file to `scout_requests`
- Cancer variant view shows two, instead of four, decimals for allele and normal


## [4.11.1]

### Fixed
- Institute settings page
- Link institute settings to sharing institutes choices

## [4.11.0]

### Added
- Display locus name on STR variant page
- Alternative key `GNOMADAF_popmax` for Gnomad popmax allele frequency
- Automatic suggestions on how to improve the code on Pull Requests
- Parse GERP, phastCons and phyloP annotations from vep annotated CSQ fields
- Avoid flickering comment popovers in variant list
- Parse REVEL score from vep annotated CSQ fields
- Allow users to modify general institute settings
- Optionally format code automatically on commit
- Adds command to backup vital parts `scout export database`
- Parsing and displaying cancer SV variants from Manta annotated VCF files
- Dismiss cancer snv variants with cancer-specific options
- Add IGV.js UPD, RHO and TIDDIT coverage wig tracks.


### Fixed
- Slightly darker page background
- Fixed an issued with parsed conservation values from CSQ
- Clinvar submissions accessible to all users of an institute
- Header toolbar when on Clinvar page now shows institute name correctly
- Case should not always inactivate upon update
- Show dismissed snv cancer variants as grey on the cancer variants page
- Improved style of mappability link and local observations on variant page
- Convert all the GET requests to the igv view to POST request
- Error when updating gene panels using a file containing BOM chars
- Add/replace gene radio button not working in gene panels


## [4.10.1]

### Fixed
- Fixed issue with opening research variants
- Problem with coveralls not called by Travis CI
- Handle Biomart service down in tests


## [4.10.0]

### Added
- Rank score model in causatives page
- Exportable HPO terms from phenotypes page
- AMP guideline tiers for cancer variants
- Adds scroll for the transcript tab
- Added CLI option to query cases on time since case event was added
- Shadow clinical assessments also on research variants display
- Support for CRAM alignment files
- Improved str variants view : sorting by locus, grouped by allele.
- Delivery report PDF export
- New mosaicism tag option
- Add or modify individuals' age or tissue type from case page
- Display GC and allele depth in causatives table.
- Included primary reference transcript in general report
- Included partial causative variants in general report
- Remove dependency of loqusdb by utilising the CLI

### Fixed
- Fixed update OMIM command bug due to change in the header of the genemap2 file
- Removed Mosaic Tag from Cancer variants
- Fixes issue with unaligned table headers that comes with hidden Datatables
- Layout in general report PDF export
- Fixed issue on the case statistics view. The validation bars didn't show up when all institutes were selected. Now they do.
- Fixed missing path import by importing pathlib.Path
- Handle index inconsistencies in the update index functions
- Fixed layout problems


## [4.9.0]

### Added
- Improved MatchMaker pages, including visible patient contacts email address
- New badges for the github repo
- Links to [GENEMANIA](genemania.org)
- Sort gene panel list on case view.
- More automatic tests
- Allow loading of custom annotations in VCF using the SCOUT_CUSTOM info tag.

### Fixed
- Fix error when a gene is added to an empty dynamic gene panel
- Fix crash when attempting to add genes on incorrect format to dynamic gene panel
- Manual rank variant tags could be saved in a "Select a tag"-state, a problem in the variants view.
- Same case evaluations are no longer shown as gray previous evaluations on the variants page
- Stay on research pages, even if reset, next first buttons are pressed..
- Overlapping variants will now be visible on variant page again
- Fix missing classification comments and links in evaluations page
- All prioritized cases are shown on cases page


## [4.8.3]

### Added

### Fixed
- Bug when ordering sanger
- Improved scrolling over long list of genes/transcripts


## [4.8.2]

### Added

### Fixed
- Avoid opening extra tab for coverage report
- Fixed a problem when rank model version was saved as floats and not strings
- Fixed a problem with displaying dismiss variant reasons on the general report
- Disable load and delete filter buttons if there are no saved filters
- Fix problem with missing verifications
- Remove duplicate users and merge their data and activity


## [4.8.1]

### Added

### Fixed
- Prevent login fail for users with id defined by ObjectId and not email
- Prevent the app from crashing with `AttributeError: 'NoneType' object has no attribute 'message'`


## [4.8.0]

### Added
- Updated Scout to use Bootstrap 4.3
- New looks for Scout
- Improved dashboard using Chart.js
- Ask before inactivating a case where last assigned user leaves it
- Genes can be manually added to the dynamic gene list directly on the case page
- Dynamic gene panels can optionally be used with clinical filter, instead of default gene panel
- Dynamic gene panels get link out to chanjo-report for coverage report
- Load all clinvar variants with clinvar Pathogenic, Likely Pathogenic and Conflicting pathogenic
- Show transcripts with exon numbers for structural variants
- Case sort order can now be toggled between ascending and descending.
- Variants can be marked as partial causative if phenotype is available for case.
- Show a frequency tooltip hover for SV-variants.
- Added support for LDAP login system
- Search snv and structural variants by chromosomal coordinates
- Structural variants can be marked as partial causative if phenotype is available for case.
- Show normal and pathologic limits for STRs in the STR variants view.
- Institute level persistent variant filter settings that can be retrieved and used.
- export causative variants to Excel
- Add support for ROH, WIG and chromosome PNGs in case-view

### Fixed
- Fixed missing import for variants with comments
- Instructions on how to build docs
- Keep sanger order + verification when updating/reloading variants
- Fixed and moved broken filter actions (HPO gene panel and reset filter)
- Fixed string conversion to number
- UCSC links for structural variants are now separated per breakpoint (and whole variant where applicable)
- Reintroduced missing coverage report
- Fixed a bug preventing loading samples using the command line
- Better inheritance models customization for genes in gene panels
- STR variant page back to list button now does its one job.
- Allows to setup scout without a omim api key
- Fixed error causing "favicon not found" flash messages
- Removed flask --version from base cli
- Request rerun no longer changes case status. Active or archived cases inactivate on upload.
- Fixed missing tooltip on the cancer variants page
- Fixed weird Rank cell in variants page
- Next and first buttons order swap
- Added pagination (and POST capability) to cancer variants.
- Improves loading speed for variant page
- Problem with updating variant rank when no variants
- Improved Clinvar submission form
- General report crashing when dismissed variant has no valid dismiss code
- Also show collaborative case variants on the All variants view.
- Improved phenotype search using dataTables.js on phenotypes page
- Search and delete users with `email` instead of `_id`
- Fixed css styles so that multiselect options will all fit one column


## [4.7.3]

### Added
- RankScore can be used with VCFs for vcf_cancer files

### Fixed
- Fix issue with STR view next page button not doing its one job.

### Deleted
- Removed pileup as a bam viewing option. This is replaced by IGV


## [4.7.2]

### Added
- Show earlier ACMG classification in the variant list

### Fixed
- Fixed igv search not working due to igv.js dist 2.2.17
- Fixed searches for cases with a gene with variants pinned or marked causative.
- Load variant pages faster after fixing other causatives query
- Fixed mitochondrial report bug for variants without genes

## [4.7.1]

### Added

### Fixed
- Fixed bug on genes page


## [4.7.0]

### Added
- Export genes and gene panels in build GRCh38
- Search for cases with variants pinned or marked causative in a given gene.
- Search for cases phenotypically similar to a case also from WUI.
- Case variant searches can be limited to similar cases, matching HPO-terms,
  phenogroups and cohorts.
- De-archive reruns and flag them as 'inactive' if archived
- Sort cases by analysis_date, track or status
- Display cases in the following order: prioritized, active, inactive, archived, solved
- Assign case to user when user activates it or asks for rerun
- Case becomes inactive when it has no assignees
- Fetch refseq version from entrez and use it in clinvar form
- Load and export of exons for all genes, independent on refseq
- Documentation for loading/updating exons
- Showing SV variant annotations: SV cgh frequencies, gnomad-SV, local SV frequencies
- Showing transcripts mapping score in segmental duplications
- Handle requests to Ensembl Rest API
- Handle requests to Ensembl Rest Biomart
- STR variants view now displays GT and IGV link.
- Description field for gene panels
- Export exons in build 37 and 38 using the command line

### Fixed
- Fixes of and induced by build tests
- Fixed bug affecting variant observations in other cases
- Fixed a bug that showed wrong gene coverage in general panel PDF export
- MT report only shows variants occurring in the specific individual of the excel sheet
- Disable SSL certifcate verification in requests to chanjo
- Updates how intervaltree and pymongo is used to void deprecated functions
- Increased size of IGV sample tracks
- Optimized tests


## [4.6.1]

### Added

### Fixed
- Missing 'father' and 'mother' keys when parsing single individual cases


## [4.6.0]

### Added
- Description of Scout branching model in CONTRIBUTING doc
- Causatives in alphabetical order, display ACMG classification and filter by gene.
- Added 'external' to the list of analysis type options
- Adds functionality to display "Tissue type". Passed via load config.
- Update to IGV 2.

### Fixed
- Fixed alignment visualization and vcf2cytosure availability for demo case samples
- Fixed 3 bugs affecting SV pages visualization
- Reintroduced the --version cli option
- Fixed variants query by panel (hpo panel + gene panel).
- Downloaded MT report contains excel files with individuals' display name
- Refactored code in parsing of config files.


## [4.5.1]

### Added

### Fixed
- update requirement to use PyYaml version >= 5.1
- Safer code when loading config params in cli base


## [4.5.0]

### Added
- Search for similar cases from scout view CLI
- Scout cli is now invoked from the app object and works under the app context

### Fixed
- PyYaml dependency fixed to use version >= 5.1


## [4.4.1]

### Added
- Display SV rank model version when available

### Fixed
- Fixed upload of delivery report via API


## [4.4.0]

### Added
- Displaying more info on the Causatives page and hiding those not causative at the case level
- Add a comment text field to Sanger order request form, allowing a message to be included in the email
- MatchMaker Exchange integration
- List cases with empty synopsis, missing HPO terms and phenotype groups.
- Search for cases with open research list, or a given case status (active, inactive, archived)

### Fixed
- Variant query builder split into several functions
- Fixed delivery report load bug


## [4.3.3]

### Added
- Different individual table for cancer cases

### Fixed
- Dashboard collects validated variants from verification events instead of using 'sanger' field
- Cases shared with collaborators are visible again in cases page
- Force users to select a real institute to share cases with (actionbar select fix)


## [4.3.2]

### Added
- Dashboard data can be filtered using filters available in cases page
- Causatives for each institute are displayed on a dedicated page
- SNVs and and SVs are searchable across cases by gene and rank score
- A more complete report with validated variants is downloadable from dashboard

### Fixed
- Clinsig filter is fixed so clinsig numerical values are returned
- Split multi clinsig string values in different elements of clinsig array
- Regex to search in multi clinsig string values or multi revstat string values
- It works to upload vcf files with no variants now
- Combined Pileup and IGV alignments for SVs having variant start and stop on the same chromosome


## [4.3.1]

### Added
- Show calls from all callers even if call is not available
- Instructions to install cairo and pango libs from WeasyPrint page
- Display cases with number of variants from CLI
- Only display cases with number of variants above certain treshold. (Also CLI)
- Export of verified variants by CLI or from the dashboard
- Extend case level queries with default panels, cohorts and phenotype groups.
- Slice dashboard statistics display using case level queries
- Add a view where all variants for an institute can be searched across cases, filtering on gene and rank score. Allows searching research variants for cases that have research open.

### Fixed
- Fixed code to extract variant conservation (gerp, phyloP, phastCons)
- Visualization of PDF-exported gene panels
- Reintroduced the exon/intron number in variant verification email
- Sex and affected status is correctly displayed on general report
- Force number validation in SV filter by size
- Display ensembl transcripts when no refseq exists


## [4.3.0]

### Added
- Mosaicism tag on variants
- Show and filter on SweGen frequency for SVs
- Show annotations for STR variants
- Show all transcripts in verification email
- Added mitochondrial export
- Adds alternative to search for SVs shorter that the given length
- Look for 'bcftools' in the `set` field of VCFs
- Display digenic inheritance from OMIM
- Displays what refseq transcript that is primary in hgnc

### Fixed

- Archived panels displays the correct date (not retroactive change)
- Fixed problem with waiting times in gene panel exports
- Clinvar fiter not working with human readable clinsig values

## [4.2.2]

### Fixed
- Fixed gene panel create/modify from CSV file utf-8 decoding error
- Updating genes in gene panels now supports edit comments and entry version
- Gene panel export timeout error

## [4.2.1]

### Fixed
- Re-introduced gene name(s) in verification email subject
- Better PDF rendering for excluded variants in report
- Problem to access old case when `is_default` did not exist on a panel


## [4.2.0]

### Added
- New index on variant_id for events
- Display overlapping compounds on variants view

### Fixed
- Fixed broken clinical filter


## [4.1.4]

### Added
- Download of filtered SVs

### Fixed
- Fixed broken download of filtered variants
- Fixed visualization issue in gene panel PDF export
- Fixed bug when updating gene names in variant controller


## [4.1.3]

### Fixed
- Displays all primary transcripts


## [4.1.2]

### Added
- Option add/replace when updating a panel via CSV file
- More flexible versioning of the gene panels
- Printing coverage report on the bottom of the pdf case report
- Variant verification option for SVs
- Logs uri without pwd when connecting
- Disease-causing transcripts in case report
- Thicker lines in case report
- Supports HPO search for cases, both terms or if described in synopsis
- Adds sanger information to dashboard

### Fixed
- Use db name instead of **auth** as default for authentication
- Fixes so that reports can be generated even with many variants
- Fixed sanger validation popup to show individual variants queried by user and institute.
- Fixed problem with setting up scout
- Fixes problem when exac file is not available through broad ftp
- Fetch transcripts for correct build in `adapter.hgnc_gene`

## [4.1.1]
- Fix problem with institute authentication flash message in utils
- Fix problem with comments
- Fix problem with ensembl link


## [4.1.0]

### Added
- OMIM phenotypes to case report
- Command to download all panel app gene panels `scout load panel --panel-app`
- Links to genenames.org and omim on gene page
- Popup on gene at variants page with gene information
- reset sanger status to "Not validated" for pinned variants
- highlight cases with variants to be evaluated by Sanger on the cases page
- option to point to local reference files to the genome viewer pileup.js. Documented in `docs.admin-guide.server`
- option to export single variants in `scout export variants`
- option to load a multiqc report together with a case(add line in load config)
- added a view for searching HPO terms. It is accessed from the top left corner menu
- Updates the variants view for cancer variants. Adds a small cancer specific filter for known variants
- Adds hgvs information on cancer variants page
- Adds option to update phenotype groups from CLI

### Fixed
- Improved Clinvar to submit variants from different cases. Fixed HPO terms in casedata according to feedback
- Fixed broken link to case page from Sanger modal in cases view
- Now only cases with non empty lists of causative variants are returned in `adapter.case(has_causatives=True)`
- Can handle Tumor only samples
- Long lists of HGNC symbols are now possible. This was previously difficult with manual, uploaded or by HPO search when changing filter settings due to GET request limitations. Relevant pages now use POST requests. Adds the dynamic HPO panel as a selection on the gene panel dropdown.
- Variant filter defaults to default panels also on SV and Cancer variants pages.

## [4.0.0]

### WARNING ###

This is a major version update and will require that the backend of pre releases is updated.
Run commands:

```
$scout update genes
$scout update hpo
```

- Created a Clinvar submission tool, to speed up Clinvar submission of SNVs and SVs
- Added an analysis report page (html and PDF format) containing phenotype, gene panels and variants that are relevant to solve a case.

### Fixed
- Optimized evaluated variants to speed up creation of case report
- Moved igv and pileup viewer under a common folder
- Fixed MT alignment view pileup.js
- Fixed coordinates for SVs with start chromosome different from end chromosome
- Global comments shown across cases and institutes. Case-specific variant comments are shown only for that specific case.
- Links to clinvar submitted variants at the cases level
- Adapts clinvar parsing to new format
- Fixed problem in `scout update user` when the user object had no roles
- Makes pileup.js use online genome resources when viewing alignments. Now any instance of Scout can make use of this functionality.
- Fix ensembl link for structural variants
- Works even when cases does not have `'madeline_info'`
- Parses Polyphen in correct way again
- Fix problem with parsing gnomad from VEP

### Added
- Added a PDF export function for gene panels
- Added a "Filter and export" button to export custom-filtered SNVs to CSV file
- Dismiss SVs
- Added IGV alignments viewer
- Read delivery report path from case config or CLI command
- Filter for spidex scores
- All HPO terms are now added and fetched from the correct source (https://github.com/obophenotype/human-phenotype-ontology/blob/master/hp.obo)
- New command `scout update hpo`
- New command `scout update genes` will fetch all the latest information about genes and update them
- Load **all** variants found on chromosome **MT**
- Adds choice in cases overview do show as many cases as user like

### Removed
- pileup.min.js and pileup css are imported from a remote web location now
- All source files for HPO information, this is instead fetched directly from source
- All source files for gene information, this is instead fetched directly from source

## [3.0.0]
### Fixed
- hide pedigree panel unless it exists

## [1.5.1] - 2016-07-27
### Fixed
- look for both ".bam.bai" and ".bai" extensions

## [1.4.0] - 2016-03-22
### Added
- support for local frequency through loqusdb
- bunch of other stuff

## [1.3.0] - 2016-02-19
### Fixed
- Update query-phenomizer and add username/password

### Changed
- Update the way a case is checked for rerun-status

### Added
- Add new button to mark a case as "checked"
- Link to clinical variants _without_ 1000G annotation

## [1.2.2] - 2016-02-18
### Fixed
- avoid filtering out variants lacking ExAC and 1000G annotations

## [1.1.3] - 2015-10-01
### Fixed
- persist (clinical) filter when clicking load more
- fix #154 by robustly setting clinical filter func. terms

## [1.1.2] - 2015-09-07
### Fixed
- avoid replacing coverage report with none
- update SO terms, refactored

## [1.1.1] - 2015-08-20
### Fixed
- fetch case based on collaborator status (not owner)

## [1.1.0] - 2015-05-29
### Added
- link(s) to SNPedia based on RS-numbers
- new Jinja filter to "humanize" decimal numbers
- show gene panels in variant view
- new Jinja filter for decoding URL encoding
- add indicator to variants in list that have comments
- add variant number threshold and rank score threshold to load function
- add event methods to mongo adapter
- add tests for models
- show badge "old" if comment was written for a previous analysis

### Changed
- show cDNA change in transcript summary unless variant is exonic
- moved compounds table further up the page
- show dates for case uploads in ISO format
- moved variant comments higher up on page
- updated documentation for pages
- read in coverage report as blob in database and serve directly
- change ``OmimPhenotype`` to ``PhenotypeTerm``
- reorganize models sub-package
- move events (and comments) to separate collection
- only display prev/next links for the research list
- include variant type in breadcrumbs e.g. "Clinical variants"

### Removed
- drop dependency on moment.js

### Fixed
- show the same level of detail for all frequencies on all pages
- properly decode URL encoded symbols in amino acid/cDNA change strings
- fixed issue with wipe permissions in MongoDB
- include default gene lists in "variants" link in breadcrumbs

## [1.0.2] - 2015-05-20
### Changed
- update case fetching function

### Fixed
- handle multiple cases with same id

## [1.0.1] - 2015-04-28
### Fixed
- Fix building URL parameters in cases list Vue component

## [1.0.0] - 2015-04-12
Codename: Sara Lund

![Release 1.0](artwork/releases/release-1-0.jpg)

### Added
- Add email logging for unexpected errors
- New command line tool for deleting case

### Changed
- Much improved logging overall
- Updated documentation/usage guide
- Removed non-working IGV link

### Fixed
- Show sample display name in GT call
- Various small bug fixes
- Make it easier to hover over popups

## [0.0.2-rc1] - 2015-03-04
### Added
- add protein table for each variant
- add many more external links
- add coverage reports as PDFs

### Changed
- incorporate user feedback updates
- big refactor of load scripts

## [0.0.2-rc2] - 2015-03-04
### Changes
- add gene table with gene description
- reorganize inheritance models box

### Fixed
- avoid overwriting gene list on "research" load
- fix various bugs in external links

## [0.0.2-rc3] - 2015-03-05
### Added
- Activity log feed to variant view
- Adds protein change strings to ODM and Sanger email

### Changed
- Extract activity log component to macro

### Fixes
- Make Ensembl transcript links use archive website<|MERGE_RESOLUTION|>--- conflicted
+++ resolved
@@ -7,11 +7,8 @@
 ## [unreleased]
 ### Added
 - Added tags for Sniffles and CNVpytor, two LRS SV callers
-<<<<<<< HEAD
+- Button on case page for displaying STR variants occurring in the dynamic HPO panel
 - Phenomodels checkboxes can now include orpha terms
-=======
-- Button on case page for displaying STR variants occurring in the dynamic HPO panel
->>>>>>> c3e9deb1
 ### Changed
 - In the diagnoses page genes associated with a disease are displayed using hgnc symbol instead of hgnc id
 - Refactor view route to allow navigation directly to unique variant document id, improve permissions check
