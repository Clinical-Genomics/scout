# Change Log
All notable changes to this project will be documented in this file.
This project adheres to [Semantic Versioning](http://semver.org/).

About changelog [here](https://keepachangelog.com/en/1.0.0/)

<<<<<<< HEAD
## [unreleased]
### Added
- Option to configure RNA build on case load (default '38')
=======
## [4.86.1]
>>>>>>> c3b42769
### Fixed
- Loading and updating PanelApp panels, including PanelApp green

## [4.86]
### Added
- Display samples' name (tooltip) and affected status directly on caseS page
- Search SVs across all cases, in given genes
- `CLINVAR_API_URL` param can be specified in app settings to override the URL used to send ClinVar submissions to. Intended for testing.
- Support for loading and storing OMICS data
- Parse DROP Fraser and Outrider TSVs
- Display omics variants - wts outliers (Fraser, Outrider)
- Parse GNOMAD `gnomad_af` and `gnomad_popmax_af` keys from variants annotated with `echtvar`
- Make removed panel optionally visible to non-admin or non maintainers
- Parse CoLoRSdb frequencies annotated in the variant INFO field with the `colorsdb_af` key
- Download -omics variants using the `Filter and export button`
- Clickable COSMIC links on IGV tracks
- Possibility to un-audit previously audited filters
- Reverted table style and removed font awesome style from IGV template
- Case status tags displayed on dashboard case overview
### Changed
- Updated igv.js to v3.0.1
- Alphabetically sort IGV track available for custom selection
- Updated wokeignore to avoid unfixable warning
- Update Chart.js to v4.4.3
- Use tornado library version >= 6.4.1
- Fewer variants in the MEI demo file
- Switch to FontAwesome v.6 instead of using icons v.5 + kit with icons v.6
- Show time (hours and minutes) additionally to date on comments and activity panel
### Fixed
- Only add expected caller keys to variant (FOUND_IN or SVDB_ORIGIN)
- Splice junction merged track height offset in IGV.js
- Splice junction initiation crash with empty variant obj
- Splice junction variant routing for cases with WTS but without outlier data
- Variant links to ExAC, now pointing to gnomAD, since the ExAC browser is no longer available
- Style of HPO terms assigned to a case, now one phenotype per line
- RNA sashimi view rendering should work also if the gene track is user disabled
- Respect IGV tracks chosen by user in variant IGV settings

## [4.85]
### Added
- Load also genes which are missing Ensembl gene ID (72 in both builds), including immunoglobulins and fragile sites
### Changed
- Unfreeze werkzeug again
- Show "(Removed)" after removed panels in dropdown
- The REVEL score is collected as the maximum REVEL score from all of the variant's transcripts
- Parse GNOMAD POPMAX values only if they are numerical when loading variants
### Fixed
- Alphabetically sort "select default panels" dropdown menu options on case page
- Show gene panel removed status on case page
- Fixed visibility of the following buttons: remove assignee, remove pinned/causative, remove comment, remove case from group

## [4.84]
### Changed
- Clearer error message when a loqusdb query fails for an instance that initially connected
- Do not load chanjo-report module if not needed and more visible message when it fails loading
- Converted the HgncGene class into a Pydantic class
- Swap menu open and collapse indicator chevrons - down is now displayed-open, right hidden-closed
- Linters and actions now all use python 3.11
### Fixed
- Safer way to update variant genes and compounds that avoids saving temporary decorators into variants' database documents
- Link to HGNC gene report on gene page
- Case file load priority so that e.g. SNV get loaded before SV, or clinical before research, for consistent variant_id collisions

## [4.83]
### Added
- Edit ACMG classifications from variant page (only for classifications with criteria)
- Events for case CLI events (load case, update case, update individual)
- Support for loading and displaying local custom IGV tracks
- MANE IGV track to be used as a local track for igv.js (see scout demo config file)
- Optional separate MT VCFs, for `nf-core/raredisease`
### Changed
- Avoid passing verbs from CaseHandler - functions for case sample and individual in CaseEventHandler
- Hide mtDNA report and coverage report links on case sidebar for cases with WTS data only
- Modified OMIM-AUTO gene panel to include genes in both genome builds
- Moved chanjo code into a dedicated extension
- Optimise the function that collects "match-safe" genes for an institute by avoiding duplicated genes from different panels
- Users must actively select "show matching causatives/managed" on a case page to see matching numbers
- Upgraded python version from 3.8 to 3.11 in Docker images
### Fixed
- Fix several tests that relied on number of events after setup to be 0
- Removed unused load case function
- Artwork logo sync sketch with png and export svg
- Clearer exception handling on chanjo-report setup - fail early and visibly
- mtDNA report crashing when one or more samples from a case is not in the chanjo database
- Case page crashing on missing phenotype terms
- ACMG benign modifiers
- Speed up tests by caching python env correctly in Github action and adding two more test groups
- Agile issue templates were added globally to the CG-org. Adding custom issue templates to avoid exposing customers
- PanelApp panel not saving genes with empty `EnsembleGeneIds` list
- Speed up checking outdated gene panels
- Do not load research variants automatically when loading a case

## [4.82.2]
### Fixed
- Warning icon in case pages for individuals where `confirmed_sex` is false
- Show allele sizes form ExpansionHunter on STR variantS page again

## [4.82.1]
### Fixed
- Revert the installation of flask-ldapconn to use the version available on PyPI to be able to push new scout releases to PyPI

## [4.82]
### Added
- Tooltip for combined score in tables for compounds and overlapping variants
- Checkbox to filter variants by excluding genes listed in selected gene panels, files or provided as list
- STR variant information card with database links, replacing empty frequency panel
- Display paging and number of HPO terms available in the database on Phenotypes page
- On case page, typeahead hints when searching for a disease using substrings containing source ("OMIM:", "ORPHA:")
- Button to monitor the status of submissions on ClinVar Submissions page
- Option to filter cancer variants by number of observations in somatic and germline archived database
- Documentation for integrating chanjo2
- More up-to-date VEP CSQ dbNSFP frequency keys
- Parse PacBio TRGT (Tandem repeat genotyping tool) Short Tandem Repeat VCFs
### Changed
- In the case_report #panel-tables has a fixed width
- Updated IGV.js to 2.15.11
- Fusion variants in case report now contain same info as on fusion variantS page
- Block submission of somatic variants to ClinVar until we harmonise with their changed API
- Additional control on the format of conditions provided in ClinVar form
- Errors while loading managed variants from file are now displayed on the Managed Variants page
- Chanjo2 coverage button visible only when query will contain a list of HGNC gene IDs
- Use Python-Markdown directly instead of the unmaintained Flask-Markdown
- Use Markupsafe instead of long deprecated, now removed Flask Markup
- Prepare to unfreeze Werkzeug, but don't actually activate until chanjo can deal with the change
### Fixed
- Submit requests to Chanjo2 using HTML forms instead of JSON data
- `Research somatic variants` link name on caseS page
- Broken `Install the HTML 2 PDF renderer` step in a GitHub action
- Fix ClinVar form parsing to not include ":" in conditionType.id when condition conditionType.db is Orphanet
- Fix condition dropdown and pre-selection on ClinVar form for cases with associated ORPHA diagnoses
- Improved visibility of ClinVar form in dark mode
- End coordinates for indels in ClinVar form
- Diagnoses API search crashing with empty search string
- Variant's overlapping panels should show overlapping of variant genes against the latest version of the panel
- Case page crashing when case has both variants in a ClinVar submission and pinned not loaded variants
- Installation of git in second build stage of Dockerfile, allowing correct installation of libraries

## [4.81]
### Added
- Tag for somatic SV IGH-DUX4 detection samtools script
### Changed
- Upgraded Bootstrap version in reports from 4.3.1 to 5.1.3
### Fixed
- Buttons layout in HPO genes panel on case page
- Added back old variant rankscore index with different key order to help loading on demo instance
- Cancer case_report panel-table no longer contains inheritance information
- Case report pinned variants card now displays info text if all pinned variants are present in causatives
- Darkmode setting now applies to the comment-box accordion
- Typo in case report causing `cancer_rank_options is undefined` error

## [4.80]
### Added
- Support for .d4 files coverage using chanjo2 (Case page sidebar link) with test
- Link to chanjo2 coverage report and coverage gene overview on gene panel page
- Link to chanjo2 coverage report on Case page, HPO dynamic gene list
- Link to genes coverage overview report on Case page, HPO dynamic gene list
### Changed
- All links in disease table on diagnosis page now open in a new tab
- Dark mode settings applied to multi-selects on institute settings page
- Comments on case and variant pages can be viewed by expanding an accordion
- On case page information on pinned variants and variants submitted to ClinVar are displayed in the same table
- Demo case file paths are now stored as absolute paths
- Optimised indices to address slow queries
- On case page default panels are now found at the top of the table, and it can be sorted by this trait
### Fixed
- On variants page, search for variants in genes present only in build 38 returning no results
- Pin/unpin with API was not able to make event links
- A new field `Explanation for multiple conditions` is available in ClinVar for submitting variants with more than one associated condition
- Fusion genes with partners lacking gene HGNC id will still be fully loaded
- Fusion variantS export now contains fusion variant specific columns
- When Loqusdb observations count is one the table includes information on if observation was for the current or another case

## [4.79.1]
### Fixed
- Exporting variants without rank score causing page to crash
- Display custom annotations also on cancer variant page

## [4.79]
### Added
- Added tags for Sniffles and CNVpytor, two LRS SV callers
- Button on case page for displaying STR variants occurring in the dynamic HPO panel
- Display functional annotation relative to variant gene's MANE transcripts on variant summary, when available
- Links to ACMG structural variant pathogenicity classification guidelines
- Phenomodels checkboxes can now include orpha terms
- Add incidental finding to case tags
- Get an alert on caseS page when somebody validates variants you ordered Sanger sequencing for
### Changed
- In the diagnoses page genes associated with a disease are displayed using hgnc symbol instead of hgnc id
- Refactor view route to allow navigation directly to unique variant document id, improve permissions check
- Do not show MANE and MANE Plus Clinical transcripts annotated from VEP (saved in variants) but collect this info from the transcripts database collection
- Refactor view route to allow navigation directly to unique case id (in particular for gens)
- `Institutes to share cases with` on institute's settings page now displays institutes names and IDs
- View route with document id selects view template based on variant category
### Fixed
- Refactored code in cases blueprints and variant_events adapter (set diseases for partial causative variants) to use "disease" instead of "omim" to encompass also ORPHA terms
- Refactored code in `scout/parse/omim.py` and `scout/parse/disease_terms.py` to use "disease" instead of "phenotype" to differentiate from HPO terms
- Be more careful about checking access to variant on API access
- Show also ACMG VUS on general report (could be missing if not e.g. pinned)

## [4.78]
### Added
- Case status labels can be added, giving more finegrained details on a solved status (provisional, diagnostic, carrier, UPD, SMN, ...)
- New SO terms: `sequence_variant` and `coding_transcript_variant`
- More MEI specific annotation is shown on the variant page
- Parse and save MANE transcripts info when updating genes in build 38
- ClinVar submission can now be downloaded as a json file
- `Mane Select` and `Mane Plus Clinical` badges on Gene page, when available
- ClinVar submission can now be downloaded as a json file
- API endpoint to pin variant
- Display common/uncommon/rare on summary of mei variant page
### Changed
- In the ClinVar form, database and id of assertion criteria citation are now separate inputs
- Customise institute settings to be able to display all cases with a certain status on cases page (admin users)
- Renamed `Clinical Significance` to `Germline Classification` on multistep ClinVar form
- Changed the "x" in cases.utils.remove_form button text to red for better visibility in dark mode
- Update GitHub actions
- Default loglevel up to INFO, making logs with default start easier to read
- Add XTR region to PAR region definition
- Diagnoses can be searched on diagnoses page without waiting for load first
### Fixed
- Removed log info showing hgnc IDs used in variantS search
- Maintain Matchmaker Exchange and Beacon submission status when a case is re-uploaded
- Inheritance mode from ORPHA should not be confounded with the OMIM inheritance model
- Decipher link URL changes
- Refactored code in cases blueprints to use "disease" instead of "omim" to encompass also ORPHA terms

## [4.77]
### Added
- Orpha disease terms now include information on inheritance
- Case loading via .yaml config file accepts subject_id and phenotype_groups (if previously defined as constant default or added per institute)
- Possibility to submit variants associated with Orphanet conditions to ClinVar
- Option update path to .d4 files path for individuals of an existing case using the command line
- More constraint information is displayed per gene in addition to pLi: missense and LoF OE, CI (inluding LOEUF) and Z-score.
### Changed
- Introduce validation in the ClinVar multistep form to make sure users provide at least one variant-associated condition
- CLI scout update individual accepts subject_id
- Update ClinVar inheritance models to reflect changes in ClinVar submission API
- Handle variant-associated condition ID format in background when creating ClinVar submissions
- Replace the code that downloads Ensembl genes, transcripts and exons with the Schug web app
- Add more info to error log when transcript variant frequency parsing fails.
- GnomAD v4 constraint information replaces ExAC constraints (pLi).
### Fixed
- Text input of associated condition in ClinVar form now aligns to the left
- Alignment of contents in the case report has been updated
- Missing number of phenotypes and genes from case diagnoses
- Associate OMIM and/or ORPHA diagnoses with partial causatives
- Visualization of partial causatives' diagnoses on case page: style and links
- Revert style of pinned variants window on the case page
- Rename `Clinical significanc` to `Germline classification` in ClinVar submissions exported files
- Rename `Clinical significance citations` to `Classification citations` in ClinVar submissions exported files
- Rename `Comment on clinical significance` to `Comment on classification` in ClinVar submissions exported files
- Show matching partial causatives on variant page
- Matching causatives shown on case page consisting only of variant matching the default panels of the case - bug introduced since scout v4.72 (Oct 18, 2023)
- Missing somatic variant read depth leading to report division by zero

## [4.76]
### Added
- Orphacodes are visible in phenotype tables
- Pydantic validation of image paths provided in case load config file
- Info on the user which created a ClinVar submission, when available
- Associate .d4 files to case individuals when loading a case via config file
### Changed
- In diagnoses page the load of diseases are initiated by clicking a button
- Revel score, Revel rank score and SpliceAI values are also displayed in Causatives and Validated variants tables
- Remove unused functions and tests
- Analysis type and direct link from cases list for OGM cases
- Removed unused `case_obj` parameter from server/blueprints/variant/controllers/observations function
- Possibility to reset ClinVar submission ID
- Allow ClinVar submissions with custom API key for users registered as ClinVar submitters or when institute doesn't have a preset list of ClinVar submitters
- Ordered event verbs alphabetically and created ClinVar-related user events
- Removed the unused "no-variants" option from the load case command line
### Fixed
- All disease_terms have gene HGNC ids as integers when added to the scout database
- Disease_term identifiers are now prefixed with the name of the coding system
- Command line crashing with error when updating a user that doesn't exist
- Thaw coloredlogs - 15.0.1 restores errorhandler issue
- Thaw crypography - current base image and library version allow Docker builds
- Missing delete icons on phenomodels page
- Missing cryptography lib error while running Scout container on an ARM processor
- Round CADD values with many decimals on causatives and validated variants pages
- Dark-mode visibility of some fields on causatives and validated variants pages
- Clinvar submitters would be cleared when unprivileged users saved institute settings page
- Added a default empty string in cases search form to avoid None default value
- Page crashing when user tries to remove the same variant from a ClinVar submission in different browser tabs
- Update more GnomAD links to GnomAD v4 (v38 SNVs, MT vars, STRs)
- Empty cells for RNA fusion variants in Causatives and Verified variants page
- Submenu icons missing from collapsible actionbar
- The collapsible actionbar had some non-collapsing overly long entries
- Cancer observations for SVs not appearing in the variant details view
- Archived local observations not visible on cancer variantS page
- Empty Population Frequency column in the Cancer SV Variants view
- Capital letters in ClinVar events description shown on case page

## [4.75]
### Added
- Hovertip to gene panel names with associated genes in variant view, when variant covers more than one gene
- Tests for panel to genes
- Download of Orphadata en_product6 and en_product4 from CLI
- Parse and save `database_found` key/values for RNA fusion variants
- Added fusion_score, ffpm, split_reads, junction_reads and fusion_caller to the list of filters on RNA fusion variants page
- Renamed the function `get_mei_info` to `set_mei_info` to be consistent with the other functions
- Fixed removing None key/values from parsed variants
- Orphacodes are included in the database disease_terms
### Changed
- Allow use of projections when retrieving gene panels
- Do not save custom images as binary data into case and variant database documents
- Retrieve and display case and variant custom images using image's saved path
- Cases are activated by viewing FSHD and SMA reports
- Split multi-gene SNV variants into single genes when submitting to Matchmaker Exchange
- Alamut links also on the gene level, using transcript and HGVS: better for indels. Keep variant link for missing HGVS
- Thaw WTForms - explicitly coerce form decimal field entries when filters fetched from db
### Fixed
- Removed some extra characters from top of general report left over from FontAwsome fix
- Do not save fusion variants-specific key/values in other types of variants
- Alamut link for MT variants in build 38
- Convert RNA fusions variants `tool_hits` and `fusion_score` keys from string to numbers
- Fix genotype reference and alternative sequencing depths defaulting to -1 when values are 0
- DecimalFields were limited to two decimal places for several forms - lifting restrictions on AF, CADD etc.

## [4.74.1]
### Changed
- Parse and save into database also OMIM terms not associated to genes
### Fixed
- BioNano API FSHD report requests are GET in Access 1.8, were POST in 1.7
- Update more FontAwesome icons to avoid Pro icons
- Test if files still exist before attempting to load research variants
- Parsing of genotypes error, resulting in -1 values when alt or ref read depths are 0

## [4.74]
### Added
- SNVs and Indels, MEI and str variants genes have links to Decipher
- An `owner + case display name` index for cases database collection
- Test and fixtures for RNA fusion case page
- Load and display fusion variants from VCF files as the other variant types
- Option to update case document with path to mei variants (clinical and research)
### Changed
- Details on variant type and category for audit filters on case general report
- Enable Gens CN profile button also in somatic case view
- Fix case of analysis type check for Gens analysis button - only show for WGS
### Fixed
- loqusdb table no longer has empty row below each loqusid
- MatchMaker submission details page crashing because of change in date format returned by PatientMatcher
- Variant external links buttons style does not change color when visited
- Hide compounds with compounds follow filter for region or function would fail for variants in multiple genes
- Updated FontAwesome version to fix missing icons

## [4.73]
### Added
- Shortcut button for HPO panel MEI variants from case page
- Export managed variants from CLI
### Changed
- STRs visualization on case panel to emphasize abnormal repeat count and associated condition
- Removed cytoband column from STRs variant view on case report
- More long integers formatted with thin spaces, and copy to clipboard buttons added
### Fixed
- OMIM table is scrollable if higher than 700px on SV page
- Pinned variants validation badge is now red for false positives.
- Case display name defaulting to case ID when `family_name` or `display_name` are missing from case upload config file
- Expanded menu visible at screen sizes below 1000px now has background color
- The image in ClinVar howto-modal is now responsive
- Clicking on a case in case groups when case was already removed from group in another browser tab
- Page crashing when saving filters for mei variants
- Link visited color of images

## [4.72.4]
### Changed
- Automatic test mongod version increased to v7
### Fixed
- GnomAD now defaults to hg38 - change build 37 links accordingly

## [4.72.3]
### Fixed
- Somatic general case report small variant table can crash with unclassified variants

## [4.72.2]
### Changed
- A gunicorn maxrequests parameter for Docker server image - default to 1200
- STR export limit increased to 500, as for other variants
- Prevent long number wrapping and use thin spaces for separation, as per standards from SI, NIST, IUPAC, BIPM.
- Speed up case retrieval and lower memory use by projecting case queries
- Make relatedness check fails stand out a little more to new users
- Speed up case retrieval and lower memory use by projecting case queries
- Speed up variant pages by projecting only the necessary keys in disease collection query
### Fixed
- Huge memory use caused by cases and variants pages pulling complete disease documents from DB
- Do not include genes fetched from HPO terms when loading diseases
- Consider the renamed fields `Approved Symbol` -> `Approved Gene Symbol` and `Gene Symbols` -> `Gene/Locus And Other Related Symbols` when parsing OMIM terms from genemap2.txt file

## [4.72.1]
### Fixed
- Jinja filter that renders long integers
- Case cache when looking for causatives in other cases causing the server to hang

## [4.72]
### Added
- A GitHub action that checks for broken internal links in docs pages
- Link validation settings in mkdocs.yml file
- Load and display full RNA alignments on alignment viewer
- Genome build check when loading a case
- Extend event index to previous causative variants and always load them
### Fixed
- Documentation nav links for a few documents
- Slightly extended the BioNano Genomics Access integration docs
- Loading of SVs when VCF is missing the INFO.END field but has INFO.SVLEN field
- Escape protein sequence name (if available) in case general report to render special characters correctly
- CaseS HPO term searches for multiple terms works independent of order
- CaseS search regexp should not allow backslash
- CaseS cohort tags can contain whitespace and still match
- Remove diagnoses from cases even if OMIM term is not found in the database
- Parsing of disease-associated genes
- Removed an annoying warning while updating database's disease terms
- Displaying custom case images loaded with scout version <= 4.71
- Use pydantic version >=2 in requirements.txt file
### Changed
- Column width adjustment on caseS page
- Use Python 3.11 in tests
- Update some github actions
- Upgraded Pydantic to version 2
- Case validation fails on loading when associated files (alignments, VCFs and reports) are not present on disk
- Case validation fails on loading when custom images have format different then ["gif", "svg", "png", "jpg", "jpeg"]
- Custom images keys `case` and `str` in case config yaml file are renamed to `case_images` and `str_variants_images`
- Simplify and speed up case general report code
- Speed up case retrieval in case_matching_causatives
- Upgrade pymongo to version 4
- When updating disease terms, check that all terms are consistent with a DiseaseTerm model before dropping the old collection
- Better separation between modules loading HPO terms and diseases
- Deleted unused scout.build.phenotype module
- Stricter validation of mandatory genome build key when loading a case. Allowed values are ['37','38',37,38]
- Improved readability of variants length and coordinates on variantS pages

## [4.71]
### Added
- Added Balsamic keys for SweGen and loqusdb local archive frequecies, SNV and SV
- New filter option for Cancer variantS: local archive RD loqusdb
- Show annotated observations on SV variantS view, also for cancer somatic SVs
- Revel filter for variantS
- Show case default panel on caseS page
- CADD filter for Cancer Somatic SNV variantS - show score
- SpliceAI-lookup link (BROAD, shows SpliceAI and Pangolin) from variant page
- BioNano Access server API - check projects, samples and fetch FSHD reports
### Fixed
- Name of reference genome build for RNA for compatibility with IGV locus search change
- Howto to run the Docker image on Mac computers in `admin-guide/containers/container-deploy.md`
- Link to Weasyprint installation howto in README file
- Avoid filling up disk by creating a reduced VCF file for every variant that is visualized
- Remove legacy incorrectly formatted CODEOWNERS file
- Restrain variant_type requests to variantS views to "clinical" or "research"
- Visualization of cancer variants where cancer case has no affected individual
- ProteinPaint gene link (small StJude API change)
- Causative MEI variant link on causatives page
- Bionano access api settings commented out by default in Scout demo config file.
- Do not show FSHD button on freshly loaded cases without bionano_access individuals
- Truncate long variants' HGVS on causative/Clinically significant and pinned variants case panels
### Changed
- Remove function call that tracks users' browser version
- Include three more splice variant SO terms in clinical filter severe SO terms
- Drop old HPO term collection only after parsing and validation of new terms completes
- Move score to own column on Cancer Somatic SNV variantS page
- Refactored a few complex case operations, breaking out sub functionalities

## [4.70]
### Added
- Download a list of Gene Variants (max 500) resulting from SNVs and Indels search
- Variant PubMed link to search for gene symbol and any aliases
### Changed
- Clearer gnomAD values in Variants page
### Fixed
- CaseS page uniform column widths
- Include ClinVar variants into a scrollable div element on Case page
- `canonical_transcript` variable not initialized in get_hgvs function (server.blueprints.institutes.controllers.py)
- Catch and display any error while importing Phenopacket info
- Modified Docker files to use python:3.8-slim-bullseye to prevent gunicorn workers booting error

## [4.69]
### Added
- ClinVar submission howto available also on Case page
- Somatic score and filtering for somatic SV callers, if available
- Show caller as a tooltip on variantS list
### Fixed
- Crash when attempting to export phenotype from a case that had never had phenotypes
- Aesthetic fix to Causative and Pinned Variants on Case page
- Structural inconsistency for ClinVar Blueprint templates
- Updated igv.js to 2.15.8 to fix track default color bug
- Fixed release versions for actions.
- Freeze tornado below 6.3.0 for compatibility with livereload 2.6.3
- Force update variants count on case re-upload
- IGV locus search not working - add genome reference id
- Pin links to MEI variants should end up on MEI not SV variant view
- Load also matching MEI variants on forced region load
- Allow excluding MEI from case variant deletion
- Fixed the name of the assigned user when the internal user ID is different from the user email address
- Gene variantS should display gene function, region and full hgvs
### Changed
- FontAwesome integrity check fail (updated resource)
- Removed ClinVar API validation buttons in favour of direct API submission
- Improved layout of Institute settings page
- ClinVar API key and allowed submitters are set in the Institute settings page


## [4.68]
### Added
- Rare Disease Mobile Element Insertion variants view
### Changed
- Updated igv.js to 2.15.6
### Fixed
- Docker stage build pycairo.
- Restore SNV and SV rank models versions on Causatives and Verified pages
- Saving `REVEL_RANKSCORE` value in a field named `revel` in variants database documents

## [4.67]
### Added
- Prepare to filter local SV frequency
### Changed
- Speed up instituteS page loading by refactoring cases/institutes query
- Clinical Filter for SVs includes `splice_polypyrimidine_tract_variant` as a severe consequence
- Clinical Filter for SVs includes local variant frequency freeze ("old") for filtering, starting at 30 counts
- Speed up caseS page loading by adding status to index and refactoring totals count
- HPO file parsing is updated to reflect that HPO have changed a few downloadable file formats with their 230405 release.
### Fixed
- Page crashing when a user tries to edit a comment that was removed
- Warning instead of crashed page when attempting to retrieve a non-existent Phenopacket
- Fixed StJude ProteinPaint gene link (URL change)
- Freeze of werkzeug library to version<2.3 to avoid problems resulting from the consequential upgrade of the Flask lib
- Huge list of genes in case report for megabases-long structural variants.
- Fix displaying institutes without associated cases on institutes page
- Fix default panel selection on SVs in cancer case report

## [4.66]
### Changed
- Moved Phenomodels code under a dedicated blueprint
- Updated the instructions to load custom case report under admin guide
- Keep variants filter window collapsed except when user expands it to filter
### Added
- A summary table of pinned variants on the cancer case general report
- New openable matching causatives and managed variants lists for default gene panels only for convenience
### Fixed
- Gens structural variant page link individual id typo

## [4.65.2]
### Fixed
- Generating general case report with str variants containing comments

## [4.65.1]
### Fixed
- Visibility of `Gene(s)` badges on SV VariantS page
- Hide dismiss bar on SV page not working well
- Delivery report PDF download
- Saving Pipeline version file when loading a case
- Backport compatible import of importlib metadata for old python versions (<3.8)

## [4.65]
### Added
- Option to mark a ClinVar submission as submitted
- Docs on how to create/update the PanelApp green genes as a system admin
- `individual_id`-parameter to both Gens links
- Download a gene panel in TXT format from gene panel page
- Panel gene comments on variant page: genes in panels can have comments that describe the gene in a panel context
### Changed
- Always show each case category on caseS page, even if 0 cases in total or after current query
- Improved sorting of ClinVar submissions
- Pre-populate SV type select in ClinVar submission form, when possible
- Show comment badges in related comments tables on general report
- Updated version of several GitHub actions
- Migrate from deprecated `pkg_resources` lib to `importlib_resources`
- Dismiss bar on variantS pages is thinner.
- Dismiss bar on variantS pages can be toggled open or closed for the duration of a login session.
### Fixed
- Fixed Sanger order / Cancel order modal close buttons
- Visibility of SV type in ClinVar submission form
- Fixed a couple of creations where now was called twice, so updated_at and created_at could differ
- Deprecated Ubuntu version 18.04 in one GitHub action
- Panels that have been removed (hidden) should not be visible in views where overlapping gene panels for genes are shown
- Gene panel test pointing to the right function

## [4.64]
### Added
- Create/Update a gene panel containing all PanelApp green genes (`scout update panelapp-green -i <cust_id>`)
- Links for ACMG pathogenicity impact modification on the ACMG classification page
### Changed
- Open local observation matching cases in new windows
### Fixed
- Matching manual ranked variants are now shown also on the somatic variant page
- VarSome links to hg19/GRCh37
- Managed variants filter settings lost when navigating to additional pages
- Collect the right variant category after submitting filter form from research variantS page
- Beacon links are templated and support variants in genome build 38

## [4.63]
### Added
- Display data sharing info for ClinVar, Matchmaker Exchange and Beacon in a dedicated column on Cases page
- Test for `commands.download.omim.print_omim`
- Display dismissed variants comments on general case report
- Modify ACMG pathogenicity impact (most commonly PVS1, PS3) based on strength of evidence with lab director's professional judgement
- REViewer button on STR variant page
- Alamut institution parameter in institute settings for Alamut Visual Plus software
- Added Manual Ranks Risk Factor, Likely Risk Factor and Uncertain Risk Factor
- Display matching manual ranks from previous cases the user has access to on VariantS and Variant pages
- Link to gnomAD gene SVs v2.1 for SV variants with gnomAD frequency
- Support for nf-core/rnafusion reports
### Changed
- Display chrY for sex unknown
- Deprecate legacy scout_load() method API call.
- Message shown when variant tag is updated for a variant
- When all ACMG classifications are deleted from a variant, the current variant classification status is also reset.
- Refactored the functions that collect causative variants
- Removed `scripts/generate_test_data.py`
### Fixed
- Default IGV tracks (genes, ClinVar, ClinVar CNVs) showing even if user unselects them all
- Freeze Flask-Babel below v3.0 due to issue with a locale decorator
- Thaw Flask-Babel and fix according to v3 standard. Thank you @TkTech!
- Show matching causatives on somatic structural variant page
- Visibility of gene names and functional annotations on Causatives/Verified pages
- Panel version can be manually set to floating point numbers, when modified
- Causatives page showing also non-causative variants matching causatives in other cases
- ClinVar form submission for variants with no selected transcript and HGVS
- Validating and submitting ClinVar objects not containing both Variant and Casedata info

## [4.62.1]
### Fixed
- Case page crashing when adding a case to a group without providing a valid case name

## [4.62]
### Added
- Validate ClinVar submission objects using the ClinVar API
- Wrote tests for case and variant API endpoints
- Create ClinVar submissions from Scout using the ClinVar API
- Export Phenopacket for affected individual
- Import Phenopacket from JSON file or Phenopacket API backend server
- Use the new case name option for GENS requests
- Pre-validate refseq:HGVS items using VariantValidator in ClinVar submission form
### Fixed
- Fallback for empty alignment index for REViewer service
- Source link out for MIP 11.1 reference STR annotation
- Avoid duplicate causatives and pinned variants
- ClinVar clinical significance displays only the ACMG terms when user selects ACMG 2015 as assertion criteria
- Spacing between icon and text on Beacon and MatchMaker links on case page sidebar
- Truncate IDs and HGVS representations in ClinVar pages if longer than 25 characters
- Update ClinVar submission ID form
- Handle connection timeout when sending requests requests to external web services
- Validate any ClinVar submission regardless of its status
- Empty Phenopackets import crashes
- Stop Spinner on Phenopacket JSON download
### Changed
- Updated ClinVar submission instructions

## [4.61.1]
### Fixed
- Added `UMLS` as an option of `Condition ID type` in ClinVar Variant downloaded files
- Missing value for `Condition ID type` in ClinVar Variant downloaded files
- Possibility to open, close or delete a ClinVar submission even if it doesn't have an associated name
- Save SV type, ref and alt n. copies to exported ClinVar files
- Inner and outer start and stop SV coordinates not exported in ClinVar files
- ClinVar submissions page crashing when SV files don't contain breakpoint exact coordinates
- Align OMIM diagnoses with delete diagnosis button on case page
- In ClinVar form, reset condition list and customize help when condition ID changes

## [4.61]
### Added
- Filter case list by cases with variants in ClinVar submission
- Filter case list by cases containing RNA-seq data - gene_fusion_reports and sample-level tracks (splice junctions and RNA coverage)
- Additional case category `Ignored`, to be used for cases that don't fall in the existing 'inactive', 'archived', 'solved', 'prioritized' categories
- Display number of cases shown / total number of cases available for each category on Cases page
- Moved buttons to modify case status from sidebar to main case page
- Link to Mutalyzer Normalizer tool on variant's transcripts overview to retrieve official HVGS descriptions
- Option to manually load RNA MULTIQC report using the command `scout load report -t multiqc_rna`
- Load RNA MULTIQC automatically for a case if config file contains the `multiqc_rna` key/value
- Instructions in admin-guide on how to load case reports via the command line
- Possibility to filter RD variants by a specific genotype call
- Distinct colors for different inheritance models on RD Variant page
- Gene panels PDF export with case variants hits by variant type
- A couple of additional README badges for GitHub stats
- Upload and display of pipeline reference info and executable version yaml files as custom reports
- Testing CLI on hasta in PR template
### Changed
- Instructions on how to call dibs on scout-stage server in pull request template
- Deprecated CLI commands `scout load <delivery_report, gene_fusion_report, coverage_qc_report, cnv_report>` to replace them with command `scout load report -t <report type>`
- Refactored code to display and download custom case reports
- Do not export `Assertion method` and `Assertion method citation` to ClinVar submission files according to changes to ClinVar's submission spreadsheet templates.
- Simplified code to create and download ClinVar CSV files
- Colorize inheritance models badges by category on VariantS page
- `Safe variants matching` badge more visible on case page
### Fixed
- Non-admin users saving institute settings would clear loqusdb instance selection
- Layout of variant position, cytoband and type in SV variant summary
- Broken `Build Status - GitHub badge` on GitHub README page
- Visibility of text on grey badges in gene panels PDF exports
- Labels for dashboard search controls
- Dark mode visibility for ClinVar submission
- Whitespaces on outdated panel in extent report

## [4.60]
### Added
- Mitochondrial deletion signatures (mitosign) can be uploaded and shown with mtDNA report
- A `Type of analysis` column on Causatives and Validated variants pages
- List of "safe" gene panels available for matching causatives and managed variants in institute settings, to avoid secondary findings
- `svdb_origin` as a synonym for `FOUND_IN` to complement `set` for variants found by all callers
### Changed
- Hide removed gene panels by default in panels page
- Removed option for filtering cancer SVs by Tumor and Normal alt AF
- Hide links to coverage report from case dynamic HPO panel if cancer analysis
- Remove rerun emails and redirect users to the analysis order portal instead
- Updated clinical SVs igv.js track (dbVar) and added example of external track from `https://trackhubregistry.org/`
- Rewrote the ClinVar export module to simplify and add one variant at the time
- ClinVar submissions with phenotype conditions from: [OMIM, MedGen, Orphanet, MeSH, HP, MONDO]
### Fixed
- If trying to load a badly formatted .tsv file an error message is displayed.
- Avoid showing case as rerun when first attempt at case upload failed
- Dynamic autocomplete search not working on phenomodels page
- Callers added to variant when loading case
- Now possible to update managed variant from file without deleting it first
- Missing preselected chromosome when editing a managed variant
- Preselected variant type and subtype when editing a managed variant
- Typo in dbVar ClinVar track, hg19


## [4.59]
### Added
- Button to go directly to HPO SV filter variantS page from case
- `Scout-REViewer-Service` integration - show `REViewer` picture if available
- Link to HPO panel coverage overview on Case page
- Specify a confidence threshold (green|amber|red) when loading PanelApp panels
- Functional annotations in variants lists exports (all variants)
- Cancer/Normal VAFs and COSMIC ids in in variants lists exports (cancer variants)
### Changed
- Better visualization of regional annotation for long lists of genes in large SVs in Variants tables
- Order of cells in variants tables
- More evident links to gene coverage from Variant page
- Gene panels sorted by display name in the entire Case page
- Round CADD and GnomAD values in variants export files
### Fixed
- HPO filter button on SV variantS page
- Spacing between region|function cells in SVs lists
- Labels on gene panel Chanjo report
- Fixed ambiguous duplicated response headers when requesting a BAM file from /static
- Visited color link on gene coverage button (Variant page)

## [4.58.1]
### Fixed
- Case search with search strings that contain characters that can be escaped

## [4.58]
### Added
- Documentation on how to create/update PanelApp panels
- Add filter by local observations (archive) to structural variants filters
- Add more splicing consequences to SO term definitions
- Search for a specific gene in all gene panels
- Institute settings option to force show all variants on VariantS page for all cases of an institute
- Filter cases by validation pending status
- Link to The Clinical Knowledgebase (CKB) (https://ckb.jax.org/) in cancer variant's page
### Fixed
- Added a not-authorized `auto-login` fixture according to changes in Flask-Login 0.6.2
- Renamed `cache_timeout` param name of flask.send_file function to `max_age` (Flask 2.2 compliant)
- Replaced deprecated `app.config["JSON_SORT_KEYS"]` with app.json.sort_keys in app settings
- Bug in gene variants page (All SNVs and INDELs) when variant gene doesn't have a hgnc id that is found in the database
- Broken export of causatives table
- Query for genes in build 38 on `Search SNVs and INDELs` page
- Prevent typing special characters `^<>?!=\/` in case search form
- Search matching causatives also among research variants in other cases
- Links to variants in Verified variants page
- Broken filter institute cases by pinned gene
- Better visualization of long lists of genes in large SVs on Causative and Verified Variants page
- Reintroduced missing button to export Causative variants
- Better linking and display of matching causatives and managed variants
- Reduced code complexity in `scout/parse/variant/variant.py`
- Reduced complexity of code in `scout/build/variant/variant.py`

### Changed
- State that loqusdb observation is in current case if observations count is one and no cases are shown
- Better pagination and number of variants returned by queries in `Search SNVs and INDELs` page
- Refactored and simplified code used for collecting gene variants for `Search SNVs and INDELs` page
- Fix sidebar panel icons in Case view
- Fix panel spacing in Case view
- Removed unused database `sanger_ordered` and `case_id,category,rank_score` indexes (variant collection)
- Verified variants displayed in a dedicated page reachable from institute sidebar
- Unified stats in dashboard page
- Improved gene info for large SVs and cancer SVs
- Remove the unused `variant.str_variant` endpoint from variant views
- Easier editing of HPO gene panel on case page
- Assign phenotype panel less cramped on Case page
- Causatives and Verified variants pages to use the same template macro
- Allow hyphens in panel names
- Reduce resolution of example images
- Remove some animations in web gui which where rendered slow


## [4.57.4]
### Fixed
- Parsing of variant.FORMAT "DR" key in parse variant file

## [4.57.3]
### Fixed
- Export of STR verified variants
- Do not download as verified variants first verified and then reset to not validated
- Avoid duplicated lines in downloaded verified variants reflecting changes in variant validation status

## [4.57.2]
### Fixed
- Export of verified variants when variant gene has no transcripts
- HTTP 500 when visiting a the details page for a cancer variant that had been ranked with genmod

## [4.57.1]
### Fixed
- Updating/replacing a gene panel from file with a corrupted or malformed file

## [4.57]
### Added
- Display last 50 or 500 events for a user in a timeline
- Show dismiss count from other cases on matching variantS
- Save Beacon-related events in events collection
- Institute settings allow saving multiple loqusdb instances for one institute
- Display stats from multiple instances of loqusdb on variant page
- Display date and frequency of obs derived from count of local archive observations from MIP11 (requires fix in MIP)
### Changed
- Prior ACMG classifications view is no longer limited by pathogenicity
### Fixed
- Visibility of Sanger ordered badge on case page, light mode
- Some of the DataTables tables (Phenotypes and Diagnoses pages) got a bit dark in dark mode
- Remove all redundancies when displaying timeline events (some events are saved both as case-related and variant-related)
- Missing link in saved MatchMaker-related events
- Genes with mixed case gene symbols missing in PanelApp panels
- Alignment of elements on the Beacon submission modal window
- Locus info links from STR variantS page open in new browser tabs

## [4.56]
### Added
- Test for PanelApp panels loading
- `panel-umi` tag option when loading cancer analyses
### Changed
- Black text to make comments more visible in dark mode
- Loading PanelApp panels replaces pre-existing panels with same version
- Removed sidebar from Causatives page - navigation is available on the top bar for now
- Create ClinVar submissions from pinned variants list in case page
- Select which pinned variants will be included in ClinVar submission documents
### Fixed
- Remove a:visited css style from all buttons
- Update of HPO terms via command line
- Background color of `MIXED` and `PANEL-UMI` sequencing types on cases page
- Fixed regex error when searching for cases with query ending with `\ `
- Gene symbols on Causatives page lighter in dark mode
- SpliceAI tooltip of multigene variants

## [4.55]
### Changed
- Represent different tumor samples as vials in cases page
- Option to force-update the OMIM panel
### Fixed
- Low tumor purity badge alignment in cancer samples table on cancer case view
- VariantS comment popovers reactivate on hover
- Updating database genes in build 37
- ACMG classification summary hidden by sticky navbar
- Logo backgrounds fixed to white on welcome page
- Visited links turn purple again
- Style of link buttons and dropdown menus
- Update KUH and GMS logos
- Link color for Managed variants

## [4.54]
### Added
- Dark mode, using browser/OS media preference
- Allow marking case as solved without defining causative variants
- Admin users can create missing beacon datasets from the institute's settings page
- GenCC links on gene and variant pages
- Deprecation warnings when launching the app using a .yaml config file or loading cases using .ped files
### Changed
- Improved HTML syntax in case report template
- Modified message displayed when variant rank stats could not be calculated
- Expanded instructions on how to test on CG development server (cg-vm1)
- Added more somatic variant callers (Balsamic v9 SNV, develop SV)
### Fixed
- Remove load demo case command from docker-compose.yml
- Text elements being split across pages in PDF reports
- Made login password field of type `password` in LDAP login form
- Gene panels HTML select in institute's settings page
- Bootstrap upgraded to version 5
- Fix some Sourcery and SonarCloud suggestions
- Escape special characters in case search on institute and dashboard pages
- Broken case PDF reports when no Madeline pedigree image can be created
- Removed text-white links style that were invisible in new pages style
- Variants pagination after pressing "Filter variants" or "Clinical filter"
- Layout of buttons Matchmaker submission panel (case page)
- Removing cases from Matchmaker (simplified code and fixed functionality)
- Reintroduce check for missing alignment files purged from server

## [4.53]
### Added
### Changed
- Point Alamut API key docs link to new API version
- Parse dbSNP id from ID only if it says "rs", else use VEP CSQ fields
- Removed MarkupSafe from the dependencies
### Fixed
- Reintroduced loading of SVs for demo case 643595
- Successful parse of FOUND_IN should avoid GATK caller default
- All vulnerabilities flagged by SonarCloud

## [4.52]
### Added
- Demo cancer case gets loaded together with demo RD case in demo instance
- Parse REVEL_score alongside REVEL_rankscore from csq field and display it on SNV variant page
- Rank score results now show the ranking range
- cDNA and protein changes displayed on institute causatives pages
- Optional SESSION_TIMEOUT_MINUTES configuration in app config files
- Script to convert old OMIM case format (list of integers) to new format (list of dictionaries)
- Additional check for user logged in status before serving alignment files
- Download .cgh files from cancer samples table on cancer case page
- Number of documents and date of last update on genes page
### Changed
- Verify user before redirecting to IGV alignments and sashimi plots
- Build case IGV tracks starting from case and variant objects instead of passing all params in a form
- Unfreeze Werkzeug lib since Flask_login v.0.6 with bugfix has been released
- Sort gene panels by name (panelS and variant page)
- Removed unused `server.blueprints.alignviewers.unindexed_remote_static` endpoint
- User sessions to check files served by `server.blueprints.alignviewers.remote_static` endpoint
- Moved Beacon-related functions to a dedicated app extension
- Audit Filter now also loads filter displaying the variants for it
### Fixed
- Handle `attachment_filename` parameter renamed to `download_name` when Flask 2.2 will be released
- Removed cursor timeout param in cases find adapter function to avoid many code warnings
- Removed stream argument deprecation warning in tests
- Handle `no intervals found` warning in load_region test
- Beacon remove variants
- Protect remote_cors function in alignviewers view from Server-Side Request Forgery (SSRF)
- Check creation date of last document in gene collection to display when genes collection was updated last

## [4.51]
### Added
- Config file containing codecov settings for pull requests
- Add an IGV.js direct link button from case page
- Security policy file
- Hide/shade compound variants based on rank score on variantS from filter
- Chromograph legend documentation direct link
### Changed
- Updated deprecated Codecov GitHub action to v.2
- Simplified code of scout/adapter/mongo/variant
- Update IGV.js to v2.11.2
- Show summary number of variant gene panels on general report if more than 3
### Fixed
- Marrvel link for variants in genome build 38 (using liftover to build 37)
- Remove flags from codecov config file
- Fixed filter bug with high negative SPIDEX scores
- Renamed IARC TP53 button to to `TP53 Database`, modified also link since IARC has been moved to the US NCI: `https://tp53.isb-cgc.org/`
- Parsing new format of OMIM case info when exporting patients to Matchmaker
- Remove flask-debugtoolbar lib dependency that is using deprecated code and causes app to crash after new release of Jinja2 (3.1)
- Variant page crashing for cases with old OMIM terms structure (a list of integers instead of dictionary)
- Variant page crashing when creating MARRVEL link for cases with no genome build
- SpliceAI documentation link
- Fix deprecated `safe_str_cmp` import from `werkzeug.security` by freezing Werkzeug lib to v2.0 until Flask_login v.0.6 with bugfix is released
- List gene names densely in general report for SVs that contain more than 3 genes
- Show transcript ids on refseq genes on hg19 in IGV.js, using refgene source
- Display correct number of genes in general report for SVs that contain more than 32 genes
- Broken Google login after new major release of `lepture/authlib`
- Fix frequency and callers display on case general report

## [4.50.1]
### Fixed
- Show matching causative STR_repid for legacy str variants (pre Stranger hgnc_id)

## [4.50]
### Added
- Individual-specific OMIM terms
- OMIM disease descriptions in ClinVar submission form
- Add a toggle for melter rerun monitoring of cases
- Add a config option to show the rerun monitoring toggle
- Add a cli option to export cases with rerun monitoring enabled
- Add a link to STRipy for STR variants; shallow for ARX and HOXA13
- Hide by default variants only present in unaffected individuals in variants filters
- OMIM terms in general case report
- Individual-level info on OMIM and HPO terms in general case report
- PanelApp gene link among the external links on variant page
- Dashboard case filters fields help
- Filter cases by OMIM terms in cases and dashboard pages
### Fixed
- A malformed panel id request would crash with exception: now gives user warning flash with redirect
- Link to HPO resource file hosted on `http://purl.obolibrary.org`
- Gene search form when gene exists only in build 38
- Fixed odd redirect error and poor error message on missing column for gene panel csv upload
- Typo in parse variant transcripts function
- Modified keys name used to parse local observations (archived) frequencies to reflect change in MIP keys naming
- Better error handling for partly broken/timed out chanjo reports
- Broken javascript code when case Chromograph data is malformed
- Broader space for case synopsis in general report
- Show partial causatives on causatives and matching causatives panels
- Partial causative assignment in cases with no OMIM or HPO terms
- Partial causative OMIM select options in variant page
### Changed
- Slightly smaller and improved layout of content in case PDF report
- Relabel more cancer variant pages somatic for navigation
- Unify caseS nav links
- Removed unused `add_compounds` param from variant controllers function
- Changed default hg19 genome for IGV.js to legacy hg19_1kg_decoy to fix a few problematic loci
- Reduce code complexity (parse/ensembl.py)
- Silence certain fields in ClinVar export if prioritised ones exist (chrom-start-end if hgvs exist)
- Made phenotype non-mandatory when marking a variant as partial causative
- Only one phenotype condition type (OMIM or HPO) per variant is used in ClinVar submissions
- ClinVar submission variant condition prefers OMIM over HPO if available
- Use lighter version of gene objects in Omim MongoDB adapter, panels controllers, panels views and institute controllers
- Gene-variants table size is now adaptive
- Remove unused file upload on gene-variants page

## [4.49]
### Fixed
- Pydantic model types for genome_build, madeline_info, peddy_ped_check and peddy_sex_check, rank_model_version and sv_rank_model_version
- Replace `MatchMaker` with `Matchmaker` in all places visible by a user
- Save diagnosis labels along with OMIM terms in Matchmaker Exchange submission objects
- `libegl-mesa0_21.0.3-0ubuntu0.3~20.04.5_amd64.deb` lib not found by GitHub actions Docker build
- Remove unused `chromograph_image_files` and `chromograph_prefixes` keys saved when creating or updating an RD case
- Search managed variants by description and with ignore case
### Changed
- Introduced page margins on exported PDF reports
- Smaller gene fonts in downloaded HPO genes PDF reports
- Reintroduced gene coverage data in the PDF-exported general report of rare-disease cases
- Check for existence of case report files before creating sidebar links
- Better description of HPO and OMIM terms for patients submitted to Matchmaker Exchange
- Remove null non-mandatory key/values when updating a case
- Freeze WTForms<3 due to several form input rendering changes

## [4.48.1]
### Fixed
- General case PDF report for recent cases with no pedigree

## [4.48]
### Added
- Option to cancel a request for research variants in case page
### Changed
- Update igv.js to v2.10.5
- Updated example of a case delivery report
- Unfreeze cyvcf2
- Builder images used in Scout Dockerfiles
- Crash report email subject gives host name
- Export general case report to PDF using PDFKit instead of WeasyPrint
- Do not include coverage report in PDF case report since they might have different orientation
- Export cancer cases's "Coverage and QC report" to PDF using PDFKit instead of Weasyprint
- Updated cancer "Coverage and QC report" example
- Keep portrait orientation in PDF delivery report
- Export delivery report to PDF using PDFKit instead of Weasyprint
- PDF export of clinical and research HPO panels using PDFKit instead of Weasyprint
- Export gene panel report to PDF using PDFKit
- Removed WeasyPrint lib dependency

### Fixed
- Reintroduced missing links to Swegen and Beacon and dbSNP in RD variant page, summary section
- Demo delivery report orientation to fit new columns
- Missing delivery report in demo case
- Cast MNVs to SNV for test
- Export verified variants from all institutes when user is admin
- Cancer coverage and QC report not found for demo cancer case
- Pull request template instructions on how to deploy to test server
- PDF Delivery report not showing Swedac logo
- Fix code typos
- Disable codefactor raised by ESLint for javascript functions located on another file
- Loading spinner stuck after downloading a PDF gene panel report
- IGV browser crashing when file system with alignment files is not mounted

## [4.47]
### Added
- Added CADD, GnomAD and genotype calls to variantS export
### Changed
- Pull request template, to illustrate how to deploy pull request branches on cg-vm1 stage server
### Fixed
- Compiled Docker image contains a patched version (v4.9) of chanjo-report

## [4.46.1]
### Fixed
- Downloading of files generated within the app container (MT-report, verified variants, pedigrees, ..)

## [4.46]
### Added
- Created a Dockefile to be used to serve the dockerized app in production
- Modified the code to collect database params specified as env vars
- Created a GitHub action that pushes the Dockerfile-server image to Docker Hub (scout-server-stage) every time a PR is opened
- Created a GitHub action that pushes the Dockerfile-server image to Docker Hub (scout-server) every time a new release is created
- Reassign MatchMaker Exchange submission to another user when a Scout user is deleted
- Expose public API JSON gene panels endpoint, primarily to enable automated rerun checking for updates
- Add utils for dictionary type
- Filter institute cases using multiple HPO terms
- Vulture GitHub action to identify and remove unused variables and imports
### Changed
- Updated the python config file documentation in admin guide
- Case configuration parsing now uses Pydantic for improved typechecking and config handling
- Removed test matrices to speed up automatic testing of PRs
- Switch from Coveralls to Codecov to handle CI test coverage
- Speed-up CI tests by caching installation of libs and splitting tests into randomized groups using pytest-test-groups
- Improved LDAP login documentation
- Use lib flask-ldapconn instead of flask_ldap3_login> to handle ldap authentication
- Updated Managed variant documentation in user guide
- Fix and simplify creating and editing of gene panels
- Simplified gene variants search code
- Increased the height of the genes track in the IGV viewer
### Fixed
- Validate uploaded managed variant file lines, warning the user.
- Exporting validated variants with missing "genes" database key
- No results returned when searching for gene variants using a phenotype term
- Variants filtering by gene symbols file
- Make gene HGNC symbols field mandatory in gene variants page and run search only on form submit
- Make sure collaborator gene variants are still visible, even if HPO filter is used

## [4.45]
### Added
### Changed
- Start Scout also when loqusdbapi is not reachable
- Clearer definition of manual standard and custom inheritance models in gene panels
- Allow searching multiple chromosomes in filters
### Fixed
- Gene panel crashing on edit action

## [4.44]
### Added
### Changed
- Display Gene track beneath each sample track when displaying splice junctions in igv browser
- Check outdated gene symbols and update with aliases for both RD and cancer variantS
### Fixed
- Added query input check and fixed the Genes API endpoint to return a json formatted error when request is malformed
- Typo in ACMG BP6 tooltip

## [4.43.1]
### Added
- Added database index for OMIM disease term genes
### Changed
### Fixed
- Do not drop HPO terms collection when updating HPO terms via the command line
- Do not drop disease (OMIM) terms collection when updating diseases via the command line

## [4.43]
### Added
- Specify which collection(s) update/build indexes for
### Fixed
- Do not drop genes and transcripts collections when updating genes via the command line

## [4.42.1]
### Added
### Changed
### Fixed
- Freeze PyMongo lib to version<4.0 to keep supporting previous MongoDB versions
- Speed up gene panels creation and update by collecting only light gene info from database
- Avoid case page crash on Phenomizer queries timeout

## [4.42]
### Added
- Choose custom pinned variants to submit to MatchMaker Exchange
- Submit structural variant as genes to the MatchMaker Exchange
- Added function for maintainers and admins to remove gene panels
- Admins can restore deleted gene panels
- A development docker-compose file illustrating the scout/chanjo-report integration
- Show AD on variants view for cancer SV (tumor and normal)
- Cancer SV variants filter AD, AF (tumor and normal)
- Hiding the variants score column also from cancer SVs, as for the SNVs
### Changed
- Enforce same case _id and display_name when updating a case
- Enforce same individual ids, display names and affected status when updating a case
- Improved documentation for connecting to loqusdb instances (including loqusdbapi)
- Display and download HPO gene panels' gene symbols in italics
- A faster-built and lighter Docker image
- Reduce complexity of `panels` endpoint moving some code to the panels controllers
- Update requirements to use flask-ldap3-login>=0.9.17 instead of freezing WTForm
### Fixed
- Use of deprecated TextField after the upgrade of WTF to v3.0
- Freeze to WTForms to version < 3
- Remove the extra files (bed files and madeline.svg) introduced by mistake
- Cli command loading demo data in docker-compose when case custom images exist and is None
- Increased MongoDB connection serverSelectionTimeoutMS parameter to 30K (default value according to MongoDB documentation)
- Better differentiate old obs counts 0 vs N/A
- Broken cancer variants page when default gene panel was deleted
- Typo in tx_overview function in variant controllers file
- Fixed loqusdbapi SV search URL
- SV variants filtering using Decipher criterion
- Removing old gene panels that don't contain the `maintainer` key.

## [4.41.1]
### Fixed
- General reports crash for variant annotations with same variant on other cases

## [4.41]
### Added
- Extended the instructions for running the Scout Docker image (web app and cli).
- Enabled inclusion of custom images to STR variant view
### Fixed
- General case report sorting comments for variants with None genetic models
- Do not crash but redirect to variants page with error when a variant is not found for a case
- UCSC links coordinates for SV variants with start chromosome different than end chromosome
- Human readable variants name in case page for variants having start chromosome different from end chromosome
- Avoid always loading all transcripts when checking gene symbol: introduce gene captions
- Slow queries for evaluated variants on e.g. case page - use events instead
### Changed
- Rearrange variant page again, moving severity predictions down.
- More reactive layout width steps on variant page

## [4.40.1]
### Added
### Fixed
- Variants dismissed with inconsistent inheritance pattern can again be shown in general case report
- General report page for variants with genes=None
- General report crashing when variants have no panels
- Added other missing keys to case and variant dictionaries passed to general report
### Changed

## [4.40]
### Added
- A .cff citation file
- Phenotype search API endpoint
- Added pagination to phenotype API
- Extend case search to include internal MongoDB id
- Support for connecting to a MongoDB replica set (.py config files)
- Support for connecting to a MongoDB replica set (.yaml config files)
### Fixed
- Command to load the OMIM gene panel (`scout load panel --omim`)
- Unify style of pinned and causative variants' badges on case page
- Removed automatic spaces after punctuation in comments
- Remove the hardcoded number of total individuals from the variant's old observations panel
- Send delete requests to a connected Beacon using the DELETE method
- Layout of the SNV and SV variant page - move frequency up
### Changed
- Stop updating database indexes after loading exons via command line
- Display validation status badge also for not Sanger-sequenced variants
- Moved Frequencies, Severity and Local observations panels up in RD variants page
- Enabled Flask CORS to communicate CORS status to js apps
- Moved the code preparing the transcripts overview to the backend
- Refactored and filtered json data used in general case report
- Changed the database used in docker-compose file to use the official MongoDB v4.4 image
- Modified the Python (3.6, 3.8) and MongoDB (3.2, 4.4, 5.0) versions used in testing matrices (GitHub actions)
- Capitalize case search terms on institute and dashboard pages


## [4.39]
### Added
- COSMIC IDs collected from CSQ field named `COSMIC`
### Fixed
- Link to other causative variants on variant page
- Allow multiple COSMIC links for a cancer variant
- Fix floating text in severity box #2808
- Fixed MitoMap and HmtVar links for hg38 cases
- Do not open new browser tabs when downloading files
- Selectable IGV tracks on variant page
- Missing splice junctions button on variant page
- Refactor variantS representative gene selection, and use it also for cancer variant summary
### Changed
- Improve Javascript performance for displaying Chromograph images
- Make ClinVar classification more evident in cancer variant page

## [4.38]
### Added
- Option to hide Alamut button in the app config file
### Fixed
- Library deprecation warning fixed (insert is deprecated. Use insert_one or insert_many instead)
- Update genes command will not trigger an update of database indices any more
- Missing resources in temporary downloading directory when updating genes using the command line
- Restore previous variant ACMG classification in a scrollable div
- Loading spinner not stopping after downloading PDF case reports and variant list export
- Add extra Alamut links higher up on variant pages
- Improve UX for phenotypes in case page
- Filter and export of STR variants
- Update look of variants page navigation buttons
### Changed

## [4.37]
### Added
- Highlight and show version number for RefSeq MANE transcripts.
- Added integration to a rerunner service for toggling reanalysis with updated pedigree information
- SpliceAI display and parsing from VEP CSQ
- Display matching tiered variants for cancer variants
- Display a loading icon (spinner) until the page loads completely
- Display filter badges in cancer variants list
- Update genes from pre-downloaded file resources
- On login, OS, browser version and screen size are saved anonymously to understand how users are using Scout
- API returning institutes data for a given user: `/api/v1/institutes`
- API returning case data for a given institute: `/api/v1/institutes/<institute_id>/cases`
- Added GMS and Lund university hospital logos to login page
- Made display of Swedac logo configurable
- Support for displaying custom images in case view
- Individual-specific HPO terms
- Optional alamut_key in institute settings for Alamut Plus software
- Case report API endpoint
- Tooltip in case explaining that genes with genome build different than case genome build will not be added to dynamic HPO panel.
- Add DeepVariant as a caller
### Fixed
- Updated IGV to v2.8.5 to solve missing gene labels on some zoom levels
- Demo cancer case config file to load somatic SNVs and SVs only.
- Expand list of refseq trancripts in ClinVar submission form
- Renamed `All SNVs and INDELs` institute sidebar element to `Search SNVs and INDELs` and fixed its style.
- Add missing parameters to case load-config documentation
- Allow creating/editing gene panels and dynamic gene panels with genes present in genome build 38
- Bugfix broken Pytests
- Bulk dismissing variants error due to key conversion from string to integer
- Fix typo in index documentation
- Fixed crash in institute settings page if "collaborators" key is not set in database
- Don't stop Scout execution if LoqusDB call fails and print stacktrace to log
- Bug when case contains custom images with value `None`
- Bug introduced when fixing another bug in Scout-LoqusDB interaction
- Loading of OMIM diagnoses in Scout demo instance
- Remove the docker-compose with chanjo integration because it doesn't work yet.
- Fixed standard docker-compose with scout demo data and database
- Clinical variant assessments not present for pinned and causative variants on case page.
- MatchMaker matching one node at the time only
- Remove link from previously tiered variants badge in cancer variants page
- Typo in gene cell on cancer variants page
- Managed variants filter form
### Changed
- Better naming for variants buttons on cancer track (somatic, germline). Also show cancer research button if available.
- Load case with missing panels in config files, but show warning.
- Changing the (Female, Male) symbols to (F/M) letters in individuals_table and case-sma.
- Print stacktrace if case load command fails
- Added sort icon and a pointer to the cursor to all tables with sortable fields
- Moved variant, gene and panel info from the basic pane to summary panel for all variants.
- Renamed `Basics` panel to `Classify` on variant page.
- Revamped `Basics` panel to a panel dedicated to classify variants
- Revamped the summary panel to be more compact.
- Added dedicated template for cancer variants
- Removed Gene models, Gene annotations and Conservation panels for cancer variants
- Reorganized the orders of panels for variant and cancer variant views
- Added dedicated variant quality panel and removed relevant panes
- A more compact case page
- Removed OMIM genes panel
- Make genes panel, pinned variants panel, causative variants panel and ClinVar panel scrollable on case page
- Update to Scilifelab's 2020 logo
- Update Gens URL to support Gens v2.0 format
- Refactor tests for parsing case configurations
- Updated links to HPO downloadable resources
- Managed variants filtering defaults to all variant categories
- Changing the (Kind) drop-down according to (Category) drop-down in Managed variant add variant
- Moved Gens button to individuals table
- Check resource files availability before starting updating OMIM diagnoses
- Fix typo in `SHOW_OBSERVED_VARIANT_ARCHIVE` config param

## [4.36]
### Added
- Parse and save splice junction tracks from case config file
- Tooltip in observations panel, explaining that case variants with no link might be old variants, not uploaded after a case rerun
### Fixed
- Warning on overwriting variants with same position was no longer shown
- Increase the height of the dropdowns to 425px
- More indices for the case table as it grows, specifically for causatives queries
- Splice junction tracks not centered over variant genes
- Total number of research variants count
- Update variants stats in case documents every time new variants are loaded
- Bug in flashing warning messages when filtering variants
### Changed
- Clearer warning messages for genes and gene/gene-panels searches in variants filters

## [4.35]
### Added
- A new index for hgnc_symbol in the hgnc_gene collection
- A Pedigree panel in STR page
- Display Tier I and II variants in case view causatives card for cancer cases
### Fixed
- Send partial file data to igv.js when visualizing sashimi plots with splice junction tracks
- Research variants filtering by gene
- Do not attempt to populate annotations for not loaded pinned/causatives
- Add max-height to all dropdowns in filters
### Changed
- Switch off non-clinical gene warnings when filtering research variants
- Don't display OMIM disease card in case view for cancer cases
- Refactored Individuals and Causative card in case view for cancer cases
- Update and style STR case report

## [4.34]
### Added
- Saved filter lock and unlock
- Filters can optionally be marked audited, logging the filter name, user and date on the case events and general report.
- Added `ClinVar hits` and `Cosmic hits` in cancer SNVs filters
- Added `ClinVar hits` to variants filter (rare disease track)
- Load cancer demo case in docker-compose files (default and demo file)
- Inclusive-language check using [woke](https://github.com/get-woke/woke) github action
- Add link to HmtVar for mitochondrial variants (if VCF is annotated with HmtNote)
- Grey background for dismissed compounds in variants list and variant page
- Pin badge for pinned compounds in variants list and variant page
- Support LoqusDB REST API queries
- Add a docker-compose-matchmaker under scout/containers/development to test matchmaker locally
- Script to investigate consequences of symbol search bug
- Added GATK to list of SV and cancer SV callers
### Fixed
- Make MitoMap link work for hg38 again
- Export Variants feature crashing when one of the variants has no primary transcripts
- Redirect to last visited variantS page when dismissing variants from variants list
- Improved matching of SVs Loqus occurrences in other cases
- Remove padding from the list inside (Matching causatives from other cases) panel
- Pass None to get_app function in CLI base since passing script_info to app factory functions was deprecated in Flask 2.0
- Fixed failing tests due to Flask update to version 2.0
- Speed up user events view
- Causative view sort out of memory error
- Use hgnc_id for gene filter query
- Typo in case controllers displaying an error every time a patient is matched against external MatchMaker nodes
- Do not crash while attempting an update for variant documents that are too big (> 16 MB)
- Old STR causatives (and other variants) may not have HGNC symbols - fix sort lambda
- Check if gene_obj has primary_transcript before trying to access it
- Warn if a gene manually searched is in a clinical panel with an outdated name when filtering variants
- ChrPos split js not needed on STR page yet
### Changed
- Remove parsing of case `genome_version`, since it's not used anywhere downstream
- Introduce deprecation warning for Loqus configs that are not dictionaries
- SV clinical filter no longer filters out sub 100 nt variants
- Count cases in LoqusDB by variant type
- Commit pulse repo badge temporarily set to weekly
- Sort ClinVar submissions objects by ascending "Last evaluated" date
- Refactored the MatchMaker integration as an extension
- Replaced some sensitive words as suggested by woke linter
- Documentation for load-configuration rewritten.
- Add styles to MatchMaker matches table
- More detailed info on the data shared in MatchMaker submission form

## [4.33.1]
### Fixed
- Include markdown for release autodeploy docs
- Use standard inheritance model in ClinVar (https://ftp.ncbi.nlm.nih.gov/pub/GTR/standard_terms/Mode_of_inheritance.txt)
- Fix issue crash with variants that have been unflagged causative not being available in other causatives
### Added
### Changed

## [4.33]
### Fixed
- Command line crashing when updating an individual not found in database
- Dashboard page crashing when filters return no data
- Cancer variants filter by chromosome
- /api/v1/genes now searches for genes in all genome builds by default
- Upgraded igv.js to version 2.8.1 (Fixed Unparsable bed record error)
### Added
- Autodeploy docs on release
- Documentation for updating case individuals tracks
- Filter cases and dashboard stats by analysis track
### Changed
- Changed from deprecated db update method
- Pre-selected fields to run queries with in dashboard page
- Do not filter by any institute when first accessing the dashboard
- Removed OMIM panel in case view for cancer cases
- Display Tier I and II variants in case view causatives panel for cancer cases
- Refactored Individuals and Causative panels in case view for cancer cases

## [4.32.1]
### Fixed
- iSort lint check only
### Changed
- Institute cases page crashing when a case has track:Null
### Added

## [4.32]
### Added
- Load and show MITOMAP associated diseases from VCF (INFO field: MitomapAssociatedDiseases, via HmtNote)
- Show variant allele frequencies for mitochondrial variants (GRCh38 cases)
- Extend "public" json API with diseases (OMIM) and phenotypes (HPO)
- HPO gene list download now has option for clinical and non-clinical genes
- Display gene splice junctions data in sashimi plots
- Update case individuals with splice junctions tracks
- Simple Docker compose for development with local build
- Make Phenomodels subpanels collapsible
- User side documentation of cytogenomics features (Gens, Chromograph, vcf2cytosure, rhocall)
- iSort GitHub Action
- Support LoqusDB REST API queries
### Fixed
- Show other causative once, even if several events point to it
- Filtering variants by mitochondrial chromosome for cases with genome build=38
- HPO gene search button triggers any warnings for clinical / non-existing genes also on first search
- Fixed a bug in variants pages caused by MT variants without alt_frequency
- Tests for CADD score parsing function
- Fixed the look of IGV settings on SNV variant page
- Cases analyzed once shown as `rerun`
- Missing case track on case re-upload
- Fixed severity rank for SO term "regulatory region ablation"
### Changed
- Refactor according to CodeFactor - mostly reuse of duplicated code
- Phenomodels language adjustment
- Open variants in a new window (from variants page)
- Open overlapping and compound variants in a new window (from variant page)
- gnomAD link points to gnomAD v.3 (build GRCh38) for mitochondrial variants.
- Display only number of affected genes for dismissed SVs in general report
- Chromosome build check when populating the variants filter chromosome selection
- Display mitochondrial and rare diseases coverage report in cases with missing 'rare' track

## [4.31.1]
### Added
### Changed
- Remove mitochondrial and coverage report from cancer cases sidebar
### Fixed
- ClinVar page when dbSNP id is None

## [4.31]
### Added
- gnomAD annotation field in admin guide
- Export also dynamic panel genes not associated to an HPO term when downloading the HPO panel
- Primary HGNC transcript info in variant export files
- Show variant quality (QUAL field from vcf) in the variant summary
- Load/update PDF gene fusion reports (clinical and research) generated with Arriba
- Support new MANE annotations from VEP (both MANE Select and MANE Plus Clinical)
- Display on case activity the event of a user resetting all dismissed variants
- Support gnomAD population frequencies for mitochondrial variants
- Anchor links in Casedata ClinVar panels to redirect after renaming individuals
### Fixed
- Replace old docs link www.clinicalgenomics.se/scout with new https://clinical-genomics.github.io/scout
- Page formatting issues whenever case and variant comments contain extremely long strings with no spaces
- Chromograph images can be one column and have scrollbar. Removed legacy code.
- Column labels for ClinVar case submission
- Page crashing looking for LoqusDB observation when variant doesn't exist
- Missing inheritance models and custom inheritance models on newly created gene panels
- Accept only numbers in managed variants filter as position and end coordinates
- SNP id format and links in Variant page, ClinVar submission form and general report
- Case groups tooltip triggered only when mouse is on the panel header
### Changed
- A more compact case groups panel
- Added landscape orientation CSS style to cancer coverage and QC demo report
- Improve user documentation to create and save new gene panels
- Removed option to use space as separator when uploading gene panels
- Separating the columns of standard and custom inheritance models in gene panels
- Improved ClinVar instructions for users using non-English Excel

## [4.30.2]
### Added
### Fixed
- Use VEP RefSeq ID if RefSeq list is empty in RefSeq transcripts overview
- Bug creating variant links for variants with no end_chrom
### Changed

## [4.30.1]
### Added
### Fixed
- Cryptography dependency fixed to use version < 3.4
### Changed

## [4.30]
### Added
- Introduced a `reset dismiss variant` verb
- Button to reset all dismissed variants for a case
- Add black border to Chromograph ideograms
- Show ClinVar annotations on variantS page
- Added integration with GENS, copy number visualization tool
- Added a VUS label to the manual classification variant tags
- Add additional information to SNV verification emails
- Tooltips documenting manual annotations from default panels
- Case groups now show bam files from all cases on align view
### Fixed
- Center initial igv view on variant start with SNV/indels
- Don't set initial igv view to negative coordinates
- Display of GQ for SV and STR
- Parsing of AD and related info for STRs
- LoqusDB field in institute settings accepts only existing Loqus instances
- Fix DECIPHER link to work after DECIPHER migrated to GRCh38
- Removed visibility window param from igv.js genes track
- Updated HPO download URL
- Patch HPO download test correctly
- Reference size on STR hover not needed (also wrong)
- Introduced genome build check (allowed values: 37, 38, "37", "38") on case load
- Improve case searching by assignee full name
- Populating the LoqusDB select in institute settings
### Changed
- Cancer variants table header (pop freq etc)
- Only admin users can modify LoqusDB instance in Institute settings
- Style of case synopsis, variants and case comments
- Switched to igv.js 2.7.5
- Do not choke if case is missing research variants when research requested
- Count cases in LoqusDB by variant type
- Introduce deprecation warning for Loqus configs that are not dictionaries
- Improve create new gene panel form validation
- Make XM- transcripts less visible if they don't overlap with transcript refseq_id in variant page
- Color of gene panels and comments panels on cases and variant pages
- Do not choke if case is missing research variants when reserch requested

## [4.29.1]
### Added
### Fixed
- Always load STR variants regardless of RankScore threshold (hotfix)
### Changed

## [4.29]
### Added
- Added a page about migrating potentially breaking changes to the documentation
- markdown_include in development requirements file
- STR variants filter
- Display source, Z-score, inheritance pattern for STR annotations from Stranger (>0.6.1) if available
- Coverage and quality report to cancer view
### Fixed
- ACMG classification page crashing when trying to visualize a classification that was removed
- Pretty print HGVS on gene variants (URL-decode VEP)
- Broken or missing link in the documentation
- Multiple gene names in ClinVar submission form
- Inheritance model select field in ClinVar submission
- IGV.js >2.7.0 has an issue with the gene track zoom levels - temp freeze at 2.7.0
- Revert CORS-anywhere and introduce a local http proxy for cloud tracks
### Changed

## [4.28]
### Added
- Chromograph integration for displaying PNGs in case-page
- Add VAF to cancer case general report, and remove some of its unused fields
- Variants filter compatible with genome browser location strings
- Support for custom public igv tracks stored on the cloud
- Add tests to increase testing coverage
- Update case variants count after deleting variants
- Update IGV.js to latest (v2.7.4)
- Bypass igv.js CORS check using `https://github.com/Rob--W/cors-anywhere`
- Documentation on default and custom IGV.js tracks (admin docs)
- Lock phenomodels so they're editable by admins only
- Small case group assessment sharing
- Tutorial and files for deploying app on containers (Kubernetes pods)
- Canonical transcript and protein change of canonical transcript in exported variants excel sheet
- Support for Font Awesome version 6
- Submit to Beacon from case page sidebar
- Hide dismissed variants in variants pages and variants export function
- Systemd service files and instruction to deploy Scout using podman
### Fixed
- Bugfix: unused `chromgraph_prefix |tojson` removed
- Freeze coloredlogs temporarily
- Marrvel link
- Don't show TP53 link for silent or synonymous changes
- OMIM gene field accepts any custom number as OMIM gene
- Fix Pytest single quote vs double quote string
- Bug in gene variants search by similar cases and no similar case is found
- Delete unused file `userpanel.py`
- Primary transcripts in variant overview and general report
- Google OAuth2 login setup in README file
- Redirect to 'missing file'-icon if configured Chromograph file is missing
- Javascript error in case page
- Fix compound matching during variant loading for hg38
- Cancer variants view containing variants dismissed with cancer-specific reasons
- Zoom to SV variant length was missing IGV contig select
- Tooltips on case page when case has no default gene panels
### Changed
- Save case variants count in case document and not in sessions
- Style of gene panels multiselect on case page
- Collapse/expand main HPO checkboxes in phenomodel preview
- Replaced GQ (Genotype quality) with VAF (Variant allele frequency) in cancer variants GT table
- Allow loading of cancer cases with no tumor_purity field
- Truncate cDNA and protein changes in case report if longer than 20 characters


## [4.27]
### Added
- Exclude one or more variant categories when running variants delete command
### Fixed
### Changed

## [4.26.1]
### Added
### Fixed
- Links with 1-letter aa codes crash on frameshift etc
### Changed

## [4.26]
### Added
- Extend the delete variants command to print analysis date, track, institute, status and research status
- Delete variants by type of analysis (wgs|wes|panel)
- Links to cBioPortal, MutanTP53, IARC TP53, OncoKB, MyCancerGenome, CIViC
### Fixed
- Deleted variants count
### Changed
- Print output of variants delete command as a tab separated table

## [4.25]
### Added
- Command line function to remove variants from one or all cases
### Fixed
- Parse SMN None calls to None rather than False

## [4.24.1]
### Fixed
- Install requirements.txt via setup file

## [4.24]
### Added
- Institute-level phenotype models with sub-panels containing HPO and OMIM terms
- Runnable Docker demo
- Docker image build and push github action
- Makefile with shortcuts to docker commands
- Parse and save synopsis, phenotype and cohort terms from config files upon case upload
### Fixed
- Update dismissed variant status when variant dismissed key is missing
- Breakpoint two IGV button now shows correct chromosome when different from bp1
- Missing font lib in Docker image causing the PDF report download page to crash
- Sentieon Manta calls lack Somaticscore - load anyway
- ClinVar submissions crashing due to pinned variants that are not loaded
- Point ExAC pLI score to new gnomad server address
- Bug uploading cases missing phenotype terms in config file
- STRs loaded but not shown on browser page
- Bug when using adapter.variant.get_causatives with case_id without causatives
- Problem with fetching "solved" from scout export cases cli
- Better serialising of datetime and bson.ObjectId
- Added `volumes` folder to .gitignore
### Changed
- Make matching causative and managed variants foldable on case page
- Remove calls to PyMongo functions marked as deprecated in backend and frontend(as of version 3.7).
- Improved `scout update individual` command
- Export dynamic phenotypes with ordered gene lists as PDF


## [4.23]
### Added
- Save custom IGV track settings
- Show a flash message with clear info about non-valid genes when gene panel creation fails
- CNV report link in cancer case side navigation
- Return to comment section after editing, deleting or submitting a comment
- Managed variants
- MT vs 14 chromosome mean coverage stats if Scout is connected to Chanjo
### Fixed
- missing `vcf_cancer_sv` and `vcf_cancer_sv_research` to manual.
- Split ClinVar multiple clnsig values (slash-separated) and strip them of underscore for annotations without accession number
- Timeout of `All SNVs and INDELs` page when no valid gene is provided in the search
- Round CADD (MIPv9)
- Missing default panel value
- Invisible other causatives lines when other causatives lack gene symbols
### Changed
- Do not freeze mkdocs-material to version 4.6.1
- Remove pre-commit dependency

## [4.22]
### Added
- Editable cases comments
- Editable variants comments
### Fixed
- Empty variant activity panel
- STRs variants popover
- Split new ClinVar multiple significance terms for a variant
- Edit the selected comment, not the latest
### Changed
- Updated RELEASE docs.
- Pinned variants card style on the case page
- Merged `scout export exons` and `scout view exons` commands


## [4.21.2]
### Added
### Fixed
- Do not pre-filter research variants by (case-default) gene panels
- Show OMIM disease tooltip reliably
### Changed

## [4.21.1]
### Added
### Fixed
- Small change to Pop Freq column in variants ang gene panels to avoid strange text shrinking on small screens
- Direct use of HPO list for Clinical HPO SNV (and cancer SNV) filtering
- PDF coverage report redirecting to login page
### Changed
- Remove the option to dismiss single variants from all variants pages
- Bulk dismiss SNVs, SVs and cancer SNVs from variants pages

## [4.21]
### Added
- Support to configure LoqusDB per institute
- Highlight causative variants in the variants list
- Add tests. Mostly regarding building internal datatypes.
- Remove leading and trailing whitespaces from panel_name and display_name when panel is created
- Mark MANE transcript in list of transcripts in "Transcript overview" on variant page
- Show default panel name in case sidebar
- Previous buttons for variants pagination
- Adds a gh action that checks that the changelog is updated
- Adds a gh action that deploys new releases automatically to pypi
- Warn users if case default panels are outdated
- Define institute-specific gene panels for filtering in institute settings
- Use institute-specific gene panels in variants filtering
- Show somatic VAF for pinned and causative variants on case page

### Fixed
- Report pages redirect to login instead of crashing when session expires
- Variants filter loading in cancer variants page
- User, Causative and Cases tables not scaling to full page
- Improved docs for an initial production setup
- Compatibility with latest version of Black
- Fixed tests for Click>7
- Clinical filter required an extra click to Filter to return variants
- Restore pagination and shrink badges in the variants page tables
- Removing a user from the command line now inactivates the case only if user is last assignee and case is active
- Bugfix, LoqusDB per institute feature crashed when institute id was empty string
- Bugfix, LoqusDB calls where missing case count
- filter removal and upload for filters deleted from another page/other user
- Visualize outdated gene panels info in a popover instead of a tooltip in case page side panel

### Changed
- Highlight color on normal STRs in the variants table from green to blue
- Display breakpoints coordinates in verification emails only for structural variants


## [4.20]
### Added
- Display number of filtered variants vs number of total variants in variants page
- Search case by HPO terms
- Dismiss variant column in the variants tables
- Black and pre-commit packages to dev requirements

### Fixed
- Bug occurring when rerun is requested twice
- Peddy info fields in the demo config file
- Added load config safety check for multiple alignment files for one individual
- Formatting of cancer variants table
- Missing Score in SV variants table

### Changed
- Updated the documentation on how to create a new software release
- Genome build-aware cytobands coordinates
- Styling update of the Matchmaker card
- Select search type in case search form


## [4.19]

### Added
- Show internal ID for case
- Add internal ID for downloaded CGH files
- Export dynamic HPO gene list from case page
- Remove users as case assignees when their account is deleted
- Keep variants filters panel expanded when filters have been used

### Fixed
- Handle the ProxyFix ModuleNotFoundError when Werkzeug installed version is >1.0
- General report formatting issues whenever case and variant comments contain extremely long strings with no spaces

### Changed
- Created an institute wrapper page that contains list of cases, causatives, SNVs & Indels, user list, shared data and institute settings
- Display case name instead of case ID on clinVar submissions
- Changed icon of sample update in clinVar submissions


## [4.18]

### Added
- Filter cancer variants on cytoband coordinates
- Show dismiss reasons in a badge with hover for clinical variants
- Show an ellipsis if 10 cases or more to display with loqusdb matches
- A new blog post for version 4.17
- Tooltip to better describe Tumor and Normal columns in cancer variants
- Filter cancer SNVs and SVs by chromosome coordinates
- Default export of `Assertion method citation` to clinVar variants submission file
- Button to export up to 500 cancer variants, filtered or not
- Rename samples of a clinVar submission file

### Fixed
- Apply default gene panel on return to cancer variantS from variant view
- Revert to certificate checking when asking for Chanjo reports
- `scout download everything` command failing while downloading HPO terms

### Changed
- Turn tumor and normal allelic fraction to decimal numbers in tumor variants page
- Moved clinVar submissions code to the institutes blueprints
- Changed name of clinVar export files to FILENAME.Variant.csv and FILENAME.CaseData.csv
- Switched Google login libraries from Flask-OAuthlib to Authlib


## [4.17.1]

### Fixed
- Load cytobands for cases with chromosome build not "37" or "38"


## [4.17]

### Added
- COSMIC badge shown in cancer variants
- Default gene-panel in non-cancer structural view in url
- Filter SNVs and SVs by cytoband coordinates
- Filter cancer SNV variants by alt allele frequency in tumor
- Correct genome build in UCSC link from structural variant page



### Fixed
- Bug in clinVar form when variant has no gene
- Bug when sharing cases with the same institute twice
- Page crashing when removing causative variant tag
- Do not default to GATK caller when no caller info is provided for cancer SNVs


## [4.16.1]

### Fixed
- Fix the fix for handling of delivery reports for rerun cases

## [4.16]

### Added
- Adds possibility to add "lims_id" to cases. Currently only stored in database, not shown anywhere
- Adds verification comment box to SVs (previously only available for small variants)
- Scrollable pedigree panel

### Fixed
- Error caused by changes in WTForm (new release 2.3.x)
- Bug in OMIM case page form, causing the page to crash when a string was provided instead of a numerical OMIM id
- Fix Alamut link to work properly on hg38
- Better handling of delivery reports for rerun cases
- Small CodeFactor style issues: matchmaker results counting, a couple of incomplete tests and safer external xml
- Fix an issue with Phenomizer introduced by CodeFactor style changes

### Changed
- Updated the version of igv.js to 2.5.4

## [4.15.1]

### Added
- Display gene names in ClinVar submissions page
- Links to Varsome in variant transcripts table

### Fixed
- Small fixes to ClinVar submission form
- Gene panel page crash when old panel has no maintainers

## [4.15]

### Added
- Clinvar CNVs IGV track
- Gene panels can have maintainers
- Keep variant actions (dismissed, manual rank, mosaic, acmg, comments) upon variant re-upload
- Keep variant actions also on full case re-upload

### Fixed
- Fix the link to Ensembl for SV variants when genome build 38.
- Arrange information in columns on variant page
- Fix so that new cosmic identifier (COSV) is also acceptable #1304
- Fixed COSMIC tag in INFO (outside of CSQ) to be parses as well with `&` splitter.
- COSMIC stub URL changed to https://cancer.sanger.ac.uk/cosmic/search?q= instead.
- Updated to a version of IGV where bigBed tracks are visualized correctly
- Clinvar submission files are named according to the content (variant_data and case_data)
- Always show causatives from other cases in case overview
- Correct disease associations for gene symbol aliases that exist as separate genes
- Re-add "custom annotations" for SV variants
- The override ClinVar P/LP add-in in the Clinical Filter failed for new CSQ strings

### Changed
- Runs all CI checks in github actions

## [4.14.1]

### Fixed
- Error when variant found in loqusdb is not loaded for other case

## [4.14]

### Added
- Use github actions to run tests
- Adds CLI command to update individual alignments path
- Update HPO terms using downloaded definitions files
- Option to use alternative flask config when running `scout serve`
- Requirement to use loqusdb >= 2.5 if integrated

### Fixed
- Do not display Pedigree panel in cancer view
- Do not rely on internet connection and services available when running CI tests
- Variant loading assumes GATK if no caller set given and GATK filter status is seen in FILTER
- Pass genome build param all the way in order to get the right gene mappings for cases with build 38
- Parse correctly variants with zero frequency values
- Continue even if there are problems to create a region vcf
- STR and cancer variant navigation back to variants pages could fail

### Changed
- Improved code that sends requests to the external APIs
- Updates ranges for user ranks to fit todays usage
- Run coveralls on github actions instead of travis
- Run pip checks on github actions instead of coveralls
- For hg38 cases, change gnomAD link to point to version 3.0 (which is hg38 based)
- Show pinned or causative STR variants a bit more human readable

## [4.13.1]

### Added
### Fixed
- Typo that caused not all clinvar conflicting interpretations to be loaded no matter what
- Parse and retrieve clinvar annotations from VEP-annotated (VEP 97+) CSQ VCF field
- Variant clinvar significance shown as `not provided` whenever is `Uncertain significance`
- Phenomizer query crashing when case has no HPO terms assigned
- Fixed a bug affecting `All SNVs and INDELs` page when variants don't have canonical transcript
- Add gene name or id in cancer variant view

### Changed
- Cancer Variant view changed "Variant:Transcript:Exon:HGVS" to "Gene:Transcript:Exon:HGVS"

## [4.13]

### Added
- ClinVar SNVs track in IGV
- Add SMA view with SMN Copy Number data
- Easier to assign OMIM diagnoses from case page
- OMIM terms and specific OMIM term page

### Fixed
- Bug when adding a new gene to a panel
- Restored missing recent delivery reports
- Fixed style and links to other reports in case side panel
- Deleting cases using display_name and institute not deleting its variants
- Fixed bug that caused coordinates filter to override other filters
- Fixed a problem with finding some INS in loqusdb
- Layout on SV page when local observations without cases are present
- Make scout compatible with the new HPO definition files from `http://compbio.charite.de/jenkins/`
- General report visualization error when SNVs display names are very long


### Changed


## [4.12.4]

### Fixed
- Layout on SV page when local observations without cases are present

## [4.12.3]

### Fixed
- Case report when causative or pinned SVs have non null allele frequencies

## [4.12.2]

### Fixed
- SV variant links now take you to the SV variant page again
- Cancer variant view has cleaner table data entries for "N/A" data
- Pinned variant case level display hotfix for cancer and str - more on this later
- Cancer variants show correct alt/ref reads mirroring alt frequency now
- Always load all clinical STR variants even if a region load is attempted - index may be missing
- Same case repetition in variant local observations

## [4.12.1]

### Fixed
- Bug in variant.gene when gene has no HGVS description


## [4.12]

### Added
- Accepts `alignment_path` in load config to pass bam/cram files
- Display all phenotypes on variant page
- Display hgvs coordinates on pinned and causatives
- Clear panel pending changes
- Adds option to setup the database with static files
- Adds cli command to download the resources from CLI that scout needs
- Adds test files for merged somatic SV and CNV; as well as merged SNV, and INDEL part of #1279
- Allows for upload of OMIM-AUTO gene panel from static files without api-key

### Fixed
- Cancer case HPO panel variants link
- Fix so that some drop downs have correct size
- First IGV button in str variants page
- Cancer case activates on SNV variants
- Cases activate when STR variants are viewed
- Always calculate code coverage
- Pinned/Classification/comments in all types of variants pages
- Null values for panel's custom_inheritance_models
- Discrepancy between the manual disease transcripts and those in database in gene-edit page
- ACMG classification not showing for some causatives
- Fix bug which caused IGV.js to use hg19 reference files for hg38 data
- Bug when multiple bam files sources with non-null values are available


### Changed
- Renamed `requests` file to `scout_requests`
- Cancer variant view shows two, instead of four, decimals for allele and normal


## [4.11.1]

### Fixed
- Institute settings page
- Link institute settings to sharing institutes choices

## [4.11.0]

### Added
- Display locus name on STR variant page
- Alternative key `GNOMADAF_popmax` for Gnomad popmax allele frequency
- Automatic suggestions on how to improve the code on Pull Requests
- Parse GERP, phastCons and phyloP annotations from vep annotated CSQ fields
- Avoid flickering comment popovers in variant list
- Parse REVEL score from vep annotated CSQ fields
- Allow users to modify general institute settings
- Optionally format code automatically on commit
- Adds command to backup vital parts `scout export database`
- Parsing and displaying cancer SV variants from Manta annotated VCF files
- Dismiss cancer snv variants with cancer-specific options
- Add IGV.js UPD, RHO and TIDDIT coverage wig tracks.


### Fixed
- Slightly darker page background
- Fixed an issued with parsed conservation values from CSQ
- Clinvar submissions accessible to all users of an institute
- Header toolbar when on Clinvar page now shows institute name correctly
- Case should not always inactivate upon update
- Show dismissed snv cancer variants as grey on the cancer variants page
- Improved style of mappability link and local observations on variant page
- Convert all the GET requests to the igv view to POST request
- Error when updating gene panels using a file containing BOM chars
- Add/replace gene radio button not working in gene panels


## [4.10.1]

### Fixed
- Fixed issue with opening research variants
- Problem with coveralls not called by Travis CI
- Handle Biomart service down in tests


## [4.10.0]

### Added
- Rank score model in causatives page
- Exportable HPO terms from phenotypes page
- AMP guideline tiers for cancer variants
- Adds scroll for the transcript tab
- Added CLI option to query cases on time since case event was added
- Shadow clinical assessments also on research variants display
- Support for CRAM alignment files
- Improved str variants view : sorting by locus, grouped by allele.
- Delivery report PDF export
- New mosaicism tag option
- Add or modify individuals' age or tissue type from case page
- Display GC and allele depth in causatives table.
- Included primary reference transcript in general report
- Included partial causative variants in general report
- Remove dependency of loqusdb by utilising the CLI

### Fixed
- Fixed update OMIM command bug due to change in the header of the genemap2 file
- Removed Mosaic Tag from Cancer variants
- Fixes issue with unaligned table headers that comes with hidden Datatables
- Layout in general report PDF export
- Fixed issue on the case statistics view. The validation bars didn't show up when all institutes were selected. Now they do.
- Fixed missing path import by importing pathlib.Path
- Handle index inconsistencies in the update index functions
- Fixed layout problems


## [4.9.0]

### Added
- Improved MatchMaker pages, including visible patient contacts email address
- New badges for the github repo
- Links to [GENEMANIA](genemania.org)
- Sort gene panel list on case view.
- More automatic tests
- Allow loading of custom annotations in VCF using the SCOUT_CUSTOM info tag.

### Fixed
- Fix error when a gene is added to an empty dynamic gene panel
- Fix crash when attempting to add genes on incorrect format to dynamic gene panel
- Manual rank variant tags could be saved in a "Select a tag"-state, a problem in the variants view.
- Same case evaluations are no longer shown as gray previous evaluations on the variants page
- Stay on research pages, even if reset, next first buttons are pressed..
- Overlapping variants will now be visible on variant page again
- Fix missing classification comments and links in evaluations page
- All prioritized cases are shown on cases page


## [4.8.3]

### Added

### Fixed
- Bug when ordering sanger
- Improved scrolling over long list of genes/transcripts


## [4.8.2]

### Added

### Fixed
- Avoid opening extra tab for coverage report
- Fixed a problem when rank model version was saved as floats and not strings
- Fixed a problem with displaying dismiss variant reasons on the general report
- Disable load and delete filter buttons if there are no saved filters
- Fix problem with missing verifications
- Remove duplicate users and merge their data and activity


## [4.8.1]

### Added

### Fixed
- Prevent login fail for users with id defined by ObjectId and not email
- Prevent the app from crashing with `AttributeError: 'NoneType' object has no attribute 'message'`


## [4.8.0]

### Added
- Updated Scout to use Bootstrap 4.3
- New looks for Scout
- Improved dashboard using Chart.js
- Ask before inactivating a case where last assigned user leaves it
- Genes can be manually added to the dynamic gene list directly on the case page
- Dynamic gene panels can optionally be used with clinical filter, instead of default gene panel
- Dynamic gene panels get link out to chanjo-report for coverage report
- Load all clinvar variants with clinvar Pathogenic, Likely Pathogenic and Conflicting pathogenic
- Show transcripts with exon numbers for structural variants
- Case sort order can now be toggled between ascending and descending.
- Variants can be marked as partial causative if phenotype is available for case.
- Show a frequency tooltip hover for SV-variants.
- Added support for LDAP login system
- Search snv and structural variants by chromosomal coordinates
- Structural variants can be marked as partial causative if phenotype is available for case.
- Show normal and pathologic limits for STRs in the STR variants view.
- Institute level persistent variant filter settings that can be retrieved and used.
- export causative variants to Excel
- Add support for ROH, WIG and chromosome PNGs in case-view

### Fixed
- Fixed missing import for variants with comments
- Instructions on how to build docs
- Keep sanger order + verification when updating/reloading variants
- Fixed and moved broken filter actions (HPO gene panel and reset filter)
- Fixed string conversion to number
- UCSC links for structural variants are now separated per breakpoint (and whole variant where applicable)
- Reintroduced missing coverage report
- Fixed a bug preventing loading samples using the command line
- Better inheritance models customization for genes in gene panels
- STR variant page back to list button now does its one job.
- Allows to setup scout without a omim api key
- Fixed error causing "favicon not found" flash messages
- Removed flask --version from base cli
- Request rerun no longer changes case status. Active or archived cases inactivate on upload.
- Fixed missing tooltip on the cancer variants page
- Fixed weird Rank cell in variants page
- Next and first buttons order swap
- Added pagination (and POST capability) to cancer variants.
- Improves loading speed for variant page
- Problem with updating variant rank when no variants
- Improved Clinvar submission form
- General report crashing when dismissed variant has no valid dismiss code
- Also show collaborative case variants on the All variants view.
- Improved phenotype search using dataTables.js on phenotypes page
- Search and delete users with `email` instead of `_id`
- Fixed css styles so that multiselect options will all fit one column


## [4.7.3]

### Added
- RankScore can be used with VCFs for vcf_cancer files

### Fixed
- Fix issue with STR view next page button not doing its one job.

### Deleted
- Removed pileup as a bam viewing option. This is replaced by IGV


## [4.7.2]

### Added
- Show earlier ACMG classification in the variant list

### Fixed
- Fixed igv search not working due to igv.js dist 2.2.17
- Fixed searches for cases with a gene with variants pinned or marked causative.
- Load variant pages faster after fixing other causatives query
- Fixed mitochondrial report bug for variants without genes

## [4.7.1]

### Added

### Fixed
- Fixed bug on genes page


## [4.7.0]

### Added
- Export genes and gene panels in build GRCh38
- Search for cases with variants pinned or marked causative in a given gene.
- Search for cases phenotypically similar to a case also from WUI.
- Case variant searches can be limited to similar cases, matching HPO-terms,
  phenogroups and cohorts.
- De-archive reruns and flag them as 'inactive' if archived
- Sort cases by analysis_date, track or status
- Display cases in the following order: prioritized, active, inactive, archived, solved
- Assign case to user when user activates it or asks for rerun
- Case becomes inactive when it has no assignees
- Fetch refseq version from entrez and use it in clinvar form
- Load and export of exons for all genes, independent on refseq
- Documentation for loading/updating exons
- Showing SV variant annotations: SV cgh frequencies, gnomad-SV, local SV frequencies
- Showing transcripts mapping score in segmental duplications
- Handle requests to Ensembl Rest API
- Handle requests to Ensembl Rest Biomart
- STR variants view now displays GT and IGV link.
- Description field for gene panels
- Export exons in build 37 and 38 using the command line

### Fixed
- Fixes of and induced by build tests
- Fixed bug affecting variant observations in other cases
- Fixed a bug that showed wrong gene coverage in general panel PDF export
- MT report only shows variants occurring in the specific individual of the excel sheet
- Disable SSL certifcate verification in requests to chanjo
- Updates how intervaltree and pymongo is used to void deprecated functions
- Increased size of IGV sample tracks
- Optimized tests


## [4.6.1]

### Added

### Fixed
- Missing 'father' and 'mother' keys when parsing single individual cases


## [4.6.0]

### Added
- Description of Scout branching model in CONTRIBUTING doc
- Causatives in alphabetical order, display ACMG classification and filter by gene.
- Added 'external' to the list of analysis type options
- Adds functionality to display "Tissue type". Passed via load config.
- Update to IGV 2.

### Fixed
- Fixed alignment visualization and vcf2cytosure availability for demo case samples
- Fixed 3 bugs affecting SV pages visualization
- Reintroduced the --version cli option
- Fixed variants query by panel (hpo panel + gene panel).
- Downloaded MT report contains excel files with individuals' display name
- Refactored code in parsing of config files.


## [4.5.1]

### Added

### Fixed
- update requirement to use PyYaml version >= 5.1
- Safer code when loading config params in cli base


## [4.5.0]

### Added
- Search for similar cases from scout view CLI
- Scout cli is now invoked from the app object and works under the app context

### Fixed
- PyYaml dependency fixed to use version >= 5.1


## [4.4.1]

### Added
- Display SV rank model version when available

### Fixed
- Fixed upload of delivery report via API


## [4.4.0]

### Added
- Displaying more info on the Causatives page and hiding those not causative at the case level
- Add a comment text field to Sanger order request form, allowing a message to be included in the email
- MatchMaker Exchange integration
- List cases with empty synopsis, missing HPO terms and phenotype groups.
- Search for cases with open research list, or a given case status (active, inactive, archived)

### Fixed
- Variant query builder split into several functions
- Fixed delivery report load bug


## [4.3.3]

### Added
- Different individual table for cancer cases

### Fixed
- Dashboard collects validated variants from verification events instead of using 'sanger' field
- Cases shared with collaborators are visible again in cases page
- Force users to select a real institute to share cases with (actionbar select fix)


## [4.3.2]

### Added
- Dashboard data can be filtered using filters available in cases page
- Causatives for each institute are displayed on a dedicated page
- SNVs and and SVs are searchable across cases by gene and rank score
- A more complete report with validated variants is downloadable from dashboard

### Fixed
- Clinsig filter is fixed so clinsig numerical values are returned
- Split multi clinsig string values in different elements of clinsig array
- Regex to search in multi clinsig string values or multi revstat string values
- It works to upload vcf files with no variants now
- Combined Pileup and IGV alignments for SVs having variant start and stop on the same chromosome


## [4.3.1]

### Added
- Show calls from all callers even if call is not available
- Instructions to install cairo and pango libs from WeasyPrint page
- Display cases with number of variants from CLI
- Only display cases with number of variants above certain treshold. (Also CLI)
- Export of verified variants by CLI or from the dashboard
- Extend case level queries with default panels, cohorts and phenotype groups.
- Slice dashboard statistics display using case level queries
- Add a view where all variants for an institute can be searched across cases, filtering on gene and rank score. Allows searching research variants for cases that have research open.

### Fixed
- Fixed code to extract variant conservation (gerp, phyloP, phastCons)
- Visualization of PDF-exported gene panels
- Reintroduced the exon/intron number in variant verification email
- Sex and affected status is correctly displayed on general report
- Force number validation in SV filter by size
- Display ensembl transcripts when no refseq exists


## [4.3.0]

### Added
- Mosaicism tag on variants
- Show and filter on SweGen frequency for SVs
- Show annotations for STR variants
- Show all transcripts in verification email
- Added mitochondrial export
- Adds alternative to search for SVs shorter that the given length
- Look for 'bcftools' in the `set` field of VCFs
- Display digenic inheritance from OMIM
- Displays what refseq transcript that is primary in hgnc

### Fixed

- Archived panels displays the correct date (not retroactive change)
- Fixed problem with waiting times in gene panel exports
- Clinvar fiter not working with human readable clinsig values

## [4.2.2]

### Fixed
- Fixed gene panel create/modify from CSV file utf-8 decoding error
- Updating genes in gene panels now supports edit comments and entry version
- Gene panel export timeout error

## [4.2.1]

### Fixed
- Re-introduced gene name(s) in verification email subject
- Better PDF rendering for excluded variants in report
- Problem to access old case when `is_default` did not exist on a panel


## [4.2.0]

### Added
- New index on variant_id for events
- Display overlapping compounds on variants view

### Fixed
- Fixed broken clinical filter


## [4.1.4]

### Added
- Download of filtered SVs

### Fixed
- Fixed broken download of filtered variants
- Fixed visualization issue in gene panel PDF export
- Fixed bug when updating gene names in variant controller


## [4.1.3]

### Fixed
- Displays all primary transcripts


## [4.1.2]

### Added
- Option add/replace when updating a panel via CSV file
- More flexible versioning of the gene panels
- Printing coverage report on the bottom of the pdf case report
- Variant verification option for SVs
- Logs uri without pwd when connecting
- Disease-causing transcripts in case report
- Thicker lines in case report
- Supports HPO search for cases, both terms or if described in synopsis
- Adds sanger information to dashboard

### Fixed
- Use db name instead of **auth** as default for authentication
- Fixes so that reports can be generated even with many variants
- Fixed sanger validation popup to show individual variants queried by user and institute.
- Fixed problem with setting up scout
- Fixes problem when exac file is not available through broad ftp
- Fetch transcripts for correct build in `adapter.hgnc_gene`

## [4.1.1]
- Fix problem with institute authentication flash message in utils
- Fix problem with comments
- Fix problem with ensembl link


## [4.1.0]

### Added
- OMIM phenotypes to case report
- Command to download all panel app gene panels `scout load panel --panel-app`
- Links to genenames.org and omim on gene page
- Popup on gene at variants page with gene information
- reset sanger status to "Not validated" for pinned variants
- highlight cases with variants to be evaluated by Sanger on the cases page
- option to point to local reference files to the genome viewer pileup.js. Documented in `docs.admin-guide.server`
- option to export single variants in `scout export variants`
- option to load a multiqc report together with a case(add line in load config)
- added a view for searching HPO terms. It is accessed from the top left corner menu
- Updates the variants view for cancer variants. Adds a small cancer specific filter for known variants
- Adds hgvs information on cancer variants page
- Adds option to update phenotype groups from CLI

### Fixed
- Improved Clinvar to submit variants from different cases. Fixed HPO terms in casedata according to feedback
- Fixed broken link to case page from Sanger modal in cases view
- Now only cases with non empty lists of causative variants are returned in `adapter.case(has_causatives=True)`
- Can handle Tumor only samples
- Long lists of HGNC symbols are now possible. This was previously difficult with manual, uploaded or by HPO search when changing filter settings due to GET request limitations. Relevant pages now use POST requests. Adds the dynamic HPO panel as a selection on the gene panel dropdown.
- Variant filter defaults to default panels also on SV and Cancer variants pages.

## [4.0.0]

### WARNING ###

This is a major version update and will require that the backend of pre releases is updated.
Run commands:

```
$scout update genes
$scout update hpo
```

- Created a Clinvar submission tool, to speed up Clinvar submission of SNVs and SVs
- Added an analysis report page (html and PDF format) containing phenotype, gene panels and variants that are relevant to solve a case.

### Fixed
- Optimized evaluated variants to speed up creation of case report
- Moved igv and pileup viewer under a common folder
- Fixed MT alignment view pileup.js
- Fixed coordinates for SVs with start chromosome different from end chromosome
- Global comments shown across cases and institutes. Case-specific variant comments are shown only for that specific case.
- Links to clinvar submitted variants at the cases level
- Adapts clinvar parsing to new format
- Fixed problem in `scout update user` when the user object had no roles
- Makes pileup.js use online genome resources when viewing alignments. Now any instance of Scout can make use of this functionality.
- Fix ensembl link for structural variants
- Works even when cases does not have `'madeline_info'`
- Parses Polyphen in correct way again
- Fix problem with parsing gnomad from VEP

### Added
- Added a PDF export function for gene panels
- Added a "Filter and export" button to export custom-filtered SNVs to CSV file
- Dismiss SVs
- Added IGV alignments viewer
- Read delivery report path from case config or CLI command
- Filter for spidex scores
- All HPO terms are now added and fetched from the correct source (https://github.com/obophenotype/human-phenotype-ontology/blob/master/hp.obo)
- New command `scout update hpo`
- New command `scout update genes` will fetch all the latest information about genes and update them
- Load **all** variants found on chromosome **MT**
- Adds choice in cases overview do show as many cases as user like

### Removed
- pileup.min.js and pileup css are imported from a remote web location now
- All source files for HPO information, this is instead fetched directly from source
- All source files for gene information, this is instead fetched directly from source

## [3.0.0]
### Fixed
- hide pedigree panel unless it exists

## [1.5.1] - 2016-07-27
### Fixed
- look for both ".bam.bai" and ".bai" extensions

## [1.4.0] - 2016-03-22
### Added
- support for local frequency through loqusdb
- bunch of other stuff

## [1.3.0] - 2016-02-19
### Fixed
- Update query-phenomizer and add username/password

### Changed
- Update the way a case is checked for rerun-status

### Added
- Add new button to mark a case as "checked"
- Link to clinical variants _without_ 1000G annotation

## [1.2.2] - 2016-02-18
### Fixed
- avoid filtering out variants lacking ExAC and 1000G annotations

## [1.1.3] - 2015-10-01
### Fixed
- persist (clinical) filter when clicking load more
- fix #154 by robustly setting clinical filter func. terms

## [1.1.2] - 2015-09-07
### Fixed
- avoid replacing coverage report with none
- update SO terms, refactored

## [1.1.1] - 2015-08-20
### Fixed
- fetch case based on collaborator status (not owner)

## [1.1.0] - 2015-05-29
### Added
- link(s) to SNPedia based on RS-numbers
- new Jinja filter to "humanize" decimal numbers
- show gene panels in variant view
- new Jinja filter for decoding URL encoding
- add indicator to variants in list that have comments
- add variant number threshold and rank score threshold to load function
- add event methods to mongo adapter
- add tests for models
- show badge "old" if comment was written for a previous analysis

### Changed
- show cDNA change in transcript summary unless variant is exonic
- moved compounds table further up the page
- show dates for case uploads in ISO format
- moved variant comments higher up on page
- updated documentation for pages
- read in coverage report as blob in database and serve directly
- change ``OmimPhenotype`` to ``PhenotypeTerm``
- reorganize models sub-package
- move events (and comments) to separate collection
- only display prev/next links for the research list
- include variant type in breadcrumbs e.g. "Clinical variants"

### Removed
- drop dependency on moment.js

### Fixed
- show the same level of detail for all frequencies on all pages
- properly decode URL encoded symbols in amino acid/cDNA change strings
- fixed issue with wipe permissions in MongoDB
- include default gene lists in "variants" link in breadcrumbs

## [1.0.2] - 2015-05-20
### Changed
- update case fetching function

### Fixed
- handle multiple cases with same id

## [1.0.1] - 2015-04-28
### Fixed
- Fix building URL parameters in cases list Vue component

## [1.0.0] - 2015-04-12
Codename: Sara Lund

![Release 1.0](artwork/releases/release-1-0.jpg)

### Added
- Add email logging for unexpected errors
- New command line tool for deleting case

### Changed
- Much improved logging overall
- Updated documentation/usage guide
- Removed non-working IGV link

### Fixed
- Show sample display name in GT call
- Various small bug fixes
- Make it easier to hover over popups

## [0.0.2-rc1] - 2015-03-04
### Added
- add protein table for each variant
- add many more external links
- add coverage reports as PDFs

### Changed
- incorporate user feedback updates
- big refactor of load scripts

## [0.0.2-rc2] - 2015-03-04
### Changes
- add gene table with gene description
- reorganize inheritance models box

### Fixed
- avoid overwriting gene list on "research" load
- fix various bugs in external links

## [0.0.2-rc3] - 2015-03-05
### Added
- Activity log feed to variant view
- Adds protein change strings to ODM and Sanger email

### Changed
- Extract activity log component to macro

### Fixes
- Make Ensembl transcript links use archive website<|MERGE_RESOLUTION|>--- conflicted
+++ resolved
@@ -4,13 +4,11 @@
 
 About changelog [here](https://keepachangelog.com/en/1.0.0/)
 
-<<<<<<< HEAD
 ## [unreleased]
 ### Added
 - Option to configure RNA build on case load (default '38')
-=======
+
 ## [4.86.1]
->>>>>>> c3b42769
 ### Fixed
 - Loading and updating PanelApp panels, including PanelApp green
 
