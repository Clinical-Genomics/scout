# Change Log
All notable changes to this project will be documented in this file.
This project adheres to [Semantic Versioning](http://semver.org/).

About changelog [here](https://keepachangelog.com/en/1.0.0/)


## []
### Added
- Created a Dockefile to be used to serve the dockerized app in production
- Modified the code to collect database params specified as env vars
- Created a GitHub action that pushes the Dockerfile-server image to Docker Hub (scout-server-stage) every time a PR is opened
- Created a GitHub action that pushes the Dockerfile-server image to Docker Hub (scout-server) every time a new release is created
- Reassign MatchMaker Exchange submission to another user when a Scout user is deleted
- Expose public API JSON gene panels endpoint, primarily to enable automated rerun checking for updates
### Changed
- Updated the python config file documentation in admin guide
- Case configuration parsing now uses Pydantic for improved typechecking and config handling
- Removed test matrices to speed up automatic testing of PRs
- Switch from Coveralls to Codecov to handle CI test coverage
<<<<<<< HEAD
- Speed-up CI tests by caching installation of libs and splitting tests into groups using pytest-split
- Individual-specific OMIM terms
- OMIM disease descriptions in ClinVar submission form
=======
- Speed-up CI tests by caching installation of libs and splitting tests into randomized groups using pytest-test-groups
>>>>>>> e972e88c
### Fixed

## [4.45]
### Added
### Changed
- Start Scout also when loqusdbapi is not reachable
- Clearer definition of manual standard and custom inheritance models in gene panels
### Fixed
- Gene panel crashing on edit action

## [4.44]
### Added
### Changed
- Display Gene track beneath each sample track when displaying splice junctions in igv browser
- Check outdated gene symbols and update with aliases for both RD and cancer variantS
### Fixed
- Added query input check and fixed the Genes API endpoint to return a json formatted error when request is malformed
- Typo in ACMG BP6 tooltip

## [4.43.1]
### Added
- Added database index for OMIM disease term genes
### Changed
### Fixed
- Do not drop HPO terms collection when updating HPO terms via the command line
- Do not drop disease (OMIM) terms collection when updating diseases via the command line

## [4.43]
### Added
- Specify which collection(s) update/build indexes for
### Changed
### Fixed
- Do not drop genes and transcripts collections when updating genes via the command line

## [4.42.1]
### Added
### Changed
### Fixed
- Freeze PyMongo lib to version<4.0 to keep supporting previous MongoDB versions
- Speed up gene panels creation and update by collecting only light gene info from database
- Avoid case page crash on Phenomizer queries timeout

## [4.42]
### Added
- Choose custom pinned variants to submit to MatchMaker Exchange
- Submit structural variant as genes to the MatchMaker Exchange
- Added function for maintainers and admins to remove gene panels
- Admins can restore deleted gene panels
- A development docker-compose file illustrating the scout/chanjo-report integration
- Show AD on variants view for cancer SV (tumor and normal)
- Cancer SV variants filter AD, AF (tumor and normal)
- Hiding the variants score column also from cancer SVs, as for the SNVs
- A development docker-compose file illustrating the scout/chanjo-report integration
### Changed
- Enforce same case _id and display_name when updating a case
- Enforce same individual ids, display names and affected status when updating a case
- Improved documentation for connecting to loqusdb instances (including loqusdbapi)
- Display and download HPO gene panels' gene symbols in italics
- A faster-built and lighter Docker image
- Reduce complexity of `panels` endpoint moving some code to the panels controllers
- Update requirements to use flask-ldap3-login>=0.9.17 instead of freezing WTForm
### Fixed
- Use of deprecated TextField after the upgrade of WTF to v3.0
- Freeze to WTForms to version < 3
- Remove the extra files (bed files and madeline.svg) introduced by mistake
- Cli command loading demo data in docker-compose when case custom images exist and is None
- Increased MongoDB connection serverSelectionTimeoutMS parameter to 30K (default value according to MongoDB documentation)
- Better differentiate old obs counts 0 vs N/A
- Broken cancer variants page when default gene panel was deleted
- Typo in tx_overview function in variant controllers file
- Fixed loqusdbapi SV search URL
- SV variants filtering using Decipher criterion
- Removing old gene panels that don't contain the `maintainer` key.

## [4.41.1]
### Fixed
- General reports crash for variant annotations with same variant on other cases

## [4.41]
### Added
- Extended the instructions for running the Scout Docker image (web app and cli).
- Enabled inclusion of custom images to STR variant view
### Fixed
- General case report sorting comments for variants with None genetic models
- Do not crash but redirect to variants page with error when a variant is not found for a case
- UCSC links coordinates for SV variants with start chromosome different than end chromosome
- Human readable variants name in case page for variants having start chromosome different from end chromosome
- Avoid always loading all transcripts when checking gene symbol: introduce gene captions
- Slow queries for evaluated variants on e.g. case page - use events instead
### Changed
- Rearrange variant page again, moving severity predictions down.
- More reactive layout width steps on variant page

## [4.40.1]
### Added
### Fixed
- Variants dismissed with inconsistent inheritance pattern can again be shown in general case report
- General report page for variants with genes=None
- General report crashing when variants have no panels
- Added other missing keys to case and variant dictionaries passed to general report
### Changed

## [4.40]
### Added
- A .cff citation file
- Phenotype search API endpoint
- Added pagination to phenotype API
- Extend case search to include internal MongoDB id
- Support for connecting to a MongoDB replica set (.py config files)
- Support for connecting to a MongoDB replica set (.yaml config files)
### Fixed
- Command to load the OMIM gene panel (`scout load panel --omim`)
- Unify style of pinned and causative variants' badges on case page
- Removed automatic spaces after punctuation in comments
- Remove the hardcoded number of total individuals from the variant's old observations panel
- Send delete requests to a connected Beacon using the DELETE method
- Layout of the SNV and SV variant page - move frequency up
### Changed
- Stop updating database indexes after loading exons via command line
- Display validation status badge also for not Sanger-sequenced variants
- Moved Frequencies, Severity and Local observations panels up in RD variants page
- Enabled Flask CORS to communicate CORS status to js apps
- Moved the code preparing the transcripts overview to the backend
- Refactored and filtered json data used in general case report
- Changed the database used in docker-compose file to use the official MongoDB v4.4 image
- Modified the Python (3.6, 3.8) and MongoDB (3.2, 4.4, 5.0) versions used in testing matrices (GitHub actions)
- Capitalize case search terms on institute and dashboard pages


## [4.39]
### Added
- COSMIC IDs collected from CSQ field named `COSMIC`
### Fixed
- Link to other causative variants on variant page
- Allow multiple COSMIC links for a cancer variant
- Fix floating text in severity box #2808
- Fixed MitoMap and HmtVar links for hg38 cases
- Do not open new browser tabs when downloading files
- Selectable IGV tracks on variant page
- Missing splice junctions button on variant page
- Refactor variantS representative gene selection, and use it also for cancer variant summary
### Changed
- Improve Javascript performance for displaying Chromograph images
- Make ClinVar classification more evident in cancer variant page

## [4.38]
### Added
- Option to hide Alamut button in the app config file
### Fixed
- Library deprecation warning fixed (insert is deprecated. Use insert_one or insert_many instead)
- Update genes command will not trigger an update of database indices any more
- Missing resources in temporary downloading directory when updating genes using the command line
- Restore previous variant ACMG classification in a scrollable div
- Loading spinner not stopping after downloading PDF case reports and variant list export
- Add extra Alamut links higher up on variant pages
- Improve UX for phenotypes in case page
- Filter and export of STR variants
- Update look of variants page navigation buttons
### Changed

## [4.37]
### Added
- Highlight and show version number for RefSeq MANE transcripts.
- Added integration to a rerunner service for toggling reanalysis with updated pedigree information
- SpliceAI display and parsing from VEP CSQ
- Display matching tiered variants for cancer variants
- Display a loading icon (spinner) until the page loads completely
- Display filter badges in cancer variants list
- Update genes from pre-downloaded file resources
- On login, OS, browser version and screen size are saved anonymously to understand how users are using Scout
- API returning institutes data for a given user: `/api/v1/institutes`
- API returning case data for a given institute: `/api/v1/institutes/<institute_id>/cases`
- Added GMS and Lund university hospital logos to login page
- Made display of Swedac logo configurable
- Support for displaying custom images in case view
- Individual-specific HPO terms
- Optional alamut_key in institute settings for Alamut Plus software
- Case report API endpoint
- Tooltip in case explaining that genes with genome build different than case genome build will not be added to dynamic HPO panel.
- Add DeepVariant as a caller
### Fixed
- Updated IGV to v2.8.5 to solve missing gene labels on some zoom levels
- Demo cancer case config file to load somatic SNVs and SVs only.
- Expand list of refseq trancripts in ClinVar submission form
- Renamed `All SNVs and INDELs` institute sidebar element to `Search SNVs and INDELs` and fixed its style.
- Add missing parameters to case load-config documentation
- Allow creating/editing gene panels and dynamic gene panels with genes present in genome build 38
- Bugfix broken Pytests
- Bulk dismissing variants error due to key conversion from string to integer
- Fix typo in index documentation
- Fixed crash in institute settings page if "collaborators" key is not set in database
- Don't stop Scout execution if LoqusDB call fails and print stacktrace to log
- Bug when case contains custom images with value `None`
- Bug introduced when fixing another bug in Scout-LoqusDB interaction
- Loading of OMIM diagnoses in Scout demo instance
- Remove the docker-compose with chanjo integration because it doesn't work yet.
- Fixed standard docker-compose with scout demo data and database
- Clinical variant assessments not present for pinned and causative variants on case page.
- MatchMaker matching one node at the time only
- Remove link from previously tiered variants badge in cancer variants page
- Typo in gene cell on cancer variants page
- Managed variants filter form
### Changed
- Better naming for variants buttons on cancer track (somatic, germline). Also show cancer research button if available.
- Load case with missing panels in config files, but show warning.
- Changing the (Female, Male) symbols to (F/M) letters in individuals_table and case-sma.
- Print stacktrace if case load command fails
- Added sort icon and a pointer to the cursor to all tables with sortable fields
- Moved variant, gene and panel info from the basic pane to summary panel for all variants.
- Renamed `Basics` panel to `Classify` on variant page.
- Revamped `Basics` panel to a panel dedicated to classify variants
- Revamped the summary panel to be more compact.
- Added dedicated template for cancer variants
- Removed Gene models, Gene annotations and Conservation panels for cancer variants
- Reorganized the orders of panels for variant and cancer variant views
- Added dedicated variant quality panel and removed relevant panes
- A more compact case page
- Removed OMIM genes panel
- Make genes panel, pinned variants panel, causative variants panel and ClinVar panel scrollable on case page
- Update to Scilifelab's 2020 logo
- Update Gens URL to support Gens v2.0 format
- Refactor tests for parsing case configurations
- Updated links to HPO downloadable resources
- Managed variants filtering defaults to all variant categories
- Changing the (Kind) drop-down according to (Category) drop-down in Managed variant add variant
- Moved Gens button to individuals table
- Check resource files availability before starting updating OMIM diagnoses
- Fix typo in `SHOW_OBSERVED_VARIANT_ARCHIVE` config param

## [4.36]
### Added
- Parse and save splice junction tracks from case config file
- Tooltip in observations panel, explaining that case variants with no link might be old variants, not uploaded after a case rerun
### Fixed
- Warning on overwriting variants with same position was no longer shown
- Increase the height of the dropdowns to 425px
- More indices for the case table as it grows, specifically for causatives queries
- Splice junction tracks not centered over variant genes
- Total number of research variants count
- Update variants stats in case documents every time new variants are loaded
- Bug in flashing warning messages when filtering variants
### Changed
- Clearer warning messages for genes and gene/gene-panels searches in variants filters

## [4.35]
### Added
- A new index for hgnc_symbol in the hgnc_gene collection
- A Pedigree panel in STR page
- Display Tier I and II variants in case view causatives card for cancer cases
### Fixed
- Send partial file data to igv.js when visualizing sashimi plots with splice junction tracks
- Research variants filtering by gene
- Do not attempt to populate annotations for not loaded pinned/causatives
- Add max-height to all dropdowns in filters
### Changed
- Switch off non-clinical gene warnings when filtering research variants
- Don't display OMIM disease card in case view for cancer cases
- Refactored Individuals and Causative card in case view for cancer cases
- Update and style STR case report

## [4.34]
### Added
- Saved filter lock and unlock
- Filters can optionally be marked audited, logging the filter name, user and date on the case events and general report.
- Added `ClinVar hits` and `Cosmic hits` in cancer SNVs filters
- Added `ClinVar hits` to variants filter (rare disease track)
- Load cancer demo case in docker-compose files (default and demo file)
- Inclusive-language check using [woke](https://github.com/get-woke/woke) github action
- Add link to HmtVar for mitochondrial variants (if VCF is annotated with HmtNote)
- Grey background for dismissed compounds in variants list and variant page
- Pin badge for pinned compounds in variants list and variant page
- Support LoqusDB REST API queries
- Add a docker-compose-matchmaker under scout/containers/development to test matchmaker locally
- Script to investigate consequences of symbol search bug
- Added GATK to list of SV and cancer SV callers
### Fixed
- Make MitoMap link work for hg38 again
- Export Variants feature crashing when one of the variants has no primary transcripts
- Redirect to last visited variantS page when dismissing variants from variants list
- Improved matching of SVs Loqus occurrences in other cases
- Remove padding from the list inside (Matching causatives from other cases) panel
- Pass None to get_app function in CLI base since passing script_info to app factory functions was deprecated in Flask 2.0
- Fixed failing tests due to Flask update to version 2.0
- Speed up user events view
- Causative view sort out of memory error
- Use hgnc_id for gene filter query
- Typo in case controllers displaying an error every time a patient is matched against external MatchMaker nodes
- Do not crash while attempting an update for variant documents that are too big (> 16 MB)
- Old STR causatives (and other variants) may not have HGNC symbols - fix sort lambda
- Check if gene_obj has primary_transcript before trying to access it
- Warn if a gene manually searched is in a clinical panel with an outdated name when filtering variants
- ChrPos split js not needed on STR page yet
### Changed
- Remove parsing of case `genome_version`, since it's not used anywhere downstream
- Introduce deprecation warning for Loqus configs that are not dictionaries
- SV clinical filter no longer filters out sub 100 nt variants
- Count cases in LoqusDB by variant type
- Commit pulse repo badge temporarily set to weekly
- Sort ClinVar submissions objects by ascending "Last evaluated" date
- Refactored the MatchMaker integration as an extension
- Replaced some sensitive words as suggested by woke linter
- Documentation for load-configuration rewritten.
- Add styles to MatchMaker matches table
- More detailed info on the data shared in MatchMaker submission form

## [4.33.1]
### Fixed
- Include markdown for release autodeploy docs
- Use standard inheritance model in ClinVar (https://ftp.ncbi.nlm.nih.gov/pub/GTR/standard_terms/Mode_of_inheritance.txt)
- Fix issue crash with variants that have been unflagged causative not being available in other causatives
### Added
### Changed

## [4.33]
### Fixed
- Command line crashing when updating an individual not found in database
- Dashboard page crashing when filters return no data
- Cancer variants filter by chromosome
- /api/v1/genes now searches for genes in all genome builds by default
- Upgraded igv.js to version 2.8.1 (Fixed Unparsable bed record error)
### Added
- Autodeploy docs on release
- Documentation for updating case individuals tracks
- Filter cases and dashboard stats by analysis track
### Changed
- Changed from deprecated db update method
- Pre-selected fields to run queries with in dashboard page
- Do not filter by any institute when first accessing the dashboard
- Removed OMIM panel in case view for cancer cases
- Display Tier I and II variants in case view causatives panel for cancer cases
- Refactored Individuals and Causative panels in case view for cancer cases

## [4.32.1]
### Fixed
- iSort lint check only
### Changed
- Institute cases page crashing when a case has track:Null
### Added

## [4.32]
### Added
- Load and show MITOMAP associated diseases from VCF (INFO field: MitomapAssociatedDiseases, via HmtNote)
- Show variant allele frequencies for mitochondrial variants (GRCh38 cases)
- Extend "public" json API with diseases (OMIM) and phenotypes (HPO)
- HPO gene list download now has option for clinical and non-clinical genes
- Display gene splice junctions data in sashimi plots
- Update case individuals with splice junctions tracks
- Simple Docker compose for development with local build
- Make Phenomodels subpanels collapsible
- User side documentation of cytogenomics features (Gens, Chromograph, vcf2cytosure, rhocall)
- iSort GitHub Action
- Support LoqusDB REST API queries
### Fixed
- Show other causative once, even if several events point to it
- Filtering variants by mitochondrial chromosome for cases with genome build=38
- HPO gene search button triggers any warnings for clinical / non-existing genes also on first search
- Fixed a bug in variants pages caused by MT variants without alt_frequency
- Tests for CADD score parsing function
- Fixed the look of IGV settings on SNV variant page
- Cases analyzed once shown as `rerun`
- Missing case track on case re-upload
- Fixed severity rank for SO term "regulatory region ablation"
### Changed
- Refactor according to CodeFactor - mostly reuse of duplicated code
- Phenomodels language adjustment
- Open variants in a new window (from variants page)
- Open overlapping and compound variants in a new window (from variant page)
- gnomAD link points to gnomAD v.3 (build GRCh38) for mitochondrial variants.
- Display only number of affected genes for dismissed SVs in general report
- Chromosome build check when populating the variants filter chromosome selection
- Display mitochondrial and rare diseases coverage report in cases with missing 'rare' track

## [4.31.1]
### Added
### Changed
- Remove mitochondrial and coverage report from cancer cases sidebar
### Fixed
- ClinVar page when dbSNP id is None

## [4.31]
### Added
- gnomAD annotation field in admin guide
- Export also dynamic panel genes not associated to an HPO term when downloading the HPO panel
- Primary HGNC transcript info in variant export files
- Show variant quality (QUAL field from vcf) in the variant summary
- Load/update PDF gene fusion reports (clinical and research) generated with Arriba
- Support new MANE annotations from VEP (both MANE Select and MANE Plus Clinical)
- Display on case activity the event of a user resetting all dismissed variants
- Support gnomAD population frequencies for mitochondrial variants
- Anchor links in Casedata ClinVar panels to redirect after renaming individuals
### Fixed
- Replace old docs link www.clinicalgenomics.se/scout with new https://clinical-genomics.github.io/scout
- Page formatting issues whenever case and variant comments contain extremely long strings with no spaces
- Chromograph images can be one column and have scrollbar. Removed legacy code.
- Column labels for ClinVar case submission
- Page crashing looking for LoqusDB observation when variant doesn't exist
- Missing inheritance models and custom inheritance models on newly created gene panels
- Accept only numbers in managed variants filter as position and end coordinates
- SNP id format and links in Variant page, ClinVar submission form and general report
- Case groups tooltip triggered only when mouse is on the panel header
### Changed
- A more compact case groups panel
- Added landscape orientation CSS style to cancer coverage and QC demo report
- Improve user documentation to create and save new gene panels
- Removed option to use space as separator when uploading gene panels
- Separating the columns of standard and custom inheritance models in gene panels
- Improved ClinVar instructions for users using non-English Excel

## [4.30.2]
### Added
### Fixed
- Use VEP RefSeq ID if RefSeq list is empty in RefSeq transcripts overview
- Bug creating variant links for variants with no end_chrom
### Changed

## [4.30.1]
### Added
### Fixed
- Cryptography dependency fixed to use version < 3.4
### Changed

## [4.30]
### Added
- Introduced a `reset dismiss variant` verb
- Button to reset all dismissed variants for a case
- Add black border to Chromograph ideograms
- Show ClinVar annotations on variantS page
- Added integration with GENS, copy number visualization tool
- Added a VUS label to the manual classification variant tags
- Add additional information to SNV verification emails
- Tooltips documenting manual annotations from default panels
- Case groups now show bam files from all cases on align view
### Fixed
- Center initial igv view on variant start with SNV/indels
- Don't set initial igv view to negative coordinates
- Display of GQ for SV and STR
- Parsing of AD and related info for STRs
- LoqusDB field in institute settings accepts only existing Loqus instances
- Fix DECIPHER link to work after DECIPHER migrated to GRCh38
- Removed visibility window param from igv.js genes track
- Updated HPO download URL
- Patch HPO download test correctly
- Reference size on STR hover not needed (also wrong)
- Introduced genome build check (allowed values: 37, 38, "37", "38") on case load
- Improve case searching by assignee full name
- Populating the LoqusDB select in institute settings
### Changed
- Cancer variants table header (pop freq etc)
- Only admin users can modify LoqusDB instance in Institute settings
- Style of case synopsis, variants and case comments
- Switched to igv.js 2.7.5
- Do not choke if case is missing research variants when research requested
- Count cases in LoqusDB by variant type
- Introduce deprecation warning for Loqus configs that are not dictionaries
- Improve create new gene panel form validation
- Make XM- transcripts less visible if they don't overlap with transcript refseq_id in variant page
- Color of gene panels and comments panels on cases and variant pages
- Do not choke if case is missing research variants when reserch requested

## [4.29.1]
### Added
### Fixed
- Always load STR variants regardless of RankScore threshold (hotfix)
### Changed

## [4.29]
### Added
- Added a page about migrating potentially breaking changes to the documentation
- markdown_include in development requirements file
- STR variants filter
- Display source, Z-score, inheritance pattern for STR annotations from Stranger (>0.6.1) if available
- Coverage and quality report to cancer view
### Fixed
- ACMG classification page crashing when trying to visualize a classification that was removed
- Pretty print HGVS on gene variants (URL-decode VEP)
- Broken or missing link in the documentation
- Multiple gene names in ClinVar submission form
- Inheritance model select field in ClinVar submission
- IGV.js >2.7.0 has an issue with the gene track zoom levels - temp freeze at 2.7.0
- Revert CORS-anywhere and introduce a local http proxy for cloud tracks
### Changed

## [4.28]
### Added
- Chromograph integration for displaying PNGs in case-page
- Add VAF to cancer case general report, and remove some of its unused fields
- Variants filter compatible with genome browser location strings
- Support for custom public igv tracks stored on the cloud
- Add tests to increase testing coverage
- Update case variants count after deleting variants
- Update IGV.js to latest (v2.7.4)
- Bypass igv.js CORS check using `https://github.com/Rob--W/cors-anywhere`
- Documentation on default and custom IGV.js tracks (admin docs)
- Lock phenomodels so they're editable by admins only
- Small case group assessment sharing
- Tutorial and files for deploying app on containers (Kubernetes pods)
- Canonical transcript and protein change of canonical transcript in exported variants excel sheet
- Support for Font Awesome version 6
- Submit to Beacon from case page sidebar
- Hide dismissed variants in variants pages and variants export function
- Systemd service files and instruction to deploy Scout using podman
### Fixed
- Bugfix: unused `chromgraph_prefix |tojson` removed
- Freeze coloredlogs temporarily
- Marrvel link
- Don't show TP53 link for silent or synonymous changes
- OMIM gene field accepts any custom number as OMIM gene
- Fix Pytest single quote vs double quote string
- Bug in gene variants search by similar cases and no similar case is found
- Delete unused file `userpanel.py`
- Primary transcripts in variant overview and general report
- Google OAuth2 login setup in README file
- Redirect to 'missing file'-icon if configured Chromograph file is missing
- Javascript error in case page
- Fix compound matching during variant loading for hg38
- Cancer variants view containing variants dismissed with cancer-specific reasons
- Zoom to SV variant length was missing IGV contig select
- Tooltips on case page when case has no default gene panels
### Changed
- Save case variants count in case document and not in sessions
- Style of gene panels multiselect on case page
- Collapse/expand main HPO checkboxes in phenomodel preview
- Replaced GQ (Genotype quality) with VAF (Variant allele frequency) in cancer variants GT table
- Allow loading of cancer cases with no tumor_purity field
- Truncate cDNA and protein changes in case report if longer than 20 characters


## [4.27]
### Added
- Exclude one or more variant categories when running variants delete command
### Fixed
### Changed

## [4.26.1]
### Added
### Fixed
- Links with 1-letter aa codes crash on frameshift etc
### Changed

## [4.26]
### Added
- Extend the delete variants command to print analysis date, track, institute, status and research status
- Delete variants by type of analysis (wgs|wes|panel)
- Links to cBioPortal, MutanTP53, IARC TP53, OncoKB, MyCancerGenome, CIViC
### Fixed
- Deleted variants count
### Changed
- Print output of variants delete command as a tab separated table

## [4.25]
### Added
- Command line function to remove variants from one or all cases
### Fixed
- Parse SMN None calls to None rather than False

## [4.24.1]
### Fixed
- Install requirements.txt via setup file

## [4.24]
### Added
- Institute-level phenotype models with sub-panels containing HPO and OMIM terms
- Runnable Docker demo
- Docker image build and push github action
- Makefile with shortcuts to docker commands
- Parse and save synopsis, phenotype and cohort terms from config files upon case upload
### Fixed
- Update dismissed variant status when variant dismissed key is missing
- Breakpoint two IGV button now shows correct chromosome when different from bp1
- Missing font lib in Docker image causing the PDF report download page to crash
- Sentieon Manta calls lack Somaticscore - load anyway
- ClinVar submissions crashing due to pinned variants that are not loaded
- Point ExAC pLI score to new gnomad server address
- Bug uploading cases missing phenotype terms in config file
- STRs loaded but not shown on browser page
- Bug when using adapter.variant.get_causatives with case_id without causatives
- Problem with fetching "solved" from scout export cases cli
- Better serialising of datetime and bson.ObjectId
- Added `volumes` folder to .gitignore
### Changed
- Make matching causative and managed variants foldable on case page
- Remove calls to PyMongo functions marked as deprecated in backend and frontend(as of version 3.7).
- Improved `scout update individual` command
- Export dynamic phenotypes with ordered gene lists as PDF


## [4.23]
### Added
- Save custom IGV track settings
- Show a flash message with clear info about non-valid genes when gene panel creation fails
- CNV report link in cancer case side navigation
- Return to comment section after editing, deleting or submitting a comment
- Managed variants
- MT vs 14 chromosome mean coverage stats if Scout is connected to Chanjo
### Fixed
- missing `vcf_cancer_sv` and `vcf_cancer_sv_research` to manual.
- Split ClinVar multiple clnsig values (slash-separated) and strip them of underscore for annotations without accession number
- Timeout of `All SNVs and INDELs` page when no valid gene is provided in the search
- Round CADD (MIPv9)
- Missing default panel value
- Invisible other causatives lines when other causatives lack gene symbols
### Changed
- Do not freeze mkdocs-material to version 4.6.1
- Remove pre-commit dependency

## [4.22]
### Added
- Editable cases comments
- Editable variants comments
### Fixed
- Empty variant activity panel
- STRs variants popover
- Split new ClinVar multiple significance terms for a variant
- Edit the selected comment, not the latest
### Changed
- Updated RELEASE docs.
- Pinned variants card style on the case page
- Merged `scout export exons` and `scout view exons` commands


## [4.21.2]
### Added
### Fixed
- Do not pre-filter research variants by (case-default) gene panels
- Show OMIM disease tooltip reliably
### Changed

## [4.21.1]
### Added
### Fixed
- Small change to Pop Freq column in variants ang gene panels to avoid strange text shrinking on small screens
- Direct use of HPO list for Clinical HPO SNV (and cancer SNV) filtering
- PDF coverage report redirecting to login page
### Changed
- Remove the option to dismiss single variants from all variants pages
- Bulk dismiss SNVs, SVs and cancer SNVs from variants pages

## [4.21]
### Added
- Support to configure LoqusDB per institute
- Highlight causative variants in the variants list
- Add tests. Mostly regarding building internal datatypes.
- Remove leading and trailing whitespaces from panel_name and display_name when panel is created
- Mark MANE transcript in list of transcripts in "Transcript overview" on variant page
- Show default panel name in case sidebar
- Previous buttons for variants pagination
- Adds a gh action that checks that the changelog is updated
- Adds a gh action that deploys new releases automatically to pypi
- Warn users if case default panels are outdated
- Define institute-specific gene panels for filtering in institute settings
- Use institute-specific gene panels in variants filtering
- Show somatic VAF for pinned and causative variants on case page

### Fixed
- Report pages redirect to login instead of crashing when session expires
- Variants filter loading in cancer variants page
- User, Causative and Cases tables not scaling to full page
- Improved docs for an initial production setup
- Compatibility with latest version of Black
- Fixed tests for Click>7
- Clinical filter required an extra click to Filter to return variants
- Restore pagination and shrink badges in the variants page tables
- Removing a user from the command line now inactivates the case only if user is last assignee and case is active
- Bugfix, LoqusDB per institute feature crashed when institute id was empty string
- Bugfix, LoqusDB calls where missing case count
- filter removal and upload for filters deleted from another page/other user
- Visualize outdated gene panels info in a popover instead of a tooltip in case page side panel

### Changed
- Highlight color on normal STRs in the variants table from green to blue
- Display breakpoints coordinates in verification emails only for structural variants


## [4.20]
### Added
- Display number of filtered variants vs number of total variants in variants page
- Search case by HPO terms
- Dismiss variant column in the variants tables
- Black and pre-commit packages to dev requirements

### Fixed
- Bug occurring when rerun is requested twice
- Peddy info fields in the demo config file
- Added load config safety check for multiple alignment files for one individual
- Formatting of cancer variants table
- Missing Score in SV variants table

### Changed
- Updated the documentation on how to create a new software release
- Genome build-aware cytobands coordinates
- Styling update of the Matchmaker card
- Select search type in case search form


## [4.19]

### Added
- Show internal ID for case
- Add internal ID for downloaded CGH files
- Export dynamic HPO gene list from case page
- Remove users as case assignees when their account is deleted
- Keep variants filters panel expanded when filters have been used

### Fixed
- Handle the ProxyFix ModuleNotFoundError when Werkzeug installed version is >1.0
- General report formatting issues whenever case and variant comments contain extremely long strings with no spaces

### Changed
- Created an institute wrapper page that contains list of cases, causatives, SNVs & Indels, user list, shared data and institute settings
- Display case name instead of case ID on clinVar submissions
- Changed icon of sample update in clinVar submissions


## [4.18]

### Added
- Filter cancer variants on cytoband coordinates
- Show dismiss reasons in a badge with hover for clinical variants
- Show an ellipsis if 10 cases or more to display with loqusdb matches
- A new blog post for version 4.17
- Tooltip to better describe Tumor and Normal columns in cancer variants
- Filter cancer SNVs and SVs by chromosome coordinates
- Default export of `Assertion method citation` to clinVar variants submission file
- Button to export up to 500 cancer variants, filtered or not
- Rename samples of a clinVar submission file

### Fixed
- Apply default gene panel on return to cancer variantS from variant view
- Revert to certificate checking when asking for Chanjo reports
- `scout download everything` command failing while downloading HPO terms

### Changed
- Turn tumor and normal allelic fraction to decimal numbers in tumor variants page
- Moved clinVar submissions code to the institutes blueprints
- Changed name of clinVar export files to FILENAME.Variant.csv and FILENAME.CaseData.csv
- Switched Google login libraries from Flask-OAuthlib to Authlib


## [4.17.1]

### Fixed
- Load cytobands for cases with chromosome build not "37" or "38"


## [4.17]

### Added
- COSMIC badge shown in cancer variants
- Default gene-panel in non-cancer structural view in url
- Filter SNVs and SVs by cytoband coordinates
- Filter cancer SNV variants by alt allele frequency in tumor
- Correct genome build in UCSC link from structural variant page



### Fixed
- Bug in clinVar form when variant has no gene
- Bug when sharing cases with the same institute twice
- Page crashing when removing causative variant tag
- Do not default to GATK caller when no caller info is provided for cancer SNVs


## [4.16.1]

### Fixed
- Fix the fix for handling of delivery reports for rerun cases

## [4.16]

### Added
- Adds possibility to add "lims_id" to cases. Currently only stored in database, not shown anywhere
- Adds verification comment box to SVs (previously only available for small variants)
- Scrollable pedigree panel

### Fixed
- Error caused by changes in WTForm (new release 2.3.x)
- Bug in OMIM case page form, causing the page to crash when a string was provided instead of a numerical OMIM id
- Fix Alamut link to work properly on hg38
- Better handling of delivery reports for rerun cases
- Small CodeFactor style issues: matchmaker results counting, a couple of incomplete tests and safer external xml
- Fix an issue with Phenomizer introduced by CodeFactor style changes

### Changed
- Updated the version of igv.js to 2.5.4

## [4.15.1]

### Added
- Display gene names in ClinVar submissions page
- Links to Varsome in variant transcripts table

### Fixed
- Small fixes to ClinVar submission form
- Gene panel page crash when old panel has no maintainers

## [4.15]

### Added
- Clinvar CNVs IGV track
- Gene panels can have maintainers
- Keep variant actions (dismissed, manual rank, mosaic, acmg, comments) upon variant re-upload
- Keep variant actions also on full case re-upload

### Fixed
- Fix the link to Ensembl for SV variants when genome build 38.
- Arrange information in columns on variant page
- Fix so that new cosmic identifier (COSV) is also acceptable #1304
- Fixed COSMIC tag in INFO (outside of CSQ) to be parses as well with `&` splitter.
- COSMIC stub URL changed to https://cancer.sanger.ac.uk/cosmic/search?q= instead.
- Updated to a version of IGV where bigBed tracks are visualized correctly
- Clinvar submission files are named according to the content (variant_data and case_data)
- Always show causatives from other cases in case overview
- Correct disease associations for gene symbol aliases that exist as separate genes
- Re-add "custom annotations" for SV variants
- The override ClinVar P/LP add-in in the Clinical Filter failed for new CSQ strings

### Changed
- Runs all CI checks in github actions

## [4.14.1]

### Fixed
- Error when variant found in loqusdb is not loaded for other case

## [4.14]

### Added
- Use github actions to run tests
- Adds CLI command to update individual alignments path
- Update HPO terms using downloaded definitions files
- Option to use alternative flask config when running `scout serve`
- Requirement to use loqusdb >= 2.5 if integrated

### Fixed
- Do not display Pedigree panel in cancer view
- Do not rely on internet connection and services available when running CI tests
- Variant loading assumes GATK if no caller set given and GATK filter status is seen in FILTER
- Pass genome build param all the way in order to get the right gene mappings for cases with build 38
- Parse correctly variants with zero frequency values
- Continue even if there are problems to create a region vcf
- STR and cancer variant navigation back to variants pages could fail

### Changed
- Improved code that sends requests to the external APIs
- Updates ranges for user ranks to fit todays usage
- Run coveralls on github actions instead of travis
- Run pip checks on github actions instead of coveralls
- For hg38 cases, change gnomAD link to point to version 3.0 (which is hg38 based)
- Show pinned or causative STR variants a bit more human readable

## [4.13.1]

### Added
### Fixed
- Typo that caused not all clinvar conflicting interpretations to be loaded no matter what
- Parse and retrieve clinvar annotations from VEP-annotated (VEP 97+) CSQ VCF field
- Variant clinvar significance shown as `not provided` whenever is `Uncertain significance`
- Phenomizer query crashing when case has no HPO terms assigned
- Fixed a bug affecting `All SNVs and INDELs` page when variants don't have canonical transcript
- Add gene name or id in cancer variant view

### Changed
- Cancer Variant view changed "Variant:Transcript:Exon:HGVS" to "Gene:Transcript:Exon:HGVS"

## [4.13]

### Added
- ClinVar SNVs track in IGV
- Add SMA view with SMN Copy Number data
- Easier to assign OMIM diagnoses from case page
- OMIM terms and specific OMIM term page

### Fixed
- Bug when adding a new gene to a panel
- Restored missing recent delivery reports
- Fixed style and links to other reports in case side panel
- Deleting cases using display_name and institute not deleting its variants
- Fixed bug that caused coordinates filter to override other filters
- Fixed a problem with finding some INS in loqusdb
- Layout on SV page when local observations without cases are present
- Make scout compatible with the new HPO definition files from `http://compbio.charite.de/jenkins/`
- General report visualization error when SNVs display names are very long


### Changed


## [4.12.4]

### Fixed
- Layout on SV page when local observations without cases are present

## [4.12.3]

### Fixed
- Case report when causative or pinned SVs have non null allele frequencies

## [4.12.2]

### Fixed
- SV variant links now take you to the SV variant page again
- Cancer variant view has cleaner table data entries for "N/A" data
- Pinned variant case level display hotfix for cancer and str - more on this later
- Cancer variants show correct alt/ref reads mirroring alt frequency now
- Always load all clinical STR variants even if a region load is attempted - index may be missing
- Same case repetition in variant local observations

## [4.12.1]

### Fixed
- Bug in variant.gene when gene has no HGVS description


## [4.12]

### Added
- Accepts `alignment_path` in load config to pass bam/cram files
- Display all phenotypes on variant page
- Display hgvs coordinates on pinned and causatives
- Clear panel pending changes
- Adds option to setup the database with static files
- Adds cli command to download the resources from CLI that scout needs
- Adds test files for merged somatic SV and CNV; as well as merged SNV, and INDEL part of #1279
- Allows for upload of OMIM-AUTO gene panel from static files without api-key

### Fixed
- Cancer case HPO panel variants link
- Fix so that some drop downs have correct size
- First IGV button in str variants page
- Cancer case activates on SNV variants
- Cases activate when STR variants are viewed
- Always calculate code coverage
- Pinned/Classification/comments in all types of variants pages
- Null values for panel's custom_inheritance_models
- Discrepancy between the manual disease transcripts and those in database in gene-edit page
- ACMG classification not showing for some causatives
- Fix bug which caused IGV.js to use hg19 reference files for hg38 data
- Bug when multiple bam files sources with non-null values are available


### Changed
- Renamed `requests` file to `scout_requests`
- Cancer variant view shows two, instead of four, decimals for allele and normal


## [4.11.1]

### Fixed
- Institute settings page
- Link institute settings to sharing institutes choices

## [4.11.0]

### Added
- Display locus name on STR variant page
- Alternative key `GNOMADAF_popmax` for Gnomad popmax allele frequency
- Automatic suggestions on how to improve the code on Pull Requests
- Parse GERP, phastCons and phyloP annotations from vep annotated CSQ fields
- Avoid flickering comment popovers in variant list
- Parse REVEL score from vep annotated CSQ fields
- Allow users to modify general institute settings
- Optionally format code automatically on commit
- Adds command to backup vital parts `scout export database`
- Parsing and displaying cancer SV variants from Manta annotated VCF files
- Dismiss cancer snv variants with cancer-specific options
- Add IGV.js UPD, RHO and TIDDIT coverage wig tracks.


### Fixed
- Slightly darker page background
- Fixed an issued with parsed conservation values from CSQ
- Clinvar submissions accessible to all users of an institute
- Header toolbar when on Clinvar page now shows institute name correctly
- Case should not always inactivate upon update
- Show dismissed snv cancer variants as grey on the cancer variants page
- Improved style of mappability link and local observations on variant page
- Convert all the GET requests to the igv view to POST request
- Error when updating gene panels using a file containing BOM chars
- Add/replace gene radio button not working in gene panels


## [4.10.1]

### Fixed
- Fixed issue with opening research variants
- Problem with coveralls not called by Travis CI
- Handle Biomart service down in tests


## [4.10.0]

### Added
- Rank score model in causatives page
- Exportable HPO terms from phenotypes page
- AMP guideline tiers for cancer variants
- Adds scroll for the transcript tab
- Added CLI option to query cases on time since case event was added
- Shadow clinical assessments also on research variants display
- Support for CRAM alignment files
- Improved str variants view : sorting by locus, grouped by allele.
- Delivery report PDF export
- New mosaicism tag option
- Add or modify individuals' age or tissue type from case page
- Display GC and allele depth in causatives table.
- Included primary reference transcript in general report
- Included partial causative variants in general report
- Remove dependency of loqusdb by utilising the CLI

### Fixed
- Fixed update OMIM command bug due to change in the header of the genemap2 file
- Removed Mosaic Tag from Cancer variants
- Fixes issue with unaligned table headers that comes with hidden Datatables
- Layout in general report PDF export
- Fixed issue on the case statistics view. The validation bars didn't show up when all institutes were selected. Now they do.
- Fixed missing path import by importing pathlib.Path
- Handle index inconsistencies in the update index functions
- Fixed layout problems


## [4.9.0]

### Added
- Improved MatchMaker pages, including visible patient contacts email address
- New badges for the github repo
- Links to [GENEMANIA](genemania.org)
- Sort gene panel list on case view.
- More automatic tests
- Allow loading of custom annotations in VCF using the SCOUT_CUSTOM info tag.

### Fixed
- Fix error when a gene is added to an empty dynamic gene panel
- Fix crash when attempting to add genes on incorrect format to dynamic gene panel
- Manual rank variant tags could be saved in a "Select a tag"-state, a problem in the variants view.
- Same case evaluations are no longer shown as gray previous evaluations on the variants page
- Stay on research pages, even if reset, next first buttons are pressed..
- Overlapping variants will now be visible on variant page again
- Fix missing classification comments and links in evaluations page
- All prioritized cases are shown on cases page


## [4.8.3]

### Added

### Fixed
- Bug when ordering sanger
- Improved scrolling over long list of genes/transcripts


## [4.8.2]

### Added

### Fixed
- Avoid opening extra tab for coverage report
- Fixed a problem when rank model version was saved as floats and not strings
- Fixed a problem with displaying dismiss variant reasons on the general report
- Disable load and delete filter buttons if there are no saved filters
- Fix problem with missing verifications
- Remove duplicate users and merge their data and activity


## [4.8.1]

### Added

### Fixed
- Prevent login fail for users with id defined by ObjectId and not email
- Prevent the app from crashing with `AttributeError: 'NoneType' object has no attribute 'message'`


## [4.8.0]

### Added
- Updated Scout to use Bootstrap 4.3
- New looks for Scout
- Improved dashboard using Chart.js
- Ask before inactivating a case where last assigned user leaves it
- Genes can be manually added to the dynamic gene list directly on the case page
- Dynamic gene panels can optionally be used with clinical filter, instead of default gene panel
- Dynamic gene panels get link out to chanjo-report for coverage report
- Load all clinvar variants with clinvar Pathogenic, Likely Pathogenic and Conflicting pathogenic
- Show transcripts with exon numbers for structural variants
- Case sort order can now be toggled between ascending and descending.
- Variants can be marked as partial causative if phenotype is available for case.
- Show a frequency tooltip hover for SV-variants.
- Added support for LDAP login system
- Search snv and structural variants by chromosomal coordinates
- Structural variants can be marked as partial causative if phenotype is available for case.
- Show normal and pathologic limits for STRs in the STR variants view.
- Institute level persistent variant filter settings that can be retrieved and used.
- export causative variants to Excel
- Add support for ROH, WIG and chromosome PNGs in case-view

### Fixed
- Fixed missing import for variants with comments
- Instructions on how to build docs
- Keep sanger order + verification when updating/reloading variants
- Fixed and moved broken filter actions (HPO gene panel and reset filter)
- Fixed string conversion to number
- UCSC links for structural variants are now separated per breakpoint (and whole variant where applicable)
- Reintroduced missing coverage report
- Fixed a bug preventing loading samples using the command line
- Better inheritance models customization for genes in gene panels
- STR variant page back to list button now does its one job.
- Allows to setup scout without a omim api key
- Fixed error causing "favicon not found" flash messages
- Removed flask --version from base cli
- Request rerun no longer changes case status. Active or archived cases inactivate on upload.
- Fixed missing tooltip on the cancer variants page
- Fixed weird Rank cell in variants page
- Next and first buttons order swap
- Added pagination (and POST capability) to cancer variants.
- Improves loading speed for variant page
- Problem with updating variant rank when no variants
- Improved Clinvar submission form
- General report crashing when dismissed variant has no valid dismiss code
- Also show collaborative case variants on the All variants view.
- Improved phenotype search using dataTables.js on phenotypes page
- Search and delete users with `email` instead of `_id`
- Fixed css styles so that multiselect options will all fit one column


## [4.7.3]

### Added
- RankScore can be used with VCFs for vcf_cancer files

### Fixed
- Fix issue with STR view next page button not doing its one job.

### Deleted
- Removed pileup as a bam viewing option. This is replaced by IGV


## [4.7.2]

### Added
- Show earlier ACMG classification in the variant list

### Fixed
- Fixed igv search not working due to igv.js dist 2.2.17
- Fixed searches for cases with a gene with variants pinned or marked causative.
- Load variant pages faster after fixing other causatives query
- Fixed mitochondrial report bug for variants without genes

## [4.7.1]

### Added

### Fixed
- Fixed bug on genes page


## [4.7.0]

### Added
- Export genes and gene panels in build GRCh38
- Search for cases with variants pinned or marked causative in a given gene.
- Search for cases phenotypically similar to a case also from WUI.
- Case variant searches can be limited to similar cases, matching HPO-terms,
  phenogroups and cohorts.
- De-archive reruns and flag them as 'inactive' if archived
- Sort cases by analysis_date, track or status
- Display cases in the following order: prioritized, active, inactive, archived, solved
- Assign case to user when user activates it or asks for rerun
- Case becomes inactive when it has no assignees
- Fetch refseq version from entrez and use it in clinvar form
- Load and export of exons for all genes, independent on refseq
- Documentation for loading/updating exons
- Showing SV variant annotations: SV cgh frequencies, gnomad-SV, local SV frequencies
- Showing transcripts mapping score in segmental duplications
- Handle requests to Ensembl Rest API
- Handle requests to Ensembl Rest Biomart
- STR variants view now displays GT and IGV link.
- Description field for gene panels
- Export exons in build 37 and 38 using the command line

### Fixed
- Fixes of and induced by build tests
- Fixed bug affecting variant observations in other cases
- Fixed a bug that showed wrong gene coverage in general panel PDF export
- MT report only shows variants occurring in the specific individual of the excel sheet
- Disable SSL certifcate verification in requests to chanjo
- Updates how intervaltree and pymongo is used to void deprecated functions
- Increased size of IGV sample tracks
- Optimized tests


## [4.6.1]

### Added

### Fixed
- Missing 'father' and 'mother' keys when parsing single individual cases


## [4.6.0]

### Added
- Description of Scout branching model in CONTRIBUTING doc
- Causatives in alphabetical order, display ACMG classification and filter by gene.
- Added 'external' to the list of analysis type options
- Adds functionality to display "Tissue type". Passed via load config.
- Update to IGV 2.

### Fixed
- Fixed alignment visualization and vcf2cytosure availability for demo case samples
- Fixed 3 bugs affecting SV pages visualization
- Reintroduced the --version cli option
- Fixed variants query by panel (hpo panel + gene panel).
- Downloaded MT report contains excel files with individuals' display name
- Refactored code in parsing of config files.


## [4.5.1]

### Added

### Fixed
- update requirement to use PyYaml version >= 5.1
- Safer code when loading config params in cli base


## [4.5.0]

### Added
- Search for similar cases from scout view CLI
- Scout cli is now invoked from the app object and works under the app context

### Fixed
- PyYaml dependency fixed to use version >= 5.1


## [4.4.1]

### Added
- Display SV rank model version when available

### Fixed
- Fixed upload of delivery report via API


## [4.4.0]

### Added
- Displaying more info on the Causatives page and hiding those not causative at the case level
- Add a comment text field to Sanger order request form, allowing a message to be included in the email
- MatchMaker Exchange integration
- List cases with empty synopsis, missing HPO terms and phenotype groups.
- Search for cases with open research list, or a given case status (active, inactive, archived)

### Fixed
- Variant query builder split into several functions
- Fixed delivery report load bug


## [4.3.3]

### Added
- Different individual table for cancer cases

### Fixed
- Dashboard collects validated variants from verification events instead of using 'sanger' field
- Cases shared with collaborators are visible again in cases page
- Force users to select a real institute to share cases with (actionbar select fix)


## [4.3.2]

### Added
- Dashboard data can be filtered using filters available in cases page
- Causatives for each institute are displayed on a dedicated page
- SNVs and and SVs are searchable across cases by gene and rank score
- A more complete report with validated variants is downloadable from dashboard

### Fixed
- Clinsig filter is fixed so clinsig numerical values are returned
- Split multi clinsig string values in different elements of clinsig array
- Regex to search in multi clinsig string values or multi revstat string values
- It works to upload vcf files with no variants now
- Combined Pileup and IGV alignments for SVs having variant start and stop on the same chromosome


## [4.3.1]

### Added
- Show calls from all callers even if call is not available
- Instructions to install cairo and pango libs from WeasyPrint page
- Display cases with number of variants from CLI
- Only display cases with number of variants above certain treshold. (Also CLI)
- Export of verified variants by CLI or from the dashboard
- Extend case level queries with default panels, cohorts and phenotype groups.
- Slice dashboard statistics display using case level queries
- Add a view where all variants for an institute can be searched across cases, filtering on gene and rank score. Allows searching research variants for cases that have research open.

### Fixed
- Fixed code to extract variant conservation (gerp, phyloP, phastCons)
- Visualization of PDF-exported gene panels
- Reintroduced the exon/intron number in variant verification email
- Sex and affected status is correctly displayed on general report
- Force number validation in SV filter by size
- Display ensembl transcripts when no refseq exists


## [4.3.0]

### Added
- Mosaicism tag on variants
- Show and filter on SweGen frequency for SVs
- Show annotations for STR variants
- Show all transcripts in verification email
- Added mitochondrial export
- Adds alternative to search for SVs shorter that the given length
- Look for 'bcftools' in the `set` field of VCFs
- Display digenic inheritance from OMIM
- Displays what refseq transcript that is primary in hgnc

### Fixed

- Archived panels displays the correct date (not retroactive change)
- Fixed problem with waiting times in gene panel exports
- Clinvar fiter not working with human readable clinsig values

## [4.2.2]

### Fixed
- Fixed gene panel create/modify from CSV file utf-8 decoding error
- Updating genes in gene panels now supports edit comments and entry version
- Gene panel export timeout error

## [4.2.1]

### Fixed
- Re-introduced gene name(s) in verification email subject
- Better PDF rendering for excluded variants in report
- Problem to access old case when `is_default` did not exist on a panel


## [4.2.0]

### Added
- New index on variant_id for events
- Display overlapping compounds on variants view

### Fixed
- Fixed broken clinical filter


## [4.1.4]

### Added
- Download of filtered SVs

### Fixed
- Fixed broken download of filtered variants
- Fixed visualization issue in gene panel PDF export
- Fixed bug when updating gene names in variant controller


## [4.1.3]

### Fixed
- Displays all primary transcripts


## [4.1.2]

### Added
- Option add/replace when updating a panel via CSV file
- More flexible versioning of the gene panels
- Printing coverage report on the bottom of the pdf case report
- Variant verification option for SVs
- Logs uri without pwd when connecting
- Disease-causing transcripts in case report
- Thicker lines in case report
- Supports HPO search for cases, both terms or if described in synopsis
- Adds sanger information to dashboard

### Fixed
- Use db name instead of **auth** as default for authentication
- Fixes so that reports can be generated even with many variants
- Fixed sanger validation popup to show individual variants queried by user and institute.
- Fixed problem with setting up scout
- Fixes problem when exac file is not available through broad ftp
- Fetch transcripts for correct build in `adapter.hgnc_gene`

## [4.1.1]
- Fix problem with institute authentication flash message in utils
- Fix problem with comments
- Fix problem with ensembl link


## [4.1.0]

### Added
- OMIM phenotypes to case report
- Command to download all panel app gene panels `scout load panel --panel-app`
- Links to genenames.org and omim on gene page
- Popup on gene at variants page with gene information
- reset sanger status to "Not validated" for pinned variants
- highlight cases with variants to be evaluated by Sanger on the cases page
- option to point to local reference files to the genome viewer pileup.js. Documented in `docs.admin-guide.server`
- option to export single variants in `scout export variants`
- option to load a multiqc report together with a case(add line in load config)
- added a view for searching HPO terms. It is accessed from the top left corner menu
- Updates the variants view for cancer variants. Adds a small cancer specific filter for known variants
- Adds hgvs information on cancer variants page
- Adds option to update phenotype groups from CLI

### Fixed
- Improved Clinvar to submit variants from different cases. Fixed HPO terms in casedata according to feedback
- Fixed broken link to case page from Sanger modal in cases view
- Now only cases with non empty lists of causative variants are returned in `adapter.case(has_causatives=True)`
- Can handle Tumor only samples
- Long lists of HGNC symbols are now possible. This was previously difficult with manual, uploaded or by HPO search when changing filter settings due to GET request limitations. Relevant pages now use POST requests. Adds the dynamic HPO panel as a selection on the gene panel dropdown.
- Variant filter defaults to default panels also on SV and Cancer variants pages.

## [4.0.0]

### WARNING ###

This is a major version update and will require that the backend of pre releases is updated.
Run commands:

```
$scout update genes
$scout update hpo
```

- Created a Clinvar submission tool, to speed up Clinvar submission of SNVs and SVs
- Added an analysis report page (html and PDF format) containing phenotype, gene panels and variants that are relevant to solve a case.

### Fixed
- Optimized evaluated variants to speed up creation of case report
- Moved igv and pileup viewer under a common folder
- Fixed MT alignment view pileup.js
- Fixed coordinates for SVs with start chromosome different from end chromosome
- Global comments shown across cases and institutes. Case-specific variant comments are shown only for that specific case.
- Links to clinvar submitted variants at the cases level
- Adapts clinvar parsing to new format
- Fixed problem in `scout update user` when the user object had no roles
- Makes pileup.js use online genome resources when viewing alignments. Now any instance of Scout can make use of this functionality.
- Fix ensembl link for structural variants
- Works even when cases does not have `'madeline_info'`
- Parses Polyphen in correct way again
- Fix problem with parsing gnomad from VEP

### Added
- Added a PDF export function for gene panels
- Added a "Filter and export" button to export custom-filtered SNVs to CSV file
- Dismiss SVs
- Added IGV alignments viewer
- Read delivery report path from case config or CLI command
- Filter for spidex scores
- All HPO terms are now added and fetched from the correct source (https://github.com/obophenotype/human-phenotype-ontology/blob/master/hp.obo)
- New command `scout update hpo`
- New command `scout update genes` will fetch all the latest information about genes and update them
- Load **all** variants found on chromosome **MT**
- Adds choice in cases overview do show as many cases as user like

### Removed
- pileup.min.js and pileup css are imported from a remote web location now
- All source files for HPO information, this is instead fetched directly from source
- All source files for gene information, this is instead fetched directly from source

## [3.0.0]
### Fixed
- hide pedigree panel unless it exists

## [1.5.1] - 2016-07-27
### Fixed
- look for both ".bam.bai" and ".bai" extensions

## [1.4.0] - 2016-03-22
### Added
- support for local frequency through loqusdb
- bunch of other stuff

## [1.3.0] - 2016-02-19
### Fixed
- Update query-phenomizer and add username/password

### Changed
- Update the way a case is checked for rerun-status

### Added
- Add new button to mark a case as "checked"
- Link to clinical variants _without_ 1000G annotation

## [1.2.2] - 2016-02-18
### Fixed
- avoid filtering out variants lacking ExAC and 1000G annotations

## [1.1.3] - 2015-10-01
### Fixed
- persist (clinical) filter when clicking load more
- fix #154 by robustly setting clinical filter func. terms

## [1.1.2] - 2015-09-07
### Fixed
- avoid replacing coverage report with none
- update SO terms, refactored

## [1.1.1] - 2015-08-20
### Fixed
- fetch case based on collaborator status (not owner)

## [1.1.0] - 2015-05-29
### Added
- link(s) to SNPedia based on RS-numbers
- new Jinja filter to "humanize" decimal numbers
- show gene panels in variant view
- new Jinja filter for decoding URL encoding
- add indicator to variants in list that have comments
- add variant number threshold and rank score threshold to load function
- add event methods to mongo adapter
- add tests for models
- show badge "old" if comment was written for a previous analysis

### Changed
- show cDNA change in transcript summary unless variant is exonic
- moved compounds table further up the page
- show dates for case uploads in ISO format
- moved variant comments higher up on page
- updated documentation for pages
- read in coverage report as blob in database and serve directly
- change ``OmimPhenotype`` to ``PhenotypeTerm``
- reorganize models sub-package
- move events (and comments) to separate collection
- only display prev/next links for the research list
- include variant type in breadcrumbs e.g. "Clinical variants"

### Removed
- drop dependency on moment.js

### Fixed
- show the same level of detail for all frequencies on all pages
- properly decode URL encoded symbols in amino acid/cDNA change strings
- fixed issue with wipe permissions in MongoDB
- include default gene lists in "variants" link in breadcrumbs

## [1.0.2] - 2015-05-20
### Changed
- update case fetching function

### Fixed
- handle multiple cases with same id

## [1.0.1] - 2015-04-28
### Fixed
- Fix building URL parameters in cases list Vue component

## [1.0.0] - 2015-04-12
Codename: Sara Lund

![Release 1.0](artwork/releases/release-1-0.jpg)

### Added
- Add email logging for unexpected errors
- New command line tool for deleting case

### Changed
- Much improved logging overall
- Updated documentation/usage guide
- Removed non-working IGV link

### Fixed
- Show sample display name in GT call
- Various small bug fixes
- Make it easier to hover over popups

## [0.0.2-rc1] - 2015-03-04
### Added
- add protein table for each variant
- add many more external links
- add coverage reports as PDFs

### Changed
- incorporate user feedback updates
- big refactor of load scripts

## [0.0.2-rc2] - 2015-03-04
### Changes
- add gene table with gene description
- reorganize inheritance models box

### Fixed
- avoid overwriting gene list on "research" load
- fix various bugs in external links

## [0.0.2-rc3] - 2015-03-05
### Added
- Activity log feed to variant view
- Adds protein change strings to ODM and Sanger email

### Changed
- Extract activity log component to macro

### Fixes
- Make Ensembl transcript links use archive website<|MERGE_RESOLUTION|>--- conflicted
+++ resolved
@@ -18,13 +18,9 @@
 - Case configuration parsing now uses Pydantic for improved typechecking and config handling
 - Removed test matrices to speed up automatic testing of PRs
 - Switch from Coveralls to Codecov to handle CI test coverage
-<<<<<<< HEAD
-- Speed-up CI tests by caching installation of libs and splitting tests into groups using pytest-split
+- Speed-up CI tests by caching installation of libs and splitting tests into randomized groups using pytest-test-groups
 - Individual-specific OMIM terms
 - OMIM disease descriptions in ClinVar submission form
-=======
-- Speed-up CI tests by caching installation of libs and splitting tests into randomized groups using pytest-test-groups
->>>>>>> e972e88c
 ### Fixed
 
 ## [4.45]
