# Change Log
All notable changes to this project will be documented in this file.
This project adheres to [Semantic Versioning](http://semver.org/).

About changelog [here](https://keepachangelog.com/en/1.0.0/)

## [unreleased]
### Added
- A GitHub action that checks for broken internal links in docs pages
- Link validation settings in mkdocs.yml file
- Load and display full RNA alignments on alignment viewer
- Genome build check when loading a case
- Extend event index to previous causative variants and always load them
### Fixed
- Documentation nav links for a few documents
- Slightly extended the BioNano Genomics Access integration docs
- Loading of SVs when VCF is missing the INFO.END field but has INFO.SVLEN field
- Escape protein sequence name (if available) in case general report to render special characters correctly
- CaseS HPO term searches for multiple terms works independent of order
- CaseS search regexp should not allow backslash
- CaseS cohort tags can contain whitespace and still match
- Remove diagnoses from cases even if OMIM term is not found in the database
- Parsing of disease-associated genes
- Removed an annoying warning while updating database's disease terms
### Changed
- Column width adjustment on caseS page
- Use Python 3.11 in tests
- Update some github actions
- Upgraded Pydantic to version 2
- Case validation fails on loading when associated files (alignments, VCFs and reports) are not present on disk
- Case validation fails on loading when custom images have format different then ["gif", "svg", "png", "jpg", "jpeg"]
- Custom images keys `case` and `str` in case config yaml file are renamed to `case_images` and `srt_variants_images`
- Simplify and speed up case general report code
- Speed up case retrieval in case_matching_causatives
- Upgrade pymongo to version 4
- When updating disease terms, check that all terms are consistent with a DiseaseTerm model before dropping the old collection
- Better separation between modules loading HPO terms and diseases
<<<<<<< HEAD
- Improved readability of variants length and coordinates on variantS pages
=======
- Deleted unused scout.build.phenotype module
>>>>>>> 51de0ceb


## [4.71]
### Added
- Added Balsamic keys for SweGen and loqusdb local archive frequecies, SNV and SV
- New filter option for Cancer variantS: local archive RD loqusdb
- Show annotated observations on SV variantS view, also for cancer somatic SVs
- Revel filter for variantS
- Show case default panel on caseS page
- CADD filter for Cancer Somatic SNV variantS - show score
- SpliceAI-lookup link (BROAD, shows SpliceAI and Pangolin) from variant page
- BioNano Access server API - check projects, samples and fetch FSHD reports
### Fixed
- Name of reference genome build for RNA for compatibility with IGV locus search change
- Howto to run the Docker image on Mac computers in `admin-guide/containers/container-deploy.md`
- Link to Weasyprint installation howto in README file
- Avoid filling up disk by creating a reduced VCF file for every variant that is visualized
- Remove legacy incorrectly formatted CODEOWNERS file
- Restrain variant_type requests to variantS views to "clinical" or "research"
- Visualization of cancer variants where cancer case has no affected individual
- ProteinPaint gene link (small StJude API change)
- Causative MEI variant link on causatives page
- Bionano access api settings commented out by default in Scout demo config file.
- Do not show FSHD button on freshly loaded cases without bionano_access individuals
- Truncate long variants' HGVS on causative/Clinically significant and pinned variants case panels
### Changed
- Remove function call that tracks users' browser version
- Include three more splice variant SO terms in clinical filter severe SO terms
- Drop old HPO term collection only after parsing and validation of new terms completes
- Move score to own column on Cancer Somatic SNV variantS page
- Refactored a few complex case operations, breaking out sub functionalities

## [4.70]
### Added
- Download a list of Gene Variants (max 500) resulting from SNVs and Indels search
- Variant PubMed link to search for gene symbol and any aliases
### Changed
- Clearer gnomAD values in Variants page
### Fixed
- CaseS page uniform column widths
- Include ClinVar variants into a scrollable div element on Case page
- `canonical_transcript` variable not initialized in get_hgvs function (server.blueprints.institutes.controllers.py)
- Catch and display any error while importing Phenopacket info
- Modified Docker files to use python:3.8-slim-bullseye to prevent gunicorn workers booting error

## [4.69]
### Added
- ClinVar submission howto available also on Case page
- Somatic score and filtering for somatic SV callers, if available
- Show caller as a tooltip on variantS list
### Fixed
- Crash when attempting to export phenotype from a case that had never had phenotypes
- Aesthetic fix to Causative and Pinned Variants on Case page
- Structural inconsistency for ClinVar Blueprint templates
- Updated igv.js to 2.15.8 to fix track default color bug
- Fixed release versions for actions.
- Freeze tornado below 6.3.0 for compatibility with livereload 2.6.3
- Force update variants count on case re-upload
- IGV locus search not working - add genome reference id
- Pin links to MEI variants should end up on MEI not SV variant view
- Load also matching MEI variants on forced region load
- Allow excluding MEI from case variant deletion
- Fixed the name of the assigned user when the internal user ID is different from the user email address
- Gene variantS should display gene function, region and full hgvs
### Changed
- FontAwesome integrity check fail (updated resource)
- Removed ClinVar API validation buttons in favour of direct API submission
- Improved layout of Institute settings page
- ClinVar API key and allowed submitters are set in the Institute settings page


## [4.68]
### Added
- Rare Disease Mobile Element Insertion variants view
### Changed
- Updated igv.js to 2.15.6
### Fixed
- Docker stage build pycairo.
- Restore SNV and SV rank models versions on Causatives and Verified pages
- Saving `REVEL_RANKSCORE` value in a field named `revel` in variants database documents

## [4.67]
### Added
- Prepare to filter local SV frequency
### Changed
- Speed up instituteS page loading by refactoring cases/institutes query
- Clinical Filter for SVs includes `splice_polypyrimidine_tract_variant` as a severe consequence
- Clinical Filter for SVs includes local variant frequency freeze ("old") for filtering, starting at 30 counts
- Speed up caseS page loading by adding status to index and refactoring totals count
- HPO file parsing is updated to reflect that HPO have changed a few downloadable file formats with their 230405 release.
### Fixed
- Page crashing when a user tries to edit a comment that was removed
- Warning instead of crashed page when attempting to retrieve a non-existent Phenopacket
- Fixed StJude ProteinPaint gene link (URL change)
- Freeze of werkzeug library to version<2.3 to avoid problems resulting from the consequential upgrade of the Flask lib
- Huge list of genes in case report for megabases-long structural variants.
- Fix displaying institutes without associated cases on institutes page
- Fix default panel selection on SVs in cancer case report

## [4.66]
### Changed
- Moved Phenomodels code under a dedicated blueprint
- Updated the instructions to load custom case report under admin guide
- Keep variants filter window collapsed except when user expands it to filter
### Added
- A summary table of pinned variants on the cancer case general report
- New openable matching causatives and managed variants lists for default gene panels only for convenience
### Fixed
- Gens structural variant page link individual id typo

## [4.65.2]
### Fixed
- Generating general case report with str variants containing comments

## [4.65.1]
### Fixed
- Visibility of `Gene(s)` badges on SV VariantS page
- Hide dismiss bar on SV page not working well
- Delivery report PDF download
- Saving Pipeline version file when loading a case
- Backport compatible import of importlib metadata for old python versions (<3.8)

## [4.65]
### Added
- Option to mark a ClinVar submission as submitted
- Docs on how to create/update the PanelApp green genes as a system admin
- `individual_id`-parameter to both Gens links
- Download a gene panel in TXT format from gene panel page
- Panel gene comments on variant page: genes in panels can have comments that describe the gene in a panel context
### Changed
- Always show each case category on caseS page, even if 0 cases in total or after current query
- Improved sorting of ClinVar submissions
- Pre-populate SV type select in ClinVar submission form, when possible
- Show comment badges in related comments tables on general report
- Updated version of several GitHub actions
- Migrate from deprecated `pkg_resources` lib to `importlib_resources`
- Dismiss bar on variantS pages is thinner.
- Dismiss bar on variantS pages can be toggled open or closed for the duration of a login session.
### Fixed
- Fixed Sanger order / Cancel order modal close buttons
- Visibility of SV type in ClinVar submission form
- Fixed a couple of creations where now was called twice, so updated_at and created_at could differ
- Deprecated Ubuntu version 18.04 in one GitHub action
- Panels that have been removed (hidden) should not be visible in views where overlapping gene panels for genes are shown
- Gene panel test pointing to the right function

## [4.64]
### Added
- Create/Update a gene panel containing all PanelApp green genes (`scout update panelapp-green -i <cust_id>`)
- Links for ACMG pathogenicity impact modification on the ACMG classification page
### Changed
- Open local observation matching cases in new windows
### Fixed
- Matching manual ranked variants are now shown also on the somatic variant page
- VarSome links to hg19/GRCh37
- Managed variants filter settings lost when navigating to additional pages
- Collect the right variant category after submitting filter form from research variantS page
- Beacon links are templated and support variants in genome build 38

## [4.63]
### Added
- Display data sharing info for ClinVar, Matchmaker Exchange and Beacon in a dedicated column on Cases page
- Test for `commands.download.omim.print_omim`
- Display dismissed variants comments on general case report
- Modify ACMG pathogenicity impact (most commonly PVS1, PS3) based on strength of evidence with lab director's professional judgement
- REViewer button on STR variant page
- Alamut institution parameter in institute settings for Alamut Visual Plus software
- Added Manual Ranks Risk Factor, Likely Risk Factor and Uncertain Risk Factor
- Display matching manual ranks from previous cases the user has access to on VariantS and Variant pages
- Link to gnomAD gene SVs v2.1 for SV variants with gnomAD frequency
- Support for nf-core/rnafusion reports
### Changed
- Display chrY for sex unknown
- Deprecate legacy scout_load() method API call.
- Message shown when variant tag is updated for a variant
- When all ACMG classifications are deleted from a variant, the current variant classification status is also reset.
- Refactored the functions that collect causative variants
- Removed `scripts/generate_test_data.py`
### Fixed
- Default IGV tracks (genes, ClinVar, ClinVar CNVs) showing even if user unselects them all
- Freeze Flask-Babel below v3.0 due to issue with a locale decorator
- Thaw Flask-Babel and fix according to v3 standard. Thank you @TkTech!
- Show matching causatives on somatic structural variant page
- Visibility of gene names and functional annotations on Causatives/Verified pages
- Panel version can be manually set to floating point numbers, when modified
- Causatives page showing also non-causative variants matching causatives in other cases
- ClinVar form submission for variants with no selected transcript and HGVS
- Validating and submitting ClinVar objects not containing both Variant and Casedata info

## [4.62.1]
### Fixed
- Case page crashing when adding a case to a group without providing a valid case name

## [4.62]
### Added
- Validate ClinVar submission objects using the ClinVar API
- Wrote tests for case and variant API endpoints
- Create ClinVar submissions from Scout using the ClinVar API
- Export Phenopacket for affected individual
- Import Phenopacket from JSON file or Phenopacket API backend server
- Use the new case name option for GENS requests
- Pre-validate refseq:HGVS items using VariantValidator in ClinVar submission form
### Fixed
- Fallback for empty alignment index for REViewer service
- Source link out for MIP 11.1 reference STR annotation
- Avoid duplicate causatives and pinned variants
- ClinVar clinical significance displays only the ACMG terms when user selects ACMG 2015 as assertion criteria
- Spacing between icon and text on Beacon and MatchMaker links on case page sidebar
- Truncate IDs and HGVS representations in ClinVar pages if longer than 25 characters
- Update ClinVar submission ID form
- Handle connection timeout when sending requests requests to external web services
- Validate any ClinVar submission regardless of its status
- Empty Phenopackets import crashes
- Stop Spinner on Phenopacket JSON download
### Changed
- Updated ClinVar submission instructions

## [4.61.1]
### Fixed
- Added `UMLS` as an option of `Condition ID type` in ClinVar Variant downloaded files
- Missing value for `Condition ID type` in ClinVar Variant downloaded files
- Possibility to open, close or delete a ClinVar submission even if it doesn't have an associated name
- Save SV type, ref and alt n. copies to exported ClinVar files
- Inner and outer start and stop SV coordinates not exported in ClinVar files
- ClinVar submissions page crashing when SV files don't contain breakpoint exact coordinates
- Align OMIM diagnoses with delete diagnosis button on case page
- In ClinVar form, reset condition list and customize help when condition ID changes

## [4.61]
### Added
- Filter case list by cases with variants in ClinVar submission
- Filter case list by cases containing RNA-seq data - gene_fusion_reports and sample-level tracks (splice junctions and RNA coverage)
- Additional case category `Ignored`, to be used for cases that don't fall in the existing 'inactive', 'archived', 'solved', 'prioritized' categories
- Display number of cases shown / total number of cases available for each category on Cases page
- Moved buttons to modify case status from sidebar to main case page
- Link to Mutalyzer Normalizer tool on variant's transcripts overview to retrieve official HVGS descriptions
- Option to manually load RNA MULTIQC report using the command `scout load report -t multiqc_rna`
- Load RNA MULTIQC automatically for a case if config file contains the `multiqc_rna` key/value
- Instructions in admin-guide on how to load case reports via the command line
- Possibility to filter RD variants by a specific genotype call
- Distinct colors for different inheritance models on RD Variant page
- Gene panels PDF export with case variants hits by variant type
- A couple of additional README badges for GitHub stats
- Upload and display of pipeline reference info and executable version yaml files as custom reports
- Testing CLI on hasta in PR template
### Changed
- Instructions on how to call dibs on scout-stage server in pull request template
- Deprecated CLI commands `scout load <delivery_report, gene_fusion_report, coverage_qc_report, cnv_report>` to replace them with command `scout load report -t <report type>`
- Refactored code to display and download custom case reports
- Do not export `Assertion method` and `Assertion method citation` to ClinVar submission files according to changes to ClinVar's submission spreadsheet templates.
- Simplified code to create and download ClinVar CSV files
- Colorize inheritance models badges by category on VariantS page
- `Safe variants matching` badge more visible on case page
### Fixed
- Non-admin users saving institute settings would clear loqusdb instance selection
- Layout of variant position, cytoband and type in SV variant summary
- Broken `Build Status - GitHub badge` on GitHub README page
- Visibility of text on grey badges in gene panels PDF exports
- Labels for dashboard search controls
- Dark mode visibility for ClinVar submission
- Whitespaces on outdated panel in extent report

## [4.60]
### Added
- Mitochondrial deletion signatures (mitosign) can be uploaded and shown with mtDNA report
- A `Type of analysis` column on Causatives and Validated variants pages
- List of "safe" gene panels available for matching causatives and managed variants in institute settings, to avoid secondary findings
- `svdb_origin` as a synonym for `FOUND_IN` to complement `set` for variants found by all callers
### Changed
- Hide removed gene panels by default in panels page
- Removed option for filtering cancer SVs by Tumor and Normal alt AF
- Hide links to coverage report from case dynamic HPO panel if cancer analysis
- Remove rerun emails and redirect users to the analysis order portal instead
- Updated clinical SVs igv.js track (dbVar) and added example of external track from `https://trackhubregistry.org/`
- Rewrote the ClinVar export module to simplify and add one variant at the time
- ClinVar submissions with phenotype conditions from: [OMIM, MedGen, Orphanet, MeSH, HP, MONDO]
### Fixed
- If trying to load a badly formatted .tsv file an error message is displayed.
- Avoid showing case as rerun when first attempt at case upload failed
- Dynamic autocomplete search not working on phenomodels page
- Callers added to variant when loading case
- Now possible to update managed variant from file without deleting it first
- Missing preselected chromosome when editing a managed variant
- Preselected variant type and subtype when editing a managed variant
- Typo in dbVar ClinVar track, hg19


## [4.59]
### Added
- Button to go directly to HPO SV filter variantS page from case
- `Scout-REViewer-Service` integration - show `REViewer` picture if available
- Link to HPO panel coverage overview on Case page
- Specify a confidence threshold (green|amber|red) when loading PanelApp panels
- Functional annotations in variants lists exports (all variants)
- Cancer/Normal VAFs and COSMIC ids in in variants lists exports (cancer variants)
### Changed
- Better visualization of regional annotation for long lists of genes in large SVs in Variants tables
- Order of cells in variants tables
- More evident links to gene coverage from Variant page
- Gene panels sorted by display name in the entire Case page
- Round CADD and GnomAD values in variants export files
### Fixed
- HPO filter button on SV variantS page
- Spacing between region|function cells in SVs lists
- Labels on gene panel Chanjo report
- Fixed ambiguous duplicated response headers when requesting a BAM file from /static
- Visited color link on gene coverage button (Variant page)

## [4.58.1]
### Fixed
- Case search with search strings that contain characters that can be escaped

## [4.58]
### Added
- Documentation on how to create/update PanelApp panels
- Add filter by local observations (archive) to structural variants filters
- Add more splicing consequences to SO term definitions
- Search for a specific gene in all gene panels
- Institute settings option to force show all variants on VariantS page for all cases of an institute
- Filter cases by validation pending status
- Link to The Clinical Knowledgebase (CKB) (https://ckb.jax.org/) in cancer variant's page
### Fixed
- Added a not-authorized `auto-login` fixture according to changes in Flask-Login 0.6.2
- Renamed `cache_timeout` param name of flask.send_file function to `max_age` (Flask 2.2 compliant)
- Replaced deprecated `app.config["JSON_SORT_KEYS"]` with app.json.sort_keys in app settings
- Bug in gene variants page (All SNVs and INDELs) when variant gene doesn't have a hgnc id that is found in the database
- Broken export of causatives table
- Query for genes in build 38 on `Search SNVs and INDELs` page
- Prevent typing special characters `^<>?!=\/` in case search form
- Search matching causatives also among research variants in other cases
- Links to variants in Verified variants page
- Broken filter institute cases by pinned gene
- Better visualization of long lists of genes in large SVs on Causative and Verified Variants page
- Reintroduced missing button to export Causative variants
- Better linking and display of matching causatives and managed variants
- Reduced code complexity in `scout/parse/variant/variant.py`
- Reduced complexity of code in `scout/build/variant/variant.py`

### Changed
- State that loqusdb observation is in current case if observations count is one and no cases are shown
- Better pagination and number of variants returned by queries in `Search SNVs and INDELs` page
- Refactored and simplified code used for collecting gene variants for `Search SNVs and INDELs` page
- Fix sidebar panel icons in Case view
- Fix panel spacing in Case view
- Removed unused database `sanger_ordered` and `case_id,category,rank_score` indexes (variant collection)
- Verified variants displayed in a dedicated page reachable from institute sidebar
- Unified stats in dashboard page
- Improved gene info for large SVs and cancer SVs
- Remove the unused `variant.str_variant` endpoint from variant views
- Easier editing of HPO gene panel on case page
- Assign phenotype panel less cramped on Case page
- Causatives and Verified variants pages to use the same template macro
- Allow hyphens in panel names
- Reduce resolution of example images
- Remove some animations in web gui which where rendered slow


## [4.57.4]
### Fixed
- Parsing of variant.FORMAT "DR" key in parse variant file

## [4.57.3]
### Fixed
- Export of STR verified variants
- Do not download as verified variants first verified and then reset to not validated
- Avoid duplicated lines in downloaded verified variants reflecting changes in variant validation status

## [4.57.2]
### Fixed
- Export of verified variants when variant gene has no transcripts
- HTTP 500 when visiting a the details page for a cancer variant that had been ranked with genmod

## [4.57.1]
### Fixed
- Updating/replacing a gene panel from file with a corrupted or malformed file

## [4.57]
### Added
- Display last 50 or 500 events for a user in a timeline
- Show dismiss count from other cases on matching variantS
- Save Beacon-related events in events collection
- Institute settings allow saving multiple loqusdb instances for one institute
- Display stats from multiple instances of loqusdb on variant page
- Display date and frequency of obs derived from count of local archive observations from MIP11 (requires fix in MIP)
### Changed
- Prior ACMG classifications view is no longer limited by pathogenicity
### Fixed
- Visibility of Sanger ordered badge on case page, light mode
- Some of the DataTables tables (Phenotypes and Diagnoses pages) got a bit dark in dark mode
- Remove all redundancies when displaying timeline events (some events are saved both as case-related and variant-related)
- Missing link in saved MatchMaker-related events
- Genes with mixed case gene symbols missing in PanelApp panels
- Alignment of elements on the Beacon submission modal window
- Locus info links from STR variantS page open in new browser tabs

## [4.56]
### Added
- Test for PanelApp panels loading
- `panel-umi` tag option when loading cancer analyses
### Changed
- Black text to make comments more visible in dark mode
- Loading PanelApp panels replaces pre-existing panels with same version
- Removed sidebar from Causatives page - navigation is available on the top bar for now
- Create ClinVar submissions from pinned variants list in case page
- Select which pinned variants will be included in ClinVar submission documents
### Fixed
- Remove a:visited css style from all buttons
- Update of HPO terms via command line
- Background color of `MIXED` and `PANEL-UMI` sequencing types on cases page
- Fixed regex error when searching for cases with query ending with `\ `
- Gene symbols on Causatives page lighter in dark mode
- SpliceAI tooltip of multigene variants

## [4.55]
### Changed
- Represent different tumor samples as vials in cases page
- Option to force-update the OMIM panel
### Fixed
- Low tumor purity badge alignment in cancer samples table on cancer case view
- VariantS comment popovers reactivate on hover
- Updating database genes in build 37
- ACMG classification summary hidden by sticky navbar
- Logo backgrounds fixed to white on welcome page
- Visited links turn purple again
- Style of link buttons and dropdown menus
- Update KUH and GMS logos
- Link color for Managed variants

## [4.54]
### Added
- Dark mode, using browser/OS media preference
- Allow marking case as solved without defining causative variants
- Admin users can create missing beacon datasets from the institute's settings page
- GenCC links on gene and variant pages
- Deprecation warnings when launching the app using a .yaml config file or loading cases using .ped files
### Changed
- Improved HTML syntax in case report template
- Modified message displayed when variant rank stats could not be calculated
- Expanded instructions on how to test on CG development server (cg-vm1)
- Added more somatic variant callers (Balsamic v9 SNV, develop SV)
### Fixed
- Remove load demo case command from docker-compose.yml
- Text elements being split across pages in PDF reports
- Made login password field of type `password` in LDAP login form
- Gene panels HTML select in institute's settings page
- Bootstrap upgraded to version 5
- Fix some Sourcery and SonarCloud suggestions
- Escape special characters in case search on institute and dashboard pages
- Broken case PDF reports when no Madeline pedigree image can be created
- Removed text-white links style that were invisible in new pages style
- Variants pagination after pressing "Filter variants" or "Clinical filter"
- Layout of buttons Matchmaker submission panel (case page)
- Removing cases from Matchmaker (simplified code and fixed functionality)
- Reintroduce check for missing alignment files purged from server

## [4.53]
### Added
### Changed
- Point Alamut API key docs link to new API version
- Parse dbSNP id from ID only if it says "rs", else use VEP CSQ fields
- Removed MarkupSafe from the dependencies
### Fixed
- Reintroduced loading of SVs for demo case 643595
- Successful parse of FOUND_IN should avoid GATK caller default
- All vulnerabilities flagged by SonarCloud

## [4.52]
### Added
- Demo cancer case gets loaded together with demo RD case in demo instance
- Parse REVEL_score alongside REVEL_rankscore from csq field and display it on SNV variant page
- Rank score results now show the ranking range
- cDNA and protein changes displayed on institute causatives pages
- Optional SESSION_TIMEOUT_MINUTES configuration in app config files
- Script to convert old OMIM case format (list of integers) to new format (list of dictionaries)
- Additional check for user logged in status before serving alignment files
- Download .cgh files from cancer samples table on cancer case page
- Number of documents and date of last update on genes page
### Changed
- Verify user before redirecting to IGV alignments and sashimi plots
- Build case IGV tracks starting from case and variant objects instead of passing all params in a form
- Unfreeze Werkzeug lib since Flask_login v.0.6 with bugfix has been released
- Sort gene panels by name (panelS and variant page)
- Removed unused `server.blueprints.alignviewers.unindexed_remote_static` endpoint
- User sessions to check files served by `server.blueprints.alignviewers.remote_static` endpoint
- Moved Beacon-related functions to a dedicated app extension
- Audit Filter now also loads filter displaying the variants for it
### Fixed
- Handle `attachment_filename` parameter renamed to `download_name` when Flask 2.2 will be released
- Removed cursor timeout param in cases find adapter function to avoid many code warnings
- Removed stream argument deprecation warning in tests
- Handle `no intervals found` warning in load_region test
- Beacon remove variants
- Protect remote_cors function in alignviewers view from Server-Side Request Forgery (SSRF)
- Check creation date of last document in gene collection to display when genes collection was updated last

## [4.51]
### Added
- Config file containing codecov settings for pull requests
- Add an IGV.js direct link button from case page
- Security policy file
- Hide/shade compound variants based on rank score on variantS from filter
- Chromograph legend documentation direct link
### Changed
- Updated deprecated Codecov GitHub action to v.2
- Simplified code of scout/adapter/mongo/variant
- Update IGV.js to v2.11.2
- Show summary number of variant gene panels on general report if more than 3
### Fixed
- Marrvel link for variants in genome build 38 (using liftover to build 37)
- Remove flags from codecov config file
- Fixed filter bug with high negative SPIDEX scores
- Renamed IARC TP53 button to to `TP53 Database`, modified also link since IARC has been moved to the US NCI: `https://tp53.isb-cgc.org/`
- Parsing new format of OMIM case info when exporting patients to Matchmaker
- Remove flask-debugtoolbar lib dependency that is using deprecated code and causes app to crash after new release of Jinja2 (3.1)
- Variant page crashing for cases with old OMIM terms structure (a list of integers instead of dictionary)
- Variant page crashing when creating MARRVEL link for cases with no genome build
- SpliceAI documentation link
- Fix deprecated `safe_str_cmp` import from `werkzeug.security` by freezing Werkzeug lib to v2.0 until Flask_login v.0.6 with bugfix is released
- List gene names densely in general report for SVs that contain more than 3 genes
- Show transcript ids on refseq genes on hg19 in IGV.js, using refgene source
- Display correct number of genes in general report for SVs that contain more than 32 genes
- Broken Google login after new major release of `lepture/authlib`
- Fix frequency and callers display on case general report

## [4.50.1]
### Fixed
- Show matching causative STR_repid for legacy str variants (pre Stranger hgnc_id)

## [4.50]
### Added
- Individual-specific OMIM terms
- OMIM disease descriptions in ClinVar submission form
- Add a toggle for melter rerun monitoring of cases
- Add a config option to show the rerun monitoring toggle
- Add a cli option to export cases with rerun monitoring enabled
- Add a link to STRipy for STR variants; shallow for ARX and HOXA13
- Hide by default variants only present in unaffected individuals in variants filters
- OMIM terms in general case report
- Individual-level info on OMIM and HPO terms in general case report
- PanelApp gene link among the external links on variant page
- Dashboard case filters fields help
- Filter cases by OMIM terms in cases and dashboard pages
### Fixed
- A malformed panel id request would crash with exception: now gives user warning flash with redirect
- Link to HPO resource file hosted on `http://purl.obolibrary.org`
- Gene search form when gene exists only in build 38
- Fixed odd redirect error and poor error message on missing column for gene panel csv upload
- Typo in parse variant transcripts function
- Modified keys name used to parse local observations (archived) frequencies to reflect change in MIP keys naming
- Better error handling for partly broken/timed out chanjo reports
- Broken javascript code when case Chromograph data is malformed
- Broader space for case synopsis in general report
- Show partial causatives on causatives and matching causatives panels
- Partial causative assignment in cases with no OMIM or HPO terms
- Partial causative OMIM select options in variant page
### Changed
- Slightly smaller and improved layout of content in case PDF report
- Relabel more cancer variant pages somatic for navigation
- Unify caseS nav links
- Removed unused `add_compounds` param from variant controllers function
- Changed default hg19 genome for IGV.js to legacy hg19_1kg_decoy to fix a few problematic loci
- Reduce code complexity (parse/ensembl.py)
- Silence certain fields in ClinVar export if prioritised ones exist (chrom-start-end if hgvs exist)
- Made phenotype non-mandatory when marking a variant as partial causative
- Only one phenotype condition type (OMIM or HPO) per variant is used in ClinVar submissions
- ClinVar submission variant condition prefers OMIM over HPO if available
- Use lighter version of gene objects in Omim MongoDB adapter, panels controllers, panels views and institute controllers
- Gene-variants table size is now adaptive
- Remove unused file upload on gene-variants page

## [4.49]
### Fixed
- Pydantic model types for genome_build, madeline_info, peddy_ped_check and peddy_sex_check, rank_model_version and sv_rank_model_version
- Replace `MatchMaker` with `Matchmaker` in all places visible by a user
- Save diagnosis labels along with OMIM terms in Matchmaker Exchange submission objects
- `libegl-mesa0_21.0.3-0ubuntu0.3~20.04.5_amd64.deb` lib not found by GitHub actions Docker build
- Remove unused `chromograph_image_files` and `chromograph_prefixes` keys saved when creating or updating an RD case
- Search managed variants by description and with ignore case
### Changed
- Introduced page margins on exported PDF reports
- Smaller gene fonts in downloaded HPO genes PDF reports
- Reintroduced gene coverage data in the PDF-exported general report of rare-disease cases
- Check for existence of case report files before creating sidebar links
- Better description of HPO and OMIM terms for patients submitted to Matchmaker Exchange
- Remove null non-mandatory key/values when updating a case
- Freeze WTForms<3 due to several form input rendering changes

## [4.48.1]
### Fixed
- General case PDF report for recent cases with no pedigree

## [4.48]
### Added
- Option to cancel a request for research variants in case page
### Changed
- Update igv.js to v2.10.5
- Updated example of a case delivery report
- Unfreeze cyvcf2
- Builder images used in Scout Dockerfiles
- Crash report email subject gives host name
- Export general case report to PDF using PDFKit instead of WeasyPrint
- Do not include coverage report in PDF case report since they might have different orientation
- Export cancer cases's "Coverage and QC report" to PDF using PDFKit instead of Weasyprint
- Updated cancer "Coverage and QC report" example
- Keep portrait orientation in PDF delivery report
- Export delivery report to PDF using PDFKit instead of Weasyprint
- PDF export of clinical and research HPO panels using PDFKit instead of Weasyprint
- Export gene panel report to PDF using PDFKit
- Removed WeasyPrint lib dependency

### Fixed
- Reintroduced missing links to Swegen and Beacon and dbSNP in RD variant page, summary section
- Demo delivery report orientation to fit new columns
- Missing delivery report in demo case
- Cast MNVs to SNV for test
- Export verified variants from all institutes when user is admin
- Cancer coverage and QC report not found for demo cancer case
- Pull request template instructions on how to deploy to test server
- PDF Delivery report not showing Swedac logo
- Fix code typos
- Disable codefactor raised by ESLint for javascript functions located on another file
- Loading spinner stuck after downloading a PDF gene panel report
- IGV browser crashing when file system with alignment files is not mounted

## [4.47]
### Added
- Added CADD, GnomAD and genotype calls to variantS export
### Changed
- Pull request template, to illustrate how to deploy pull request branches on cg-vm1 stage server
### Fixed
- Compiled Docker image contains a patched version (v4.9) of chanjo-report

## [4.46.1]
### Fixed
- Downloading of files generated within the app container (MT-report, verified variants, pedigrees, ..)

## [4.46]
### Added
- Created a Dockefile to be used to serve the dockerized app in production
- Modified the code to collect database params specified as env vars
- Created a GitHub action that pushes the Dockerfile-server image to Docker Hub (scout-server-stage) every time a PR is opened
- Created a GitHub action that pushes the Dockerfile-server image to Docker Hub (scout-server) every time a new release is created
- Reassign MatchMaker Exchange submission to another user when a Scout user is deleted
- Expose public API JSON gene panels endpoint, primarily to enable automated rerun checking for updates
- Add utils for dictionary type
- Filter institute cases using multiple HPO terms
- Vulture GitHub action to identify and remove unused variables and imports
### Changed
- Updated the python config file documentation in admin guide
- Case configuration parsing now uses Pydantic for improved typechecking and config handling
- Removed test matrices to speed up automatic testing of PRs
- Switch from Coveralls to Codecov to handle CI test coverage
- Speed-up CI tests by caching installation of libs and splitting tests into randomized groups using pytest-test-groups
- Improved LDAP login documentation
- Use lib flask-ldapconn instead of flask_ldap3_login> to handle ldap authentication
- Updated Managed variant documentation in user guide
- Fix and simplify creating and editing of gene panels
- Simplified gene variants search code
- Increased the height of the genes track in the IGV viewer
### Fixed
- Validate uploaded managed variant file lines, warning the user.
- Exporting validated variants with missing "genes" database key
- No results returned when searching for gene variants using a phenotype term
- Variants filtering by gene symbols file
- Make gene HGNC symbols field mandatory in gene variants page and run search only on form submit
- Make sure collaborator gene variants are still visible, even if HPO filter is used

## [4.45]
### Added
### Changed
- Start Scout also when loqusdbapi is not reachable
- Clearer definition of manual standard and custom inheritance models in gene panels
- Allow searching multiple chromosomes in filters
### Fixed
- Gene panel crashing on edit action

## [4.44]
### Added
### Changed
- Display Gene track beneath each sample track when displaying splice junctions in igv browser
- Check outdated gene symbols and update with aliases for both RD and cancer variantS
### Fixed
- Added query input check and fixed the Genes API endpoint to return a json formatted error when request is malformed
- Typo in ACMG BP6 tooltip

## [4.43.1]
### Added
- Added database index for OMIM disease term genes
### Changed
### Fixed
- Do not drop HPO terms collection when updating HPO terms via the command line
- Do not drop disease (OMIM) terms collection when updating diseases via the command line

## [4.43]
### Added
- Specify which collection(s) update/build indexes for
### Fixed
- Do not drop genes and transcripts collections when updating genes via the command line

## [4.42.1]
### Added
### Changed
### Fixed
- Freeze PyMongo lib to version<4.0 to keep supporting previous MongoDB versions
- Speed up gene panels creation and update by collecting only light gene info from database
- Avoid case page crash on Phenomizer queries timeout

## [4.42]
### Added
- Choose custom pinned variants to submit to MatchMaker Exchange
- Submit structural variant as genes to the MatchMaker Exchange
- Added function for maintainers and admins to remove gene panels
- Admins can restore deleted gene panels
- A development docker-compose file illustrating the scout/chanjo-report integration
- Show AD on variants view for cancer SV (tumor and normal)
- Cancer SV variants filter AD, AF (tumor and normal)
- Hiding the variants score column also from cancer SVs, as for the SNVs
### Changed
- Enforce same case _id and display_name when updating a case
- Enforce same individual ids, display names and affected status when updating a case
- Improved documentation for connecting to loqusdb instances (including loqusdbapi)
- Display and download HPO gene panels' gene symbols in italics
- A faster-built and lighter Docker image
- Reduce complexity of `panels` endpoint moving some code to the panels controllers
- Update requirements to use flask-ldap3-login>=0.9.17 instead of freezing WTForm
### Fixed
- Use of deprecated TextField after the upgrade of WTF to v3.0
- Freeze to WTForms to version < 3
- Remove the extra files (bed files and madeline.svg) introduced by mistake
- Cli command loading demo data in docker-compose when case custom images exist and is None
- Increased MongoDB connection serverSelectionTimeoutMS parameter to 30K (default value according to MongoDB documentation)
- Better differentiate old obs counts 0 vs N/A
- Broken cancer variants page when default gene panel was deleted
- Typo in tx_overview function in variant controllers file
- Fixed loqusdbapi SV search URL
- SV variants filtering using Decipher criterion
- Removing old gene panels that don't contain the `maintainer` key.

## [4.41.1]
### Fixed
- General reports crash for variant annotations with same variant on other cases

## [4.41]
### Added
- Extended the instructions for running the Scout Docker image (web app and cli).
- Enabled inclusion of custom images to STR variant view
### Fixed
- General case report sorting comments for variants with None genetic models
- Do not crash but redirect to variants page with error when a variant is not found for a case
- UCSC links coordinates for SV variants with start chromosome different than end chromosome
- Human readable variants name in case page for variants having start chromosome different from end chromosome
- Avoid always loading all transcripts when checking gene symbol: introduce gene captions
- Slow queries for evaluated variants on e.g. case page - use events instead
### Changed
- Rearrange variant page again, moving severity predictions down.
- More reactive layout width steps on variant page

## [4.40.1]
### Added
### Fixed
- Variants dismissed with inconsistent inheritance pattern can again be shown in general case report
- General report page for variants with genes=None
- General report crashing when variants have no panels
- Added other missing keys to case and variant dictionaries passed to general report
### Changed

## [4.40]
### Added
- A .cff citation file
- Phenotype search API endpoint
- Added pagination to phenotype API
- Extend case search to include internal MongoDB id
- Support for connecting to a MongoDB replica set (.py config files)
- Support for connecting to a MongoDB replica set (.yaml config files)
### Fixed
- Command to load the OMIM gene panel (`scout load panel --omim`)
- Unify style of pinned and causative variants' badges on case page
- Removed automatic spaces after punctuation in comments
- Remove the hardcoded number of total individuals from the variant's old observations panel
- Send delete requests to a connected Beacon using the DELETE method
- Layout of the SNV and SV variant page - move frequency up
### Changed
- Stop updating database indexes after loading exons via command line
- Display validation status badge also for not Sanger-sequenced variants
- Moved Frequencies, Severity and Local observations panels up in RD variants page
- Enabled Flask CORS to communicate CORS status to js apps
- Moved the code preparing the transcripts overview to the backend
- Refactored and filtered json data used in general case report
- Changed the database used in docker-compose file to use the official MongoDB v4.4 image
- Modified the Python (3.6, 3.8) and MongoDB (3.2, 4.4, 5.0) versions used in testing matrices (GitHub actions)
- Capitalize case search terms on institute and dashboard pages


## [4.39]
### Added
- COSMIC IDs collected from CSQ field named `COSMIC`
### Fixed
- Link to other causative variants on variant page
- Allow multiple COSMIC links for a cancer variant
- Fix floating text in severity box #2808
- Fixed MitoMap and HmtVar links for hg38 cases
- Do not open new browser tabs when downloading files
- Selectable IGV tracks on variant page
- Missing splice junctions button on variant page
- Refactor variantS representative gene selection, and use it also for cancer variant summary
### Changed
- Improve Javascript performance for displaying Chromograph images
- Make ClinVar classification more evident in cancer variant page

## [4.38]
### Added
- Option to hide Alamut button in the app config file
### Fixed
- Library deprecation warning fixed (insert is deprecated. Use insert_one or insert_many instead)
- Update genes command will not trigger an update of database indices any more
- Missing resources in temporary downloading directory when updating genes using the command line
- Restore previous variant ACMG classification in a scrollable div
- Loading spinner not stopping after downloading PDF case reports and variant list export
- Add extra Alamut links higher up on variant pages
- Improve UX for phenotypes in case page
- Filter and export of STR variants
- Update look of variants page navigation buttons
### Changed

## [4.37]
### Added
- Highlight and show version number for RefSeq MANE transcripts.
- Added integration to a rerunner service for toggling reanalysis with updated pedigree information
- SpliceAI display and parsing from VEP CSQ
- Display matching tiered variants for cancer variants
- Display a loading icon (spinner) until the page loads completely
- Display filter badges in cancer variants list
- Update genes from pre-downloaded file resources
- On login, OS, browser version and screen size are saved anonymously to understand how users are using Scout
- API returning institutes data for a given user: `/api/v1/institutes`
- API returning case data for a given institute: `/api/v1/institutes/<institute_id>/cases`
- Added GMS and Lund university hospital logos to login page
- Made display of Swedac logo configurable
- Support for displaying custom images in case view
- Individual-specific HPO terms
- Optional alamut_key in institute settings for Alamut Plus software
- Case report API endpoint
- Tooltip in case explaining that genes with genome build different than case genome build will not be added to dynamic HPO panel.
- Add DeepVariant as a caller
### Fixed
- Updated IGV to v2.8.5 to solve missing gene labels on some zoom levels
- Demo cancer case config file to load somatic SNVs and SVs only.
- Expand list of refseq trancripts in ClinVar submission form
- Renamed `All SNVs and INDELs` institute sidebar element to `Search SNVs and INDELs` and fixed its style.
- Add missing parameters to case load-config documentation
- Allow creating/editing gene panels and dynamic gene panels with genes present in genome build 38
- Bugfix broken Pytests
- Bulk dismissing variants error due to key conversion from string to integer
- Fix typo in index documentation
- Fixed crash in institute settings page if "collaborators" key is not set in database
- Don't stop Scout execution if LoqusDB call fails and print stacktrace to log
- Bug when case contains custom images with value `None`
- Bug introduced when fixing another bug in Scout-LoqusDB interaction
- Loading of OMIM diagnoses in Scout demo instance
- Remove the docker-compose with chanjo integration because it doesn't work yet.
- Fixed standard docker-compose with scout demo data and database
- Clinical variant assessments not present for pinned and causative variants on case page.
- MatchMaker matching one node at the time only
- Remove link from previously tiered variants badge in cancer variants page
- Typo in gene cell on cancer variants page
- Managed variants filter form
### Changed
- Better naming for variants buttons on cancer track (somatic, germline). Also show cancer research button if available.
- Load case with missing panels in config files, but show warning.
- Changing the (Female, Male) symbols to (F/M) letters in individuals_table and case-sma.
- Print stacktrace if case load command fails
- Added sort icon and a pointer to the cursor to all tables with sortable fields
- Moved variant, gene and panel info from the basic pane to summary panel for all variants.
- Renamed `Basics` panel to `Classify` on variant page.
- Revamped `Basics` panel to a panel dedicated to classify variants
- Revamped the summary panel to be more compact.
- Added dedicated template for cancer variants
- Removed Gene models, Gene annotations and Conservation panels for cancer variants
- Reorganized the orders of panels for variant and cancer variant views
- Added dedicated variant quality panel and removed relevant panes
- A more compact case page
- Removed OMIM genes panel
- Make genes panel, pinned variants panel, causative variants panel and ClinVar panel scrollable on case page
- Update to Scilifelab's 2020 logo
- Update Gens URL to support Gens v2.0 format
- Refactor tests for parsing case configurations
- Updated links to HPO downloadable resources
- Managed variants filtering defaults to all variant categories
- Changing the (Kind) drop-down according to (Category) drop-down in Managed variant add variant
- Moved Gens button to individuals table
- Check resource files availability before starting updating OMIM diagnoses
- Fix typo in `SHOW_OBSERVED_VARIANT_ARCHIVE` config param

## [4.36]
### Added
- Parse and save splice junction tracks from case config file
- Tooltip in observations panel, explaining that case variants with no link might be old variants, not uploaded after a case rerun
### Fixed
- Warning on overwriting variants with same position was no longer shown
- Increase the height of the dropdowns to 425px
- More indices for the case table as it grows, specifically for causatives queries
- Splice junction tracks not centered over variant genes
- Total number of research variants count
- Update variants stats in case documents every time new variants are loaded
- Bug in flashing warning messages when filtering variants
### Changed
- Clearer warning messages for genes and gene/gene-panels searches in variants filters

## [4.35]
### Added
- A new index for hgnc_symbol in the hgnc_gene collection
- A Pedigree panel in STR page
- Display Tier I and II variants in case view causatives card for cancer cases
### Fixed
- Send partial file data to igv.js when visualizing sashimi plots with splice junction tracks
- Research variants filtering by gene
- Do not attempt to populate annotations for not loaded pinned/causatives
- Add max-height to all dropdowns in filters
### Changed
- Switch off non-clinical gene warnings when filtering research variants
- Don't display OMIM disease card in case view for cancer cases
- Refactored Individuals and Causative card in case view for cancer cases
- Update and style STR case report

## [4.34]
### Added
- Saved filter lock and unlock
- Filters can optionally be marked audited, logging the filter name, user and date on the case events and general report.
- Added `ClinVar hits` and `Cosmic hits` in cancer SNVs filters
- Added `ClinVar hits` to variants filter (rare disease track)
- Load cancer demo case in docker-compose files (default and demo file)
- Inclusive-language check using [woke](https://github.com/get-woke/woke) github action
- Add link to HmtVar for mitochondrial variants (if VCF is annotated with HmtNote)
- Grey background for dismissed compounds in variants list and variant page
- Pin badge for pinned compounds in variants list and variant page
- Support LoqusDB REST API queries
- Add a docker-compose-matchmaker under scout/containers/development to test matchmaker locally
- Script to investigate consequences of symbol search bug
- Added GATK to list of SV and cancer SV callers
### Fixed
- Make MitoMap link work for hg38 again
- Export Variants feature crashing when one of the variants has no primary transcripts
- Redirect to last visited variantS page when dismissing variants from variants list
- Improved matching of SVs Loqus occurrences in other cases
- Remove padding from the list inside (Matching causatives from other cases) panel
- Pass None to get_app function in CLI base since passing script_info to app factory functions was deprecated in Flask 2.0
- Fixed failing tests due to Flask update to version 2.0
- Speed up user events view
- Causative view sort out of memory error
- Use hgnc_id for gene filter query
- Typo in case controllers displaying an error every time a patient is matched against external MatchMaker nodes
- Do not crash while attempting an update for variant documents that are too big (> 16 MB)
- Old STR causatives (and other variants) may not have HGNC symbols - fix sort lambda
- Check if gene_obj has primary_transcript before trying to access it
- Warn if a gene manually searched is in a clinical panel with an outdated name when filtering variants
- ChrPos split js not needed on STR page yet
### Changed
- Remove parsing of case `genome_version`, since it's not used anywhere downstream
- Introduce deprecation warning for Loqus configs that are not dictionaries
- SV clinical filter no longer filters out sub 100 nt variants
- Count cases in LoqusDB by variant type
- Commit pulse repo badge temporarily set to weekly
- Sort ClinVar submissions objects by ascending "Last evaluated" date
- Refactored the MatchMaker integration as an extension
- Replaced some sensitive words as suggested by woke linter
- Documentation for load-configuration rewritten.
- Add styles to MatchMaker matches table
- More detailed info on the data shared in MatchMaker submission form

## [4.33.1]
### Fixed
- Include markdown for release autodeploy docs
- Use standard inheritance model in ClinVar (https://ftp.ncbi.nlm.nih.gov/pub/GTR/standard_terms/Mode_of_inheritance.txt)
- Fix issue crash with variants that have been unflagged causative not being available in other causatives
### Added
### Changed

## [4.33]
### Fixed
- Command line crashing when updating an individual not found in database
- Dashboard page crashing when filters return no data
- Cancer variants filter by chromosome
- /api/v1/genes now searches for genes in all genome builds by default
- Upgraded igv.js to version 2.8.1 (Fixed Unparsable bed record error)
### Added
- Autodeploy docs on release
- Documentation for updating case individuals tracks
- Filter cases and dashboard stats by analysis track
### Changed
- Changed from deprecated db update method
- Pre-selected fields to run queries with in dashboard page
- Do not filter by any institute when first accessing the dashboard
- Removed OMIM panel in case view for cancer cases
- Display Tier I and II variants in case view causatives panel for cancer cases
- Refactored Individuals and Causative panels in case view for cancer cases

## [4.32.1]
### Fixed
- iSort lint check only
### Changed
- Institute cases page crashing when a case has track:Null
### Added

## [4.32]
### Added
- Load and show MITOMAP associated diseases from VCF (INFO field: MitomapAssociatedDiseases, via HmtNote)
- Show variant allele frequencies for mitochondrial variants (GRCh38 cases)
- Extend "public" json API with diseases (OMIM) and phenotypes (HPO)
- HPO gene list download now has option for clinical and non-clinical genes
- Display gene splice junctions data in sashimi plots
- Update case individuals with splice junctions tracks
- Simple Docker compose for development with local build
- Make Phenomodels subpanels collapsible
- User side documentation of cytogenomics features (Gens, Chromograph, vcf2cytosure, rhocall)
- iSort GitHub Action
- Support LoqusDB REST API queries
### Fixed
- Show other causative once, even if several events point to it
- Filtering variants by mitochondrial chromosome for cases with genome build=38
- HPO gene search button triggers any warnings for clinical / non-existing genes also on first search
- Fixed a bug in variants pages caused by MT variants without alt_frequency
- Tests for CADD score parsing function
- Fixed the look of IGV settings on SNV variant page
- Cases analyzed once shown as `rerun`
- Missing case track on case re-upload
- Fixed severity rank for SO term "regulatory region ablation"
### Changed
- Refactor according to CodeFactor - mostly reuse of duplicated code
- Phenomodels language adjustment
- Open variants in a new window (from variants page)
- Open overlapping and compound variants in a new window (from variant page)
- gnomAD link points to gnomAD v.3 (build GRCh38) for mitochondrial variants.
- Display only number of affected genes for dismissed SVs in general report
- Chromosome build check when populating the variants filter chromosome selection
- Display mitochondrial and rare diseases coverage report in cases with missing 'rare' track

## [4.31.1]
### Added
### Changed
- Remove mitochondrial and coverage report from cancer cases sidebar
### Fixed
- ClinVar page when dbSNP id is None

## [4.31]
### Added
- gnomAD annotation field in admin guide
- Export also dynamic panel genes not associated to an HPO term when downloading the HPO panel
- Primary HGNC transcript info in variant export files
- Show variant quality (QUAL field from vcf) in the variant summary
- Load/update PDF gene fusion reports (clinical and research) generated with Arriba
- Support new MANE annotations from VEP (both MANE Select and MANE Plus Clinical)
- Display on case activity the event of a user resetting all dismissed variants
- Support gnomAD population frequencies for mitochondrial variants
- Anchor links in Casedata ClinVar panels to redirect after renaming individuals
### Fixed
- Replace old docs link www.clinicalgenomics.se/scout with new https://clinical-genomics.github.io/scout
- Page formatting issues whenever case and variant comments contain extremely long strings with no spaces
- Chromograph images can be one column and have scrollbar. Removed legacy code.
- Column labels for ClinVar case submission
- Page crashing looking for LoqusDB observation when variant doesn't exist
- Missing inheritance models and custom inheritance models on newly created gene panels
- Accept only numbers in managed variants filter as position and end coordinates
- SNP id format and links in Variant page, ClinVar submission form and general report
- Case groups tooltip triggered only when mouse is on the panel header
### Changed
- A more compact case groups panel
- Added landscape orientation CSS style to cancer coverage and QC demo report
- Improve user documentation to create and save new gene panels
- Removed option to use space as separator when uploading gene panels
- Separating the columns of standard and custom inheritance models in gene panels
- Improved ClinVar instructions for users using non-English Excel

## [4.30.2]
### Added
### Fixed
- Use VEP RefSeq ID if RefSeq list is empty in RefSeq transcripts overview
- Bug creating variant links for variants with no end_chrom
### Changed

## [4.30.1]
### Added
### Fixed
- Cryptography dependency fixed to use version < 3.4
### Changed

## [4.30]
### Added
- Introduced a `reset dismiss variant` verb
- Button to reset all dismissed variants for a case
- Add black border to Chromograph ideograms
- Show ClinVar annotations on variantS page
- Added integration with GENS, copy number visualization tool
- Added a VUS label to the manual classification variant tags
- Add additional information to SNV verification emails
- Tooltips documenting manual annotations from default panels
- Case groups now show bam files from all cases on align view
### Fixed
- Center initial igv view on variant start with SNV/indels
- Don't set initial igv view to negative coordinates
- Display of GQ for SV and STR
- Parsing of AD and related info for STRs
- LoqusDB field in institute settings accepts only existing Loqus instances
- Fix DECIPHER link to work after DECIPHER migrated to GRCh38
- Removed visibility window param from igv.js genes track
- Updated HPO download URL
- Patch HPO download test correctly
- Reference size on STR hover not needed (also wrong)
- Introduced genome build check (allowed values: 37, 38, "37", "38") on case load
- Improve case searching by assignee full name
- Populating the LoqusDB select in institute settings
### Changed
- Cancer variants table header (pop freq etc)
- Only admin users can modify LoqusDB instance in Institute settings
- Style of case synopsis, variants and case comments
- Switched to igv.js 2.7.5
- Do not choke if case is missing research variants when research requested
- Count cases in LoqusDB by variant type
- Introduce deprecation warning for Loqus configs that are not dictionaries
- Improve create new gene panel form validation
- Make XM- transcripts less visible if they don't overlap with transcript refseq_id in variant page
- Color of gene panels and comments panels on cases and variant pages
- Do not choke if case is missing research variants when reserch requested

## [4.29.1]
### Added
### Fixed
- Always load STR variants regardless of RankScore threshold (hotfix)
### Changed

## [4.29]
### Added
- Added a page about migrating potentially breaking changes to the documentation
- markdown_include in development requirements file
- STR variants filter
- Display source, Z-score, inheritance pattern for STR annotations from Stranger (>0.6.1) if available
- Coverage and quality report to cancer view
### Fixed
- ACMG classification page crashing when trying to visualize a classification that was removed
- Pretty print HGVS on gene variants (URL-decode VEP)
- Broken or missing link in the documentation
- Multiple gene names in ClinVar submission form
- Inheritance model select field in ClinVar submission
- IGV.js >2.7.0 has an issue with the gene track zoom levels - temp freeze at 2.7.0
- Revert CORS-anywhere and introduce a local http proxy for cloud tracks
### Changed

## [4.28]
### Added
- Chromograph integration for displaying PNGs in case-page
- Add VAF to cancer case general report, and remove some of its unused fields
- Variants filter compatible with genome browser location strings
- Support for custom public igv tracks stored on the cloud
- Add tests to increase testing coverage
- Update case variants count after deleting variants
- Update IGV.js to latest (v2.7.4)
- Bypass igv.js CORS check using `https://github.com/Rob--W/cors-anywhere`
- Documentation on default and custom IGV.js tracks (admin docs)
- Lock phenomodels so they're editable by admins only
- Small case group assessment sharing
- Tutorial and files for deploying app on containers (Kubernetes pods)
- Canonical transcript and protein change of canonical transcript in exported variants excel sheet
- Support for Font Awesome version 6
- Submit to Beacon from case page sidebar
- Hide dismissed variants in variants pages and variants export function
- Systemd service files and instruction to deploy Scout using podman
### Fixed
- Bugfix: unused `chromgraph_prefix |tojson` removed
- Freeze coloredlogs temporarily
- Marrvel link
- Don't show TP53 link for silent or synonymous changes
- OMIM gene field accepts any custom number as OMIM gene
- Fix Pytest single quote vs double quote string
- Bug in gene variants search by similar cases and no similar case is found
- Delete unused file `userpanel.py`
- Primary transcripts in variant overview and general report
- Google OAuth2 login setup in README file
- Redirect to 'missing file'-icon if configured Chromograph file is missing
- Javascript error in case page
- Fix compound matching during variant loading for hg38
- Cancer variants view containing variants dismissed with cancer-specific reasons
- Zoom to SV variant length was missing IGV contig select
- Tooltips on case page when case has no default gene panels
### Changed
- Save case variants count in case document and not in sessions
- Style of gene panels multiselect on case page
- Collapse/expand main HPO checkboxes in phenomodel preview
- Replaced GQ (Genotype quality) with VAF (Variant allele frequency) in cancer variants GT table
- Allow loading of cancer cases with no tumor_purity field
- Truncate cDNA and protein changes in case report if longer than 20 characters


## [4.27]
### Added
- Exclude one or more variant categories when running variants delete command
### Fixed
### Changed

## [4.26.1]
### Added
### Fixed
- Links with 1-letter aa codes crash on frameshift etc
### Changed

## [4.26]
### Added
- Extend the delete variants command to print analysis date, track, institute, status and research status
- Delete variants by type of analysis (wgs|wes|panel)
- Links to cBioPortal, MutanTP53, IARC TP53, OncoKB, MyCancerGenome, CIViC
### Fixed
- Deleted variants count
### Changed
- Print output of variants delete command as a tab separated table

## [4.25]
### Added
- Command line function to remove variants from one or all cases
### Fixed
- Parse SMN None calls to None rather than False

## [4.24.1]
### Fixed
- Install requirements.txt via setup file

## [4.24]
### Added
- Institute-level phenotype models with sub-panels containing HPO and OMIM terms
- Runnable Docker demo
- Docker image build and push github action
- Makefile with shortcuts to docker commands
- Parse and save synopsis, phenotype and cohort terms from config files upon case upload
### Fixed
- Update dismissed variant status when variant dismissed key is missing
- Breakpoint two IGV button now shows correct chromosome when different from bp1
- Missing font lib in Docker image causing the PDF report download page to crash
- Sentieon Manta calls lack Somaticscore - load anyway
- ClinVar submissions crashing due to pinned variants that are not loaded
- Point ExAC pLI score to new gnomad server address
- Bug uploading cases missing phenotype terms in config file
- STRs loaded but not shown on browser page
- Bug when using adapter.variant.get_causatives with case_id without causatives
- Problem with fetching "solved" from scout export cases cli
- Better serialising of datetime and bson.ObjectId
- Added `volumes` folder to .gitignore
### Changed
- Make matching causative and managed variants foldable on case page
- Remove calls to PyMongo functions marked as deprecated in backend and frontend(as of version 3.7).
- Improved `scout update individual` command
- Export dynamic phenotypes with ordered gene lists as PDF


## [4.23]
### Added
- Save custom IGV track settings
- Show a flash message with clear info about non-valid genes when gene panel creation fails
- CNV report link in cancer case side navigation
- Return to comment section after editing, deleting or submitting a comment
- Managed variants
- MT vs 14 chromosome mean coverage stats if Scout is connected to Chanjo
### Fixed
- missing `vcf_cancer_sv` and `vcf_cancer_sv_research` to manual.
- Split ClinVar multiple clnsig values (slash-separated) and strip them of underscore for annotations without accession number
- Timeout of `All SNVs and INDELs` page when no valid gene is provided in the search
- Round CADD (MIPv9)
- Missing default panel value
- Invisible other causatives lines when other causatives lack gene symbols
### Changed
- Do not freeze mkdocs-material to version 4.6.1
- Remove pre-commit dependency

## [4.22]
### Added
- Editable cases comments
- Editable variants comments
### Fixed
- Empty variant activity panel
- STRs variants popover
- Split new ClinVar multiple significance terms for a variant
- Edit the selected comment, not the latest
### Changed
- Updated RELEASE docs.
- Pinned variants card style on the case page
- Merged `scout export exons` and `scout view exons` commands


## [4.21.2]
### Added
### Fixed
- Do not pre-filter research variants by (case-default) gene panels
- Show OMIM disease tooltip reliably
### Changed

## [4.21.1]
### Added
### Fixed
- Small change to Pop Freq column in variants ang gene panels to avoid strange text shrinking on small screens
- Direct use of HPO list for Clinical HPO SNV (and cancer SNV) filtering
- PDF coverage report redirecting to login page
### Changed
- Remove the option to dismiss single variants from all variants pages
- Bulk dismiss SNVs, SVs and cancer SNVs from variants pages

## [4.21]
### Added
- Support to configure LoqusDB per institute
- Highlight causative variants in the variants list
- Add tests. Mostly regarding building internal datatypes.
- Remove leading and trailing whitespaces from panel_name and display_name when panel is created
- Mark MANE transcript in list of transcripts in "Transcript overview" on variant page
- Show default panel name in case sidebar
- Previous buttons for variants pagination
- Adds a gh action that checks that the changelog is updated
- Adds a gh action that deploys new releases automatically to pypi
- Warn users if case default panels are outdated
- Define institute-specific gene panels for filtering in institute settings
- Use institute-specific gene panels in variants filtering
- Show somatic VAF for pinned and causative variants on case page

### Fixed
- Report pages redirect to login instead of crashing when session expires
- Variants filter loading in cancer variants page
- User, Causative and Cases tables not scaling to full page
- Improved docs for an initial production setup
- Compatibility with latest version of Black
- Fixed tests for Click>7
- Clinical filter required an extra click to Filter to return variants
- Restore pagination and shrink badges in the variants page tables
- Removing a user from the command line now inactivates the case only if user is last assignee and case is active
- Bugfix, LoqusDB per institute feature crashed when institute id was empty string
- Bugfix, LoqusDB calls where missing case count
- filter removal and upload for filters deleted from another page/other user
- Visualize outdated gene panels info in a popover instead of a tooltip in case page side panel

### Changed
- Highlight color on normal STRs in the variants table from green to blue
- Display breakpoints coordinates in verification emails only for structural variants


## [4.20]
### Added
- Display number of filtered variants vs number of total variants in variants page
- Search case by HPO terms
- Dismiss variant column in the variants tables
- Black and pre-commit packages to dev requirements

### Fixed
- Bug occurring when rerun is requested twice
- Peddy info fields in the demo config file
- Added load config safety check for multiple alignment files for one individual
- Formatting of cancer variants table
- Missing Score in SV variants table

### Changed
- Updated the documentation on how to create a new software release
- Genome build-aware cytobands coordinates
- Styling update of the Matchmaker card
- Select search type in case search form


## [4.19]

### Added
- Show internal ID for case
- Add internal ID for downloaded CGH files
- Export dynamic HPO gene list from case page
- Remove users as case assignees when their account is deleted
- Keep variants filters panel expanded when filters have been used

### Fixed
- Handle the ProxyFix ModuleNotFoundError when Werkzeug installed version is >1.0
- General report formatting issues whenever case and variant comments contain extremely long strings with no spaces

### Changed
- Created an institute wrapper page that contains list of cases, causatives, SNVs & Indels, user list, shared data and institute settings
- Display case name instead of case ID on clinVar submissions
- Changed icon of sample update in clinVar submissions


## [4.18]

### Added
- Filter cancer variants on cytoband coordinates
- Show dismiss reasons in a badge with hover for clinical variants
- Show an ellipsis if 10 cases or more to display with loqusdb matches
- A new blog post for version 4.17
- Tooltip to better describe Tumor and Normal columns in cancer variants
- Filter cancer SNVs and SVs by chromosome coordinates
- Default export of `Assertion method citation` to clinVar variants submission file
- Button to export up to 500 cancer variants, filtered or not
- Rename samples of a clinVar submission file

### Fixed
- Apply default gene panel on return to cancer variantS from variant view
- Revert to certificate checking when asking for Chanjo reports
- `scout download everything` command failing while downloading HPO terms

### Changed
- Turn tumor and normal allelic fraction to decimal numbers in tumor variants page
- Moved clinVar submissions code to the institutes blueprints
- Changed name of clinVar export files to FILENAME.Variant.csv and FILENAME.CaseData.csv
- Switched Google login libraries from Flask-OAuthlib to Authlib


## [4.17.1]

### Fixed
- Load cytobands for cases with chromosome build not "37" or "38"


## [4.17]

### Added
- COSMIC badge shown in cancer variants
- Default gene-panel in non-cancer structural view in url
- Filter SNVs and SVs by cytoband coordinates
- Filter cancer SNV variants by alt allele frequency in tumor
- Correct genome build in UCSC link from structural variant page



### Fixed
- Bug in clinVar form when variant has no gene
- Bug when sharing cases with the same institute twice
- Page crashing when removing causative variant tag
- Do not default to GATK caller when no caller info is provided for cancer SNVs


## [4.16.1]

### Fixed
- Fix the fix for handling of delivery reports for rerun cases

## [4.16]

### Added
- Adds possibility to add "lims_id" to cases. Currently only stored in database, not shown anywhere
- Adds verification comment box to SVs (previously only available for small variants)
- Scrollable pedigree panel

### Fixed
- Error caused by changes in WTForm (new release 2.3.x)
- Bug in OMIM case page form, causing the page to crash when a string was provided instead of a numerical OMIM id
- Fix Alamut link to work properly on hg38
- Better handling of delivery reports for rerun cases
- Small CodeFactor style issues: matchmaker results counting, a couple of incomplete tests and safer external xml
- Fix an issue with Phenomizer introduced by CodeFactor style changes

### Changed
- Updated the version of igv.js to 2.5.4

## [4.15.1]

### Added
- Display gene names in ClinVar submissions page
- Links to Varsome in variant transcripts table

### Fixed
- Small fixes to ClinVar submission form
- Gene panel page crash when old panel has no maintainers

## [4.15]

### Added
- Clinvar CNVs IGV track
- Gene panels can have maintainers
- Keep variant actions (dismissed, manual rank, mosaic, acmg, comments) upon variant re-upload
- Keep variant actions also on full case re-upload

### Fixed
- Fix the link to Ensembl for SV variants when genome build 38.
- Arrange information in columns on variant page
- Fix so that new cosmic identifier (COSV) is also acceptable #1304
- Fixed COSMIC tag in INFO (outside of CSQ) to be parses as well with `&` splitter.
- COSMIC stub URL changed to https://cancer.sanger.ac.uk/cosmic/search?q= instead.
- Updated to a version of IGV where bigBed tracks are visualized correctly
- Clinvar submission files are named according to the content (variant_data and case_data)
- Always show causatives from other cases in case overview
- Correct disease associations for gene symbol aliases that exist as separate genes
- Re-add "custom annotations" for SV variants
- The override ClinVar P/LP add-in in the Clinical Filter failed for new CSQ strings

### Changed
- Runs all CI checks in github actions

## [4.14.1]

### Fixed
- Error when variant found in loqusdb is not loaded for other case

## [4.14]

### Added
- Use github actions to run tests
- Adds CLI command to update individual alignments path
- Update HPO terms using downloaded definitions files
- Option to use alternative flask config when running `scout serve`
- Requirement to use loqusdb >= 2.5 if integrated

### Fixed
- Do not display Pedigree panel in cancer view
- Do not rely on internet connection and services available when running CI tests
- Variant loading assumes GATK if no caller set given and GATK filter status is seen in FILTER
- Pass genome build param all the way in order to get the right gene mappings for cases with build 38
- Parse correctly variants with zero frequency values
- Continue even if there are problems to create a region vcf
- STR and cancer variant navigation back to variants pages could fail

### Changed
- Improved code that sends requests to the external APIs
- Updates ranges for user ranks to fit todays usage
- Run coveralls on github actions instead of travis
- Run pip checks on github actions instead of coveralls
- For hg38 cases, change gnomAD link to point to version 3.0 (which is hg38 based)
- Show pinned or causative STR variants a bit more human readable

## [4.13.1]

### Added
### Fixed
- Typo that caused not all clinvar conflicting interpretations to be loaded no matter what
- Parse and retrieve clinvar annotations from VEP-annotated (VEP 97+) CSQ VCF field
- Variant clinvar significance shown as `not provided` whenever is `Uncertain significance`
- Phenomizer query crashing when case has no HPO terms assigned
- Fixed a bug affecting `All SNVs and INDELs` page when variants don't have canonical transcript
- Add gene name or id in cancer variant view

### Changed
- Cancer Variant view changed "Variant:Transcript:Exon:HGVS" to "Gene:Transcript:Exon:HGVS"

## [4.13]

### Added
- ClinVar SNVs track in IGV
- Add SMA view with SMN Copy Number data
- Easier to assign OMIM diagnoses from case page
- OMIM terms and specific OMIM term page

### Fixed
- Bug when adding a new gene to a panel
- Restored missing recent delivery reports
- Fixed style and links to other reports in case side panel
- Deleting cases using display_name and institute not deleting its variants
- Fixed bug that caused coordinates filter to override other filters
- Fixed a problem with finding some INS in loqusdb
- Layout on SV page when local observations without cases are present
- Make scout compatible with the new HPO definition files from `http://compbio.charite.de/jenkins/`
- General report visualization error when SNVs display names are very long


### Changed


## [4.12.4]

### Fixed
- Layout on SV page when local observations without cases are present

## [4.12.3]

### Fixed
- Case report when causative or pinned SVs have non null allele frequencies

## [4.12.2]

### Fixed
- SV variant links now take you to the SV variant page again
- Cancer variant view has cleaner table data entries for "N/A" data
- Pinned variant case level display hotfix for cancer and str - more on this later
- Cancer variants show correct alt/ref reads mirroring alt frequency now
- Always load all clinical STR variants even if a region load is attempted - index may be missing
- Same case repetition in variant local observations

## [4.12.1]

### Fixed
- Bug in variant.gene when gene has no HGVS description


## [4.12]

### Added
- Accepts `alignment_path` in load config to pass bam/cram files
- Display all phenotypes on variant page
- Display hgvs coordinates on pinned and causatives
- Clear panel pending changes
- Adds option to setup the database with static files
- Adds cli command to download the resources from CLI that scout needs
- Adds test files for merged somatic SV and CNV; as well as merged SNV, and INDEL part of #1279
- Allows for upload of OMIM-AUTO gene panel from static files without api-key

### Fixed
- Cancer case HPO panel variants link
- Fix so that some drop downs have correct size
- First IGV button in str variants page
- Cancer case activates on SNV variants
- Cases activate when STR variants are viewed
- Always calculate code coverage
- Pinned/Classification/comments in all types of variants pages
- Null values for panel's custom_inheritance_models
- Discrepancy between the manual disease transcripts and those in database in gene-edit page
- ACMG classification not showing for some causatives
- Fix bug which caused IGV.js to use hg19 reference files for hg38 data
- Bug when multiple bam files sources with non-null values are available


### Changed
- Renamed `requests` file to `scout_requests`
- Cancer variant view shows two, instead of four, decimals for allele and normal


## [4.11.1]

### Fixed
- Institute settings page
- Link institute settings to sharing institutes choices

## [4.11.0]

### Added
- Display locus name on STR variant page
- Alternative key `GNOMADAF_popmax` for Gnomad popmax allele frequency
- Automatic suggestions on how to improve the code on Pull Requests
- Parse GERP, phastCons and phyloP annotations from vep annotated CSQ fields
- Avoid flickering comment popovers in variant list
- Parse REVEL score from vep annotated CSQ fields
- Allow users to modify general institute settings
- Optionally format code automatically on commit
- Adds command to backup vital parts `scout export database`
- Parsing and displaying cancer SV variants from Manta annotated VCF files
- Dismiss cancer snv variants with cancer-specific options
- Add IGV.js UPD, RHO and TIDDIT coverage wig tracks.


### Fixed
- Slightly darker page background
- Fixed an issued with parsed conservation values from CSQ
- Clinvar submissions accessible to all users of an institute
- Header toolbar when on Clinvar page now shows institute name correctly
- Case should not always inactivate upon update
- Show dismissed snv cancer variants as grey on the cancer variants page
- Improved style of mappability link and local observations on variant page
- Convert all the GET requests to the igv view to POST request
- Error when updating gene panels using a file containing BOM chars
- Add/replace gene radio button not working in gene panels


## [4.10.1]

### Fixed
- Fixed issue with opening research variants
- Problem with coveralls not called by Travis CI
- Handle Biomart service down in tests


## [4.10.0]

### Added
- Rank score model in causatives page
- Exportable HPO terms from phenotypes page
- AMP guideline tiers for cancer variants
- Adds scroll for the transcript tab
- Added CLI option to query cases on time since case event was added
- Shadow clinical assessments also on research variants display
- Support for CRAM alignment files
- Improved str variants view : sorting by locus, grouped by allele.
- Delivery report PDF export
- New mosaicism tag option
- Add or modify individuals' age or tissue type from case page
- Display GC and allele depth in causatives table.
- Included primary reference transcript in general report
- Included partial causative variants in general report
- Remove dependency of loqusdb by utilising the CLI

### Fixed
- Fixed update OMIM command bug due to change in the header of the genemap2 file
- Removed Mosaic Tag from Cancer variants
- Fixes issue with unaligned table headers that comes with hidden Datatables
- Layout in general report PDF export
- Fixed issue on the case statistics view. The validation bars didn't show up when all institutes were selected. Now they do.
- Fixed missing path import by importing pathlib.Path
- Handle index inconsistencies in the update index functions
- Fixed layout problems


## [4.9.0]

### Added
- Improved MatchMaker pages, including visible patient contacts email address
- New badges for the github repo
- Links to [GENEMANIA](genemania.org)
- Sort gene panel list on case view.
- More automatic tests
- Allow loading of custom annotations in VCF using the SCOUT_CUSTOM info tag.

### Fixed
- Fix error when a gene is added to an empty dynamic gene panel
- Fix crash when attempting to add genes on incorrect format to dynamic gene panel
- Manual rank variant tags could be saved in a "Select a tag"-state, a problem in the variants view.
- Same case evaluations are no longer shown as gray previous evaluations on the variants page
- Stay on research pages, even if reset, next first buttons are pressed..
- Overlapping variants will now be visible on variant page again
- Fix missing classification comments and links in evaluations page
- All prioritized cases are shown on cases page


## [4.8.3]

### Added

### Fixed
- Bug when ordering sanger
- Improved scrolling over long list of genes/transcripts


## [4.8.2]

### Added

### Fixed
- Avoid opening extra tab for coverage report
- Fixed a problem when rank model version was saved as floats and not strings
- Fixed a problem with displaying dismiss variant reasons on the general report
- Disable load and delete filter buttons if there are no saved filters
- Fix problem with missing verifications
- Remove duplicate users and merge their data and activity


## [4.8.1]

### Added

### Fixed
- Prevent login fail for users with id defined by ObjectId and not email
- Prevent the app from crashing with `AttributeError: 'NoneType' object has no attribute 'message'`


## [4.8.0]

### Added
- Updated Scout to use Bootstrap 4.3
- New looks for Scout
- Improved dashboard using Chart.js
- Ask before inactivating a case where last assigned user leaves it
- Genes can be manually added to the dynamic gene list directly on the case page
- Dynamic gene panels can optionally be used with clinical filter, instead of default gene panel
- Dynamic gene panels get link out to chanjo-report for coverage report
- Load all clinvar variants with clinvar Pathogenic, Likely Pathogenic and Conflicting pathogenic
- Show transcripts with exon numbers for structural variants
- Case sort order can now be toggled between ascending and descending.
- Variants can be marked as partial causative if phenotype is available for case.
- Show a frequency tooltip hover for SV-variants.
- Added support for LDAP login system
- Search snv and structural variants by chromosomal coordinates
- Structural variants can be marked as partial causative if phenotype is available for case.
- Show normal and pathologic limits for STRs in the STR variants view.
- Institute level persistent variant filter settings that can be retrieved and used.
- export causative variants to Excel
- Add support for ROH, WIG and chromosome PNGs in case-view

### Fixed
- Fixed missing import for variants with comments
- Instructions on how to build docs
- Keep sanger order + verification when updating/reloading variants
- Fixed and moved broken filter actions (HPO gene panel and reset filter)
- Fixed string conversion to number
- UCSC links for structural variants are now separated per breakpoint (and whole variant where applicable)
- Reintroduced missing coverage report
- Fixed a bug preventing loading samples using the command line
- Better inheritance models customization for genes in gene panels
- STR variant page back to list button now does its one job.
- Allows to setup scout without a omim api key
- Fixed error causing "favicon not found" flash messages
- Removed flask --version from base cli
- Request rerun no longer changes case status. Active or archived cases inactivate on upload.
- Fixed missing tooltip on the cancer variants page
- Fixed weird Rank cell in variants page
- Next and first buttons order swap
- Added pagination (and POST capability) to cancer variants.
- Improves loading speed for variant page
- Problem with updating variant rank when no variants
- Improved Clinvar submission form
- General report crashing when dismissed variant has no valid dismiss code
- Also show collaborative case variants on the All variants view.
- Improved phenotype search using dataTables.js on phenotypes page
- Search and delete users with `email` instead of `_id`
- Fixed css styles so that multiselect options will all fit one column


## [4.7.3]

### Added
- RankScore can be used with VCFs for vcf_cancer files

### Fixed
- Fix issue with STR view next page button not doing its one job.

### Deleted
- Removed pileup as a bam viewing option. This is replaced by IGV


## [4.7.2]

### Added
- Show earlier ACMG classification in the variant list

### Fixed
- Fixed igv search not working due to igv.js dist 2.2.17
- Fixed searches for cases with a gene with variants pinned or marked causative.
- Load variant pages faster after fixing other causatives query
- Fixed mitochondrial report bug for variants without genes

## [4.7.1]

### Added

### Fixed
- Fixed bug on genes page


## [4.7.0]

### Added
- Export genes and gene panels in build GRCh38
- Search for cases with variants pinned or marked causative in a given gene.
- Search for cases phenotypically similar to a case also from WUI.
- Case variant searches can be limited to similar cases, matching HPO-terms,
  phenogroups and cohorts.
- De-archive reruns and flag them as 'inactive' if archived
- Sort cases by analysis_date, track or status
- Display cases in the following order: prioritized, active, inactive, archived, solved
- Assign case to user when user activates it or asks for rerun
- Case becomes inactive when it has no assignees
- Fetch refseq version from entrez and use it in clinvar form
- Load and export of exons for all genes, independent on refseq
- Documentation for loading/updating exons
- Showing SV variant annotations: SV cgh frequencies, gnomad-SV, local SV frequencies
- Showing transcripts mapping score in segmental duplications
- Handle requests to Ensembl Rest API
- Handle requests to Ensembl Rest Biomart
- STR variants view now displays GT and IGV link.
- Description field for gene panels
- Export exons in build 37 and 38 using the command line

### Fixed
- Fixes of and induced by build tests
- Fixed bug affecting variant observations in other cases
- Fixed a bug that showed wrong gene coverage in general panel PDF export
- MT report only shows variants occurring in the specific individual of the excel sheet
- Disable SSL certifcate verification in requests to chanjo
- Updates how intervaltree and pymongo is used to void deprecated functions
- Increased size of IGV sample tracks
- Optimized tests


## [4.6.1]

### Added

### Fixed
- Missing 'father' and 'mother' keys when parsing single individual cases


## [4.6.0]

### Added
- Description of Scout branching model in CONTRIBUTING doc
- Causatives in alphabetical order, display ACMG classification and filter by gene.
- Added 'external' to the list of analysis type options
- Adds functionality to display "Tissue type". Passed via load config.
- Update to IGV 2.

### Fixed
- Fixed alignment visualization and vcf2cytosure availability for demo case samples
- Fixed 3 bugs affecting SV pages visualization
- Reintroduced the --version cli option
- Fixed variants query by panel (hpo panel + gene panel).
- Downloaded MT report contains excel files with individuals' display name
- Refactored code in parsing of config files.


## [4.5.1]

### Added

### Fixed
- update requirement to use PyYaml version >= 5.1
- Safer code when loading config params in cli base


## [4.5.0]

### Added
- Search for similar cases from scout view CLI
- Scout cli is now invoked from the app object and works under the app context

### Fixed
- PyYaml dependency fixed to use version >= 5.1


## [4.4.1]

### Added
- Display SV rank model version when available

### Fixed
- Fixed upload of delivery report via API


## [4.4.0]

### Added
- Displaying more info on the Causatives page and hiding those not causative at the case level
- Add a comment text field to Sanger order request form, allowing a message to be included in the email
- MatchMaker Exchange integration
- List cases with empty synopsis, missing HPO terms and phenotype groups.
- Search for cases with open research list, or a given case status (active, inactive, archived)

### Fixed
- Variant query builder split into several functions
- Fixed delivery report load bug


## [4.3.3]

### Added
- Different individual table for cancer cases

### Fixed
- Dashboard collects validated variants from verification events instead of using 'sanger' field
- Cases shared with collaborators are visible again in cases page
- Force users to select a real institute to share cases with (actionbar select fix)


## [4.3.2]

### Added
- Dashboard data can be filtered using filters available in cases page
- Causatives for each institute are displayed on a dedicated page
- SNVs and and SVs are searchable across cases by gene and rank score
- A more complete report with validated variants is downloadable from dashboard

### Fixed
- Clinsig filter is fixed so clinsig numerical values are returned
- Split multi clinsig string values in different elements of clinsig array
- Regex to search in multi clinsig string values or multi revstat string values
- It works to upload vcf files with no variants now
- Combined Pileup and IGV alignments for SVs having variant start and stop on the same chromosome


## [4.3.1]

### Added
- Show calls from all callers even if call is not available
- Instructions to install cairo and pango libs from WeasyPrint page
- Display cases with number of variants from CLI
- Only display cases with number of variants above certain treshold. (Also CLI)
- Export of verified variants by CLI or from the dashboard
- Extend case level queries with default panels, cohorts and phenotype groups.
- Slice dashboard statistics display using case level queries
- Add a view where all variants for an institute can be searched across cases, filtering on gene and rank score. Allows searching research variants for cases that have research open.

### Fixed
- Fixed code to extract variant conservation (gerp, phyloP, phastCons)
- Visualization of PDF-exported gene panels
- Reintroduced the exon/intron number in variant verification email
- Sex and affected status is correctly displayed on general report
- Force number validation in SV filter by size
- Display ensembl transcripts when no refseq exists


## [4.3.0]

### Added
- Mosaicism tag on variants
- Show and filter on SweGen frequency for SVs
- Show annotations for STR variants
- Show all transcripts in verification email
- Added mitochondrial export
- Adds alternative to search for SVs shorter that the given length
- Look for 'bcftools' in the `set` field of VCFs
- Display digenic inheritance from OMIM
- Displays what refseq transcript that is primary in hgnc

### Fixed

- Archived panels displays the correct date (not retroactive change)
- Fixed problem with waiting times in gene panel exports
- Clinvar fiter not working with human readable clinsig values

## [4.2.2]

### Fixed
- Fixed gene panel create/modify from CSV file utf-8 decoding error
- Updating genes in gene panels now supports edit comments and entry version
- Gene panel export timeout error

## [4.2.1]

### Fixed
- Re-introduced gene name(s) in verification email subject
- Better PDF rendering for excluded variants in report
- Problem to access old case when `is_default` did not exist on a panel


## [4.2.0]

### Added
- New index on variant_id for events
- Display overlapping compounds on variants view

### Fixed
- Fixed broken clinical filter


## [4.1.4]

### Added
- Download of filtered SVs

### Fixed
- Fixed broken download of filtered variants
- Fixed visualization issue in gene panel PDF export
- Fixed bug when updating gene names in variant controller


## [4.1.3]

### Fixed
- Displays all primary transcripts


## [4.1.2]

### Added
- Option add/replace when updating a panel via CSV file
- More flexible versioning of the gene panels
- Printing coverage report on the bottom of the pdf case report
- Variant verification option for SVs
- Logs uri without pwd when connecting
- Disease-causing transcripts in case report
- Thicker lines in case report
- Supports HPO search for cases, both terms or if described in synopsis
- Adds sanger information to dashboard

### Fixed
- Use db name instead of **auth** as default for authentication
- Fixes so that reports can be generated even with many variants
- Fixed sanger validation popup to show individual variants queried by user and institute.
- Fixed problem with setting up scout
- Fixes problem when exac file is not available through broad ftp
- Fetch transcripts for correct build in `adapter.hgnc_gene`

## [4.1.1]
- Fix problem with institute authentication flash message in utils
- Fix problem with comments
- Fix problem with ensembl link


## [4.1.0]

### Added
- OMIM phenotypes to case report
- Command to download all panel app gene panels `scout load panel --panel-app`
- Links to genenames.org and omim on gene page
- Popup on gene at variants page with gene information
- reset sanger status to "Not validated" for pinned variants
- highlight cases with variants to be evaluated by Sanger on the cases page
- option to point to local reference files to the genome viewer pileup.js. Documented in `docs.admin-guide.server`
- option to export single variants in `scout export variants`
- option to load a multiqc report together with a case(add line in load config)
- added a view for searching HPO terms. It is accessed from the top left corner menu
- Updates the variants view for cancer variants. Adds a small cancer specific filter for known variants
- Adds hgvs information on cancer variants page
- Adds option to update phenotype groups from CLI

### Fixed
- Improved Clinvar to submit variants from different cases. Fixed HPO terms in casedata according to feedback
- Fixed broken link to case page from Sanger modal in cases view
- Now only cases with non empty lists of causative variants are returned in `adapter.case(has_causatives=True)`
- Can handle Tumor only samples
- Long lists of HGNC symbols are now possible. This was previously difficult with manual, uploaded or by HPO search when changing filter settings due to GET request limitations. Relevant pages now use POST requests. Adds the dynamic HPO panel as a selection on the gene panel dropdown.
- Variant filter defaults to default panels also on SV and Cancer variants pages.

## [4.0.0]

### WARNING ###

This is a major version update and will require that the backend of pre releases is updated.
Run commands:

```
$scout update genes
$scout update hpo
```

- Created a Clinvar submission tool, to speed up Clinvar submission of SNVs and SVs
- Added an analysis report page (html and PDF format) containing phenotype, gene panels and variants that are relevant to solve a case.

### Fixed
- Optimized evaluated variants to speed up creation of case report
- Moved igv and pileup viewer under a common folder
- Fixed MT alignment view pileup.js
- Fixed coordinates for SVs with start chromosome different from end chromosome
- Global comments shown across cases and institutes. Case-specific variant comments are shown only for that specific case.
- Links to clinvar submitted variants at the cases level
- Adapts clinvar parsing to new format
- Fixed problem in `scout update user` when the user object had no roles
- Makes pileup.js use online genome resources when viewing alignments. Now any instance of Scout can make use of this functionality.
- Fix ensembl link for structural variants
- Works even when cases does not have `'madeline_info'`
- Parses Polyphen in correct way again
- Fix problem with parsing gnomad from VEP

### Added
- Added a PDF export function for gene panels
- Added a "Filter and export" button to export custom-filtered SNVs to CSV file
- Dismiss SVs
- Added IGV alignments viewer
- Read delivery report path from case config or CLI command
- Filter for spidex scores
- All HPO terms are now added and fetched from the correct source (https://github.com/obophenotype/human-phenotype-ontology/blob/master/hp.obo)
- New command `scout update hpo`
- New command `scout update genes` will fetch all the latest information about genes and update them
- Load **all** variants found on chromosome **MT**
- Adds choice in cases overview do show as many cases as user like

### Removed
- pileup.min.js and pileup css are imported from a remote web location now
- All source files for HPO information, this is instead fetched directly from source
- All source files for gene information, this is instead fetched directly from source

## [3.0.0]
### Fixed
- hide pedigree panel unless it exists

## [1.5.1] - 2016-07-27
### Fixed
- look for both ".bam.bai" and ".bai" extensions

## [1.4.0] - 2016-03-22
### Added
- support for local frequency through loqusdb
- bunch of other stuff

## [1.3.0] - 2016-02-19
### Fixed
- Update query-phenomizer and add username/password

### Changed
- Update the way a case is checked for rerun-status

### Added
- Add new button to mark a case as "checked"
- Link to clinical variants _without_ 1000G annotation

## [1.2.2] - 2016-02-18
### Fixed
- avoid filtering out variants lacking ExAC and 1000G annotations

## [1.1.3] - 2015-10-01
### Fixed
- persist (clinical) filter when clicking load more
- fix #154 by robustly setting clinical filter func. terms

## [1.1.2] - 2015-09-07
### Fixed
- avoid replacing coverage report with none
- update SO terms, refactored

## [1.1.1] - 2015-08-20
### Fixed
- fetch case based on collaborator status (not owner)

## [1.1.0] - 2015-05-29
### Added
- link(s) to SNPedia based on RS-numbers
- new Jinja filter to "humanize" decimal numbers
- show gene panels in variant view
- new Jinja filter for decoding URL encoding
- add indicator to variants in list that have comments
- add variant number threshold and rank score threshold to load function
- add event methods to mongo adapter
- add tests for models
- show badge "old" if comment was written for a previous analysis

### Changed
- show cDNA change in transcript summary unless variant is exonic
- moved compounds table further up the page
- show dates for case uploads in ISO format
- moved variant comments higher up on page
- updated documentation for pages
- read in coverage report as blob in database and serve directly
- change ``OmimPhenotype`` to ``PhenotypeTerm``
- reorganize models sub-package
- move events (and comments) to separate collection
- only display prev/next links for the research list
- include variant type in breadcrumbs e.g. "Clinical variants"

### Removed
- drop dependency on moment.js

### Fixed
- show the same level of detail for all frequencies on all pages
- properly decode URL encoded symbols in amino acid/cDNA change strings
- fixed issue with wipe permissions in MongoDB
- include default gene lists in "variants" link in breadcrumbs

## [1.0.2] - 2015-05-20
### Changed
- update case fetching function

### Fixed
- handle multiple cases with same id

## [1.0.1] - 2015-04-28
### Fixed
- Fix building URL parameters in cases list Vue component

## [1.0.0] - 2015-04-12
Codename: Sara Lund

![Release 1.0](artwork/releases/release-1-0.jpg)

### Added
- Add email logging for unexpected errors
- New command line tool for deleting case

### Changed
- Much improved logging overall
- Updated documentation/usage guide
- Removed non-working IGV link

### Fixed
- Show sample display name in GT call
- Various small bug fixes
- Make it easier to hover over popups

## [0.0.2-rc1] - 2015-03-04
### Added
- add protein table for each variant
- add many more external links
- add coverage reports as PDFs

### Changed
- incorporate user feedback updates
- big refactor of load scripts

## [0.0.2-rc2] - 2015-03-04
### Changes
- add gene table with gene description
- reorganize inheritance models box

### Fixed
- avoid overwriting gene list on "research" load
- fix various bugs in external links

## [0.0.2-rc3] - 2015-03-05
### Added
- Activity log feed to variant view
- Adds protein change strings to ODM and Sanger email

### Changed
- Extract activity log component to macro

### Fixes
- Make Ensembl transcript links use archive website<|MERGE_RESOLUTION|>--- conflicted
+++ resolved
@@ -35,11 +35,8 @@
 - Upgrade pymongo to version 4
 - When updating disease terms, check that all terms are consistent with a DiseaseTerm model before dropping the old collection
 - Better separation between modules loading HPO terms and diseases
-<<<<<<< HEAD
+- Deleted unused scout.build.phenotype module
 - Improved readability of variants length and coordinates on variantS pages
-=======
-- Deleted unused scout.build.phenotype module
->>>>>>> 51de0ceb
 
 
 ## [4.71]
