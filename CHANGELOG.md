--- conflicted
+++ resolved
@@ -10,11 +10,8 @@
 ### Changed
 - Refactored variantS pages to share an intermediate template (#5774)
 - Removed ClinVar submissions instructions from case pages - it's still present on the ClinVar submissions page (#5806)
-<<<<<<< HEAD
+- Render the case report's pedigree SVG to a temporary file without Cairo when exporting it to PDF (#5791)
 - Export of managed variants to VCF is subject to validation. variants failing validation will raise a warning instead of being included in the VCF file (#5813)
-=======
-- Render the case report's pedigree SVG to a temporary file without Cairo when exporting it to PDF (#5791)
->>>>>>> 59213328
 ### Fixed
 - Filter `f` hotkey not working on cancer variantS pages (#5788)
 - IGV.js updated to v3.5.4 (#5790)
