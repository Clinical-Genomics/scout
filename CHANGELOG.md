--- conflicted
+++ resolved
@@ -7,11 +7,8 @@
 ## [unreleased]
 ### Fixed
 - Name of reference genome build for RNA for compatibility with IGV locus search change
-<<<<<<< HEAD
+- Howto to run the Docker image on Mac computers in `admin-guide/containers/container-deploy.md`
 - Link to Weasyprint installation howto in README file
-=======
-- Howto to run the Docker image on Mac computers in `admin-guide/containers/container-deploy.md`
->>>>>>> e9fa15fd
 ### Changed
 - Remove function call that tracks users' browser version
 
