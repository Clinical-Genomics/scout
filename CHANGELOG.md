--- conflicted
+++ resolved
@@ -26,12 +26,8 @@
 ### Fixed
 - Non-admin users saving institute settings would clear loqusdb instance selection
 - Layout of variant position, cytoband and type in SV variant summary
-<<<<<<< HEAD
 - Broken `Build Status - GitHub badge` on GitHub README page
-=======
-- Broken `Build Status - GitHub badge` on GitHub README page 
 - Visibility of text on grey badges in gene panels PDF exports
->>>>>>> ef984042
 
 ## [4.60]
 ### Added
