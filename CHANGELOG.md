--- conflicted
+++ resolved
@@ -14,11 +14,8 @@
 - Reassign MatchMaker Exchange submission to another user when a Scout user is deleted
 ### Changed
 - Updated the python config file documentation in admin guide
-<<<<<<< HEAD
+- Case configuration parsing now uses Pydantic for improved typechecking and config handling
 - Removed test matrices to speed up automatic testing of PRs
-=======
-- Case configuration parsing now uses Pydantic for improved typechecking and config handling
->>>>>>> b5917b7a
 ### Fixed
 
 
