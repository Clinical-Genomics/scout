--- conflicted
+++ resolved
@@ -9,11 +9,8 @@
 - Refactored and simplified code that fetches case's genome build (#5443)
 ### Fixed
 - Fix long STR variant pinned display on case page (#5455)
-<<<<<<< HEAD
+- Variant page crashing when Loqusdb instance is chosen on institute settings but is not found at the given URL (#5447)
 - Introduced a function that checks redirect URLs to avoid redirection to external sites (#5458)
-=======
-- Variant page crashing when Loqusdb instance is chosen on institute settings but is not found at the given URL (#5447)
->>>>>>> 41fbb252
 
 ## [4.101]
 ### Changed
