--- conflicted
+++ resolved
@@ -5,13 +5,11 @@
 About changelog [here](https://keepachangelog.com/en/1.0.0/)
 
 ## [unreleased]
-<<<<<<< HEAD
 ### Added
 - ACMG VUS Bayesian score / temperature on case reports
-=======
 ### Fixed
 - UCSC hg38 links are updated
->>>>>>> 306d2fd4
+
 
 ## [4.93.1]
 ### Fixed
