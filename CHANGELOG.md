--- conflicted
+++ resolved
@@ -26,10 +26,7 @@
 - Adds command to backup vital parts `scout export database`
 - Parsing and displaying cancer SV variants from Manta annotated VCF files
 - Dismiss cancer snv variants with cancer-specific options
-<<<<<<< HEAD
-=======
 - Add IGV.js UPD, RHO and TIDDIT coverage wig tracks.
->>>>>>> e5a7d84f
 
 ### Fixed
 - Slightly darker page background
