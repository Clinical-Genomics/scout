# Change Log
All notable changes to this project will be documented in this file.
This project adheres to [Semantic Versioning](http://semver.org/).

About changelog [here](https://keepachangelog.com/en/1.0.0/)

## [unreleased]
### Added
- Add cancer SNVs to Oncogenicity ClinVar submissions (downloadable json document only) (#5449)
### Fixed
- Instance badge class and config option documentation (#5500)
- Fix incorrect reference to non-existent pymongo.synchronous (#5517)
- More clearly dim cases for empty queries (#5507)
<<<<<<< HEAD
- Do not create new variant-associated events, when re-uploading a case. New variant inherits key/values from old evaluated variants (#5507)
=======
- Case search form enforces numeric input for number of results returned (`Limit` field) (#5519)
>>>>>>> 0dde6053

## [4.102]
### Added
- ClinVar data with link to ClinVar for variants present on the general case report (#5478)
- Customise Scout instance color and name, by adding INSTANCE_NAME and INSTANCE_COLOR parameters in the app config file (#5479)
- Display local archived frequencies on general case report (#5492)
### Changed
- Refactored and simplified code that fetches case's genome build (#5443)
- On caseS page, dim cases only included from the always display cases with status option (#5464)
- Reuse the variant frequencies table from variant page on case reports (#5478)
- Loading of outliers files (Fraser and Outrider) do not raise error when path to these files is missing or wrong, just a warning (#5486)
- Updated libraries on uv lock file (#5495)
### Fixed
- Fix long STR variant pinned display on case page (#5455)
- Variant page crashing when Loqusdb instance is chosen on institute settings but is not found at the given URL (#5447)
- Show assignees in case list when user ID is different from email (#5460)
- When removing a germline variant from a ClinVar submission, make sure to remove also its associated observations from the database (#5463)
- Chanjo2 genes full coverage check when variant has no genes (#5468)
- Full Flask user logout blocked by session clear (#5470)
- SV page UCSC link for breakpoints did not detect genome build 38 (#5489)
- HPO term deep link URL updated to a working one (#5488)
- Add `str_trid` as a sorting criterion when selecting STRs. This fixes the sort order problem of STRs from cases with genome build 38 (#5491)
- Always use GitHub original for igv.js genomes.json config - it is intended as official backup URL already (#5496)
- Update igv.js to v3.3.0 (#5496)
- Introduced a function that checks redirect URLs to avoid redirection to external sites (#5458)
- Loading of missing outliers files should also not raise error if key exists but is unset (#5497)
- Do not add null references to HPO-associated genes when parsing errors occur (#5472)
- Possibility to change user immediately after logging out from Google Oauth or Keycloak (#5493)
- Trust hgnc_id for unique aliases for HPO-associated genes (#5498)

## [4.101]
### Changed
- Institutes are now sorted by ID on gene panels page (#5436)
- Simplified visualization of previous ACMG and CCV classifications for a variant on variantS page (#5439 & #5440)
- On ClinVar multistep submission form, skip fetching transcript versions for build 38 transcripts which are not MANE Select or MANE Plus Clinical (#5426)
### Fixed
- Malformatted table cell for analysis date on caseS page (#5438)
- Remove "Add to ClinVar submission" button for pinned MEI variants as submission is not supported at the moment (#5442)
- Clinical variant files could once again be read in arbitrary order on load (#5452)
- Fix test_sanger_validation test to be run with a mock app instantiated (#5453)

## [4.100.2]
### Fixed
- Keyerror 'ensembl_transcript_id' when loading transcripts from a pre-downloaded Ensembl transcripts file (#5435)

## [4.100.1]
### Fixed
- Removed an extra `x` from compounds functional annotation cells (#5432)

## [4.100]
### Added
- Button with link to cancerhotspots.org on variant page for cancer cases (#5359)
- Link to ClinGen ACMG CSPEC Criteria Specification Registry from ACMG classification page (#5364)
- Documentation on how to export data from the scout database using the command line (#5373)
- Filter cancer SNVs by ClinVar oncogenicity. OBS: since annotations are still sparse in ClinVar, relying solely on them could be too restrictive (#5367)
- Include eventual gene-matching WTS outliers on variantS page (Overlap column) and variant page (Gene overlapping non-SNVs table) (#5371)
- Minor Allele Frequency (HiFiCNV) IGV.js track for Nallo cases (#5401)
- A page showing all cases submitted to the Matchmaker Exchange, accessible from the institute's sidebar (#5378)
- Variants' loader progress bar (#5411)
### Changed
- Allow matching compounded subcategories from SV callers e.g. DUP:INV (#5360)
- Adjust the link to the chanjo2 gene coverage report to reflect the type of analyses used for the samples (#5368)
- Gene panels open in new tabs from case panels and display case name on the top of the page (#5369)
- When uploading research variants, use rank threshold defined in case settings, if available, otherwise use the default threshold of 8 (#5370)
- Display genome build version on case general report (#5381)
- On pull request template, fixed instructions on how to deploy a branch to the development server (#5382)
- On case general report, when a variant is classified (ACMG or CCV), tagged, commented and also dismissed, will only be displayed among the dismissed variants (#5377)
- If case is re-runned/re-uploaded with the `--keep-actions` tag, remember also previously assigned diseases, HPO terms, phenotype groups and HPO panels (#5365)
- Case load config alias and updated track label for TIDDIT coverage tracks to accommodate HiFiCNV dito (#5401)
- On variants page, compounds popup table, truncate the display name of compound variants with display name that exceeds 20 characters (#5404)
- Update dataTables js (#5407)
- Load variants command prints more clearly which categories of variants are being loaded (#5409)
- Tooltips instead of popovers (no click needed) for matching indicators on variantS page (#5419)
- Call chanjo2 coverage completeness indicator via API after window loading completes (#5366)
- On ClinVar multistep submission form, silence warnings coming from missing HGVS version using Entrez Eutils (#5424)
### Fixed
- Style of Alamut button on variant page (#5358)
- Scope of overlapping functions (#5385)
- Tests involving the variants controllers, which failed when not run in a specific order (#5391)
- Option to return to the previous step in each of the steps of the ClinVar submission form (#5393)
- chanjo2 MT report for cases in build 38 (#5397)
- Fixed some variantS view tests accessing database out of app context (#5415)
- Display of matching manual rank on the SV variant page (#5419)
- Broken `scout setup database` command (#5422)
- Collecting submission data for cases which have been removed (#5421)
- Speed up query for gene overlapping variants (#5413)
- Removing submission data for cases which have been removed (#5430)

## [4.99]
### Added
- De novo assembly alignment file load and display (#5284)
- Paraphase bam-let alignment file load and display (#5284)
- Parsing and showing ClinVar somatic oncogenicity anontations, when available (#5304)
- Gene overlapping variants (superset of compounds) for SVs (#5332)
- Gene overlapping variants for MEIs (#5332)
- Gene overlapping variants for cancer (and cancer_sv) (#5332)
- Tests for the Google login functionality (#5335)
- Support for login using Keycloak (#5337)
- Documentation on Keycloak login system integration (#5342)
- Integrity check for genes/transcripts/exons files downloaded from Ensembl (#5353)
- Options for custom ID/display name for PanelApp Green updates (#5355)
### Changed
- Allow ACMG criteria strength modification to Very strong/Stand-alone (#5297)
- Mocked the Ensembl liftover service in igv tracks tests (#5319)
- Refactored the login function into smaller functions, handling respectively: user consent, LDAP login, Google login, database login and user validation (#5331)
- Allow loading of mixed analysis type cases where some individuals are fully WTS and do not appear in DNA VCFs (#5327)
- Documentation available in dark mode, and expanded installation instructions (#5343)
### Fixed
- Re-enable display of case and individual specific tracks (pre-computed coverage, UPD, zygosity) (#5300)
- Disable 2-color mode in IGV.js by default, since it obscures variant proportion of reads. Can be manually enabled (#5311)
- Institute settings reset (#5309)
- Updated color scheme for variant assessment badges that were hard to see in light mode, notably Risk Factor (#5318)
- Avoid page timeout by skipping HGVS validations in ClinVar multistep submission for non-MANE transcripts from variants in build 38 (#5302)
- Sashimi view page displaying an error message when Ensembl REST API (LiftOver) is not available (#5322)
- Refactored the liftover functionality to avoid using the old Ensembl REST API (#5326)
- Downloading of Ensembl resources by fixing the URL to the schug server, pointing to the production instance instead of the staging one (#5348)
- Missing MT genes from the IGV track (#5339)
- Paraphase and de novo assembly tracks could mismatch alignment sample labels - refactor to case specific tracks (#5357)

## [4.98]
### Added
- Documentation on how to delete variants for one or more cases
- Document the option to collect green genes from any panel when updating the PanelApp green genes panel
- On the institute's filters page, display also any soft filters applied to institute's variants
### Fixed
- Case page patch for research cases without WTS outliers

## [4.97]
### Added
- Software version and link to the relative release on GitHub on the top left dropdown menu
- Option to sort WTS outliers by p_value, Δψ, ψ value, zscore or l2fc
- Display pLI score and LOEUF on rare diseases and cancer SNV pages
- Preselect MANE SELECT transcripts in the multi-step ClinVar variant add to submission process
- Allow updating case with WTS Fraser and Outrider research files
- Load research WTS outliers using the `scout load variants --outliers-research` command
- Chanjo2 gene coverage completeness indicator and report from variant page, summary card
- Enhanced SNV and SV filtering for cancer and rare disease cases, now supporting size thresholds (≥ or < a specified base pair length)
- Option to exclude ClinVar significance status in SNVs filters form
- Made HRD a config parameter and display it for cancer cases.
- Preset institute-level soft filters for variants (filtering based on "filters" values on variant documents). Settings editable by admins on the institute's settings page. Allows e.g. hiding tumor `in_normal` and `germline_risk` filter status variants.
- Load pedigree and sex check from Somalier, provided by e.g. the Nallo pipeline
- Expand the command line to remove more types of variants. Now supports: `cancer`, `cancer_sv`, `fusion`, `mei`, `outlier`, `snv`, `str`, and `sv`.
- New `prioritise_clinvar` checkbox on rare diseases cases, SNVs page, used by clinical filter or for expanding the search to always return variants that match the selected ClinVar conditions
- ClinVar CLNSIG Exclude option on cancer variantS filters
### Changed
- Do not show overlapping gene panels badge on variants from cases runned without gene panels
- Set case as research case if it contains any type of research variants
- Update igv.js to 3.2.0
- IGV DNA alignment track defaults to group by tag:HP and color by methylation (useful for LRS), and show soft-clips
- Update gnomAD constraint to v4.1
- HG38 genes track in igv.js browser, to correctly display gene names
- Refactored code for prioritizing the order of variant loading
- Modified the web pages body style to adapt content to smaller screens
- Refactored filters to filter variants by ClinVar significance, CLINSIG Confident and ClinVar hits at the same time
- Improved tooltips for ClinVar filter in SNVs filter form
- `showSoftClips` parameter in igv.js is set to false by default for WES and PANEL samples
- Updated dependencies in uv.lock file
### Fixed
- Don't save any "-1", "." or "0" frequency values for SNVs - same as for SVs
- Downloading and parsing of genes from Ensembl (including MT-TP)
- Don't parse SV frequencies for SNVs even if the name matches. Also accept "." as missing value for SV frequencies.
- HPO search on WTS Outliers page
- Stop using dynamic gene panel (HPO generated list) for clinical filter when the last gene is removed from the dynamic gene panel
- Return only variants with ClinVar annotation when `ClinVar hits` checkbox is checked on variants search form
- Legacy variant filter option `clinsig_confident_always_returned` on saved filters is remapped as `prioritised_clivar` and `clinvar_trusted_revstat`
- Variants queries excluding ClinVar tags without `prioritise_clinvar` checkbox checked
- Pedigree QC Somalier loading demo ancestry file and operator priority

## [4.96]
### Added
- Support case status assignment upon loading (by providing case status in the case config file)
- Severity predictions on general case report for SNVs and cancer SNVs
- Variant functional annotation on general case report for SNVs and cancer SNVs
- Version of Scout used when the case was loaded is displayed on case page and general report
### Removed
- Discontinue ClinVar submissions via CSV files and support only submission via API: removed buttons for downloading ClinVar submission objects as CSV files
### Changed
- Display STR variant filter status on corresponding variantS page
- Warning and reference to Biesecker et al when using PP1/BS4 and PP4 together in ACMG classifications
- Warning to not use PP4 criterion together with PS2/PM6 in ACMG classifications with reference to the SVI Recommendation for _de novo_ Criteria (PS2 & PM6)
- Button to directly remove accepted submissions from ClinVar
- Upgraded libs in uv.lock file
### Fixed
- Release docs to include instructions for upgrading dependencies
- Truncated long HGVS descriptions on cancer SNV and SNVs pages
- Avoid recurrent error by removing variant ranking settings in unranked demo case
- Actually re-raise exception after load aborts and has rolled back variant insertion

## [4.95]
### Added
- CCV score / temperature on case reports
- ACMG SNV classification form also accessible from SV variant page
- Simplify updating of the PanelApp Green panel from all source types in the command line interactive session
### Changed
- Clearer link to `Richards 2015` on ACMG classification section on SVs and cancer SVs variants pages
- Parse HGNC Ids directly from PanelApp when updating/downloading PanelApp panels
- Skip variant genotype matching check and just return True when matching causative is found in a case with only one individual/sample
- Reduced number of research MEI variants present in the demo case from 17K to 145 to speed up automatic tests
### Fixed
- ACMG temperature on case general report should respect term modifiers
- Missing inheritance, constraint info for genes with symbols matching other genes previous aliases with some lower case letters
- Loading of all PanelApp panels from command line
- Saving gene inheritance models when loading/updating specific/all PanelApp panels (doesn't apply to the `PanelApp Green Genes panel`)
- Save also complete penetrance status (in addition to incomplete) if available when loading specific/all PanelApp panels (does not apply to the `PanelApp Green Genes panel`)
- Variants and managed variants query by coordinates, which was returning all variants in the chromosome if start position was 0
- Compound loading matches also "chr"-containing compound variant names

## [4.94.1]
### Fixed
- Temporary directory generation for MT reports and pedigree file for case general report

## [4.94]
### Added
- Max-level provenance and Software Bill Of Materials (SBOM) to the Docker images pushed to Docker Hub
- ACMG VUS Bayesian score / temperature on case reports
- Button to filter and download case individuals/samples from institute's caseS page
### Changed
- On variant page, RefSeq transcripts panel, truncate very long protein change descriptions
- Build system changed to uv/hatchling, remove setuptools, version file, add project toml and associated files
- On variantS pages, display chromosome directly on start and end chromosome if different
- On cancer variantS pages, display allele counts and frequency the same way for SNVs and SVs (refactor macro)
- Stricter coordinate check in BND variants queries (affecting search results on SV variants page)
### Fixed
- UCSC hg38 links are updated
- Variants page tooltip errors
- Cancer variantS page had poor visibility of VAF and chromosome coordinate on causatives (green background)

## [4.93.1]
### Fixed
- Updated PyPi build GitHub action to explicitly include setuptools (for Python 3.12 distro)

## [4.93]
### Added
- ClinGen-CGC-VICC oncogenicity classification for cancer SNVs
- A warning to not to post sensitive or personal info when opening an issue
### Changed
- "Show more/less" button to toggle showing 50 (instead of 10) observed cases in LoqusDB observation panel
- Show customer id on share and revoke sharing case collapsible sidebar dialog
- Switch to python v.3.12 in Dockerfiles and automatic tests
### Fixed
- Limit the size of custom images displayed on case and variant pages and add a link to display them in full size in a new tab
- Classified variants not showing on case report when collaborator adds classification
- On variantS page, when a variant has more than one gene, then the gene panel badge reflect the panels each gene is actually in
- Updating genes on a gene panel using a file
- Link out to Horak 2020 from CCV classify page opens in new tab

## [4.92]
### Added
- PanelApp link on gene page and on gene panels description
- Add more filters to the delete variants command (institute ID and text file with list of case IDs)
### Changed
- Use the `clinicalgenomics/python3.11-venv:1.0` image everywhere in the Dockerfiles
### Fixed
- list/List typing issue on PanelApp extension module

## [4.91.2]
### Fixed
- Stranger TRGT parsing of `.` in `FORMAT.MC`
- Parse ClinVar low-penetrance info and display it alongside Pathogenic and likely pathogenic on SNVs pages
- Gene panel indexes to reflect the indexes used in production database
- Panel version check while editing the genes of a panel
- Display unknown filter tags as "danger" marked badges
- Open WTS variantS SNVs and SVs in new tabs
- PanelApp panels update documentation to reflect the latest changes in the command line
- Display panel IDs alongside panel display names on gene panels page
- Just one `Hide removed panels` checkbox for all panels on gene panels page
- Variant filters redecoration from multiple classifications crash on general case report

## [4.91.1]
### Fixed
- Update IGV.js to v3.1.0
- Columns/headings on SV variantS shifted

## [4.91]
### Added
- Variant link to Franklin in database buttons (different depending on rare or cancer track)
- MANE badges on list of variant's Genes/Transcripts/Proteins table, this way also SVs will display MANE annotations
- Export variant type and callers-related info fields when exporting variants from variantS pages
- Cases advanced search on the dashboard page
- Possibility to use only signed off panels when building the PanelApp GREEN panel
### Changed
- On genes panel page and gene panel PDF export, it's more evident which genes were newly introduced into the panel
- WTS outlier position copy button on WTS outliers page
- Update IGV.js to v3.0.9
- Managed variants VCF export more verbose on SVs
- `/api/v1/hpo-terms` returns pymongo OperationFailure errors when provided query string contains problematic characters
- When parsing variants, prioritise caller AF if set in FORMAT over recalculation from AD
- Expand the submissions information section on the ClinVar submissions page to fully display long text entries
- Jarvik et al for PP1 added to ACMG modification guidelines
- Display institute `_id` + display name on dashboard filters
- ClinVar category 8 has changed to "Conflicting classifications of pathogenicity" instead of "interpretations"
- Simplify always loading ClinVar `CLNSIG` P, LP and conflicting annotations slightly
- Increased visibility of variant callers's "Pass" or "Filtered" on the following pages: SNV variants (cancer cases), SV variants (both RD and cancer cases)
- Names on IGV buttons, including an overview level IGV MT button
- Cases query no longer accepts strings for the `name_query` parameter, only ImmutableMultiDict (form data)
- Refactor the loading of PanelApp panels to use the maintained API - Customised PanelApp GREEN panels
- Better layout for Consequence cell on cancer SNVs page
- Merged `Qual` and `Callers` cell on cancer SNVs page
### Fixed
- Empty custom_images dicts in case load config do not crash
- Tracks missing alignment files are skipped on generating IGV views
- ClinVar form to accept MedGen phenotypes
- Cancer SV variantS page spinner on variant export
- STRs variants export (do not allow null estimated variant size and repeat locus ID)
- STRs variants page when one or more variants have SweGen mean frequency but lack Short Tandem Repeat motif count
- ClinVar submission enquiry status for all submissions after the latest
- CLI scout update type hint error when running commands using Python 3.9
- Missing alignment files but present index files could crash the function creating alignment tracks for IGV display
- Fix missing "Repeat locus" info on STRs export

## [4.90.1]
### Fixed
- Parsing Matchmaker Exchange's matches dates

## [4.90]
### Added
- Link to chanjo2 MANE coverage overview on case page and panel page
- More SVI recommendation links on the ACMG page
- IGV buttons for SMN CN page
- Warnings on ACMG classifications for potentially conflicting classification pairs
- ACMG Bayesian foundation point scale after Tavtigian for variant heat profile
### Changed
- Variants query backend allows rank_score filtering
- Added script to tabulate causatives clinical filter rank
- Do not display inheritance models associated to ORPHA terms on variant page
- Moved edit and delete buttons close to gene names on gene panel page and other aesthetical fixes
- SNV VariantS page functional annotation and region annotation columns merged
- VariantS pages (not cancer) gene cells show OMIM inheritance pattern badges also without hover
- STR variantS page to show STR inheritance model without hover (fallback to OMIM for non-Stranger annotation)
- VariantS page local observation badges have counts visible also without hover
- On Matchmaker page, show number of matches together with matching attempt date
- Display all custom inheritance models, both standard and non-standard, as gathered from the gene panel information on the variant page
- Moved PanelApp-related code to distinct modules/extension
### Fixed
- Make BA1 fully stand-alone to Benign prediction
- Modifying Benign terms to "Moderate" has no effect under Richards. Ignored completely before, will retain unmodified significance now
- Extract all fields correctly when exporting a panel to file from gene panel page
- Custom updates to a gene in a panel
- Gene panel PDF export, including gene links
- Cancer SV, Fusion, MEI and Outlier filters are shown on the Institute Filters overview
- CaseS advanced search limit
- Visibility of Matchmaker Exchange matches on dark mode
- When creating a new gene panel from file, all gene fields are saved, including comments and manual inheritance models
- Downloading on gene names from EBI
- Links to gene panels on variant page, summary panel
- Exporting gene variants when one or more variants' genes are missing HGNC symbol

## [4.89.2]
## Fixed
- If OMIM gene panel gene symbols are not mapping to hgnc_id, allow fallback use of a unique gene alias

## [4.89.1]
### Fixed
- General case report crash when encountering STR variants without `source` tags
- Coloring and SV inheritance patterns on general case report

## [4.89]
### Added
- Button on SMN CN page to search variants within SMN1 and SMN2 genes
- Options for selectively updating OMICS variants (fraser, outrider) on a case
- Log users' activity to file by specifying `USERS_ACTIVITY_LOG_PATH` parameter in app config
- `Mean MT coverage`, `Mean chrom 14 coverage` and `Estimated mtDNA copy number` on MT coverage file from chanjo2 if available
- In ClinVar multistep form, preselect ACMG criteria according to the variant's ACMG classification, if available
- Subject id search from caseS page (supporting multiple sample types e.g.) - adding indexes to speed up caseS queries
- Advanced cases search to narrow down results using more than one search parameter
- Coverage report available for any case with samples containing d4 files, even if case has no associated gene panels
- RNA delivery reports
- Two new LRS SV callers (hificnv, severus)
### Changed
- Documentation for OMICS variants and updating a case
- Include both creation and deletion dates in gene panels pages
- Moved code to collect MT copy number stats for the MT report to the chanjo extension
- On the gene panelS page, show expanded gene panel version list in one column only
- IGV.js WTS loci default to zoom to a region around a variant instead of whole gene
- Refactored logging module
- Case general report no longer shows ORPHA inheritance models. OMIM models are shown colored.
- Chromosome alias tab files used in the igv.js browser, which now contain the alias for chromosome "M"
- Renamed "Comment on clinical significance" to "Comment on classification" in ClinVar multistep form
- Enable Gens CN button also for non-wgs cancer track cases
### Fixed
- Broken heading anchors in the documentation (`admin-guide/login-system.md` and `admin-guide/setup-scout.md` files)
- Avoid open login redirect attacks by always redirecting to cases page upon user login
- Stricter check of ID of gene panels to prevent file downloading vulnerability
- Removed link to the retired SPANR service. SPIDEX scores are still parsed and displayed if available from variant annotation.
- Omics variant view test coverage
- String pattern escape warnings
- Code creating Alamut links for variant genes without canonical_transcript set
- Variant delete button in ClinVar submissions page
- Broken search cases by case similarity
- Missing caller tag for TRGT

## [4.88.1]
### Fixed
- Patch update igv.js to 3.0.5

## [4.88]
### Added
- Added CoLoRSdb frequency to Pop Freq column on variantS page
- Hovertip to gene panel names with associated genes in SV variant view, when variant covers more than one gene
- RNA sample ID can be provided in case load config if different from sample_id
### Fixed
- Broken `scout setup database` command
- Update demo VCF header, adding missing keys found on variants
- Broken upload to Codecov step in Tests & Coverage GitHub action
- Tomte DROP column names have been updated (backwards compatibility preserved for main fields)
- WTS outlierS view to display correct individual IDs for cases with multiple individuals
- WTS outlierS not displayed on WTS outlierS view

## [4.87.1]
### Fixed
- Positioning and alignment of genes cell on variantS page

## [4.87]
### Added
- Option to configure RNA build on case load (default '38')
### Changed
- Tooltip on RNA alignments now shows RNA genome build version
- Updated igv.js to v3.0.4
### Fixed
- Style of "SNVs" and "SVs" buttons on WTS Outliers page
- Chromosome alias files for igv.js
- Genes track displayed also when RNA alignments are present without splice junctions track on igv browser
- Genes track displayed again when splice junction tracks are present

## [4.86.1]
### Fixed
- Loading and updating PanelApp panels, including PanelApp green

## [4.86]
### Added
- Display samples' name (tooltip) and affected status directly on caseS page
- Search SVs across all cases, in given genes
- `CLINVAR_API_URL` param can be specified in app settings to override the URL used to send ClinVar submissions to. Intended for testing.
- Support for loading and storing OMICS data
- Parse DROP Fraser and Outrider TSVs
- Display omics variants - wts outliers (Fraser, Outrider)
- Parse GNOMAD `gnomad_af` and `gnomad_popmax_af` keys from variants annotated with `echtvar`
- Make removed panel optionally visible to non-admin or non maintainers
- Parse CoLoRSdb frequencies annotated in the variant INFO field with the `colorsdb_af` key
- Download -omics variants using the `Filter and export button`
- Clickable COSMIC links on IGV tracks
- Possibility to un-audit previously audited filters
- Reverted table style and removed font awesome style from IGV template
- Case status tags displayed on dashboard case overview
### Changed
- Updated igv.js to v3.0.1
- Alphabetically sort IGV track available for custom selection
- Updated wokeignore to avoid unfixable warning
- Update Chart.js to v4.4.3
- Use tornado library version >= 6.4.1
- Fewer variants in the MEI demo file
- Switch to FontAwesome v.6 instead of using icons v.5 + kit with icons v.6
- Show time (hours and minutes) additionally to date on comments and activity panel
### Fixed
- Only add expected caller keys to variant (FOUND_IN or SVDB_ORIGIN)
- Splice junction merged track height offset in IGV.js
- Splice junction initiation crash with empty variant obj
- Splice junction variant routing for cases with WTS but without outlier data
- Variant links to ExAC, now pointing to gnomAD, since the ExAC browser is no longer available
- Style of HPO terms assigned to a case, now one phenotype per line
- RNA sashimi view rendering should work also if the gene track is user disabled
- Respect IGV tracks chosen by user in variant IGV settings

## [4.85]
### Added
- Load also genes which are missing Ensembl gene ID (72 in both builds), including immunoglobulins and fragile sites
### Changed
- Unfreeze werkzeug again
- Show "(Removed)" after removed panels in dropdown
- The REVEL score is collected as the maximum REVEL score from all of the variant's transcripts
- Parse GNOMAD POPMAX values only if they are numerical when loading variants
### Fixed
- Alphabetically sort "select default panels" dropdown menu options on case page
- Show gene panel removed status on case page
- Fixed visibility of the following buttons: remove assignee, remove pinned/causative, remove comment, remove case from group

## [4.84]
### Changed
- Clearer error message when a loqusdb query fails for an instance that initially connected
- Do not load chanjo-report module if not needed and more visible message when it fails loading
- Converted the HgncGene class into a Pydantic class
- Swap menu open and collapse indicator chevrons - down is now displayed-open, right hidden-closed
- Linters and actions now all use python 3.11
### Fixed
- Safer way to update variant genes and compounds that avoids saving temporary decorators into variants' database documents
- Link to HGNC gene report on gene page
- Case file load priority so that e.g. SNV get loaded before SV, or clinical before research, for consistent variant_id collisions

## [4.83]
### Added
- Edit ACMG classifications from variant page (only for classifications with criteria)
- Events for case CLI events (load case, update case, update individual)
- Support for loading and displaying local custom IGV tracks
- MANE IGV track to be used as a local track for igv.js (see scout demo config file)
- Optional separate MT VCFs, for `nf-core/raredisease`
### Changed
- Avoid passing verbs from CaseHandler - functions for case sample and individual in CaseEventHandler
- Hide mtDNA report and coverage report links on case sidebar for cases with WTS data only
- Modified OMIM-AUTO gene panel to include genes in both genome builds
- Moved chanjo code into a dedicated extension
- Optimise the function that collects "match-safe" genes for an institute by avoiding duplicated genes from different panels
- Users must actively select "show matching causatives/managed" on a case page to see matching numbers
- Upgraded python version from 3.8 to 3.11 in Docker images
### Fixed
- Fix several tests that relied on number of events after setup to be 0
- Removed unused load case function
- Artwork logo sync sketch with png and export svg
- Clearer exception handling on chanjo-report setup - fail early and visibly
- mtDNA report crashing when one or more samples from a case is not in the chanjo database
- Case page crashing on missing phenotype terms
- ACMG benign modifiers
- Speed up tests by caching python env correctly in Github action and adding two more test groups
- Agile issue templates were added globally to the CG-org. Adding custom issue templates to avoid exposing customers
- PanelApp panel not saving genes with empty `EnsembleGeneIds` list
- Speed up checking outdated gene panels
- Do not load research variants automatically when loading a case

## [4.82.2]
### Fixed
- Warning icon in case pages for individuals where `confirmed_sex` is false
- Show allele sizes form ExpansionHunter on STR variantS page again

## [4.82.1]
### Fixed
- Revert the installation of flask-ldapconn to use the version available on PyPI to be able to push new scout releases to PyPI

## [4.82]
### Added
- Tooltip for combined score in tables for compounds and overlapping variants
- Checkbox to filter variants by excluding genes listed in selected gene panels, files or provided as list
- STR variant information card with database links, replacing empty frequency panel
- Display paging and number of HPO terms available in the database on Phenotypes page
- On case page, typeahead hints when searching for a disease using substrings containing source ("OMIM:", "ORPHA:")
- Button to monitor the status of submissions on ClinVar Submissions page
- Option to filter cancer variants by number of observations in somatic and germline archived database
- Documentation for integrating chanjo2
- More up-to-date VEP CSQ dbNSFP frequency keys
- Parse PacBio TRGT (Tandem repeat genotyping tool) Short Tandem Repeat VCFs
### Changed
- In the case_report #panel-tables has a fixed width
- Updated IGV.js to 2.15.11
- Fusion variants in case report now contain same info as on fusion variantS page
- Block submission of somatic variants to ClinVar until we harmonise with their changed API
- Additional control on the format of conditions provided in ClinVar form
- Errors while loading managed variants from file are now displayed on the Managed Variants page
- Chanjo2 coverage button visible only when query will contain a list of HGNC gene IDs
- Use Python-Markdown directly instead of the unmaintained Flask-Markdown
- Use Markupsafe instead of long deprecated, now removed Flask Markup
- Prepare to unfreeze Werkzeug, but don't actually activate until chanjo can deal with the change
### Fixed
- Submit requests to Chanjo2 using HTML forms instead of JSON data
- `Research somatic variants` link name on caseS page
- Broken `Install the HTML 2 PDF renderer` step in a GitHub action
- Fix ClinVar form parsing to not include ":" in conditionType.id when condition conditionType.db is Orphanet
- Fix condition dropdown and pre-selection on ClinVar form for cases with associated ORPHA diagnoses
- Improved visibility of ClinVar form in dark mode
- End coordinates for indels in ClinVar form
- Diagnoses API search crashing with empty search string
- Variant's overlapping panels should show overlapping of variant genes against the latest version of the panel
- Case page crashing when case has both variants in a ClinVar submission and pinned not loaded variants
- Installation of git in second build stage of Dockerfile, allowing correct installation of libraries

## [4.81]
### Added
- Tag for somatic SV IGH-DUX4 detection samtools script
### Changed
- Upgraded Bootstrap version in reports from 4.3.1 to 5.1.3
### Fixed
- Buttons layout in HPO genes panel on case page
- Added back old variant rankscore index with different key order to help loading on demo instance
- Cancer case_report panel-table no longer contains inheritance information
- Case report pinned variants card now displays info text if all pinned variants are present in causatives
- Darkmode setting now applies to the comment-box accordion
- Typo in case report causing `cancer_rank_options is undefined` error

## [4.80]
### Added
- Support for .d4 files coverage using chanjo2 (Case page sidebar link) with test
- Link to chanjo2 coverage report and coverage gene overview on gene panel page
- Link to chanjo2 coverage report on Case page, HPO dynamic gene list
- Link to genes coverage overview report on Case page, HPO dynamic gene list
### Changed
- All links in disease table on diagnosis page now open in a new tab
- Dark mode settings applied to multi-selects on institute settings page
- Comments on case and variant pages can be viewed by expanding an accordion
- On case page information on pinned variants and variants submitted to ClinVar are displayed in the same table
- Demo case file paths are now stored as absolute paths
- Optimised indices to address slow queries
- On case page default panels are now found at the top of the table, and it can be sorted by this trait
### Fixed
- On variants page, search for variants in genes present only in build 38 returning no results
- Pin/unpin with API was not able to make event links
- A new field `Explanation for multiple conditions` is available in ClinVar for submitting variants with more than one associated condition
- Fusion genes with partners lacking gene HGNC id will still be fully loaded
- Fusion variantS export now contains fusion variant specific columns
- When Loqusdb observations count is one the table includes information on if observation was for the current or another case

## [4.79.1]
### Fixed
- Exporting variants without rank score causing page to crash
- Display custom annotations also on cancer variant page

## [4.79]
### Added
- Added tags for Sniffles and CNVpytor, two LRS SV callers
- Button on case page for displaying STR variants occurring in the dynamic HPO panel
- Display functional annotation relative to variant gene's MANE transcripts on variant summary, when available
- Links to ACMG structural variant pathogenicity classification guidelines
- Phenomodels checkboxes can now include orpha terms
- Add incidental finding to case tags
- Get an alert on caseS page when somebody validates variants you ordered Sanger sequencing for
### Changed
- In the diagnoses page genes associated with a disease are displayed using hgnc symbol instead of hgnc id
- Refactor view route to allow navigation directly to unique variant document id, improve permissions check
- Do not show MANE and MANE Plus Clinical transcripts annotated from VEP (saved in variants) but collect this info from the transcripts database collection
- Refactor view route to allow navigation directly to unique case id (in particular for gens)
- `Institutes to share cases with` on institute's settings page now displays institutes names and IDs
- View route with document id selects view template based on variant category
### Fixed
- Refactored code in cases blueprints and variant_events adapter (set diseases for partial causative variants) to use "disease" instead of "omim" to encompass also ORPHA terms
- Refactored code in `scout/parse/omim.py` and `scout/parse/disease_terms.py` to use "disease" instead of "phenotype" to differentiate from HPO terms
- Be more careful about checking access to variant on API access
- Show also ACMG VUS on general report (could be missing if not e.g. pinned)

## [4.78]
### Added
- Case status labels can be added, giving more finegrained details on a solved status (provisional, diagnostic, carrier, UPD, SMN, ...)
- New SO terms: `sequence_variant` and `coding_transcript_variant`
- More MEI specific annotation is shown on the variant page
- Parse and save MANE transcripts info when updating genes in build 38
- ClinVar submission can now be downloaded as a json file
- `Mane Select` and `Mane Plus Clinical` badges on Gene page, when available
- ClinVar submission can now be downloaded as a json file
- API endpoint to pin variant
- Display common/uncommon/rare on summary of mei variant page
### Changed
- In the ClinVar form, database and id of assertion criteria citation are now separate inputs
- Customise institute settings to be able to display all cases with a certain status on cases page (admin users)
- Renamed `Clinical Significance` to `Germline Classification` on multistep ClinVar form
- Changed the "x" in cases.utils.remove_form button text to red for better visibility in dark mode
- Update GitHub actions
- Default loglevel up to INFO, making logs with default start easier to read
- Add XTR region to PAR region definition
- Diagnoses can be searched on diagnoses page without waiting for load first
### Fixed
- Removed log info showing hgnc IDs used in variantS search
- Maintain Matchmaker Exchange and Beacon submission status when a case is re-uploaded
- Inheritance mode from ORPHA should not be confounded with the OMIM inheritance model
- Decipher link URL changes
- Refactored code in cases blueprints to use "disease" instead of "omim" to encompass also ORPHA terms

## [4.77]
### Added
- Orpha disease terms now include information on inheritance
- Case loading via .yaml config file accepts subject_id and phenotype_groups (if previously defined as constant default or added per institute)
- Possibility to submit variants associated with Orphanet conditions to ClinVar
- Option update path to .d4 files path for individuals of an existing case using the command line
- More constraint information is displayed per gene in addition to pLi: missense and LoF OE, CI (inluding LOEUF) and Z-score.
### Changed
- Introduce validation in the ClinVar multistep form to make sure users provide at least one variant-associated condition
- CLI scout update individual accepts subject_id
- Update ClinVar inheritance models to reflect changes in ClinVar submission API
- Handle variant-associated condition ID format in background when creating ClinVar submissions
- Replace the code that downloads Ensembl genes, transcripts and exons with the Schug web app
- Add more info to error log when transcript variant frequency parsing fails.
- GnomAD v4 constraint information replaces ExAC constraints (pLi).
### Fixed
- Text input of associated condition in ClinVar form now aligns to the left
- Alignment of contents in the case report has been updated
- Missing number of phenotypes and genes from case diagnoses
- Associate OMIM and/or ORPHA diagnoses with partial causatives
- Visualization of partial causatives' diagnoses on case page: style and links
- Revert style of pinned variants window on the case page
- Rename `Clinical significanc` to `Germline classification` in ClinVar submissions exported files
- Rename `Clinical significance citations` to `Classification citations` in ClinVar submissions exported files
- Rename `Comment on clinical significance` to `Comment on classification` in ClinVar submissions exported files
- Show matching partial causatives on variant page
- Matching causatives shown on case page consisting only of variant matching the default panels of the case - bug introduced since scout v4.72 (Oct 18, 2023)
- Missing somatic variant read depth leading to report division by zero

## [4.76]
### Added
- Orphacodes are visible in phenotype tables
- Pydantic validation of image paths provided in case load config file
- Info on the user which created a ClinVar submission, when available
- Associate .d4 files to case individuals when loading a case via config file
### Changed
- In diagnoses page the load of diseases are initiated by clicking a button
- Revel score, Revel rank score and SpliceAI values are also displayed in Causatives and Validated variants tables
- Remove unused functions and tests
- Analysis type and direct link from cases list for OGM cases
- Removed unused `case_obj` parameter from server/blueprints/variant/controllers/observations function
- Possibility to reset ClinVar submission ID
- Allow ClinVar submissions with custom API key for users registered as ClinVar submitters or when institute doesn't have a preset list of ClinVar submitters
- Ordered event verbs alphabetically and created ClinVar-related user events
- Removed the unused "no-variants" option from the load case command line
### Fixed
- All disease_terms have gene HGNC ids as integers when added to the scout database
- Disease_term identifiers are now prefixed with the name of the coding system
- Command line crashing with error when updating a user that doesn't exist
- Thaw coloredlogs - 15.0.1 restores errorhandler issue
- Thaw crypography - current base image and library version allow Docker builds
- Missing delete icons on phenomodels page
- Missing cryptography lib error while running Scout container on an ARM processor
- Round CADD values with many decimals on causatives and validated variants pages
- Dark-mode visibility of some fields on causatives and validated variants pages
- Clinvar submitters would be cleared when unprivileged users saved institute settings page
- Added a default empty string in cases search form to avoid None default value
- Page crashing when user tries to remove the same variant from a ClinVar submission in different browser tabs
- Update more GnomAD links to GnomAD v4 (v38 SNVs, MT vars, STRs)
- Empty cells for RNA fusion variants in Causatives and Verified variants page
- Submenu icons missing from collapsible actionbar
- The collapsible actionbar had some non-collapsing overly long entries
- Cancer observations for SVs not appearing in the variant details view
- Archived local observations not visible on cancer variantS page
- Empty Population Frequency column in the Cancer SV Variants view
- Capital letters in ClinVar events description shown on case page

## [4.75]
### Added
- Hovertip to gene panel names with associated genes in variant view, when variant covers more than one gene
- Tests for panel to genes
- Download of Orphadata en_product6 and en_product4 from CLI
- Parse and save `database_found` key/values for RNA fusion variants
- Added fusion_score, ffpm, split_reads, junction_reads and fusion_caller to the list of filters on RNA fusion variants page
- Renamed the function `get_mei_info` to `set_mei_info` to be consistent with the other functions
- Fixed removing None key/values from parsed variants
- Orphacodes are included in the database disease_terms
### Changed
- Allow use of projections when retrieving gene panels
- Do not save custom images as binary data into case and variant database documents
- Retrieve and display case and variant custom images using image's saved path
- Cases are activated by viewing FSHD and SMA reports
- Split multi-gene SNV variants into single genes when submitting to Matchmaker Exchange
- Alamut links also on the gene level, using transcript and HGVS: better for indels. Keep variant link for missing HGVS
- Thaw WTForms - explicitly coerce form decimal field entries when filters fetched from db
### Fixed
- Removed some extra characters from top of general report left over from FontAwsome fix
- Do not save fusion variants-specific key/values in other types of variants
- Alamut link for MT variants in build 38
- Convert RNA fusions variants `tool_hits` and `fusion_score` keys from string to numbers
- Fix genotype reference and alternative sequencing depths defaulting to -1 when values are 0
- DecimalFields were limited to two decimal places for several forms - lifting restrictions on AF, CADD etc.

## [4.74.1]
### Changed
- Parse and save into database also OMIM terms not associated to genes
### Fixed
- BioNano API FSHD report requests are GET in Access 1.8, were POST in 1.7
- Update more FontAwesome icons to avoid Pro icons
- Test if files still exist before attempting to load research variants
- Parsing of genotypes error, resulting in -1 values when alt or ref read depths are 0

## [4.74]
### Added
- SNVs and Indels, MEI and str variants genes have links to Decipher
- An `owner + case display name` index for cases database collection
- Test and fixtures for RNA fusion case page
- Load and display fusion variants from VCF files as the other variant types
- Option to update case document with path to mei variants (clinical and research)
### Changed
- Details on variant type and category for audit filters on case general report
- Enable Gens CN profile button also in somatic case view
- Fix case of analysis type check for Gens analysis button - only show for WGS
### Fixed
- loqusdb table no longer has empty row below each loqusid
- MatchMaker submission details page crashing because of change in date format returned by PatientMatcher
- Variant external links buttons style does not change color when visited
- Hide compounds with compounds follow filter for region or function would fail for variants in multiple genes
- Updated FontAwesome version to fix missing icons

## [4.73]
### Added
- Shortcut button for HPO panel MEI variants from case page
- Export managed variants from CLI
### Changed
- STRs visualization on case panel to emphasize abnormal repeat count and associated condition
- Removed cytoband column from STRs variant view on case report
- More long integers formatted with thin spaces, and copy to clipboard buttons added
### Fixed
- OMIM table is scrollable if higher than 700px on SV page
- Pinned variants validation badge is now red for false positives.
- Case display name defaulting to case ID when `family_name` or `display_name` are missing from case upload config file
- Expanded menu visible at screen sizes below 1000px now has background color
- The image in ClinVar howto-modal is now responsive
- Clicking on a case in case groups when case was already removed from group in another browser tab
- Page crashing when saving filters for mei variants
- Link visited color of images

## [4.72.4]
### Changed
- Automatic test mongod version increased to v7
### Fixed
- GnomAD now defaults to hg38 - change build 37 links accordingly

## [4.72.3]
### Fixed
- Somatic general case report small variant table can crash with unclassified variants

## [4.72.2]
### Changed
- A gunicorn maxrequests parameter for Docker server image - default to 1200
- STR export limit increased to 500, as for other variants
- Prevent long number wrapping and use thin spaces for separation, as per standards from SI, NIST, IUPAC, BIPM.
- Speed up case retrieval and lower memory use by projecting case queries
- Make relatedness check fails stand out a little more to new users
- Speed up case retrieval and lower memory use by projecting case queries
- Speed up variant pages by projecting only the necessary keys in disease collection query
### Fixed
- Huge memory use caused by cases and variants pages pulling complete disease documents from DB
- Do not include genes fetched from HPO terms when loading diseases
- Consider the renamed fields `Approved Symbol` -> `Approved Gene Symbol` and `Gene Symbols` -> `Gene/Locus And Other Related Symbols` when parsing OMIM terms from genemap2.txt file

## [4.72.1]
### Fixed
- Jinja filter that renders long integers
- Case cache when looking for causatives in other cases causing the server to hang

## [4.72]
### Added
- A GitHub action that checks for broken internal links in docs pages
- Link validation settings in mkdocs.yml file
- Load and display full RNA alignments on alignment viewer
- Genome build check when loading a case
- Extend event index to previous causative variants and always load them
### Fixed
- Documentation nav links for a few documents
- Slightly extended the BioNano Genomics Access integration docs
- Loading of SVs when VCF is missing the INFO.END field but has INFO.SVLEN field
- Escape protein sequence name (if available) in case general report to render special characters correctly
- CaseS HPO term searches for multiple terms works independent of order
- CaseS search regexp should not allow backslash
- CaseS cohort tags can contain whitespace and still match
- Remove diagnoses from cases even if OMIM term is not found in the database
- Parsing of disease-associated genes
- Removed an annoying warning while updating database's disease terms
- Displaying custom case images loaded with scout version <= 4.71
- Use pydantic version >=2 in requirements.txt file
### Changed
- Column width adjustment on caseS page
- Use Python 3.11 in tests
- Update some github actions
- Upgraded Pydantic to version 2
- Case validation fails on loading when associated files (alignments, VCFs and reports) are not present on disk
- Case validation fails on loading when custom images have format different then ["gif", "svg", "png", "jpg", "jpeg"]
- Custom images keys `case` and `str` in case config yaml file are renamed to `case_images` and `str_variants_images`
- Simplify and speed up case general report code
- Speed up case retrieval in case_matching_causatives
- Upgrade pymongo to version 4
- When updating disease terms, check that all terms are consistent with a DiseaseTerm model before dropping the old collection
- Better separation between modules loading HPO terms and diseases
- Deleted unused scout.build.phenotype module
- Stricter validation of mandatory genome build key when loading a case. Allowed values are ['37','38',37,38]
- Improved readability of variants length and coordinates on variantS pages

## [4.71]
### Added
- Added Balsamic keys for SweGen and loqusdb local archive frequecies, SNV and SV
- New filter option for Cancer variantS: local archive RD loqusdb
- Show annotated observations on SV variantS view, also for cancer somatic SVs
- Revel filter for variantS
- Show case default panel on caseS page
- CADD filter for Cancer Somatic SNV variantS - show score
- SpliceAI-lookup link (BROAD, shows SpliceAI and Pangolin) from variant page
- BioNano Access server API - check projects, samples and fetch FSHD reports
### Fixed
- Name of reference genome build for RNA for compatibility with IGV locus search change
- Howto to run the Docker image on Mac computers in `admin-guide/containers/container-deploy.md`
- Link to Weasyprint installation howto in README file
- Avoid filling up disk by creating a reduced VCF file for every variant that is visualized
- Remove legacy incorrectly formatted CODEOWNERS file
- Restrain variant_type requests to variantS views to "clinical" or "research"
- Visualization of cancer variants where cancer case has no affected individual
- ProteinPaint gene link (small StJude API change)
- Causative MEI variant link on causatives page
- Bionano access api settings commented out by default in Scout demo config file.
- Do not show FSHD button on freshly loaded cases without bionano_access individuals
- Truncate long variants' HGVS on causative/Clinically significant and pinned variants case panels
### Changed
- Remove function call that tracks users' browser version
- Include three more splice variant SO terms in clinical filter severe SO terms
- Drop old HPO term collection only after parsing and validation of new terms completes
- Move score to own column on Cancer Somatic SNV variantS page
- Refactored a few complex case operations, breaking out sub functionalities

## [4.70]
### Added
- Download a list of Gene Variants (max 500) resulting from SNVs and Indels search
- Variant PubMed link to search for gene symbol and any aliases
### Changed
- Clearer gnomAD values in Variants page
### Fixed
- CaseS page uniform column widths
- Include ClinVar variants into a scrollable div element on Case page
- `canonical_transcript` variable not initialized in get_hgvs function (server.blueprints.institutes.controllers.py)
- Catch and display any error while importing Phenopacket info
- Modified Docker files to use python:3.8-slim-bullseye to prevent gunicorn workers booting error

## [4.69]
### Added
- ClinVar submission howto available also on Case page
- Somatic score and filtering for somatic SV callers, if available
- Show caller as a tooltip on variantS list
### Fixed
- Crash when attempting to export phenotype from a case that had never had phenotypes
- Aesthetic fix to Causative and Pinned Variants on Case page
- Structural inconsistency for ClinVar Blueprint templates
- Updated igv.js to 2.15.8 to fix track default color bug
- Fixed release versions for actions.
- Freeze tornado below 6.3.0 for compatibility with livereload 2.6.3
- Force update variants count on case re-upload
- IGV locus search not working - add genome reference id
- Pin links to MEI variants should end up on MEI not SV variant view
- Load also matching MEI variants on forced region load
- Allow excluding MEI from case variant deletion
- Fixed the name of the assigned user when the internal user ID is different from the user email address
- Gene variantS should display gene function, region and full hgvs
### Changed
- FontAwesome integrity check fail (updated resource)
- Removed ClinVar API validation buttons in favour of direct API submission
- Improved layout of Institute settings page
- ClinVar API key and allowed submitters are set in the Institute settings page


## [4.68]
### Added
- Rare Disease Mobile Element Insertion variants view
### Changed
- Updated igv.js to 2.15.6
### Fixed
- Docker stage build pycairo.
- Restore SNV and SV rank models versions on Causatives and Verified pages
- Saving `REVEL_RANKSCORE` value in a field named `revel` in variants database documents

## [4.67]
### Added
- Prepare to filter local SV frequency
### Changed
- Speed up instituteS page loading by refactoring cases/institutes query
- Clinical Filter for SVs includes `splice_polypyrimidine_tract_variant` as a severe consequence
- Clinical Filter for SVs includes local variant frequency freeze ("old") for filtering, starting at 30 counts
- Speed up caseS page loading by adding status to index and refactoring totals count
- HPO file parsing is updated to reflect that HPO have changed a few downloadable file formats with their 230405 release.
### Fixed
- Page crashing when a user tries to edit a comment that was removed
- Warning instead of crashed page when attempting to retrieve a non-existent Phenopacket
- Fixed StJude ProteinPaint gene link (URL change)
- Freeze of werkzeug library to version<2.3 to avoid problems resulting from the consequential upgrade of the Flask lib
- Huge list of genes in case report for megabases-long structural variants.
- Fix displaying institutes without associated cases on institutes page
- Fix default panel selection on SVs in cancer case report

## [4.66]
### Changed
- Moved Phenomodels code under a dedicated blueprint
- Updated the instructions to load custom case report under admin guide
- Keep variants filter window collapsed except when user expands it to filter
### Added
- A summary table of pinned variants on the cancer case general report
- New openable matching causatives and managed variants lists for default gene panels only for convenience
### Fixed
- Gens structural variant page link individual id typo

## [4.65.2]
### Fixed
- Generating general case report with str variants containing comments

## [4.65.1]
### Fixed
- Visibility of `Gene(s)` badges on SV VariantS page
- Hide dismiss bar on SV page not working well
- Delivery report PDF download
- Saving Pipeline version file when loading a case
- Backport compatible import of importlib metadata for old python versions (<3.8)

## [4.65]
### Added
- Option to mark a ClinVar submission as submitted
- Docs on how to create/update the PanelApp green genes as a system admin
- `individual_id`-parameter to both Gens links
- Download a gene panel in TXT format from gene panel page
- Panel gene comments on variant page: genes in panels can have comments that describe the gene in a panel context
### Changed
- Always show each case category on caseS page, even if 0 cases in total or after current query
- Improved sorting of ClinVar submissions
- Pre-populate SV type select in ClinVar submission form, when possible
- Show comment badges in related comments tables on general report
- Updated version of several GitHub actions
- Migrate from deprecated `pkg_resources` lib to `importlib_resources`
- Dismiss bar on variantS pages is thinner.
- Dismiss bar on variantS pages can be toggled open or closed for the duration of a login session.
### Fixed
- Fixed Sanger order / Cancel order modal close buttons
- Visibility of SV type in ClinVar submission form
- Fixed a couple of creations where now was called twice, so updated_at and created_at could differ
- Deprecated Ubuntu version 18.04 in one GitHub action
- Panels that have been removed (hidden) should not be visible in views where overlapping gene panels for genes are shown
- Gene panel test pointing to the right function

## [4.64]
### Added
- Create/Update a gene panel containing all PanelApp green genes (`scout update panelapp-green -i <cust_id>`)
- Links for ACMG pathogenicity impact modification on the ACMG classification page
### Changed
- Open local observation matching cases in new windows
### Fixed
- Matching manual ranked variants are now shown also on the somatic variant page
- VarSome links to hg19/GRCh37
- Managed variants filter settings lost when navigating to additional pages
- Collect the right variant category after submitting filter form from research variantS page
- Beacon links are templated and support variants in genome build 38

## [4.63]
### Added
- Display data sharing info for ClinVar, Matchmaker Exchange and Beacon in a dedicated column on Cases page
- Test for `commands.download.omim.print_omim`
- Display dismissed variants comments on general case report
- Modify ACMG pathogenicity impact (most commonly PVS1, PS3) based on strength of evidence with lab director's professional judgement
- REViewer button on STR variant page
- Alamut institution parameter in institute settings for Alamut Visual Plus software
- Added Manual Ranks Risk Factor, Likely Risk Factor and Uncertain Risk Factor
- Display matching manual ranks from previous cases the user has access to on VariantS and Variant pages
- Link to gnomAD gene SVs v2.1 for SV variants with gnomAD frequency
- Support for nf-core/rnafusion reports
### Changed
- Display chrY for sex unknown
- Deprecate legacy scout_load() method API call.
- Message shown when variant tag is updated for a variant
- When all ACMG classifications are deleted from a variant, the current variant classification status is also reset.
- Refactored the functions that collect causative variants
- Removed `scripts/generate_test_data.py`
### Fixed
- Default IGV tracks (genes, ClinVar, ClinVar CNVs) showing even if user unselects them all
- Freeze Flask-Babel below v3.0 due to issue with a locale decorator
- Thaw Flask-Babel and fix according to v3 standard. Thank you @TkTech!
- Show matching causatives on somatic structural variant page
- Visibility of gene names and functional annotations on Causatives/Verified pages
- Panel version can be manually set to floating point numbers, when modified
- Causatives page showing also non-causative variants matching causatives in other cases
- ClinVar form submission for variants with no selected transcript and HGVS
- Validating and submitting ClinVar objects not containing both Variant and Casedata info

## [4.62.1]
### Fixed
- Case page crashing when adding a case to a group without providing a valid case name

## [4.62]
### Added
- Validate ClinVar submission objects using the ClinVar API
- Wrote tests for case and variant API endpoints
- Create ClinVar submissions from Scout using the ClinVar API
- Export Phenopacket for affected individual
- Import Phenopacket from JSON file or Phenopacket API backend server
- Use the new case name option for GENS requests
- Pre-validate refseq:HGVS items using VariantValidator in ClinVar submission form
### Fixed
- Fallback for empty alignment index for REViewer service
- Source link out for MIP 11.1 reference STR annotation
- Avoid duplicate causatives and pinned variants
- ClinVar clinical significance displays only the ACMG terms when user selects ACMG 2015 as assertion criteria
- Spacing between icon and text on Beacon and MatchMaker links on case page sidebar
- Truncate IDs and HGVS representations in ClinVar pages if longer than 25 characters
- Update ClinVar submission ID form
- Handle connection timeout when sending requests requests to external web services
- Validate any ClinVar submission regardless of its status
- Empty Phenopackets import crashes
- Stop Spinner on Phenopacket JSON download
### Changed
- Updated ClinVar submission instructions

## [4.61.1]
### Fixed
- Added `UMLS` as an option of `Condition ID type` in ClinVar Variant downloaded files
- Missing value for `Condition ID type` in ClinVar Variant downloaded files
- Possibility to open, close or delete a ClinVar submission even if it doesn't have an associated name
- Save SV type, ref and alt n. copies to exported ClinVar files
- Inner and outer start and stop SV coordinates not exported in ClinVar files
- ClinVar submissions page crashing when SV files don't contain breakpoint exact coordinates
- Align OMIM diagnoses with delete diagnosis button on case page
- In ClinVar form, reset condition list and customize help when condition ID changes

## [4.61]
### Added
- Filter case list by cases with variants in ClinVar submission
- Filter case list by cases containing RNA-seq data - gene_fusion_reports and sample-level tracks (splice junctions and RNA coverage)
- Additional case category `Ignored`, to be used for cases that don't fall in the existing 'inactive', 'archived', 'solved', 'prioritized' categories
- Display number of cases shown / total number of cases available for each category on Cases page
- Moved buttons to modify case status from sidebar to main case page
- Link to Mutalyzer Normalizer tool on variant's transcripts overview to retrieve official HVGS descriptions
- Option to manually load RNA MULTIQC report using the command `scout load report -t multiqc_rna`
- Load RNA MULTIQC automatically for a case if config file contains the `multiqc_rna` key/value
- Instructions in admin-guide on how to load case reports via the command line
- Possibility to filter RD variants by a specific genotype call
- Distinct colors for different inheritance models on RD Variant page
- Gene panels PDF export with case variants hits by variant type
- A couple of additional README badges for GitHub stats
- Upload and display of pipeline reference info and executable version yaml files as custom reports
- Testing CLI on hasta in PR template
### Changed
- Instructions on how to call dibs on scout-stage server in pull request template
- Deprecated CLI commands `scout load <delivery_report, gene_fusion_report, coverage_qc_report, cnv_report>` to replace them with command `scout load report -t <report type>`
- Refactored code to display and download custom case reports
- Do not export `Assertion method` and `Assertion method citation` to ClinVar submission files according to changes to ClinVar's submission spreadsheet templates.
- Simplified code to create and download ClinVar CSV files
- Colorize inheritance models badges by category on VariantS page
- `Safe variants matching` badge more visible on case page
### Fixed
- Non-admin users saving institute settings would clear loqusdb instance selection
- Layout of variant position, cytoband and type in SV variant summary
- Broken `Build Status - GitHub badge` on GitHub README page
- Visibility of text on grey badges in gene panels PDF exports
- Labels for dashboard search controls
- Dark mode visibility for ClinVar submission
- Whitespaces on outdated panel in extent report

## [4.60]
### Added
- Mitochondrial deletion signatures (mitosign) can be uploaded and shown with mtDNA report
- A `Type of analysis` column on Causatives and Validated variants pages
- List of "safe" gene panels available for matching causatives and managed variants in institute settings, to avoid secondary findings
- `svdb_origin` as a synonym for `FOUND_IN` to complement `set` for variants found by all callers
### Changed
- Hide removed gene panels by default in panels page
- Removed option for filtering cancer SVs by Tumor and Normal alt AF
- Hide links to coverage report from case dynamic HPO panel if cancer analysis
- Remove rerun emails and redirect users to the analysis order portal instead
- Updated clinical SVs igv.js track (dbVar) and added example of external track from `https://trackhubregistry.org/`
- Rewrote the ClinVar export module to simplify and add one variant at the time
- ClinVar submissions with phenotype conditions from: [OMIM, MedGen, Orphanet, MeSH, HP, MONDO]
### Fixed
- If trying to load a badly formatted .tsv file an error message is displayed.
- Avoid showing case as rerun when first attempt at case upload failed
- Dynamic autocomplete search not working on phenomodels page
- Callers added to variant when loading case
- Now possible to update managed variant from file without deleting it first
- Missing preselected chromosome when editing a managed variant
- Preselected variant type and subtype when editing a managed variant
- Typo in dbVar ClinVar track, hg19


## [4.59]
### Added
- Button to go directly to HPO SV filter variantS page from case
- `Scout-REViewer-Service` integration - show `REViewer` picture if available
- Link to HPO panel coverage overview on Case page
- Specify a confidence threshold (green|amber|red) when loading PanelApp panels
- Functional annotations in variants lists exports (all variants)
- Cancer/Normal VAFs and COSMIC ids in in variants lists exports (cancer variants)
### Changed
- Better visualization of regional annotation for long lists of genes in large SVs in Variants tables
- Order of cells in variants tables
- More evident links to gene coverage from Variant page
- Gene panels sorted by display name in the entire Case page
- Round CADD and GnomAD values in variants export files
### Fixed
- HPO filter button on SV variantS page
- Spacing between region|function cells in SVs lists
- Labels on gene panel Chanjo report
- Fixed ambiguous duplicated response headers when requesting a BAM file from /static
- Visited color link on gene coverage button (Variant page)

## [4.58.1]
### Fixed
- Case search with search strings that contain characters that can be escaped

## [4.58]
### Added
- Documentation on how to create/update PanelApp panels
- Add filter by local observations (archive) to structural variants filters
- Add more splicing consequences to SO term definitions
- Search for a specific gene in all gene panels
- Institute settings option to force show all variants on VariantS page for all cases of an institute
- Filter cases by validation pending status
- Link to The Clinical Knowledgebase (CKB) (https://ckb.jax.org/) in cancer variant's page
### Fixed
- Added a not-authorized `auto-login` fixture according to changes in Flask-Login 0.6.2
- Renamed `cache_timeout` param name of flask.send_file function to `max_age` (Flask 2.2 compliant)
- Replaced deprecated `app.config["JSON_SORT_KEYS"]` with app.json.sort_keys in app settings
- Bug in gene variants page (All SNVs and INDELs) when variant gene doesn't have a hgnc id that is found in the database
- Broken export of causatives table
- Query for genes in build 38 on `Search SNVs and INDELs` page
- Prevent typing special characters `^<>?!=\/` in case search form
- Search matching causatives also among research variants in other cases
- Links to variants in Verified variants page
- Broken filter institute cases by pinned gene
- Better visualization of long lists of genes in large SVs on Causative and Verified Variants page
- Reintroduced missing button to export Causative variants
- Better linking and display of matching causatives and managed variants
- Reduced code complexity in `scout/parse/variant/variant.py`
- Reduced complexity of code in `scout/build/variant/variant.py`

### Changed
- State that loqusdb observation is in current case if observations count is one and no cases are shown
- Better pagination and number of variants returned by queries in `Search SNVs and INDELs` page
- Refactored and simplified code used for collecting gene variants for `Search SNVs and INDELs` page
- Fix sidebar panel icons in Case view
- Fix panel spacing in Case view
- Removed unused database `sanger_ordered` and `case_id,category,rank_score` indexes (variant collection)
- Verified variants displayed in a dedicated page reachable from institute sidebar
- Unified stats in dashboard page
- Improved gene info for large SVs and cancer SVs
- Remove the unused `variant.str_variant` endpoint from variant views
- Easier editing of HPO gene panel on case page
- Assign phenotype panel less cramped on Case page
- Causatives and Verified variants pages to use the same template macro
- Allow hyphens in panel names
- Reduce resolution of example images
- Remove some animations in web gui which where rendered slow


## [4.57.4]
### Fixed
- Parsing of variant.FORMAT "DR" key in parse variant file

## [4.57.3]
### Fixed
- Export of STR verified variants
- Do not download as verified variants first verified and then reset to not validated
- Avoid duplicated lines in downloaded verified variants reflecting changes in variant validation status

## [4.57.2]
### Fixed
- Export of verified variants when variant gene has no transcripts
- HTTP 500 when visiting a the details page for a cancer variant that had been ranked with genmod

## [4.57.1]
### Fixed
- Updating/replacing a gene panel from file with a corrupted or malformed file

## [4.57]
### Added
- Display last 50 or 500 events for a user in a timeline
- Show dismiss count from other cases on matching variantS
- Save Beacon-related events in events collection
- Institute settings allow saving multiple loqusdb instances for one institute
- Display stats from multiple instances of loqusdb on variant page
- Display date and frequency of obs derived from count of local archive observations from MIP11 (requires fix in MIP)
### Changed
- Prior ACMG classifications view is no longer limited by pathogenicity
### Fixed
- Visibility of Sanger ordered badge on case page, light mode
- Some of the DataTables tables (Phenotypes and Diagnoses pages) got a bit dark in dark mode
- Remove all redundancies when displaying timeline events (some events are saved both as case-related and variant-related)
- Missing link in saved MatchMaker-related events
- Genes with mixed case gene symbols missing in PanelApp panels
- Alignment of elements on the Beacon submission modal window
- Locus info links from STR variantS page open in new browser tabs

## [4.56]
### Added
- Test for PanelApp panels loading
- `panel-umi` tag option when loading cancer analyses
### Changed
- Black text to make comments more visible in dark mode
- Loading PanelApp panels replaces pre-existing panels with same version
- Removed sidebar from Causatives page - navigation is available on the top bar for now
- Create ClinVar submissions from pinned variants list in case page
- Select which pinned variants will be included in ClinVar submission documents
### Fixed
- Remove a:visited css style from all buttons
- Update of HPO terms via command line
- Background color of `MIXED` and `PANEL-UMI` sequencing types on cases page
- Fixed regex error when searching for cases with query ending with `\ `
- Gene symbols on Causatives page lighter in dark mode
- SpliceAI tooltip of multigene variants

## [4.55]
### Changed
- Represent different tumor samples as vials in cases page
- Option to force-update the OMIM panel
### Fixed
- Low tumor purity badge alignment in cancer samples table on cancer case view
- VariantS comment popovers reactivate on hover
- Updating database genes in build 37
- ACMG classification summary hidden by sticky navbar
- Logo backgrounds fixed to white on welcome page
- Visited links turn purple again
- Style of link buttons and dropdown menus
- Update KUH and GMS logos
- Link color for Managed variants

## [4.54]
### Added
- Dark mode, using browser/OS media preference
- Allow marking case as solved without defining causative variants
- Admin users can create missing beacon datasets from the institute's settings page
- GenCC links on gene and variant pages
- Deprecation warnings when launching the app using a .yaml config file or loading cases using .ped files
### Changed
- Improved HTML syntax in case report template
- Modified message displayed when variant rank stats could not be calculated
- Expanded instructions on how to test on CG development server (cg-vm1)
- Added more somatic variant callers (Balsamic v9 SNV, develop SV)
### Fixed
- Remove load demo case command from docker-compose.yml
- Text elements being split across pages in PDF reports
- Made login password field of type `password` in LDAP login form
- Gene panels HTML select in institute's settings page
- Bootstrap upgraded to version 5
- Fix some Sourcery and SonarCloud suggestions
- Escape special characters in case search on institute and dashboard pages
- Broken case PDF reports when no Madeline pedigree image can be created
- Removed text-white links style that were invisible in new pages style
- Variants pagination after pressing "Filter variants" or "Clinical filter"
- Layout of buttons Matchmaker submission panel (case page)
- Removing cases from Matchmaker (simplified code and fixed functionality)
- Reintroduce check for missing alignment files purged from server

## [4.53]
### Added
### Changed
- Point Alamut API key docs link to new API version
- Parse dbSNP id from ID only if it says "rs", else use VEP CSQ fields
- Removed MarkupSafe from the dependencies
### Fixed
- Reintroduced loading of SVs for demo case 643595
- Successful parse of FOUND_IN should avoid GATK caller default
- All vulnerabilities flagged by SonarCloud

## [4.52]
### Added
- Demo cancer case gets loaded together with demo RD case in demo instance
- Parse REVEL_score alongside REVEL_rankscore from csq field and display it on SNV variant page
- Rank score results now show the ranking range
- cDNA and protein changes displayed on institute causatives pages
- Optional SESSION_TIMEOUT_MINUTES configuration in app config files
- Script to convert old OMIM case format (list of integers) to new format (list of dictionaries)
- Additional check for user logged in status before serving alignment files
- Download .cgh files from cancer samples table on cancer case page
- Number of documents and date of last update on genes page
### Changed
- Verify user before redirecting to IGV alignments and sashimi plots
- Build case IGV tracks starting from case and variant objects instead of passing all params in a form
- Unfreeze Werkzeug lib since Flask_login v.0.6 with bugfix has been released
- Sort gene panels by name (panelS and variant page)
- Removed unused `server.blueprints.alignviewers.unindexed_remote_static` endpoint
- User sessions to check files served by `server.blueprints.alignviewers.remote_static` endpoint
- Moved Beacon-related functions to a dedicated app extension
- Audit Filter now also loads filter displaying the variants for it
### Fixed
- Handle `attachment_filename` parameter renamed to `download_name` when Flask 2.2 will be released
- Removed cursor timeout param in cases find adapter function to avoid many code warnings
- Removed stream argument deprecation warning in tests
- Handle `no intervals found` warning in load_region test
- Beacon remove variants
- Protect remote_cors function in alignviewers view from Server-Side Request Forgery (SSRF)
- Check creation date of last document in gene collection to display when genes collection was updated last

## [4.51]
### Added
- Config file containing codecov settings for pull requests
- Add an IGV.js direct link button from case page
- Security policy file
- Hide/shade compound variants based on rank score on variantS from filter
- Chromograph legend documentation direct link
### Changed
- Updated deprecated Codecov GitHub action to v.2
- Simplified code of scout/adapter/mongo/variant
- Update IGV.js to v2.11.2
- Show summary number of variant gene panels on general report if more than 3
### Fixed
- Marrvel link for variants in genome build 38 (using liftover to build 37)
- Remove flags from codecov config file
- Fixed filter bug with high negative SPIDEX scores
- Renamed IARC TP53 button to to `TP53 Database`, modified also link since IARC has been moved to the US NCI: `https://tp53.isb-cgc.org/`
- Parsing new format of OMIM case info when exporting patients to Matchmaker
- Remove flask-debugtoolbar lib dependency that is using deprecated code and causes app to crash after new release of Jinja2 (3.1)
- Variant page crashing for cases with old OMIM terms structure (a list of integers instead of dictionary)
- Variant page crashing when creating MARRVEL link for cases with no genome build
- SpliceAI documentation link
- Fix deprecated `safe_str_cmp` import from `werkzeug.security` by freezing Werkzeug lib to v2.0 until Flask_login v.0.6 with bugfix is released
- List gene names densely in general report for SVs that contain more than 3 genes
- Show transcript ids on refseq genes on hg19 in IGV.js, using refgene source
- Display correct number of genes in general report for SVs that contain more than 32 genes
- Broken Google login after new major release of `lepture/authlib`
- Fix frequency and callers display on case general report

## [4.50.1]
### Fixed
- Show matching causative STR_repid for legacy str variants (pre Stranger hgnc_id)

## [4.50]
### Added
- Individual-specific OMIM terms
- OMIM disease descriptions in ClinVar submission form
- Add a toggle for melter rerun monitoring of cases
- Add a config option to show the rerun monitoring toggle
- Add a cli option to export cases with rerun monitoring enabled
- Add a link to STRipy for STR variants; shallow for ARX and HOXA13
- Hide by default variants only present in unaffected individuals in variants filters
- OMIM terms in general case report
- Individual-level info on OMIM and HPO terms in general case report
- PanelApp gene link among the external links on variant page
- Dashboard case filters fields help
- Filter cases by OMIM terms in cases and dashboard pages
### Fixed
- A malformed panel id request would crash with exception: now gives user warning flash with redirect
- Link to HPO resource file hosted on `http://purl.obolibrary.org`
- Gene search form when gene exists only in build 38
- Fixed odd redirect error and poor error message on missing column for gene panel csv upload
- Typo in parse variant transcripts function
- Modified keys name used to parse local observations (archived) frequencies to reflect change in MIP keys naming
- Better error handling for partly broken/timed out chanjo reports
- Broken javascript code when case Chromograph data is malformed
- Broader space for case synopsis in general report
- Show partial causatives on causatives and matching causatives panels
- Partial causative assignment in cases with no OMIM or HPO terms
- Partial causative OMIM select options in variant page
### Changed
- Slightly smaller and improved layout of content in case PDF report
- Relabel more cancer variant pages somatic for navigation
- Unify caseS nav links
- Removed unused `add_compounds` param from variant controllers function
- Changed default hg19 genome for IGV.js to legacy hg19_1kg_decoy to fix a few problematic loci
- Reduce code complexity (parse/ensembl.py)
- Silence certain fields in ClinVar export if prioritised ones exist (chrom-start-end if hgvs exist)
- Made phenotype non-mandatory when marking a variant as partial causative
- Only one phenotype condition type (OMIM or HPO) per variant is used in ClinVar submissions
- ClinVar submission variant condition prefers OMIM over HPO if available
- Use lighter version of gene objects in Omim MongoDB adapter, panels controllers, panels views and institute controllers
- Gene-variants table size is now adaptive
- Remove unused file upload on gene-variants page

## [4.49]
### Fixed
- Pydantic model types for genome_build, madeline_info, peddy_ped_check and peddy_sex_check, rank_model_version and sv_rank_model_version
- Replace `MatchMaker` with `Matchmaker` in all places visible by a user
- Save diagnosis labels along with OMIM terms in Matchmaker Exchange submission objects
- `libegl-mesa0_21.0.3-0ubuntu0.3~20.04.5_amd64.deb` lib not found by GitHub actions Docker build
- Remove unused `chromograph_image_files` and `chromograph_prefixes` keys saved when creating or updating an RD case
- Search managed variants by description and with ignore case
### Changed
- Introduced page margins on exported PDF reports
- Smaller gene fonts in downloaded HPO genes PDF reports
- Reintroduced gene coverage data in the PDF-exported general report of rare-disease cases
- Check for existence of case report files before creating sidebar links
- Better description of HPO and OMIM terms for patients submitted to Matchmaker Exchange
- Remove null non-mandatory key/values when updating a case
- Freeze WTForms<3 due to several form input rendering changes

## [4.48.1]
### Fixed
- General case PDF report for recent cases with no pedigree

## [4.48]
### Added
- Option to cancel a request for research variants in case page
### Changed
- Update igv.js to v2.10.5
- Updated example of a case delivery report
- Unfreeze cyvcf2
- Builder images used in Scout Dockerfiles
- Crash report email subject gives host name
- Export general case report to PDF using PDFKit instead of WeasyPrint
- Do not include coverage report in PDF case report since they might have different orientation
- Export cancer cases's "Coverage and QC report" to PDF using PDFKit instead of Weasyprint
- Updated cancer "Coverage and QC report" example
- Keep portrait orientation in PDF delivery report
- Export delivery report to PDF using PDFKit instead of Weasyprint
- PDF export of clinical and research HPO panels using PDFKit instead of Weasyprint
- Export gene panel report to PDF using PDFKit
- Removed WeasyPrint lib dependency

### Fixed
- Reintroduced missing links to Swegen and Beacon and dbSNP in RD variant page, summary section
- Demo delivery report orientation to fit new columns
- Missing delivery report in demo case
- Cast MNVs to SNV for test
- Export verified variants from all institutes when user is admin
- Cancer coverage and QC report not found for demo cancer case
- Pull request template instructions on how to deploy to test server
- PDF Delivery report not showing Swedac logo
- Fix code typos
- Disable codefactor raised by ESLint for javascript functions located on another file
- Loading spinner stuck after downloading a PDF gene panel report
- IGV browser crashing when file system with alignment files is not mounted

## [4.47]
### Added
- Added CADD, GnomAD and genotype calls to variantS export
### Changed
- Pull request template, to illustrate how to deploy pull request branches on cg-vm1 stage server
### Fixed
- Compiled Docker image contains a patched version (v4.9) of chanjo-report

## [4.46.1]
### Fixed
- Downloading of files generated within the app container (MT-report, verified variants, pedigrees, ..)

## [4.46]
### Added
- Created a Dockefile to be used to serve the dockerized app in production
- Modified the code to collect database params specified as env vars
- Created a GitHub action that pushes the Dockerfile-server image to Docker Hub (scout-server-stage) every time a PR is opened
- Created a GitHub action that pushes the Dockerfile-server image to Docker Hub (scout-server) every time a new release is created
- Reassign MatchMaker Exchange submission to another user when a Scout user is deleted
- Expose public API JSON gene panels endpoint, primarily to enable automated rerun checking for updates
- Add utils for dictionary type
- Filter institute cases using multiple HPO terms
- Vulture GitHub action to identify and remove unused variables and imports
### Changed
- Updated the python config file documentation in admin guide
- Case configuration parsing now uses Pydantic for improved typechecking and config handling
- Removed test matrices to speed up automatic testing of PRs
- Switch from Coveralls to Codecov to handle CI test coverage
- Speed-up CI tests by caching installation of libs and splitting tests into randomized groups using pytest-test-groups
- Improved LDAP login documentation
- Use lib flask-ldapconn instead of flask_ldap3_login> to handle ldap authentication
- Updated Managed variant documentation in user guide
- Fix and simplify creating and editing of gene panels
- Simplified gene variants search code
- Increased the height of the genes track in the IGV viewer
### Fixed
- Validate uploaded managed variant file lines, warning the user.
- Exporting validated variants with missing "genes" database key
- No results returned when searching for gene variants using a phenotype term
- Variants filtering by gene symbols file
- Make gene HGNC symbols field mandatory in gene variants page and run search only on form submit
- Make sure collaborator gene variants are still visible, even if HPO filter is used

## [4.45]
### Added
### Changed
- Start Scout also when loqusdbapi is not reachable
- Clearer definition of manual standard and custom inheritance models in gene panels
- Allow searching multiple chromosomes in filters
### Fixed
- Gene panel crashing on edit action

## [4.44]
### Added
### Changed
- Display Gene track beneath each sample track when displaying splice junctions in igv browser
- Check outdated gene symbols and update with aliases for both RD and cancer variantS
### Fixed
- Added query input check and fixed the Genes API endpoint to return a json formatted error when request is malformed
- Typo in ACMG BP6 tooltip

## [4.43.1]
### Added
- Added database index for OMIM disease term genes
### Changed
### Fixed
- Do not drop HPO terms collection when updating HPO terms via the command line
- Do not drop disease (OMIM) terms collection when updating diseases via the command line

## [4.43]
### Added
- Specify which collection(s) update/build indexes for
### Fixed
- Do not drop genes and transcripts collections when updating genes via the command line

## [4.42.1]
### Added
### Changed
### Fixed
- Freeze PyMongo lib to version<4.0 to keep supporting previous MongoDB versions
- Speed up gene panels creation and update by collecting only light gene info from database
- Avoid case page crash on Phenomizer queries timeout

## [4.42]
### Added
- Choose custom pinned variants to submit to MatchMaker Exchange
- Submit structural variant as genes to the MatchMaker Exchange
- Added function for maintainers and admins to remove gene panels
- Admins can restore deleted gene panels
- A development docker-compose file illustrating the scout/chanjo-report integration
- Show AD on variants view for cancer SV (tumor and normal)
- Cancer SV variants filter AD, AF (tumor and normal)
- Hiding the variants score column also from cancer SVs, as for the SNVs
### Changed
- Enforce same case _id and display_name when updating a case
- Enforce same individual ids, display names and affected status when updating a case
- Improved documentation for connecting to loqusdb instances (including loqusdbapi)
- Display and download HPO gene panels' gene symbols in italics
- A faster-built and lighter Docker image
- Reduce complexity of `panels` endpoint moving some code to the panels controllers
- Update requirements to use flask-ldap3-login>=0.9.17 instead of freezing WTForm
### Fixed
- Use of deprecated TextField after the upgrade of WTF to v3.0
- Freeze to WTForms to version < 3
- Remove the extra files (bed files and madeline.svg) introduced by mistake
- Cli command loading demo data in docker-compose when case custom images exist and is None
- Increased MongoDB connection serverSelectionTimeoutMS parameter to 30K (default value according to MongoDB documentation)
- Better differentiate old obs counts 0 vs N/A
- Broken cancer variants page when default gene panel was deleted
- Typo in tx_overview function in variant controllers file
- Fixed loqusdbapi SV search URL
- SV variants filtering using Decipher criterion
- Removing old gene panels that don't contain the `maintainer` key.

## [4.41.1]
### Fixed
- General reports crash for variant annotations with same variant on other cases

## [4.41]
### Added
- Extended the instructions for running the Scout Docker image (web app and cli).
- Enabled inclusion of custom images to STR variant view
### Fixed
- General case report sorting comments for variants with None genetic models
- Do not crash but redirect to variants page with error when a variant is not found for a case
- UCSC links coordinates for SV variants with start chromosome different than end chromosome
- Human readable variants name in case page for variants having start chromosome different from end chromosome
- Avoid always loading all transcripts when checking gene symbol: introduce gene captions
- Slow queries for evaluated variants on e.g. case page - use events instead
### Changed
- Rearrange variant page again, moving severity predictions down.
- More reactive layout width steps on variant page

## [4.40.1]
### Added
### Fixed
- Variants dismissed with inconsistent inheritance pattern can again be shown in general case report
- General report page for variants with genes=None
- General report crashing when variants have no panels
- Added other missing keys to case and variant dictionaries passed to general report
### Changed

## [4.40]
### Added
- A .cff citation file
- Phenotype search API endpoint
- Added pagination to phenotype API
- Extend case search to include internal MongoDB id
- Support for connecting to a MongoDB replica set (.py config files)
- Support for connecting to a MongoDB replica set (.yaml config files)
### Fixed
- Command to load the OMIM gene panel (`scout load panel --omim`)
- Unify style of pinned and causative variants' badges on case page
- Removed automatic spaces after punctuation in comments
- Remove the hardcoded number of total individuals from the variant's old observations panel
- Send delete requests to a connected Beacon using the DELETE method
- Layout of the SNV and SV variant page - move frequency up
### Changed
- Stop updating database indexes after loading exons via command line
- Display validation status badge also for not Sanger-sequenced variants
- Moved Frequencies, Severity and Local observations panels up in RD variants page
- Enabled Flask CORS to communicate CORS status to js apps
- Moved the code preparing the transcripts overview to the backend
- Refactored and filtered json data used in general case report
- Changed the database used in docker-compose file to use the official MongoDB v4.4 image
- Modified the Python (3.6, 3.8) and MongoDB (3.2, 4.4, 5.0) versions used in testing matrices (GitHub actions)
- Capitalize case search terms on institute and dashboard pages


## [4.39]
### Added
- COSMIC IDs collected from CSQ field named `COSMIC`
### Fixed
- Link to other causative variants on variant page
- Allow multiple COSMIC links for a cancer variant
- Fix floating text in severity box #2808
- Fixed MitoMap and HmtVar links for hg38 cases
- Do not open new browser tabs when downloading files
- Selectable IGV tracks on variant page
- Missing splice junctions button on variant page
- Refactor variantS representative gene selection, and use it also for cancer variant summary
### Changed
- Improve Javascript performance for displaying Chromograph images
- Make ClinVar classification more evident in cancer variant page

## [4.38]
### Added
- Option to hide Alamut button in the app config file
### Fixed
- Library deprecation warning fixed (insert is deprecated. Use insert_one or insert_many instead)
- Update genes command will not trigger an update of database indices any more
- Missing resources in temporary downloading directory when updating genes using the command line
- Restore previous variant ACMG classification in a scrollable div
- Loading spinner not stopping after downloading PDF case reports and variant list export
- Add extra Alamut links higher up on variant pages
- Improve UX for phenotypes in case page
- Filter and export of STR variants
- Update look of variants page navigation buttons
### Changed

## [4.37]
### Added
- Highlight and show version number for RefSeq MANE transcripts.
- Added integration to a rerunner service for toggling reanalysis with updated pedigree information
- SpliceAI display and parsing from VEP CSQ
- Display matching tiered variants for cancer variants
- Display a loading icon (spinner) until the page loads completely
- Display filter badges in cancer variants list
- Update genes from pre-downloaded file resources
- On login, OS, browser version and screen size are saved anonymously to understand how users are using Scout
- API returning institutes data for a given user: `/api/v1/institutes`
- API returning case data for a given institute: `/api/v1/institutes/<institute_id>/cases`
- Added GMS and Lund university hospital logos to login page
- Made display of Swedac logo configurable
- Support for displaying custom images in case view
- Individual-specific HPO terms
- Optional alamut_key in institute settings for Alamut Plus software
- Case report API endpoint
- Tooltip in case explaining that genes with genome build different than case genome build will not be added to dynamic HPO panel.
- Add DeepVariant as a caller
### Fixed
- Updated IGV to v2.8.5 to solve missing gene labels on some zoom levels
- Demo cancer case config file to load somatic SNVs and SVs only.
- Expand list of refseq trancripts in ClinVar submission form
- Renamed `All SNVs and INDELs` institute sidebar element to `Search SNVs and INDELs` and fixed its style.
- Add missing parameters to case load-config documentation
- Allow creating/editing gene panels and dynamic gene panels with genes present in genome build 38
- Bugfix broken Pytests
- Bulk dismissing variants error due to key conversion from string to integer
- Fix typo in index documentation
- Fixed crash in institute settings page if "collaborators" key is not set in database
- Don't stop Scout execution if LoqusDB call fails and print stacktrace to log
- Bug when case contains custom images with value `None`
- Bug introduced when fixing another bug in Scout-LoqusDB interaction
- Loading of OMIM diagnoses in Scout demo instance
- Remove the docker-compose with chanjo integration because it doesn't work yet.
- Fixed standard docker-compose with scout demo data and database
- Clinical variant assessments not present for pinned and causative variants on case page.
- MatchMaker matching one node at the time only
- Remove link from previously tiered variants badge in cancer variants page
- Typo in gene cell on cancer variants page
- Managed variants filter form
### Changed
- Better naming for variants buttons on cancer track (somatic, germline). Also show cancer research button if available.
- Load case with missing panels in config files, but show warning.
- Changing the (Female, Male) symbols to (F/M) letters in individuals_table and case-sma.
- Print stacktrace if case load command fails
- Added sort icon and a pointer to the cursor to all tables with sortable fields
- Moved variant, gene and panel info from the basic pane to summary panel for all variants.
- Renamed `Basics` panel to `Classify` on variant page.
- Revamped `Basics` panel to a panel dedicated to classify variants
- Revamped the summary panel to be more compact.
- Added dedicated template for cancer variants
- Removed Gene models, Gene annotations and Conservation panels for cancer variants
- Reorganized the orders of panels for variant and cancer variant views
- Added dedicated variant quality panel and removed relevant panes
- A more compact case page
- Removed OMIM genes panel
- Make genes panel, pinned variants panel, causative variants panel and ClinVar panel scrollable on case page
- Update to Scilifelab's 2020 logo
- Update Gens URL to support Gens v2.0 format
- Refactor tests for parsing case configurations
- Updated links to HPO downloadable resources
- Managed variants filtering defaults to all variant categories
- Changing the (Kind) drop-down according to (Category) drop-down in Managed variant add variant
- Moved Gens button to individuals table
- Check resource files availability before starting updating OMIM diagnoses
- Fix typo in `SHOW_OBSERVED_VARIANT_ARCHIVE` config param

## [4.36]
### Added
- Parse and save splice junction tracks from case config file
- Tooltip in observations panel, explaining that case variants with no link might be old variants, not uploaded after a case rerun
### Fixed
- Warning on overwriting variants with same position was no longer shown
- Increase the height of the dropdowns to 425px
- More indices for the case table as it grows, specifically for causatives queries
- Splice junction tracks not centered over variant genes
- Total number of research variants count
- Update variants stats in case documents every time new variants are loaded
- Bug in flashing warning messages when filtering variants
### Changed
- Clearer warning messages for genes and gene/gene-panels searches in variants filters

## [4.35]
### Added
- A new index for hgnc_symbol in the hgnc_gene collection
- A Pedigree panel in STR page
- Display Tier I and II variants in case view causatives card for cancer cases
### Fixed
- Send partial file data to igv.js when visualizing sashimi plots with splice junction tracks
- Research variants filtering by gene
- Do not attempt to populate annotations for not loaded pinned/causatives
- Add max-height to all dropdowns in filters
### Changed
- Switch off non-clinical gene warnings when filtering research variants
- Don't display OMIM disease card in case view for cancer cases
- Refactored Individuals and Causative card in case view for cancer cases
- Update and style STR case report

## [4.34]
### Added
- Saved filter lock and unlock
- Filters can optionally be marked audited, logging the filter name, user and date on the case events and general report.
- Added `ClinVar hits` and `Cosmic hits` in cancer SNVs filters
- Added `ClinVar hits` to variants filter (rare disease track)
- Load cancer demo case in docker-compose files (default and demo file)
- Inclusive-language check using [woke](https://github.com/get-woke/woke) github action
- Add link to HmtVar for mitochondrial variants (if VCF is annotated with HmtNote)
- Grey background for dismissed compounds in variants list and variant page
- Pin badge for pinned compounds in variants list and variant page
- Support LoqusDB REST API queries
- Add a docker-compose-matchmaker under scout/containers/development to test matchmaker locally
- Script to investigate consequences of symbol search bug
- Added GATK to list of SV and cancer SV callers
### Fixed
- Make MitoMap link work for hg38 again
- Export Variants feature crashing when one of the variants has no primary transcripts
- Redirect to last visited variantS page when dismissing variants from variants list
- Improved matching of SVs Loqus occurrences in other cases
- Remove padding from the list inside (Matching causatives from other cases) panel
- Pass None to get_app function in CLI base since passing script_info to app factory functions was deprecated in Flask 2.0
- Fixed failing tests due to Flask update to version 2.0
- Speed up user events view
- Causative view sort out of memory error
- Use hgnc_id for gene filter query
- Typo in case controllers displaying an error every time a patient is matched against external MatchMaker nodes
- Do not crash while attempting an update for variant documents that are too big (> 16 MB)
- Old STR causatives (and other variants) may not have HGNC symbols - fix sort lambda
- Check if gene_obj has primary_transcript before trying to access it
- Warn if a gene manually searched is in a clinical panel with an outdated name when filtering variants
- ChrPos split js not needed on STR page yet
### Changed
- Remove parsing of case `genome_version`, since it's not used anywhere downstream
- Introduce deprecation warning for Loqus configs that are not dictionaries
- SV clinical filter no longer filters out sub 100 nt variants
- Count cases in LoqusDB by variant type
- Commit pulse repo badge temporarily set to weekly
- Sort ClinVar submissions objects by ascending "Last evaluated" date
- Refactored the MatchMaker integration as an extension
- Replaced some sensitive words as suggested by woke linter
- Documentation for load-configuration rewritten.
- Add styles to MatchMaker matches table
- More detailed info on the data shared in MatchMaker submission form

## [4.33.1]
### Fixed
- Include markdown for release autodeploy docs
- Use standard inheritance model in ClinVar (https://ftp.ncbi.nlm.nih.gov/pub/GTR/standard_terms/Mode_of_inheritance.txt)
- Fix issue crash with variants that have been unflagged causative not being available in other causatives
### Added
### Changed

## [4.33]
### Fixed
- Command line crashing when updating an individual not found in database
- Dashboard page crashing when filters return no data
- Cancer variants filter by chromosome
- /api/v1/genes now searches for genes in all genome builds by default
- Upgraded igv.js to version 2.8.1 (Fixed Unparsable bed record error)
### Added
- Autodeploy docs on release
- Documentation for updating case individuals tracks
- Filter cases and dashboard stats by analysis track
### Changed
- Changed from deprecated db update method
- Pre-selected fields to run queries with in dashboard page
- Do not filter by any institute when first accessing the dashboard
- Removed OMIM panel in case view for cancer cases
- Display Tier I and II variants in case view causatives panel for cancer cases
- Refactored Individuals and Causative panels in case view for cancer cases

## [4.32.1]
### Fixed
- iSort lint check only
### Changed
- Institute cases page crashing when a case has track:Null
### Added

## [4.32]
### Added
- Load and show MITOMAP associated diseases from VCF (INFO field: MitomapAssociatedDiseases, via HmtNote)
- Show variant allele frequencies for mitochondrial variants (GRCh38 cases)
- Extend "public" json API with diseases (OMIM) and phenotypes (HPO)
- HPO gene list download now has option for clinical and non-clinical genes
- Display gene splice junctions data in sashimi plots
- Update case individuals with splice junctions tracks
- Simple Docker compose for development with local build
- Make Phenomodels subpanels collapsible
- User side documentation of cytogenomics features (Gens, Chromograph, vcf2cytosure, rhocall)
- iSort GitHub Action
- Support LoqusDB REST API queries
### Fixed
- Show other causative once, even if several events point to it
- Filtering variants by mitochondrial chromosome for cases with genome build=38
- HPO gene search button triggers any warnings for clinical / non-existing genes also on first search
- Fixed a bug in variants pages caused by MT variants without alt_frequency
- Tests for CADD score parsing function
- Fixed the look of IGV settings on SNV variant page
- Cases analyzed once shown as `rerun`
- Missing case track on case re-upload
- Fixed severity rank for SO term "regulatory region ablation"
### Changed
- Refactor according to CodeFactor - mostly reuse of duplicated code
- Phenomodels language adjustment
- Open variants in a new window (from variants page)
- Open overlapping and compound variants in a new window (from variant page)
- gnomAD link points to gnomAD v.3 (build GRCh38) for mitochondrial variants.
- Display only number of affected genes for dismissed SVs in general report
- Chromosome build check when populating the variants filter chromosome selection
- Display mitochondrial and rare diseases coverage report in cases with missing 'rare' track

## [4.31.1]
### Added
### Changed
- Remove mitochondrial and coverage report from cancer cases sidebar
### Fixed
- ClinVar page when dbSNP id is None

## [4.31]
### Added
- gnomAD annotation field in admin guide
- Export also dynamic panel genes not associated to an HPO term when downloading the HPO panel
- Primary HGNC transcript info in variant export files
- Show variant quality (QUAL field from vcf) in the variant summary
- Load/update PDF gene fusion reports (clinical and research) generated with Arriba
- Support new MANE annotations from VEP (both MANE Select and MANE Plus Clinical)
- Display on case activity the event of a user resetting all dismissed variants
- Support gnomAD population frequencies for mitochondrial variants
- Anchor links in Casedata ClinVar panels to redirect after renaming individuals
### Fixed
- Replace old docs link www.clinicalgenomics.se/scout with new https://clinical-genomics.github.io/scout
- Page formatting issues whenever case and variant comments contain extremely long strings with no spaces
- Chromograph images can be one column and have scrollbar. Removed legacy code.
- Column labels for ClinVar case submission
- Page crashing looking for LoqusDB observation when variant doesn't exist
- Missing inheritance models and custom inheritance models on newly created gene panels
- Accept only numbers in managed variants filter as position and end coordinates
- SNP id format and links in Variant page, ClinVar submission form and general report
- Case groups tooltip triggered only when mouse is on the panel header
- Loadable filters displayed in alphabetical order on variants page
### Changed
- A more compact case groups panel
- Added landscape orientation CSS style to cancer coverage and QC demo report
- Improve user documentation to create and save new gene panels
- Removed option to use space as separator when uploading gene panels
- Separating the columns of standard and custom inheritance models in gene panels
- Improved ClinVar instructions for users using non-English Excel

## [4.30.2]
### Added
### Fixed
- Use VEP RefSeq ID if RefSeq list is empty in RefSeq transcripts overview
- Bug creating variant links for variants with no end_chrom
### Changed

## [4.30.1]
### Added
### Fixed
- Cryptography dependency fixed to use version < 3.4
### Changed

## [4.30]
### Added
- Introduced a `reset dismiss variant` verb
- Button to reset all dismissed variants for a case
- Add black border to Chromograph ideograms
- Show ClinVar annotations on variantS page
- Added integration with GENS, copy number visualization tool
- Added a VUS label to the manual classification variant tags
- Add additional information to SNV verification emails
- Tooltips documenting manual annotations from default panels
- Case groups now show bam files from all cases on align view
### Fixed
- Center initial igv view on variant start with SNV/indels
- Don't set initial igv view to negative coordinates
- Display of GQ for SV and STR
- Parsing of AD and related info for STRs
- LoqusDB field in institute settings accepts only existing Loqus instances
- Fix DECIPHER link to work after DECIPHER migrated to GRCh38
- Removed visibility window param from igv.js genes track
- Updated HPO download URL
- Patch HPO download test correctly
- Reference size on STR hover not needed (also wrong)
- Introduced genome build check (allowed values: 37, 38, "37", "38") on case load
- Improve case searching by assignee full name
- Populating the LoqusDB select in institute settings
### Changed
- Cancer variants table header (pop freq etc)
- Only admin users can modify LoqusDB instance in Institute settings
- Style of case synopsis, variants and case comments
- Switched to igv.js 2.7.5
- Do not choke if case is missing research variants when research requested
- Count cases in LoqusDB by variant type
- Introduce deprecation warning for Loqus configs that are not dictionaries
- Improve create new gene panel form validation
- Make XM- transcripts less visible if they don't overlap with transcript refseq_id in variant page
- Color of gene panels and comments panels on cases and variant pages
- Do not choke if case is missing research variants when reserch requested

## [4.29.1]
### Added
### Fixed
- Always load STR variants regardless of RankScore threshold (hotfix)
### Changed

## [4.29]
### Added
- Added a page about migrating potentially breaking changes to the documentation
- markdown_include in development requirements file
- STR variants filter
- Display source, Z-score, inheritance pattern for STR annotations from Stranger (>0.6.1) if available
- Coverage and quality report to cancer view
### Fixed
- ACMG classification page crashing when trying to visualize a classification that was removed
- Pretty print HGVS on gene variants (URL-decode VEP)
- Broken or missing link in the documentation
- Multiple gene names in ClinVar submission form
- Inheritance model select field in ClinVar submission
- IGV.js >2.7.0 has an issue with the gene track zoom levels - temp freeze at 2.7.0
- Revert CORS-anywhere and introduce a local http proxy for cloud tracks
### Changed

## [4.28]
### Added
- Chromograph integration for displaying PNGs in case-page
- Add VAF to cancer case general report, and remove some of its unused fields
- Variants filter compatible with genome browser location strings
- Support for custom public igv tracks stored on the cloud
- Add tests to increase testing coverage
- Update case variants count after deleting variants
- Update IGV.js to latest (v2.7.4)
- Bypass igv.js CORS check using `https://github.com/Rob--W/cors-anywhere`
- Documentation on default and custom IGV.js tracks (admin docs)
- Lock phenomodels so they're editable by admins only
- Small case group assessment sharing
- Tutorial and files for deploying app on containers (Kubernetes pods)
- Canonical transcript and protein change of canonical transcript in exported variants excel sheet
- Support for Font Awesome version 6
- Submit to Beacon from case page sidebar
- Hide dismissed variants in variants pages and variants export function
- Systemd service files and instruction to deploy Scout using podman
### Fixed
- Bugfix: unused `chromgraph_prefix |tojson` removed
- Freeze coloredlogs temporarily
- Marrvel link
- Don't show TP53 link for silent or synonymous changes
- OMIM gene field accepts any custom number as OMIM gene
- Fix Pytest single quote vs double quote string
- Bug in gene variants search by similar cases and no similar case is found
- Delete unused file `userpanel.py`
- Primary transcripts in variant overview and general report
- Google OAuth2 login setup in README file
- Redirect to 'missing file'-icon if configured Chromograph file is missing
- Javascript error in case page
- Fix compound matching during variant loading for hg38
- Cancer variants view containing variants dismissed with cancer-specific reasons
- Zoom to SV variant length was missing IGV contig select
- Tooltips on case page when case has no default gene panels
### Changed
- Save case variants count in case document and not in sessions
- Style of gene panels multiselect on case page
- Collapse/expand main HPO checkboxes in phenomodel preview
- Replaced GQ (Genotype quality) with VAF (Variant allele frequency) in cancer variants GT table
- Allow loading of cancer cases with no tumor_purity field
- Truncate cDNA and protein changes in case report if longer than 20 characters


## [4.27]
### Added
- Exclude one or more variant categories when running variants delete command
### Fixed
### Changed

## [4.26.1]
### Added
### Fixed
- Links with 1-letter aa codes crash on frameshift etc
### Changed

## [4.26]
### Added
- Extend the delete variants command to print analysis date, track, institute, status and research status
- Delete variants by type of analysis (wgs|wes|panel)
- Links to cBioPortal, MutanTP53, IARC TP53, OncoKB, MyCancerGenome, CIViC
### Fixed
- Deleted variants count
### Changed
- Print output of variants delete command as a tab separated table

## [4.25]
### Added
- Command line function to remove variants from one or all cases
### Fixed
- Parse SMN None calls to None rather than False

## [4.24.1]
### Fixed
- Install requirements.txt via setup file

## [4.24]
### Added
- Institute-level phenotype models with sub-panels containing HPO and OMIM terms
- Runnable Docker demo
- Docker image build and push github action
- Makefile with shortcuts to docker commands
- Parse and save synopsis, phenotype and cohort terms from config files upon case upload
### Fixed
- Update dismissed variant status when variant dismissed key is missing
- Breakpoint two IGV button now shows correct chromosome when different from bp1
- Missing font lib in Docker image causing the PDF report download page to crash
- Sentieon Manta calls lack Somaticscore - load anyway
- ClinVar submissions crashing due to pinned variants that are not loaded
- Point ExAC pLI score to new gnomad server address
- Bug uploading cases missing phenotype terms in config file
- STRs loaded but not shown on browser page
- Bug when using adapter.variant.get_causatives with case_id without causatives
- Problem with fetching "solved" from scout export cases cli
- Better serialising of datetime and bson.ObjectId
- Added `volumes` folder to .gitignore
### Changed
- Make matching causative and managed variants foldable on case page
- Remove calls to PyMongo functions marked as deprecated in backend and frontend(as of version 3.7).
- Improved `scout update individual` command
- Export dynamic phenotypes with ordered gene lists as PDF


## [4.23]
### Added
- Save custom IGV track settings
- Show a flash message with clear info about non-valid genes when gene panel creation fails
- CNV report link in cancer case side navigation
- Return to comment section after editing, deleting or submitting a comment
- Managed variants
- MT vs 14 chromosome mean coverage stats if Scout is connected to Chanjo
### Fixed
- missing `vcf_cancer_sv` and `vcf_cancer_sv_research` to manual.
- Split ClinVar multiple clnsig values (slash-separated) and strip them of underscore for annotations without accession number
- Timeout of `All SNVs and INDELs` page when no valid gene is provided in the search
- Round CADD (MIPv9)
- Missing default panel value
- Invisible other causatives lines when other causatives lack gene symbols
### Changed
- Do not freeze mkdocs-material to version 4.6.1
- Remove pre-commit dependency

## [4.22]
### Added
- Editable cases comments
- Editable variants comments
### Fixed
- Empty variant activity panel
- STRs variants popover
- Split new ClinVar multiple significance terms for a variant
- Edit the selected comment, not the latest
### Changed
- Updated RELEASE docs.
- Pinned variants card style on the case page
- Merged `scout export exons` and `scout view exons` commands


## [4.21.2]
### Added
### Fixed
- Do not pre-filter research variants by (case-default) gene panels
- Show OMIM disease tooltip reliably
### Changed

## [4.21.1]
### Added
### Fixed
- Small change to Pop Freq column in variants ang gene panels to avoid strange text shrinking on small screens
- Direct use of HPO list for Clinical HPO SNV (and cancer SNV) filtering
- PDF coverage report redirecting to login page
### Changed
- Remove the option to dismiss single variants from all variants pages
- Bulk dismiss SNVs, SVs and cancer SNVs from variants pages

## [4.21]
### Added
- Support to configure LoqusDB per institute
- Highlight causative variants in the variants list
- Add tests. Mostly regarding building internal datatypes.
- Remove leading and trailing whitespaces from panel_name and display_name when panel is created
- Mark MANE transcript in list of transcripts in "Transcript overview" on variant page
- Show default panel name in case sidebar
- Previous buttons for variants pagination
- Adds a gh action that checks that the changelog is updated
- Adds a gh action that deploys new releases automatically to pypi
- Warn users if case default panels are outdated
- Define institute-specific gene panels for filtering in institute settings
- Use institute-specific gene panels in variants filtering
- Show somatic VAF for pinned and causative variants on case page

### Fixed
- Report pages redirect to login instead of crashing when session expires
- Variants filter loading in cancer variants page
- User, Causative and Cases tables not scaling to full page
- Improved docs for an initial production setup
- Compatibility with latest version of Black
- Fixed tests for Click>7
- Clinical filter required an extra click to Filter to return variants
- Restore pagination and shrink badges in the variants page tables
- Removing a user from the command line now inactivates the case only if user is last assignee and case is active
- Bugfix, LoqusDB per institute feature crashed when institute id was empty string
- Bugfix, LoqusDB calls where missing case count
- filter removal and upload for filters deleted from another page/other user
- Visualize outdated gene panels info in a popover instead of a tooltip in case page side panel

### Changed
- Highlight color on normal STRs in the variants table from green to blue
- Display breakpoints coordinates in verification emails only for structural variants


## [4.20]
### Added
- Display number of filtered variants vs number of total variants in variants page
- Search case by HPO terms
- Dismiss variant column in the variants tables
- Black and pre-commit packages to dev requirements

### Fixed
- Bug occurring when rerun is requested twice
- Peddy info fields in the demo config file
- Added load config safety check for multiple alignment files for one individual
- Formatting of cancer variants table
- Missing Score in SV variants table

### Changed
- Updated the documentation on how to create a new software release
- Genome build-aware cytobands coordinates
- Styling update of the Matchmaker card
- Select search type in case search form


## [4.19]

### Added
- Show internal ID for case
- Add internal ID for downloaded CGH files
- Export dynamic HPO gene list from case page
- Remove users as case assignees when their account is deleted
- Keep variants filters panel expanded when filters have been used

### Fixed
- Handle the ProxyFix ModuleNotFoundError when Werkzeug installed version is >1.0
- General report formatting issues whenever case and variant comments contain extremely long strings with no spaces

### Changed
- Created an institute wrapper page that contains list of cases, causatives, SNVs & Indels, user list, shared data and institute settings
- Display case name instead of case ID on clinVar submissions
- Changed icon of sample update in clinVar submissions


## [4.18]

### Added
- Filter cancer variants on cytoband coordinates
- Show dismiss reasons in a badge with hover for clinical variants
- Show an ellipsis if 10 cases or more to display with loqusdb matches
- A new blog post for version 4.17
- Tooltip to better describe Tumor and Normal columns in cancer variants
- Filter cancer SNVs and SVs by chromosome coordinates
- Default export of `Assertion method citation` to clinVar variants submission file
- Button to export up to 500 cancer variants, filtered or not
- Rename samples of a clinVar submission file

### Fixed
- Apply default gene panel on return to cancer variantS from variant view
- Revert to certificate checking when asking for Chanjo reports
- `scout download everything` command failing while downloading HPO terms

### Changed
- Turn tumor and normal allelic fraction to decimal numbers in tumor variants page
- Moved clinVar submissions code to the institutes blueprints
- Changed name of clinVar export files to FILENAME.Variant.csv and FILENAME.CaseData.csv
- Switched Google login libraries from Flask-OAuthlib to Authlib


## [4.17.1]

### Fixed
- Load cytobands for cases with chromosome build not "37" or "38"


## [4.17]

### Added
- COSMIC badge shown in cancer variants
- Default gene-panel in non-cancer structural view in url
- Filter SNVs and SVs by cytoband coordinates
- Filter cancer SNV variants by alt allele frequency in tumor
- Correct genome build in UCSC link from structural variant page



### Fixed
- Bug in clinVar form when variant has no gene
- Bug when sharing cases with the same institute twice
- Page crashing when removing causative variant tag
- Do not default to GATK caller when no caller info is provided for cancer SNVs


## [4.16.1]

### Fixed
- Fix the fix for handling of delivery reports for rerun cases

## [4.16]

### Added
- Adds possibility to add "lims_id" to cases. Currently only stored in database, not shown anywhere
- Adds verification comment box to SVs (previously only available for small variants)
- Scrollable pedigree panel

### Fixed
- Error caused by changes in WTForm (new release 2.3.x)
- Bug in OMIM case page form, causing the page to crash when a string was provided instead of a numerical OMIM id
- Fix Alamut link to work properly on hg38
- Better handling of delivery reports for rerun cases
- Small CodeFactor style issues: matchmaker results counting, a couple of incomplete tests and safer external xml
- Fix an issue with Phenomizer introduced by CodeFactor style changes

### Changed
- Updated the version of igv.js to 2.5.4

## [4.15.1]

### Added
- Display gene names in ClinVar submissions page
- Links to Varsome in variant transcripts table

### Fixed
- Small fixes to ClinVar submission form
- Gene panel page crash when old panel has no maintainers

## [4.15]

### Added
- Clinvar CNVs IGV track
- Gene panels can have maintainers
- Keep variant actions (dismissed, manual rank, mosaic, acmg, comments) upon variant re-upload
- Keep variant actions also on full case re-upload

### Fixed
- Fix the link to Ensembl for SV variants when genome build 38.
- Arrange information in columns on variant page
- Fix so that new cosmic identifier (COSV) is also acceptable #1304
- Fixed COSMIC tag in INFO (outside of CSQ) to be parses as well with `&` splitter.
- COSMIC stub URL changed to https://cancer.sanger.ac.uk/cosmic/search?q= instead.
- Updated to a version of IGV where bigBed tracks are visualized correctly
- Clinvar submission files are named according to the content (variant_data and case_data)
- Always show causatives from other cases in case overview
- Correct disease associations for gene symbol aliases that exist as separate genes
- Re-add "custom annotations" for SV variants
- The override ClinVar P/LP add-in in the Clinical Filter failed for new CSQ strings

### Changed
- Runs all CI checks in github actions

## [4.14.1]

### Fixed
- Error when variant found in loqusdb is not loaded for other case

## [4.14]

### Added
- Use github actions to run tests
- Adds CLI command to update individual alignments path
- Update HPO terms using downloaded definitions files
- Option to use alternative flask config when running `scout serve`
- Requirement to use loqusdb >= 2.5 if integrated

### Fixed
- Do not display Pedigree panel in cancer view
- Do not rely on internet connection and services available when running CI tests
- Variant loading assumes GATK if no caller set given and GATK filter status is seen in FILTER
- Pass genome build param all the way in order to get the right gene mappings for cases with build 38
- Parse correctly variants with zero frequency values
- Continue even if there are problems to create a region vcf
- STR and cancer variant navigation back to variants pages could fail

### Changed
- Improved code that sends requests to the external APIs
- Updates ranges for user ranks to fit todays usage
- Run coveralls on github actions instead of travis
- Run pip checks on github actions instead of coveralls
- For hg38 cases, change gnomAD link to point to version 3.0 (which is hg38 based)
- Show pinned or causative STR variants a bit more human readable

## [4.13.1]

### Added
### Fixed
- Typo that caused not all clinvar conflicting interpretations to be loaded no matter what
- Parse and retrieve clinvar annotations from VEP-annotated (VEP 97+) CSQ VCF field
- Variant clinvar significance shown as `not provided` whenever is `Uncertain significance`
- Phenomizer query crashing when case has no HPO terms assigned
- Fixed a bug affecting `All SNVs and INDELs` page when variants don't have canonical transcript
- Add gene name or id in cancer variant view

### Changed
- Cancer Variant view changed "Variant:Transcript:Exon:HGVS" to "Gene:Transcript:Exon:HGVS"

## [4.13]

### Added
- ClinVar SNVs track in IGV
- Add SMA view with SMN Copy Number data
- Easier to assign OMIM diagnoses from case page
- OMIM terms and specific OMIM term page

### Fixed
- Bug when adding a new gene to a panel
- Restored missing recent delivery reports
- Fixed style and links to other reports in case side panel
- Deleting cases using display_name and institute not deleting its variants
- Fixed bug that caused coordinates filter to override other filters
- Fixed a problem with finding some INS in loqusdb
- Layout on SV page when local observations without cases are present
- Make scout compatible with the new HPO definition files from `http://compbio.charite.de/jenkins/`
- General report visualization error when SNVs display names are very long


### Changed


## [4.12.4]

### Fixed
- Layout on SV page when local observations without cases are present

## [4.12.3]

### Fixed
- Case report when causative or pinned SVs have non null allele frequencies

## [4.12.2]

### Fixed
- SV variant links now take you to the SV variant page again
- Cancer variant view has cleaner table data entries for "N/A" data
- Pinned variant case level display hotfix for cancer and str - more on this later
- Cancer variants show correct alt/ref reads mirroring alt frequency now
- Always load all clinical STR variants even if a region load is attempted - index may be missing
- Same case repetition in variant local observations

## [4.12.1]

### Fixed
- Bug in variant.gene when gene has no HGVS description


## [4.12]

### Added
- Accepts `alignment_path` in load config to pass bam/cram files
- Display all phenotypes on variant page
- Display hgvs coordinates on pinned and causatives
- Clear panel pending changes
- Adds option to setup the database with static files
- Adds cli command to download the resources from CLI that scout needs
- Adds test files for merged somatic SV and CNV; as well as merged SNV, and INDEL part of #1279
- Allows for upload of OMIM-AUTO gene panel from static files without api-key

### Fixed
- Cancer case HPO panel variants link
- Fix so that some drop downs have correct size
- First IGV button in str variants page
- Cancer case activates on SNV variants
- Cases activate when STR variants are viewed
- Always calculate code coverage
- Pinned/Classification/comments in all types of variants pages
- Null values for panel's custom_inheritance_models
- Discrepancy between the manual disease transcripts and those in database in gene-edit page
- ACMG classification not showing for some causatives
- Fix bug which caused IGV.js to use hg19 reference files for hg38 data
- Bug when multiple bam files sources with non-null values are available


### Changed
- Renamed `requests` file to `scout_requests`
- Cancer variant view shows two, instead of four, decimals for allele and normal


## [4.11.1]

### Fixed
- Institute settings page
- Link institute settings to sharing institutes choices

## [4.11.0]

### Added
- Display locus name on STR variant page
- Alternative key `GNOMADAF_popmax` for Gnomad popmax allele frequency
- Automatic suggestions on how to improve the code on Pull Requests
- Parse GERP, phastCons and phyloP annotations from vep annotated CSQ fields
- Avoid flickering comment popovers in variant list
- Parse REVEL score from vep annotated CSQ fields
- Allow users to modify general institute settings
- Optionally format code automatically on commit
- Adds command to backup vital parts `scout export database`
- Parsing and displaying cancer SV variants from Manta annotated VCF files
- Dismiss cancer snv variants with cancer-specific options
- Add IGV.js UPD, RHO and TIDDIT coverage wig tracks.


### Fixed
- Slightly darker page background
- Fixed an issued with parsed conservation values from CSQ
- Clinvar submissions accessible to all users of an institute
- Header toolbar when on Clinvar page now shows institute name correctly
- Case should not always inactivate upon update
- Show dismissed snv cancer variants as grey on the cancer variants page
- Improved style of mappability link and local observations on variant page
- Convert all the GET requests to the igv view to POST request
- Error when updating gene panels using a file containing BOM chars
- Add/replace gene radio button not working in gene panels


## [4.10.1]

### Fixed
- Fixed issue with opening research variants
- Problem with coveralls not called by Travis CI
- Handle Biomart service down in tests


## [4.10.0]

### Added
- Rank score model in causatives page
- Exportable HPO terms from phenotypes page
- AMP guideline tiers for cancer variants
- Adds scroll for the transcript tab
- Added CLI option to query cases on time since case event was added
- Shadow clinical assessments also on research variants display
- Support for CRAM alignment files
- Improved str variants view : sorting by locus, grouped by allele.
- Delivery report PDF export
- New mosaicism tag option
- Add or modify individuals' age or tissue type from case page
- Display GC and allele depth in causatives table.
- Included primary reference transcript in general report
- Included partial causative variants in general report
- Remove dependency of loqusdb by utilising the CLI

### Fixed
- Fixed update OMIM command bug due to change in the header of the genemap2 file
- Removed Mosaic Tag from Cancer variants
- Fixes issue with unaligned table headers that comes with hidden Datatables
- Layout in general report PDF export
- Fixed issue on the case statistics view. The validation bars didn't show up when all institutes were selected. Now they do.
- Fixed missing path import by importing pathlib.Path
- Handle index inconsistencies in the update index functions
- Fixed layout problems


## [4.9.0]

### Added
- Improved MatchMaker pages, including visible patient contacts email address
- New badges for the github repo
- Links to [GENEMANIA](genemania.org)
- Sort gene panel list on case view.
- More automatic tests
- Allow loading of custom annotations in VCF using the SCOUT_CUSTOM info tag.

### Fixed
- Fix error when a gene is added to an empty dynamic gene panel
- Fix crash when attempting to add genes on incorrect format to dynamic gene panel
- Manual rank variant tags could be saved in a "Select a tag"-state, a problem in the variants view.
- Same case evaluations are no longer shown as gray previous evaluations on the variants page
- Stay on research pages, even if reset, next first buttons are pressed..
- Overlapping variants will now be visible on variant page again
- Fix missing classification comments and links in evaluations page
- All prioritized cases are shown on cases page


## [4.8.3]

### Added

### Fixed
- Bug when ordering sanger
- Improved scrolling over long list of genes/transcripts


## [4.8.2]

### Added

### Fixed
- Avoid opening extra tab for coverage report
- Fixed a problem when rank model version was saved as floats and not strings
- Fixed a problem with displaying dismiss variant reasons on the general report
- Disable load and delete filter buttons if there are no saved filters
- Fix problem with missing verifications
- Remove duplicate users and merge their data and activity


## [4.8.1]

### Added

### Fixed
- Prevent login fail for users with id defined by ObjectId and not email
- Prevent the app from crashing with `AttributeError: 'NoneType' object has no attribute 'message'`


## [4.8.0]

### Added
- Updated Scout to use Bootstrap 4.3
- New looks for Scout
- Improved dashboard using Chart.js
- Ask before inactivating a case where last assigned user leaves it
- Genes can be manually added to the dynamic gene list directly on the case page
- Dynamic gene panels can optionally be used with clinical filter, instead of default gene panel
- Dynamic gene panels get link out to chanjo-report for coverage report
- Load all clinvar variants with clinvar Pathogenic, Likely Pathogenic and Conflicting pathogenic
- Show transcripts with exon numbers for structural variants
- Case sort order can now be toggled between ascending and descending.
- Variants can be marked as partial causative if phenotype is available for case.
- Show a frequency tooltip hover for SV-variants.
- Added support for LDAP login system
- Search snv and structural variants by chromosomal coordinates
- Structural variants can be marked as partial causative if phenotype is available for case.
- Show normal and pathologic limits for STRs in the STR variants view.
- Institute level persistent variant filter settings that can be retrieved and used.
- export causative variants to Excel
- Add support for ROH, WIG and chromosome PNGs in case-view

### Fixed
- Fixed missing import for variants with comments
- Instructions on how to build docs
- Keep sanger order + verification when updating/reloading variants
- Fixed and moved broken filter actions (HPO gene panel and reset filter)
- Fixed string conversion to number
- UCSC links for structural variants are now separated per breakpoint (and whole variant where applicable)
- Reintroduced missing coverage report
- Fixed a bug preventing loading samples using the command line
- Better inheritance models customization for genes in gene panels
- STR variant page back to list button now does its one job.
- Allows to setup scout without a omim api key
- Fixed error causing "favicon not found" flash messages
- Removed flask --version from base cli
- Request rerun no longer changes case status. Active or archived cases inactivate on upload.
- Fixed missing tooltip on the cancer variants page
- Fixed weird Rank cell in variants page
- Next and first buttons order swap
- Added pagination (and POST capability) to cancer variants.
- Improves loading speed for variant page
- Problem with updating variant rank when no variants
- Improved Clinvar submission form
- General report crashing when dismissed variant has no valid dismiss code
- Also show collaborative case variants on the All variants view.
- Improved phenotype search using dataTables.js on phenotypes page
- Search and delete users with `email` instead of `_id`
- Fixed css styles so that multiselect options will all fit one column


## [4.7.3]

### Added
- RankScore can be used with VCFs for vcf_cancer files

### Fixed
- Fix issue with STR view next page button not doing its one job.

### Deleted
- Removed pileup as a bam viewing option. This is replaced by IGV


## [4.7.2]

### Added
- Show earlier ACMG classification in the variant list

### Fixed
- Fixed igv search not working due to igv.js dist 2.2.17
- Fixed searches for cases with a gene with variants pinned or marked causative.
- Load variant pages faster after fixing other causatives query
- Fixed mitochondrial report bug for variants without genes

## [4.7.1]

### Added

### Fixed
- Fixed bug on genes page


## [4.7.0]

### Added
- Export genes and gene panels in build GRCh38
- Search for cases with variants pinned or marked causative in a given gene.
- Search for cases phenotypically similar to a case also from WUI.
- Case variant searches can be limited to similar cases, matching HPO-terms,
  phenogroups and cohorts.
- De-archive reruns and flag them as 'inactive' if archived
- Sort cases by analysis_date, track or status
- Display cases in the following order: prioritized, active, inactive, archived, solved
- Assign case to user when user activates it or asks for rerun
- Case becomes inactive when it has no assignees
- Fetch refseq version from entrez and use it in clinvar form
- Load and export of exons for all genes, independent on refseq
- Documentation for loading/updating exons
- Showing SV variant annotations: SV cgh frequencies, gnomad-SV, local SV frequencies
- Showing transcripts mapping score in segmental duplications
- Handle requests to Ensembl Rest API
- Handle requests to Ensembl Rest Biomart
- STR variants view now displays GT and IGV link.
- Description field for gene panels
- Export exons in build 37 and 38 using the command line

### Fixed
- Fixes of and induced by build tests
- Fixed bug affecting variant observations in other cases
- Fixed a bug that showed wrong gene coverage in general panel PDF export
- MT report only shows variants occurring in the specific individual of the excel sheet
- Disable SSL certifcate verification in requests to chanjo
- Updates how intervaltree and pymongo is used to void deprecated functions
- Increased size of IGV sample tracks
- Optimized tests


## [4.6.1]

### Added

### Fixed
- Missing 'father' and 'mother' keys when parsing single individual cases


## [4.6.0]

### Added
- Description of Scout branching model in CONTRIBUTING doc
- Causatives in alphabetical order, display ACMG classification and filter by gene.
- Added 'external' to the list of analysis type options
- Adds functionality to display "Tissue type". Passed via load config.
- Update to IGV 2.

### Fixed
- Fixed alignment visualization and vcf2cytosure availability for demo case samples
- Fixed 3 bugs affecting SV pages visualization
- Reintroduced the --version cli option
- Fixed variants query by panel (hpo panel + gene panel).
- Downloaded MT report contains excel files with individuals' display name
- Refactored code in parsing of config files.


## [4.5.1]

### Added

### Fixed
- update requirement to use PyYaml version >= 5.1
- Safer code when loading config params in cli base


## [4.5.0]

### Added
- Search for similar cases from scout view CLI
- Scout cli is now invoked from the app object and works under the app context

### Fixed
- PyYaml dependency fixed to use version >= 5.1


## [4.4.1]

### Added
- Display SV rank model version when available

### Fixed
- Fixed upload of delivery report via API


## [4.4.0]

### Added
- Displaying more info on the Causatives page and hiding those not causative at the case level
- Add a comment text field to Sanger order request form, allowing a message to be included in the email
- MatchMaker Exchange integration
- List cases with empty synopsis, missing HPO terms and phenotype groups.
- Search for cases with open research list, or a given case status (active, inactive, archived)

### Fixed
- Variant query builder split into several functions
- Fixed delivery report load bug


## [4.3.3]

### Added
- Different individual table for cancer cases

### Fixed
- Dashboard collects validated variants from verification events instead of using 'sanger' field
- Cases shared with collaborators are visible again in cases page
- Force users to select a real institute to share cases with (actionbar select fix)


## [4.3.2]

### Added
- Dashboard data can be filtered using filters available in cases page
- Causatives for each institute are displayed on a dedicated page
- SNVs and and SVs are searchable across cases by gene and rank score
- A more complete report with validated variants is downloadable from dashboard

### Fixed
- Clinsig filter is fixed so clinsig numerical values are returned
- Split multi clinsig string values in different elements of clinsig array
- Regex to search in multi clinsig string values or multi revstat string values
- It works to upload vcf files with no variants now
- Combined Pileup and IGV alignments for SVs having variant start and stop on the same chromosome


## [4.3.1]

### Added
- Show calls from all callers even if call is not available
- Instructions to install cairo and pango libs from WeasyPrint page
- Display cases with number of variants from CLI
- Only display cases with number of variants above certain treshold. (Also CLI)
- Export of verified variants by CLI or from the dashboard
- Extend case level queries with default panels, cohorts and phenotype groups.
- Slice dashboard statistics display using case level queries
- Add a view where all variants for an institute can be searched across cases, filtering on gene and rank score. Allows searching research variants for cases that have research open.

### Fixed
- Fixed code to extract variant conservation (gerp, phyloP, phastCons)
- Visualization of PDF-exported gene panels
- Reintroduced the exon/intron number in variant verification email
- Sex and affected status is correctly displayed on general report
- Force number validation in SV filter by size
- Display ensembl transcripts when no refseq exists


## [4.3.0]

### Added
- Mosaicism tag on variants
- Show and filter on SweGen frequency for SVs
- Show annotations for STR variants
- Show all transcripts in verification email
- Added mitochondrial export
- Adds alternative to search for SVs shorter that the given length
- Look for 'bcftools' in the `set` field of VCFs
- Display digenic inheritance from OMIM
- Displays what refseq transcript that is primary in hgnc

### Fixed

- Archived panels displays the correct date (not retroactive change)
- Fixed problem with waiting times in gene panel exports
- Clinvar fiter not working with human readable clinsig values

## [4.2.2]

### Fixed
- Fixed gene panel create/modify from CSV file utf-8 decoding error
- Updating genes in gene panels now supports edit comments and entry version
- Gene panel export timeout error

## [4.2.1]

### Fixed
- Re-introduced gene name(s) in verification email subject
- Better PDF rendering for excluded variants in report
- Problem to access old case when `is_default` did not exist on a panel


## [4.2.0]

### Added
- New index on variant_id for events
- Display overlapping compounds on variants view

### Fixed
- Fixed broken clinical filter


## [4.1.4]

### Added
- Download of filtered SVs

### Fixed
- Fixed broken download of filtered variants
- Fixed visualization issue in gene panel PDF export
- Fixed bug when updating gene names in variant controller


## [4.1.3]

### Fixed
- Displays all primary transcripts


## [4.1.2]

### Added
- Option add/replace when updating a panel via CSV file
- More flexible versioning of the gene panels
- Printing coverage report on the bottom of the pdf case report
- Variant verification option for SVs
- Logs uri without pwd when connecting
- Disease-causing transcripts in case report
- Thicker lines in case report
- Supports HPO search for cases, both terms or if described in synopsis
- Adds sanger information to dashboard

### Fixed
- Use db name instead of **auth** as default for authentication
- Fixes so that reports can be generated even with many variants
- Fixed sanger validation popup to show individual variants queried by user and institute.
- Fixed problem with setting up scout
- Fixes problem when exac file is not available through broad ftp
- Fetch transcripts for correct build in `adapter.hgnc_gene`

## [4.1.1]
- Fix problem with institute authentication flash message in utils
- Fix problem with comments
- Fix problem with ensembl link


## [4.1.0]

### Added
- OMIM phenotypes to case report
- Command to download all panel app gene panels `scout load panel --panel-app`
- Links to genenames.org and omim on gene page
- Popup on gene at variants page with gene information
- reset sanger status to "Not validated" for pinned variants
- highlight cases with variants to be evaluated by Sanger on the cases page
- option to point to local reference files to the genome viewer pileup.js. Documented in `docs.admin-guide.server`
- option to export single variants in `scout export variants`
- option to load a multiqc report together with a case(add line in load config)
- added a view for searching HPO terms. It is accessed from the top left corner menu
- Updates the variants view for cancer variants. Adds a small cancer specific filter for known variants
- Adds hgvs information on cancer variants page
- Adds option to update phenotype groups from CLI

### Fixed
- Improved Clinvar to submit variants from different cases. Fixed HPO terms in casedata according to feedback
- Fixed broken link to case page from Sanger modal in cases view
- Now only cases with non empty lists of causative variants are returned in `adapter.case(has_causatives=True)`
- Can handle Tumor only samples
- Long lists of HGNC symbols are now possible. This was previously difficult with manual, uploaded or by HPO search when changing filter settings due to GET request limitations. Relevant pages now use POST requests. Adds the dynamic HPO panel as a selection on the gene panel dropdown.
- Variant filter defaults to default panels also on SV and Cancer variants pages.

## [4.0.0]

### WARNING ###

This is a major version update and will require that the backend of pre releases is updated.
Run commands:

```
$scout update genes
$scout update hpo
```

- Created a Clinvar submission tool, to speed up Clinvar submission of SNVs and SVs
- Added an analysis report page (html and PDF format) containing phenotype, gene panels and variants that are relevant to solve a case.

### Fixed
- Optimized evaluated variants to speed up creation of case report
- Moved igv and pileup viewer under a common folder
- Fixed MT alignment view pileup.js
- Fixed coordinates for SVs with start chromosome different from end chromosome
- Global comments shown across cases and institutes. Case-specific variant comments are shown only for that specific case.
- Links to clinvar submitted variants at the cases level
- Adapts clinvar parsing to new format
- Fixed problem in `scout update user` when the user object had no roles
- Makes pileup.js use online genome resources when viewing alignments. Now any instance of Scout can make use of this functionality.
- Fix ensembl link for structural variants
- Works even when cases does not have `'madeline_info'`
- Parses Polyphen in correct way again
- Fix problem with parsing gnomad from VEP

### Added
- Added a PDF export function for gene panels
- Added a "Filter and export" button to export custom-filtered SNVs to CSV file
- Dismiss SVs
- Added IGV alignments viewer
- Read delivery report path from case config or CLI command
- Filter for spidex scores
- All HPO terms are now added and fetched from the correct source (https://github.com/obophenotype/human-phenotype-ontology/blob/master/hp.obo)
- New command `scout update hpo`
- New command `scout update genes` will fetch all the latest information about genes and update them
- Load **all** variants found on chromosome **MT**
- Adds choice in cases overview do show as many cases as user like

### Removed
- pileup.min.js and pileup css are imported from a remote web location now
- All source files for HPO information, this is instead fetched directly from source
- All source files for gene information, this is instead fetched directly from source

## [3.0.0]
### Fixed
- hide pedigree panel unless it exists

## [1.5.1] - 2016-07-27
### Fixed
- look for both ".bam.bai" and ".bai" extensions

## [1.4.0] - 2016-03-22
### Added
- support for local frequency through loqusdb
- bunch of other stuff

## [1.3.0] - 2016-02-19
### Fixed
- Update query-phenomizer and add username/password

### Changed
- Update the way a case is checked for rerun-status

### Added
- Add new button to mark a case as "checked"
- Link to clinical variants _without_ 1000G annotation

## [1.2.2] - 2016-02-18
### Fixed
- avoid filtering out variants lacking ExAC and 1000G annotations

## [1.1.3] - 2015-10-01
### Fixed
- persist (clinical) filter when clicking load more
- fix #154 by robustly setting clinical filter func. terms

## [1.1.2] - 2015-09-07
### Fixed
- avoid replacing coverage report with none
- update SO terms, refactored

## [1.1.1] - 2015-08-20
### Fixed
- fetch case based on collaborator status (not owner)

## [1.1.0] - 2015-05-29
### Added
- link(s) to SNPedia based on RS-numbers
- new Jinja filter to "humanize" decimal numbers
- show gene panels in variant view
- new Jinja filter for decoding URL encoding
- add indicator to variants in list that have comments
- add variant number threshold and rank score threshold to load function
- add event methods to mongo adapter
- add tests for models
- show badge "old" if comment was written for a previous analysis

### Changed
- show cDNA change in transcript summary unless variant is exonic
- moved compounds table further up the page
- show dates for case uploads in ISO format
- moved variant comments higher up on page
- updated documentation for pages
- read in coverage report as blob in database and serve directly
- change ``OmimPhenotype`` to ``PhenotypeTerm``
- reorganize models sub-package
- move events (and comments) to separate collection
- only display prev/next links for the research list
- include variant type in breadcrumbs e.g. "Clinical variants"

### Removed
- drop dependency on moment.js

### Fixed
- show the same level of detail for all frequencies on all pages
- properly decode URL encoded symbols in amino acid/cDNA change strings
- fixed issue with wipe permissions in MongoDB
- include default gene lists in "variants" link in breadcrumbs

## [1.0.2] - 2015-05-20
### Changed
- update case fetching function

### Fixed
- handle multiple cases with same id

## [1.0.1] - 2015-04-28
### Fixed
- Fix building URL parameters in cases list Vue component

## [1.0.0] - 2015-04-12
Codename: Sara Lund

![Release 1.0](artwork/releases/release-1-0.jpg)

### Added
- Add email logging for unexpected errors
- New command line tool for deleting case

### Changed
- Much improved logging overall
- Updated documentation/usage guide
- Removed non-working IGV link

### Fixed
- Show sample display name in GT call
- Various small bug fixes
- Make it easier to hover over popups

## [0.0.2-rc1] - 2015-03-04
### Added
- add protein table for each variant
- add many more external links
- add coverage reports as PDFs

### Changed
- incorporate user feedback updates
- big refactor of load scripts

## [0.0.2-rc2] - 2015-03-04
### Changes
- add gene table with gene description
- reorganize inheritance models box

### Fixed
- avoid overwriting gene list on "research" load
- fix various bugs in external links

## [0.0.2-rc3] - 2015-03-05
### Added
- Activity log feed to variant view
- Adds protein change strings to ODM and Sanger email

### Changed
- Extract activity log component to macro

### Fixes
- Make Ensembl transcript links use archive website<|MERGE_RESOLUTION|>--- conflicted
+++ resolved
@@ -11,11 +11,8 @@
 - Instance badge class and config option documentation (#5500)
 - Fix incorrect reference to non-existent pymongo.synchronous (#5517)
 - More clearly dim cases for empty queries (#5507)
-<<<<<<< HEAD
+- Case search form enforces numeric input for number of results returned (`Limit` field) (#5519)
 - Do not create new variant-associated events, when re-uploading a case. New variant inherits key/values from old evaluated variants (#5507)
-=======
-- Case search form enforces numeric input for number of results returned (`Limit` field) (#5519)
->>>>>>> 0dde6053
 
 ## [4.102]
 ### Added
