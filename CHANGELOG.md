# Change Log
All notable changes to this project will be documented in this file.
This project adheres to [Semantic Versioning](http://semver.org/).

About changelog [here](https://keepachangelog.com/en/1.0.0/)

## [unreleased]
### Added
- Pydantic validation of image paths provided in case load config file
- Revel score, Revel rank score and SpliceAI values are also displayed in Causatives and Validated variants tables
### Fixed
- Command line crashing with error when updating a user that doesn't exist
- Thaw coloredlogs - 15.0.1 restores errorhandler issue
- Thaw crypography - current base image and library version allow Docker builds
- Missing delete icons on phenomodels page
- Missing cryptography lib error while running Scout container on an ARM processor
<<<<<<< HEAD
- Optimised indexes to address slow queries
=======
- Round CADD values with many decimals on causatives and validated variants pages
- Dark-mode visibility of some fields on causatives and validated variants pages
>>>>>>> 258af81b

## [4.75]
### Added
- Hovertip to gene panel names with associated genes in variant view, when variant covers more than one gene
- Tests for panel to genes
- Download of Orphadata en_product6 and en_product4 from CLI
- Parse and save `database_found` key/values for RNA fusion variants
- Added fusion_score, ffpm, split_reads, junction_reads and fusion_caller to the list of filters on RNA fusion variants page
- Renamed the function `get_mei_info` to `set_mei_info` to be consistent with the other functions
- Fixed removing None key/values from parsed variants
### Changed
- Allow use of projections when retrieving gene panels
- Do not save custom images as binary data into case and variant database documents
- Retrieve and display case and variant custom images using image's saved path
- Cases are activated by viewing FSHD and SMA reports
- Split multi-gene SNV variants into single genes when submitting to Matchmaker Exchange
- Alamut links also on the gene level, using transcript and HGVS: better for indels. Keep variant link for missing HGVS
- Thaw WTForms - explicitly coerce form decimal field entries when filters fetched from db
### Fixed
- Removed some extra characters from top of general report left over from FontAwsome fix
- Do not save fusion variants-specific key/values in other types of variants
- Alamut link for MT variants in build 38
- Convert RNA fusions variants `tool_hits` and `fusion_score` keys from string to numbers
- Fix genotype reference and alternative sequencing depths defaulting to -1 when values are 0
- DecimalFields were limited to two decimal places for several forms - lifting restrictions on AF, CADD etc.

## [4.74.1]
### Changed
- Parse and save into database also OMIM terms not associated to genes
### Fixed
- BioNano API FSHD report requests are GET in Access 1.8, were POST in 1.7
- Update more FontAwesome icons to avoid Pro icons
- Test if files still exist before attempting to load research variants
- Parsing of genotypes error, resulting in -1 values when alt or ref read depths are 0

## [4.74]
### Added
- SNVs and Indels, MEI and str variants genes have links to Decipher
- An `owner + case display name` index for cases database collection
- Test and fixtures for RNA fusion case page
- Load and display fusion variants from VCF files as the other variant types
- Option to update case document with path to mei variants (clinical and research)
### Changed
- Details on variant type and category for audit filters on case general report
- Enable Gens CN profile button also in somatic case view
- Fix case of analysis type check for Gens analysis button - only show for WGS
### Fixed
- loqusdb table no longer has empty row below each loqusid
- MatchMaker submission details page crashing because of change in date format returned by PatientMatcher
- Variant external links buttons style does not change color when visited
- Hide compounds with compounds follow filter for region or function would fail for variants in multiple genes
- Updated FontAwesome version to fix missing icons

## [4.73]
### Added
- Shortcut button for HPO panel MEI variants from case page
- Export managed variants from CLI
### Changed
- STRs visualization on case panel to emphasize abnormal repeat count and associated condition
- Removed cytoband column from STRs variant view on case report
- More long integers formatted with thin spaces, and copy to clipboard buttons added
### Fixed
- OMIM table is scrollable if higher than 700px on SV page
- Pinned variants validation badge is now red for false positives.
- Case display name defaulting to case ID when `family_name` or `display_name` are missing from case upload config file
- Expanded menu visible at screen sizes below 1000px now has background color
- The image in ClinVar howto-modal is now responsive
- Clicking on a case in case groups when case was already removed from group in another browser tab
- Page crashing when saving filters for mei variants
- Link visited color of images

## [4.72.4]
### Changed
- Automatic test mongod version increased to v7
### Fixed
- GnomAD now defaults to hg38 - change build 37 links accordingly

## [4.72.3]
### Fixed
- Somatic general case report small variant table can crash with unclassified variants

## [4.72.2]
### Changed
- A gunicorn maxrequests parameter for Docker server image - default to 1200
- STR export limit increased to 500, as for other variants
- Prevent long number wrapping and use thin spaces for separation, as per standards from SI, NIST, IUPAC, BIPM.
- Speed up case retrieval and lower memory use by projecting case queries
- Make relatedness check fails stand out a little more to new users
- Speed up case retrieval and lower memory use by projecting case queries
- Speed up variant pages by projecting only the necessary keys in disease collection query
### Fixed
- Huge memory use caused by cases and variants pages pulling complete disease documents from DB
- Do not include genes fetched from HPO terms when loading diseases
- Consider the renamed fields `Approved Symbol` -> `Approved Gene Symbol` and `Gene Symbols` -> `Gene/Locus And Other Related Symbols` when parsing OMIM terms from genemap2.txt file

## [4.72.1]
### Fixed
- Jinja filter that renders long integers
- Case cache when looking for causatives in other cases causing the server to hang

## [4.72]
### Added
- A GitHub action that checks for broken internal links in docs pages
- Link validation settings in mkdocs.yml file
- Load and display full RNA alignments on alignment viewer
- Genome build check when loading a case
- Extend event index to previous causative variants and always load them
### Fixed
- Documentation nav links for a few documents
- Slightly extended the BioNano Genomics Access integration docs
- Loading of SVs when VCF is missing the INFO.END field but has INFO.SVLEN field
- Escape protein sequence name (if available) in case general report to render special characters correctly
- CaseS HPO term searches for multiple terms works independent of order
- CaseS search regexp should not allow backslash
- CaseS cohort tags can contain whitespace and still match
- Remove diagnoses from cases even if OMIM term is not found in the database
- Parsing of disease-associated genes
- Removed an annoying warning while updating database's disease terms
- Displaying custom case images loaded with scout version <= 4.71
- Use pydantic version >=2 in requirements.txt file
### Changed
- Column width adjustment on caseS page
- Use Python 3.11 in tests
- Update some github actions
- Upgraded Pydantic to version 2
- Case validation fails on loading when associated files (alignments, VCFs and reports) are not present on disk
- Case validation fails on loading when custom images have format different then ["gif", "svg", "png", "jpg", "jpeg"]
- Custom images keys `case` and `str` in case config yaml file are renamed to `case_images` and `str_variants_images`
- Simplify and speed up case general report code
- Speed up case retrieval in case_matching_causatives
- Upgrade pymongo to version 4
- When updating disease terms, check that all terms are consistent with a DiseaseTerm model before dropping the old collection
- Better separation between modules loading HPO terms and diseases
- Deleted unused scout.build.phenotype module
- Stricter validation of mandatory genome build key when loading a case. Allowed values are ['37','38',37,38]
- Improved readability of variants length and coordinates on variantS pages

## [4.71]
### Added
- Added Balsamic keys for SweGen and loqusdb local archive frequecies, SNV and SV
- New filter option for Cancer variantS: local archive RD loqusdb
- Show annotated observations on SV variantS view, also for cancer somatic SVs
- Revel filter for variantS
- Show case default panel on caseS page
- CADD filter for Cancer Somatic SNV variantS - show score
- SpliceAI-lookup link (BROAD, shows SpliceAI and Pangolin) from variant page
- BioNano Access server API - check projects, samples and fetch FSHD reports
### Fixed
- Name of reference genome build for RNA for compatibility with IGV locus search change
- Howto to run the Docker image on Mac computers in `admin-guide/containers/container-deploy.md`
- Link to Weasyprint installation howto in README file
- Avoid filling up disk by creating a reduced VCF file for every variant that is visualized
- Remove legacy incorrectly formatted CODEOWNERS file
- Restrain variant_type requests to variantS views to "clinical" or "research"
- Visualization of cancer variants where cancer case has no affected individual
- ProteinPaint gene link (small StJude API change)
- Causative MEI variant link on causatives page
- Bionano access api settings commented out by default in Scout demo config file.
- Do not show FSHD button on freshly loaded cases without bionano_access individuals
- Truncate long variants' HGVS on causative/Clinically significant and pinned variants case panels
### Changed
- Remove function call that tracks users' browser version
- Include three more splice variant SO terms in clinical filter severe SO terms
- Drop old HPO term collection only after parsing and validation of new terms completes
- Move score to own column on Cancer Somatic SNV variantS page
- Refactored a few complex case operations, breaking out sub functionalities

## [4.70]
### Added
- Download a list of Gene Variants (max 500) resulting from SNVs and Indels search
- Variant PubMed link to search for gene symbol and any aliases
### Changed
- Clearer gnomAD values in Variants page
### Fixed
- CaseS page uniform column widths
- Include ClinVar variants into a scrollable div element on Case page
- `canonical_transcript` variable not initialized in get_hgvs function (server.blueprints.institutes.controllers.py)
- Catch and display any error while importing Phenopacket info
- Modified Docker files to use python:3.8-slim-bullseye to prevent gunicorn workers booting error

## [4.69]
### Added
- ClinVar submission howto available also on Case page
- Somatic score and filtering for somatic SV callers, if available
- Show caller as a tooltip on variantS list
### Fixed
- Crash when attempting to export phenotype from a case that had never had phenotypes
- Aesthetic fix to Causative and Pinned Variants on Case page
- Structural inconsistency for ClinVar Blueprint templates
- Updated igv.js to 2.15.8 to fix track default color bug
- Fixed release versions for actions.
- Freeze tornado below 6.3.0 for compatibility with livereload 2.6.3
- Force update variants count on case re-upload
- IGV locus search not working - add genome reference id
- Pin links to MEI variants should end up on MEI not SV variant view
- Load also matching MEI variants on forced region load
- Allow excluding MEI from case variant deletion
- Fixed the name of the assigned user when the internal user ID is different from the user email address
- Gene variantS should display gene function, region and full hgvs
### Changed
- FontAwesome integrity check fail (updated resource)
- Removed ClinVar API validation buttons in favour of direct API submission
- Improved layout of Institute settings page
- ClinVar API key and allowed submitters are set in the Institute settings page


## [4.68]
### Added
- Rare Disease Mobile Element Insertion variants view
### Changed
- Updated igv.js to 2.15.6
### Fixed
- Docker stage build pycairo.
- Restore SNV and SV rank models versions on Causatives and Verified pages
- Saving `REVEL_RANKSCORE` value in a field named `revel` in variants database documents

## [4.67]
### Added
- Prepare to filter local SV frequency
### Changed
- Speed up instituteS page loading by refactoring cases/institutes query
- Clinical Filter for SVs includes `splice_polypyrimidine_tract_variant` as a severe consequence
- Clinical Filter for SVs includes local variant frequency freeze ("old") for filtering, starting at 30 counts
- Speed up caseS page loading by adding status to index and refactoring totals count
- HPO file parsing is updated to reflect that HPO have changed a few downloadable file formats with their 230405 release.
### Fixed
- Page crashing when a user tries to edit a comment that was removed
- Warning instead of crashed page when attempting to retrieve a non-existent Phenopacket
- Fixed StJude ProteinPaint gene link (URL change)
- Freeze of werkzeug library to version<2.3 to avoid problems resulting from the consequential upgrade of the Flask lib
- Huge list of genes in case report for megabases-long structural variants.
- Fix displaying institutes without associated cases on institutes page
- Fix default panel selection on SVs in cancer case report

## [4.66]
### Changed
- Moved Phenomodels code under a dedicated blueprint
- Updated the instructions to load custom case report under admin guide
- Keep variants filter window collapsed except when user expands it to filter
### Added
- A summary table of pinned variants on the cancer case general report
- New openable matching causatives and managed variants lists for default gene panels only for convenience
### Fixed
- Gens structural variant page link individual id typo

## [4.65.2]
### Fixed
- Generating general case report with str variants containing comments

## [4.65.1]
### Fixed
- Visibility of `Gene(s)` badges on SV VariantS page
- Hide dismiss bar on SV page not working well
- Delivery report PDF download
- Saving Pipeline version file when loading a case
- Backport compatible import of importlib metadata for old python versions (<3.8)

## [4.65]
### Added
- Option to mark a ClinVar submission as submitted
- Docs on how to create/update the PanelApp green genes as a system admin
- `individual_id`-parameter to both Gens links
- Download a gene panel in TXT format from gene panel page
- Panel gene comments on variant page: genes in panels can have comments that describe the gene in a panel context
### Changed
- Always show each case category on caseS page, even if 0 cases in total or after current query
- Improved sorting of ClinVar submissions
- Pre-populate SV type select in ClinVar submission form, when possible
- Show comment badges in related comments tables on general report
- Updated version of several GitHub actions
- Migrate from deprecated `pkg_resources` lib to `importlib_resources`
- Dismiss bar on variantS pages is thinner.
- Dismiss bar on variantS pages can be toggled open or closed for the duration of a login session.
### Fixed
- Fixed Sanger order / Cancel order modal close buttons
- Visibility of SV type in ClinVar submission form
- Fixed a couple of creations where now was called twice, so updated_at and created_at could differ
- Deprecated Ubuntu version 18.04 in one GitHub action
- Panels that have been removed (hidden) should not be visible in views where overlapping gene panels for genes are shown
- Gene panel test pointing to the right function

## [4.64]
### Added
- Create/Update a gene panel containing all PanelApp green genes (`scout update panelapp-green -i <cust_id>`)
- Links for ACMG pathogenicity impact modification on the ACMG classification page
### Changed
- Open local observation matching cases in new windows
### Fixed
- Matching manual ranked variants are now shown also on the somatic variant page
- VarSome links to hg19/GRCh37
- Managed variants filter settings lost when navigating to additional pages
- Collect the right variant category after submitting filter form from research variantS page
- Beacon links are templated and support variants in genome build 38

## [4.63]
### Added
- Display data sharing info for ClinVar, Matchmaker Exchange and Beacon in a dedicated column on Cases page
- Test for `commands.download.omim.print_omim`
- Display dismissed variants comments on general case report
- Modify ACMG pathogenicity impact (most commonly PVS1, PS3) based on strength of evidence with lab director's professional judgement
- REViewer button on STR variant page
- Alamut institution parameter in institute settings for Alamut Visual Plus software
- Added Manual Ranks Risk Factor, Likely Risk Factor and Uncertain Risk Factor
- Display matching manual ranks from previous cases the user has access to on VariantS and Variant pages
- Link to gnomAD gene SVs v2.1 for SV variants with gnomAD frequency
- Support for nf-core/rnafusion reports
### Changed
- Display chrY for sex unknown
- Deprecate legacy scout_load() method API call.
- Message shown when variant tag is updated for a variant
- When all ACMG classifications are deleted from a variant, the current variant classification status is also reset.
- Refactored the functions that collect causative variants
- Removed `scripts/generate_test_data.py`
### Fixed
- Default IGV tracks (genes, ClinVar, ClinVar CNVs) showing even if user unselects them all
- Freeze Flask-Babel below v3.0 due to issue with a locale decorator
- Thaw Flask-Babel and fix according to v3 standard. Thank you @TkTech!
- Show matching causatives on somatic structural variant page
- Visibility of gene names and functional annotations on Causatives/Verified pages
- Panel version can be manually set to floating point numbers, when modified
- Causatives page showing also non-causative variants matching causatives in other cases
- ClinVar form submission for variants with no selected transcript and HGVS
- Validating and submitting ClinVar objects not containing both Variant and Casedata info

## [4.62.1]
### Fixed
- Case page crashing when adding a case to a group without providing a valid case name

## [4.62]
### Added
- Validate ClinVar submission objects using the ClinVar API
- Wrote tests for case and variant API endpoints
- Create ClinVar submissions from Scout using the ClinVar API
- Export Phenopacket for affected individual
- Import Phenopacket from JSON file or Phenopacket API backend server
- Use the new case name option for GENS requests
- Pre-validate refseq:HGVS items using VariantValidator in ClinVar submission form
### Fixed
- Fallback for empty alignment index for REViewer service
- Source link out for MIP 11.1 reference STR annotation
- Avoid duplicate causatives and pinned variants
- ClinVar clinical significance displays only the ACMG terms when user selects ACMG 2015 as assertion criteria
- Spacing between icon and text on Beacon and MatchMaker links on case page sidebar
- Truncate IDs and HGVS representations in ClinVar pages if longer than 25 characters
- Update ClinVar submission ID form
- Handle connection timeout when sending requests requests to external web services
- Validate any ClinVar submission regardless of its status
- Empty Phenopackets import crashes
- Stop Spinner on Phenopacket JSON download
### Changed
- Updated ClinVar submission instructions

## [4.61.1]
### Fixed
- Added `UMLS` as an option of `Condition ID type` in ClinVar Variant downloaded files
- Missing value for `Condition ID type` in ClinVar Variant downloaded files
- Possibility to open, close or delete a ClinVar submission even if it doesn't have an associated name
- Save SV type, ref and alt n. copies to exported ClinVar files
- Inner and outer start and stop SV coordinates not exported in ClinVar files
- ClinVar submissions page crashing when SV files don't contain breakpoint exact coordinates
- Align OMIM diagnoses with delete diagnosis button on case page
- In ClinVar form, reset condition list and customize help when condition ID changes

## [4.61]
### Added
- Filter case list by cases with variants in ClinVar submission
- Filter case list by cases containing RNA-seq data - gene_fusion_reports and sample-level tracks (splice junctions and RNA coverage)
- Additional case category `Ignored`, to be used for cases that don't fall in the existing 'inactive', 'archived', 'solved', 'prioritized' categories
- Display number of cases shown / total number of cases available for each category on Cases page
- Moved buttons to modify case status from sidebar to main case page
- Link to Mutalyzer Normalizer tool on variant's transcripts overview to retrieve official HVGS descriptions
- Option to manually load RNA MULTIQC report using the command `scout load report -t multiqc_rna`
- Load RNA MULTIQC automatically for a case if config file contains the `multiqc_rna` key/value
- Instructions in admin-guide on how to load case reports via the command line
- Possibility to filter RD variants by a specific genotype call
- Distinct colors for different inheritance models on RD Variant page
- Gene panels PDF export with case variants hits by variant type
- A couple of additional README badges for GitHub stats
- Upload and display of pipeline reference info and executable version yaml files as custom reports
- Testing CLI on hasta in PR template
### Changed
- Instructions on how to call dibs on scout-stage server in pull request template
- Deprecated CLI commands `scout load <delivery_report, gene_fusion_report, coverage_qc_report, cnv_report>` to replace them with command `scout load report -t <report type>`
- Refactored code to display and download custom case reports
- Do not export `Assertion method` and `Assertion method citation` to ClinVar submission files according to changes to ClinVar's submission spreadsheet templates.
- Simplified code to create and download ClinVar CSV files
- Colorize inheritance models badges by category on VariantS page
- `Safe variants matching` badge more visible on case page
### Fixed
- Non-admin users saving institute settings would clear loqusdb instance selection
- Layout of variant position, cytoband and type in SV variant summary
- Broken `Build Status - GitHub badge` on GitHub README page
- Visibility of text on grey badges in gene panels PDF exports
- Labels for dashboard search controls
- Dark mode visibility for ClinVar submission
- Whitespaces on outdated panel in extent report

## [4.60]
### Added
- Mitochondrial deletion signatures (mitosign) can be uploaded and shown with mtDNA report
- A `Type of analysis` column on Causatives and Validated variants pages
- List of "safe" gene panels available for matching causatives and managed variants in institute settings, to avoid secondary findings
- `svdb_origin` as a synonym for `FOUND_IN` to complement `set` for variants found by all callers
### Changed
- Hide removed gene panels by default in panels page
- Removed option for filtering cancer SVs by Tumor and Normal alt AF
- Hide links to coverage report from case dynamic HPO panel if cancer analysis
- Remove rerun emails and redirect users to the analysis order portal instead
- Updated clinical SVs igv.js track (dbVar) and added example of external track from `https://trackhubregistry.org/`
- Rewrote the ClinVar export module to simplify and add one variant at the time
- ClinVar submissions with phenotype conditions from: [OMIM, MedGen, Orphanet, MeSH, HP, MONDO]
### Fixed
- If trying to load a badly formatted .tsv file an error message is displayed.
- Avoid showing case as rerun when first attempt at case upload failed
- Dynamic autocomplete search not working on phenomodels page
- Callers added to variant when loading case
- Now possible to update managed variant from file without deleting it first
- Missing preselected chromosome when editing a managed variant
- Preselected variant type and subtype when editing a managed variant
- Typo in dbVar ClinVar track, hg19


## [4.59]
### Added
- Button to go directly to HPO SV filter variantS page from case
- `Scout-REViewer-Service` integration - show `REViewer` picture if available
- Link to HPO panel coverage overview on Case page
- Specify a confidence threshold (green|amber|red) when loading PanelApp panels
- Functional annotations in variants lists exports (all variants)
- Cancer/Normal VAFs and COSMIC ids in in variants lists exports (cancer variants)
### Changed
- Better visualization of regional annotation for long lists of genes in large SVs in Variants tables
- Order of cells in variants tables
- More evident links to gene coverage from Variant page
- Gene panels sorted by display name in the entire Case page
- Round CADD and GnomAD values in variants export files
### Fixed
- HPO filter button on SV variantS page
- Spacing between region|function cells in SVs lists
- Labels on gene panel Chanjo report
- Fixed ambiguous duplicated response headers when requesting a BAM file from /static
- Visited color link on gene coverage button (Variant page)

## [4.58.1]
### Fixed
- Case search with search strings that contain characters that can be escaped

## [4.58]
### Added
- Documentation on how to create/update PanelApp panels
- Add filter by local observations (archive) to structural variants filters
- Add more splicing consequences to SO term definitions
- Search for a specific gene in all gene panels
- Institute settings option to force show all variants on VariantS page for all cases of an institute
- Filter cases by validation pending status
- Link to The Clinical Knowledgebase (CKB) (https://ckb.jax.org/) in cancer variant's page
### Fixed
- Added a not-authorized `auto-login` fixture according to changes in Flask-Login 0.6.2
- Renamed `cache_timeout` param name of flask.send_file function to `max_age` (Flask 2.2 compliant)
- Replaced deprecated `app.config["JSON_SORT_KEYS"]` with app.json.sort_keys in app settings
- Bug in gene variants page (All SNVs and INDELs) when variant gene doesn't have a hgnc id that is found in the database
- Broken export of causatives table
- Query for genes in build 38 on `Search SNVs and INDELs` page
- Prevent typing special characters `^<>?!=\/` in case search form
- Search matching causatives also among research variants in other cases
- Links to variants in Verified variants page
- Broken filter institute cases by pinned gene
- Better visualization of long lists of genes in large SVs on Causative and Verified Variants page
- Reintroduced missing button to export Causative variants
- Better linking and display of matching causatives and managed variants
- Reduced code complexity in `scout/parse/variant/variant.py`
- Reduced complexity of code in `scout/build/variant/variant.py`

### Changed
- State that loqusdb observation is in current case if observations count is one and no cases are shown
- Better pagination and number of variants returned by queries in `Search SNVs and INDELs` page
- Refactored and simplified code used for collecting gene variants for `Search SNVs and INDELs` page
- Fix sidebar panel icons in Case view
- Fix panel spacing in Case view
- Removed unused database `sanger_ordered` and `case_id,category,rank_score` indexes (variant collection)
- Verified variants displayed in a dedicated page reachable from institute sidebar
- Unified stats in dashboard page
- Improved gene info for large SVs and cancer SVs
- Remove the unused `variant.str_variant` endpoint from variant views
- Easier editing of HPO gene panel on case page
- Assign phenotype panel less cramped on Case page
- Causatives and Verified variants pages to use the same template macro
- Allow hyphens in panel names
- Reduce resolution of example images
- Remove some animations in web gui which where rendered slow


## [4.57.4]
### Fixed
- Parsing of variant.FORMAT "DR" key in parse variant file

## [4.57.3]
### Fixed
- Export of STR verified variants
- Do not download as verified variants first verified and then reset to not validated
- Avoid duplicated lines in downloaded verified variants reflecting changes in variant validation status

## [4.57.2]
### Fixed
- Export of verified variants when variant gene has no transcripts
- HTTP 500 when visiting a the details page for a cancer variant that had been ranked with genmod

## [4.57.1]
### Fixed
- Updating/replacing a gene panel from file with a corrupted or malformed file

## [4.57]
### Added
- Display last 50 or 500 events for a user in a timeline
- Show dismiss count from other cases on matching variantS
- Save Beacon-related events in events collection
- Institute settings allow saving multiple loqusdb instances for one institute
- Display stats from multiple instances of loqusdb on variant page
- Display date and frequency of obs derived from count of local archive observations from MIP11 (requires fix in MIP)
### Changed
- Prior ACMG classifications view is no longer limited by pathogenicity
### Fixed
- Visibility of Sanger ordered badge on case page, light mode
- Some of the DataTables tables (Phenotypes and Diagnoses pages) got a bit dark in dark mode
- Remove all redundancies when displaying timeline events (some events are saved both as case-related and variant-related)
- Missing link in saved MatchMaker-related events
- Genes with mixed case gene symbols missing in PanelApp panels
- Alignment of elements on the Beacon submission modal window
- Locus info links from STR variantS page open in new browser tabs

## [4.56]
### Added
- Test for PanelApp panels loading
- `panel-umi` tag option when loading cancer analyses
### Changed
- Black text to make comments more visible in dark mode
- Loading PanelApp panels replaces pre-existing panels with same version
- Removed sidebar from Causatives page - navigation is available on the top bar for now
- Create ClinVar submissions from pinned variants list in case page
- Select which pinned variants will be included in ClinVar submission documents
### Fixed
- Remove a:visited css style from all buttons
- Update of HPO terms via command line
- Background color of `MIXED` and `PANEL-UMI` sequencing types on cases page
- Fixed regex error when searching for cases with query ending with `\ `
- Gene symbols on Causatives page lighter in dark mode
- SpliceAI tooltip of multigene variants

## [4.55]
### Changed
- Represent different tumor samples as vials in cases page
- Option to force-update the OMIM panel
### Fixed
- Low tumor purity badge alignment in cancer samples table on cancer case view
- VariantS comment popovers reactivate on hover
- Updating database genes in build 37
- ACMG classification summary hidden by sticky navbar
- Logo backgrounds fixed to white on welcome page
- Visited links turn purple again
- Style of link buttons and dropdown menus
- Update KUH and GMS logos
- Link color for Managed variants

## [4.54]
### Added
- Dark mode, using browser/OS media preference
- Allow marking case as solved without defining causative variants
- Admin users can create missing beacon datasets from the institute's settings page
- GenCC links on gene and variant pages
- Deprecation warnings when launching the app using a .yaml config file or loading cases using .ped files
### Changed
- Improved HTML syntax in case report template
- Modified message displayed when variant rank stats could not be calculated
- Expanded instructions on how to test on CG development server (cg-vm1)
- Added more somatic variant callers (Balsamic v9 SNV, develop SV)
### Fixed
- Remove load demo case command from docker-compose.yml
- Text elements being split across pages in PDF reports
- Made login password field of type `password` in LDAP login form
- Gene panels HTML select in institute's settings page
- Bootstrap upgraded to version 5
- Fix some Sourcery and SonarCloud suggestions
- Escape special characters in case search on institute and dashboard pages
- Broken case PDF reports when no Madeline pedigree image can be created
- Removed text-white links style that were invisible in new pages style
- Variants pagination after pressing "Filter variants" or "Clinical filter"
- Layout of buttons Matchmaker submission panel (case page)
- Removing cases from Matchmaker (simplified code and fixed functionality)
- Reintroduce check for missing alignment files purged from server

## [4.53]
### Added
### Changed
- Point Alamut API key docs link to new API version
- Parse dbSNP id from ID only if it says "rs", else use VEP CSQ fields
- Removed MarkupSafe from the dependencies
### Fixed
- Reintroduced loading of SVs for demo case 643595
- Successful parse of FOUND_IN should avoid GATK caller default
- All vulnerabilities flagged by SonarCloud

## [4.52]
### Added
- Demo cancer case gets loaded together with demo RD case in demo instance
- Parse REVEL_score alongside REVEL_rankscore from csq field and display it on SNV variant page
- Rank score results now show the ranking range
- cDNA and protein changes displayed on institute causatives pages
- Optional SESSION_TIMEOUT_MINUTES configuration in app config files
- Script to convert old OMIM case format (list of integers) to new format (list of dictionaries)
- Additional check for user logged in status before serving alignment files
- Download .cgh files from cancer samples table on cancer case page
- Number of documents and date of last update on genes page
### Changed
- Verify user before redirecting to IGV alignments and sashimi plots
- Build case IGV tracks starting from case and variant objects instead of passing all params in a form
- Unfreeze Werkzeug lib since Flask_login v.0.6 with bugfix has been released
- Sort gene panels by name (panelS and variant page)
- Removed unused `server.blueprints.alignviewers.unindexed_remote_static` endpoint
- User sessions to check files served by `server.blueprints.alignviewers.remote_static` endpoint
- Moved Beacon-related functions to a dedicated app extension
- Audit Filter now also loads filter displaying the variants for it
### Fixed
- Handle `attachment_filename` parameter renamed to `download_name` when Flask 2.2 will be released
- Removed cursor timeout param in cases find adapter function to avoid many code warnings
- Removed stream argument deprecation warning in tests
- Handle `no intervals found` warning in load_region test
- Beacon remove variants
- Protect remote_cors function in alignviewers view from Server-Side Request Forgery (SSRF)
- Check creation date of last document in gene collection to display when genes collection was updated last

## [4.51]
### Added
- Config file containing codecov settings for pull requests
- Add an IGV.js direct link button from case page
- Security policy file
- Hide/shade compound variants based on rank score on variantS from filter
- Chromograph legend documentation direct link
### Changed
- Updated deprecated Codecov GitHub action to v.2
- Simplified code of scout/adapter/mongo/variant
- Update IGV.js to v2.11.2
- Show summary number of variant gene panels on general report if more than 3
### Fixed
- Marrvel link for variants in genome build 38 (using liftover to build 37)
- Remove flags from codecov config file
- Fixed filter bug with high negative SPIDEX scores
- Renamed IARC TP53 button to to `TP53 Database`, modified also link since IARC has been moved to the US NCI: `https://tp53.isb-cgc.org/`
- Parsing new format of OMIM case info when exporting patients to Matchmaker
- Remove flask-debugtoolbar lib dependency that is using deprecated code and causes app to crash after new release of Jinja2 (3.1)
- Variant page crashing for cases with old OMIM terms structure (a list of integers instead of dictionary)
- Variant page crashing when creating MARRVEL link for cases with no genome build
- SpliceAI documentation link
- Fix deprecated `safe_str_cmp` import from `werkzeug.security` by freezing Werkzeug lib to v2.0 until Flask_login v.0.6 with bugfix is released
- List gene names densely in general report for SVs that contain more than 3 genes
- Show transcript ids on refseq genes on hg19 in IGV.js, using refgene source
- Display correct number of genes in general report for SVs that contain more than 32 genes
- Broken Google login after new major release of `lepture/authlib`
- Fix frequency and callers display on case general report

## [4.50.1]
### Fixed
- Show matching causative STR_repid for legacy str variants (pre Stranger hgnc_id)

## [4.50]
### Added
- Individual-specific OMIM terms
- OMIM disease descriptions in ClinVar submission form
- Add a toggle for melter rerun monitoring of cases
- Add a config option to show the rerun monitoring toggle
- Add a cli option to export cases with rerun monitoring enabled
- Add a link to STRipy for STR variants; shallow for ARX and HOXA13
- Hide by default variants only present in unaffected individuals in variants filters
- OMIM terms in general case report
- Individual-level info on OMIM and HPO terms in general case report
- PanelApp gene link among the external links on variant page
- Dashboard case filters fields help
- Filter cases by OMIM terms in cases and dashboard pages
### Fixed
- A malformed panel id request would crash with exception: now gives user warning flash with redirect
- Link to HPO resource file hosted on `http://purl.obolibrary.org`
- Gene search form when gene exists only in build 38
- Fixed odd redirect error and poor error message on missing column for gene panel csv upload
- Typo in parse variant transcripts function
- Modified keys name used to parse local observations (archived) frequencies to reflect change in MIP keys naming
- Better error handling for partly broken/timed out chanjo reports
- Broken javascript code when case Chromograph data is malformed
- Broader space for case synopsis in general report
- Show partial causatives on causatives and matching causatives panels
- Partial causative assignment in cases with no OMIM or HPO terms
- Partial causative OMIM select options in variant page
### Changed
- Slightly smaller and improved layout of content in case PDF report
- Relabel more cancer variant pages somatic for navigation
- Unify caseS nav links
- Removed unused `add_compounds` param from variant controllers function
- Changed default hg19 genome for IGV.js to legacy hg19_1kg_decoy to fix a few problematic loci
- Reduce code complexity (parse/ensembl.py)
- Silence certain fields in ClinVar export if prioritised ones exist (chrom-start-end if hgvs exist)
- Made phenotype non-mandatory when marking a variant as partial causative
- Only one phenotype condition type (OMIM or HPO) per variant is used in ClinVar submissions
- ClinVar submission variant condition prefers OMIM over HPO if available
- Use lighter version of gene objects in Omim MongoDB adapter, panels controllers, panels views and institute controllers
- Gene-variants table size is now adaptive
- Remove unused file upload on gene-variants page

## [4.49]
### Fixed
- Pydantic model types for genome_build, madeline_info, peddy_ped_check and peddy_sex_check, rank_model_version and sv_rank_model_version
- Replace `MatchMaker` with `Matchmaker` in all places visible by a user
- Save diagnosis labels along with OMIM terms in Matchmaker Exchange submission objects
- `libegl-mesa0_21.0.3-0ubuntu0.3~20.04.5_amd64.deb` lib not found by GitHub actions Docker build
- Remove unused `chromograph_image_files` and `chromograph_prefixes` keys saved when creating or updating an RD case
- Search managed variants by description and with ignore case
### Changed
- Introduced page margins on exported PDF reports
- Smaller gene fonts in downloaded HPO genes PDF reports
- Reintroduced gene coverage data in the PDF-exported general report of rare-disease cases
- Check for existence of case report files before creating sidebar links
- Better description of HPO and OMIM terms for patients submitted to Matchmaker Exchange
- Remove null non-mandatory key/values when updating a case
- Freeze WTForms<3 due to several form input rendering changes

## [4.48.1]
### Fixed
- General case PDF report for recent cases with no pedigree

## [4.48]
### Added
- Option to cancel a request for research variants in case page
### Changed
- Update igv.js to v2.10.5
- Updated example of a case delivery report
- Unfreeze cyvcf2
- Builder images used in Scout Dockerfiles
- Crash report email subject gives host name
- Export general case report to PDF using PDFKit instead of WeasyPrint
- Do not include coverage report in PDF case report since they might have different orientation
- Export cancer cases's "Coverage and QC report" to PDF using PDFKit instead of Weasyprint
- Updated cancer "Coverage and QC report" example
- Keep portrait orientation in PDF delivery report
- Export delivery report to PDF using PDFKit instead of Weasyprint
- PDF export of clinical and research HPO panels using PDFKit instead of Weasyprint
- Export gene panel report to PDF using PDFKit
- Removed WeasyPrint lib dependency

### Fixed
- Reintroduced missing links to Swegen and Beacon and dbSNP in RD variant page, summary section
- Demo delivery report orientation to fit new columns
- Missing delivery report in demo case
- Cast MNVs to SNV for test
- Export verified variants from all institutes when user is admin
- Cancer coverage and QC report not found for demo cancer case
- Pull request template instructions on how to deploy to test server
- PDF Delivery report not showing Swedac logo
- Fix code typos
- Disable codefactor raised by ESLint for javascript functions located on another file
- Loading spinner stuck after downloading a PDF gene panel report
- IGV browser crashing when file system with alignment files is not mounted

## [4.47]
### Added
- Added CADD, GnomAD and genotype calls to variantS export
### Changed
- Pull request template, to illustrate how to deploy pull request branches on cg-vm1 stage server
### Fixed
- Compiled Docker image contains a patched version (v4.9) of chanjo-report

## [4.46.1]
### Fixed
- Downloading of files generated within the app container (MT-report, verified variants, pedigrees, ..)

## [4.46]
### Added
- Created a Dockefile to be used to serve the dockerized app in production
- Modified the code to collect database params specified as env vars
- Created a GitHub action that pushes the Dockerfile-server image to Docker Hub (scout-server-stage) every time a PR is opened
- Created a GitHub action that pushes the Dockerfile-server image to Docker Hub (scout-server) every time a new release is created
- Reassign MatchMaker Exchange submission to another user when a Scout user is deleted
- Expose public API JSON gene panels endpoint, primarily to enable automated rerun checking for updates
- Add utils for dictionary type
- Filter institute cases using multiple HPO terms
- Vulture GitHub action to identify and remove unused variables and imports
### Changed
- Updated the python config file documentation in admin guide
- Case configuration parsing now uses Pydantic for improved typechecking and config handling
- Removed test matrices to speed up automatic testing of PRs
- Switch from Coveralls to Codecov to handle CI test coverage
- Speed-up CI tests by caching installation of libs and splitting tests into randomized groups using pytest-test-groups
- Improved LDAP login documentation
- Use lib flask-ldapconn instead of flask_ldap3_login> to handle ldap authentication
- Updated Managed variant documentation in user guide
- Fix and simplify creating and editing of gene panels
- Simplified gene variants search code
- Increased the height of the genes track in the IGV viewer
### Fixed
- Validate uploaded managed variant file lines, warning the user.
- Exporting validated variants with missing "genes" database key
- No results returned when searching for gene variants using a phenotype term
- Variants filtering by gene symbols file
- Make gene HGNC symbols field mandatory in gene variants page and run search only on form submit
- Make sure collaborator gene variants are still visible, even if HPO filter is used

## [4.45]
### Added
### Changed
- Start Scout also when loqusdbapi is not reachable
- Clearer definition of manual standard and custom inheritance models in gene panels
- Allow searching multiple chromosomes in filters
### Fixed
- Gene panel crashing on edit action

## [4.44]
### Added
### Changed
- Display Gene track beneath each sample track when displaying splice junctions in igv browser
- Check outdated gene symbols and update with aliases for both RD and cancer variantS
### Fixed
- Added query input check and fixed the Genes API endpoint to return a json formatted error when request is malformed
- Typo in ACMG BP6 tooltip

## [4.43.1]
### Added
- Added database index for OMIM disease term genes
### Changed
### Fixed
- Do not drop HPO terms collection when updating HPO terms via the command line
- Do not drop disease (OMIM) terms collection when updating diseases via the command line

## [4.43]
### Added
- Specify which collection(s) update/build indexes for
### Fixed
- Do not drop genes and transcripts collections when updating genes via the command line

## [4.42.1]
### Added
### Changed
### Fixed
- Freeze PyMongo lib to version<4.0 to keep supporting previous MongoDB versions
- Speed up gene panels creation and update by collecting only light gene info from database
- Avoid case page crash on Phenomizer queries timeout

## [4.42]
### Added
- Choose custom pinned variants to submit to MatchMaker Exchange
- Submit structural variant as genes to the MatchMaker Exchange
- Added function for maintainers and admins to remove gene panels
- Admins can restore deleted gene panels
- A development docker-compose file illustrating the scout/chanjo-report integration
- Show AD on variants view for cancer SV (tumor and normal)
- Cancer SV variants filter AD, AF (tumor and normal)
- Hiding the variants score column also from cancer SVs, as for the SNVs
### Changed
- Enforce same case _id and display_name when updating a case
- Enforce same individual ids, display names and affected status when updating a case
- Improved documentation for connecting to loqusdb instances (including loqusdbapi)
- Display and download HPO gene panels' gene symbols in italics
- A faster-built and lighter Docker image
- Reduce complexity of `panels` endpoint moving some code to the panels controllers
- Update requirements to use flask-ldap3-login>=0.9.17 instead of freezing WTForm
### Fixed
- Use of deprecated TextField after the upgrade of WTF to v3.0
- Freeze to WTForms to version < 3
- Remove the extra files (bed files and madeline.svg) introduced by mistake
- Cli command loading demo data in docker-compose when case custom images exist and is None
- Increased MongoDB connection serverSelectionTimeoutMS parameter to 30K (default value according to MongoDB documentation)
- Better differentiate old obs counts 0 vs N/A
- Broken cancer variants page when default gene panel was deleted
- Typo in tx_overview function in variant controllers file
- Fixed loqusdbapi SV search URL
- SV variants filtering using Decipher criterion
- Removing old gene panels that don't contain the `maintainer` key.

## [4.41.1]
### Fixed
- General reports crash for variant annotations with same variant on other cases

## [4.41]
### Added
- Extended the instructions for running the Scout Docker image (web app and cli).
- Enabled inclusion of custom images to STR variant view
### Fixed
- General case report sorting comments for variants with None genetic models
- Do not crash but redirect to variants page with error when a variant is not found for a case
- UCSC links coordinates for SV variants with start chromosome different than end chromosome
- Human readable variants name in case page for variants having start chromosome different from end chromosome
- Avoid always loading all transcripts when checking gene symbol: introduce gene captions
- Slow queries for evaluated variants on e.g. case page - use events instead
### Changed
- Rearrange variant page again, moving severity predictions down.
- More reactive layout width steps on variant page

## [4.40.1]
### Added
### Fixed
- Variants dismissed with inconsistent inheritance pattern can again be shown in general case report
- General report page for variants with genes=None
- General report crashing when variants have no panels
- Added other missing keys to case and variant dictionaries passed to general report
### Changed

## [4.40]
### Added
- A .cff citation file
- Phenotype search API endpoint
- Added pagination to phenotype API
- Extend case search to include internal MongoDB id
- Support for connecting to a MongoDB replica set (.py config files)
- Support for connecting to a MongoDB replica set (.yaml config files)
### Fixed
- Command to load the OMIM gene panel (`scout load panel --omim`)
- Unify style of pinned and causative variants' badges on case page
- Removed automatic spaces after punctuation in comments
- Remove the hardcoded number of total individuals from the variant's old observations panel
- Send delete requests to a connected Beacon using the DELETE method
- Layout of the SNV and SV variant page - move frequency up
### Changed
- Stop updating database indexes after loading exons via command line
- Display validation status badge also for not Sanger-sequenced variants
- Moved Frequencies, Severity and Local observations panels up in RD variants page
- Enabled Flask CORS to communicate CORS status to js apps
- Moved the code preparing the transcripts overview to the backend
- Refactored and filtered json data used in general case report
- Changed the database used in docker-compose file to use the official MongoDB v4.4 image
- Modified the Python (3.6, 3.8) and MongoDB (3.2, 4.4, 5.0) versions used in testing matrices (GitHub actions)
- Capitalize case search terms on institute and dashboard pages


## [4.39]
### Added
- COSMIC IDs collected from CSQ field named `COSMIC`
### Fixed
- Link to other causative variants on variant page
- Allow multiple COSMIC links for a cancer variant
- Fix floating text in severity box #2808
- Fixed MitoMap and HmtVar links for hg38 cases
- Do not open new browser tabs when downloading files
- Selectable IGV tracks on variant page
- Missing splice junctions button on variant page
- Refactor variantS representative gene selection, and use it also for cancer variant summary
### Changed
- Improve Javascript performance for displaying Chromograph images
- Make ClinVar classification more evident in cancer variant page

## [4.38]
### Added
- Option to hide Alamut button in the app config file
### Fixed
- Library deprecation warning fixed (insert is deprecated. Use insert_one or insert_many instead)
- Update genes command will not trigger an update of database indices any more
- Missing resources in temporary downloading directory when updating genes using the command line
- Restore previous variant ACMG classification in a scrollable div
- Loading spinner not stopping after downloading PDF case reports and variant list export
- Add extra Alamut links higher up on variant pages
- Improve UX for phenotypes in case page
- Filter and export of STR variants
- Update look of variants page navigation buttons
### Changed

## [4.37]
### Added
- Highlight and show version number for RefSeq MANE transcripts.
- Added integration to a rerunner service for toggling reanalysis with updated pedigree information
- SpliceAI display and parsing from VEP CSQ
- Display matching tiered variants for cancer variants
- Display a loading icon (spinner) until the page loads completely
- Display filter badges in cancer variants list
- Update genes from pre-downloaded file resources
- On login, OS, browser version and screen size are saved anonymously to understand how users are using Scout
- API returning institutes data for a given user: `/api/v1/institutes`
- API returning case data for a given institute: `/api/v1/institutes/<institute_id>/cases`
- Added GMS and Lund university hospital logos to login page
- Made display of Swedac logo configurable
- Support for displaying custom images in case view
- Individual-specific HPO terms
- Optional alamut_key in institute settings for Alamut Plus software
- Case report API endpoint
- Tooltip in case explaining that genes with genome build different than case genome build will not be added to dynamic HPO panel.
- Add DeepVariant as a caller
### Fixed
- Updated IGV to v2.8.5 to solve missing gene labels on some zoom levels
- Demo cancer case config file to load somatic SNVs and SVs only.
- Expand list of refseq trancripts in ClinVar submission form
- Renamed `All SNVs and INDELs` institute sidebar element to `Search SNVs and INDELs` and fixed its style.
- Add missing parameters to case load-config documentation
- Allow creating/editing gene panels and dynamic gene panels with genes present in genome build 38
- Bugfix broken Pytests
- Bulk dismissing variants error due to key conversion from string to integer
- Fix typo in index documentation
- Fixed crash in institute settings page if "collaborators" key is not set in database
- Don't stop Scout execution if LoqusDB call fails and print stacktrace to log
- Bug when case contains custom images with value `None`
- Bug introduced when fixing another bug in Scout-LoqusDB interaction
- Loading of OMIM diagnoses in Scout demo instance
- Remove the docker-compose with chanjo integration because it doesn't work yet.
- Fixed standard docker-compose with scout demo data and database
- Clinical variant assessments not present for pinned and causative variants on case page.
- MatchMaker matching one node at the time only
- Remove link from previously tiered variants badge in cancer variants page
- Typo in gene cell on cancer variants page
- Managed variants filter form
### Changed
- Better naming for variants buttons on cancer track (somatic, germline). Also show cancer research button if available.
- Load case with missing panels in config files, but show warning.
- Changing the (Female, Male) symbols to (F/M) letters in individuals_table and case-sma.
- Print stacktrace if case load command fails
- Added sort icon and a pointer to the cursor to all tables with sortable fields
- Moved variant, gene and panel info from the basic pane to summary panel for all variants.
- Renamed `Basics` panel to `Classify` on variant page.
- Revamped `Basics` panel to a panel dedicated to classify variants
- Revamped the summary panel to be more compact.
- Added dedicated template for cancer variants
- Removed Gene models, Gene annotations and Conservation panels for cancer variants
- Reorganized the orders of panels for variant and cancer variant views
- Added dedicated variant quality panel and removed relevant panes
- A more compact case page
- Removed OMIM genes panel
- Make genes panel, pinned variants panel, causative variants panel and ClinVar panel scrollable on case page
- Update to Scilifelab's 2020 logo
- Update Gens URL to support Gens v2.0 format
- Refactor tests for parsing case configurations
- Updated links to HPO downloadable resources
- Managed variants filtering defaults to all variant categories
- Changing the (Kind) drop-down according to (Category) drop-down in Managed variant add variant
- Moved Gens button to individuals table
- Check resource files availability before starting updating OMIM diagnoses
- Fix typo in `SHOW_OBSERVED_VARIANT_ARCHIVE` config param

## [4.36]
### Added
- Parse and save splice junction tracks from case config file
- Tooltip in observations panel, explaining that case variants with no link might be old variants, not uploaded after a case rerun
### Fixed
- Warning on overwriting variants with same position was no longer shown
- Increase the height of the dropdowns to 425px
- More indices for the case table as it grows, specifically for causatives queries
- Splice junction tracks not centered over variant genes
- Total number of research variants count
- Update variants stats in case documents every time new variants are loaded
- Bug in flashing warning messages when filtering variants
### Changed
- Clearer warning messages for genes and gene/gene-panels searches in variants filters

## [4.35]
### Added
- A new index for hgnc_symbol in the hgnc_gene collection
- A Pedigree panel in STR page
- Display Tier I and II variants in case view causatives card for cancer cases
### Fixed
- Send partial file data to igv.js when visualizing sashimi plots with splice junction tracks
- Research variants filtering by gene
- Do not attempt to populate annotations for not loaded pinned/causatives
- Add max-height to all dropdowns in filters
### Changed
- Switch off non-clinical gene warnings when filtering research variants
- Don't display OMIM disease card in case view for cancer cases
- Refactored Individuals and Causative card in case view for cancer cases
- Update and style STR case report

## [4.34]
### Added
- Saved filter lock and unlock
- Filters can optionally be marked audited, logging the filter name, user and date on the case events and general report.
- Added `ClinVar hits` and `Cosmic hits` in cancer SNVs filters
- Added `ClinVar hits` to variants filter (rare disease track)
- Load cancer demo case in docker-compose files (default and demo file)
- Inclusive-language check using [woke](https://github.com/get-woke/woke) github action
- Add link to HmtVar for mitochondrial variants (if VCF is annotated with HmtNote)
- Grey background for dismissed compounds in variants list and variant page
- Pin badge for pinned compounds in variants list and variant page
- Support LoqusDB REST API queries
- Add a docker-compose-matchmaker under scout/containers/development to test matchmaker locally
- Script to investigate consequences of symbol search bug
- Added GATK to list of SV and cancer SV callers
### Fixed
- Make MitoMap link work for hg38 again
- Export Variants feature crashing when one of the variants has no primary transcripts
- Redirect to last visited variantS page when dismissing variants from variants list
- Improved matching of SVs Loqus occurrences in other cases
- Remove padding from the list inside (Matching causatives from other cases) panel
- Pass None to get_app function in CLI base since passing script_info to app factory functions was deprecated in Flask 2.0
- Fixed failing tests due to Flask update to version 2.0
- Speed up user events view
- Causative view sort out of memory error
- Use hgnc_id for gene filter query
- Typo in case controllers displaying an error every time a patient is matched against external MatchMaker nodes
- Do not crash while attempting an update for variant documents that are too big (> 16 MB)
- Old STR causatives (and other variants) may not have HGNC symbols - fix sort lambda
- Check if gene_obj has primary_transcript before trying to access it
- Warn if a gene manually searched is in a clinical panel with an outdated name when filtering variants
- ChrPos split js not needed on STR page yet
### Changed
- Remove parsing of case `genome_version`, since it's not used anywhere downstream
- Introduce deprecation warning for Loqus configs that are not dictionaries
- SV clinical filter no longer filters out sub 100 nt variants
- Count cases in LoqusDB by variant type
- Commit pulse repo badge temporarily set to weekly
- Sort ClinVar submissions objects by ascending "Last evaluated" date
- Refactored the MatchMaker integration as an extension
- Replaced some sensitive words as suggested by woke linter
- Documentation for load-configuration rewritten.
- Add styles to MatchMaker matches table
- More detailed info on the data shared in MatchMaker submission form

## [4.33.1]
### Fixed
- Include markdown for release autodeploy docs
- Use standard inheritance model in ClinVar (https://ftp.ncbi.nlm.nih.gov/pub/GTR/standard_terms/Mode_of_inheritance.txt)
- Fix issue crash with variants that have been unflagged causative not being available in other causatives
### Added
### Changed

## [4.33]
### Fixed
- Command line crashing when updating an individual not found in database
- Dashboard page crashing when filters return no data
- Cancer variants filter by chromosome
- /api/v1/genes now searches for genes in all genome builds by default
- Upgraded igv.js to version 2.8.1 (Fixed Unparsable bed record error)
### Added
- Autodeploy docs on release
- Documentation for updating case individuals tracks
- Filter cases and dashboard stats by analysis track
### Changed
- Changed from deprecated db update method
- Pre-selected fields to run queries with in dashboard page
- Do not filter by any institute when first accessing the dashboard
- Removed OMIM panel in case view for cancer cases
- Display Tier I and II variants in case view causatives panel for cancer cases
- Refactored Individuals and Causative panels in case view for cancer cases

## [4.32.1]
### Fixed
- iSort lint check only
### Changed
- Institute cases page crashing when a case has track:Null
### Added

## [4.32]
### Added
- Load and show MITOMAP associated diseases from VCF (INFO field: MitomapAssociatedDiseases, via HmtNote)
- Show variant allele frequencies for mitochondrial variants (GRCh38 cases)
- Extend "public" json API with diseases (OMIM) and phenotypes (HPO)
- HPO gene list download now has option for clinical and non-clinical genes
- Display gene splice junctions data in sashimi plots
- Update case individuals with splice junctions tracks
- Simple Docker compose for development with local build
- Make Phenomodels subpanels collapsible
- User side documentation of cytogenomics features (Gens, Chromograph, vcf2cytosure, rhocall)
- iSort GitHub Action
- Support LoqusDB REST API queries
### Fixed
- Show other causative once, even if several events point to it
- Filtering variants by mitochondrial chromosome for cases with genome build=38
- HPO gene search button triggers any warnings for clinical / non-existing genes also on first search
- Fixed a bug in variants pages caused by MT variants without alt_frequency
- Tests for CADD score parsing function
- Fixed the look of IGV settings on SNV variant page
- Cases analyzed once shown as `rerun`
- Missing case track on case re-upload
- Fixed severity rank for SO term "regulatory region ablation"
### Changed
- Refactor according to CodeFactor - mostly reuse of duplicated code
- Phenomodels language adjustment
- Open variants in a new window (from variants page)
- Open overlapping and compound variants in a new window (from variant page)
- gnomAD link points to gnomAD v.3 (build GRCh38) for mitochondrial variants.
- Display only number of affected genes for dismissed SVs in general report
- Chromosome build check when populating the variants filter chromosome selection
- Display mitochondrial and rare diseases coverage report in cases with missing 'rare' track

## [4.31.1]
### Added
### Changed
- Remove mitochondrial and coverage report from cancer cases sidebar
### Fixed
- ClinVar page when dbSNP id is None

## [4.31]
### Added
- gnomAD annotation field in admin guide
- Export also dynamic panel genes not associated to an HPO term when downloading the HPO panel
- Primary HGNC transcript info in variant export files
- Show variant quality (QUAL field from vcf) in the variant summary
- Load/update PDF gene fusion reports (clinical and research) generated with Arriba
- Support new MANE annotations from VEP (both MANE Select and MANE Plus Clinical)
- Display on case activity the event of a user resetting all dismissed variants
- Support gnomAD population frequencies for mitochondrial variants
- Anchor links in Casedata ClinVar panels to redirect after renaming individuals
### Fixed
- Replace old docs link www.clinicalgenomics.se/scout with new https://clinical-genomics.github.io/scout
- Page formatting issues whenever case and variant comments contain extremely long strings with no spaces
- Chromograph images can be one column and have scrollbar. Removed legacy code.
- Column labels for ClinVar case submission
- Page crashing looking for LoqusDB observation when variant doesn't exist
- Missing inheritance models and custom inheritance models on newly created gene panels
- Accept only numbers in managed variants filter as position and end coordinates
- SNP id format and links in Variant page, ClinVar submission form and general report
- Case groups tooltip triggered only when mouse is on the panel header
### Changed
- A more compact case groups panel
- Added landscape orientation CSS style to cancer coverage and QC demo report
- Improve user documentation to create and save new gene panels
- Removed option to use space as separator when uploading gene panels
- Separating the columns of standard and custom inheritance models in gene panels
- Improved ClinVar instructions for users using non-English Excel

## [4.30.2]
### Added
### Fixed
- Use VEP RefSeq ID if RefSeq list is empty in RefSeq transcripts overview
- Bug creating variant links for variants with no end_chrom
### Changed

## [4.30.1]
### Added
### Fixed
- Cryptography dependency fixed to use version < 3.4
### Changed

## [4.30]
### Added
- Introduced a `reset dismiss variant` verb
- Button to reset all dismissed variants for a case
- Add black border to Chromograph ideograms
- Show ClinVar annotations on variantS page
- Added integration with GENS, copy number visualization tool
- Added a VUS label to the manual classification variant tags
- Add additional information to SNV verification emails
- Tooltips documenting manual annotations from default panels
- Case groups now show bam files from all cases on align view
### Fixed
- Center initial igv view on variant start with SNV/indels
- Don't set initial igv view to negative coordinates
- Display of GQ for SV and STR
- Parsing of AD and related info for STRs
- LoqusDB field in institute settings accepts only existing Loqus instances
- Fix DECIPHER link to work after DECIPHER migrated to GRCh38
- Removed visibility window param from igv.js genes track
- Updated HPO download URL
- Patch HPO download test correctly
- Reference size on STR hover not needed (also wrong)
- Introduced genome build check (allowed values: 37, 38, "37", "38") on case load
- Improve case searching by assignee full name
- Populating the LoqusDB select in institute settings
### Changed
- Cancer variants table header (pop freq etc)
- Only admin users can modify LoqusDB instance in Institute settings
- Style of case synopsis, variants and case comments
- Switched to igv.js 2.7.5
- Do not choke if case is missing research variants when research requested
- Count cases in LoqusDB by variant type
- Introduce deprecation warning for Loqus configs that are not dictionaries
- Improve create new gene panel form validation
- Make XM- transcripts less visible if they don't overlap with transcript refseq_id in variant page
- Color of gene panels and comments panels on cases and variant pages
- Do not choke if case is missing research variants when reserch requested

## [4.29.1]
### Added
### Fixed
- Always load STR variants regardless of RankScore threshold (hotfix)
### Changed

## [4.29]
### Added
- Added a page about migrating potentially breaking changes to the documentation
- markdown_include in development requirements file
- STR variants filter
- Display source, Z-score, inheritance pattern for STR annotations from Stranger (>0.6.1) if available
- Coverage and quality report to cancer view
### Fixed
- ACMG classification page crashing when trying to visualize a classification that was removed
- Pretty print HGVS on gene variants (URL-decode VEP)
- Broken or missing link in the documentation
- Multiple gene names in ClinVar submission form
- Inheritance model select field in ClinVar submission
- IGV.js >2.7.0 has an issue with the gene track zoom levels - temp freeze at 2.7.0
- Revert CORS-anywhere and introduce a local http proxy for cloud tracks
### Changed

## [4.28]
### Added
- Chromograph integration for displaying PNGs in case-page
- Add VAF to cancer case general report, and remove some of its unused fields
- Variants filter compatible with genome browser location strings
- Support for custom public igv tracks stored on the cloud
- Add tests to increase testing coverage
- Update case variants count after deleting variants
- Update IGV.js to latest (v2.7.4)
- Bypass igv.js CORS check using `https://github.com/Rob--W/cors-anywhere`
- Documentation on default and custom IGV.js tracks (admin docs)
- Lock phenomodels so they're editable by admins only
- Small case group assessment sharing
- Tutorial and files for deploying app on containers (Kubernetes pods)
- Canonical transcript and protein change of canonical transcript in exported variants excel sheet
- Support for Font Awesome version 6
- Submit to Beacon from case page sidebar
- Hide dismissed variants in variants pages and variants export function
- Systemd service files and instruction to deploy Scout using podman
### Fixed
- Bugfix: unused `chromgraph_prefix |tojson` removed
- Freeze coloredlogs temporarily
- Marrvel link
- Don't show TP53 link for silent or synonymous changes
- OMIM gene field accepts any custom number as OMIM gene
- Fix Pytest single quote vs double quote string
- Bug in gene variants search by similar cases and no similar case is found
- Delete unused file `userpanel.py`
- Primary transcripts in variant overview and general report
- Google OAuth2 login setup in README file
- Redirect to 'missing file'-icon if configured Chromograph file is missing
- Javascript error in case page
- Fix compound matching during variant loading for hg38
- Cancer variants view containing variants dismissed with cancer-specific reasons
- Zoom to SV variant length was missing IGV contig select
- Tooltips on case page when case has no default gene panels
### Changed
- Save case variants count in case document and not in sessions
- Style of gene panels multiselect on case page
- Collapse/expand main HPO checkboxes in phenomodel preview
- Replaced GQ (Genotype quality) with VAF (Variant allele frequency) in cancer variants GT table
- Allow loading of cancer cases with no tumor_purity field
- Truncate cDNA and protein changes in case report if longer than 20 characters


## [4.27]
### Added
- Exclude one or more variant categories when running variants delete command
### Fixed
### Changed

## [4.26.1]
### Added
### Fixed
- Links with 1-letter aa codes crash on frameshift etc
### Changed

## [4.26]
### Added
- Extend the delete variants command to print analysis date, track, institute, status and research status
- Delete variants by type of analysis (wgs|wes|panel)
- Links to cBioPortal, MutanTP53, IARC TP53, OncoKB, MyCancerGenome, CIViC
### Fixed
- Deleted variants count
### Changed
- Print output of variants delete command as a tab separated table

## [4.25]
### Added
- Command line function to remove variants from one or all cases
### Fixed
- Parse SMN None calls to None rather than False

## [4.24.1]
### Fixed
- Install requirements.txt via setup file

## [4.24]
### Added
- Institute-level phenotype models with sub-panels containing HPO and OMIM terms
- Runnable Docker demo
- Docker image build and push github action
- Makefile with shortcuts to docker commands
- Parse and save synopsis, phenotype and cohort terms from config files upon case upload
### Fixed
- Update dismissed variant status when variant dismissed key is missing
- Breakpoint two IGV button now shows correct chromosome when different from bp1
- Missing font lib in Docker image causing the PDF report download page to crash
- Sentieon Manta calls lack Somaticscore - load anyway
- ClinVar submissions crashing due to pinned variants that are not loaded
- Point ExAC pLI score to new gnomad server address
- Bug uploading cases missing phenotype terms in config file
- STRs loaded but not shown on browser page
- Bug when using adapter.variant.get_causatives with case_id without causatives
- Problem with fetching "solved" from scout export cases cli
- Better serialising of datetime and bson.ObjectId
- Added `volumes` folder to .gitignore
### Changed
- Make matching causative and managed variants foldable on case page
- Remove calls to PyMongo functions marked as deprecated in backend and frontend(as of version 3.7).
- Improved `scout update individual` command
- Export dynamic phenotypes with ordered gene lists as PDF


## [4.23]
### Added
- Save custom IGV track settings
- Show a flash message with clear info about non-valid genes when gene panel creation fails
- CNV report link in cancer case side navigation
- Return to comment section after editing, deleting or submitting a comment
- Managed variants
- MT vs 14 chromosome mean coverage stats if Scout is connected to Chanjo
### Fixed
- missing `vcf_cancer_sv` and `vcf_cancer_sv_research` to manual.
- Split ClinVar multiple clnsig values (slash-separated) and strip them of underscore for annotations without accession number
- Timeout of `All SNVs and INDELs` page when no valid gene is provided in the search
- Round CADD (MIPv9)
- Missing default panel value
- Invisible other causatives lines when other causatives lack gene symbols
### Changed
- Do not freeze mkdocs-material to version 4.6.1
- Remove pre-commit dependency

## [4.22]
### Added
- Editable cases comments
- Editable variants comments
### Fixed
- Empty variant activity panel
- STRs variants popover
- Split new ClinVar multiple significance terms for a variant
- Edit the selected comment, not the latest
### Changed
- Updated RELEASE docs.
- Pinned variants card style on the case page
- Merged `scout export exons` and `scout view exons` commands


## [4.21.2]
### Added
### Fixed
- Do not pre-filter research variants by (case-default) gene panels
- Show OMIM disease tooltip reliably
### Changed

## [4.21.1]
### Added
### Fixed
- Small change to Pop Freq column in variants ang gene panels to avoid strange text shrinking on small screens
- Direct use of HPO list for Clinical HPO SNV (and cancer SNV) filtering
- PDF coverage report redirecting to login page
### Changed
- Remove the option to dismiss single variants from all variants pages
- Bulk dismiss SNVs, SVs and cancer SNVs from variants pages

## [4.21]
### Added
- Support to configure LoqusDB per institute
- Highlight causative variants in the variants list
- Add tests. Mostly regarding building internal datatypes.
- Remove leading and trailing whitespaces from panel_name and display_name when panel is created
- Mark MANE transcript in list of transcripts in "Transcript overview" on variant page
- Show default panel name in case sidebar
- Previous buttons for variants pagination
- Adds a gh action that checks that the changelog is updated
- Adds a gh action that deploys new releases automatically to pypi
- Warn users if case default panels are outdated
- Define institute-specific gene panels for filtering in institute settings
- Use institute-specific gene panels in variants filtering
- Show somatic VAF for pinned and causative variants on case page

### Fixed
- Report pages redirect to login instead of crashing when session expires
- Variants filter loading in cancer variants page
- User, Causative and Cases tables not scaling to full page
- Improved docs for an initial production setup
- Compatibility with latest version of Black
- Fixed tests for Click>7
- Clinical filter required an extra click to Filter to return variants
- Restore pagination and shrink badges in the variants page tables
- Removing a user from the command line now inactivates the case only if user is last assignee and case is active
- Bugfix, LoqusDB per institute feature crashed when institute id was empty string
- Bugfix, LoqusDB calls where missing case count
- filter removal and upload for filters deleted from another page/other user
- Visualize outdated gene panels info in a popover instead of a tooltip in case page side panel

### Changed
- Highlight color on normal STRs in the variants table from green to blue
- Display breakpoints coordinates in verification emails only for structural variants


## [4.20]
### Added
- Display number of filtered variants vs number of total variants in variants page
- Search case by HPO terms
- Dismiss variant column in the variants tables
- Black and pre-commit packages to dev requirements

### Fixed
- Bug occurring when rerun is requested twice
- Peddy info fields in the demo config file
- Added load config safety check for multiple alignment files for one individual
- Formatting of cancer variants table
- Missing Score in SV variants table

### Changed
- Updated the documentation on how to create a new software release
- Genome build-aware cytobands coordinates
- Styling update of the Matchmaker card
- Select search type in case search form


## [4.19]

### Added
- Show internal ID for case
- Add internal ID for downloaded CGH files
- Export dynamic HPO gene list from case page
- Remove users as case assignees when their account is deleted
- Keep variants filters panel expanded when filters have been used

### Fixed
- Handle the ProxyFix ModuleNotFoundError when Werkzeug installed version is >1.0
- General report formatting issues whenever case and variant comments contain extremely long strings with no spaces

### Changed
- Created an institute wrapper page that contains list of cases, causatives, SNVs & Indels, user list, shared data and institute settings
- Display case name instead of case ID on clinVar submissions
- Changed icon of sample update in clinVar submissions


## [4.18]

### Added
- Filter cancer variants on cytoband coordinates
- Show dismiss reasons in a badge with hover for clinical variants
- Show an ellipsis if 10 cases or more to display with loqusdb matches
- A new blog post for version 4.17
- Tooltip to better describe Tumor and Normal columns in cancer variants
- Filter cancer SNVs and SVs by chromosome coordinates
- Default export of `Assertion method citation` to clinVar variants submission file
- Button to export up to 500 cancer variants, filtered or not
- Rename samples of a clinVar submission file

### Fixed
- Apply default gene panel on return to cancer variantS from variant view
- Revert to certificate checking when asking for Chanjo reports
- `scout download everything` command failing while downloading HPO terms

### Changed
- Turn tumor and normal allelic fraction to decimal numbers in tumor variants page
- Moved clinVar submissions code to the institutes blueprints
- Changed name of clinVar export files to FILENAME.Variant.csv and FILENAME.CaseData.csv
- Switched Google login libraries from Flask-OAuthlib to Authlib


## [4.17.1]

### Fixed
- Load cytobands for cases with chromosome build not "37" or "38"


## [4.17]

### Added
- COSMIC badge shown in cancer variants
- Default gene-panel in non-cancer structural view in url
- Filter SNVs and SVs by cytoband coordinates
- Filter cancer SNV variants by alt allele frequency in tumor
- Correct genome build in UCSC link from structural variant page



### Fixed
- Bug in clinVar form when variant has no gene
- Bug when sharing cases with the same institute twice
- Page crashing when removing causative variant tag
- Do not default to GATK caller when no caller info is provided for cancer SNVs


## [4.16.1]

### Fixed
- Fix the fix for handling of delivery reports for rerun cases

## [4.16]

### Added
- Adds possibility to add "lims_id" to cases. Currently only stored in database, not shown anywhere
- Adds verification comment box to SVs (previously only available for small variants)
- Scrollable pedigree panel

### Fixed
- Error caused by changes in WTForm (new release 2.3.x)
- Bug in OMIM case page form, causing the page to crash when a string was provided instead of a numerical OMIM id
- Fix Alamut link to work properly on hg38
- Better handling of delivery reports for rerun cases
- Small CodeFactor style issues: matchmaker results counting, a couple of incomplete tests and safer external xml
- Fix an issue with Phenomizer introduced by CodeFactor style changes

### Changed
- Updated the version of igv.js to 2.5.4

## [4.15.1]

### Added
- Display gene names in ClinVar submissions page
- Links to Varsome in variant transcripts table

### Fixed
- Small fixes to ClinVar submission form
- Gene panel page crash when old panel has no maintainers

## [4.15]

### Added
- Clinvar CNVs IGV track
- Gene panels can have maintainers
- Keep variant actions (dismissed, manual rank, mosaic, acmg, comments) upon variant re-upload
- Keep variant actions also on full case re-upload

### Fixed
- Fix the link to Ensembl for SV variants when genome build 38.
- Arrange information in columns on variant page
- Fix so that new cosmic identifier (COSV) is also acceptable #1304
- Fixed COSMIC tag in INFO (outside of CSQ) to be parses as well with `&` splitter.
- COSMIC stub URL changed to https://cancer.sanger.ac.uk/cosmic/search?q= instead.
- Updated to a version of IGV where bigBed tracks are visualized correctly
- Clinvar submission files are named according to the content (variant_data and case_data)
- Always show causatives from other cases in case overview
- Correct disease associations for gene symbol aliases that exist as separate genes
- Re-add "custom annotations" for SV variants
- The override ClinVar P/LP add-in in the Clinical Filter failed for new CSQ strings

### Changed
- Runs all CI checks in github actions

## [4.14.1]

### Fixed
- Error when variant found in loqusdb is not loaded for other case

## [4.14]

### Added
- Use github actions to run tests
- Adds CLI command to update individual alignments path
- Update HPO terms using downloaded definitions files
- Option to use alternative flask config when running `scout serve`
- Requirement to use loqusdb >= 2.5 if integrated

### Fixed
- Do not display Pedigree panel in cancer view
- Do not rely on internet connection and services available when running CI tests
- Variant loading assumes GATK if no caller set given and GATK filter status is seen in FILTER
- Pass genome build param all the way in order to get the right gene mappings for cases with build 38
- Parse correctly variants with zero frequency values
- Continue even if there are problems to create a region vcf
- STR and cancer variant navigation back to variants pages could fail

### Changed
- Improved code that sends requests to the external APIs
- Updates ranges for user ranks to fit todays usage
- Run coveralls on github actions instead of travis
- Run pip checks on github actions instead of coveralls
- For hg38 cases, change gnomAD link to point to version 3.0 (which is hg38 based)
- Show pinned or causative STR variants a bit more human readable

## [4.13.1]

### Added
### Fixed
- Typo that caused not all clinvar conflicting interpretations to be loaded no matter what
- Parse and retrieve clinvar annotations from VEP-annotated (VEP 97+) CSQ VCF field
- Variant clinvar significance shown as `not provided` whenever is `Uncertain significance`
- Phenomizer query crashing when case has no HPO terms assigned
- Fixed a bug affecting `All SNVs and INDELs` page when variants don't have canonical transcript
- Add gene name or id in cancer variant view

### Changed
- Cancer Variant view changed "Variant:Transcript:Exon:HGVS" to "Gene:Transcript:Exon:HGVS"

## [4.13]

### Added
- ClinVar SNVs track in IGV
- Add SMA view with SMN Copy Number data
- Easier to assign OMIM diagnoses from case page
- OMIM terms and specific OMIM term page

### Fixed
- Bug when adding a new gene to a panel
- Restored missing recent delivery reports
- Fixed style and links to other reports in case side panel
- Deleting cases using display_name and institute not deleting its variants
- Fixed bug that caused coordinates filter to override other filters
- Fixed a problem with finding some INS in loqusdb
- Layout on SV page when local observations without cases are present
- Make scout compatible with the new HPO definition files from `http://compbio.charite.de/jenkins/`
- General report visualization error when SNVs display names are very long


### Changed


## [4.12.4]

### Fixed
- Layout on SV page when local observations without cases are present

## [4.12.3]

### Fixed
- Case report when causative or pinned SVs have non null allele frequencies

## [4.12.2]

### Fixed
- SV variant links now take you to the SV variant page again
- Cancer variant view has cleaner table data entries for "N/A" data
- Pinned variant case level display hotfix for cancer and str - more on this later
- Cancer variants show correct alt/ref reads mirroring alt frequency now
- Always load all clinical STR variants even if a region load is attempted - index may be missing
- Same case repetition in variant local observations

## [4.12.1]

### Fixed
- Bug in variant.gene when gene has no HGVS description


## [4.12]

### Added
- Accepts `alignment_path` in load config to pass bam/cram files
- Display all phenotypes on variant page
- Display hgvs coordinates on pinned and causatives
- Clear panel pending changes
- Adds option to setup the database with static files
- Adds cli command to download the resources from CLI that scout needs
- Adds test files for merged somatic SV and CNV; as well as merged SNV, and INDEL part of #1279
- Allows for upload of OMIM-AUTO gene panel from static files without api-key

### Fixed
- Cancer case HPO panel variants link
- Fix so that some drop downs have correct size
- First IGV button in str variants page
- Cancer case activates on SNV variants
- Cases activate when STR variants are viewed
- Always calculate code coverage
- Pinned/Classification/comments in all types of variants pages
- Null values for panel's custom_inheritance_models
- Discrepancy between the manual disease transcripts and those in database in gene-edit page
- ACMG classification not showing for some causatives
- Fix bug which caused IGV.js to use hg19 reference files for hg38 data
- Bug when multiple bam files sources with non-null values are available


### Changed
- Renamed `requests` file to `scout_requests`
- Cancer variant view shows two, instead of four, decimals for allele and normal


## [4.11.1]

### Fixed
- Institute settings page
- Link institute settings to sharing institutes choices

## [4.11.0]

### Added
- Display locus name on STR variant page
- Alternative key `GNOMADAF_popmax` for Gnomad popmax allele frequency
- Automatic suggestions on how to improve the code on Pull Requests
- Parse GERP, phastCons and phyloP annotations from vep annotated CSQ fields
- Avoid flickering comment popovers in variant list
- Parse REVEL score from vep annotated CSQ fields
- Allow users to modify general institute settings
- Optionally format code automatically on commit
- Adds command to backup vital parts `scout export database`
- Parsing and displaying cancer SV variants from Manta annotated VCF files
- Dismiss cancer snv variants with cancer-specific options
- Add IGV.js UPD, RHO and TIDDIT coverage wig tracks.


### Fixed
- Slightly darker page background
- Fixed an issued with parsed conservation values from CSQ
- Clinvar submissions accessible to all users of an institute
- Header toolbar when on Clinvar page now shows institute name correctly
- Case should not always inactivate upon update
- Show dismissed snv cancer variants as grey on the cancer variants page
- Improved style of mappability link and local observations on variant page
- Convert all the GET requests to the igv view to POST request
- Error when updating gene panels using a file containing BOM chars
- Add/replace gene radio button not working in gene panels


## [4.10.1]

### Fixed
- Fixed issue with opening research variants
- Problem with coveralls not called by Travis CI
- Handle Biomart service down in tests


## [4.10.0]

### Added
- Rank score model in causatives page
- Exportable HPO terms from phenotypes page
- AMP guideline tiers for cancer variants
- Adds scroll for the transcript tab
- Added CLI option to query cases on time since case event was added
- Shadow clinical assessments also on research variants display
- Support for CRAM alignment files
- Improved str variants view : sorting by locus, grouped by allele.
- Delivery report PDF export
- New mosaicism tag option
- Add or modify individuals' age or tissue type from case page
- Display GC and allele depth in causatives table.
- Included primary reference transcript in general report
- Included partial causative variants in general report
- Remove dependency of loqusdb by utilising the CLI

### Fixed
- Fixed update OMIM command bug due to change in the header of the genemap2 file
- Removed Mosaic Tag from Cancer variants
- Fixes issue with unaligned table headers that comes with hidden Datatables
- Layout in general report PDF export
- Fixed issue on the case statistics view. The validation bars didn't show up when all institutes were selected. Now they do.
- Fixed missing path import by importing pathlib.Path
- Handle index inconsistencies in the update index functions
- Fixed layout problems


## [4.9.0]

### Added
- Improved MatchMaker pages, including visible patient contacts email address
- New badges for the github repo
- Links to [GENEMANIA](genemania.org)
- Sort gene panel list on case view.
- More automatic tests
- Allow loading of custom annotations in VCF using the SCOUT_CUSTOM info tag.

### Fixed
- Fix error when a gene is added to an empty dynamic gene panel
- Fix crash when attempting to add genes on incorrect format to dynamic gene panel
- Manual rank variant tags could be saved in a "Select a tag"-state, a problem in the variants view.
- Same case evaluations are no longer shown as gray previous evaluations on the variants page
- Stay on research pages, even if reset, next first buttons are pressed..
- Overlapping variants will now be visible on variant page again
- Fix missing classification comments and links in evaluations page
- All prioritized cases are shown on cases page


## [4.8.3]

### Added

### Fixed
- Bug when ordering sanger
- Improved scrolling over long list of genes/transcripts


## [4.8.2]

### Added

### Fixed
- Avoid opening extra tab for coverage report
- Fixed a problem when rank model version was saved as floats and not strings
- Fixed a problem with displaying dismiss variant reasons on the general report
- Disable load and delete filter buttons if there are no saved filters
- Fix problem with missing verifications
- Remove duplicate users and merge their data and activity


## [4.8.1]

### Added

### Fixed
- Prevent login fail for users with id defined by ObjectId and not email
- Prevent the app from crashing with `AttributeError: 'NoneType' object has no attribute 'message'`


## [4.8.0]

### Added
- Updated Scout to use Bootstrap 4.3
- New looks for Scout
- Improved dashboard using Chart.js
- Ask before inactivating a case where last assigned user leaves it
- Genes can be manually added to the dynamic gene list directly on the case page
- Dynamic gene panels can optionally be used with clinical filter, instead of default gene panel
- Dynamic gene panels get link out to chanjo-report for coverage report
- Load all clinvar variants with clinvar Pathogenic, Likely Pathogenic and Conflicting pathogenic
- Show transcripts with exon numbers for structural variants
- Case sort order can now be toggled between ascending and descending.
- Variants can be marked as partial causative if phenotype is available for case.
- Show a frequency tooltip hover for SV-variants.
- Added support for LDAP login system
- Search snv and structural variants by chromosomal coordinates
- Structural variants can be marked as partial causative if phenotype is available for case.
- Show normal and pathologic limits for STRs in the STR variants view.
- Institute level persistent variant filter settings that can be retrieved and used.
- export causative variants to Excel
- Add support for ROH, WIG and chromosome PNGs in case-view

### Fixed
- Fixed missing import for variants with comments
- Instructions on how to build docs
- Keep sanger order + verification when updating/reloading variants
- Fixed and moved broken filter actions (HPO gene panel and reset filter)
- Fixed string conversion to number
- UCSC links for structural variants are now separated per breakpoint (and whole variant where applicable)
- Reintroduced missing coverage report
- Fixed a bug preventing loading samples using the command line
- Better inheritance models customization for genes in gene panels
- STR variant page back to list button now does its one job.
- Allows to setup scout without a omim api key
- Fixed error causing "favicon not found" flash messages
- Removed flask --version from base cli
- Request rerun no longer changes case status. Active or archived cases inactivate on upload.
- Fixed missing tooltip on the cancer variants page
- Fixed weird Rank cell in variants page
- Next and first buttons order swap
- Added pagination (and POST capability) to cancer variants.
- Improves loading speed for variant page
- Problem with updating variant rank when no variants
- Improved Clinvar submission form
- General report crashing when dismissed variant has no valid dismiss code
- Also show collaborative case variants on the All variants view.
- Improved phenotype search using dataTables.js on phenotypes page
- Search and delete users with `email` instead of `_id`
- Fixed css styles so that multiselect options will all fit one column


## [4.7.3]

### Added
- RankScore can be used with VCFs for vcf_cancer files

### Fixed
- Fix issue with STR view next page button not doing its one job.

### Deleted
- Removed pileup as a bam viewing option. This is replaced by IGV


## [4.7.2]

### Added
- Show earlier ACMG classification in the variant list

### Fixed
- Fixed igv search not working due to igv.js dist 2.2.17
- Fixed searches for cases with a gene with variants pinned or marked causative.
- Load variant pages faster after fixing other causatives query
- Fixed mitochondrial report bug for variants without genes

## [4.7.1]

### Added

### Fixed
- Fixed bug on genes page


## [4.7.0]

### Added
- Export genes and gene panels in build GRCh38
- Search for cases with variants pinned or marked causative in a given gene.
- Search for cases phenotypically similar to a case also from WUI.
- Case variant searches can be limited to similar cases, matching HPO-terms,
  phenogroups and cohorts.
- De-archive reruns and flag them as 'inactive' if archived
- Sort cases by analysis_date, track or status
- Display cases in the following order: prioritized, active, inactive, archived, solved
- Assign case to user when user activates it or asks for rerun
- Case becomes inactive when it has no assignees
- Fetch refseq version from entrez and use it in clinvar form
- Load and export of exons for all genes, independent on refseq
- Documentation for loading/updating exons
- Showing SV variant annotations: SV cgh frequencies, gnomad-SV, local SV frequencies
- Showing transcripts mapping score in segmental duplications
- Handle requests to Ensembl Rest API
- Handle requests to Ensembl Rest Biomart
- STR variants view now displays GT and IGV link.
- Description field for gene panels
- Export exons in build 37 and 38 using the command line

### Fixed
- Fixes of and induced by build tests
- Fixed bug affecting variant observations in other cases
- Fixed a bug that showed wrong gene coverage in general panel PDF export
- MT report only shows variants occurring in the specific individual of the excel sheet
- Disable SSL certifcate verification in requests to chanjo
- Updates how intervaltree and pymongo is used to void deprecated functions
- Increased size of IGV sample tracks
- Optimized tests


## [4.6.1]

### Added

### Fixed
- Missing 'father' and 'mother' keys when parsing single individual cases


## [4.6.0]

### Added
- Description of Scout branching model in CONTRIBUTING doc
- Causatives in alphabetical order, display ACMG classification and filter by gene.
- Added 'external' to the list of analysis type options
- Adds functionality to display "Tissue type". Passed via load config.
- Update to IGV 2.

### Fixed
- Fixed alignment visualization and vcf2cytosure availability for demo case samples
- Fixed 3 bugs affecting SV pages visualization
- Reintroduced the --version cli option
- Fixed variants query by panel (hpo panel + gene panel).
- Downloaded MT report contains excel files with individuals' display name
- Refactored code in parsing of config files.


## [4.5.1]

### Added

### Fixed
- update requirement to use PyYaml version >= 5.1
- Safer code when loading config params in cli base


## [4.5.0]

### Added
- Search for similar cases from scout view CLI
- Scout cli is now invoked from the app object and works under the app context

### Fixed
- PyYaml dependency fixed to use version >= 5.1


## [4.4.1]

### Added
- Display SV rank model version when available

### Fixed
- Fixed upload of delivery report via API


## [4.4.0]

### Added
- Displaying more info on the Causatives page and hiding those not causative at the case level
- Add a comment text field to Sanger order request form, allowing a message to be included in the email
- MatchMaker Exchange integration
- List cases with empty synopsis, missing HPO terms and phenotype groups.
- Search for cases with open research list, or a given case status (active, inactive, archived)

### Fixed
- Variant query builder split into several functions
- Fixed delivery report load bug


## [4.3.3]

### Added
- Different individual table for cancer cases

### Fixed
- Dashboard collects validated variants from verification events instead of using 'sanger' field
- Cases shared with collaborators are visible again in cases page
- Force users to select a real institute to share cases with (actionbar select fix)


## [4.3.2]

### Added
- Dashboard data can be filtered using filters available in cases page
- Causatives for each institute are displayed on a dedicated page
- SNVs and and SVs are searchable across cases by gene and rank score
- A more complete report with validated variants is downloadable from dashboard

### Fixed
- Clinsig filter is fixed so clinsig numerical values are returned
- Split multi clinsig string values in different elements of clinsig array
- Regex to search in multi clinsig string values or multi revstat string values
- It works to upload vcf files with no variants now
- Combined Pileup and IGV alignments for SVs having variant start and stop on the same chromosome


## [4.3.1]

### Added
- Show calls from all callers even if call is not available
- Instructions to install cairo and pango libs from WeasyPrint page
- Display cases with number of variants from CLI
- Only display cases with number of variants above certain treshold. (Also CLI)
- Export of verified variants by CLI or from the dashboard
- Extend case level queries with default panels, cohorts and phenotype groups.
- Slice dashboard statistics display using case level queries
- Add a view where all variants for an institute can be searched across cases, filtering on gene and rank score. Allows searching research variants for cases that have research open.

### Fixed
- Fixed code to extract variant conservation (gerp, phyloP, phastCons)
- Visualization of PDF-exported gene panels
- Reintroduced the exon/intron number in variant verification email
- Sex and affected status is correctly displayed on general report
- Force number validation in SV filter by size
- Display ensembl transcripts when no refseq exists


## [4.3.0]

### Added
- Mosaicism tag on variants
- Show and filter on SweGen frequency for SVs
- Show annotations for STR variants
- Show all transcripts in verification email
- Added mitochondrial export
- Adds alternative to search for SVs shorter that the given length
- Look for 'bcftools' in the `set` field of VCFs
- Display digenic inheritance from OMIM
- Displays what refseq transcript that is primary in hgnc

### Fixed

- Archived panels displays the correct date (not retroactive change)
- Fixed problem with waiting times in gene panel exports
- Clinvar fiter not working with human readable clinsig values

## [4.2.2]

### Fixed
- Fixed gene panel create/modify from CSV file utf-8 decoding error
- Updating genes in gene panels now supports edit comments and entry version
- Gene panel export timeout error

## [4.2.1]

### Fixed
- Re-introduced gene name(s) in verification email subject
- Better PDF rendering for excluded variants in report
- Problem to access old case when `is_default` did not exist on a panel


## [4.2.0]

### Added
- New index on variant_id for events
- Display overlapping compounds on variants view

### Fixed
- Fixed broken clinical filter


## [4.1.4]

### Added
- Download of filtered SVs

### Fixed
- Fixed broken download of filtered variants
- Fixed visualization issue in gene panel PDF export
- Fixed bug when updating gene names in variant controller


## [4.1.3]

### Fixed
- Displays all primary transcripts


## [4.1.2]

### Added
- Option add/replace when updating a panel via CSV file
- More flexible versioning of the gene panels
- Printing coverage report on the bottom of the pdf case report
- Variant verification option for SVs
- Logs uri without pwd when connecting
- Disease-causing transcripts in case report
- Thicker lines in case report
- Supports HPO search for cases, both terms or if described in synopsis
- Adds sanger information to dashboard

### Fixed
- Use db name instead of **auth** as default for authentication
- Fixes so that reports can be generated even with many variants
- Fixed sanger validation popup to show individual variants queried by user and institute.
- Fixed problem with setting up scout
- Fixes problem when exac file is not available through broad ftp
- Fetch transcripts for correct build in `adapter.hgnc_gene`

## [4.1.1]
- Fix problem with institute authentication flash message in utils
- Fix problem with comments
- Fix problem with ensembl link


## [4.1.0]

### Added
- OMIM phenotypes to case report
- Command to download all panel app gene panels `scout load panel --panel-app`
- Links to genenames.org and omim on gene page
- Popup on gene at variants page with gene information
- reset sanger status to "Not validated" for pinned variants
- highlight cases with variants to be evaluated by Sanger on the cases page
- option to point to local reference files to the genome viewer pileup.js. Documented in `docs.admin-guide.server`
- option to export single variants in `scout export variants`
- option to load a multiqc report together with a case(add line in load config)
- added a view for searching HPO terms. It is accessed from the top left corner menu
- Updates the variants view for cancer variants. Adds a small cancer specific filter for known variants
- Adds hgvs information on cancer variants page
- Adds option to update phenotype groups from CLI

### Fixed
- Improved Clinvar to submit variants from different cases. Fixed HPO terms in casedata according to feedback
- Fixed broken link to case page from Sanger modal in cases view
- Now only cases with non empty lists of causative variants are returned in `adapter.case(has_causatives=True)`
- Can handle Tumor only samples
- Long lists of HGNC symbols are now possible. This was previously difficult with manual, uploaded or by HPO search when changing filter settings due to GET request limitations. Relevant pages now use POST requests. Adds the dynamic HPO panel as a selection on the gene panel dropdown.
- Variant filter defaults to default panels also on SV and Cancer variants pages.

## [4.0.0]

### WARNING ###

This is a major version update and will require that the backend of pre releases is updated.
Run commands:

```
$scout update genes
$scout update hpo
```

- Created a Clinvar submission tool, to speed up Clinvar submission of SNVs and SVs
- Added an analysis report page (html and PDF format) containing phenotype, gene panels and variants that are relevant to solve a case.

### Fixed
- Optimized evaluated variants to speed up creation of case report
- Moved igv and pileup viewer under a common folder
- Fixed MT alignment view pileup.js
- Fixed coordinates for SVs with start chromosome different from end chromosome
- Global comments shown across cases and institutes. Case-specific variant comments are shown only for that specific case.
- Links to clinvar submitted variants at the cases level
- Adapts clinvar parsing to new format
- Fixed problem in `scout update user` when the user object had no roles
- Makes pileup.js use online genome resources when viewing alignments. Now any instance of Scout can make use of this functionality.
- Fix ensembl link for structural variants
- Works even when cases does not have `'madeline_info'`
- Parses Polyphen in correct way again
- Fix problem with parsing gnomad from VEP

### Added
- Added a PDF export function for gene panels
- Added a "Filter and export" button to export custom-filtered SNVs to CSV file
- Dismiss SVs
- Added IGV alignments viewer
- Read delivery report path from case config or CLI command
- Filter for spidex scores
- All HPO terms are now added and fetched from the correct source (https://github.com/obophenotype/human-phenotype-ontology/blob/master/hp.obo)
- New command `scout update hpo`
- New command `scout update genes` will fetch all the latest information about genes and update them
- Load **all** variants found on chromosome **MT**
- Adds choice in cases overview do show as many cases as user like

### Removed
- pileup.min.js and pileup css are imported from a remote web location now
- All source files for HPO information, this is instead fetched directly from source
- All source files for gene information, this is instead fetched directly from source

## [3.0.0]
### Fixed
- hide pedigree panel unless it exists

## [1.5.1] - 2016-07-27
### Fixed
- look for both ".bam.bai" and ".bai" extensions

## [1.4.0] - 2016-03-22
### Added
- support for local frequency through loqusdb
- bunch of other stuff

## [1.3.0] - 2016-02-19
### Fixed
- Update query-phenomizer and add username/password

### Changed
- Update the way a case is checked for rerun-status

### Added
- Add new button to mark a case as "checked"
- Link to clinical variants _without_ 1000G annotation

## [1.2.2] - 2016-02-18
### Fixed
- avoid filtering out variants lacking ExAC and 1000G annotations

## [1.1.3] - 2015-10-01
### Fixed
- persist (clinical) filter when clicking load more
- fix #154 by robustly setting clinical filter func. terms

## [1.1.2] - 2015-09-07
### Fixed
- avoid replacing coverage report with none
- update SO terms, refactored

## [1.1.1] - 2015-08-20
### Fixed
- fetch case based on collaborator status (not owner)

## [1.1.0] - 2015-05-29
### Added
- link(s) to SNPedia based on RS-numbers
- new Jinja filter to "humanize" decimal numbers
- show gene panels in variant view
- new Jinja filter for decoding URL encoding
- add indicator to variants in list that have comments
- add variant number threshold and rank score threshold to load function
- add event methods to mongo adapter
- add tests for models
- show badge "old" if comment was written for a previous analysis

### Changed
- show cDNA change in transcript summary unless variant is exonic
- moved compounds table further up the page
- show dates for case uploads in ISO format
- moved variant comments higher up on page
- updated documentation for pages
- read in coverage report as blob in database and serve directly
- change ``OmimPhenotype`` to ``PhenotypeTerm``
- reorganize models sub-package
- move events (and comments) to separate collection
- only display prev/next links for the research list
- include variant type in breadcrumbs e.g. "Clinical variants"

### Removed
- drop dependency on moment.js

### Fixed
- show the same level of detail for all frequencies on all pages
- properly decode URL encoded symbols in amino acid/cDNA change strings
- fixed issue with wipe permissions in MongoDB
- include default gene lists in "variants" link in breadcrumbs

## [1.0.2] - 2015-05-20
### Changed
- update case fetching function

### Fixed
- handle multiple cases with same id

## [1.0.1] - 2015-04-28
### Fixed
- Fix building URL parameters in cases list Vue component

## [1.0.0] - 2015-04-12
Codename: Sara Lund

![Release 1.0](artwork/releases/release-1-0.jpg)

### Added
- Add email logging for unexpected errors
- New command line tool for deleting case

### Changed
- Much improved logging overall
- Updated documentation/usage guide
- Removed non-working IGV link

### Fixed
- Show sample display name in GT call
- Various small bug fixes
- Make it easier to hover over popups

## [0.0.2-rc1] - 2015-03-04
### Added
- add protein table for each variant
- add many more external links
- add coverage reports as PDFs

### Changed
- incorporate user feedback updates
- big refactor of load scripts

## [0.0.2-rc2] - 2015-03-04
### Changes
- add gene table with gene description
- reorganize inheritance models box

### Fixed
- avoid overwriting gene list on "research" load
- fix various bugs in external links

## [0.0.2-rc3] - 2015-03-05
### Added
- Activity log feed to variant view
- Adds protein change strings to ODM and Sanger email

### Changed
- Extract activity log component to macro

### Fixes
- Make Ensembl transcript links use archive website<|MERGE_RESOLUTION|>--- conflicted
+++ resolved
@@ -14,12 +14,9 @@
 - Thaw crypography - current base image and library version allow Docker builds
 - Missing delete icons on phenomodels page
 - Missing cryptography lib error while running Scout container on an ARM processor
-<<<<<<< HEAD
-- Optimised indexes to address slow queries
-=======
 - Round CADD values with many decimals on causatives and validated variants pages
 - Dark-mode visibility of some fields on causatives and validated variants pages
->>>>>>> 258af81b
+- Optimised indexes to address slow queries
 
 ## [4.75]
 ### Added
