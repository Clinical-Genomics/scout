--- conflicted
+++ resolved
@@ -25,11 +25,8 @@
 - Thaw Flask-Babel and fix according to v3 standard. Thank you @TkTech!
 - Show matching causatives on somatic structural variant page
 - Visibility of gene names and functional annotations on Causatives/Verified pages
-<<<<<<< HEAD
+- Panel version can be manually set to floating point numbers, when modified
 - Causatives page showing also non-causative variants matching causatives in other cases
-=======
-- Panel version can be manually set to floating point numbers, when modified
->>>>>>> 166517d9
 
 ## [4.62.1]
 ### Fixed
