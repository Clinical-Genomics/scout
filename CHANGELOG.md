# Change Log
All notable changes to this project will be documented in this file.
This project adheres to [Semantic Versioning](http://semver.org/).

About changelog [here](https://keepachangelog.com/en/1.0.0/)

## [x.x.x]
### Added
- Introduced a `reset dismiss variant` verb
- Button to reset all dismissed variants for a case
- Add black border to ideograms
- Show ClinVar annotations on variantS page
- Added integration with GENS, copy number visualization tool
- Added a VUS label to the manual classification variant tags 
- Add additional information to SNV verification emails
- Tooltips documenting manual annotations from default panels
- Support LoqusDB REST API queries
### Fixed
- Center initial igv view on variant start with SNV/indels
- Don't set initial igv view to negative coordinates
- Display of GQ for SV and STR
- Parsing of AD and related info for STRs
- LoqusDB field in institute settings accepts only existing Loqus instances
- Fix DECIPHER link to work after DECIPHER migrated to GRCh38
- Removed visibility window param from igv.js genes track
- Updated HPO download URL
- Patch HPO download test correctly
- Reference size on STR hover not needed (also wrong)
### Changed
- Cancer variants table header (pop freq etc)
- Only admin users can modify LoqusDB instance in Institute settings
- Style of case synopsis and variants and case comments
- Switched to igv.js 2.7.5
<<<<<<< HEAD
- Do not choke if case is missing research variants when reserch requested
- Switched to igv.js 2.4.7
- Count cases in LoqusDB by variant type
- Introduce deprecation warning for Loqus configs that are not dictionaries
=======
- Do not choke if case is missing research variants when research requested
- Improve create new gene panel form validation
>>>>>>> 83158eaa

## [4.29.1]
### Added
### Fixed
- Always load STR variants regardless of RankScore threshold (hotfix)
### Changed

## [4.29]
### Added
- Added a page about migrating potentially breaking changes to the documentation
- markdown_include in development requirements file
- STR variants filter
- Display source, Z-score, inheritance pattern for STR annotations from Stranger (>0.6.1) if available
- Coverage and quality report to cancer view
### Fixed
- ACMG classification page crashing when trying to visualize a classification that was removed
- Pretty print HGVS on gene variants (URL-decode VEP)
- Broken or missing link in the documentation
- Multiple gene names in ClinVar submission form
- Inheritance model select field in ClinVar submission
- IGV.js >2.7.0 has an issue with the gene track zoom levels - temp freeze at 2.7.0
- Revert CORS-anywhere and introduce a local http proxy for cloud tracks
### Changed

## [4.28]
### Added
- Chromograph integration for displaying PNGs in case-page
- Add VAF to cancer case general report, and remove some of its unused fields
- Variants filter compatible with genome browser location strings
- Support for custom public igv tracks stored on the cloud
- Add tests to increase testing coverage
- Update case variants count after deleting variants
- Update IGV.js to latest (v2.7.4)
- Bypass igv.js CORS check using `https://github.com/Rob--W/cors-anywhere`
- Documentation on default and custom IGV.js tracks (admin docs)
- Lock phenomodels so they're editable by admins only
- Small case group assessment sharing
- Tutorial and files for deploying app on containers (Kubernetes pods)
- Canonical transcript and protein change of canonical transcript in exported variants excel sheet
- Support for Font Awesome version 6
- Submit to Beacon from case page sidebar
- Hide dismissed variants in variants pages and variants export function
- Systemd service files and instruction to deploy Scout using podman
### Fixed
- Bugfix: unused `chromgraph_prefix |tojson` removed
- Freeze coloredlogs temporarily
- Marrvel link
- Don't show TP53 link for silent or synonymous changes
- OMIM gene field accepts any custom number as OMIM gene
- Fix Pytest single quote vs double quote string
- Bug in gene variants search by similar cases and no similar case is found
- Delete unused file `userpanel.py`
- Primary transcripts in variant overview and general report
- Google OAuth2 login setup in README file
- Redirect to 'missing file'-icon if configured Chromograph file is missing
- Javascript error in case page
- Fix compound matching during variant loading for hg38
- Cancer variants view containing variants dismissed with cancer-specific reasons
- Zoom to SV variant length was missing IGV contig select
- Tooltips on case page when case has no default gene panels
### Changed
- Save case variants count in case document and not in sessions
- Style of gene panels multiselect on case page
- Collapse/expand main HPO checkboxes in phenomodel preview
- Replaced GQ (Genotype quality) with VAF (Variant allele frequency) in cancer variants GT table
- Allow loading of cancer cases with no tumor_purity field
- Truncate cDNA and protein changes in case report if longer than 20 characters


## [4.27]
### Added
- Exclude one or more variant categories when running variants delete command
### Fixed
### Changed

## [4.26.1]
### Added
### Fixed
- Links with 1-letter aa codes crash on frameshift etc
### Changed

## [4.26]
### Added
- Extend the delete variants command to print analysis date, track, institute, status and research status
- Delete variants by type of analysis (wgs|wes|panel)
- Links to cBioPortal, MutanTP53, IARC TP53, OncoKB, MyCancerGenome, CIViC
### Fixed
- Deleted variants count
### Changed
- Print output of variants delete command as a tab separated table

## [4.25]
### Added
- Command line function to remove variants from one or all cases
### Fixed
- Parse SMN None calls to None rather than False

## [4.24.1]
### Fixed
- Install requirements.txt via setup file

## [4.24]
### Added
- Institute-level phenotype models with sub-panels containing HPO and OMIM terms
- Runnable Docker demo
- Docker image build and push github action
- Makefile with shortcuts to docker commands
- Parse and save synopsis, phenotype and cohort terms from config files upon case upload
### Fixed
- Update dismissed variant status when variant dismissed key is missing
- Breakpoint two IGV button now shows correct chromosome when different from bp1
- Missing font lib in Docker image causing the PDF report download page to crash
- Sentieon Manta calls lack Somaticscore - load anyway
- ClinVar submissions crashing due to pinned variants that are not loaded
- Point ExAC pLI score to new gnomad server address
- Bug uploading cases missing phenotype terms in config file
- STRs loaded but not shown on browser page
- Bug when using adapter.variant.get_causatives with case_id without causatives
- Problem with fetching "solved" from scout export cases cli
- Better serialising of datetime and bson.ObjectId
- Added `volumes` folder to .gitignore
### Changed
- Make matching causative and managed variants foldable on case page
- Remove calls to PyMongo functions marked as deprecated in backend and frontend(as of version 3.7).
- Improved `scout update individual` command
- Export dynamic phenotypes with ordered gene lists as PDF


## [4.23]
### Added
- Save custom IGV track settings
- Show a flash message with clear info about non-valid genes when gene panel creation fails
- CNV report link in cancer case side navigation
- Return to comment section after editing, deleting or submitting a comment
- Managed variants
- MT vs 14 chromosome mean coverage stats if Scout is connected to Chanjo
### Fixed
- missing `vcf_cancer_sv` and `vcf_cancer_sv_research` to manual.
- Split ClinVar multiple clnsig values (slash-separated) and strip them of underscore for annotations without accession number
- Timeout of `All SNVs and INDELs` page when no valid gene is provided in the search
- Round CADD (MIPv9)
- Missing default panel value
- Invisible other causatives lines when other causatives lack gene symbols
### Changed
- Do not freeze mkdocs-material to version 4.6.1
- Remove pre-commit dependency

## [4.22]
### Added
- Editable cases comments
- Editable variants comments
### Fixed
- Empty variant activity panel
- STRs variants popover
- Split new ClinVar multiple significance terms for a variant
- Edit the selected comment, not the latest
### Changed
- Updated RELEASE docs.
- Pinned variants card style on the case page
- Merged `scout export exons` and `scout view exons` commands


## [4.21.2]
### Added
### Fixed
- Do not pre-filter research variants by (case-default) gene panels
- Show OMIM disease tooltip reliably
### Changed

## [4.21.1]
### Added
### Fixed
- Small change to Pop Freq column in variants ang gene panels to avoid strange text shrinking on small screens
- Direct use of HPO list for Clinical HPO SNV (and cancer SNV) filtering
- PDF coverage report redirecting to login page
### Changed
- Remove the option to dismiss single variants from all variants pages
- Bulk dismiss SNVs, SVs and cancer SNVs from variants pages

## [4.21]
### Added
- Support to configure LoqusDB per institute
- Highlight causative variants in the variants list
- Add tests. Mostly regarding building internal datatypes.
- Remove leading and trailing whitespaces from panel_name and display_name when panel is created
- Mark MANE transcript in list of transcripts in "Transcript overview" on variant page
- Show default panel name in case sidebar
- Previous buttons for variants pagination
- Adds a gh action that checks that the changelog is updated
- Adds a gh action that deploys new releases automatically to pypi
- Warn users if case default panels are outdated
- Define institute-specific gene panels for filtering in institute settings
- Use institute-specific gene panels in variants filtering
- Show somatic VAF for pinned and causative variants on case page

### Fixed
- Report pages redirect to login instead of crashing when session expires
- Variants filter loading in cancer variants page
- User, Causative and Cases tables not scaling to full page
- Improved docs for an initial production setup
- Compatibility with latest version of Black
- Fixed tests for Click>7
- Clinical filter required an extra click to Filter to return variants
- Restore pagination and shrink badges in the variants page tables
- Removing a user from the command line now inactivates the case only if user is last assignee and case is active
- Bugfix, LoqusDB per institute feature crashed when institute id was empty string
- Bugfix, LoqusDB calls where missing case count
- filter removal and upload for filters deleted from another page/other user
- Visualize outdated gene panels info in a popover instead of a tooltip in case page side panel

### Changed
- Highlight color on normal STRs in the variants table from green to blue
- Display breakpoints coordinates in verification emails only for structural variants


## [4.20]
### Added
- Display number of filtered variants vs number of total variants in variants page
- Search case by HPO terms
- Dismiss variant column in the variants tables
- Black and pre-commit packages to dev requirements

### Fixed
- Bug occurring when rerun is requested twice
- Peddy info fields in the demo config file
- Added load config safety check for multiple alignment files for one individual
- Formatting of cancer variants table
- Missing Score in SV variants table

### Changed
- Updated the documentation on how to create a new software release
- Genome build-aware cytobands coordinates
- Styling update of the Matchmaker card
- Select search type in case search form


## [4.19]

### Added
- Show internal ID for case
- Add internal ID for downloaded CGH files
- Export dynamic HPO gene list from case page
- Remove users as case assignees when their account is deleted
- Keep variants filters panel expanded when filters have been used

### Fixed
- Handle the ProxyFix ModuleNotFoundError when Werkzeug installed version is >1.0
- General report formatting issues whenever case and variant comments contain extremely long strings with no spaces

### Changed
- Created an institute wrapper page that contains list of cases, causatives, SNVs & Indels, user list, shared data and institute settings
- Display case name instead of case ID on clinVar submissions
- Changed icon of sample update in clinVar submissions


## [4.18]

### Added
- Filter cancer variants on cytoband coordinates
- Show dismiss reasons in a badge with hover for clinical variants
- Show an ellipsis if 10 cases or more to display with loqusdb matches
- A new blog post for version 4.17
- Tooltip to better describe Tumor and Normal columns in cancer variants
- Filter cancer SNVs and SVs by chromosome coordinates
- Default export of `Assertion method citation` to clinVar variants submission file
- Button to export up to 500 cancer variants, filtered or not
- Rename samples of a clinVar submission file

### Fixed
- Apply default gene panel on return to cancer variantS from variant view
- Revert to certificate checking when asking for Chanjo reports
- `scout download everything` command failing while downloading HPO terms

### Changed
- Turn tumor and normal allelic fraction to decimal numbers in tumor variants page
- Moved clinVar submissions code to the institutes blueprints
- Changed name of clinVar export files to FILENAME.Variant.csv and FILENAME.CaseData.csv
- Switched Google login libraries from Flask-OAuthlib to Authlib


## [4.17.1]

### Fixed
- Load cytobands for cases with chromosome build not "37" or "38"


## [4.17]

### Added
- COSMIC badge shown in cancer variants
- Default gene-panel in non-cancer structural view in url
- Filter SNVs and SVs by cytoband coordinates
- Filter cancer SNV variants by alt allele frequency in tumor
- Correct genome build in UCSC link from structural variant page



### Fixed
- Bug in clinVar form when variant has no gene
- Bug when sharing cases with the same institute twice
- Page crashing when removing causative variant tag
- Do not default to GATK caller when no caller info is provided for cancer SNVs


## [4.16.1]

### Fixed
- Fix the fix for handling of delivery reports for rerun cases

## [4.16]

### Added
- Adds possibility to add "lims_id" to cases. Currently only stored in database, not shown anywhere
- Adds verification comment box to SVs (previously only available for small variants)
- Scrollable pedigree panel

### Fixed
- Error caused by changes in WTForm (new release 2.3.x)
- Bug in OMIM case page form, causing the page to crash when a string was provided instead of a numerical OMIM id
- Fix Alamut link to work properly on hg38
- Better handling of delivery reports for rerun cases
- Small CodeFactor style issues: matchmaker results counting, a couple of incomplete tests and safer external xml
- Fix an issue with Phenomizer introduced by CodeFactor style changes

### Changed
- Updated the version of igv.js to 2.5.4

## [4.15.1]

### Added
- Display gene names in ClinVar submissions page
- Links to Varsome in variant transcripts table

### Fixed
- Small fixes to ClinVar submission form
- Gene panel page crash when old panel has no maintainers

## [4.15]

### Added
- Clinvar CNVs IGV track
- Gene panels can have maintainers
- Keep variant actions (dismissed, manual rank, mosaic, acmg, comments) upon variant re-upload
- Keep variant actions also on full case re-upload

### Fixed
- Fix the link to Ensembl for SV variants when genome build 38.
- Arrange information in columns on variant page
- Fix so that new cosmic identifier (COSV) is also acceptable #1304
- Fixed COSMIC tag in INFO (outside of CSQ) to be parses as well with `&` splitter.
- COSMIC stub URL changed to https://cancer.sanger.ac.uk/cosmic/search?q= instead.
- Updated to a version of IGV where bigBed tracks are visualized correctly
- Clinvar submission files are named according to the content (variant_data and case_data)
- Always show causatives from other cases in case overview
- Correct disease associations for gene symbol aliases that exist as separate genes
- Re-add "custom annotations" for SV variants
- The override ClinVar P/LP add-in in the Clinical Filter failed for new CSQ strings

### Changed
- Runs all CI checks in github actions

## [4.14.1]

### Fixed
- Error when variant found in loqusdb is not loaded for other case

## [4.14]

### Added
- Use github actions to run tests
- Adds CLI command to update individual alignments path
- Update HPO terms using downloaded definitions files
- Option to use alternative flask config when running `scout serve`
- Requirement to use loqusdb >= 2.5 if integrated

### Fixed
- Do not display Pedigree panel in cancer view
- Do not rely on internet connection and services available when running CI tests
- Variant loading assumes GATK if no caller set given and GATK filter status is seen in FILTER
- Pass genome build param all the way in order to get the right gene mappings for cases with build 38
- Parse correctly variants with zero frequency values
- Continue even if there are problems to create a region vcf
- STR and cancer variant navigation back to variants pages could fail

### Changed
- Improved code that sends requests to the external APIs
- Updates ranges for user ranks to fit todays usage
- Run coveralls on github actions instead of travis
- Run pip checks on github actions instead of coveralls
- For hg38 cases, change gnomAD link to point to version 3.0 (which is hg38 based)
- Show pinned or causative STR variants a bit more human readable

## [4.13.1]

### Added
### Fixed
- Typo that caused not all clinvar conflicting interpretations to be loaded no matter what
- Parse and retrieve clinvar annotations from VEP-annotated (VEP 97+) CSQ VCF field
- Variant clinvar significance shown as `not provided` whenever is `Uncertain significance`
- Phenomizer query crashing when case has no HPO terms assigned
- Fixed a bug affecting `All SNVs and INDELs` page when variants don't have canonical transcript
- Add gene name or id in cancer variant view

### Changed
- Cancer Variant view changed "Variant:Transcript:Exon:HGVS" to "Gene:Transcript:Exon:HGVS"

## [4.13]

### Added
- ClinVar SNVs track in IGV
- Add SMA view with SMN Copy Number data
- Easier to assign OMIM diagnoses from case page
- OMIM terms and specific OMIM term page

### Fixed
- Bug when adding a new gene to a panel
- Restored missing recent delivery reports
- Fixed style and links to other reports in case side panel
- Deleting cases using display_name and institute not deleting its variants
- Fixed bug that caused coordinates filter to override other filters
- Fixed a problem with finding some INS in loqusdb
- Layout on SV page when local observations without cases are present
- Make scout compatible with the new HPO definition files from `http://compbio.charite.de/jenkins/`
- General report visualization error when SNVs display names are very long


### Changed


## [4.12.4]

### Fixed
- Layout on SV page when local observations without cases are present

## [4.12.3]

### Fixed
- Case report when causative or pinned SVs have non null allele frequencies

## [4.12.2]

### Fixed
- SV variant links now take you to the SV variant page again
- Cancer variant view has cleaner table data entries for "N/A" data
- Pinned variant case level display hotfix for cancer and str - more on this later
- Cancer variants show correct alt/ref reads mirroring alt frequency now
- Always load all clinical STR variants even if a region load is attempted - index may be missing
- Same case repetition in variant local observations

## [4.12.1]

### Fixed
- Bug in variant.gene when gene has no HGVS description


## [4.12]

### Added
- Accepts `alignment_path` in load config to pass bam/cram files
- Display all phenotypes on variant page
- Display hgvs coordinates on pinned and causatives
- Clear panel pending changes
- Adds option to setup the database with static files
- Adds cli command to download the resources from CLI that scout needs
- Adds dummy files for merged somatic SV and CNV; as well as merged SNV, and INDEL part of #1279
- Allows for upload of OMIM-AUTO gene panel from static files without api-key

### Fixed
- Cancer case HPO panel variants link
- Fix so that some drop downs have correct size
- First IGV button in str variants page
- Cancer case activates on SNV variants
- Cases activate when STR variants are viewed
- Always calculate code coverage
- Pinned/Classification/comments in all types of variants pages
- Null values for panel's custom_inheritance_models
- Discrepancy between the manual disease transcripts and those in database in gene-edit page
- ACMG classification not showing for some causatives
- Fix bug which caused IGV.js to use hg19 reference files for hg38 data
- Bug when multiple bam files sources with non-null values are available


### Changed
- Renamed `requests` file to `scout_requests`
- Cancer variant view shows two, instead of four, decimals for allele and normal


## [4.11.1]

### Fixed
- Institute settings page
- Link institute settings to sharing institutes choices

## [4.11.0]

### Added
- Display locus name on STR variant page
- Alternative key `GNOMADAF_popmax` for Gnomad popmax allele frequency
- Automatic suggestions on how to improve the code on Pull Requests
- Parse GERP, phastCons and phyloP annotations from vep annotated CSQ fields
- Avoid flickering comment popovers in variant list
- Parse REVEL score from vep annotated CSQ fields
- Allow users to modify general institute settings
- Optionally format code automatically on commit
- Adds command to backup vital parts `scout export database`
- Parsing and displaying cancer SV variants from Manta annotated VCF files
- Dismiss cancer snv variants with cancer-specific options
- Add IGV.js UPD, RHO and TIDDIT coverage wig tracks.


### Fixed
- Slightly darker page background
- Fixed an issued with parsed conservation values from CSQ
- Clinvar submissions accessible to all users of an institute
- Header toolbar when on Clinvar page now shows institute name correctly
- Case should not always inactivate upon update
- Show dismissed snv cancer variants as grey on the cancer variants page
- Improved style of mappability link and local observations on variant page
- Convert all the GET requests to the igv view to POST request
- Error when updating gene panels using a file containing BOM chars
- Add/replace gene radio button not working in gene panels


## [4.10.1]

### Fixed
- Fixed issue with opening research variants
- Problem with coveralls not called by Travis CI
- Handle Biomart service down in tests


## [4.10.0]

### Added
- Rank score model in causatives page
- Exportable HPO terms from phenotypes page
- AMP guideline tiers for cancer variants
- Adds scroll for the transcript tab
- Added CLI option to query cases on time since case event was added
- Shadow clinical assessments also on research variants display
- Support for CRAM alignment files
- Improved str variants view : sorting by locus, grouped by allele.
- Delivery report PDF export
- New mosaicism tag option
- Add or modify individuals' age or tissue type from case page
- Display GC and allele depth in causatives table.
- Included primary reference transcript in general report
- Included partial causative variants in general report
- Remove dependency of loqusdb by utilising the CLI

### Fixed
- Fixed update OMIM command bug due to change in the header of the genemap2 file
- Removed Mosaic Tag from Cancer variants
- Fixes issue with unaligned table headers that comes with hidden Datatables
- Layout in general report PDF export
- Fixed issue on the case statistics view. The validation bars didn't show up when all institutes were selected. Now they do.
- Fixed missing path import by importing pathlib.Path
- Handle index inconsistencies in the update index functions
- Fixed layout problems


## [4.9.0]

### Added
- Improved MatchMaker pages, including visible patient contacts email address
- New badges for the github repo
- Links to [GENEMANIA](genemania.org)
- Sort gene panel list on case view.
- More automatic tests
- Allow loading of custom annotations in VCF using the SCOUT_CUSTOM info tag.

### Fixed
- Fix error when a gene is added to an empty dynamic gene panel
- Fix crash when attempting to add genes on incorrect format to dynamic gene panel
- Manual rank variant tags could be saved in a "Select a tag"-state, a problem in the variants view.
- Same case evaluations are no longer shown as gray previous evaluations on the variants page
- Stay on research pages, even if reset, next first buttons are pressed..
- Overlapping variants will now be visible on variant page again
- Fix missing classification comments and links in evaluations page
- All prioritized cases are shown on cases page


## [4.8.3]

### Added

### Fixed
- Bug when ordering sanger
- Improved scrolling over long list of genes/transcripts


## [4.8.2]

### Added

### Fixed
- Avoid opening extra tab for coverage report
- Fixed a problem when rank model version was saved as floats and not strings
- Fixed a problem with displaying dismiss variant reasons on the general report
- Disable load and delete filter buttons if there are no saved filters
- Fix problem with missing verifications
- Remove duplicate users and merge their data and activity


## [4.8.1]

### Added

### Fixed
- Prevent login fail for users with id defined by ObjectId and not email
- Prevent the app from crashing with `AttributeError: 'NoneType' object has no attribute 'message'`


## [4.8.0]

### Added
- Updated Scout to use Bootstrap 4.3
- New looks for Scout
- Improved dashboard using Chart.js
- Ask before inactivating a case where last assigned user leaves it
- Genes can be manually added to the dynamic gene list directly on the case page
- Dynamic gene panels can optionally be used with clinical filter, instead of default gene panel
- Dynamic gene panels get link out to chanjo-report for coverage report
- Load all clinvar variants with clinvar Pathogenic, Likely Pathogenic and Conflicting pathogenic
- Show transcripts with exon numbers for structural variants
- Case sort order can now be toggled between ascending and descending.
- Variants can be marked as partial causative if phenotype is available for case.
- Show a frequency tooltip hover for SV-variants.
- Added support for LDAP login system
- Search snv and structural variants by chromosomal coordinates
- Structural variants can be marked as partial causative if phenotype is available for case.
- Show normal and pathologic limits for STRs in the STR variants view.
- Institute level persistent variant filter settings that can be retrieved and used.
- export causative variants to Excel
- Add support for ROH, WIG and chromosome PNGs in case-view

### Fixed
- Fixed missing import for variants with comments
- Instructions on how to build docs
- Keep sanger order + verification when updating/reloading variants
- Fixed and moved broken filter actions (HPO gene panel and reset filter)
- Fixed string conversion to number
- UCSC links for structural variants are now separated per breakpoint (and whole variant where applicable)
- Reintroduced missing coverage report
- Fixed a bug preventing loading samples using the command line
- Better inheritance models customization for genes in gene panels
- STR variant page back to list button now does its one job.
- Allows to setup scout without a omim api key
- Fixed error causing "favicon not found" flash messages
- Removed flask --version from base cli
- Request rerun no longer changes case status. Active or archived cases inactivate on upload.
- Fixed missing tooltip on the cancer variants page
- Fixed weird Rank cell in variants page
- Next and first buttons order swap
- Added pagination (and POST capability) to cancer variants.
- Improves loading speed for variant page
- Problem with updating variant rank when no variants
- Improved Clinvar submission form
- General report crashing when dismissed variant has no valid dismiss code
- Also show collaborative case variants on the All variants view.
- Improved phenotype search using dataTables.js on phenotypes page
- Search and delete users with `email` instead of `_id`
- Fixed css styles so that multiselect options will all fit one column


## [4.7.3]

### Added
- RankScore can be used with VCFs for vcf_cancer files

### Fixed
- Fix issue with STR view next page button not doing its one job.

### Deleted
- Removed pileup as a bam viewing option. This is replaced by IGV


## [4.7.2]

### Added
- Show earlier ACMG classification in the variant list

### Fixed
- Fixed igv search not working due to igv.js dist 2.2.17
- Fixed searches for cases with a gene with variants pinned or marked causative.
- Load variant pages faster after fixing other causatives query
- Fixed mitochondrial report bug for variants without genes

## [4.7.1]

### Added

### Fixed
- Fixed bug on genes page


## [4.7.0]

### Added
- Export genes and gene panels in build GRCh38
- Search for cases with variants pinned or marked causative in a given gene.
- Search for cases phenotypically similar to a case also from WUI.
- Case variant searches can be limited to similar cases, matching HPO-terms,
  phenogroups and cohorts.
- De-archive reruns and flag them as 'inactive' if archived
- Sort cases by analysis_date, track or status
- Display cases in the following order: prioritized, active, inactive, archived, solved
- Assign case to user when user activates it or asks for rerun
- Case becomes inactive when it has no assignees
- Fetch refseq version from entrez and use it in clinvar form
- Load and export of exons for all genes, independent on refseq
- Documentation for loading/updating exons
- Showing SV variant annotations: SV cgh frequencies, gnomad-SV, local SV frequencies
- Showing transcripts mapping score in segmental duplications
- Handle requests to Ensembl Rest API
- Handle requests to Ensembl Rest Biomart
- STR variants view now displays GT and IGV link.
- Description field for gene panels
- Export exons in build 37 and 38 using the command line

### Fixed
- Fixes of and induced by build tests
- Fixed bug affecting variant observations in other cases
- Fixed a bug that showed wrong gene coverage in general panel PDF export
- MT report only shows variants occurring in the specific individual of the excel sheet
- Disable SSL certifcate verification in requests to chanjo
- Updates how intervaltree and pymongo is used to void deprecated functions
- Increased size of IGV sample tracks
- Optimized tests


## [4.6.1]

### Added

### Fixed
- Missing 'father' and 'mother' keys when parsing single individual cases


## [4.6.0]

### Added
- Description of Scout branching model in CONTRIBUTING doc
- Causatives in alphabetical order, display ACMG classification and filter by gene.
- Added 'external' to the list of analysis type options
- Adds functionality to display "Tissue type". Passed via load config.
- Update to IGV 2.

### Fixed
- Fixed alignment visualization and vcf2cytosure availability for demo case samples
- Fixed 3 bugs affecting SV pages visualization
- Reintroduced the --version cli option
- Fixed variants query by panel (hpo panel + gene panel).
- Downloaded MT report contains excel files with individuals' display name
- Refactored code in parsing of config files.


## [4.5.1]

### Added

### Fixed
- update requirement to use PyYaml version >= 5.1
- Safer code when loading config params in cli base


## [4.5.0]

### Added
- Search for similar cases from scout view CLI
- Scout cli is now invoked from the app object and works under the app context

### Fixed
- PyYaml dependency fixed to use version >= 5.1


## [4.4.1]

### Added
- Display SV rank model version when available

### Fixed
- Fixed upload of delivery report via API


## [4.4.0]

### Added
- Displaying more info on the Causatives page and hiding those not causative at the case level
- Add a comment text field to Sanger order request form, allowing a message to be included in the email
- MatchMaker Exchange integration
- List cases with empty synopsis, missing HPO terms and phenotype groups.
- Search for cases with open research list, or a given case status (active, inactive, archived)

### Fixed
- Variant query builder split into several functions
- Fixed delivery report load bug


## [4.3.3]

### Added
- Different individual table for cancer cases

### Fixed
- Dashboard collects validated variants from verification events instead of using 'sanger' field
- Cases shared with collaborators are visible again in cases page
- Force users to select a real institute to share cases with (actionbar select fix)


## [4.3.2]

### Added
- Dashboard data can be filtered using filters available in cases page
- Causatives for each institute are displayed on a dedicated page
- SNVs and and SVs are searchable across cases by gene and rank score
- A more complete report with validated variants is downloadable from dashboard

### Fixed
- Clinsig filter is fixed so clinsig numerical values are returned
- Split multi clinsig string values in different elements of clinsig array
- Regex to search in multi clinsig string values or multi revstat string values
- It works to upload vcf files with no variants now
- Combined Pileup and IGV alignments for SVs having variant start and stop on the same chromosome


## [4.3.1]

### Added
- Show calls from all callers even if call is not available
- Instructions to install cairo and pango libs from WeasyPrint page
- Display cases with number of variants from CLI
- Only display cases with number of variants above certain treshold. (Also CLI)
- Export of verified variants by CLI or from the dashboard
- Extend case level queries with default panels, cohorts and phenotype groups.
- Slice dashboard statistics display using case level queries
- Add a view where all variants for an institute can be searched across cases, filtering on gene and rank score. Allows searching research variants for cases that have research open.

### Fixed
- Fixed code to extract variant conservation (gerp, phyloP, phastCons)
- Visualization of PDF-exported gene panels
- Reintroduced the exon/intron number in variant verification email
- Sex and affected status is correctly displayed on general report
- Force number validation in SV filter by size
- Display ensembl transcripts when no refseq exists


## [4.3.0]

### Added
- Mosaicism tag on variants
- Show and filter on SweGen frequency for SVs
- Show annotations for STR variants
- Show all transcripts in verification email
- Added mitochondrial export
- Adds alternative to search for SVs shorter that the given length
- Look for 'bcftools' in the `set` field of VCFs
- Display digenic inheritance from OMIM
- Displays what refseq transcript that is primary in hgnc

### Fixed

- Archived panels displays the correct date (not retroactive change)
- Fixed problem with waiting times in gene panel exports
- Clinvar fiter not working with human readable clinsig values

## [4.2.2]

### Fixed
- Fixed gene panel create/modify from CSV file utf-8 decoding error
- Updating genes in gene panels now supports edit comments and entry version
- Gene panel export timeout error

## [4.2.1]

### Fixed
- Re-introduced gene name(s) in verification email subject
- Better PDF rendering for excluded variants in report
- Problem to access old case when `is_default` did not exist on a panel


## [4.2.0]

### Added
- New index on variant_id for events
- Display overlapping compounds on variants view

### Fixed
- Fixed broken clinical filter


## [4.1.4]

### Added
- Download of filtered SVs

### Fixed
- Fixed broken download of filtered variants
- Fixed visualization issue in gene panel PDF export
- Fixed bug when updating gene names in variant controller


## [4.1.3]

### Fixed
- Displays all primary transcripts


## [4.1.2]

### Added
- Option add/replace when updating a panel via CSV file
- More flexible versioning of the gene panels
- Printing coverage report on the bottom of the pdf case report
- Variant verification option for SVs
- Logs uri without pwd when connecting
- Disease-causing transcripts in case report
- Thicker lines in case report
- Supports HPO search for cases, both terms or if described in synopsis
- Adds sanger information to dashboard

### Fixed
- Use db name instead of **auth** as default for authentication
- Fixes so that reports can be generated even with many variants
- Fixed sanger validation popup to show individual variants queried by user and institute.
- Fixed problem with setting up scout
- Fixes problem when exac file is not available through broad ftp
- Fetch transcripts for correct build in `adapter.hgnc_gene`

## [4.1.1]
- Fix problem with institute authentication flash message in utils
- Fix problem with comments
- Fix problem with ensembl link


## [4.1.0]

### Added
- OMIM phenotypes to case report
- Command to download all panel app gene panels `scout load panel --panel-app`
- Links to genenames.org and omim on gene page
- Popup on gene at variants page with gene information
- reset sanger status to "Not validated" for pinned variants
- highlight cases with variants to be evaluated by Sanger on the cases page
- option to point to local reference files to the genome viewer pileup.js. Documented in `docs.admin-guide.server`
- option to export single variants in `scout export variants`
- option to load a multiqc report together with a case(add line in load config)
- added a view for searching HPO terms. It is accessed from the top left corner menu
- Updates the variants view for cancer variants. Adds a small cancer specific filter for known variants
- Adds hgvs information on cancer variants page
- Adds option to update phenotype groups from CLI

### Fixed
- Improved Clinvar to submit variants from different cases. Fixed HPO terms in casedata according to feedback
- Fixed broken link to case page from Sanger modal in cases view
- Now only cases with non empty lists of causative variants are returned in `adapter.case(has_causatives=True)`
- Can handle Tumor only samples
- Long lists of HGNC symbols are now possible. This was previously difficult with manual, uploaded or by HPO search when changing filter settings due to GET request limitations. Relevant pages now use POST requests. Adds the dynamic HPO panel as a selection on the gene panel dropdown.
- Variant filter defaults to default panels also on SV and Cancer variants pages.

## [4.0.0]

### WARNING ###

This is a major version update and will require that the backend of pre releases is updated.
Run commands:

```
$scout update genes
$scout update hpo
```

- Created a Clinvar submission tool, to speed up Clinvar submission of SNVs and SVs
- Added an analysis report page (html and PDF format) containing phenotype, gene panels and variants that are relevant to solve a case.

### Fixed
- Optimized evaluated variants to speed up creation of case report
- Moved igv and pileup viewer under a common folder
- Fixed MT alignment view pileup.js
- Fixed coordinates for SVs with start chromosome different from end chromosome
- Global comments shown across cases and institutes. Case-specific variant comments are shown only for that specific case.
- Links to clinvar submitted variants at the cases level
- Adapts clinvar parsing to new format
- Fixed problem in `scout update user` when the user object had no roles
- Makes pileup.js use online genome resources when viewing alignments. Now any instance of Scout can make use of this functionality.
- Fix ensembl link for structural variants
- Works even when cases does not have `'madeline_info'`
- Parses Polyphen in correct way again
- Fix problem with parsing gnomad from VEP

### Added
- Added a PDF export function for gene panels
- Added a "Filter and export" button to export custom-filtered SNVs to CSV file
- Dismiss SVs
- Added IGV alignments viewer
- Read delivery report path from case config or CLI command
- Filter for spidex scores
- All HPO terms are now added and fetched from the correct source (https://github.com/obophenotype/human-phenotype-ontology/blob/master/hp.obo)
- New command `scout update hpo`
- New command `scout update genes` will fetch all the latest information about genes and update them
- Load **all** variants found on chromosome **MT**
- Adds choice in cases overview do show as many cases as user like

### Removed
- pileup.min.js and pileup css are imported from a remote web location now
- All source files for HPO information, this is instead fetched directly from source
- All source files for gene information, this is instead fetched directly from source

## [3.0.0]
### Fixed
- hide pedigree panel unless it exists

## [1.5.1] - 2016-07-27
### Fixed
- look for both ".bam.bai" and ".bai" extensions

## [1.4.0] - 2016-03-22
### Added
- support for local frequency through loqusdb
- bunch of other stuff

## [1.3.0] - 2016-02-19
### Fixed
- Update query-phenomizer and add username/password

### Changed
- Update the way a case is checked for rerun-status

### Added
- Add new button to mark a case as "checked"
- Link to clinical variants _without_ 1000G annotation

## [1.2.2] - 2016-02-18
### Fixed
- avoid filtering out variants lacking ExAC and 1000G annotations

## [1.1.3] - 2015-10-01
### Fixed
- persist (clinical) filter when clicking load more
- fix #154 by robustly setting clinical filter func. terms

## [1.1.2] - 2015-09-07
### Fixed
- avoid replacing coverage report with none
- update SO terms, refactored

## [1.1.1] - 2015-08-20
### Fixed
- fetch case based on collaborator status (not owner)

## [1.1.0] - 2015-05-29
### Added
- link(s) to SNPedia based on RS-numbers
- new Jinja filter to "humanize" decimal numbers
- show gene panels in variant view
- new Jinja filter for decoding URL encoding
- add indicator to variants in list that have comments
- add variant number threshold and rank score threshold to load function
- add event methods to mongo adapter
- add tests for models
- show badge "old" if comment was written for a previous analysis

### Changed
- show cDNA change in transcript summary unless variant is exonic
- moved compounds table further up the page
- show dates for case uploads in ISO format
- moved variant comments higher up on page
- updated documentation for pages
- read in coverage report as blob in database and serve directly
- change ``OmimPhenotype`` to ``PhenotypeTerm``
- reorganize models sub-package
- move events (and comments) to separate collection
- only display prev/next links for the research list
- include variant type in breadcrumbs e.g. "Clinical variants"

### Removed
- drop dependency on moment.js

### Fixed
- show the same level of detail for all frequencies on all pages
- properly decode URL encoded symbols in amino acid/cDNA change strings
- fixed issue with wipe permissions in MongoDB
- include default gene lists in "variants" link in breadcrumbs

## [1.0.2] - 2015-05-20
### Changed
- update case fetching function

### Fixed
- handle multiple cases with same id

## [1.0.1] - 2015-04-28
### Fixed
- Fix building URL parameters in cases list Vue component

## [1.0.0] - 2015-04-12
Codename: Sara Lund

![Release 1.0](artwork/releases/release-1-0.jpg)

### Added
- Add email logging for unexpected errors
- New command line tool for deleting case

### Changed
- Much improved logging overall
- Updated documentation/usage guide
- Removed non-working IGV link

### Fixed
- Show sample display name in GT call
- Various small bug fixes
- Make it easier to hover over popups

## [0.0.2-rc1] - 2015-03-04
### Added
- add protein table for each variant
- add many more external links
- add coverage reports as PDFs

### Changed
- incorporate user feedback updates
- big refactor of load scripts

## [0.0.2-rc2] - 2015-03-04
### Changes
- add gene table with gene description
- reorganize inheritance models box

### Fixed
- avoid overwriting gene list on "research" load
- fix various bugs in external links

## [0.0.2-rc3] - 2015-03-05
### Added
- Activity log feed to variant view
- Adds protein change strings to ODM and Sanger email

### Changed
- Extract activity log component to macro

### Fixes
- Make Ensembl transcript links use archive website<|MERGE_RESOLUTION|>--- conflicted
+++ resolved
@@ -31,15 +31,10 @@
 - Only admin users can modify LoqusDB instance in Institute settings
 - Style of case synopsis and variants and case comments
 - Switched to igv.js 2.7.5
-<<<<<<< HEAD
-- Do not choke if case is missing research variants when reserch requested
-- Switched to igv.js 2.4.7
+- Do not choke if case is missing research variants when research requested
 - Count cases in LoqusDB by variant type
 - Introduce deprecation warning for Loqus configs that are not dictionaries
-=======
-- Do not choke if case is missing research variants when research requested
 - Improve create new gene panel form validation
->>>>>>> 83158eaa
 
 ## [4.29.1]
 ### Added
