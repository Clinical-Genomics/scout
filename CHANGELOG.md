--- conflicted
+++ resolved
@@ -17,11 +17,8 @@
 - Possibility to reset ClinVar submission ID
 - Allow any user with ClinVar submission clearance to submit variants, even if no ClinVar submission API key is saved in the institute settings
 - Ordered event verbs alphabetically and created ClinVar-related user events
-<<<<<<< HEAD
+- Removed the unused "no-variants" option from the load case command line
 - Parallelize variant loading for each chromosome
-=======
-- Removed the unused "no-variants" option from the load case command line
->>>>>>> 37d86965
 ### Fixed
 - All disease_terms have gene HGNC ids as integers when added to the scout database
 - Disease_term identifiers are now prefixed with the name of the coding system
