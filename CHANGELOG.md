--- conflicted
+++ resolved
@@ -9,11 +9,8 @@
 - Chromograph integration for displaying PNGs in case-page
 - Add VAF to cancer case general report, and remove some of its unused fields
 - Variants filter compatible with genome browser location strings
-<<<<<<< HEAD
+- Support for custom public igv tracks stored on the cloud
 - Update case variants count after deleting variants
-=======
-- Support for custom public igv tracks stored on the cloud
->>>>>>> 84ae5858
 ### Fixed
 - Freeze coloredlogs temporarily
 - Marrvel link
