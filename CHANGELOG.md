# Change Log
All notable changes to this project will be documented in this file.
This project adheres to [Semantic Versioning](http://semver.org/).

About changelog [here](https://keepachangelog.com/en/1.0.0/)

## [unreleased]
### Added
- Software version and link to the relative release on GitHub on the top left dropdown menu
- Option to sort WTS outliers by p_value, Δψ, ψ value, zscore or l2fc
- Display pLI score and LOEUF on rare diseases and cancer SNV pages
### Changed
- Do not show overlapping gene panels badge on variants from cases runned without gene panels
- Set case as research case if it contains any type of research variants
- Update igv.js to 3.1.4
- IGV DNA alignment track defaults to group by tag:HP and color by methylation (useful for LRS), and show soft-clips
<<<<<<< HEAD
- Refactored code for prioritizing the order of variant loading
=======
- Update gnomAD constraint to v4.1
>>>>>>> dea594bf
### Fixed
- Don't save any "-1", "." or "0" frequency values for SNVs - same as for SVs
- Downloading and parsing of genes from Ensembl (including MT-TP)

## [4.96]
### Added
- Support case status assignment upon loading (by providing case status in the case config file)
- Severity predictions on general case report for SNVs and cancer SNVs
- Variant functional annotation on general case report for SNVs and cancer SNVs
- Version of Scout used when the case was loaded is displayed on case page and general report
### Removed
- Discontinue ClinVar submissions via CSV files and support only submission via API: removed buttons for downloading ClinVar submission objects as CSV files
### Changed
- Display STR variant filter status on corresponding variantS page
- Warning and reference to Biesecker et al when using PP1/BS4 and PP4 together in ACMG classifications
- Warning to not use PP4 criterion together with PS2/PM6 in ACMG classifications with reference to the SVI Recommendation for _de novo_ Criteria (PS2 & PM6)
- Button to directly remove accepted submissions from ClinVar
- Upgraded libs in uv.lock file
### Fixed
- Release docs to include instructions for upgrading dependencies
- Truncated long HGVS descriptions on cancer SNV and SNVs pages
- Avoid recurrent error by removing variant ranking settings in unranked demo case
- Actually re-raise exception after load aborts and has rolled back variant insertion

## [4.95]
### Added
- CCV score / temperature on case reports
- ACMG SNV classification form also accessible from SV variant page
- Simplify updating of the PanelApp Green panel from all source types in the command line interactive session
### Changed
- Clearer link to `Richards 2015` on ACMG classification section on SVs and cancer SVs variants pages
- Parse HGNC Ids directly from PanelApp when updating/downloading PanelApp panels
- Skip variant genotype matching check and just return True when matching causative is found in a case with only one individual/sample
- Reduced number of research MEI variants present in the demo case from 17K to 145 to speed up automatic tests
### Fixed
- ACMG temperature on case general report should respect term modifiers
- Missing inheritance, constraint info for genes with symbols matching other genes previous aliases with some lower case letters
- Loading of all PanelApp panels from command line
- Saving gene inheritance models when loading/updating specific/all PanelApp panels (doesn't apply to the `PanelApp Green Genes panel`)
- Save also complete penetrance status (in addition to incomplete) if available when loading specific/all PanelApp panels (does not apply to the `PanelApp Green Genes panel`)
- Variants and managed variants query by coordinates, which was returning all variants in the chromosome if start position was 0
- Compound loading matches also "chr"-containing compound variant names

## [4.94.1]
### Fixed
- Temporary directory generation for MT reports and pedigree file for case general report

## [4.94]
### Added
- Max-level provenance and Software Bill Of Materials (SBOM) to the Docker images pushed to Docker Hub
- ACMG VUS Bayesian score / temperature on case reports
- Button to filter and download case individuals/samples from institute's caseS page
### Changed
- On variant page, RefSeq transcripts panel, truncate very long protein change descriptions
- Build system changed to uv/hatchling, remove setuptools, version file, add project toml and associated files
- On variantS pages, display chromosome directly on start and end chromosome if different
- On cancer variantS pages, display allele counts and frequency the same way for SNVs and SVs (refactor macro)
- Stricter coordinate check in BND variants queries (affecting search results on SV variants page)
### Fixed
- UCSC hg38 links are updated
- Variants page tooltip errors
- Cancer variantS page had poor visibility of VAF and chromosome coordinate on causatives (green background)

## [4.93.1]
### Fixed
- Updated PyPi build GitHub action to explicitly include setuptools (for Python 3.12 distro)

## [4.93]
### Added
- ClinGen-CGC-VICC oncogenicity classification for cancer SNVs
- A warning to not to post sensitive or personal info when opening an issue
### Changed
- "Show more/less" button to toggle showing 50 (instead of 10) observed cases in LoqusDB observation panel
- Show customer id on share and revoke sharing case collapsible sidebar dialog
- Switch to python v.3.12 in Dockerfiles and automatic tests
### Fixed
- Limit the size of custom images displayed on case and variant pages and add a link to display them in full size in a new tab
- Classified variants not showing on case report when collaborator adds classification
- On variantS page, when a variant has more than one gene, then the gene panel badge reflect the panels each gene is actually in
- Updating genes on a gene panel using a file
- Link out to Horak 2020 from CCV classify page opens in new tab

## [4.92]
### Added
- PanelApp link on gene page and on gene panels description
- Add more filters to the delete variants command (institute ID and text file with list of case IDs)
### Changed
- Use the `clinicalgenomics/python3.11-venv:1.0` image everywhere in the Dockerfiles
### Fixed
- list/List typing issue on PanelApp extension module

## [4.91.2]
### Fixed
- Stranger TRGT parsing of `.` in `FORMAT.MC`
- Parse ClinVar low-penetrance info and display it alongside Pathogenic and likely pathogenic on SNVs pages
- Gene panel indexes to reflect the indexes used in production database
- Panel version check while editing the genes of a panel
- Display unknown filter tags as "danger" marked badges
- Open WTS variantS SNVs and SVs in new tabs
- PanelApp panels update documentation to reflect the latest changes in the command line
- Display panel IDs alongside panel display names on gene panels page
- Just one `Hide removed panels` checkbox for all panels on gene panels page
- Variant filters redecoration from multiple classifications crash on general case report

## [4.91.1]
### Fixed
- Update IGV.js to v3.1.0
- Columns/headings on SV variantS shifted

## [4.91]
### Added
- Variant link to Franklin in database buttons (different depending on rare or cancer track)
- MANE badges on list of variant's Genes/Transcripts/Proteins table, this way also SVs will display MANE annotations
- Export variant type and callers-related info fields when exporting variants from variantS pages
- Cases advanced search on the dashboard page
- Possibility to use only signed off panels when building the PanelApp GREEN panel
### Changed
- On genes panel page and gene panel PDF export, it's more evident which genes were newly introduced into the panel
- WTS outlier position copy button on WTS outliers page
- Update IGV.js to v3.0.9
- Managed variants VCF export more verbose on SVs
- `/api/v1/hpo-terms` returns pymongo OperationFailure errors when provided query string contains problematic characters
- When parsing variants, prioritise caller AF if set in FORMAT over recalculation from AD
- Expand the submissions information section on the ClinVar submissions page to fully display long text entries
- Jarvik et al for PP1 added to ACMG modification guidelines
- Display institute `_id` + display name on dashboard filters
- ClinVar category 8 has changed to "Conflicting classifications of pathogenicity" instead of "interpretations"
- Simplify always loading ClinVar `CLNSIG` P, LP and conflicting annotations slightly
- Increased visibility of variant callers's "Pass" or "Filtered" on the following pages: SNV variants (cancer cases), SV variants (both RD and cancer cases)
- Names on IGV buttons, including an overview level IGV MT button
- Cases query no longer accepts strings for the `name_query` parameter, only ImmutableMultiDict (form data)
- Refactor the loading of PanelApp panels to use the maintained API - Customised PanelApp GREEN panels
- Better layout for Consequence cell on cancer SNVs page
- Merged `Qual` and `Callers` cell on cancer SNVs page
### Fixed
- Empty custom_images dicts in case load config do not crash
- Tracks missing alignment files are skipped on generating IGV views
- ClinVar form to accept MedGen phenotypes
- Cancer SV variantS page spinner on variant export
- STRs variants export (do not allow null estimated variant size and repeat locus ID)
- STRs variants page when one or more variants have SweGen mean frequency but lack Short Tandem Repeat motif count
- ClinVar submission enquiry status for all submissions after the latest
- CLI scout update type hint error when running commands using Python 3.9
- Missing alignment files but present index files could crash the function creating alignment tracks for IGV display
- Fix missing "Repeat locus" info on STRs export

## [4.90.1]
### Fixed
- Parsing Matchmaker Exchange's matches dates

## [4.90]
### Added
- Link to chanjo2 MANE coverage overview on case page and panel page
- More SVI recommendation links on the ACMG page
- IGV buttons for SMN CN page
- Warnings on ACMG classifications for potentially conflicting classification pairs
- ACMG Bayesian foundation point scale after Tavtigian for variant heat profile
### Changed
- Variants query backend allows rank_score filtering
- Added script to tabulate causatives clinical filter rank
- Do not display inheritance models associated to ORPHA terms on variant page
- Moved edit and delete buttons close to gene names on gene panel page and other aesthetical fixes
- SNV VariantS page functional annotation and region annotation columns merged
- VariantS pages (not cancer) gene cells show OMIM inheritance pattern badges also without hover
- STR variantS page to show STR inheritance model without hover (fallback to OMIM for non-Stranger annotation)
- VariantS page local observation badges have counts visible also without hover
- On Matchmaker page, show number of matches together with matching attempt date
- Display all custom inheritance models, both standard and non-standard, as gathered from the gene panel information on the variant page
- Moved PanelApp-related code to distinct modules/extension
### Fixed
- Make BA1 fully stand-alone to Benign prediction
- Modifying Benign terms to "Moderate" has no effect under Richards. Ignored completely before, will retain unmodified significance now
- Extract all fields correctly when exporting a panel to file from gene panel page
- Custom updates to a gene in a panel
- Gene panel PDF export, including gene links
- Cancer SV, Fusion, MEI and Outlier filters are shown on the Institute Filters overview
- CaseS advanced search limit
- Visibility of Matchmaker Exchange matches on dark mode
- When creating a new gene panel from file, all gene fields are saved, including comments and manual inheritance models
- Downloading on gene names from EBI
- Links to gene panels on variant page, summary panel
- Exporting gene variants when one or more variants' genes are missing HGNC symbol

## [4.89.2]
## Fixed
- If OMIM gene panel gene symbols are not mapping to hgnc_id, allow fallback use of a unique gene alias

## [4.89.1]
### Fixed
- General case report crash when encountering STR variants without `source` tags
- Coloring and SV inheritance patterns on general case report

## [4.89]
### Added
- Button on SMN CN page to search variants within SMN1 and SMN2 genes
- Options for selectively updating OMICS variants (fraser, outrider) on a case
- Log users' activity to file by specifying `USERS_ACTIVITY_LOG_PATH` parameter in app config
- `Mean MT coverage`, `Mean chrom 14 coverage` and `Estimated mtDNA copy number` on MT coverage file from chanjo2 if available
- In ClinVar multistep form, preselect ACMG criteria according to the variant's ACMG classification, if available
- Subject id search from caseS page (supporting multiple sample types e.g.) - adding indexes to speed up caseS queries
- Advanced cases search to narrow down results using more than one search parameter
- Coverage report available for any case with samples containing d4 files, even if case has no associated gene panels
- RNA delivery reports
- Two new LRS SV callers (hificnv, severus)
### Changed
- Documentation for OMICS variants and updating a case
- Include both creation and deletion dates in gene panels pages
- Moved code to collect MT copy number stats for the MT report to the chanjo extension
- On the gene panelS page, show expanded gene panel version list in one column only
- IGV.js WTS loci default to zoom to a region around a variant instead of whole gene
- Refactored logging module
- Case general report no longer shows ORPHA inheritance models. OMIM models are shown colored.
- Chromosome alias tab files used in the igv.js browser, which now contain the alias for chromosome "M"
- Renamed "Comment on clinical significance" to "Comment on classification" in ClinVar multistep form
- Enable Gens CN button also for non-wgs cancer track cases
### Fixed
- Broken heading anchors in the documentation (`admin-guide/login-system.md` and `admin-guide/setup-scout.md` files)
- Avoid open login redirect attacks by always redirecting to cases page upon user login
- Stricter check of ID of gene panels to prevent file downloading vulnerability
- Removed link to the retired SPANR service. SPIDEX scores are still parsed and displayed if available from variant annotation.
- Omics variant view test coverage
- String pattern escape warnings
- Code creating Alamut links for variant genes without canonical_transcript set
- Variant delete button in ClinVar submissions page
- Broken search cases by case similarity
- Missing caller tag for TRGT

## [4.88.1]
### Fixed
- Patch update igv.js to 3.0.5

## [4.88]
### Added
- Added CoLoRSdb frequency to Pop Freq column on variantS page
- Hovertip to gene panel names with associated genes in SV variant view, when variant covers more than one gene
- RNA sample ID can be provided in case load config if different from sample_id
### Fixed
- Broken `scout setup database` command
- Update demo VCF header, adding missing keys found on variants
- Broken upload to Codecov step in Tests & Coverage GitHub action
- Tomte DROP column names have been updated (backwards compatibility preserved for main fields)
- WTS outlierS view to display correct individual IDs for cases with multiple individuals
- WTS outlierS not displayed on WTS outlierS view

## [4.87.1]
### Fixed
- Positioning and alignment of genes cell on variantS page

## [4.87]
### Added
- Option to configure RNA build on case load (default '38')
### Changed
- Tooltip on RNA alignments now shows RNA genome build version
- Updated igv.js to v3.0.4
### Fixed
- Style of "SNVs" and "SVs" buttons on WTS Outliers page
- Chromosome alias files for igv.js
- Genes track displayed also when RNA alignments are present without splice junctions track on igv browser
- Genes track displayed again when splice junction tracks are present

## [4.86.1]
### Fixed
- Loading and updating PanelApp panels, including PanelApp green

## [4.86]
### Added
- Display samples' name (tooltip) and affected status directly on caseS page
- Search SVs across all cases, in given genes
- `CLINVAR_API_URL` param can be specified in app settings to override the URL used to send ClinVar submissions to. Intended for testing.
- Support for loading and storing OMICS data
- Parse DROP Fraser and Outrider TSVs
- Display omics variants - wts outliers (Fraser, Outrider)
- Parse GNOMAD `gnomad_af` and `gnomad_popmax_af` keys from variants annotated with `echtvar`
- Make removed panel optionally visible to non-admin or non maintainers
- Parse CoLoRSdb frequencies annotated in the variant INFO field with the `colorsdb_af` key
- Download -omics variants using the `Filter and export button`
- Clickable COSMIC links on IGV tracks
- Possibility to un-audit previously audited filters
- Reverted table style and removed font awesome style from IGV template
- Case status tags displayed on dashboard case overview
### Changed
- Updated igv.js to v3.0.1
- Alphabetically sort IGV track available for custom selection
- Updated wokeignore to avoid unfixable warning
- Update Chart.js to v4.4.3
- Use tornado library version >= 6.4.1
- Fewer variants in the MEI demo file
- Switch to FontAwesome v.6 instead of using icons v.5 + kit with icons v.6
- Show time (hours and minutes) additionally to date on comments and activity panel
### Fixed
- Only add expected caller keys to variant (FOUND_IN or SVDB_ORIGIN)
- Splice junction merged track height offset in IGV.js
- Splice junction initiation crash with empty variant obj
- Splice junction variant routing for cases with WTS but without outlier data
- Variant links to ExAC, now pointing to gnomAD, since the ExAC browser is no longer available
- Style of HPO terms assigned to a case, now one phenotype per line
- RNA sashimi view rendering should work also if the gene track is user disabled
- Respect IGV tracks chosen by user in variant IGV settings

## [4.85]
### Added
- Load also genes which are missing Ensembl gene ID (72 in both builds), including immunoglobulins and fragile sites
### Changed
- Unfreeze werkzeug again
- Show "(Removed)" after removed panels in dropdown
- The REVEL score is collected as the maximum REVEL score from all of the variant's transcripts
- Parse GNOMAD POPMAX values only if they are numerical when loading variants
### Fixed
- Alphabetically sort "select default panels" dropdown menu options on case page
- Show gene panel removed status on case page
- Fixed visibility of the following buttons: remove assignee, remove pinned/causative, remove comment, remove case from group

## [4.84]
### Changed
- Clearer error message when a loqusdb query fails for an instance that initially connected
- Do not load chanjo-report module if not needed and more visible message when it fails loading
- Converted the HgncGene class into a Pydantic class
- Swap menu open and collapse indicator chevrons - down is now displayed-open, right hidden-closed
- Linters and actions now all use python 3.11
### Fixed
- Safer way to update variant genes and compounds that avoids saving temporary decorators into variants' database documents
- Link to HGNC gene report on gene page
- Case file load priority so that e.g. SNV get loaded before SV, or clinical before research, for consistent variant_id collisions

## [4.83]
### Added
- Edit ACMG classifications from variant page (only for classifications with criteria)
- Events for case CLI events (load case, update case, update individual)
- Support for loading and displaying local custom IGV tracks
- MANE IGV track to be used as a local track for igv.js (see scout demo config file)
- Optional separate MT VCFs, for `nf-core/raredisease`
### Changed
- Avoid passing verbs from CaseHandler - functions for case sample and individual in CaseEventHandler
- Hide mtDNA report and coverage report links on case sidebar for cases with WTS data only
- Modified OMIM-AUTO gene panel to include genes in both genome builds
- Moved chanjo code into a dedicated extension
- Optimise the function that collects "match-safe" genes for an institute by avoiding duplicated genes from different panels
- Users must actively select "show matching causatives/managed" on a case page to see matching numbers
- Upgraded python version from 3.8 to 3.11 in Docker images
### Fixed
- Fix several tests that relied on number of events after setup to be 0
- Removed unused load case function
- Artwork logo sync sketch with png and export svg
- Clearer exception handling on chanjo-report setup - fail early and visibly
- mtDNA report crashing when one or more samples from a case is not in the chanjo database
- Case page crashing on missing phenotype terms
- ACMG benign modifiers
- Speed up tests by caching python env correctly in Github action and adding two more test groups
- Agile issue templates were added globally to the CG-org. Adding custom issue templates to avoid exposing customers
- PanelApp panel not saving genes with empty `EnsembleGeneIds` list
- Speed up checking outdated gene panels
- Do not load research variants automatically when loading a case

## [4.82.2]
### Fixed
- Warning icon in case pages for individuals where `confirmed_sex` is false
- Show allele sizes form ExpansionHunter on STR variantS page again

## [4.82.1]
### Fixed
- Revert the installation of flask-ldapconn to use the version available on PyPI to be able to push new scout releases to PyPI

## [4.82]
### Added
- Tooltip for combined score in tables for compounds and overlapping variants
- Checkbox to filter variants by excluding genes listed in selected gene panels, files or provided as list
- STR variant information card with database links, replacing empty frequency panel
- Display paging and number of HPO terms available in the database on Phenotypes page
- On case page, typeahead hints when searching for a disease using substrings containing source ("OMIM:", "ORPHA:")
- Button to monitor the status of submissions on ClinVar Submissions page
- Option to filter cancer variants by number of observations in somatic and germline archived database
- Documentation for integrating chanjo2
- More up-to-date VEP CSQ dbNSFP frequency keys
- Parse PacBio TRGT (Tandem repeat genotyping tool) Short Tandem Repeat VCFs
### Changed
- In the case_report #panel-tables has a fixed width
- Updated IGV.js to 2.15.11
- Fusion variants in case report now contain same info as on fusion variantS page
- Block submission of somatic variants to ClinVar until we harmonise with their changed API
- Additional control on the format of conditions provided in ClinVar form
- Errors while loading managed variants from file are now displayed on the Managed Variants page
- Chanjo2 coverage button visible only when query will contain a list of HGNC gene IDs
- Use Python-Markdown directly instead of the unmaintained Flask-Markdown
- Use Markupsafe instead of long deprecated, now removed Flask Markup
- Prepare to unfreeze Werkzeug, but don't actually activate until chanjo can deal with the change
### Fixed
- Submit requests to Chanjo2 using HTML forms instead of JSON data
- `Research somatic variants` link name on caseS page
- Broken `Install the HTML 2 PDF renderer` step in a GitHub action
- Fix ClinVar form parsing to not include ":" in conditionType.id when condition conditionType.db is Orphanet
- Fix condition dropdown and pre-selection on ClinVar form for cases with associated ORPHA diagnoses
- Improved visibility of ClinVar form in dark mode
- End coordinates for indels in ClinVar form
- Diagnoses API search crashing with empty search string
- Variant's overlapping panels should show overlapping of variant genes against the latest version of the panel
- Case page crashing when case has both variants in a ClinVar submission and pinned not loaded variants
- Installation of git in second build stage of Dockerfile, allowing correct installation of libraries

## [4.81]
### Added
- Tag for somatic SV IGH-DUX4 detection samtools script
### Changed
- Upgraded Bootstrap version in reports from 4.3.1 to 5.1.3
### Fixed
- Buttons layout in HPO genes panel on case page
- Added back old variant rankscore index with different key order to help loading on demo instance
- Cancer case_report panel-table no longer contains inheritance information
- Case report pinned variants card now displays info text if all pinned variants are present in causatives
- Darkmode setting now applies to the comment-box accordion
- Typo in case report causing `cancer_rank_options is undefined` error

## [4.80]
### Added
- Support for .d4 files coverage using chanjo2 (Case page sidebar link) with test
- Link to chanjo2 coverage report and coverage gene overview on gene panel page
- Link to chanjo2 coverage report on Case page, HPO dynamic gene list
- Link to genes coverage overview report on Case page, HPO dynamic gene list
### Changed
- All links in disease table on diagnosis page now open in a new tab
- Dark mode settings applied to multi-selects on institute settings page
- Comments on case and variant pages can be viewed by expanding an accordion
- On case page information on pinned variants and variants submitted to ClinVar are displayed in the same table
- Demo case file paths are now stored as absolute paths
- Optimised indices to address slow queries
- On case page default panels are now found at the top of the table, and it can be sorted by this trait
### Fixed
- On variants page, search for variants in genes present only in build 38 returning no results
- Pin/unpin with API was not able to make event links
- A new field `Explanation for multiple conditions` is available in ClinVar for submitting variants with more than one associated condition
- Fusion genes with partners lacking gene HGNC id will still be fully loaded
- Fusion variantS export now contains fusion variant specific columns
- When Loqusdb observations count is one the table includes information on if observation was for the current or another case

## [4.79.1]
### Fixed
- Exporting variants without rank score causing page to crash
- Display custom annotations also on cancer variant page

## [4.79]
### Added
- Added tags for Sniffles and CNVpytor, two LRS SV callers
- Button on case page for displaying STR variants occurring in the dynamic HPO panel
- Display functional annotation relative to variant gene's MANE transcripts on variant summary, when available
- Links to ACMG structural variant pathogenicity classification guidelines
- Phenomodels checkboxes can now include orpha terms
- Add incidental finding to case tags
- Get an alert on caseS page when somebody validates variants you ordered Sanger sequencing for
### Changed
- In the diagnoses page genes associated with a disease are displayed using hgnc symbol instead of hgnc id
- Refactor view route to allow navigation directly to unique variant document id, improve permissions check
- Do not show MANE and MANE Plus Clinical transcripts annotated from VEP (saved in variants) but collect this info from the transcripts database collection
- Refactor view route to allow navigation directly to unique case id (in particular for gens)
- `Institutes to share cases with` on institute's settings page now displays institutes names and IDs
- View route with document id selects view template based on variant category
### Fixed
- Refactored code in cases blueprints and variant_events adapter (set diseases for partial causative variants) to use "disease" instead of "omim" to encompass also ORPHA terms
- Refactored code in `scout/parse/omim.py` and `scout/parse/disease_terms.py` to use "disease" instead of "phenotype" to differentiate from HPO terms
- Be more careful about checking access to variant on API access
- Show also ACMG VUS on general report (could be missing if not e.g. pinned)

## [4.78]
### Added
- Case status labels can be added, giving more finegrained details on a solved status (provisional, diagnostic, carrier, UPD, SMN, ...)
- New SO terms: `sequence_variant` and `coding_transcript_variant`
- More MEI specific annotation is shown on the variant page
- Parse and save MANE transcripts info when updating genes in build 38
- ClinVar submission can now be downloaded as a json file
- `Mane Select` and `Mane Plus Clinical` badges on Gene page, when available
- ClinVar submission can now be downloaded as a json file
- API endpoint to pin variant
- Display common/uncommon/rare on summary of mei variant page
### Changed
- In the ClinVar form, database and id of assertion criteria citation are now separate inputs
- Customise institute settings to be able to display all cases with a certain status on cases page (admin users)
- Renamed `Clinical Significance` to `Germline Classification` on multistep ClinVar form
- Changed the "x" in cases.utils.remove_form button text to red for better visibility in dark mode
- Update GitHub actions
- Default loglevel up to INFO, making logs with default start easier to read
- Add XTR region to PAR region definition
- Diagnoses can be searched on diagnoses page without waiting for load first
### Fixed
- Removed log info showing hgnc IDs used in variantS search
- Maintain Matchmaker Exchange and Beacon submission status when a case is re-uploaded
- Inheritance mode from ORPHA should not be confounded with the OMIM inheritance model
- Decipher link URL changes
- Refactored code in cases blueprints to use "disease" instead of "omim" to encompass also ORPHA terms

## [4.77]
### Added
- Orpha disease terms now include information on inheritance
- Case loading via .yaml config file accepts subject_id and phenotype_groups (if previously defined as constant default or added per institute)
- Possibility to submit variants associated with Orphanet conditions to ClinVar
- Option update path to .d4 files path for individuals of an existing case using the command line
- More constraint information is displayed per gene in addition to pLi: missense and LoF OE, CI (inluding LOEUF) and Z-score.
### Changed
- Introduce validation in the ClinVar multistep form to make sure users provide at least one variant-associated condition
- CLI scout update individual accepts subject_id
- Update ClinVar inheritance models to reflect changes in ClinVar submission API
- Handle variant-associated condition ID format in background when creating ClinVar submissions
- Replace the code that downloads Ensembl genes, transcripts and exons with the Schug web app
- Add more info to error log when transcript variant frequency parsing fails.
- GnomAD v4 constraint information replaces ExAC constraints (pLi).
### Fixed
- Text input of associated condition in ClinVar form now aligns to the left
- Alignment of contents in the case report has been updated
- Missing number of phenotypes and genes from case diagnoses
- Associate OMIM and/or ORPHA diagnoses with partial causatives
- Visualization of partial causatives' diagnoses on case page: style and links
- Revert style of pinned variants window on the case page
- Rename `Clinical significanc` to `Germline classification` in ClinVar submissions exported files
- Rename `Clinical significance citations` to `Classification citations` in ClinVar submissions exported files
- Rename `Comment on clinical significance` to `Comment on classification` in ClinVar submissions exported files
- Show matching partial causatives on variant page
- Matching causatives shown on case page consisting only of variant matching the default panels of the case - bug introduced since scout v4.72 (Oct 18, 2023)
- Missing somatic variant read depth leading to report division by zero

## [4.76]
### Added
- Orphacodes are visible in phenotype tables
- Pydantic validation of image paths provided in case load config file
- Info on the user which created a ClinVar submission, when available
- Associate .d4 files to case individuals when loading a case via config file
### Changed
- In diagnoses page the load of diseases are initiated by clicking a button
- Revel score, Revel rank score and SpliceAI values are also displayed in Causatives and Validated variants tables
- Remove unused functions and tests
- Analysis type and direct link from cases list for OGM cases
- Removed unused `case_obj` parameter from server/blueprints/variant/controllers/observations function
- Possibility to reset ClinVar submission ID
- Allow ClinVar submissions with custom API key for users registered as ClinVar submitters or when institute doesn't have a preset list of ClinVar submitters
- Ordered event verbs alphabetically and created ClinVar-related user events
- Removed the unused "no-variants" option from the load case command line
### Fixed
- All disease_terms have gene HGNC ids as integers when added to the scout database
- Disease_term identifiers are now prefixed with the name of the coding system
- Command line crashing with error when updating a user that doesn't exist
- Thaw coloredlogs - 15.0.1 restores errorhandler issue
- Thaw crypography - current base image and library version allow Docker builds
- Missing delete icons on phenomodels page
- Missing cryptography lib error while running Scout container on an ARM processor
- Round CADD values with many decimals on causatives and validated variants pages
- Dark-mode visibility of some fields on causatives and validated variants pages
- Clinvar submitters would be cleared when unprivileged users saved institute settings page
- Added a default empty string in cases search form to avoid None default value
- Page crashing when user tries to remove the same variant from a ClinVar submission in different browser tabs
- Update more GnomAD links to GnomAD v4 (v38 SNVs, MT vars, STRs)
- Empty cells for RNA fusion variants in Causatives and Verified variants page
- Submenu icons missing from collapsible actionbar
- The collapsible actionbar had some non-collapsing overly long entries
- Cancer observations for SVs not appearing in the variant details view
- Archived local observations not visible on cancer variantS page
- Empty Population Frequency column in the Cancer SV Variants view
- Capital letters in ClinVar events description shown on case page

## [4.75]
### Added
- Hovertip to gene panel names with associated genes in variant view, when variant covers more than one gene
- Tests for panel to genes
- Download of Orphadata en_product6 and en_product4 from CLI
- Parse and save `database_found` key/values for RNA fusion variants
- Added fusion_score, ffpm, split_reads, junction_reads and fusion_caller to the list of filters on RNA fusion variants page
- Renamed the function `get_mei_info` to `set_mei_info` to be consistent with the other functions
- Fixed removing None key/values from parsed variants
- Orphacodes are included in the database disease_terms
### Changed
- Allow use of projections when retrieving gene panels
- Do not save custom images as binary data into case and variant database documents
- Retrieve and display case and variant custom images using image's saved path
- Cases are activated by viewing FSHD and SMA reports
- Split multi-gene SNV variants into single genes when submitting to Matchmaker Exchange
- Alamut links also on the gene level, using transcript and HGVS: better for indels. Keep variant link for missing HGVS
- Thaw WTForms - explicitly coerce form decimal field entries when filters fetched from db
### Fixed
- Removed some extra characters from top of general report left over from FontAwsome fix
- Do not save fusion variants-specific key/values in other types of variants
- Alamut link for MT variants in build 38
- Convert RNA fusions variants `tool_hits` and `fusion_score` keys from string to numbers
- Fix genotype reference and alternative sequencing depths defaulting to -1 when values are 0
- DecimalFields were limited to two decimal places for several forms - lifting restrictions on AF, CADD etc.

## [4.74.1]
### Changed
- Parse and save into database also OMIM terms not associated to genes
### Fixed
- BioNano API FSHD report requests are GET in Access 1.8, were POST in 1.7
- Update more FontAwesome icons to avoid Pro icons
- Test if files still exist before attempting to load research variants
- Parsing of genotypes error, resulting in -1 values when alt or ref read depths are 0

## [4.74]
### Added
- SNVs and Indels, MEI and str variants genes have links to Decipher
- An `owner + case display name` index for cases database collection
- Test and fixtures for RNA fusion case page
- Load and display fusion variants from VCF files as the other variant types
- Option to update case document with path to mei variants (clinical and research)
### Changed
- Details on variant type and category for audit filters on case general report
- Enable Gens CN profile button also in somatic case view
- Fix case of analysis type check for Gens analysis button - only show for WGS
### Fixed
- loqusdb table no longer has empty row below each loqusid
- MatchMaker submission details page crashing because of change in date format returned by PatientMatcher
- Variant external links buttons style does not change color when visited
- Hide compounds with compounds follow filter for region or function would fail for variants in multiple genes
- Updated FontAwesome version to fix missing icons

## [4.73]
### Added
- Shortcut button for HPO panel MEI variants from case page
- Export managed variants from CLI
### Changed
- STRs visualization on case panel to emphasize abnormal repeat count and associated condition
- Removed cytoband column from STRs variant view on case report
- More long integers formatted with thin spaces, and copy to clipboard buttons added
### Fixed
- OMIM table is scrollable if higher than 700px on SV page
- Pinned variants validation badge is now red for false positives.
- Case display name defaulting to case ID when `family_name` or `display_name` are missing from case upload config file
- Expanded menu visible at screen sizes below 1000px now has background color
- The image in ClinVar howto-modal is now responsive
- Clicking on a case in case groups when case was already removed from group in another browser tab
- Page crashing when saving filters for mei variants
- Link visited color of images

## [4.72.4]
### Changed
- Automatic test mongod version increased to v7
### Fixed
- GnomAD now defaults to hg38 - change build 37 links accordingly

## [4.72.3]
### Fixed
- Somatic general case report small variant table can crash with unclassified variants

## [4.72.2]
### Changed
- A gunicorn maxrequests parameter for Docker server image - default to 1200
- STR export limit increased to 500, as for other variants
- Prevent long number wrapping and use thin spaces for separation, as per standards from SI, NIST, IUPAC, BIPM.
- Speed up case retrieval and lower memory use by projecting case queries
- Make relatedness check fails stand out a little more to new users
- Speed up case retrieval and lower memory use by projecting case queries
- Speed up variant pages by projecting only the necessary keys in disease collection query
### Fixed
- Huge memory use caused by cases and variants pages pulling complete disease documents from DB
- Do not include genes fetched from HPO terms when loading diseases
- Consider the renamed fields `Approved Symbol` -> `Approved Gene Symbol` and `Gene Symbols` -> `Gene/Locus And Other Related Symbols` when parsing OMIM terms from genemap2.txt file

## [4.72.1]
### Fixed
- Jinja filter that renders long integers
- Case cache when looking for causatives in other cases causing the server to hang

## [4.72]
### Added
- A GitHub action that checks for broken internal links in docs pages
- Link validation settings in mkdocs.yml file
- Load and display full RNA alignments on alignment viewer
- Genome build check when loading a case
- Extend event index to previous causative variants and always load them
### Fixed
- Documentation nav links for a few documents
- Slightly extended the BioNano Genomics Access integration docs
- Loading of SVs when VCF is missing the INFO.END field but has INFO.SVLEN field
- Escape protein sequence name (if available) in case general report to render special characters correctly
- CaseS HPO term searches for multiple terms works independent of order
- CaseS search regexp should not allow backslash
- CaseS cohort tags can contain whitespace and still match
- Remove diagnoses from cases even if OMIM term is not found in the database
- Parsing of disease-associated genes
- Removed an annoying warning while updating database's disease terms
- Displaying custom case images loaded with scout version <= 4.71
- Use pydantic version >=2 in requirements.txt file
### Changed
- Column width adjustment on caseS page
- Use Python 3.11 in tests
- Update some github actions
- Upgraded Pydantic to version 2
- Case validation fails on loading when associated files (alignments, VCFs and reports) are not present on disk
- Case validation fails on loading when custom images have format different then ["gif", "svg", "png", "jpg", "jpeg"]
- Custom images keys `case` and `str` in case config yaml file are renamed to `case_images` and `str_variants_images`
- Simplify and speed up case general report code
- Speed up case retrieval in case_matching_causatives
- Upgrade pymongo to version 4
- When updating disease terms, check that all terms are consistent with a DiseaseTerm model before dropping the old collection
- Better separation between modules loading HPO terms and diseases
- Deleted unused scout.build.phenotype module
- Stricter validation of mandatory genome build key when loading a case. Allowed values are ['37','38',37,38]
- Improved readability of variants length and coordinates on variantS pages

## [4.71]
### Added
- Added Balsamic keys for SweGen and loqusdb local archive frequecies, SNV and SV
- New filter option for Cancer variantS: local archive RD loqusdb
- Show annotated observations on SV variantS view, also for cancer somatic SVs
- Revel filter for variantS
- Show case default panel on caseS page
- CADD filter for Cancer Somatic SNV variantS - show score
- SpliceAI-lookup link (BROAD, shows SpliceAI and Pangolin) from variant page
- BioNano Access server API - check projects, samples and fetch FSHD reports
### Fixed
- Name of reference genome build for RNA for compatibility with IGV locus search change
- Howto to run the Docker image on Mac computers in `admin-guide/containers/container-deploy.md`
- Link to Weasyprint installation howto in README file
- Avoid filling up disk by creating a reduced VCF file for every variant that is visualized
- Remove legacy incorrectly formatted CODEOWNERS file
- Restrain variant_type requests to variantS views to "clinical" or "research"
- Visualization of cancer variants where cancer case has no affected individual
- ProteinPaint gene link (small StJude API change)
- Causative MEI variant link on causatives page
- Bionano access api settings commented out by default in Scout demo config file.
- Do not show FSHD button on freshly loaded cases without bionano_access individuals
- Truncate long variants' HGVS on causative/Clinically significant and pinned variants case panels
### Changed
- Remove function call that tracks users' browser version
- Include three more splice variant SO terms in clinical filter severe SO terms
- Drop old HPO term collection only after parsing and validation of new terms completes
- Move score to own column on Cancer Somatic SNV variantS page
- Refactored a few complex case operations, breaking out sub functionalities

## [4.70]
### Added
- Download a list of Gene Variants (max 500) resulting from SNVs and Indels search
- Variant PubMed link to search for gene symbol and any aliases
### Changed
- Clearer gnomAD values in Variants page
### Fixed
- CaseS page uniform column widths
- Include ClinVar variants into a scrollable div element on Case page
- `canonical_transcript` variable not initialized in get_hgvs function (server.blueprints.institutes.controllers.py)
- Catch and display any error while importing Phenopacket info
- Modified Docker files to use python:3.8-slim-bullseye to prevent gunicorn workers booting error

## [4.69]
### Added
- ClinVar submission howto available also on Case page
- Somatic score and filtering for somatic SV callers, if available
- Show caller as a tooltip on variantS list
### Fixed
- Crash when attempting to export phenotype from a case that had never had phenotypes
- Aesthetic fix to Causative and Pinned Variants on Case page
- Structural inconsistency for ClinVar Blueprint templates
- Updated igv.js to 2.15.8 to fix track default color bug
- Fixed release versions for actions.
- Freeze tornado below 6.3.0 for compatibility with livereload 2.6.3
- Force update variants count on case re-upload
- IGV locus search not working - add genome reference id
- Pin links to MEI variants should end up on MEI not SV variant view
- Load also matching MEI variants on forced region load
- Allow excluding MEI from case variant deletion
- Fixed the name of the assigned user when the internal user ID is different from the user email address
- Gene variantS should display gene function, region and full hgvs
### Changed
- FontAwesome integrity check fail (updated resource)
- Removed ClinVar API validation buttons in favour of direct API submission
- Improved layout of Institute settings page
- ClinVar API key and allowed submitters are set in the Institute settings page


## [4.68]
### Added
- Rare Disease Mobile Element Insertion variants view
### Changed
- Updated igv.js to 2.15.6
### Fixed
- Docker stage build pycairo.
- Restore SNV and SV rank models versions on Causatives and Verified pages
- Saving `REVEL_RANKSCORE` value in a field named `revel` in variants database documents

## [4.67]
### Added
- Prepare to filter local SV frequency
### Changed
- Speed up instituteS page loading by refactoring cases/institutes query
- Clinical Filter for SVs includes `splice_polypyrimidine_tract_variant` as a severe consequence
- Clinical Filter for SVs includes local variant frequency freeze ("old") for filtering, starting at 30 counts
- Speed up caseS page loading by adding status to index and refactoring totals count
- HPO file parsing is updated to reflect that HPO have changed a few downloadable file formats with their 230405 release.
### Fixed
- Page crashing when a user tries to edit a comment that was removed
- Warning instead of crashed page when attempting to retrieve a non-existent Phenopacket
- Fixed StJude ProteinPaint gene link (URL change)
- Freeze of werkzeug library to version<2.3 to avoid problems resulting from the consequential upgrade of the Flask lib
- Huge list of genes in case report for megabases-long structural variants.
- Fix displaying institutes without associated cases on institutes page
- Fix default panel selection on SVs in cancer case report

## [4.66]
### Changed
- Moved Phenomodels code under a dedicated blueprint
- Updated the instructions to load custom case report under admin guide
- Keep variants filter window collapsed except when user expands it to filter
### Added
- A summary table of pinned variants on the cancer case general report
- New openable matching causatives and managed variants lists for default gene panels only for convenience
### Fixed
- Gens structural variant page link individual id typo

## [4.65.2]
### Fixed
- Generating general case report with str variants containing comments

## [4.65.1]
### Fixed
- Visibility of `Gene(s)` badges on SV VariantS page
- Hide dismiss bar on SV page not working well
- Delivery report PDF download
- Saving Pipeline version file when loading a case
- Backport compatible import of importlib metadata for old python versions (<3.8)

## [4.65]
### Added
- Option to mark a ClinVar submission as submitted
- Docs on how to create/update the PanelApp green genes as a system admin
- `individual_id`-parameter to both Gens links
- Download a gene panel in TXT format from gene panel page
- Panel gene comments on variant page: genes in panels can have comments that describe the gene in a panel context
### Changed
- Always show each case category on caseS page, even if 0 cases in total or after current query
- Improved sorting of ClinVar submissions
- Pre-populate SV type select in ClinVar submission form, when possible
- Show comment badges in related comments tables on general report
- Updated version of several GitHub actions
- Migrate from deprecated `pkg_resources` lib to `importlib_resources`
- Dismiss bar on variantS pages is thinner.
- Dismiss bar on variantS pages can be toggled open or closed for the duration of a login session.
### Fixed
- Fixed Sanger order / Cancel order modal close buttons
- Visibility of SV type in ClinVar submission form
- Fixed a couple of creations where now was called twice, so updated_at and created_at could differ
- Deprecated Ubuntu version 18.04 in one GitHub action
- Panels that have been removed (hidden) should not be visible in views where overlapping gene panels for genes are shown
- Gene panel test pointing to the right function

## [4.64]
### Added
- Create/Update a gene panel containing all PanelApp green genes (`scout update panelapp-green -i <cust_id>`)
- Links for ACMG pathogenicity impact modification on the ACMG classification page
### Changed
- Open local observation matching cases in new windows
### Fixed
- Matching manual ranked variants are now shown also on the somatic variant page
- VarSome links to hg19/GRCh37
- Managed variants filter settings lost when navigating to additional pages
- Collect the right variant category after submitting filter form from research variantS page
- Beacon links are templated and support variants in genome build 38

## [4.63]
### Added
- Display data sharing info for ClinVar, Matchmaker Exchange and Beacon in a dedicated column on Cases page
- Test for `commands.download.omim.print_omim`
- Display dismissed variants comments on general case report
- Modify ACMG pathogenicity impact (most commonly PVS1, PS3) based on strength of evidence with lab director's professional judgement
- REViewer button on STR variant page
- Alamut institution parameter in institute settings for Alamut Visual Plus software
- Added Manual Ranks Risk Factor, Likely Risk Factor and Uncertain Risk Factor
- Display matching manual ranks from previous cases the user has access to on VariantS and Variant pages
- Link to gnomAD gene SVs v2.1 for SV variants with gnomAD frequency
- Support for nf-core/rnafusion reports
### Changed
- Display chrY for sex unknown
- Deprecate legacy scout_load() method API call.
- Message shown when variant tag is updated for a variant
- When all ACMG classifications are deleted from a variant, the current variant classification status is also reset.
- Refactored the functions that collect causative variants
- Removed `scripts/generate_test_data.py`
### Fixed
- Default IGV tracks (genes, ClinVar, ClinVar CNVs) showing even if user unselects them all
- Freeze Flask-Babel below v3.0 due to issue with a locale decorator
- Thaw Flask-Babel and fix according to v3 standard. Thank you @TkTech!
- Show matching causatives on somatic structural variant page
- Visibility of gene names and functional annotations on Causatives/Verified pages
- Panel version can be manually set to floating point numbers, when modified
- Causatives page showing also non-causative variants matching causatives in other cases
- ClinVar form submission for variants with no selected transcript and HGVS
- Validating and submitting ClinVar objects not containing both Variant and Casedata info

## [4.62.1]
### Fixed
- Case page crashing when adding a case to a group without providing a valid case name

## [4.62]
### Added
- Validate ClinVar submission objects using the ClinVar API
- Wrote tests for case and variant API endpoints
- Create ClinVar submissions from Scout using the ClinVar API
- Export Phenopacket for affected individual
- Import Phenopacket from JSON file or Phenopacket API backend server
- Use the new case name option for GENS requests
- Pre-validate refseq:HGVS items using VariantValidator in ClinVar submission form
### Fixed
- Fallback for empty alignment index for REViewer service
- Source link out for MIP 11.1 reference STR annotation
- Avoid duplicate causatives and pinned variants
- ClinVar clinical significance displays only the ACMG terms when user selects ACMG 2015 as assertion criteria
- Spacing between icon and text on Beacon and MatchMaker links on case page sidebar
- Truncate IDs and HGVS representations in ClinVar pages if longer than 25 characters
- Update ClinVar submission ID form
- Handle connection timeout when sending requests requests to external web services
- Validate any ClinVar submission regardless of its status
- Empty Phenopackets import crashes
- Stop Spinner on Phenopacket JSON download
### Changed
- Updated ClinVar submission instructions

## [4.61.1]
### Fixed
- Added `UMLS` as an option of `Condition ID type` in ClinVar Variant downloaded files
- Missing value for `Condition ID type` in ClinVar Variant downloaded files
- Possibility to open, close or delete a ClinVar submission even if it doesn't have an associated name
- Save SV type, ref and alt n. copies to exported ClinVar files
- Inner and outer start and stop SV coordinates not exported in ClinVar files
- ClinVar submissions page crashing when SV files don't contain breakpoint exact coordinates
- Align OMIM diagnoses with delete diagnosis button on case page
- In ClinVar form, reset condition list and customize help when condition ID changes

## [4.61]
### Added
- Filter case list by cases with variants in ClinVar submission
- Filter case list by cases containing RNA-seq data - gene_fusion_reports and sample-level tracks (splice junctions and RNA coverage)
- Additional case category `Ignored`, to be used for cases that don't fall in the existing 'inactive', 'archived', 'solved', 'prioritized' categories
- Display number of cases shown / total number of cases available for each category on Cases page
- Moved buttons to modify case status from sidebar to main case page
- Link to Mutalyzer Normalizer tool on variant's transcripts overview to retrieve official HVGS descriptions
- Option to manually load RNA MULTIQC report using the command `scout load report -t multiqc_rna`
- Load RNA MULTIQC automatically for a case if config file contains the `multiqc_rna` key/value
- Instructions in admin-guide on how to load case reports via the command line
- Possibility to filter RD variants by a specific genotype call
- Distinct colors for different inheritance models on RD Variant page
- Gene panels PDF export with case variants hits by variant type
- A couple of additional README badges for GitHub stats
- Upload and display of pipeline reference info and executable version yaml files as custom reports
- Testing CLI on hasta in PR template
### Changed
- Instructions on how to call dibs on scout-stage server in pull request template
- Deprecated CLI commands `scout load <delivery_report, gene_fusion_report, coverage_qc_report, cnv_report>` to replace them with command `scout load report -t <report type>`
- Refactored code to display and download custom case reports
- Do not export `Assertion method` and `Assertion method citation` to ClinVar submission files according to changes to ClinVar's submission spreadsheet templates.
- Simplified code to create and download ClinVar CSV files
- Colorize inheritance models badges by category on VariantS page
- `Safe variants matching` badge more visible on case page
### Fixed
- Non-admin users saving institute settings would clear loqusdb instance selection
- Layout of variant position, cytoband and type in SV variant summary
- Broken `Build Status - GitHub badge` on GitHub README page
- Visibility of text on grey badges in gene panels PDF exports
- Labels for dashboard search controls
- Dark mode visibility for ClinVar submission
- Whitespaces on outdated panel in extent report

## [4.60]
### Added
- Mitochondrial deletion signatures (mitosign) can be uploaded and shown with mtDNA report
- A `Type of analysis` column on Causatives and Validated variants pages
- List of "safe" gene panels available for matching causatives and managed variants in institute settings, to avoid secondary findings
- `svdb_origin` as a synonym for `FOUND_IN` to complement `set` for variants found by all callers
### Changed
- Hide removed gene panels by default in panels page
- Removed option for filtering cancer SVs by Tumor and Normal alt AF
- Hide links to coverage report from case dynamic HPO panel if cancer analysis
- Remove rerun emails and redirect users to the analysis order portal instead
- Updated clinical SVs igv.js track (dbVar) and added example of external track from `https://trackhubregistry.org/`
- Rewrote the ClinVar export module to simplify and add one variant at the time
- ClinVar submissions with phenotype conditions from: [OMIM, MedGen, Orphanet, MeSH, HP, MONDO]
### Fixed
- If trying to load a badly formatted .tsv file an error message is displayed.
- Avoid showing case as rerun when first attempt at case upload failed
- Dynamic autocomplete search not working on phenomodels page
- Callers added to variant when loading case
- Now possible to update managed variant from file without deleting it first
- Missing preselected chromosome when editing a managed variant
- Preselected variant type and subtype when editing a managed variant
- Typo in dbVar ClinVar track, hg19


## [4.59]
### Added
- Button to go directly to HPO SV filter variantS page from case
- `Scout-REViewer-Service` integration - show `REViewer` picture if available
- Link to HPO panel coverage overview on Case page
- Specify a confidence threshold (green|amber|red) when loading PanelApp panels
- Functional annotations in variants lists exports (all variants)
- Cancer/Normal VAFs and COSMIC ids in in variants lists exports (cancer variants)
### Changed
- Better visualization of regional annotation for long lists of genes in large SVs in Variants tables
- Order of cells in variants tables
- More evident links to gene coverage from Variant page
- Gene panels sorted by display name in the entire Case page
- Round CADD and GnomAD values in variants export files
### Fixed
- HPO filter button on SV variantS page
- Spacing between region|function cells in SVs lists
- Labels on gene panel Chanjo report
- Fixed ambiguous duplicated response headers when requesting a BAM file from /static
- Visited color link on gene coverage button (Variant page)

## [4.58.1]
### Fixed
- Case search with search strings that contain characters that can be escaped

## [4.58]
### Added
- Documentation on how to create/update PanelApp panels
- Add filter by local observations (archive) to structural variants filters
- Add more splicing consequences to SO term definitions
- Search for a specific gene in all gene panels
- Institute settings option to force show all variants on VariantS page for all cases of an institute
- Filter cases by validation pending status
- Link to The Clinical Knowledgebase (CKB) (https://ckb.jax.org/) in cancer variant's page
### Fixed
- Added a not-authorized `auto-login` fixture according to changes in Flask-Login 0.6.2
- Renamed `cache_timeout` param name of flask.send_file function to `max_age` (Flask 2.2 compliant)
- Replaced deprecated `app.config["JSON_SORT_KEYS"]` with app.json.sort_keys in app settings
- Bug in gene variants page (All SNVs and INDELs) when variant gene doesn't have a hgnc id that is found in the database
- Broken export of causatives table
- Query for genes in build 38 on `Search SNVs and INDELs` page
- Prevent typing special characters `^<>?!=\/` in case search form
- Search matching causatives also among research variants in other cases
- Links to variants in Verified variants page
- Broken filter institute cases by pinned gene
- Better visualization of long lists of genes in large SVs on Causative and Verified Variants page
- Reintroduced missing button to export Causative variants
- Better linking and display of matching causatives and managed variants
- Reduced code complexity in `scout/parse/variant/variant.py`
- Reduced complexity of code in `scout/build/variant/variant.py`

### Changed
- State that loqusdb observation is in current case if observations count is one and no cases are shown
- Better pagination and number of variants returned by queries in `Search SNVs and INDELs` page
- Refactored and simplified code used for collecting gene variants for `Search SNVs and INDELs` page
- Fix sidebar panel icons in Case view
- Fix panel spacing in Case view
- Removed unused database `sanger_ordered` and `case_id,category,rank_score` indexes (variant collection)
- Verified variants displayed in a dedicated page reachable from institute sidebar
- Unified stats in dashboard page
- Improved gene info for large SVs and cancer SVs
- Remove the unused `variant.str_variant` endpoint from variant views
- Easier editing of HPO gene panel on case page
- Assign phenotype panel less cramped on Case page
- Causatives and Verified variants pages to use the same template macro
- Allow hyphens in panel names
- Reduce resolution of example images
- Remove some animations in web gui which where rendered slow


## [4.57.4]
### Fixed
- Parsing of variant.FORMAT "DR" key in parse variant file

## [4.57.3]
### Fixed
- Export of STR verified variants
- Do not download as verified variants first verified and then reset to not validated
- Avoid duplicated lines in downloaded verified variants reflecting changes in variant validation status

## [4.57.2]
### Fixed
- Export of verified variants when variant gene has no transcripts
- HTTP 500 when visiting a the details page for a cancer variant that had been ranked with genmod

## [4.57.1]
### Fixed
- Updating/replacing a gene panel from file with a corrupted or malformed file

## [4.57]
### Added
- Display last 50 or 500 events for a user in a timeline
- Show dismiss count from other cases on matching variantS
- Save Beacon-related events in events collection
- Institute settings allow saving multiple loqusdb instances for one institute
- Display stats from multiple instances of loqusdb on variant page
- Display date and frequency of obs derived from count of local archive observations from MIP11 (requires fix in MIP)
### Changed
- Prior ACMG classifications view is no longer limited by pathogenicity
### Fixed
- Visibility of Sanger ordered badge on case page, light mode
- Some of the DataTables tables (Phenotypes and Diagnoses pages) got a bit dark in dark mode
- Remove all redundancies when displaying timeline events (some events are saved both as case-related and variant-related)
- Missing link in saved MatchMaker-related events
- Genes with mixed case gene symbols missing in PanelApp panels
- Alignment of elements on the Beacon submission modal window
- Locus info links from STR variantS page open in new browser tabs

## [4.56]
### Added
- Test for PanelApp panels loading
- `panel-umi` tag option when loading cancer analyses
### Changed
- Black text to make comments more visible in dark mode
- Loading PanelApp panels replaces pre-existing panels with same version
- Removed sidebar from Causatives page - navigation is available on the top bar for now
- Create ClinVar submissions from pinned variants list in case page
- Select which pinned variants will be included in ClinVar submission documents
### Fixed
- Remove a:visited css style from all buttons
- Update of HPO terms via command line
- Background color of `MIXED` and `PANEL-UMI` sequencing types on cases page
- Fixed regex error when searching for cases with query ending with `\ `
- Gene symbols on Causatives page lighter in dark mode
- SpliceAI tooltip of multigene variants

## [4.55]
### Changed
- Represent different tumor samples as vials in cases page
- Option to force-update the OMIM panel
### Fixed
- Low tumor purity badge alignment in cancer samples table on cancer case view
- VariantS comment popovers reactivate on hover
- Updating database genes in build 37
- ACMG classification summary hidden by sticky navbar
- Logo backgrounds fixed to white on welcome page
- Visited links turn purple again
- Style of link buttons and dropdown menus
- Update KUH and GMS logos
- Link color for Managed variants

## [4.54]
### Added
- Dark mode, using browser/OS media preference
- Allow marking case as solved without defining causative variants
- Admin users can create missing beacon datasets from the institute's settings page
- GenCC links on gene and variant pages
- Deprecation warnings when launching the app using a .yaml config file or loading cases using .ped files
### Changed
- Improved HTML syntax in case report template
- Modified message displayed when variant rank stats could not be calculated
- Expanded instructions on how to test on CG development server (cg-vm1)
- Added more somatic variant callers (Balsamic v9 SNV, develop SV)
### Fixed
- Remove load demo case command from docker-compose.yml
- Text elements being split across pages in PDF reports
- Made login password field of type `password` in LDAP login form
- Gene panels HTML select in institute's settings page
- Bootstrap upgraded to version 5
- Fix some Sourcery and SonarCloud suggestions
- Escape special characters in case search on institute and dashboard pages
- Broken case PDF reports when no Madeline pedigree image can be created
- Removed text-white links style that were invisible in new pages style
- Variants pagination after pressing "Filter variants" or "Clinical filter"
- Layout of buttons Matchmaker submission panel (case page)
- Removing cases from Matchmaker (simplified code and fixed functionality)
- Reintroduce check for missing alignment files purged from server

## [4.53]
### Added
### Changed
- Point Alamut API key docs link to new API version
- Parse dbSNP id from ID only if it says "rs", else use VEP CSQ fields
- Removed MarkupSafe from the dependencies
### Fixed
- Reintroduced loading of SVs for demo case 643595
- Successful parse of FOUND_IN should avoid GATK caller default
- All vulnerabilities flagged by SonarCloud

## [4.52]
### Added
- Demo cancer case gets loaded together with demo RD case in demo instance
- Parse REVEL_score alongside REVEL_rankscore from csq field and display it on SNV variant page
- Rank score results now show the ranking range
- cDNA and protein changes displayed on institute causatives pages
- Optional SESSION_TIMEOUT_MINUTES configuration in app config files
- Script to convert old OMIM case format (list of integers) to new format (list of dictionaries)
- Additional check for user logged in status before serving alignment files
- Download .cgh files from cancer samples table on cancer case page
- Number of documents and date of last update on genes page
### Changed
- Verify user before redirecting to IGV alignments and sashimi plots
- Build case IGV tracks starting from case and variant objects instead of passing all params in a form
- Unfreeze Werkzeug lib since Flask_login v.0.6 with bugfix has been released
- Sort gene panels by name (panelS and variant page)
- Removed unused `server.blueprints.alignviewers.unindexed_remote_static` endpoint
- User sessions to check files served by `server.blueprints.alignviewers.remote_static` endpoint
- Moved Beacon-related functions to a dedicated app extension
- Audit Filter now also loads filter displaying the variants for it
### Fixed
- Handle `attachment_filename` parameter renamed to `download_name` when Flask 2.2 will be released
- Removed cursor timeout param in cases find adapter function to avoid many code warnings
- Removed stream argument deprecation warning in tests
- Handle `no intervals found` warning in load_region test
- Beacon remove variants
- Protect remote_cors function in alignviewers view from Server-Side Request Forgery (SSRF)
- Check creation date of last document in gene collection to display when genes collection was updated last

## [4.51]
### Added
- Config file containing codecov settings for pull requests
- Add an IGV.js direct link button from case page
- Security policy file
- Hide/shade compound variants based on rank score on variantS from filter
- Chromograph legend documentation direct link
### Changed
- Updated deprecated Codecov GitHub action to v.2
- Simplified code of scout/adapter/mongo/variant
- Update IGV.js to v2.11.2
- Show summary number of variant gene panels on general report if more than 3
### Fixed
- Marrvel link for variants in genome build 38 (using liftover to build 37)
- Remove flags from codecov config file
- Fixed filter bug with high negative SPIDEX scores
- Renamed IARC TP53 button to to `TP53 Database`, modified also link since IARC has been moved to the US NCI: `https://tp53.isb-cgc.org/`
- Parsing new format of OMIM case info when exporting patients to Matchmaker
- Remove flask-debugtoolbar lib dependency that is using deprecated code and causes app to crash after new release of Jinja2 (3.1)
- Variant page crashing for cases with old OMIM terms structure (a list of integers instead of dictionary)
- Variant page crashing when creating MARRVEL link for cases with no genome build
- SpliceAI documentation link
- Fix deprecated `safe_str_cmp` import from `werkzeug.security` by freezing Werkzeug lib to v2.0 until Flask_login v.0.6 with bugfix is released
- List gene names densely in general report for SVs that contain more than 3 genes
- Show transcript ids on refseq genes on hg19 in IGV.js, using refgene source
- Display correct number of genes in general report for SVs that contain more than 32 genes
- Broken Google login after new major release of `lepture/authlib`
- Fix frequency and callers display on case general report

## [4.50.1]
### Fixed
- Show matching causative STR_repid for legacy str variants (pre Stranger hgnc_id)

## [4.50]
### Added
- Individual-specific OMIM terms
- OMIM disease descriptions in ClinVar submission form
- Add a toggle for melter rerun monitoring of cases
- Add a config option to show the rerun monitoring toggle
- Add a cli option to export cases with rerun monitoring enabled
- Add a link to STRipy for STR variants; shallow for ARX and HOXA13
- Hide by default variants only present in unaffected individuals in variants filters
- OMIM terms in general case report
- Individual-level info on OMIM and HPO terms in general case report
- PanelApp gene link among the external links on variant page
- Dashboard case filters fields help
- Filter cases by OMIM terms in cases and dashboard pages
### Fixed
- A malformed panel id request would crash with exception: now gives user warning flash with redirect
- Link to HPO resource file hosted on `http://purl.obolibrary.org`
- Gene search form when gene exists only in build 38
- Fixed odd redirect error and poor error message on missing column for gene panel csv upload
- Typo in parse variant transcripts function
- Modified keys name used to parse local observations (archived) frequencies to reflect change in MIP keys naming
- Better error handling for partly broken/timed out chanjo reports
- Broken javascript code when case Chromograph data is malformed
- Broader space for case synopsis in general report
- Show partial causatives on causatives and matching causatives panels
- Partial causative assignment in cases with no OMIM or HPO terms
- Partial causative OMIM select options in variant page
### Changed
- Slightly smaller and improved layout of content in case PDF report
- Relabel more cancer variant pages somatic for navigation
- Unify caseS nav links
- Removed unused `add_compounds` param from variant controllers function
- Changed default hg19 genome for IGV.js to legacy hg19_1kg_decoy to fix a few problematic loci
- Reduce code complexity (parse/ensembl.py)
- Silence certain fields in ClinVar export if prioritised ones exist (chrom-start-end if hgvs exist)
- Made phenotype non-mandatory when marking a variant as partial causative
- Only one phenotype condition type (OMIM or HPO) per variant is used in ClinVar submissions
- ClinVar submission variant condition prefers OMIM over HPO if available
- Use lighter version of gene objects in Omim MongoDB adapter, panels controllers, panels views and institute controllers
- Gene-variants table size is now adaptive
- Remove unused file upload on gene-variants page

## [4.49]
### Fixed
- Pydantic model types for genome_build, madeline_info, peddy_ped_check and peddy_sex_check, rank_model_version and sv_rank_model_version
- Replace `MatchMaker` with `Matchmaker` in all places visible by a user
- Save diagnosis labels along with OMIM terms in Matchmaker Exchange submission objects
- `libegl-mesa0_21.0.3-0ubuntu0.3~20.04.5_amd64.deb` lib not found by GitHub actions Docker build
- Remove unused `chromograph_image_files` and `chromograph_prefixes` keys saved when creating or updating an RD case
- Search managed variants by description and with ignore case
### Changed
- Introduced page margins on exported PDF reports
- Smaller gene fonts in downloaded HPO genes PDF reports
- Reintroduced gene coverage data in the PDF-exported general report of rare-disease cases
- Check for existence of case report files before creating sidebar links
- Better description of HPO and OMIM terms for patients submitted to Matchmaker Exchange
- Remove null non-mandatory key/values when updating a case
- Freeze WTForms<3 due to several form input rendering changes

## [4.48.1]
### Fixed
- General case PDF report for recent cases with no pedigree

## [4.48]
### Added
- Option to cancel a request for research variants in case page
### Changed
- Update igv.js to v2.10.5
- Updated example of a case delivery report
- Unfreeze cyvcf2
- Builder images used in Scout Dockerfiles
- Crash report email subject gives host name
- Export general case report to PDF using PDFKit instead of WeasyPrint
- Do not include coverage report in PDF case report since they might have different orientation
- Export cancer cases's "Coverage and QC report" to PDF using PDFKit instead of Weasyprint
- Updated cancer "Coverage and QC report" example
- Keep portrait orientation in PDF delivery report
- Export delivery report to PDF using PDFKit instead of Weasyprint
- PDF export of clinical and research HPO panels using PDFKit instead of Weasyprint
- Export gene panel report to PDF using PDFKit
- Removed WeasyPrint lib dependency

### Fixed
- Reintroduced missing links to Swegen and Beacon and dbSNP in RD variant page, summary section
- Demo delivery report orientation to fit new columns
- Missing delivery report in demo case
- Cast MNVs to SNV for test
- Export verified variants from all institutes when user is admin
- Cancer coverage and QC report not found for demo cancer case
- Pull request template instructions on how to deploy to test server
- PDF Delivery report not showing Swedac logo
- Fix code typos
- Disable codefactor raised by ESLint for javascript functions located on another file
- Loading spinner stuck after downloading a PDF gene panel report
- IGV browser crashing when file system with alignment files is not mounted

## [4.47]
### Added
- Added CADD, GnomAD and genotype calls to variantS export
### Changed
- Pull request template, to illustrate how to deploy pull request branches on cg-vm1 stage server
### Fixed
- Compiled Docker image contains a patched version (v4.9) of chanjo-report

## [4.46.1]
### Fixed
- Downloading of files generated within the app container (MT-report, verified variants, pedigrees, ..)

## [4.46]
### Added
- Created a Dockefile to be used to serve the dockerized app in production
- Modified the code to collect database params specified as env vars
- Created a GitHub action that pushes the Dockerfile-server image to Docker Hub (scout-server-stage) every time a PR is opened
- Created a GitHub action that pushes the Dockerfile-server image to Docker Hub (scout-server) every time a new release is created
- Reassign MatchMaker Exchange submission to another user when a Scout user is deleted
- Expose public API JSON gene panels endpoint, primarily to enable automated rerun checking for updates
- Add utils for dictionary type
- Filter institute cases using multiple HPO terms
- Vulture GitHub action to identify and remove unused variables and imports
### Changed
- Updated the python config file documentation in admin guide
- Case configuration parsing now uses Pydantic for improved typechecking and config handling
- Removed test matrices to speed up automatic testing of PRs
- Switch from Coveralls to Codecov to handle CI test coverage
- Speed-up CI tests by caching installation of libs and splitting tests into randomized groups using pytest-test-groups
- Improved LDAP login documentation
- Use lib flask-ldapconn instead of flask_ldap3_login> to handle ldap authentication
- Updated Managed variant documentation in user guide
- Fix and simplify creating and editing of gene panels
- Simplified gene variants search code
- Increased the height of the genes track in the IGV viewer
### Fixed
- Validate uploaded managed variant file lines, warning the user.
- Exporting validated variants with missing "genes" database key
- No results returned when searching for gene variants using a phenotype term
- Variants filtering by gene symbols file
- Make gene HGNC symbols field mandatory in gene variants page and run search only on form submit
- Make sure collaborator gene variants are still visible, even if HPO filter is used

## [4.45]
### Added
### Changed
- Start Scout also when loqusdbapi is not reachable
- Clearer definition of manual standard and custom inheritance models in gene panels
- Allow searching multiple chromosomes in filters
### Fixed
- Gene panel crashing on edit action

## [4.44]
### Added
### Changed
- Display Gene track beneath each sample track when displaying splice junctions in igv browser
- Check outdated gene symbols and update with aliases for both RD and cancer variantS
### Fixed
- Added query input check and fixed the Genes API endpoint to return a json formatted error when request is malformed
- Typo in ACMG BP6 tooltip

## [4.43.1]
### Added
- Added database index for OMIM disease term genes
### Changed
### Fixed
- Do not drop HPO terms collection when updating HPO terms via the command line
- Do not drop disease (OMIM) terms collection when updating diseases via the command line

## [4.43]
### Added
- Specify which collection(s) update/build indexes for
### Fixed
- Do not drop genes and transcripts collections when updating genes via the command line

## [4.42.1]
### Added
### Changed
### Fixed
- Freeze PyMongo lib to version<4.0 to keep supporting previous MongoDB versions
- Speed up gene panels creation and update by collecting only light gene info from database
- Avoid case page crash on Phenomizer queries timeout

## [4.42]
### Added
- Choose custom pinned variants to submit to MatchMaker Exchange
- Submit structural variant as genes to the MatchMaker Exchange
- Added function for maintainers and admins to remove gene panels
- Admins can restore deleted gene panels
- A development docker-compose file illustrating the scout/chanjo-report integration
- Show AD on variants view for cancer SV (tumor and normal)
- Cancer SV variants filter AD, AF (tumor and normal)
- Hiding the variants score column also from cancer SVs, as for the SNVs
### Changed
- Enforce same case _id and display_name when updating a case
- Enforce same individual ids, display names and affected status when updating a case
- Improved documentation for connecting to loqusdb instances (including loqusdbapi)
- Display and download HPO gene panels' gene symbols in italics
- A faster-built and lighter Docker image
- Reduce complexity of `panels` endpoint moving some code to the panels controllers
- Update requirements to use flask-ldap3-login>=0.9.17 instead of freezing WTForm
### Fixed
- Use of deprecated TextField after the upgrade of WTF to v3.0
- Freeze to WTForms to version < 3
- Remove the extra files (bed files and madeline.svg) introduced by mistake
- Cli command loading demo data in docker-compose when case custom images exist and is None
- Increased MongoDB connection serverSelectionTimeoutMS parameter to 30K (default value according to MongoDB documentation)
- Better differentiate old obs counts 0 vs N/A
- Broken cancer variants page when default gene panel was deleted
- Typo in tx_overview function in variant controllers file
- Fixed loqusdbapi SV search URL
- SV variants filtering using Decipher criterion
- Removing old gene panels that don't contain the `maintainer` key.

## [4.41.1]
### Fixed
- General reports crash for variant annotations with same variant on other cases

## [4.41]
### Added
- Extended the instructions for running the Scout Docker image (web app and cli).
- Enabled inclusion of custom images to STR variant view
### Fixed
- General case report sorting comments for variants with None genetic models
- Do not crash but redirect to variants page with error when a variant is not found for a case
- UCSC links coordinates for SV variants with start chromosome different than end chromosome
- Human readable variants name in case page for variants having start chromosome different from end chromosome
- Avoid always loading all transcripts when checking gene symbol: introduce gene captions
- Slow queries for evaluated variants on e.g. case page - use events instead
### Changed
- Rearrange variant page again, moving severity predictions down.
- More reactive layout width steps on variant page

## [4.40.1]
### Added
### Fixed
- Variants dismissed with inconsistent inheritance pattern can again be shown in general case report
- General report page for variants with genes=None
- General report crashing when variants have no panels
- Added other missing keys to case and variant dictionaries passed to general report
### Changed

## [4.40]
### Added
- A .cff citation file
- Phenotype search API endpoint
- Added pagination to phenotype API
- Extend case search to include internal MongoDB id
- Support for connecting to a MongoDB replica set (.py config files)
- Support for connecting to a MongoDB replica set (.yaml config files)
### Fixed
- Command to load the OMIM gene panel (`scout load panel --omim`)
- Unify style of pinned and causative variants' badges on case page
- Removed automatic spaces after punctuation in comments
- Remove the hardcoded number of total individuals from the variant's old observations panel
- Send delete requests to a connected Beacon using the DELETE method
- Layout of the SNV and SV variant page - move frequency up
### Changed
- Stop updating database indexes after loading exons via command line
- Display validation status badge also for not Sanger-sequenced variants
- Moved Frequencies, Severity and Local observations panels up in RD variants page
- Enabled Flask CORS to communicate CORS status to js apps
- Moved the code preparing the transcripts overview to the backend
- Refactored and filtered json data used in general case report
- Changed the database used in docker-compose file to use the official MongoDB v4.4 image
- Modified the Python (3.6, 3.8) and MongoDB (3.2, 4.4, 5.0) versions used in testing matrices (GitHub actions)
- Capitalize case search terms on institute and dashboard pages


## [4.39]
### Added
- COSMIC IDs collected from CSQ field named `COSMIC`
### Fixed
- Link to other causative variants on variant page
- Allow multiple COSMIC links for a cancer variant
- Fix floating text in severity box #2808
- Fixed MitoMap and HmtVar links for hg38 cases
- Do not open new browser tabs when downloading files
- Selectable IGV tracks on variant page
- Missing splice junctions button on variant page
- Refactor variantS representative gene selection, and use it also for cancer variant summary
### Changed
- Improve Javascript performance for displaying Chromograph images
- Make ClinVar classification more evident in cancer variant page

## [4.38]
### Added
- Option to hide Alamut button in the app config file
### Fixed
- Library deprecation warning fixed (insert is deprecated. Use insert_one or insert_many instead)
- Update genes command will not trigger an update of database indices any more
- Missing resources in temporary downloading directory when updating genes using the command line
- Restore previous variant ACMG classification in a scrollable div
- Loading spinner not stopping after downloading PDF case reports and variant list export
- Add extra Alamut links higher up on variant pages
- Improve UX for phenotypes in case page
- Filter and export of STR variants
- Update look of variants page navigation buttons
### Changed

## [4.37]
### Added
- Highlight and show version number for RefSeq MANE transcripts.
- Added integration to a rerunner service for toggling reanalysis with updated pedigree information
- SpliceAI display and parsing from VEP CSQ
- Display matching tiered variants for cancer variants
- Display a loading icon (spinner) until the page loads completely
- Display filter badges in cancer variants list
- Update genes from pre-downloaded file resources
- On login, OS, browser version and screen size are saved anonymously to understand how users are using Scout
- API returning institutes data for a given user: `/api/v1/institutes`
- API returning case data for a given institute: `/api/v1/institutes/<institute_id>/cases`
- Added GMS and Lund university hospital logos to login page
- Made display of Swedac logo configurable
- Support for displaying custom images in case view
- Individual-specific HPO terms
- Optional alamut_key in institute settings for Alamut Plus software
- Case report API endpoint
- Tooltip in case explaining that genes with genome build different than case genome build will not be added to dynamic HPO panel.
- Add DeepVariant as a caller
### Fixed
- Updated IGV to v2.8.5 to solve missing gene labels on some zoom levels
- Demo cancer case config file to load somatic SNVs and SVs only.
- Expand list of refseq trancripts in ClinVar submission form
- Renamed `All SNVs and INDELs` institute sidebar element to `Search SNVs and INDELs` and fixed its style.
- Add missing parameters to case load-config documentation
- Allow creating/editing gene panels and dynamic gene panels with genes present in genome build 38
- Bugfix broken Pytests
- Bulk dismissing variants error due to key conversion from string to integer
- Fix typo in index documentation
- Fixed crash in institute settings page if "collaborators" key is not set in database
- Don't stop Scout execution if LoqusDB call fails and print stacktrace to log
- Bug when case contains custom images with value `None`
- Bug introduced when fixing another bug in Scout-LoqusDB interaction
- Loading of OMIM diagnoses in Scout demo instance
- Remove the docker-compose with chanjo integration because it doesn't work yet.
- Fixed standard docker-compose with scout demo data and database
- Clinical variant assessments not present for pinned and causative variants on case page.
- MatchMaker matching one node at the time only
- Remove link from previously tiered variants badge in cancer variants page
- Typo in gene cell on cancer variants page
- Managed variants filter form
### Changed
- Better naming for variants buttons on cancer track (somatic, germline). Also show cancer research button if available.
- Load case with missing panels in config files, but show warning.
- Changing the (Female, Male) symbols to (F/M) letters in individuals_table and case-sma.
- Print stacktrace if case load command fails
- Added sort icon and a pointer to the cursor to all tables with sortable fields
- Moved variant, gene and panel info from the basic pane to summary panel for all variants.
- Renamed `Basics` panel to `Classify` on variant page.
- Revamped `Basics` panel to a panel dedicated to classify variants
- Revamped the summary panel to be more compact.
- Added dedicated template for cancer variants
- Removed Gene models, Gene annotations and Conservation panels for cancer variants
- Reorganized the orders of panels for variant and cancer variant views
- Added dedicated variant quality panel and removed relevant panes
- A more compact case page
- Removed OMIM genes panel
- Make genes panel, pinned variants panel, causative variants panel and ClinVar panel scrollable on case page
- Update to Scilifelab's 2020 logo
- Update Gens URL to support Gens v2.0 format
- Refactor tests for parsing case configurations
- Updated links to HPO downloadable resources
- Managed variants filtering defaults to all variant categories
- Changing the (Kind) drop-down according to (Category) drop-down in Managed variant add variant
- Moved Gens button to individuals table
- Check resource files availability before starting updating OMIM diagnoses
- Fix typo in `SHOW_OBSERVED_VARIANT_ARCHIVE` config param

## [4.36]
### Added
- Parse and save splice junction tracks from case config file
- Tooltip in observations panel, explaining that case variants with no link might be old variants, not uploaded after a case rerun
### Fixed
- Warning on overwriting variants with same position was no longer shown
- Increase the height of the dropdowns to 425px
- More indices for the case table as it grows, specifically for causatives queries
- Splice junction tracks not centered over variant genes
- Total number of research variants count
- Update variants stats in case documents every time new variants are loaded
- Bug in flashing warning messages when filtering variants
### Changed
- Clearer warning messages for genes and gene/gene-panels searches in variants filters

## [4.35]
### Added
- A new index for hgnc_symbol in the hgnc_gene collection
- A Pedigree panel in STR page
- Display Tier I and II variants in case view causatives card for cancer cases
### Fixed
- Send partial file data to igv.js when visualizing sashimi plots with splice junction tracks
- Research variants filtering by gene
- Do not attempt to populate annotations for not loaded pinned/causatives
- Add max-height to all dropdowns in filters
### Changed
- Switch off non-clinical gene warnings when filtering research variants
- Don't display OMIM disease card in case view for cancer cases
- Refactored Individuals and Causative card in case view for cancer cases
- Update and style STR case report

## [4.34]
### Added
- Saved filter lock and unlock
- Filters can optionally be marked audited, logging the filter name, user and date on the case events and general report.
- Added `ClinVar hits` and `Cosmic hits` in cancer SNVs filters
- Added `ClinVar hits` to variants filter (rare disease track)
- Load cancer demo case in docker-compose files (default and demo file)
- Inclusive-language check using [woke](https://github.com/get-woke/woke) github action
- Add link to HmtVar for mitochondrial variants (if VCF is annotated with HmtNote)
- Grey background for dismissed compounds in variants list and variant page
- Pin badge for pinned compounds in variants list and variant page
- Support LoqusDB REST API queries
- Add a docker-compose-matchmaker under scout/containers/development to test matchmaker locally
- Script to investigate consequences of symbol search bug
- Added GATK to list of SV and cancer SV callers
### Fixed
- Make MitoMap link work for hg38 again
- Export Variants feature crashing when one of the variants has no primary transcripts
- Redirect to last visited variantS page when dismissing variants from variants list
- Improved matching of SVs Loqus occurrences in other cases
- Remove padding from the list inside (Matching causatives from other cases) panel
- Pass None to get_app function in CLI base since passing script_info to app factory functions was deprecated in Flask 2.0
- Fixed failing tests due to Flask update to version 2.0
- Speed up user events view
- Causative view sort out of memory error
- Use hgnc_id for gene filter query
- Typo in case controllers displaying an error every time a patient is matched against external MatchMaker nodes
- Do not crash while attempting an update for variant documents that are too big (> 16 MB)
- Old STR causatives (and other variants) may not have HGNC symbols - fix sort lambda
- Check if gene_obj has primary_transcript before trying to access it
- Warn if a gene manually searched is in a clinical panel with an outdated name when filtering variants
- ChrPos split js not needed on STR page yet
### Changed
- Remove parsing of case `genome_version`, since it's not used anywhere downstream
- Introduce deprecation warning for Loqus configs that are not dictionaries
- SV clinical filter no longer filters out sub 100 nt variants
- Count cases in LoqusDB by variant type
- Commit pulse repo badge temporarily set to weekly
- Sort ClinVar submissions objects by ascending "Last evaluated" date
- Refactored the MatchMaker integration as an extension
- Replaced some sensitive words as suggested by woke linter
- Documentation for load-configuration rewritten.
- Add styles to MatchMaker matches table
- More detailed info on the data shared in MatchMaker submission form

## [4.33.1]
### Fixed
- Include markdown for release autodeploy docs
- Use standard inheritance model in ClinVar (https://ftp.ncbi.nlm.nih.gov/pub/GTR/standard_terms/Mode_of_inheritance.txt)
- Fix issue crash with variants that have been unflagged causative not being available in other causatives
### Added
### Changed

## [4.33]
### Fixed
- Command line crashing when updating an individual not found in database
- Dashboard page crashing when filters return no data
- Cancer variants filter by chromosome
- /api/v1/genes now searches for genes in all genome builds by default
- Upgraded igv.js to version 2.8.1 (Fixed Unparsable bed record error)
### Added
- Autodeploy docs on release
- Documentation for updating case individuals tracks
- Filter cases and dashboard stats by analysis track
### Changed
- Changed from deprecated db update method
- Pre-selected fields to run queries with in dashboard page
- Do not filter by any institute when first accessing the dashboard
- Removed OMIM panel in case view for cancer cases
- Display Tier I and II variants in case view causatives panel for cancer cases
- Refactored Individuals and Causative panels in case view for cancer cases

## [4.32.1]
### Fixed
- iSort lint check only
### Changed
- Institute cases page crashing when a case has track:Null
### Added

## [4.32]
### Added
- Load and show MITOMAP associated diseases from VCF (INFO field: MitomapAssociatedDiseases, via HmtNote)
- Show variant allele frequencies for mitochondrial variants (GRCh38 cases)
- Extend "public" json API with diseases (OMIM) and phenotypes (HPO)
- HPO gene list download now has option for clinical and non-clinical genes
- Display gene splice junctions data in sashimi plots
- Update case individuals with splice junctions tracks
- Simple Docker compose for development with local build
- Make Phenomodels subpanels collapsible
- User side documentation of cytogenomics features (Gens, Chromograph, vcf2cytosure, rhocall)
- iSort GitHub Action
- Support LoqusDB REST API queries
### Fixed
- Show other causative once, even if several events point to it
- Filtering variants by mitochondrial chromosome for cases with genome build=38
- HPO gene search button triggers any warnings for clinical / non-existing genes also on first search
- Fixed a bug in variants pages caused by MT variants without alt_frequency
- Tests for CADD score parsing function
- Fixed the look of IGV settings on SNV variant page
- Cases analyzed once shown as `rerun`
- Missing case track on case re-upload
- Fixed severity rank for SO term "regulatory region ablation"
### Changed
- Refactor according to CodeFactor - mostly reuse of duplicated code
- Phenomodels language adjustment
- Open variants in a new window (from variants page)
- Open overlapping and compound variants in a new window (from variant page)
- gnomAD link points to gnomAD v.3 (build GRCh38) for mitochondrial variants.
- Display only number of affected genes for dismissed SVs in general report
- Chromosome build check when populating the variants filter chromosome selection
- Display mitochondrial and rare diseases coverage report in cases with missing 'rare' track

## [4.31.1]
### Added
### Changed
- Remove mitochondrial and coverage report from cancer cases sidebar
### Fixed
- ClinVar page when dbSNP id is None

## [4.31]
### Added
- gnomAD annotation field in admin guide
- Export also dynamic panel genes not associated to an HPO term when downloading the HPO panel
- Primary HGNC transcript info in variant export files
- Show variant quality (QUAL field from vcf) in the variant summary
- Load/update PDF gene fusion reports (clinical and research) generated with Arriba
- Support new MANE annotations from VEP (both MANE Select and MANE Plus Clinical)
- Display on case activity the event of a user resetting all dismissed variants
- Support gnomAD population frequencies for mitochondrial variants
- Anchor links in Casedata ClinVar panels to redirect after renaming individuals
### Fixed
- Replace old docs link www.clinicalgenomics.se/scout with new https://clinical-genomics.github.io/scout
- Page formatting issues whenever case and variant comments contain extremely long strings with no spaces
- Chromograph images can be one column and have scrollbar. Removed legacy code.
- Column labels for ClinVar case submission
- Page crashing looking for LoqusDB observation when variant doesn't exist
- Missing inheritance models and custom inheritance models on newly created gene panels
- Accept only numbers in managed variants filter as position and end coordinates
- SNP id format and links in Variant page, ClinVar submission form and general report
- Case groups tooltip triggered only when mouse is on the panel header
### Changed
- A more compact case groups panel
- Added landscape orientation CSS style to cancer coverage and QC demo report
- Improve user documentation to create and save new gene panels
- Removed option to use space as separator when uploading gene panels
- Separating the columns of standard and custom inheritance models in gene panels
- Improved ClinVar instructions for users using non-English Excel

## [4.30.2]
### Added
### Fixed
- Use VEP RefSeq ID if RefSeq list is empty in RefSeq transcripts overview
- Bug creating variant links for variants with no end_chrom
### Changed

## [4.30.1]
### Added
### Fixed
- Cryptography dependency fixed to use version < 3.4
### Changed

## [4.30]
### Added
- Introduced a `reset dismiss variant` verb
- Button to reset all dismissed variants for a case
- Add black border to Chromograph ideograms
- Show ClinVar annotations on variantS page
- Added integration with GENS, copy number visualization tool
- Added a VUS label to the manual classification variant tags
- Add additional information to SNV verification emails
- Tooltips documenting manual annotations from default panels
- Case groups now show bam files from all cases on align view
### Fixed
- Center initial igv view on variant start with SNV/indels
- Don't set initial igv view to negative coordinates
- Display of GQ for SV and STR
- Parsing of AD and related info for STRs
- LoqusDB field in institute settings accepts only existing Loqus instances
- Fix DECIPHER link to work after DECIPHER migrated to GRCh38
- Removed visibility window param from igv.js genes track
- Updated HPO download URL
- Patch HPO download test correctly
- Reference size on STR hover not needed (also wrong)
- Introduced genome build check (allowed values: 37, 38, "37", "38") on case load
- Improve case searching by assignee full name
- Populating the LoqusDB select in institute settings
### Changed
- Cancer variants table header (pop freq etc)
- Only admin users can modify LoqusDB instance in Institute settings
- Style of case synopsis, variants and case comments
- Switched to igv.js 2.7.5
- Do not choke if case is missing research variants when research requested
- Count cases in LoqusDB by variant type
- Introduce deprecation warning for Loqus configs that are not dictionaries
- Improve create new gene panel form validation
- Make XM- transcripts less visible if they don't overlap with transcript refseq_id in variant page
- Color of gene panels and comments panels on cases and variant pages
- Do not choke if case is missing research variants when reserch requested

## [4.29.1]
### Added
### Fixed
- Always load STR variants regardless of RankScore threshold (hotfix)
### Changed

## [4.29]
### Added
- Added a page about migrating potentially breaking changes to the documentation
- markdown_include in development requirements file
- STR variants filter
- Display source, Z-score, inheritance pattern for STR annotations from Stranger (>0.6.1) if available
- Coverage and quality report to cancer view
### Fixed
- ACMG classification page crashing when trying to visualize a classification that was removed
- Pretty print HGVS on gene variants (URL-decode VEP)
- Broken or missing link in the documentation
- Multiple gene names in ClinVar submission form
- Inheritance model select field in ClinVar submission
- IGV.js >2.7.0 has an issue with the gene track zoom levels - temp freeze at 2.7.0
- Revert CORS-anywhere and introduce a local http proxy for cloud tracks
### Changed

## [4.28]
### Added
- Chromograph integration for displaying PNGs in case-page
- Add VAF to cancer case general report, and remove some of its unused fields
- Variants filter compatible with genome browser location strings
- Support for custom public igv tracks stored on the cloud
- Add tests to increase testing coverage
- Update case variants count after deleting variants
- Update IGV.js to latest (v2.7.4)
- Bypass igv.js CORS check using `https://github.com/Rob--W/cors-anywhere`
- Documentation on default and custom IGV.js tracks (admin docs)
- Lock phenomodels so they're editable by admins only
- Small case group assessment sharing
- Tutorial and files for deploying app on containers (Kubernetes pods)
- Canonical transcript and protein change of canonical transcript in exported variants excel sheet
- Support for Font Awesome version 6
- Submit to Beacon from case page sidebar
- Hide dismissed variants in variants pages and variants export function
- Systemd service files and instruction to deploy Scout using podman
### Fixed
- Bugfix: unused `chromgraph_prefix |tojson` removed
- Freeze coloredlogs temporarily
- Marrvel link
- Don't show TP53 link for silent or synonymous changes
- OMIM gene field accepts any custom number as OMIM gene
- Fix Pytest single quote vs double quote string
- Bug in gene variants search by similar cases and no similar case is found
- Delete unused file `userpanel.py`
- Primary transcripts in variant overview and general report
- Google OAuth2 login setup in README file
- Redirect to 'missing file'-icon if configured Chromograph file is missing
- Javascript error in case page
- Fix compound matching during variant loading for hg38
- Cancer variants view containing variants dismissed with cancer-specific reasons
- Zoom to SV variant length was missing IGV contig select
- Tooltips on case page when case has no default gene panels
### Changed
- Save case variants count in case document and not in sessions
- Style of gene panels multiselect on case page
- Collapse/expand main HPO checkboxes in phenomodel preview
- Replaced GQ (Genotype quality) with VAF (Variant allele frequency) in cancer variants GT table
- Allow loading of cancer cases with no tumor_purity field
- Truncate cDNA and protein changes in case report if longer than 20 characters


## [4.27]
### Added
- Exclude one or more variant categories when running variants delete command
### Fixed
### Changed

## [4.26.1]
### Added
### Fixed
- Links with 1-letter aa codes crash on frameshift etc
### Changed

## [4.26]
### Added
- Extend the delete variants command to print analysis date, track, institute, status and research status
- Delete variants by type of analysis (wgs|wes|panel)
- Links to cBioPortal, MutanTP53, IARC TP53, OncoKB, MyCancerGenome, CIViC
### Fixed
- Deleted variants count
### Changed
- Print output of variants delete command as a tab separated table

## [4.25]
### Added
- Command line function to remove variants from one or all cases
### Fixed
- Parse SMN None calls to None rather than False

## [4.24.1]
### Fixed
- Install requirements.txt via setup file

## [4.24]
### Added
- Institute-level phenotype models with sub-panels containing HPO and OMIM terms
- Runnable Docker demo
- Docker image build and push github action
- Makefile with shortcuts to docker commands
- Parse and save synopsis, phenotype and cohort terms from config files upon case upload
### Fixed
- Update dismissed variant status when variant dismissed key is missing
- Breakpoint two IGV button now shows correct chromosome when different from bp1
- Missing font lib in Docker image causing the PDF report download page to crash
- Sentieon Manta calls lack Somaticscore - load anyway
- ClinVar submissions crashing due to pinned variants that are not loaded
- Point ExAC pLI score to new gnomad server address
- Bug uploading cases missing phenotype terms in config file
- STRs loaded but not shown on browser page
- Bug when using adapter.variant.get_causatives with case_id without causatives
- Problem with fetching "solved" from scout export cases cli
- Better serialising of datetime and bson.ObjectId
- Added `volumes` folder to .gitignore
### Changed
- Make matching causative and managed variants foldable on case page
- Remove calls to PyMongo functions marked as deprecated in backend and frontend(as of version 3.7).
- Improved `scout update individual` command
- Export dynamic phenotypes with ordered gene lists as PDF


## [4.23]
### Added
- Save custom IGV track settings
- Show a flash message with clear info about non-valid genes when gene panel creation fails
- CNV report link in cancer case side navigation
- Return to comment section after editing, deleting or submitting a comment
- Managed variants
- MT vs 14 chromosome mean coverage stats if Scout is connected to Chanjo
### Fixed
- missing `vcf_cancer_sv` and `vcf_cancer_sv_research` to manual.
- Split ClinVar multiple clnsig values (slash-separated) and strip them of underscore for annotations without accession number
- Timeout of `All SNVs and INDELs` page when no valid gene is provided in the search
- Round CADD (MIPv9)
- Missing default panel value
- Invisible other causatives lines when other causatives lack gene symbols
### Changed
- Do not freeze mkdocs-material to version 4.6.1
- Remove pre-commit dependency

## [4.22]
### Added
- Editable cases comments
- Editable variants comments
### Fixed
- Empty variant activity panel
- STRs variants popover
- Split new ClinVar multiple significance terms for a variant
- Edit the selected comment, not the latest
### Changed
- Updated RELEASE docs.
- Pinned variants card style on the case page
- Merged `scout export exons` and `scout view exons` commands


## [4.21.2]
### Added
### Fixed
- Do not pre-filter research variants by (case-default) gene panels
- Show OMIM disease tooltip reliably
### Changed

## [4.21.1]
### Added
### Fixed
- Small change to Pop Freq column in variants ang gene panels to avoid strange text shrinking on small screens
- Direct use of HPO list for Clinical HPO SNV (and cancer SNV) filtering
- PDF coverage report redirecting to login page
### Changed
- Remove the option to dismiss single variants from all variants pages
- Bulk dismiss SNVs, SVs and cancer SNVs from variants pages

## [4.21]
### Added
- Support to configure LoqusDB per institute
- Highlight causative variants in the variants list
- Add tests. Mostly regarding building internal datatypes.
- Remove leading and trailing whitespaces from panel_name and display_name when panel is created
- Mark MANE transcript in list of transcripts in "Transcript overview" on variant page
- Show default panel name in case sidebar
- Previous buttons for variants pagination
- Adds a gh action that checks that the changelog is updated
- Adds a gh action that deploys new releases automatically to pypi
- Warn users if case default panels are outdated
- Define institute-specific gene panels for filtering in institute settings
- Use institute-specific gene panels in variants filtering
- Show somatic VAF for pinned and causative variants on case page

### Fixed
- Report pages redirect to login instead of crashing when session expires
- Variants filter loading in cancer variants page
- User, Causative and Cases tables not scaling to full page
- Improved docs for an initial production setup
- Compatibility with latest version of Black
- Fixed tests for Click>7
- Clinical filter required an extra click to Filter to return variants
- Restore pagination and shrink badges in the variants page tables
- Removing a user from the command line now inactivates the case only if user is last assignee and case is active
- Bugfix, LoqusDB per institute feature crashed when institute id was empty string
- Bugfix, LoqusDB calls where missing case count
- filter removal and upload for filters deleted from another page/other user
- Visualize outdated gene panels info in a popover instead of a tooltip in case page side panel

### Changed
- Highlight color on normal STRs in the variants table from green to blue
- Display breakpoints coordinates in verification emails only for structural variants


## [4.20]
### Added
- Display number of filtered variants vs number of total variants in variants page
- Search case by HPO terms
- Dismiss variant column in the variants tables
- Black and pre-commit packages to dev requirements

### Fixed
- Bug occurring when rerun is requested twice
- Peddy info fields in the demo config file
- Added load config safety check for multiple alignment files for one individual
- Formatting of cancer variants table
- Missing Score in SV variants table

### Changed
- Updated the documentation on how to create a new software release
- Genome build-aware cytobands coordinates
- Styling update of the Matchmaker card
- Select search type in case search form


## [4.19]

### Added
- Show internal ID for case
- Add internal ID for downloaded CGH files
- Export dynamic HPO gene list from case page
- Remove users as case assignees when their account is deleted
- Keep variants filters panel expanded when filters have been used

### Fixed
- Handle the ProxyFix ModuleNotFoundError when Werkzeug installed version is >1.0
- General report formatting issues whenever case and variant comments contain extremely long strings with no spaces

### Changed
- Created an institute wrapper page that contains list of cases, causatives, SNVs & Indels, user list, shared data and institute settings
- Display case name instead of case ID on clinVar submissions
- Changed icon of sample update in clinVar submissions


## [4.18]

### Added
- Filter cancer variants on cytoband coordinates
- Show dismiss reasons in a badge with hover for clinical variants
- Show an ellipsis if 10 cases or more to display with loqusdb matches
- A new blog post for version 4.17
- Tooltip to better describe Tumor and Normal columns in cancer variants
- Filter cancer SNVs and SVs by chromosome coordinates
- Default export of `Assertion method citation` to clinVar variants submission file
- Button to export up to 500 cancer variants, filtered or not
- Rename samples of a clinVar submission file

### Fixed
- Apply default gene panel on return to cancer variantS from variant view
- Revert to certificate checking when asking for Chanjo reports
- `scout download everything` command failing while downloading HPO terms

### Changed
- Turn tumor and normal allelic fraction to decimal numbers in tumor variants page
- Moved clinVar submissions code to the institutes blueprints
- Changed name of clinVar export files to FILENAME.Variant.csv and FILENAME.CaseData.csv
- Switched Google login libraries from Flask-OAuthlib to Authlib


## [4.17.1]

### Fixed
- Load cytobands for cases with chromosome build not "37" or "38"


## [4.17]

### Added
- COSMIC badge shown in cancer variants
- Default gene-panel in non-cancer structural view in url
- Filter SNVs and SVs by cytoband coordinates
- Filter cancer SNV variants by alt allele frequency in tumor
- Correct genome build in UCSC link from structural variant page



### Fixed
- Bug in clinVar form when variant has no gene
- Bug when sharing cases with the same institute twice
- Page crashing when removing causative variant tag
- Do not default to GATK caller when no caller info is provided for cancer SNVs


## [4.16.1]

### Fixed
- Fix the fix for handling of delivery reports for rerun cases

## [4.16]

### Added
- Adds possibility to add "lims_id" to cases. Currently only stored in database, not shown anywhere
- Adds verification comment box to SVs (previously only available for small variants)
- Scrollable pedigree panel

### Fixed
- Error caused by changes in WTForm (new release 2.3.x)
- Bug in OMIM case page form, causing the page to crash when a string was provided instead of a numerical OMIM id
- Fix Alamut link to work properly on hg38
- Better handling of delivery reports for rerun cases
- Small CodeFactor style issues: matchmaker results counting, a couple of incomplete tests and safer external xml
- Fix an issue with Phenomizer introduced by CodeFactor style changes

### Changed
- Updated the version of igv.js to 2.5.4

## [4.15.1]

### Added
- Display gene names in ClinVar submissions page
- Links to Varsome in variant transcripts table

### Fixed
- Small fixes to ClinVar submission form
- Gene panel page crash when old panel has no maintainers

## [4.15]

### Added
- Clinvar CNVs IGV track
- Gene panels can have maintainers
- Keep variant actions (dismissed, manual rank, mosaic, acmg, comments) upon variant re-upload
- Keep variant actions also on full case re-upload

### Fixed
- Fix the link to Ensembl for SV variants when genome build 38.
- Arrange information in columns on variant page
- Fix so that new cosmic identifier (COSV) is also acceptable #1304
- Fixed COSMIC tag in INFO (outside of CSQ) to be parses as well with `&` splitter.
- COSMIC stub URL changed to https://cancer.sanger.ac.uk/cosmic/search?q= instead.
- Updated to a version of IGV where bigBed tracks are visualized correctly
- Clinvar submission files are named according to the content (variant_data and case_data)
- Always show causatives from other cases in case overview
- Correct disease associations for gene symbol aliases that exist as separate genes
- Re-add "custom annotations" for SV variants
- The override ClinVar P/LP add-in in the Clinical Filter failed for new CSQ strings

### Changed
- Runs all CI checks in github actions

## [4.14.1]

### Fixed
- Error when variant found in loqusdb is not loaded for other case

## [4.14]

### Added
- Use github actions to run tests
- Adds CLI command to update individual alignments path
- Update HPO terms using downloaded definitions files
- Option to use alternative flask config when running `scout serve`
- Requirement to use loqusdb >= 2.5 if integrated

### Fixed
- Do not display Pedigree panel in cancer view
- Do not rely on internet connection and services available when running CI tests
- Variant loading assumes GATK if no caller set given and GATK filter status is seen in FILTER
- Pass genome build param all the way in order to get the right gene mappings for cases with build 38
- Parse correctly variants with zero frequency values
- Continue even if there are problems to create a region vcf
- STR and cancer variant navigation back to variants pages could fail

### Changed
- Improved code that sends requests to the external APIs
- Updates ranges for user ranks to fit todays usage
- Run coveralls on github actions instead of travis
- Run pip checks on github actions instead of coveralls
- For hg38 cases, change gnomAD link to point to version 3.0 (which is hg38 based)
- Show pinned or causative STR variants a bit more human readable

## [4.13.1]

### Added
### Fixed
- Typo that caused not all clinvar conflicting interpretations to be loaded no matter what
- Parse and retrieve clinvar annotations from VEP-annotated (VEP 97+) CSQ VCF field
- Variant clinvar significance shown as `not provided` whenever is `Uncertain significance`
- Phenomizer query crashing when case has no HPO terms assigned
- Fixed a bug affecting `All SNVs and INDELs` page when variants don't have canonical transcript
- Add gene name or id in cancer variant view

### Changed
- Cancer Variant view changed "Variant:Transcript:Exon:HGVS" to "Gene:Transcript:Exon:HGVS"

## [4.13]

### Added
- ClinVar SNVs track in IGV
- Add SMA view with SMN Copy Number data
- Easier to assign OMIM diagnoses from case page
- OMIM terms and specific OMIM term page

### Fixed
- Bug when adding a new gene to a panel
- Restored missing recent delivery reports
- Fixed style and links to other reports in case side panel
- Deleting cases using display_name and institute not deleting its variants
- Fixed bug that caused coordinates filter to override other filters
- Fixed a problem with finding some INS in loqusdb
- Layout on SV page when local observations without cases are present
- Make scout compatible with the new HPO definition files from `http://compbio.charite.de/jenkins/`
- General report visualization error when SNVs display names are very long


### Changed


## [4.12.4]

### Fixed
- Layout on SV page when local observations without cases are present

## [4.12.3]

### Fixed
- Case report when causative or pinned SVs have non null allele frequencies

## [4.12.2]

### Fixed
- SV variant links now take you to the SV variant page again
- Cancer variant view has cleaner table data entries for "N/A" data
- Pinned variant case level display hotfix for cancer and str - more on this later
- Cancer variants show correct alt/ref reads mirroring alt frequency now
- Always load all clinical STR variants even if a region load is attempted - index may be missing
- Same case repetition in variant local observations

## [4.12.1]

### Fixed
- Bug in variant.gene when gene has no HGVS description


## [4.12]

### Added
- Accepts `alignment_path` in load config to pass bam/cram files
- Display all phenotypes on variant page
- Display hgvs coordinates on pinned and causatives
- Clear panel pending changes
- Adds option to setup the database with static files
- Adds cli command to download the resources from CLI that scout needs
- Adds test files for merged somatic SV and CNV; as well as merged SNV, and INDEL part of #1279
- Allows for upload of OMIM-AUTO gene panel from static files without api-key

### Fixed
- Cancer case HPO panel variants link
- Fix so that some drop downs have correct size
- First IGV button in str variants page
- Cancer case activates on SNV variants
- Cases activate when STR variants are viewed
- Always calculate code coverage
- Pinned/Classification/comments in all types of variants pages
- Null values for panel's custom_inheritance_models
- Discrepancy between the manual disease transcripts and those in database in gene-edit page
- ACMG classification not showing for some causatives
- Fix bug which caused IGV.js to use hg19 reference files for hg38 data
- Bug when multiple bam files sources with non-null values are available


### Changed
- Renamed `requests` file to `scout_requests`
- Cancer variant view shows two, instead of four, decimals for allele and normal


## [4.11.1]

### Fixed
- Institute settings page
- Link institute settings to sharing institutes choices

## [4.11.0]

### Added
- Display locus name on STR variant page
- Alternative key `GNOMADAF_popmax` for Gnomad popmax allele frequency
- Automatic suggestions on how to improve the code on Pull Requests
- Parse GERP, phastCons and phyloP annotations from vep annotated CSQ fields
- Avoid flickering comment popovers in variant list
- Parse REVEL score from vep annotated CSQ fields
- Allow users to modify general institute settings
- Optionally format code automatically on commit
- Adds command to backup vital parts `scout export database`
- Parsing and displaying cancer SV variants from Manta annotated VCF files
- Dismiss cancer snv variants with cancer-specific options
- Add IGV.js UPD, RHO and TIDDIT coverage wig tracks.


### Fixed
- Slightly darker page background
- Fixed an issued with parsed conservation values from CSQ
- Clinvar submissions accessible to all users of an institute
- Header toolbar when on Clinvar page now shows institute name correctly
- Case should not always inactivate upon update
- Show dismissed snv cancer variants as grey on the cancer variants page
- Improved style of mappability link and local observations on variant page
- Convert all the GET requests to the igv view to POST request
- Error when updating gene panels using a file containing BOM chars
- Add/replace gene radio button not working in gene panels


## [4.10.1]

### Fixed
- Fixed issue with opening research variants
- Problem with coveralls not called by Travis CI
- Handle Biomart service down in tests


## [4.10.0]

### Added
- Rank score model in causatives page
- Exportable HPO terms from phenotypes page
- AMP guideline tiers for cancer variants
- Adds scroll for the transcript tab
- Added CLI option to query cases on time since case event was added
- Shadow clinical assessments also on research variants display
- Support for CRAM alignment files
- Improved str variants view : sorting by locus, grouped by allele.
- Delivery report PDF export
- New mosaicism tag option
- Add or modify individuals' age or tissue type from case page
- Display GC and allele depth in causatives table.
- Included primary reference transcript in general report
- Included partial causative variants in general report
- Remove dependency of loqusdb by utilising the CLI

### Fixed
- Fixed update OMIM command bug due to change in the header of the genemap2 file
- Removed Mosaic Tag from Cancer variants
- Fixes issue with unaligned table headers that comes with hidden Datatables
- Layout in general report PDF export
- Fixed issue on the case statistics view. The validation bars didn't show up when all institutes were selected. Now they do.
- Fixed missing path import by importing pathlib.Path
- Handle index inconsistencies in the update index functions
- Fixed layout problems


## [4.9.0]

### Added
- Improved MatchMaker pages, including visible patient contacts email address
- New badges for the github repo
- Links to [GENEMANIA](genemania.org)
- Sort gene panel list on case view.
- More automatic tests
- Allow loading of custom annotations in VCF using the SCOUT_CUSTOM info tag.

### Fixed
- Fix error when a gene is added to an empty dynamic gene panel
- Fix crash when attempting to add genes on incorrect format to dynamic gene panel
- Manual rank variant tags could be saved in a "Select a tag"-state, a problem in the variants view.
- Same case evaluations are no longer shown as gray previous evaluations on the variants page
- Stay on research pages, even if reset, next first buttons are pressed..
- Overlapping variants will now be visible on variant page again
- Fix missing classification comments and links in evaluations page
- All prioritized cases are shown on cases page


## [4.8.3]

### Added

### Fixed
- Bug when ordering sanger
- Improved scrolling over long list of genes/transcripts


## [4.8.2]

### Added

### Fixed
- Avoid opening extra tab for coverage report
- Fixed a problem when rank model version was saved as floats and not strings
- Fixed a problem with displaying dismiss variant reasons on the general report
- Disable load and delete filter buttons if there are no saved filters
- Fix problem with missing verifications
- Remove duplicate users and merge their data and activity


## [4.8.1]

### Added

### Fixed
- Prevent login fail for users with id defined by ObjectId and not email
- Prevent the app from crashing with `AttributeError: 'NoneType' object has no attribute 'message'`


## [4.8.0]

### Added
- Updated Scout to use Bootstrap 4.3
- New looks for Scout
- Improved dashboard using Chart.js
- Ask before inactivating a case where last assigned user leaves it
- Genes can be manually added to the dynamic gene list directly on the case page
- Dynamic gene panels can optionally be used with clinical filter, instead of default gene panel
- Dynamic gene panels get link out to chanjo-report for coverage report
- Load all clinvar variants with clinvar Pathogenic, Likely Pathogenic and Conflicting pathogenic
- Show transcripts with exon numbers for structural variants
- Case sort order can now be toggled between ascending and descending.
- Variants can be marked as partial causative if phenotype is available for case.
- Show a frequency tooltip hover for SV-variants.
- Added support for LDAP login system
- Search snv and structural variants by chromosomal coordinates
- Structural variants can be marked as partial causative if phenotype is available for case.
- Show normal and pathologic limits for STRs in the STR variants view.
- Institute level persistent variant filter settings that can be retrieved and used.
- export causative variants to Excel
- Add support for ROH, WIG and chromosome PNGs in case-view

### Fixed
- Fixed missing import for variants with comments
- Instructions on how to build docs
- Keep sanger order + verification when updating/reloading variants
- Fixed and moved broken filter actions (HPO gene panel and reset filter)
- Fixed string conversion to number
- UCSC links for structural variants are now separated per breakpoint (and whole variant where applicable)
- Reintroduced missing coverage report
- Fixed a bug preventing loading samples using the command line
- Better inheritance models customization for genes in gene panels
- STR variant page back to list button now does its one job.
- Allows to setup scout without a omim api key
- Fixed error causing "favicon not found" flash messages
- Removed flask --version from base cli
- Request rerun no longer changes case status. Active or archived cases inactivate on upload.
- Fixed missing tooltip on the cancer variants page
- Fixed weird Rank cell in variants page
- Next and first buttons order swap
- Added pagination (and POST capability) to cancer variants.
- Improves loading speed for variant page
- Problem with updating variant rank when no variants
- Improved Clinvar submission form
- General report crashing when dismissed variant has no valid dismiss code
- Also show collaborative case variants on the All variants view.
- Improved phenotype search using dataTables.js on phenotypes page
- Search and delete users with `email` instead of `_id`
- Fixed css styles so that multiselect options will all fit one column


## [4.7.3]

### Added
- RankScore can be used with VCFs for vcf_cancer files

### Fixed
- Fix issue with STR view next page button not doing its one job.

### Deleted
- Removed pileup as a bam viewing option. This is replaced by IGV


## [4.7.2]

### Added
- Show earlier ACMG classification in the variant list

### Fixed
- Fixed igv search not working due to igv.js dist 2.2.17
- Fixed searches for cases with a gene with variants pinned or marked causative.
- Load variant pages faster after fixing other causatives query
- Fixed mitochondrial report bug for variants without genes

## [4.7.1]

### Added

### Fixed
- Fixed bug on genes page


## [4.7.0]

### Added
- Export genes and gene panels in build GRCh38
- Search for cases with variants pinned or marked causative in a given gene.
- Search for cases phenotypically similar to a case also from WUI.
- Case variant searches can be limited to similar cases, matching HPO-terms,
  phenogroups and cohorts.
- De-archive reruns and flag them as 'inactive' if archived
- Sort cases by analysis_date, track or status
- Display cases in the following order: prioritized, active, inactive, archived, solved
- Assign case to user when user activates it or asks for rerun
- Case becomes inactive when it has no assignees
- Fetch refseq version from entrez and use it in clinvar form
- Load and export of exons for all genes, independent on refseq
- Documentation for loading/updating exons
- Showing SV variant annotations: SV cgh frequencies, gnomad-SV, local SV frequencies
- Showing transcripts mapping score in segmental duplications
- Handle requests to Ensembl Rest API
- Handle requests to Ensembl Rest Biomart
- STR variants view now displays GT and IGV link.
- Description field for gene panels
- Export exons in build 37 and 38 using the command line

### Fixed
- Fixes of and induced by build tests
- Fixed bug affecting variant observations in other cases
- Fixed a bug that showed wrong gene coverage in general panel PDF export
- MT report only shows variants occurring in the specific individual of the excel sheet
- Disable SSL certifcate verification in requests to chanjo
- Updates how intervaltree and pymongo is used to void deprecated functions
- Increased size of IGV sample tracks
- Optimized tests


## [4.6.1]

### Added

### Fixed
- Missing 'father' and 'mother' keys when parsing single individual cases


## [4.6.0]

### Added
- Description of Scout branching model in CONTRIBUTING doc
- Causatives in alphabetical order, display ACMG classification and filter by gene.
- Added 'external' to the list of analysis type options
- Adds functionality to display "Tissue type". Passed via load config.
- Update to IGV 2.

### Fixed
- Fixed alignment visualization and vcf2cytosure availability for demo case samples
- Fixed 3 bugs affecting SV pages visualization
- Reintroduced the --version cli option
- Fixed variants query by panel (hpo panel + gene panel).
- Downloaded MT report contains excel files with individuals' display name
- Refactored code in parsing of config files.


## [4.5.1]

### Added

### Fixed
- update requirement to use PyYaml version >= 5.1
- Safer code when loading config params in cli base


## [4.5.0]

### Added
- Search for similar cases from scout view CLI
- Scout cli is now invoked from the app object and works under the app context

### Fixed
- PyYaml dependency fixed to use version >= 5.1


## [4.4.1]

### Added
- Display SV rank model version when available

### Fixed
- Fixed upload of delivery report via API


## [4.4.0]

### Added
- Displaying more info on the Causatives page and hiding those not causative at the case level
- Add a comment text field to Sanger order request form, allowing a message to be included in the email
- MatchMaker Exchange integration
- List cases with empty synopsis, missing HPO terms and phenotype groups.
- Search for cases with open research list, or a given case status (active, inactive, archived)

### Fixed
- Variant query builder split into several functions
- Fixed delivery report load bug


## [4.3.3]

### Added
- Different individual table for cancer cases

### Fixed
- Dashboard collects validated variants from verification events instead of using 'sanger' field
- Cases shared with collaborators are visible again in cases page
- Force users to select a real institute to share cases with (actionbar select fix)


## [4.3.2]

### Added
- Dashboard data can be filtered using filters available in cases page
- Causatives for each institute are displayed on a dedicated page
- SNVs and and SVs are searchable across cases by gene and rank score
- A more complete report with validated variants is downloadable from dashboard

### Fixed
- Clinsig filter is fixed so clinsig numerical values are returned
- Split multi clinsig string values in different elements of clinsig array
- Regex to search in multi clinsig string values or multi revstat string values
- It works to upload vcf files with no variants now
- Combined Pileup and IGV alignments for SVs having variant start and stop on the same chromosome


## [4.3.1]

### Added
- Show calls from all callers even if call is not available
- Instructions to install cairo and pango libs from WeasyPrint page
- Display cases with number of variants from CLI
- Only display cases with number of variants above certain treshold. (Also CLI)
- Export of verified variants by CLI or from the dashboard
- Extend case level queries with default panels, cohorts and phenotype groups.
- Slice dashboard statistics display using case level queries
- Add a view where all variants for an institute can be searched across cases, filtering on gene and rank score. Allows searching research variants for cases that have research open.

### Fixed
- Fixed code to extract variant conservation (gerp, phyloP, phastCons)
- Visualization of PDF-exported gene panels
- Reintroduced the exon/intron number in variant verification email
- Sex and affected status is correctly displayed on general report
- Force number validation in SV filter by size
- Display ensembl transcripts when no refseq exists


## [4.3.0]

### Added
- Mosaicism tag on variants
- Show and filter on SweGen frequency for SVs
- Show annotations for STR variants
- Show all transcripts in verification email
- Added mitochondrial export
- Adds alternative to search for SVs shorter that the given length
- Look for 'bcftools' in the `set` field of VCFs
- Display digenic inheritance from OMIM
- Displays what refseq transcript that is primary in hgnc

### Fixed

- Archived panels displays the correct date (not retroactive change)
- Fixed problem with waiting times in gene panel exports
- Clinvar fiter not working with human readable clinsig values

## [4.2.2]

### Fixed
- Fixed gene panel create/modify from CSV file utf-8 decoding error
- Updating genes in gene panels now supports edit comments and entry version
- Gene panel export timeout error

## [4.2.1]

### Fixed
- Re-introduced gene name(s) in verification email subject
- Better PDF rendering for excluded variants in report
- Problem to access old case when `is_default` did not exist on a panel


## [4.2.0]

### Added
- New index on variant_id for events
- Display overlapping compounds on variants view

### Fixed
- Fixed broken clinical filter


## [4.1.4]

### Added
- Download of filtered SVs

### Fixed
- Fixed broken download of filtered variants
- Fixed visualization issue in gene panel PDF export
- Fixed bug when updating gene names in variant controller


## [4.1.3]

### Fixed
- Displays all primary transcripts


## [4.1.2]

### Added
- Option add/replace when updating a panel via CSV file
- More flexible versioning of the gene panels
- Printing coverage report on the bottom of the pdf case report
- Variant verification option for SVs
- Logs uri without pwd when connecting
- Disease-causing transcripts in case report
- Thicker lines in case report
- Supports HPO search for cases, both terms or if described in synopsis
- Adds sanger information to dashboard

### Fixed
- Use db name instead of **auth** as default for authentication
- Fixes so that reports can be generated even with many variants
- Fixed sanger validation popup to show individual variants queried by user and institute.
- Fixed problem with setting up scout
- Fixes problem when exac file is not available through broad ftp
- Fetch transcripts for correct build in `adapter.hgnc_gene`

## [4.1.1]
- Fix problem with institute authentication flash message in utils
- Fix problem with comments
- Fix problem with ensembl link


## [4.1.0]

### Added
- OMIM phenotypes to case report
- Command to download all panel app gene panels `scout load panel --panel-app`
- Links to genenames.org and omim on gene page
- Popup on gene at variants page with gene information
- reset sanger status to "Not validated" for pinned variants
- highlight cases with variants to be evaluated by Sanger on the cases page
- option to point to local reference files to the genome viewer pileup.js. Documented in `docs.admin-guide.server`
- option to export single variants in `scout export variants`
- option to load a multiqc report together with a case(add line in load config)
- added a view for searching HPO terms. It is accessed from the top left corner menu
- Updates the variants view for cancer variants. Adds a small cancer specific filter for known variants
- Adds hgvs information on cancer variants page
- Adds option to update phenotype groups from CLI

### Fixed
- Improved Clinvar to submit variants from different cases. Fixed HPO terms in casedata according to feedback
- Fixed broken link to case page from Sanger modal in cases view
- Now only cases with non empty lists of causative variants are returned in `adapter.case(has_causatives=True)`
- Can handle Tumor only samples
- Long lists of HGNC symbols are now possible. This was previously difficult with manual, uploaded or by HPO search when changing filter settings due to GET request limitations. Relevant pages now use POST requests. Adds the dynamic HPO panel as a selection on the gene panel dropdown.
- Variant filter defaults to default panels also on SV and Cancer variants pages.

## [4.0.0]

### WARNING ###

This is a major version update and will require that the backend of pre releases is updated.
Run commands:

```
$scout update genes
$scout update hpo
```

- Created a Clinvar submission tool, to speed up Clinvar submission of SNVs and SVs
- Added an analysis report page (html and PDF format) containing phenotype, gene panels and variants that are relevant to solve a case.

### Fixed
- Optimized evaluated variants to speed up creation of case report
- Moved igv and pileup viewer under a common folder
- Fixed MT alignment view pileup.js
- Fixed coordinates for SVs with start chromosome different from end chromosome
- Global comments shown across cases and institutes. Case-specific variant comments are shown only for that specific case.
- Links to clinvar submitted variants at the cases level
- Adapts clinvar parsing to new format
- Fixed problem in `scout update user` when the user object had no roles
- Makes pileup.js use online genome resources when viewing alignments. Now any instance of Scout can make use of this functionality.
- Fix ensembl link for structural variants
- Works even when cases does not have `'madeline_info'`
- Parses Polyphen in correct way again
- Fix problem with parsing gnomad from VEP

### Added
- Added a PDF export function for gene panels
- Added a "Filter and export" button to export custom-filtered SNVs to CSV file
- Dismiss SVs
- Added IGV alignments viewer
- Read delivery report path from case config or CLI command
- Filter for spidex scores
- All HPO terms are now added and fetched from the correct source (https://github.com/obophenotype/human-phenotype-ontology/blob/master/hp.obo)
- New command `scout update hpo`
- New command `scout update genes` will fetch all the latest information about genes and update them
- Load **all** variants found on chromosome **MT**
- Adds choice in cases overview do show as many cases as user like

### Removed
- pileup.min.js and pileup css are imported from a remote web location now
- All source files for HPO information, this is instead fetched directly from source
- All source files for gene information, this is instead fetched directly from source

## [3.0.0]
### Fixed
- hide pedigree panel unless it exists

## [1.5.1] - 2016-07-27
### Fixed
- look for both ".bam.bai" and ".bai" extensions

## [1.4.0] - 2016-03-22
### Added
- support for local frequency through loqusdb
- bunch of other stuff

## [1.3.0] - 2016-02-19
### Fixed
- Update query-phenomizer and add username/password

### Changed
- Update the way a case is checked for rerun-status

### Added
- Add new button to mark a case as "checked"
- Link to clinical variants _without_ 1000G annotation

## [1.2.2] - 2016-02-18
### Fixed
- avoid filtering out variants lacking ExAC and 1000G annotations

## [1.1.3] - 2015-10-01
### Fixed
- persist (clinical) filter when clicking load more
- fix #154 by robustly setting clinical filter func. terms

## [1.1.2] - 2015-09-07
### Fixed
- avoid replacing coverage report with none
- update SO terms, refactored

## [1.1.1] - 2015-08-20
### Fixed
- fetch case based on collaborator status (not owner)

## [1.1.0] - 2015-05-29
### Added
- link(s) to SNPedia based on RS-numbers
- new Jinja filter to "humanize" decimal numbers
- show gene panels in variant view
- new Jinja filter for decoding URL encoding
- add indicator to variants in list that have comments
- add variant number threshold and rank score threshold to load function
- add event methods to mongo adapter
- add tests for models
- show badge "old" if comment was written for a previous analysis

### Changed
- show cDNA change in transcript summary unless variant is exonic
- moved compounds table further up the page
- show dates for case uploads in ISO format
- moved variant comments higher up on page
- updated documentation for pages
- read in coverage report as blob in database and serve directly
- change ``OmimPhenotype`` to ``PhenotypeTerm``
- reorganize models sub-package
- move events (and comments) to separate collection
- only display prev/next links for the research list
- include variant type in breadcrumbs e.g. "Clinical variants"

### Removed
- drop dependency on moment.js

### Fixed
- show the same level of detail for all frequencies on all pages
- properly decode URL encoded symbols in amino acid/cDNA change strings
- fixed issue with wipe permissions in MongoDB
- include default gene lists in "variants" link in breadcrumbs

## [1.0.2] - 2015-05-20
### Changed
- update case fetching function

### Fixed
- handle multiple cases with same id

## [1.0.1] - 2015-04-28
### Fixed
- Fix building URL parameters in cases list Vue component

## [1.0.0] - 2015-04-12
Codename: Sara Lund

![Release 1.0](artwork/releases/release-1-0.jpg)

### Added
- Add email logging for unexpected errors
- New command line tool for deleting case

### Changed
- Much improved logging overall
- Updated documentation/usage guide
- Removed non-working IGV link

### Fixed
- Show sample display name in GT call
- Various small bug fixes
- Make it easier to hover over popups

## [0.0.2-rc1] - 2015-03-04
### Added
- add protein table for each variant
- add many more external links
- add coverage reports as PDFs

### Changed
- incorporate user feedback updates
- big refactor of load scripts

## [0.0.2-rc2] - 2015-03-04
### Changes
- add gene table with gene description
- reorganize inheritance models box

### Fixed
- avoid overwriting gene list on "research" load
- fix various bugs in external links

## [0.0.2-rc3] - 2015-03-05
### Added
- Activity log feed to variant view
- Adds protein change strings to ODM and Sanger email

### Changed
- Extract activity log component to macro

### Fixes
- Make Ensembl transcript links use archive website<|MERGE_RESOLUTION|>--- conflicted
+++ resolved
@@ -14,14 +14,12 @@
 - Set case as research case if it contains any type of research variants
 - Update igv.js to 3.1.4
 - IGV DNA alignment track defaults to group by tag:HP and color by methylation (useful for LRS), and show soft-clips
-<<<<<<< HEAD
+- Update gnomAD constraint to v4.1
 - Refactored code for prioritizing the order of variant loading
-=======
-- Update gnomAD constraint to v4.1
->>>>>>> dea594bf
 ### Fixed
 - Don't save any "-1", "." or "0" frequency values for SNVs - same as for SVs
 - Downloading and parsing of genes from Ensembl (including MT-TP)
+
 
 ## [4.96]
 ### Added
