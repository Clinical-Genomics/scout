--- conflicted
+++ resolved
@@ -11,11 +11,8 @@
 ### Added
 - Autodeploy docs on release
 - Documentation for updating case individuals tracks
-<<<<<<< HEAD
+- Filter cases and dashboard stats by analysis track
 - Gray background for dismissed compounds in variants list and variant page
-=======
-- Filter cases and dashboard stats by analysis track
->>>>>>> 490f2fef
 ### Changed
 - Changed from deprecated db update method
 - Pre-selected fields to run queries with in dashboard page
