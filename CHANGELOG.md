# Change Log
All notable changes to this project will be documented in this file.
This project adheres to [Semantic Versioning](http://semver.org/).

About changelog [here](https://keepachangelog.com/en/1.0.0/)

<<<<<<< HEAD
## [unreleased]
### Added
- Display data sharing info for ClinVar, Matchmaker Exchange and Beacon in a dedicated column on Cases page
=======
## [4.62.1]
### Fixed
- Case page crashing when adding a case to a group without providing a valid case name
>>>>>>> 29f714c9

## [4.62]
### Added
- Validate ClinVar submission objects using the ClinVar API
- Wrote tests for case and variant API endpoints
- Create ClinVar submissions from Scout using the ClinVar API
- Export Phenopacket for affected individual
- Import Phenopacket from JSON file or Phenopacket API backend server
- Use the new case name option for GENS requests
- Pre-validate refseq:HGVS items using VariantValidator in ClinVar submission form
### Fixed
- Fallback for empty alignment index for REViewer service
- Source link out for MIP 11.1 reference STR annotation
- Avoid duplicate causatives and pinned variants
- ClinVar clinical significance displays only the ACMG terms when user selects ACMG 2015 as assertion criteria
- Spacing between icon and text on Beacon and MatchMaker links on case page sidebar
- Truncate IDs and HGVS representations in ClinVar pages if longer than 25 characters
- Update ClinVar submission ID form
- Handle connection timeout when sending requests requests to external web services
- Validate any ClinVar submission regardless of its status
- Empty Phenopackets import crashes
- Stop Spinner on Phenopacket JSON download
### Changed
- Updated ClinVar submission instructions

## [4.61.1]
### Fixed
- Added `UMLS` as an option of `Condition ID type` in ClinVar Variant downloaded files
- Missing value for `Condition ID type` in ClinVar Variant downloaded files
- Possibility to open, close or delete a ClinVar submission even if it doesn't have an associated name
- Save SV type, ref and alt n. copies to exported ClinVar files
- Inner and outer start and stop SV coordinates not exported in ClinVar files
- ClinVar submissions page crashing when SV files don't contain breakpoint exact coordinates
- Align OMIM diagnoses with delete diagnosis button on case page
- In ClinVar form, reset condition list and customize help when condition ID changes

## [4.61]
### Added
- Filter case list by cases with variants in ClinVar submission
- Filter case list by cases containing RNA-seq data - gene_fusion_reports and sample-level tracks (splice junctions and RNA coverage)
- Additional case category `Ignored`, to be used for cases that don't fall in the existing 'inactive', 'archived', 'solved', 'prioritized' categories
- Display number of cases shown / total number of cases available for each category on Cases page
- Moved buttons to modify case status from sidebar to main case page
- Link to Mutalyzer Normalizer tool on variant's transcripts overview to retrieve official HVGS descriptions
- Option to manually load RNA MULTIQC report using the command `scout load report -t multiqc_rna`
- Load RNA MULTIQC automatically for a case if config file contains the `multiqc_rna` key/value
- Instructions in admin-guide on how to load case reports via the command line
- Possibility to filter RD variants by a specific genotype call
- Distinct colors for different inheritance models on RD Variant page
- Gene panels PDF export with case variants hits by variant type
- A couple of additional README badges for GitHub stats
- Upload and display of pipeline reference info and executable version yaml files as custom reports
- Testing CLI on hasta in PR template
### Changed
- Instructions on how to call dibs on scout-stage server in pull request template
- Deprecated CLI commands `scout load <delivery_report, gene_fusion_report, coverage_qc_report, cnv_report>` to replace them with command `scout load report -t <report type>`
- Refactored code to display and download custom case reports
- Do not export `Assertion method` and `Assertion method citation` to ClinVar submission files according to changes to ClinVar's submission spreadsheet templates.
- Simplified code to create and download ClinVar CSV files
- Colorize inheritance models badges by category on VariantS page
- `Safe variants matching` badge more visible on case page
### Fixed
- Non-admin users saving institute settings would clear loqusdb instance selection
- Layout of variant position, cytoband and type in SV variant summary
- Broken `Build Status - GitHub badge` on GitHub README page
- Visibility of text on grey badges in gene panels PDF exports
- Labels for dashboard search controls
- Dark mode visibility for ClinVar submission
- Whitespaces on outdated panel in extent report

## [4.60]
### Added
- Mitochondrial deletion signatures (mitosign) can be uploaded and shown with mtDNA report
- A `Type of analysis` column on Causatives and Validated variants pages
- List of "safe" gene panels available for matching causatives and managed variants in institute settings, to avoid secondary findings
- `svdb_origin` as a synonym for `FOUND_IN` to complement `set` for variants found by all callers
### Changed
- Hide removed gene panels by default in panels page
- Removed option for filtering cancer SVs by Tumor and Normal alt AF
- Hide links to coverage report from case dynamic HPO panel if cancer analysis
- Remove rerun emails and redirect users to the analysis order portal instead
- Updated clinical SVs igv.js track (dbVar) and added example of external track from `https://trackhubregistry.org/`
- Rewrote the ClinVar export module to simplify and add one variant at the time
- ClinVar submissions with phenotype conditions from: [OMIM, MedGen, Orphanet, MeSH, HP, MONDO]
### Fixed
- If trying to load a badly formatted .tsv file an error message is displayed.
- Avoid showing case as rerun when first attempt at case upload failed
- Dynamic autocomplete search not working on phenomodels page
- Callers added to variant when loading case
- Now possible to update managed variant from file without deleting it first
- Missing preselected chromosome when editing a managed variant
- Preselected variant type and subtype when editing a managed variant
- Typo in dbVar ClinVar track, hg19


## [4.59]
### Added
- Button to go directly to HPO SV filter variantS page from case
- `Scout-REViewer-Service` integration - show `REViewer` picture if available
- Link to HPO panel coverage overview on Case page
- Specify a confidence threshold (green|amber|red) when loading PanelApp panels
- Functional annotations in variants lists exports (all variants)
- Cancer/Normal VAFs and COSMIC ids in in variants lists exports (cancer variants)
### Changed
- Better visualization of regional annotation for long lists of genes in large SVs in Variants tables
- Order of cells in variants tables
- More evident links to gene coverage from Variant page
- Gene panels sorted by display name in the entire Case page
- Round CADD and GnomAD values in variants export files
### Fixed
- HPO filter button on SV variantS page
- Spacing between region|function cells in SVs lists
- Labels on gene panel Chanjo report
- Fixed ambiguous duplicated response headers when requesting a BAM file from /static
- Visited color link on gene coverage button (Variant page)

## [4.58.1]
### Fixed
- Case search with search strings that contain characters that can be escaped

## [4.58]
### Added
- Documentation on how to create/update PanelApp panels
- Add filter by local observations (archive) to structural variants filters
- Add more splicing consequences to SO term definitions
- Search for a specific gene in all gene panels
- Institute settings option to force show all variants on VariantS page for all cases of an institute
- Filter cases by validation pending status
- Link to The Clinical Knowledgebase (CKB) (https://ckb.jax.org/) in cancer variant's page
### Fixed
- Added a not-authorized `auto-login` fixture according to changes in Flask-Login 0.6.2
- Renamed `cache_timeout` param name of flask.send_file function to `max_age` (Flask 2.2 compliant)
- Replaced deprecated `app.config["JSON_SORT_KEYS"]` with app.json.sort_keys in app settings
- Bug in gene variants page (All SNVs and INDELs) when variant gene doesn't have a hgnc id that is found in the database
- Broken export of causatives table
- Query for genes in build 38 on `Search SNVs and INDELs` page
- Prevent typing special characters `^<>?!=\/` in case search form
- Search matching causatives also among research variants in other cases
- Links to variants in Verified variants page
- Broken filter institute cases by pinned gene
- Better visualization of long lists of genes in large SVs on Causative and Verified Variants page
- Reintroduced missing button to export Causative variants
- Better linking and display of matching causatives and managed variants
- Reduced code complexity in `scout/parse/variant/variant.py`
- Reduced complexity of code in `scout/build/variant/variant.py`

### Changed
- State that loqusdb observation is in current case if observations count is one and no cases are shown
- Better pagination and number of variants returned by queries in `Search SNVs and INDELs` page
- Refactored and simplified code used for collecting gene variants for `Search SNVs and INDELs` page
- Fix sidebar panel icons in Case view
- Fix panel spacing in Case view
- Removed unused database `sanger_ordered` and `case_id,category,rank_score` indexes (variant collection)
- Verified variants displayed in a dedicated page reachable from institute sidebar
- Unified stats in dashboard page
- Improved gene info for large SVs and cancer SVs
- Remove the unused `variant.str_variant` endpoint from variant views
- Easier editing of HPO gene panel on case page
- Assign phenotype panel less cramped on Case page
- Causatives and Verified variants pages to use the same template macro
- Allow hyphens in panel names
- Reduce resolution of example images
- Remove some animations in web gui which where rendered slow


## [4.57.4]
### Fixed
- Parsing of variant.FORMAT "DR" key in parse variant file

## [4.57.3]
### Fixed
- Export of STR verified variants
- Do not download as verified variants first verified and then reset to not validated
- Avoid duplicated lines in downloaded verified variants reflecting changes in variant validation status

## [4.57.2]
### Fixed
- Export of verified variants when variant gene has no transcripts
- HTTP 500 when visiting a the details page for a cancer variant that had been ranked with genmod

## [4.57.1]
### Fixed
- Updating/replacing a gene panel from file with a corrupted or malformed file

## [4.57]
### Added
- Display last 50 or 500 events for a user in a timeline
- Show dismiss count from other cases on matching variantS
- Save Beacon-related events in events collection
- Institute settings allow saving multiple loqusdb instances for one institute
- Display stats from multiple instances of loqusdb on variant page
- Display date and frequency of obs derived from count of local archive observations from MIP11 (requires fix in MIP)
### Changed
- Prior ACMG classifications view is no longer limited by pathogenicity
### Fixed
- Visibility of Sanger ordered badge on case page, light mode
- Some of the DataTables tables (Phenotypes and Diagnoses pages) got a bit dark in dark mode
- Remove all redundancies when displaying timeline events (some events are saved both as case-related and variant-related)
- Missing link in saved MatchMaker-related events
- Genes with mixed case gene symbols missing in PanelApp panels
- Alignment of elements on the Beacon submission modal window
- Locus info links from STR variantS page open in new browser tabs

## [4.56]
### Added
- Test for PanelApp panels loading
- `panel-umi` tag option when loading cancer analyses
### Changed
- Black text to make comments more visible in dark mode
- Loading PanelApp panels replaces pre-existing panels with same version
- Removed sidebar from Causatives page - navigation is available on the top bar for now
- Create ClinVar submissions from pinned variants list in case page
- Select which pinned variants will be included in ClinVar submission documents
### Fixed
- Remove a:visited css style from all buttons
- Update of HPO terms via command line
- Background color of `MIXED` and `PANEL-UMI` sequencing types on cases page
- Fixed regex error when searching for cases with query ending with `\ `
- Gene symbols on Causatives page lighter in dark mode
- SpliceAI tooltip of multigene variants

## [4.55]
### Changed
- Represent different tumor samples as vials in cases page
- Option to force-update the OMIM panel
### Fixed
- Low tumor purity badge alignment in cancer samples table on cancer case view
- VariantS comment popovers reactivate on hover
- Updating database genes in build 37
- ACMG classification summary hidden by sticky navbar
- Logo backgrounds fixed to white on welcome page
- Visited links turn purple again
- Style of link buttons and dropdown menus
- Update KUH and GMS logos
- Link color for Managed variants

## [4.54]
### Added
- Dark mode, using browser/OS media preference
- Allow marking case as solved without defining causative variants
- Admin users can create missing beacon datasets from the institute's settings page
- GenCC links on gene and variant pages
- Deprecation warnings when launching the app using a .yaml config file or loading cases using .ped files
### Changed
- Improved HTML syntax in case report template
- Modified message displayed when variant rank stats could not be calculated
- Expanded instructions on how to test on CG development server (cg-vm1)
- Added more somatic variant callers (Balsamic v9 SNV, develop SV)
### Fixed
- Remove load demo case command from docker-compose.yml
- Text elements being split across pages in PDF reports
- Made login password field of type `password` in LDAP login form
- Gene panels HTML select in institute's settings page
- Bootstrap upgraded to version 5
- Fix some Sourcery and SonarCloud suggestions
- Escape special characters in case search on institute and dashboard pages
- Broken case PDF reports when no Madeline pedigree image can be created
- Removed text-white links style that were invisible in new pages style
- Variants pagination after pressing "Filter variants" or "Clinical filter"
- Layout of buttons Matchmaker submission panel (case page)
- Removing cases from Matchmaker (simplified code and fixed functionality)
- Reintroduce check for missing alignment files purged from server

## [4.53]
### Added
### Changed
- Point Alamut API key docs link to new API version
- Parse dbSNP id from ID only if it says "rs", else use VEP CSQ fields
- Removed MarkupSafe from the dependencies
### Fixed
- Reintroduced loading of SVs for demo case 643595
- Successful parse of FOUND_IN should avoid GATK caller default
- All vulnerabilities flagged by SonarCloud

## [4.52]
### Added
- Demo cancer case gets loaded together with demo RD case in demo instance
- Parse REVEL_score alongside REVEL_rankscore from csq field and display it on SNV variant page
- Rank score results now show the ranking range
- cDNA and protein changes displayed on institute causatives pages
- Optional SESSION_TIMEOUT_MINUTES configuration in app config files
- Script to convert old OMIM case format (list of integers) to new format (list of dictionaries)
- Additional check for user logged in status before serving alignment files
- Download .cgh files from cancer samples table on cancer case page
- Number of documents and date of last update on genes page
### Changed
- Verify user before redirecting to IGV alignments and sashimi plots
- Build case IGV tracks starting from case and variant objects instead of passing all params in a form
- Unfreeze Werkzeug lib since Flask_login v.0.6 with bugfix has been released
- Sort gene panels by name (panelS and variant page)
- Removed unused `server.blueprints.alignviewers.unindexed_remote_static` endpoint
- User sessions to check files served by `server.blueprints.alignviewers.remote_static` endpoint
- Moved Beacon-related functions to a dedicated app extension
- Audit Filter now also loads filter displaying the variants for it
### Fixed
- Handle `attachment_filename` parameter renamed to `download_name` when Flask 2.2 will be released
- Removed cursor timeout param in cases find adapter function to avoid many code warnings
- Removed stream argument deprecation warning in tests
- Handle `no intervals found` warning in load_region test
- Beacon remove variants
- Protect remote_cors function in alignviewers view from Server-Side Request Forgery (SSRF)
- Check creation date of last document in gene collection to display when genes collection was updated last

## [4.51]
### Added
- Config file containing codecov settings for pull requests
- Add an IGV.js direct link button from case page
- Security policy file
- Hide/shade compound variants based on rank score on variantS from filter
- Chromograph legend documentation direct link
### Changed
- Updated deprecated Codecov GitHub action to v.2
- Simplified code of scout/adapter/mongo/variant
- Update IGV.js to v2.11.2
- Show summary number of variant gene panels on general report if more than 3
### Fixed
- Marrvel link for variants in genome build 38 (using liftover to build 37)
- Remove flags from codecov config file
- Fixed filter bug with high negative SPIDEX scores
- Renamed IARC TP53 button to to `TP53 Database`, modified also link since IARC has been moved to the US NCI: `https://tp53.isb-cgc.org/`
- Parsing new format of OMIM case info when exporting patients to Matchmaker
- Remove flask-debugtoolbar lib dependency that is using deprecated code and causes app to crash after new release of Jinja2 (3.1)
- Variant page crashing for cases with old OMIM terms structure (a list of integers instead of dictionary)
- Variant page crashing when creating MARRVEL link for cases with no genome build
- SpliceAI documentation link
- Fix deprecated `safe_str_cmp` import from `werkzeug.security` by freezing Werkzeug lib to v2.0 until Flask_login v.0.6 with bugfix is released
- List gene names densely in general report for SVs that contain more than 3 genes
- Show transcript ids on refseq genes on hg19 in IGV.js, using refgene source
- Display correct number of genes in general report for SVs that contain more than 32 genes
- Broken Google login after new major release of `lepture/authlib`
- Fix frequency and callers display on case general report

## [4.50.1]
### Fixed
- Show matching causative STR_repid for legacy str variants (pre Stranger hgnc_id)

## [4.50]
### Added
- Individual-specific OMIM terms
- OMIM disease descriptions in ClinVar submission form
- Add a toggle for melter rerun monitoring of cases
- Add a config option to show the rerun monitoring toggle
- Add a cli option to export cases with rerun monitoring enabled
- Add a link to STRipy for STR variants; shallow for ARX and HOXA13
- Hide by default variants only present in unaffected individuals in variants filters
- OMIM terms in general case report
- Individual-level info on OMIM and HPO terms in general case report
- PanelApp gene link among the external links on variant page
- Dashboard case filters fields help
- Filter cases by OMIM terms in cases and dashboard pages
### Fixed
- A malformed panel id request would crash with exception: now gives user warning flash with redirect
- Link to HPO resource file hosted on `http://purl.obolibrary.org`
- Gene search form when gene exists only in build 38
- Fixed odd redirect error and poor error message on missing column for gene panel csv upload
- Typo in parse variant transcripts function
- Modified keys name used to parse local observations (archived) frequencies to reflect change in MIP keys naming
- Better error handling for partly broken/timed out chanjo reports
- Broken javascript code when case Chromograph data is malformed
- Broader space for case synopsis in general report
- Show partial causatives on causatives and matching causatives panels
- Partial causative assignment in cases with no OMIM or HPO terms
- Partial causative OMIM select options in variant page
### Changed
- Slightly smaller and improved layout of content in case PDF report
- Relabel more cancer variant pages somatic for navigation
- Unify caseS nav links
- Removed unused `add_compounds` param from variant controllers function
- Changed default hg19 genome for IGV.js to legacy hg19_1kg_decoy to fix a few problematic loci
- Reduce code complexity (parse/ensembl.py)
- Silence certain fields in ClinVar export if prioritised ones exist (chrom-start-end if hgvs exist)
- Made phenotype non-mandatory when marking a variant as partial causative
- Only one phenotype condition type (OMIM or HPO) per variant is used in ClinVar submissions
- ClinVar submission variant condition prefers OMIM over HPO if available
- Use lighter version of gene objects in Omim MongoDB adapter, panels controllers, panels views and institute controllers
- Gene-variants table size is now adaptive
- Remove unused file upload on gene-variants page

## [4.49]
### Fixed
- Pydantic model types for genome_build, madeline_info, peddy_ped_check and peddy_sex_check, rank_model_version and sv_rank_model_version
- Replace `MatchMaker` with `Matchmaker` in all places visible by a user
- Save diagnosis labels along with OMIM terms in Matchmaker Exchange submission objects
- `libegl-mesa0_21.0.3-0ubuntu0.3~20.04.5_amd64.deb` lib not found by GitHub actions Docker build
- Remove unused `chromograph_image_files` and `chromograph_prefixes` keys saved when creating or updating an RD case
- Search managed variants by description and with ignore case
### Changed
- Introduced page margins on exported PDF reports
- Smaller gene fonts in downloaded HPO genes PDF reports
- Reintroduced gene coverage data in the PDF-exported general report of rare-disease cases
- Check for existence of case report files before creating sidebar links
- Better description of HPO and OMIM terms for patients submitted to Matchmaker Exchange
- Remove null non-mandatory key/values when updating a case
- Freeze WTForms<3 due to several form input rendering changes

## [4.48.1]
### Fixed
- General case PDF report for recent cases with no pedigree

## [4.48]
### Added
- Option to cancel a request for research variants in case page
### Changed
- Update igv.js to v2.10.5
- Updated example of a case delivery report
- Unfreeze cyvcf2
- Builder images used in Scout Dockerfiles
- Crash report email subject gives host name
- Export general case report to PDF using PDFKit instead of WeasyPrint
- Do not include coverage report in PDF case report since they might have different orientation
- Export cancer cases's "Coverage and QC report" to PDF using PDFKit instead of Weasyprint
- Updated cancer "Coverage and QC report" example
- Keep portrait orientation in PDF delivery report
- Export delivery report to PDF using PDFKit instead of Weasyprint
- PDF export of clinical and research HPO panels using PDFKit instead of Weasyprint
- Export gene panel report to PDF using PDFKit
- Removed WeasyPrint lib dependency

### Fixed
- Reintroduced missing links to Swegen and Beacon and dbSNP in RD variant page, summary section
- Demo delivery report orientation to fit new columns
- Missing delivery report in demo case
- Cast MNVs to SNV for test
- Export verified variants from all institutes when user is admin
- Cancer coverage and QC report not found for demo cancer case
- Pull request template instructions on how to deploy to test server
- PDF Delivery report not showing Swedac logo
- Fix code typos
- Disable codefactor raised by ESLint for javascript functions located on another file
- Loading spinner stuck after downloading a PDF gene panel report
- IGV browser crashing when file system with alignment files is not mounted

## [4.47]
### Added
- Added CADD, GnomAD and genotype calls to variantS export
### Changed
- Pull request template, to illustrate how to deploy pull request branches on cg-vm1 stage server
### Fixed
- Compiled Docker image contains a patched version (v4.9) of chanjo-report

## [4.46.1]
### Fixed
- Downloading of files generated within the app container (MT-report, verified variants, pedigrees, ..)

## [4.46]
### Added
- Created a Dockefile to be used to serve the dockerized app in production
- Modified the code to collect database params specified as env vars
- Created a GitHub action that pushes the Dockerfile-server image to Docker Hub (scout-server-stage) every time a PR is opened
- Created a GitHub action that pushes the Dockerfile-server image to Docker Hub (scout-server) every time a new release is created
- Reassign MatchMaker Exchange submission to another user when a Scout user is deleted
- Expose public API JSON gene panels endpoint, primarily to enable automated rerun checking for updates
- Add utils for dictionary type
- Filter institute cases using multiple HPO terms
- Vulture GitHub action to identify and remove unused variables and imports
### Changed
- Updated the python config file documentation in admin guide
- Case configuration parsing now uses Pydantic for improved typechecking and config handling
- Removed test matrices to speed up automatic testing of PRs
- Switch from Coveralls to Codecov to handle CI test coverage
- Speed-up CI tests by caching installation of libs and splitting tests into randomized groups using pytest-test-groups
- Improved LDAP login documentation
- Use lib flask-ldapconn instead of flask_ldap3_login> to handle ldap authentication
- Updated Managed variant documentation in user guide
- Fix and simplify creating and editing of gene panels
- Simplified gene variants search code
- Increased the height of the genes track in the IGV viewer
### Fixed
- Validate uploaded managed variant file lines, warning the user.
- Exporting validated variants with missing "genes" database key
- No results returned when searching for gene variants using a phenotype term
- Variants filtering by gene symbols file
- Make gene HGNC symbols field mandatory in gene variants page and run search only on form submit
- Make sure collaborator gene variants are still visible, even if HPO filter is used

## [4.45]
### Added
### Changed
- Start Scout also when loqusdbapi is not reachable
- Clearer definition of manual standard and custom inheritance models in gene panels
- Allow searching multiple chromosomes in filters
### Fixed
- Gene panel crashing on edit action

## [4.44]
### Added
### Changed
- Display Gene track beneath each sample track when displaying splice junctions in igv browser
- Check outdated gene symbols and update with aliases for both RD and cancer variantS
### Fixed
- Added query input check and fixed the Genes API endpoint to return a json formatted error when request is malformed
- Typo in ACMG BP6 tooltip

## [4.43.1]
### Added
- Added database index for OMIM disease term genes
### Changed
### Fixed
- Do not drop HPO terms collection when updating HPO terms via the command line
- Do not drop disease (OMIM) terms collection when updating diseases via the command line

## [4.43]
### Added
- Specify which collection(s) update/build indexes for
### Fixed
- Do not drop genes and transcripts collections when updating genes via the command line

## [4.42.1]
### Added
### Changed
### Fixed
- Freeze PyMongo lib to version<4.0 to keep supporting previous MongoDB versions
- Speed up gene panels creation and update by collecting only light gene info from database
- Avoid case page crash on Phenomizer queries timeout

## [4.42]
### Added
- Choose custom pinned variants to submit to MatchMaker Exchange
- Submit structural variant as genes to the MatchMaker Exchange
- Added function for maintainers and admins to remove gene panels
- Admins can restore deleted gene panels
- A development docker-compose file illustrating the scout/chanjo-report integration
- Show AD on variants view for cancer SV (tumor and normal)
- Cancer SV variants filter AD, AF (tumor and normal)
- Hiding the variants score column also from cancer SVs, as for the SNVs
### Changed
- Enforce same case _id and display_name when updating a case
- Enforce same individual ids, display names and affected status when updating a case
- Improved documentation for connecting to loqusdb instances (including loqusdbapi)
- Display and download HPO gene panels' gene symbols in italics
- A faster-built and lighter Docker image
- Reduce complexity of `panels` endpoint moving some code to the panels controllers
- Update requirements to use flask-ldap3-login>=0.9.17 instead of freezing WTForm
### Fixed
- Use of deprecated TextField after the upgrade of WTF to v3.0
- Freeze to WTForms to version < 3
- Remove the extra files (bed files and madeline.svg) introduced by mistake
- Cli command loading demo data in docker-compose when case custom images exist and is None
- Increased MongoDB connection serverSelectionTimeoutMS parameter to 30K (default value according to MongoDB documentation)
- Better differentiate old obs counts 0 vs N/A
- Broken cancer variants page when default gene panel was deleted
- Typo in tx_overview function in variant controllers file
- Fixed loqusdbapi SV search URL
- SV variants filtering using Decipher criterion
- Removing old gene panels that don't contain the `maintainer` key.

## [4.41.1]
### Fixed
- General reports crash for variant annotations with same variant on other cases

## [4.41]
### Added
- Extended the instructions for running the Scout Docker image (web app and cli).
- Enabled inclusion of custom images to STR variant view
### Fixed
- General case report sorting comments for variants with None genetic models
- Do not crash but redirect to variants page with error when a variant is not found for a case
- UCSC links coordinates for SV variants with start chromosome different than end chromosome
- Human readable variants name in case page for variants having start chromosome different from end chromosome
- Avoid always loading all transcripts when checking gene symbol: introduce gene captions
- Slow queries for evaluated variants on e.g. case page - use events instead
### Changed
- Rearrange variant page again, moving severity predictions down.
- More reactive layout width steps on variant page

## [4.40.1]
### Added
### Fixed
- Variants dismissed with inconsistent inheritance pattern can again be shown in general case report
- General report page for variants with genes=None
- General report crashing when variants have no panels
- Added other missing keys to case and variant dictionaries passed to general report
### Changed

## [4.40]
### Added
- A .cff citation file
- Phenotype search API endpoint
- Added pagination to phenotype API
- Extend case search to include internal MongoDB id
- Support for connecting to a MongoDB replica set (.py config files)
- Support for connecting to a MongoDB replica set (.yaml config files)
### Fixed
- Command to load the OMIM gene panel (`scout load panel --omim`)
- Unify style of pinned and causative variants' badges on case page
- Removed automatic spaces after punctuation in comments
- Remove the hardcoded number of total individuals from the variant's old observations panel
- Send delete requests to a connected Beacon using the DELETE method
- Layout of the SNV and SV variant page - move frequency up
### Changed
- Stop updating database indexes after loading exons via command line
- Display validation status badge also for not Sanger-sequenced variants
- Moved Frequencies, Severity and Local observations panels up in RD variants page
- Enabled Flask CORS to communicate CORS status to js apps
- Moved the code preparing the transcripts overview to the backend
- Refactored and filtered json data used in general case report
- Changed the database used in docker-compose file to use the official MongoDB v4.4 image
- Modified the Python (3.6, 3.8) and MongoDB (3.2, 4.4, 5.0) versions used in testing matrices (GitHub actions)
- Capitalize case search terms on institute and dashboard pages


## [4.39]
### Added
- COSMIC IDs collected from CSQ field named `COSMIC`
### Fixed
- Link to other causative variants on variant page
- Allow multiple COSMIC links for a cancer variant
- Fix floating text in severity box #2808
- Fixed MitoMap and HmtVar links for hg38 cases
- Do not open new browser tabs when downloading files
- Selectable IGV tracks on variant page
- Missing splice junctions button on variant page
- Refactor variantS representative gene selection, and use it also for cancer variant summary
### Changed
- Improve Javascript performance for displaying Chromograph images
- Make ClinVar classification more evident in cancer variant page

## [4.38]
### Added
- Option to hide Alamut button in the app config file
### Fixed
- Library deprecation warning fixed (insert is deprecated. Use insert_one or insert_many instead)
- Update genes command will not trigger an update of database indices any more
- Missing resources in temporary downloading directory when updating genes using the command line
- Restore previous variant ACMG classification in a scrollable div
- Loading spinner not stopping after downloading PDF case reports and variant list export
- Add extra Alamut links higher up on variant pages
- Improve UX for phenotypes in case page
- Filter and export of STR variants
- Update look of variants page navigation buttons
### Changed

## [4.37]
### Added
- Highlight and show version number for RefSeq MANE transcripts.
- Added integration to a rerunner service for toggling reanalysis with updated pedigree information
- SpliceAI display and parsing from VEP CSQ
- Display matching tiered variants for cancer variants
- Display a loading icon (spinner) until the page loads completely
- Display filter badges in cancer variants list
- Update genes from pre-downloaded file resources
- On login, OS, browser version and screen size are saved anonymously to understand how users are using Scout
- API returning institutes data for a given user: `/api/v1/institutes`
- API returning case data for a given institute: `/api/v1/institutes/<institute_id>/cases`
- Added GMS and Lund university hospital logos to login page
- Made display of Swedac logo configurable
- Support for displaying custom images in case view
- Individual-specific HPO terms
- Optional alamut_key in institute settings for Alamut Plus software
- Case report API endpoint
- Tooltip in case explaining that genes with genome build different than case genome build will not be added to dynamic HPO panel.
- Add DeepVariant as a caller
### Fixed
- Updated IGV to v2.8.5 to solve missing gene labels on some zoom levels
- Demo cancer case config file to load somatic SNVs and SVs only.
- Expand list of refseq trancripts in ClinVar submission form
- Renamed `All SNVs and INDELs` institute sidebar element to `Search SNVs and INDELs` and fixed its style.
- Add missing parameters to case load-config documentation
- Allow creating/editing gene panels and dynamic gene panels with genes present in genome build 38
- Bugfix broken Pytests
- Bulk dismissing variants error due to key conversion from string to integer
- Fix typo in index documentation
- Fixed crash in institute settings page if "collaborators" key is not set in database
- Don't stop Scout execution if LoqusDB call fails and print stacktrace to log
- Bug when case contains custom images with value `None`
- Bug introduced when fixing another bug in Scout-LoqusDB interaction
- Loading of OMIM diagnoses in Scout demo instance
- Remove the docker-compose with chanjo integration because it doesn't work yet.
- Fixed standard docker-compose with scout demo data and database
- Clinical variant assessments not present for pinned and causative variants on case page.
- MatchMaker matching one node at the time only
- Remove link from previously tiered variants badge in cancer variants page
- Typo in gene cell on cancer variants page
- Managed variants filter form
### Changed
- Better naming for variants buttons on cancer track (somatic, germline). Also show cancer research button if available.
- Load case with missing panels in config files, but show warning.
- Changing the (Female, Male) symbols to (F/M) letters in individuals_table and case-sma.
- Print stacktrace if case load command fails
- Added sort icon and a pointer to the cursor to all tables with sortable fields
- Moved variant, gene and panel info from the basic pane to summary panel for all variants.
- Renamed `Basics` panel to `Classify` on variant page.
- Revamped `Basics` panel to a panel dedicated to classify variants
- Revamped the summary panel to be more compact.
- Added dedicated template for cancer variants
- Removed Gene models, Gene annotations and Conservation panels for cancer variants
- Reorganized the orders of panels for variant and cancer variant views
- Added dedicated variant quality panel and removed relevant panes
- A more compact case page
- Removed OMIM genes panel
- Make genes panel, pinned variants panel, causative variants panel and ClinVar panel scrollable on case page
- Update to Scilifelab's 2020 logo
- Update Gens URL to support Gens v2.0 format
- Refactor tests for parsing case configurations
- Updated links to HPO downloadable resources
- Managed variants filtering defaults to all variant categories
- Changing the (Kind) drop-down according to (Category) drop-down in Managed variant add variant
- Moved Gens button to individuals table
- Check resource files availability before starting updating OMIM diagnoses
- Fix typo in `SHOW_OBSERVED_VARIANT_ARCHIVE` config param

## [4.36]
### Added
- Parse and save splice junction tracks from case config file
- Tooltip in observations panel, explaining that case variants with no link might be old variants, not uploaded after a case rerun
### Fixed
- Warning on overwriting variants with same position was no longer shown
- Increase the height of the dropdowns to 425px
- More indices for the case table as it grows, specifically for causatives queries
- Splice junction tracks not centered over variant genes
- Total number of research variants count
- Update variants stats in case documents every time new variants are loaded
- Bug in flashing warning messages when filtering variants
### Changed
- Clearer warning messages for genes and gene/gene-panels searches in variants filters

## [4.35]
### Added
- A new index for hgnc_symbol in the hgnc_gene collection
- A Pedigree panel in STR page
- Display Tier I and II variants in case view causatives card for cancer cases
### Fixed
- Send partial file data to igv.js when visualizing sashimi plots with splice junction tracks
- Research variants filtering by gene
- Do not attempt to populate annotations for not loaded pinned/causatives
- Add max-height to all dropdowns in filters
### Changed
- Switch off non-clinical gene warnings when filtering research variants
- Don't display OMIM disease card in case view for cancer cases
- Refactored Individuals and Causative card in case view for cancer cases
- Update and style STR case report

## [4.34]
### Added
- Saved filter lock and unlock
- Filters can optionally be marked audited, logging the filter name, user and date on the case events and general report.
- Added `ClinVar hits` and `Cosmic hits` in cancer SNVs filters
- Added `ClinVar hits` to variants filter (rare disease track)
- Load cancer demo case in docker-compose files (default and demo file)
- Inclusive-language check using [woke](https://github.com/get-woke/woke) github action
- Add link to HmtVar for mitochondrial variants (if VCF is annotated with HmtNote)
- Grey background for dismissed compounds in variants list and variant page
- Pin badge for pinned compounds in variants list and variant page
- Support LoqusDB REST API queries
- Add a docker-compose-matchmaker under scout/containers/development to test matchmaker locally
- Script to investigate consequences of symbol search bug
- Added GATK to list of SV and cancer SV callers
### Fixed
- Make MitoMap link work for hg38 again
- Export Variants feature crashing when one of the variants has no primary transcripts
- Redirect to last visited variantS page when dismissing variants from variants list
- Improved matching of SVs Loqus occurrences in other cases
- Remove padding from the list inside (Matching causatives from other cases) panel
- Pass None to get_app function in CLI base since passing script_info to app factory functions was deprecated in Flask 2.0
- Fixed failing tests due to Flask update to version 2.0
- Speed up user events view
- Causative view sort out of memory error
- Use hgnc_id for gene filter query
- Typo in case controllers displaying an error every time a patient is matched against external MatchMaker nodes
- Do not crash while attempting an update for variant documents that are too big (> 16 MB)
- Old STR causatives (and other variants) may not have HGNC symbols - fix sort lambda
- Check if gene_obj has primary_transcript before trying to access it
- Warn if a gene manually searched is in a clinical panel with an outdated name when filtering variants
- ChrPos split js not needed on STR page yet
### Changed
- Remove parsing of case `genome_version`, since it's not used anywhere downstream
- Introduce deprecation warning for Loqus configs that are not dictionaries
- SV clinical filter no longer filters out sub 100 nt variants
- Count cases in LoqusDB by variant type
- Commit pulse repo badge temporarily set to weekly
- Sort ClinVar submissions objects by ascending "Last evaluated" date
- Refactored the MatchMaker integration as an extension
- Replaced some sensitive words as suggested by woke linter
- Documentation for load-configuration rewritten.
- Add styles to MatchMaker matches table
- More detailed info on the data shared in MatchMaker submission form

## [4.33.1]
### Fixed
- Include markdown for release autodeploy docs
- Use standard inheritance model in ClinVar (https://ftp.ncbi.nlm.nih.gov/pub/GTR/standard_terms/Mode_of_inheritance.txt)
- Fix issue crash with variants that have been unflagged causative not being available in other causatives
### Added
### Changed

## [4.33]
### Fixed
- Command line crashing when updating an individual not found in database
- Dashboard page crashing when filters return no data
- Cancer variants filter by chromosome
- /api/v1/genes now searches for genes in all genome builds by default
- Upgraded igv.js to version 2.8.1 (Fixed Unparsable bed record error)
### Added
- Autodeploy docs on release
- Documentation for updating case individuals tracks
- Filter cases and dashboard stats by analysis track
### Changed
- Changed from deprecated db update method
- Pre-selected fields to run queries with in dashboard page
- Do not filter by any institute when first accessing the dashboard
- Removed OMIM panel in case view for cancer cases
- Display Tier I and II variants in case view causatives panel for cancer cases
- Refactored Individuals and Causative panels in case view for cancer cases

## [4.32.1]
### Fixed
- iSort lint check only
### Changed
- Institute cases page crashing when a case has track:Null
### Added

## [4.32]
### Added
- Load and show MITOMAP associated diseases from VCF (INFO field: MitomapAssociatedDiseases, via HmtNote)
- Show variant allele frequencies for mitochondrial variants (GRCh38 cases)
- Extend "public" json API with diseases (OMIM) and phenotypes (HPO)
- HPO gene list download now has option for clinical and non-clinical genes
- Display gene splice junctions data in sashimi plots
- Update case individuals with splice junctions tracks
- Simple Docker compose for development with local build
- Make Phenomodels subpanels collapsible
- User side documentation of cytogenomics features (Gens, Chromograph, vcf2cytosure, rhocall)
- iSort GitHub Action
- Support LoqusDB REST API queries
### Fixed
- Show other causative once, even if several events point to it
- Filtering variants by mitochondrial chromosome for cases with genome build=38
- HPO gene search button triggers any warnings for clinical / non-existing genes also on first search
- Fixed a bug in variants pages caused by MT variants without alt_frequency
- Tests for CADD score parsing function
- Fixed the look of IGV settings on SNV variant page
- Cases analyzed once shown as `rerun`
- Missing case track on case re-upload
- Fixed severity rank for SO term "regulatory region ablation"
### Changed
- Refactor according to CodeFactor - mostly reuse of duplicated code
- Phenomodels language adjustment
- Open variants in a new window (from variants page)
- Open overlapping and compound variants in a new window (from variant page)
- gnomAD link points to gnomAD v.3 (build GRCh38) for mitochondrial variants.
- Display only number of affected genes for dismissed SVs in general report
- Chromosome build check when populating the variants filter chromosome selection
- Display mitochondrial and rare diseases coverage report in cases with missing 'rare' track

## [4.31.1]
### Added
### Changed
- Remove mitochondrial and coverage report from cancer cases sidebar
### Fixed
- ClinVar page when dbSNP id is None

## [4.31]
### Added
- gnomAD annotation field in admin guide
- Export also dynamic panel genes not associated to an HPO term when downloading the HPO panel
- Primary HGNC transcript info in variant export files
- Show variant quality (QUAL field from vcf) in the variant summary
- Load/update PDF gene fusion reports (clinical and research) generated with Arriba
- Support new MANE annotations from VEP (both MANE Select and MANE Plus Clinical)
- Display on case activity the event of a user resetting all dismissed variants
- Support gnomAD population frequencies for mitochondrial variants
- Anchor links in Casedata ClinVar panels to redirect after renaming individuals
### Fixed
- Replace old docs link www.clinicalgenomics.se/scout with new https://clinical-genomics.github.io/scout
- Page formatting issues whenever case and variant comments contain extremely long strings with no spaces
- Chromograph images can be one column and have scrollbar. Removed legacy code.
- Column labels for ClinVar case submission
- Page crashing looking for LoqusDB observation when variant doesn't exist
- Missing inheritance models and custom inheritance models on newly created gene panels
- Accept only numbers in managed variants filter as position and end coordinates
- SNP id format and links in Variant page, ClinVar submission form and general report
- Case groups tooltip triggered only when mouse is on the panel header
### Changed
- A more compact case groups panel
- Added landscape orientation CSS style to cancer coverage and QC demo report
- Improve user documentation to create and save new gene panels
- Removed option to use space as separator when uploading gene panels
- Separating the columns of standard and custom inheritance models in gene panels
- Improved ClinVar instructions for users using non-English Excel

## [4.30.2]
### Added
### Fixed
- Use VEP RefSeq ID if RefSeq list is empty in RefSeq transcripts overview
- Bug creating variant links for variants with no end_chrom
### Changed

## [4.30.1]
### Added
### Fixed
- Cryptography dependency fixed to use version < 3.4
### Changed

## [4.30]
### Added
- Introduced a `reset dismiss variant` verb
- Button to reset all dismissed variants for a case
- Add black border to Chromograph ideograms
- Show ClinVar annotations on variantS page
- Added integration with GENS, copy number visualization tool
- Added a VUS label to the manual classification variant tags
- Add additional information to SNV verification emails
- Tooltips documenting manual annotations from default panels
- Case groups now show bam files from all cases on align view
### Fixed
- Center initial igv view on variant start with SNV/indels
- Don't set initial igv view to negative coordinates
- Display of GQ for SV and STR
- Parsing of AD and related info for STRs
- LoqusDB field in institute settings accepts only existing Loqus instances
- Fix DECIPHER link to work after DECIPHER migrated to GRCh38
- Removed visibility window param from igv.js genes track
- Updated HPO download URL
- Patch HPO download test correctly
- Reference size on STR hover not needed (also wrong)
- Introduced genome build check (allowed values: 37, 38, "37", "38") on case load
- Improve case searching by assignee full name
- Populating the LoqusDB select in institute settings
### Changed
- Cancer variants table header (pop freq etc)
- Only admin users can modify LoqusDB instance in Institute settings
- Style of case synopsis, variants and case comments
- Switched to igv.js 2.7.5
- Do not choke if case is missing research variants when research requested
- Count cases in LoqusDB by variant type
- Introduce deprecation warning for Loqus configs that are not dictionaries
- Improve create new gene panel form validation
- Make XM- transcripts less visible if they don't overlap with transcript refseq_id in variant page
- Color of gene panels and comments panels on cases and variant pages
- Do not choke if case is missing research variants when reserch requested

## [4.29.1]
### Added
### Fixed
- Always load STR variants regardless of RankScore threshold (hotfix)
### Changed

## [4.29]
### Added
- Added a page about migrating potentially breaking changes to the documentation
- markdown_include in development requirements file
- STR variants filter
- Display source, Z-score, inheritance pattern for STR annotations from Stranger (>0.6.1) if available
- Coverage and quality report to cancer view
### Fixed
- ACMG classification page crashing when trying to visualize a classification that was removed
- Pretty print HGVS on gene variants (URL-decode VEP)
- Broken or missing link in the documentation
- Multiple gene names in ClinVar submission form
- Inheritance model select field in ClinVar submission
- IGV.js >2.7.0 has an issue with the gene track zoom levels - temp freeze at 2.7.0
- Revert CORS-anywhere and introduce a local http proxy for cloud tracks
### Changed

## [4.28]
### Added
- Chromograph integration for displaying PNGs in case-page
- Add VAF to cancer case general report, and remove some of its unused fields
- Variants filter compatible with genome browser location strings
- Support for custom public igv tracks stored on the cloud
- Add tests to increase testing coverage
- Update case variants count after deleting variants
- Update IGV.js to latest (v2.7.4)
- Bypass igv.js CORS check using `https://github.com/Rob--W/cors-anywhere`
- Documentation on default and custom IGV.js tracks (admin docs)
- Lock phenomodels so they're editable by admins only
- Small case group assessment sharing
- Tutorial and files for deploying app on containers (Kubernetes pods)
- Canonical transcript and protein change of canonical transcript in exported variants excel sheet
- Support for Font Awesome version 6
- Submit to Beacon from case page sidebar
- Hide dismissed variants in variants pages and variants export function
- Systemd service files and instruction to deploy Scout using podman
### Fixed
- Bugfix: unused `chromgraph_prefix |tojson` removed
- Freeze coloredlogs temporarily
- Marrvel link
- Don't show TP53 link for silent or synonymous changes
- OMIM gene field accepts any custom number as OMIM gene
- Fix Pytest single quote vs double quote string
- Bug in gene variants search by similar cases and no similar case is found
- Delete unused file `userpanel.py`
- Primary transcripts in variant overview and general report
- Google OAuth2 login setup in README file
- Redirect to 'missing file'-icon if configured Chromograph file is missing
- Javascript error in case page
- Fix compound matching during variant loading for hg38
- Cancer variants view containing variants dismissed with cancer-specific reasons
- Zoom to SV variant length was missing IGV contig select
- Tooltips on case page when case has no default gene panels
### Changed
- Save case variants count in case document and not in sessions
- Style of gene panels multiselect on case page
- Collapse/expand main HPO checkboxes in phenomodel preview
- Replaced GQ (Genotype quality) with VAF (Variant allele frequency) in cancer variants GT table
- Allow loading of cancer cases with no tumor_purity field
- Truncate cDNA and protein changes in case report if longer than 20 characters


## [4.27]
### Added
- Exclude one or more variant categories when running variants delete command
### Fixed
### Changed

## [4.26.1]
### Added
### Fixed
- Links with 1-letter aa codes crash on frameshift etc
### Changed

## [4.26]
### Added
- Extend the delete variants command to print analysis date, track, institute, status and research status
- Delete variants by type of analysis (wgs|wes|panel)
- Links to cBioPortal, MutanTP53, IARC TP53, OncoKB, MyCancerGenome, CIViC
### Fixed
- Deleted variants count
### Changed
- Print output of variants delete command as a tab separated table

## [4.25]
### Added
- Command line function to remove variants from one or all cases
### Fixed
- Parse SMN None calls to None rather than False

## [4.24.1]
### Fixed
- Install requirements.txt via setup file

## [4.24]
### Added
- Institute-level phenotype models with sub-panels containing HPO and OMIM terms
- Runnable Docker demo
- Docker image build and push github action
- Makefile with shortcuts to docker commands
- Parse and save synopsis, phenotype and cohort terms from config files upon case upload
### Fixed
- Update dismissed variant status when variant dismissed key is missing
- Breakpoint two IGV button now shows correct chromosome when different from bp1
- Missing font lib in Docker image causing the PDF report download page to crash
- Sentieon Manta calls lack Somaticscore - load anyway
- ClinVar submissions crashing due to pinned variants that are not loaded
- Point ExAC pLI score to new gnomad server address
- Bug uploading cases missing phenotype terms in config file
- STRs loaded but not shown on browser page
- Bug when using adapter.variant.get_causatives with case_id without causatives
- Problem with fetching "solved" from scout export cases cli
- Better serialising of datetime and bson.ObjectId
- Added `volumes` folder to .gitignore
### Changed
- Make matching causative and managed variants foldable on case page
- Remove calls to PyMongo functions marked as deprecated in backend and frontend(as of version 3.7).
- Improved `scout update individual` command
- Export dynamic phenotypes with ordered gene lists as PDF


## [4.23]
### Added
- Save custom IGV track settings
- Show a flash message with clear info about non-valid genes when gene panel creation fails
- CNV report link in cancer case side navigation
- Return to comment section after editing, deleting or submitting a comment
- Managed variants
- MT vs 14 chromosome mean coverage stats if Scout is connected to Chanjo
### Fixed
- missing `vcf_cancer_sv` and `vcf_cancer_sv_research` to manual.
- Split ClinVar multiple clnsig values (slash-separated) and strip them of underscore for annotations without accession number
- Timeout of `All SNVs and INDELs` page when no valid gene is provided in the search
- Round CADD (MIPv9)
- Missing default panel value
- Invisible other causatives lines when other causatives lack gene symbols
### Changed
- Do not freeze mkdocs-material to version 4.6.1
- Remove pre-commit dependency

## [4.22]
### Added
- Editable cases comments
- Editable variants comments
### Fixed
- Empty variant activity panel
- STRs variants popover
- Split new ClinVar multiple significance terms for a variant
- Edit the selected comment, not the latest
### Changed
- Updated RELEASE docs.
- Pinned variants card style on the case page
- Merged `scout export exons` and `scout view exons` commands


## [4.21.2]
### Added
### Fixed
- Do not pre-filter research variants by (case-default) gene panels
- Show OMIM disease tooltip reliably
### Changed

## [4.21.1]
### Added
### Fixed
- Small change to Pop Freq column in variants ang gene panels to avoid strange text shrinking on small screens
- Direct use of HPO list for Clinical HPO SNV (and cancer SNV) filtering
- PDF coverage report redirecting to login page
### Changed
- Remove the option to dismiss single variants from all variants pages
- Bulk dismiss SNVs, SVs and cancer SNVs from variants pages

## [4.21]
### Added
- Support to configure LoqusDB per institute
- Highlight causative variants in the variants list
- Add tests. Mostly regarding building internal datatypes.
- Remove leading and trailing whitespaces from panel_name and display_name when panel is created
- Mark MANE transcript in list of transcripts in "Transcript overview" on variant page
- Show default panel name in case sidebar
- Previous buttons for variants pagination
- Adds a gh action that checks that the changelog is updated
- Adds a gh action that deploys new releases automatically to pypi
- Warn users if case default panels are outdated
- Define institute-specific gene panels for filtering in institute settings
- Use institute-specific gene panels in variants filtering
- Show somatic VAF for pinned and causative variants on case page

### Fixed
- Report pages redirect to login instead of crashing when session expires
- Variants filter loading in cancer variants page
- User, Causative and Cases tables not scaling to full page
- Improved docs for an initial production setup
- Compatibility with latest version of Black
- Fixed tests for Click>7
- Clinical filter required an extra click to Filter to return variants
- Restore pagination and shrink badges in the variants page tables
- Removing a user from the command line now inactivates the case only if user is last assignee and case is active
- Bugfix, LoqusDB per institute feature crashed when institute id was empty string
- Bugfix, LoqusDB calls where missing case count
- filter removal and upload for filters deleted from another page/other user
- Visualize outdated gene panels info in a popover instead of a tooltip in case page side panel

### Changed
- Highlight color on normal STRs in the variants table from green to blue
- Display breakpoints coordinates in verification emails only for structural variants


## [4.20]
### Added
- Display number of filtered variants vs number of total variants in variants page
- Search case by HPO terms
- Dismiss variant column in the variants tables
- Black and pre-commit packages to dev requirements

### Fixed
- Bug occurring when rerun is requested twice
- Peddy info fields in the demo config file
- Added load config safety check for multiple alignment files for one individual
- Formatting of cancer variants table
- Missing Score in SV variants table

### Changed
- Updated the documentation on how to create a new software release
- Genome build-aware cytobands coordinates
- Styling update of the Matchmaker card
- Select search type in case search form


## [4.19]

### Added
- Show internal ID for case
- Add internal ID for downloaded CGH files
- Export dynamic HPO gene list from case page
- Remove users as case assignees when their account is deleted
- Keep variants filters panel expanded when filters have been used

### Fixed
- Handle the ProxyFix ModuleNotFoundError when Werkzeug installed version is >1.0
- General report formatting issues whenever case and variant comments contain extremely long strings with no spaces

### Changed
- Created an institute wrapper page that contains list of cases, causatives, SNVs & Indels, user list, shared data and institute settings
- Display case name instead of case ID on clinVar submissions
- Changed icon of sample update in clinVar submissions


## [4.18]

### Added
- Filter cancer variants on cytoband coordinates
- Show dismiss reasons in a badge with hover for clinical variants
- Show an ellipsis if 10 cases or more to display with loqusdb matches
- A new blog post for version 4.17
- Tooltip to better describe Tumor and Normal columns in cancer variants
- Filter cancer SNVs and SVs by chromosome coordinates
- Default export of `Assertion method citation` to clinVar variants submission file
- Button to export up to 500 cancer variants, filtered or not
- Rename samples of a clinVar submission file

### Fixed
- Apply default gene panel on return to cancer variantS from variant view
- Revert to certificate checking when asking for Chanjo reports
- `scout download everything` command failing while downloading HPO terms

### Changed
- Turn tumor and normal allelic fraction to decimal numbers in tumor variants page
- Moved clinVar submissions code to the institutes blueprints
- Changed name of clinVar export files to FILENAME.Variant.csv and FILENAME.CaseData.csv
- Switched Google login libraries from Flask-OAuthlib to Authlib


## [4.17.1]

### Fixed
- Load cytobands for cases with chromosome build not "37" or "38"


## [4.17]

### Added
- COSMIC badge shown in cancer variants
- Default gene-panel in non-cancer structural view in url
- Filter SNVs and SVs by cytoband coordinates
- Filter cancer SNV variants by alt allele frequency in tumor
- Correct genome build in UCSC link from structural variant page



### Fixed
- Bug in clinVar form when variant has no gene
- Bug when sharing cases with the same institute twice
- Page crashing when removing causative variant tag
- Do not default to GATK caller when no caller info is provided for cancer SNVs


## [4.16.1]

### Fixed
- Fix the fix for handling of delivery reports for rerun cases

## [4.16]

### Added
- Adds possibility to add "lims_id" to cases. Currently only stored in database, not shown anywhere
- Adds verification comment box to SVs (previously only available for small variants)
- Scrollable pedigree panel

### Fixed
- Error caused by changes in WTForm (new release 2.3.x)
- Bug in OMIM case page form, causing the page to crash when a string was provided instead of a numerical OMIM id
- Fix Alamut link to work properly on hg38
- Better handling of delivery reports for rerun cases
- Small CodeFactor style issues: matchmaker results counting, a couple of incomplete tests and safer external xml
- Fix an issue with Phenomizer introduced by CodeFactor style changes

### Changed
- Updated the version of igv.js to 2.5.4

## [4.15.1]

### Added
- Display gene names in ClinVar submissions page
- Links to Varsome in variant transcripts table

### Fixed
- Small fixes to ClinVar submission form
- Gene panel page crash when old panel has no maintainers

## [4.15]

### Added
- Clinvar CNVs IGV track
- Gene panels can have maintainers
- Keep variant actions (dismissed, manual rank, mosaic, acmg, comments) upon variant re-upload
- Keep variant actions also on full case re-upload

### Fixed
- Fix the link to Ensembl for SV variants when genome build 38.
- Arrange information in columns on variant page
- Fix so that new cosmic identifier (COSV) is also acceptable #1304
- Fixed COSMIC tag in INFO (outside of CSQ) to be parses as well with `&` splitter.
- COSMIC stub URL changed to https://cancer.sanger.ac.uk/cosmic/search?q= instead.
- Updated to a version of IGV where bigBed tracks are visualized correctly
- Clinvar submission files are named according to the content (variant_data and case_data)
- Always show causatives from other cases in case overview
- Correct disease associations for gene symbol aliases that exist as separate genes
- Re-add "custom annotations" for SV variants
- The override ClinVar P/LP add-in in the Clinical Filter failed for new CSQ strings

### Changed
- Runs all CI checks in github actions

## [4.14.1]

### Fixed
- Error when variant found in loqusdb is not loaded for other case

## [4.14]

### Added
- Use github actions to run tests
- Adds CLI command to update individual alignments path
- Update HPO terms using downloaded definitions files
- Option to use alternative flask config when running `scout serve`
- Requirement to use loqusdb >= 2.5 if integrated

### Fixed
- Do not display Pedigree panel in cancer view
- Do not rely on internet connection and services available when running CI tests
- Variant loading assumes GATK if no caller set given and GATK filter status is seen in FILTER
- Pass genome build param all the way in order to get the right gene mappings for cases with build 38
- Parse correctly variants with zero frequency values
- Continue even if there are problems to create a region vcf
- STR and cancer variant navigation back to variants pages could fail

### Changed
- Improved code that sends requests to the external APIs
- Updates ranges for user ranks to fit todays usage
- Run coveralls on github actions instead of travis
- Run pip checks on github actions instead of coveralls
- For hg38 cases, change gnomAD link to point to version 3.0 (which is hg38 based)
- Show pinned or causative STR variants a bit more human readable

## [4.13.1]

### Added
### Fixed
- Typo that caused not all clinvar conflicting interpretations to be loaded no matter what
- Parse and retrieve clinvar annotations from VEP-annotated (VEP 97+) CSQ VCF field
- Variant clinvar significance shown as `not provided` whenever is `Uncertain significance`
- Phenomizer query crashing when case has no HPO terms assigned
- Fixed a bug affecting `All SNVs and INDELs` page when variants don't have canonical transcript
- Add gene name or id in cancer variant view

### Changed
- Cancer Variant view changed "Variant:Transcript:Exon:HGVS" to "Gene:Transcript:Exon:HGVS"

## [4.13]

### Added
- ClinVar SNVs track in IGV
- Add SMA view with SMN Copy Number data
- Easier to assign OMIM diagnoses from case page
- OMIM terms and specific OMIM term page

### Fixed
- Bug when adding a new gene to a panel
- Restored missing recent delivery reports
- Fixed style and links to other reports in case side panel
- Deleting cases using display_name and institute not deleting its variants
- Fixed bug that caused coordinates filter to override other filters
- Fixed a problem with finding some INS in loqusdb
- Layout on SV page when local observations without cases are present
- Make scout compatible with the new HPO definition files from `http://compbio.charite.de/jenkins/`
- General report visualization error when SNVs display names are very long


### Changed


## [4.12.4]

### Fixed
- Layout on SV page when local observations without cases are present

## [4.12.3]

### Fixed
- Case report when causative or pinned SVs have non null allele frequencies

## [4.12.2]

### Fixed
- SV variant links now take you to the SV variant page again
- Cancer variant view has cleaner table data entries for "N/A" data
- Pinned variant case level display hotfix for cancer and str - more on this later
- Cancer variants show correct alt/ref reads mirroring alt frequency now
- Always load all clinical STR variants even if a region load is attempted - index may be missing
- Same case repetition in variant local observations

## [4.12.1]

### Fixed
- Bug in variant.gene when gene has no HGVS description


## [4.12]

### Added
- Accepts `alignment_path` in load config to pass bam/cram files
- Display all phenotypes on variant page
- Display hgvs coordinates on pinned and causatives
- Clear panel pending changes
- Adds option to setup the database with static files
- Adds cli command to download the resources from CLI that scout needs
- Adds test files for merged somatic SV and CNV; as well as merged SNV, and INDEL part of #1279
- Allows for upload of OMIM-AUTO gene panel from static files without api-key

### Fixed
- Cancer case HPO panel variants link
- Fix so that some drop downs have correct size
- First IGV button in str variants page
- Cancer case activates on SNV variants
- Cases activate when STR variants are viewed
- Always calculate code coverage
- Pinned/Classification/comments in all types of variants pages
- Null values for panel's custom_inheritance_models
- Discrepancy between the manual disease transcripts and those in database in gene-edit page
- ACMG classification not showing for some causatives
- Fix bug which caused IGV.js to use hg19 reference files for hg38 data
- Bug when multiple bam files sources with non-null values are available


### Changed
- Renamed `requests` file to `scout_requests`
- Cancer variant view shows two, instead of four, decimals for allele and normal


## [4.11.1]

### Fixed
- Institute settings page
- Link institute settings to sharing institutes choices

## [4.11.0]

### Added
- Display locus name on STR variant page
- Alternative key `GNOMADAF_popmax` for Gnomad popmax allele frequency
- Automatic suggestions on how to improve the code on Pull Requests
- Parse GERP, phastCons and phyloP annotations from vep annotated CSQ fields
- Avoid flickering comment popovers in variant list
- Parse REVEL score from vep annotated CSQ fields
- Allow users to modify general institute settings
- Optionally format code automatically on commit
- Adds command to backup vital parts `scout export database`
- Parsing and displaying cancer SV variants from Manta annotated VCF files
- Dismiss cancer snv variants with cancer-specific options
- Add IGV.js UPD, RHO and TIDDIT coverage wig tracks.


### Fixed
- Slightly darker page background
- Fixed an issued with parsed conservation values from CSQ
- Clinvar submissions accessible to all users of an institute
- Header toolbar when on Clinvar page now shows institute name correctly
- Case should not always inactivate upon update
- Show dismissed snv cancer variants as grey on the cancer variants page
- Improved style of mappability link and local observations on variant page
- Convert all the GET requests to the igv view to POST request
- Error when updating gene panels using a file containing BOM chars
- Add/replace gene radio button not working in gene panels


## [4.10.1]

### Fixed
- Fixed issue with opening research variants
- Problem with coveralls not called by Travis CI
- Handle Biomart service down in tests


## [4.10.0]

### Added
- Rank score model in causatives page
- Exportable HPO terms from phenotypes page
- AMP guideline tiers for cancer variants
- Adds scroll for the transcript tab
- Added CLI option to query cases on time since case event was added
- Shadow clinical assessments also on research variants display
- Support for CRAM alignment files
- Improved str variants view : sorting by locus, grouped by allele.
- Delivery report PDF export
- New mosaicism tag option
- Add or modify individuals' age or tissue type from case page
- Display GC and allele depth in causatives table.
- Included primary reference transcript in general report
- Included partial causative variants in general report
- Remove dependency of loqusdb by utilising the CLI

### Fixed
- Fixed update OMIM command bug due to change in the header of the genemap2 file
- Removed Mosaic Tag from Cancer variants
- Fixes issue with unaligned table headers that comes with hidden Datatables
- Layout in general report PDF export
- Fixed issue on the case statistics view. The validation bars didn't show up when all institutes were selected. Now they do.
- Fixed missing path import by importing pathlib.Path
- Handle index inconsistencies in the update index functions
- Fixed layout problems


## [4.9.0]

### Added
- Improved MatchMaker pages, including visible patient contacts email address
- New badges for the github repo
- Links to [GENEMANIA](genemania.org)
- Sort gene panel list on case view.
- More automatic tests
- Allow loading of custom annotations in VCF using the SCOUT_CUSTOM info tag.

### Fixed
- Fix error when a gene is added to an empty dynamic gene panel
- Fix crash when attempting to add genes on incorrect format to dynamic gene panel
- Manual rank variant tags could be saved in a "Select a tag"-state, a problem in the variants view.
- Same case evaluations are no longer shown as gray previous evaluations on the variants page
- Stay on research pages, even if reset, next first buttons are pressed..
- Overlapping variants will now be visible on variant page again
- Fix missing classification comments and links in evaluations page
- All prioritized cases are shown on cases page


## [4.8.3]

### Added

### Fixed
- Bug when ordering sanger
- Improved scrolling over long list of genes/transcripts


## [4.8.2]

### Added

### Fixed
- Avoid opening extra tab for coverage report
- Fixed a problem when rank model version was saved as floats and not strings
- Fixed a problem with displaying dismiss variant reasons on the general report
- Disable load and delete filter buttons if there are no saved filters
- Fix problem with missing verifications
- Remove duplicate users and merge their data and activity


## [4.8.1]

### Added

### Fixed
- Prevent login fail for users with id defined by ObjectId and not email
- Prevent the app from crashing with `AttributeError: 'NoneType' object has no attribute 'message'`


## [4.8.0]

### Added
- Updated Scout to use Bootstrap 4.3
- New looks for Scout
- Improved dashboard using Chart.js
- Ask before inactivating a case where last assigned user leaves it
- Genes can be manually added to the dynamic gene list directly on the case page
- Dynamic gene panels can optionally be used with clinical filter, instead of default gene panel
- Dynamic gene panels get link out to chanjo-report for coverage report
- Load all clinvar variants with clinvar Pathogenic, Likely Pathogenic and Conflicting pathogenic
- Show transcripts with exon numbers for structural variants
- Case sort order can now be toggled between ascending and descending.
- Variants can be marked as partial causative if phenotype is available for case.
- Show a frequency tooltip hover for SV-variants.
- Added support for LDAP login system
- Search snv and structural variants by chromosomal coordinates
- Structural variants can be marked as partial causative if phenotype is available for case.
- Show normal and pathologic limits for STRs in the STR variants view.
- Institute level persistent variant filter settings that can be retrieved and used.
- export causative variants to Excel
- Add support for ROH, WIG and chromosome PNGs in case-view

### Fixed
- Fixed missing import for variants with comments
- Instructions on how to build docs
- Keep sanger order + verification when updating/reloading variants
- Fixed and moved broken filter actions (HPO gene panel and reset filter)
- Fixed string conversion to number
- UCSC links for structural variants are now separated per breakpoint (and whole variant where applicable)
- Reintroduced missing coverage report
- Fixed a bug preventing loading samples using the command line
- Better inheritance models customization for genes in gene panels
- STR variant page back to list button now does its one job.
- Allows to setup scout without a omim api key
- Fixed error causing "favicon not found" flash messages
- Removed flask --version from base cli
- Request rerun no longer changes case status. Active or archived cases inactivate on upload.
- Fixed missing tooltip on the cancer variants page
- Fixed weird Rank cell in variants page
- Next and first buttons order swap
- Added pagination (and POST capability) to cancer variants.
- Improves loading speed for variant page
- Problem with updating variant rank when no variants
- Improved Clinvar submission form
- General report crashing when dismissed variant has no valid dismiss code
- Also show collaborative case variants on the All variants view.
- Improved phenotype search using dataTables.js on phenotypes page
- Search and delete users with `email` instead of `_id`
- Fixed css styles so that multiselect options will all fit one column


## [4.7.3]

### Added
- RankScore can be used with VCFs for vcf_cancer files

### Fixed
- Fix issue with STR view next page button not doing its one job.

### Deleted
- Removed pileup as a bam viewing option. This is replaced by IGV


## [4.7.2]

### Added
- Show earlier ACMG classification in the variant list

### Fixed
- Fixed igv search not working due to igv.js dist 2.2.17
- Fixed searches for cases with a gene with variants pinned or marked causative.
- Load variant pages faster after fixing other causatives query
- Fixed mitochondrial report bug for variants without genes

## [4.7.1]

### Added

### Fixed
- Fixed bug on genes page


## [4.7.0]

### Added
- Export genes and gene panels in build GRCh38
- Search for cases with variants pinned or marked causative in a given gene.
- Search for cases phenotypically similar to a case also from WUI.
- Case variant searches can be limited to similar cases, matching HPO-terms,
  phenogroups and cohorts.
- De-archive reruns and flag them as 'inactive' if archived
- Sort cases by analysis_date, track or status
- Display cases in the following order: prioritized, active, inactive, archived, solved
- Assign case to user when user activates it or asks for rerun
- Case becomes inactive when it has no assignees
- Fetch refseq version from entrez and use it in clinvar form
- Load and export of exons for all genes, independent on refseq
- Documentation for loading/updating exons
- Showing SV variant annotations: SV cgh frequencies, gnomad-SV, local SV frequencies
- Showing transcripts mapping score in segmental duplications
- Handle requests to Ensembl Rest API
- Handle requests to Ensembl Rest Biomart
- STR variants view now displays GT and IGV link.
- Description field for gene panels
- Export exons in build 37 and 38 using the command line

### Fixed
- Fixes of and induced by build tests
- Fixed bug affecting variant observations in other cases
- Fixed a bug that showed wrong gene coverage in general panel PDF export
- MT report only shows variants occurring in the specific individual of the excel sheet
- Disable SSL certifcate verification in requests to chanjo
- Updates how intervaltree and pymongo is used to void deprecated functions
- Increased size of IGV sample tracks
- Optimized tests


## [4.6.1]

### Added

### Fixed
- Missing 'father' and 'mother' keys when parsing single individual cases


## [4.6.0]

### Added
- Description of Scout branching model in CONTRIBUTING doc
- Causatives in alphabetical order, display ACMG classification and filter by gene.
- Added 'external' to the list of analysis type options
- Adds functionality to display "Tissue type". Passed via load config.
- Update to IGV 2.

### Fixed
- Fixed alignment visualization and vcf2cytosure availability for demo case samples
- Fixed 3 bugs affecting SV pages visualization
- Reintroduced the --version cli option
- Fixed variants query by panel (hpo panel + gene panel).
- Downloaded MT report contains excel files with individuals' display name
- Refactored code in parsing of config files.


## [4.5.1]

### Added

### Fixed
- update requirement to use PyYaml version >= 5.1
- Safer code when loading config params in cli base


## [4.5.0]

### Added
- Search for similar cases from scout view CLI
- Scout cli is now invoked from the app object and works under the app context

### Fixed
- PyYaml dependency fixed to use version >= 5.1


## [4.4.1]

### Added
- Display SV rank model version when available

### Fixed
- Fixed upload of delivery report via API


## [4.4.0]

### Added
- Displaying more info on the Causatives page and hiding those not causative at the case level
- Add a comment text field to Sanger order request form, allowing a message to be included in the email
- MatchMaker Exchange integration
- List cases with empty synopsis, missing HPO terms and phenotype groups.
- Search for cases with open research list, or a given case status (active, inactive, archived)

### Fixed
- Variant query builder split into several functions
- Fixed delivery report load bug


## [4.3.3]

### Added
- Different individual table for cancer cases

### Fixed
- Dashboard collects validated variants from verification events instead of using 'sanger' field
- Cases shared with collaborators are visible again in cases page
- Force users to select a real institute to share cases with (actionbar select fix)


## [4.3.2]

### Added
- Dashboard data can be filtered using filters available in cases page
- Causatives for each institute are displayed on a dedicated page
- SNVs and and SVs are searchable across cases by gene and rank score
- A more complete report with validated variants is downloadable from dashboard

### Fixed
- Clinsig filter is fixed so clinsig numerical values are returned
- Split multi clinsig string values in different elements of clinsig array
- Regex to search in multi clinsig string values or multi revstat string values
- It works to upload vcf files with no variants now
- Combined Pileup and IGV alignments for SVs having variant start and stop on the same chromosome


## [4.3.1]

### Added
- Show calls from all callers even if call is not available
- Instructions to install cairo and pango libs from WeasyPrint page
- Display cases with number of variants from CLI
- Only display cases with number of variants above certain treshold. (Also CLI)
- Export of verified variants by CLI or from the dashboard
- Extend case level queries with default panels, cohorts and phenotype groups.
- Slice dashboard statistics display using case level queries
- Add a view where all variants for an institute can be searched across cases, filtering on gene and rank score. Allows searching research variants for cases that have research open.

### Fixed
- Fixed code to extract variant conservation (gerp, phyloP, phastCons)
- Visualization of PDF-exported gene panels
- Reintroduced the exon/intron number in variant verification email
- Sex and affected status is correctly displayed on general report
- Force number validation in SV filter by size
- Display ensembl transcripts when no refseq exists


## [4.3.0]

### Added
- Mosaicism tag on variants
- Show and filter on SweGen frequency for SVs
- Show annotations for STR variants
- Show all transcripts in verification email
- Added mitochondrial export
- Adds alternative to search for SVs shorter that the given length
- Look for 'bcftools' in the `set` field of VCFs
- Display digenic inheritance from OMIM
- Displays what refseq transcript that is primary in hgnc

### Fixed

- Archived panels displays the correct date (not retroactive change)
- Fixed problem with waiting times in gene panel exports
- Clinvar fiter not working with human readable clinsig values

## [4.2.2]

### Fixed
- Fixed gene panel create/modify from CSV file utf-8 decoding error
- Updating genes in gene panels now supports edit comments and entry version
- Gene panel export timeout error

## [4.2.1]

### Fixed
- Re-introduced gene name(s) in verification email subject
- Better PDF rendering for excluded variants in report
- Problem to access old case when `is_default` did not exist on a panel


## [4.2.0]

### Added
- New index on variant_id for events
- Display overlapping compounds on variants view

### Fixed
- Fixed broken clinical filter


## [4.1.4]

### Added
- Download of filtered SVs

### Fixed
- Fixed broken download of filtered variants
- Fixed visualization issue in gene panel PDF export
- Fixed bug when updating gene names in variant controller


## [4.1.3]

### Fixed
- Displays all primary transcripts


## [4.1.2]

### Added
- Option add/replace when updating a panel via CSV file
- More flexible versioning of the gene panels
- Printing coverage report on the bottom of the pdf case report
- Variant verification option for SVs
- Logs uri without pwd when connecting
- Disease-causing transcripts in case report
- Thicker lines in case report
- Supports HPO search for cases, both terms or if described in synopsis
- Adds sanger information to dashboard

### Fixed
- Use db name instead of **auth** as default for authentication
- Fixes so that reports can be generated even with many variants
- Fixed sanger validation popup to show individual variants queried by user and institute.
- Fixed problem with setting up scout
- Fixes problem when exac file is not available through broad ftp
- Fetch transcripts for correct build in `adapter.hgnc_gene`

## [4.1.1]
- Fix problem with institute authentication flash message in utils
- Fix problem with comments
- Fix problem with ensembl link


## [4.1.0]

### Added
- OMIM phenotypes to case report
- Command to download all panel app gene panels `scout load panel --panel-app`
- Links to genenames.org and omim on gene page
- Popup on gene at variants page with gene information
- reset sanger status to "Not validated" for pinned variants
- highlight cases with variants to be evaluated by Sanger on the cases page
- option to point to local reference files to the genome viewer pileup.js. Documented in `docs.admin-guide.server`
- option to export single variants in `scout export variants`
- option to load a multiqc report together with a case(add line in load config)
- added a view for searching HPO terms. It is accessed from the top left corner menu
- Updates the variants view for cancer variants. Adds a small cancer specific filter for known variants
- Adds hgvs information on cancer variants page
- Adds option to update phenotype groups from CLI

### Fixed
- Improved Clinvar to submit variants from different cases. Fixed HPO terms in casedata according to feedback
- Fixed broken link to case page from Sanger modal in cases view
- Now only cases with non empty lists of causative variants are returned in `adapter.case(has_causatives=True)`
- Can handle Tumor only samples
- Long lists of HGNC symbols are now possible. This was previously difficult with manual, uploaded or by HPO search when changing filter settings due to GET request limitations. Relevant pages now use POST requests. Adds the dynamic HPO panel as a selection on the gene panel dropdown.
- Variant filter defaults to default panels also on SV and Cancer variants pages.

## [4.0.0]

### WARNING ###

This is a major version update and will require that the backend of pre releases is updated.
Run commands:

```
$scout update genes
$scout update hpo
```

- Created a Clinvar submission tool, to speed up Clinvar submission of SNVs and SVs
- Added an analysis report page (html and PDF format) containing phenotype, gene panels and variants that are relevant to solve a case.

### Fixed
- Optimized evaluated variants to speed up creation of case report
- Moved igv and pileup viewer under a common folder
- Fixed MT alignment view pileup.js
- Fixed coordinates for SVs with start chromosome different from end chromosome
- Global comments shown across cases and institutes. Case-specific variant comments are shown only for that specific case.
- Links to clinvar submitted variants at the cases level
- Adapts clinvar parsing to new format
- Fixed problem in `scout update user` when the user object had no roles
- Makes pileup.js use online genome resources when viewing alignments. Now any instance of Scout can make use of this functionality.
- Fix ensembl link for structural variants
- Works even when cases does not have `'madeline_info'`
- Parses Polyphen in correct way again
- Fix problem with parsing gnomad from VEP

### Added
- Added a PDF export function for gene panels
- Added a "Filter and export" button to export custom-filtered SNVs to CSV file
- Dismiss SVs
- Added IGV alignments viewer
- Read delivery report path from case config or CLI command
- Filter for spidex scores
- All HPO terms are now added and fetched from the correct source (https://github.com/obophenotype/human-phenotype-ontology/blob/master/hp.obo)
- New command `scout update hpo`
- New command `scout update genes` will fetch all the latest information about genes and update them
- Load **all** variants found on chromosome **MT**
- Adds choice in cases overview do show as many cases as user like

### Removed
- pileup.min.js and pileup css are imported from a remote web location now
- All source files for HPO information, this is instead fetched directly from source
- All source files for gene information, this is instead fetched directly from source

## [3.0.0]
### Fixed
- hide pedigree panel unless it exists

## [1.5.1] - 2016-07-27
### Fixed
- look for both ".bam.bai" and ".bai" extensions

## [1.4.0] - 2016-03-22
### Added
- support for local frequency through loqusdb
- bunch of other stuff

## [1.3.0] - 2016-02-19
### Fixed
- Update query-phenomizer and add username/password

### Changed
- Update the way a case is checked for rerun-status

### Added
- Add new button to mark a case as "checked"
- Link to clinical variants _without_ 1000G annotation

## [1.2.2] - 2016-02-18
### Fixed
- avoid filtering out variants lacking ExAC and 1000G annotations

## [1.1.3] - 2015-10-01
### Fixed
- persist (clinical) filter when clicking load more
- fix #154 by robustly setting clinical filter func. terms

## [1.1.2] - 2015-09-07
### Fixed
- avoid replacing coverage report with none
- update SO terms, refactored

## [1.1.1] - 2015-08-20
### Fixed
- fetch case based on collaborator status (not owner)

## [1.1.0] - 2015-05-29
### Added
- link(s) to SNPedia based on RS-numbers
- new Jinja filter to "humanize" decimal numbers
- show gene panels in variant view
- new Jinja filter for decoding URL encoding
- add indicator to variants in list that have comments
- add variant number threshold and rank score threshold to load function
- add event methods to mongo adapter
- add tests for models
- show badge "old" if comment was written for a previous analysis

### Changed
- show cDNA change in transcript summary unless variant is exonic
- moved compounds table further up the page
- show dates for case uploads in ISO format
- moved variant comments higher up on page
- updated documentation for pages
- read in coverage report as blob in database and serve directly
- change ``OmimPhenotype`` to ``PhenotypeTerm``
- reorganize models sub-package
- move events (and comments) to separate collection
- only display prev/next links for the research list
- include variant type in breadcrumbs e.g. "Clinical variants"

### Removed
- drop dependency on moment.js

### Fixed
- show the same level of detail for all frequencies on all pages
- properly decode URL encoded symbols in amino acid/cDNA change strings
- fixed issue with wipe permissions in MongoDB
- include default gene lists in "variants" link in breadcrumbs

## [1.0.2] - 2015-05-20
### Changed
- update case fetching function

### Fixed
- handle multiple cases with same id

## [1.0.1] - 2015-04-28
### Fixed
- Fix building URL parameters in cases list Vue component

## [1.0.0] - 2015-04-12
Codename: Sara Lund

![Release 1.0](artwork/releases/release-1-0.jpg)

### Added
- Add email logging for unexpected errors
- New command line tool for deleting case

### Changed
- Much improved logging overall
- Updated documentation/usage guide
- Removed non-working IGV link

### Fixed
- Show sample display name in GT call
- Various small bug fixes
- Make it easier to hover over popups

## [0.0.2-rc1] - 2015-03-04
### Added
- add protein table for each variant
- add many more external links
- add coverage reports as PDFs

### Changed
- incorporate user feedback updates
- big refactor of load scripts

## [0.0.2-rc2] - 2015-03-04
### Changes
- add gene table with gene description
- reorganize inheritance models box

### Fixed
- avoid overwriting gene list on "research" load
- fix various bugs in external links

## [0.0.2-rc3] - 2015-03-05
### Added
- Activity log feed to variant view
- Adds protein change strings to ODM and Sanger email

### Changed
- Extract activity log component to macro

### Fixes
- Make Ensembl transcript links use archive website<|MERGE_RESOLUTION|>--- conflicted
+++ resolved
@@ -4,15 +4,14 @@
 
 About changelog [here](https://keepachangelog.com/en/1.0.0/)
 
-<<<<<<< HEAD
 ## [unreleased]
 ### Added
 - Display data sharing info for ClinVar, Matchmaker Exchange and Beacon in a dedicated column on Cases page
-=======
+
+
 ## [4.62.1]
 ### Fixed
 - Case page crashing when adding a case to a group without providing a valid case name
->>>>>>> 29f714c9
 
 ## [4.62]
 ### Added
