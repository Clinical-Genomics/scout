--- conflicted
+++ resolved
@@ -23,11 +23,8 @@
 - Deprecated CLI commands `scout load <delivery_report, gene_fusion_report, coverage_qc_report, cnv_report>` to replace them with command `scout load report -t <report type>`
 - Refactored code to display and download custom case reports
 - Do not export `Assertion method` and `Assertion method citation` to ClinVar submission files according to changes to ClinVar's submission spreadsheet templates.
-<<<<<<< HEAD
+- Simplified code to create and download ClinVar CSV files
 - Colorize inheritance models badges by category on VariantS page
-=======
-- Simplified code to create and download ClinVar CSV files
->>>>>>> 26acf99b
 ### Fixed
 - Non-admin users saving institute settings would clear loqusdb instance selection
 - Layout of variant position, cytoband and type in SV variant summary
