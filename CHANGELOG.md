# Change Log
All notable changes to this project will be documented in this file.
This project adheres to [Semantic Versioning](http://semver.org/).

About changelog [here](https://keepachangelog.com/en/1.0.0/)

## [x.x.x]
### Added
- Highlight and show version number for RefSeq MANE transcripts.
- Added integration to a rerunner service for toggling reanalysis with updated pedigree information
- SpliceAI display and parsing from VEP CSQ
- Display matching tiered variants for cancer variants
- Display a loading icon (spinner) until the page loads completely
- Display filter badges in cancer variants list
- Update genes from pre-downloaded file resources
<<<<<<< HEAD
- Individual-specific HPO terms
=======
- On login, OS, browser version and screen size are saved anonymously to understand how users are using Scout
>>>>>>> dee49348
### Fixed
- Updated IGV to v2.8.5 to solve missing gene labels on some zoom levels
- Demo cancer case config file to load somatic SNVs and SVs only.
- Expand list of refseq trancripts in ClinVar submission form
- Renamed `All SNVs and INDELs` institute sidebar element to `Search SNVs and INDELs` and fixed its style.
- Add missing parameters to case load-config documentation
- Allow creating/editing gene panels and dynamic gene panels with genes present in genome build 38
### Changed
- Better naming for variants buttons on cancer track (somatic, germline). Also show cancer research button if available.
- Load case with missing panels in config files, but show warning.
- Changing the (Female, Male) symbols to (F/M) letters in individuals_table and case-sma.
- Print stacktrace if case load command fails
- Added sort icon and a pointer to the cursor to all tables with sortable fields
- Moved variant, gene and panel info from the basic pane to summary panel for all variants.
- Renamed `Basics` panel to `Classify` on variant page.
- Revamped `Basics` panel to a panel dedicated to classify variants
- Revamped the summary panel to be more compact.
- Added dedicated template for cancer variants
- Removed Gene models, Gene annotations and Conservation panels for cancer variants
- Reorganized the orders of panels for variant and cancer variant views
- Added dedicated variant quality panel and removed relevant panes (mappability)
- A more compact case page
- Removed OMIM genes panel
- Make genes panel, pinned variants panel, causative variants panel and ClinVar panel scrollable on case page
- Update to Scilifelab's 2020 logo
- Update Gens URL to support Gens v2.0 format
- Refactor tests for parsing case configurations
- Updated links to HPO downloadable resources
- Managed variants filtering defaults to all variant categories
- Changing the (Kind) drop-down according to (Category) drop-down in Managed variant add variant
- Moved Gens button to individuals table

## [4.36]
### Added
- Parse and save splice junction tracks from case config file
- Tooltip in observations panel, explaining that case variants with no link might be old variants, not uploaded after a case rerun
### Fixed
- Warning on overwriting variants with same position was no longer shown
- Increase the height of the dropdowns to 425px
- More indices for the case table as it grows, specifically for causatives queries
- Splice junction tracks not centered over variant genes
- Total number of research variants count
- Update variants stats in case documents every time new variants are loaded
- Bug in flashing warning messages when filtering variants
### Changed
- Clearer warning messages for genes and gene/gene-panels searches in variants filters

## [4.35]
### Added
- A new index for hgnc_symbol in the hgnc_gene collection
- A Pedigree panel in STR page
- Display Tier I and II variants in case view causatives card for cancer cases
### Fixed
- Send partial file data to igv.js when visualizing sashimi plots with splice junction tracks
- Research variants filtering by gene
- Do not attempt to populate annotations for not loaded pinned/causatives
- Add max-height to all dropdowns in filters
### Changed
- Switch off non-clinical gene warnings when filtering research variants
- Don't display OMIM disease card in case view for cancer cases
- Refactored Individuals and Causative card in case view for cancer cases
- Update and style STR case report

## [4.34]
### Added
- Saved filter lock and unlock
- Filters can optionally be marked audited, logging the filter name, user and date on the case events and general report.
- Added `ClinVar hits` and `Cosmic hits` in cancer SNVs filters
- Added `ClinVar hits` to variants filter (rare disease track)
- Load cancer demo case in docker-compose files (default and demo file)
- Inclusive-language check using [woke](https://github.com/get-woke/woke) github action
- Add link to HmtVar for mitochondrial variants (if VCF is annotated with HmtNote)
- Grey background for dismissed compounds in variants list and variant page
- Pin badge for pinned compounds in variants list and variant page
- Support LoqusDB REST API queries
- Add a docker-compose-matchmaker under scout/containers/development to test matchmaker locally
- Script to investigate consequences of symbol search bug
- Added GATK to list of SV and cancer SV callers
### Fixed
- Make MitoMap link work for hg38 again
- Export Variants feature crashing when one of the variants has no primary transcripts
- Redirect to last visited variantS page when dismissing variants from variants list
- Improved matching of SVs Loqus occurrences in other cases
- Remove padding from the list inside (Matching causatives from other cases) panel
- Pass None to get_app function in CLI base since passing script_info to app factory functions was deprecated in Flask 2.0
- Fixed failing tests due to Flask update to version 2.0
- Speed up user events view
- Causative view sort out of memory error
- Use hgnc_id for gene filter query
- Typo in case controllers displaying an error every time a patient is matched against external MatchMaker nodes
- Do not crash while attempting an update for variant documents that are too big (> 16 MB)
- Old STR causatives (and other variants) may not have HGNC symbols - fix sort lambda
- Check if gene_obj has primary_transcript before trying to access it
- Warn if a gene manually searched is in a clinical panel with an outdated name when filtering variants
- ChrPos split js not needed on STR page yet
### Changed
- Remove parsing of case `genome_version`, since it's not used anywhere downstream
- Introduce deprecation warning for Loqus configs that are not dictionaries
- SV clinical filter no longer filters out sub 100 nt variants
- Count cases in LoqusDB by variant type
- Commit pulse repo badge temporarily set to weekly
- Sort ClinVar submissions objects by ascending "Last evaluated" date
- Refactored the MatchMaker integration as an extension
- Replaced some sensitive words as suggested by woke linter
- Documentation for load-configuration rewritten.
- Add styles to MatchMaker matches table
- More detailed info on the data shared in MatchMaker submission form

## [4.33.1]
### Fixed
- Include markdown for release autodeploy docs
- Use standard inheritance model in ClinVar (https://ftp.ncbi.nlm.nih.gov/pub/GTR/standard_terms/Mode_of_inheritance.txt)
- Fix issue crash with variants that have been unflagged causative not being available in other causatives
### Added
### Changed

## [4.33]
### Fixed
- Command line crashing when updating an individual not found in database
- Dashboard page crashing when filters return no data
- Cancer variants filter by chromosome
- /api/v1/genes now searches for genes in all genome builds by default
- Upgraded igv.js to version 2.8.1 (Fixed Unparsable bed record error)
### Added
- Autodeploy docs on release
- Documentation for updating case individuals tracks
- Filter cases and dashboard stats by analysis track
### Changed
- Changed from deprecated db update method
- Pre-selected fields to run queries with in dashboard page
- Do not filter by any institute when first accessing the dashboard
- Removed OMIM panel in case view for cancer cases
- Display Tier I and II variants in case view causatives panel for cancer cases
- Refactored Individuals and Causative panels in case view for cancer cases

## [4.32.1]
### Fixed
- iSort lint check only
### Changed
- Institute cases page crashing when a case has track:Null
### Added

## [4.32]
### Added
- Load and show MITOMAP associated diseases from VCF (INFO field: MitomapAssociatedDiseases, via HmtNote)
- Show variant allele frequencies for mitochondrial variants (GRCh38 cases)
- Extend "public" json API with diseases (OMIM) and phenotypes (HPO)
- HPO gene list download now has option for clinical and non-clinical genes
- Display gene splice junctions data in sashimi plots
- Update case individuals with splice junctions tracks
- Simple Docker compose for development with local build
- Make Phenomodels subpanels collapsible
- User side documentation of cytogenomics features (Gens, Chromograph, vcf2cytosure, rhocall)
- iSort GitHub Action
- Support LoqusDB REST API queries
### Fixed
- Show other causative once, even if several events point to it
- Filtering variants by mitochondrial chromosome for cases with genome build=38
- HPO gene search button triggers any warnings for clinical / non-existing genes also on first search
- Fixed a bug in variants pages caused by MT variants without alt_frequency
- Tests for CADD score parsing function
- Fixed the look of IGV settings on SNV variant page
- Cases analyzed once shown as `rerun`
- Missing case track on case re-upload
- Fixed severity rank for SO term "regulatory region ablation"
### Changed
- Refactor according to CodeFactor - mostly reuse of duplicated code
- Phenomodels language adjustment
- Open variants in a new window (from variants page)
- Open overlapping and compound variants in a new window (from variant page)
- gnomAD link points to gnomAD v.3 (build GRCh38) for mitochondrial variants.
- Display only number of affected genes for dismissed SVs in general report
- Chromosome build check when populating the variants filter chromosome selection
- Display mitochondrial and rare diseases coverage report in cases with missing 'rare' track


## [4.31.1]
### Added
### Changed
- Remove mitochondrial and coverage report from cancer cases sidebar
### Fixed
- ClinVar page when dbSNP id is None

## [4.31]
### Added
- gnomAD annotation field in admin guide
- Export also dynamic panel genes not associated to an HPO term when downloading the HPO panel
- Primary HGNC transcript info in variant export files
- Show variant quality (QUAL field from vcf) in the variant summary
- Load/update PDF gene fusion reports (clinical and research) generated with Arriba
- Support new MANE annotations from VEP (both MANE Select and MANE Plus Clinical)
- Display on case activity the event of a user resetting all dismissed variants
- Support gnomAD population frequencies for mitochondrial variants
- Anchor links in Casedata ClinVar panels to redirect after renaming individuals
### Fixed
- Replace old docs link www.clinicalgenomics.se/scout with new https://clinical-genomics.github.io/scout
- Page formatting issues whenever case and variant comments contain extremely long strings with no spaces
- Chromograph images can be one column and have scrollbar. Removed legacy code.
- Column labels for ClinVar case submission
- Page crashing looking for LoqusDB observation when variant doesn't exist
- Missing inheritance models and custom inheritance models on newly created gene panels
- Accept only numbers in managed variants filter as position and end coordinates
- SNP id format and links in Variant page, ClinVar submission form and general report
- Case groups tooltip triggered only when mouse is on the panel header
### Changed
- A more compact case groups panel
- Added landscape orientation CSS style to cancer coverage and QC demo report
- Improve user documentation to create and save new gene panels
- Removed option to use space as separator when uploading gene panels
- Separating the columns of standard and custom inheritance models in gene panels
- Improved ClinVar instructions for users using non-English Excel

## [4.30.2]
### Added
### Fixed
- Use VEP RefSeq ID if RefSeq list is empty in RefSeq transcripts overview
- Bug creating variant links for variants with no end_chrom
### Changed

## [4.30.1]
### Added
### Fixed
- Cryptography dependency fixed to use version < 3.4
### Changed

## [4.30]
### Added
- Introduced a `reset dismiss variant` verb
- Button to reset all dismissed variants for a case
- Add black border to Chromograph ideograms
- Show ClinVar annotations on variantS page
- Added integration with GENS, copy number visualization tool
- Added a VUS label to the manual classification variant tags
- Add additional information to SNV verification emails
- Tooltips documenting manual annotations from default panels
- Case groups now show bam files from all cases on align view
### Fixed
- Center initial igv view on variant start with SNV/indels
- Don't set initial igv view to negative coordinates
- Display of GQ for SV and STR
- Parsing of AD and related info for STRs
- LoqusDB field in institute settings accepts only existing Loqus instances
- Fix DECIPHER link to work after DECIPHER migrated to GRCh38
- Removed visibility window param from igv.js genes track
- Updated HPO download URL
- Patch HPO download test correctly
- Reference size on STR hover not needed (also wrong)
- Introduced genome build check (allowed values: 37, 38, "37", "38") on case load
- Improve case searching by assignee full name
- Populating the LoqusDB select in institute settings
### Changed
- Cancer variants table header (pop freq etc)
- Only admin users can modify LoqusDB instance in Institute settings
- Style of case synopsis, variants and case comments
- Switched to igv.js 2.7.5
- Do not choke if case is missing research variants when research requested
- Count cases in LoqusDB by variant type
- Introduce deprecation warning for Loqus configs that are not dictionaries
- Improve create new gene panel form validation
- Make XM- transcripts less visible if they don't overlap with transcript refseq_id in variant page
- Color of gene panels and comments panels on cases and variant pages
- Do not choke if case is missing research variants when reserch requested

## [4.29.1]
### Added
### Fixed
- Always load STR variants regardless of RankScore threshold (hotfix)
### Changed

## [4.29]
### Added
- Added a page about migrating potentially breaking changes to the documentation
- markdown_include in development requirements file
- STR variants filter
- Display source, Z-score, inheritance pattern for STR annotations from Stranger (>0.6.1) if available
- Coverage and quality report to cancer view
### Fixed
- ACMG classification page crashing when trying to visualize a classification that was removed
- Pretty print HGVS on gene variants (URL-decode VEP)
- Broken or missing link in the documentation
- Multiple gene names in ClinVar submission form
- Inheritance model select field in ClinVar submission
- IGV.js >2.7.0 has an issue with the gene track zoom levels - temp freeze at 2.7.0
- Revert CORS-anywhere and introduce a local http proxy for cloud tracks
### Changed

## [4.28]
### Added
- Chromograph integration for displaying PNGs in case-page
- Add VAF to cancer case general report, and remove some of its unused fields
- Variants filter compatible with genome browser location strings
- Support for custom public igv tracks stored on the cloud
- Add tests to increase testing coverage
- Update case variants count after deleting variants
- Update IGV.js to latest (v2.7.4)
- Bypass igv.js CORS check using `https://github.com/Rob--W/cors-anywhere`
- Documentation on default and custom IGV.js tracks (admin docs)
- Lock phenomodels so they're editable by admins only
- Small case group assessment sharing
- Tutorial and files for deploying app on containers (Kubernetes pods)
- Canonical transcript and protein change of canonical transcript in exported variants excel sheet
- Support for Font Awesome version 6
- Submit to Beacon from case page sidebar
- Hide dismissed variants in variants pages and variants export function
- Systemd service files and instruction to deploy Scout using podman
### Fixed
- Bugfix: unused `chromgraph_prefix |tojson` removed
- Freeze coloredlogs temporarily
- Marrvel link
- Don't show TP53 link for silent or synonymous changes
- OMIM gene field accepts any custom number as OMIM gene
- Fix Pytest single quote vs double quote string
- Bug in gene variants search by similar cases and no similar case is found
- Delete unused file `userpanel.py`
- Primary transcripts in variant overview and general report
- Google OAuth2 login setup in README file
- Redirect to 'missing file'-icon if configured Chromograph file is missing
- Javascript error in case page
- Fix compound matching during variant loading for hg38
- Cancer variants view containing variants dismissed with cancer-specific reasons
- Zoom to SV variant length was missing IGV contig select
- Tooltips on case page when case has no default gene panels
### Changed
- Save case variants count in case document and not in sessions
- Style of gene panels multiselect on case page
- Collapse/expand main HPO checkboxes in phenomodel preview
- Replaced GQ (Genotype quality) with VAF (Variant allele frequency) in cancer variants GT table
- Allow loading of cancer cases with no tumor_purity field
- Truncate cDNA and protein changes in case report if longer than 20 characters


## [4.27]
### Added
- Exclude one or more variant categories when running variants delete command
### Fixed
### Changed

## [4.26.1]
### Added
### Fixed
- Links with 1-letter aa codes crash on frameshift etc
### Changed

## [4.26]
### Added
- Extend the delete variants command to print analysis date, track, institute, status and research status
- Delete variants by type of analysis (wgs|wes|panel)
- Links to cBioPortal, MutanTP53, IARC TP53, OncoKB, MyCancerGenome, CIViC
### Fixed
- Deleted variants count
### Changed
- Print output of variants delete command as a tab separated table

## [4.25]
### Added
- Command line function to remove variants from one or all cases
### Fixed
- Parse SMN None calls to None rather than False

## [4.24.1]
### Fixed
- Install requirements.txt via setup file

## [4.24]
### Added
- Institute-level phenotype models with sub-panels containing HPO and OMIM terms
- Runnable Docker demo
- Docker image build and push github action
- Makefile with shortcuts to docker commands
- Parse and save synopsis, phenotype and cohort terms from config files upon case upload
### Fixed
- Update dismissed variant status when variant dismissed key is missing
- Breakpoint two IGV button now shows correct chromosome when different from bp1
- Missing font lib in Docker image causing the PDF report download page to crash
- Sentieon Manta calls lack Somaticscore - load anyway
- ClinVar submissions crashing due to pinned variants that are not loaded
- Point ExAC pLI score to new gnomad server address
- Bug uploading cases missing phenotype terms in config file
- STRs loaded but not shown on browser page
- Bug when using adapter.variant.get_causatives with case_id without causatives
- Problem with fetching "solved" from scout export cases cli
- Better serialising of datetime and bson.ObjectId
- Added `volumes` folder to .gitignore
### Changed
- Make matching causative and managed variants foldable on case page
- Remove calls to PyMongo functions marked as deprecated in backend and frontend(as of version 3.7).
- Improved `scout update individual` command
- Export dynamic phenotypes with ordered gene lists as PDF


## [4.23]
### Added
- Save custom IGV track settings
- Show a flash message with clear info about non-valid genes when gene panel creation fails
- CNV report link in cancer case side navigation
- Return to comment section after editing, deleting or submitting a comment
- Managed variants
- MT vs 14 chromosome mean coverage stats if Scout is connected to Chanjo
### Fixed
- missing `vcf_cancer_sv` and `vcf_cancer_sv_research` to manual.
- Split ClinVar multiple clnsig values (slash-separated) and strip them of underscore for annotations without accession number
- Timeout of `All SNVs and INDELs` page when no valid gene is provided in the search
- Round CADD (MIPv9)
- Missing default panel value
- Invisible other causatives lines when other causatives lack gene symbols
### Changed
- Do not freeze mkdocs-material to version 4.6.1
- Remove pre-commit dependency

## [4.22]
### Added
- Editable cases comments
- Editable variants comments
### Fixed
- Empty variant activity panel
- STRs variants popover
- Split new ClinVar multiple significance terms for a variant
- Edit the selected comment, not the latest
### Changed
- Updated RELEASE docs.
- Pinned variants card style on the case page
- Merged `scout export exons` and `scout view exons` commands


## [4.21.2]
### Added
### Fixed
- Do not pre-filter research variants by (case-default) gene panels
- Show OMIM disease tooltip reliably
### Changed

## [4.21.1]
### Added
### Fixed
- Small change to Pop Freq column in variants ang gene panels to avoid strange text shrinking on small screens
- Direct use of HPO list for Clinical HPO SNV (and cancer SNV) filtering
- PDF coverage report redirecting to login page
### Changed
- Remove the option to dismiss single variants from all variants pages
- Bulk dismiss SNVs, SVs and cancer SNVs from variants pages

## [4.21]
### Added
- Support to configure LoqusDB per institute
- Highlight causative variants in the variants list
- Add tests. Mostly regarding building internal datatypes.
- Remove leading and trailing whitespaces from panel_name and display_name when panel is created
- Mark MANE transcript in list of transcripts in "Transcript overview" on variant page
- Show default panel name in case sidebar
- Previous buttons for variants pagination
- Adds a gh action that checks that the changelog is updated
- Adds a gh action that deploys new releases automatically to pypi
- Warn users if case default panels are outdated
- Define institute-specific gene panels for filtering in institute settings
- Use institute-specific gene panels in variants filtering
- Show somatic VAF for pinned and causative variants on case page

### Fixed
- Report pages redirect to login instead of crashing when session expires
- Variants filter loading in cancer variants page
- User, Causative and Cases tables not scaling to full page
- Improved docs for an initial production setup
- Compatibility with latest version of Black
- Fixed tests for Click>7
- Clinical filter required an extra click to Filter to return variants
- Restore pagination and shrink badges in the variants page tables
- Removing a user from the command line now inactivates the case only if user is last assignee and case is active
- Bugfix, LoqusDB per institute feature crashed when institute id was empty string
- Bugfix, LoqusDB calls where missing case count
- filter removal and upload for filters deleted from another page/other user
- Visualize outdated gene panels info in a popover instead of a tooltip in case page side panel

### Changed
- Highlight color on normal STRs in the variants table from green to blue
- Display breakpoints coordinates in verification emails only for structural variants


## [4.20]
### Added
- Display number of filtered variants vs number of total variants in variants page
- Search case by HPO terms
- Dismiss variant column in the variants tables
- Black and pre-commit packages to dev requirements

### Fixed
- Bug occurring when rerun is requested twice
- Peddy info fields in the demo config file
- Added load config safety check for multiple alignment files for one individual
- Formatting of cancer variants table
- Missing Score in SV variants table

### Changed
- Updated the documentation on how to create a new software release
- Genome build-aware cytobands coordinates
- Styling update of the Matchmaker card
- Select search type in case search form


## [4.19]

### Added
- Show internal ID for case
- Add internal ID for downloaded CGH files
- Export dynamic HPO gene list from case page
- Remove users as case assignees when their account is deleted
- Keep variants filters panel expanded when filters have been used

### Fixed
- Handle the ProxyFix ModuleNotFoundError when Werkzeug installed version is >1.0
- General report formatting issues whenever case and variant comments contain extremely long strings with no spaces

### Changed
- Created an institute wrapper page that contains list of cases, causatives, SNVs & Indels, user list, shared data and institute settings
- Display case name instead of case ID on clinVar submissions
- Changed icon of sample update in clinVar submissions


## [4.18]

### Added
- Filter cancer variants on cytoband coordinates
- Show dismiss reasons in a badge with hover for clinical variants
- Show an ellipsis if 10 cases or more to display with loqusdb matches
- A new blog post for version 4.17
- Tooltip to better describe Tumor and Normal columns in cancer variants
- Filter cancer SNVs and SVs by chromosome coordinates
- Default export of `Assertion method citation` to clinVar variants submission file
- Button to export up to 500 cancer variants, filtered or not
- Rename samples of a clinVar submission file

### Fixed
- Apply default gene panel on return to cancer variantS from variant view
- Revert to certificate checking when asking for Chanjo reports
- `scout download everything` command failing while downloading HPO terms

### Changed
- Turn tumor and normal allelic fraction to decimal numbers in tumor variants page
- Moved clinVar submissions code to the institutes blueprints
- Changed name of clinVar export files to FILENAME.Variant.csv and FILENAME.CaseData.csv
- Switched Google login libraries from Flask-OAuthlib to Authlib


## [4.17.1]

### Fixed
- Load cytobands for cases with chromosome build not "37" or "38"


## [4.17]

### Added
- COSMIC badge shown in cancer variants
- Default gene-panel in non-cancer structural view in url
- Filter SNVs and SVs by cytoband coordinates
- Filter cancer SNV variants by alt allele frequency in tumor
- Correct genome build in UCSC link from structural variant page



### Fixed
- Bug in clinVar form when variant has no gene
- Bug when sharing cases with the same institute twice
- Page crashing when removing causative variant tag
- Do not default to GATK caller when no caller info is provided for cancer SNVs


## [4.16.1]

### Fixed
- Fix the fix for handling of delivery reports for rerun cases

## [4.16]

### Added
- Adds possibility to add "lims_id" to cases. Currently only stored in database, not shown anywhere
- Adds verification comment box to SVs (previously only available for small variants)
- Scrollable pedigree panel

### Fixed
- Error caused by changes in WTForm (new release 2.3.x)
- Bug in OMIM case page form, causing the page to crash when a string was provided instead of a numerical OMIM id
- Fix Alamut link to work properly on hg38
- Better handling of delivery reports for rerun cases
- Small CodeFactor style issues: matchmaker results counting, a couple of incomplete tests and safer external xml
- Fix an issue with Phenomizer introduced by CodeFactor style changes

### Changed
- Updated the version of igv.js to 2.5.4

## [4.15.1]

### Added
- Display gene names in ClinVar submissions page
- Links to Varsome in variant transcripts table

### Fixed
- Small fixes to ClinVar submission form
- Gene panel page crash when old panel has no maintainers

## [4.15]

### Added
- Clinvar CNVs IGV track
- Gene panels can have maintainers
- Keep variant actions (dismissed, manual rank, mosaic, acmg, comments) upon variant re-upload
- Keep variant actions also on full case re-upload

### Fixed
- Fix the link to Ensembl for SV variants when genome build 38.
- Arrange information in columns on variant page
- Fix so that new cosmic identifier (COSV) is also acceptable #1304
- Fixed COSMIC tag in INFO (outside of CSQ) to be parses as well with `&` splitter.
- COSMIC stub URL changed to https://cancer.sanger.ac.uk/cosmic/search?q= instead.
- Updated to a version of IGV where bigBed tracks are visualized correctly
- Clinvar submission files are named according to the content (variant_data and case_data)
- Always show causatives from other cases in case overview
- Correct disease associations for gene symbol aliases that exist as separate genes
- Re-add "custom annotations" for SV variants
- The override ClinVar P/LP add-in in the Clinical Filter failed for new CSQ strings

### Changed
- Runs all CI checks in github actions

## [4.14.1]

### Fixed
- Error when variant found in loqusdb is not loaded for other case

## [4.14]

### Added
- Use github actions to run tests
- Adds CLI command to update individual alignments path
- Update HPO terms using downloaded definitions files
- Option to use alternative flask config when running `scout serve`
- Requirement to use loqusdb >= 2.5 if integrated

### Fixed
- Do not display Pedigree panel in cancer view
- Do not rely on internet connection and services available when running CI tests
- Variant loading assumes GATK if no caller set given and GATK filter status is seen in FILTER
- Pass genome build param all the way in order to get the right gene mappings for cases with build 38
- Parse correctly variants with zero frequency values
- Continue even if there are problems to create a region vcf
- STR and cancer variant navigation back to variants pages could fail

### Changed
- Improved code that sends requests to the external APIs
- Updates ranges for user ranks to fit todays usage
- Run coveralls on github actions instead of travis
- Run pip checks on github actions instead of coveralls
- For hg38 cases, change gnomAD link to point to version 3.0 (which is hg38 based)
- Show pinned or causative STR variants a bit more human readable

## [4.13.1]

### Added
### Fixed
- Typo that caused not all clinvar conflicting interpretations to be loaded no matter what
- Parse and retrieve clinvar annotations from VEP-annotated (VEP 97+) CSQ VCF field
- Variant clinvar significance shown as `not provided` whenever is `Uncertain significance`
- Phenomizer query crashing when case has no HPO terms assigned
- Fixed a bug affecting `All SNVs and INDELs` page when variants don't have canonical transcript
- Add gene name or id in cancer variant view

### Changed
- Cancer Variant view changed "Variant:Transcript:Exon:HGVS" to "Gene:Transcript:Exon:HGVS"

## [4.13]

### Added
- ClinVar SNVs track in IGV
- Add SMA view with SMN Copy Number data
- Easier to assign OMIM diagnoses from case page
- OMIM terms and specific OMIM term page

### Fixed
- Bug when adding a new gene to a panel
- Restored missing recent delivery reports
- Fixed style and links to other reports in case side panel
- Deleting cases using display_name and institute not deleting its variants
- Fixed bug that caused coordinates filter to override other filters
- Fixed a problem with finding some INS in loqusdb
- Layout on SV page when local observations without cases are present
- Make scout compatible with the new HPO definition files from `http://compbio.charite.de/jenkins/`
- General report visualization error when SNVs display names are very long


### Changed


## [4.12.4]

### Fixed
- Layout on SV page when local observations without cases are present

## [4.12.3]

### Fixed
- Case report when causative or pinned SVs have non null allele frequencies

## [4.12.2]

### Fixed
- SV variant links now take you to the SV variant page again
- Cancer variant view has cleaner table data entries for "N/A" data
- Pinned variant case level display hotfix for cancer and str - more on this later
- Cancer variants show correct alt/ref reads mirroring alt frequency now
- Always load all clinical STR variants even if a region load is attempted - index may be missing
- Same case repetition in variant local observations

## [4.12.1]

### Fixed
- Bug in variant.gene when gene has no HGVS description


## [4.12]

### Added
- Accepts `alignment_path` in load config to pass bam/cram files
- Display all phenotypes on variant page
- Display hgvs coordinates on pinned and causatives
- Clear panel pending changes
- Adds option to setup the database with static files
- Adds cli command to download the resources from CLI that scout needs
- Adds test files for merged somatic SV and CNV; as well as merged SNV, and INDEL part of #1279
- Allows for upload of OMIM-AUTO gene panel from static files without api-key

### Fixed
- Cancer case HPO panel variants link
- Fix so that some drop downs have correct size
- First IGV button in str variants page
- Cancer case activates on SNV variants
- Cases activate when STR variants are viewed
- Always calculate code coverage
- Pinned/Classification/comments in all types of variants pages
- Null values for panel's custom_inheritance_models
- Discrepancy between the manual disease transcripts and those in database in gene-edit page
- ACMG classification not showing for some causatives
- Fix bug which caused IGV.js to use hg19 reference files for hg38 data
- Bug when multiple bam files sources with non-null values are available


### Changed
- Renamed `requests` file to `scout_requests`
- Cancer variant view shows two, instead of four, decimals for allele and normal


## [4.11.1]

### Fixed
- Institute settings page
- Link institute settings to sharing institutes choices

## [4.11.0]

### Added
- Display locus name on STR variant page
- Alternative key `GNOMADAF_popmax` for Gnomad popmax allele frequency
- Automatic suggestions on how to improve the code on Pull Requests
- Parse GERP, phastCons and phyloP annotations from vep annotated CSQ fields
- Avoid flickering comment popovers in variant list
- Parse REVEL score from vep annotated CSQ fields
- Allow users to modify general institute settings
- Optionally format code automatically on commit
- Adds command to backup vital parts `scout export database`
- Parsing and displaying cancer SV variants from Manta annotated VCF files
- Dismiss cancer snv variants with cancer-specific options
- Add IGV.js UPD, RHO and TIDDIT coverage wig tracks.


### Fixed
- Slightly darker page background
- Fixed an issued with parsed conservation values from CSQ
- Clinvar submissions accessible to all users of an institute
- Header toolbar when on Clinvar page now shows institute name correctly
- Case should not always inactivate upon update
- Show dismissed snv cancer variants as grey on the cancer variants page
- Improved style of mappability link and local observations on variant page
- Convert all the GET requests to the igv view to POST request
- Error when updating gene panels using a file containing BOM chars
- Add/replace gene radio button not working in gene panels


## [4.10.1]

### Fixed
- Fixed issue with opening research variants
- Problem with coveralls not called by Travis CI
- Handle Biomart service down in tests


## [4.10.0]

### Added
- Rank score model in causatives page
- Exportable HPO terms from phenotypes page
- AMP guideline tiers for cancer variants
- Adds scroll for the transcript tab
- Added CLI option to query cases on time since case event was added
- Shadow clinical assessments also on research variants display
- Support for CRAM alignment files
- Improved str variants view : sorting by locus, grouped by allele.
- Delivery report PDF export
- New mosaicism tag option
- Add or modify individuals' age or tissue type from case page
- Display GC and allele depth in causatives table.
- Included primary reference transcript in general report
- Included partial causative variants in general report
- Remove dependency of loqusdb by utilising the CLI

### Fixed
- Fixed update OMIM command bug due to change in the header of the genemap2 file
- Removed Mosaic Tag from Cancer variants
- Fixes issue with unaligned table headers that comes with hidden Datatables
- Layout in general report PDF export
- Fixed issue on the case statistics view. The validation bars didn't show up when all institutes were selected. Now they do.
- Fixed missing path import by importing pathlib.Path
- Handle index inconsistencies in the update index functions
- Fixed layout problems


## [4.9.0]

### Added
- Improved MatchMaker pages, including visible patient contacts email address
- New badges for the github repo
- Links to [GENEMANIA](genemania.org)
- Sort gene panel list on case view.
- More automatic tests
- Allow loading of custom annotations in VCF using the SCOUT_CUSTOM info tag.

### Fixed
- Fix error when a gene is added to an empty dynamic gene panel
- Fix crash when attempting to add genes on incorrect format to dynamic gene panel
- Manual rank variant tags could be saved in a "Select a tag"-state, a problem in the variants view.
- Same case evaluations are no longer shown as gray previous evaluations on the variants page
- Stay on research pages, even if reset, next first buttons are pressed..
- Overlapping variants will now be visible on variant page again
- Fix missing classification comments and links in evaluations page
- All prioritized cases are shown on cases page


## [4.8.3]

### Added

### Fixed
- Bug when ordering sanger
- Improved scrolling over long list of genes/transcripts


## [4.8.2]

### Added

### Fixed
- Avoid opening extra tab for coverage report
- Fixed a problem when rank model version was saved as floats and not strings
- Fixed a problem with displaying dismiss variant reasons on the general report
- Disable load and delete filter buttons if there are no saved filters
- Fix problem with missing verifications
- Remove duplicate users and merge their data and activity


## [4.8.1]

### Added

### Fixed
- Prevent login fail for users with id defined by ObjectId and not email
- Prevent the app from crashing with `AttributeError: 'NoneType' object has no attribute 'message'`


## [4.8.0]

### Added
- Updated Scout to use Bootstrap 4.3
- New looks for Scout
- Improved dashboard using Chart.js
- Ask before inactivating a case where last assigned user leaves it
- Genes can be manually added to the dynamic gene list directly on the case page
- Dynamic gene panels can optionally be used with clinical filter, instead of default gene panel
- Dynamic gene panels get link out to chanjo-report for coverage report
- Load all clinvar variants with clinvar Pathogenic, Likely Pathogenic and Conflicting pathogenic
- Show transcripts with exon numbers for structural variants
- Case sort order can now be toggled between ascending and descending.
- Variants can be marked as partial causative if phenotype is available for case.
- Show a frequency tooltip hover for SV-variants.
- Added support for LDAP login system
- Search snv and structural variants by chromosomal coordinates
- Structural variants can be marked as partial causative if phenotype is available for case.
- Show normal and pathologic limits for STRs in the STR variants view.
- Institute level persistent variant filter settings that can be retrieved and used.
- export causative variants to Excel
- Add support for ROH, WIG and chromosome PNGs in case-view

### Fixed
- Fixed missing import for variants with comments
- Instructions on how to build docs
- Keep sanger order + verification when updating/reloading variants
- Fixed and moved broken filter actions (HPO gene panel and reset filter)
- Fixed string conversion to number
- UCSC links for structural variants are now separated per breakpoint (and whole variant where applicable)
- Reintroduced missing coverage report
- Fixed a bug preventing loading samples using the command line
- Better inheritance models customization for genes in gene panels
- STR variant page back to list button now does its one job.
- Allows to setup scout without a omim api key
- Fixed error causing "favicon not found" flash messages
- Removed flask --version from base cli
- Request rerun no longer changes case status. Active or archived cases inactivate on upload.
- Fixed missing tooltip on the cancer variants page
- Fixed weird Rank cell in variants page
- Next and first buttons order swap
- Added pagination (and POST capability) to cancer variants.
- Improves loading speed for variant page
- Problem with updating variant rank when no variants
- Improved Clinvar submission form
- General report crashing when dismissed variant has no valid dismiss code
- Also show collaborative case variants on the All variants view.
- Improved phenotype search using dataTables.js on phenotypes page
- Search and delete users with `email` instead of `_id`
- Fixed css styles so that multiselect options will all fit one column


## [4.7.3]

### Added
- RankScore can be used with VCFs for vcf_cancer files

### Fixed
- Fix issue with STR view next page button not doing its one job.

### Deleted
- Removed pileup as a bam viewing option. This is replaced by IGV


## [4.7.2]

### Added
- Show earlier ACMG classification in the variant list

### Fixed
- Fixed igv search not working due to igv.js dist 2.2.17
- Fixed searches for cases with a gene with variants pinned or marked causative.
- Load variant pages faster after fixing other causatives query
- Fixed mitochondrial report bug for variants without genes

## [4.7.1]

### Added

### Fixed
- Fixed bug on genes page


## [4.7.0]

### Added
- Export genes and gene panels in build GRCh38
- Search for cases with variants pinned or marked causative in a given gene.
- Search for cases phenotypically similar to a case also from WUI.
- Case variant searches can be limited to similar cases, matching HPO-terms,
  phenogroups and cohorts.
- De-archive reruns and flag them as 'inactive' if archived
- Sort cases by analysis_date, track or status
- Display cases in the following order: prioritized, active, inactive, archived, solved
- Assign case to user when user activates it or asks for rerun
- Case becomes inactive when it has no assignees
- Fetch refseq version from entrez and use it in clinvar form
- Load and export of exons for all genes, independent on refseq
- Documentation for loading/updating exons
- Showing SV variant annotations: SV cgh frequencies, gnomad-SV, local SV frequencies
- Showing transcripts mapping score in segmental duplications
- Handle requests to Ensembl Rest API
- Handle requests to Ensembl Rest Biomart
- STR variants view now displays GT and IGV link.
- Description field for gene panels
- Export exons in build 37 and 38 using the command line

### Fixed
- Fixes of and induced by build tests
- Fixed bug affecting variant observations in other cases
- Fixed a bug that showed wrong gene coverage in general panel PDF export
- MT report only shows variants occurring in the specific individual of the excel sheet
- Disable SSL certifcate verification in requests to chanjo
- Updates how intervaltree and pymongo is used to void deprecated functions
- Increased size of IGV sample tracks
- Optimized tests


## [4.6.1]

### Added

### Fixed
- Missing 'father' and 'mother' keys when parsing single individual cases


## [4.6.0]

### Added
- Description of Scout branching model in CONTRIBUTING doc
- Causatives in alphabetical order, display ACMG classification and filter by gene.
- Added 'external' to the list of analysis type options
- Adds functionality to display "Tissue type". Passed via load config.
- Update to IGV 2.

### Fixed
- Fixed alignment visualization and vcf2cytosure availability for demo case samples
- Fixed 3 bugs affecting SV pages visualization
- Reintroduced the --version cli option
- Fixed variants query by panel (hpo panel + gene panel).
- Downloaded MT report contains excel files with individuals' display name
- Refactored code in parsing of config files.


## [4.5.1]

### Added

### Fixed
- update requirement to use PyYaml version >= 5.1
- Safer code when loading config params in cli base


## [4.5.0]

### Added
- Search for similar cases from scout view CLI
- Scout cli is now invoked from the app object and works under the app context

### Fixed
- PyYaml dependency fixed to use version >= 5.1


## [4.4.1]

### Added
- Display SV rank model version when available

### Fixed
- Fixed upload of delivery report via API


## [4.4.0]

### Added
- Displaying more info on the Causatives page and hiding those not causative at the case level
- Add a comment text field to Sanger order request form, allowing a message to be included in the email
- MatchMaker Exchange integration
- List cases with empty synopsis, missing HPO terms and phenotype groups.
- Search for cases with open research list, or a given case status (active, inactive, archived)

### Fixed
- Variant query builder split into several functions
- Fixed delivery report load bug


## [4.3.3]

### Added
- Different individual table for cancer cases

### Fixed
- Dashboard collects validated variants from verification events instead of using 'sanger' field
- Cases shared with collaborators are visible again in cases page
- Force users to select a real institute to share cases with (actionbar select fix)


## [4.3.2]

### Added
- Dashboard data can be filtered using filters available in cases page
- Causatives for each institute are displayed on a dedicated page
- SNVs and and SVs are searchable across cases by gene and rank score
- A more complete report with validated variants is downloadable from dashboard

### Fixed
- Clinsig filter is fixed so clinsig numerical values are returned
- Split multi clinsig string values in different elements of clinsig array
- Regex to search in multi clinsig string values or multi revstat string values
- It works to upload vcf files with no variants now
- Combined Pileup and IGV alignments for SVs having variant start and stop on the same chromosome


## [4.3.1]

### Added
- Show calls from all callers even if call is not available
- Instructions to install cairo and pango libs from WeasyPrint page
- Display cases with number of variants from CLI
- Only display cases with number of variants above certain treshold. (Also CLI)
- Export of verified variants by CLI or from the dashboard
- Extend case level queries with default panels, cohorts and phenotype groups.
- Slice dashboard statistics display using case level queries
- Add a view where all variants for an institute can be searched across cases, filtering on gene and rank score. Allows searching research variants for cases that have research open.

### Fixed
- Fixed code to extract variant conservation (gerp, phyloP, phastCons)
- Visualization of PDF-exported gene panels
- Reintroduced the exon/intron number in variant verification email
- Sex and affected status is correctly displayed on general report
- Force number validation in SV filter by size
- Display ensembl transcripts when no refseq exists


## [4.3.0]

### Added
- Mosaicism tag on variants
- Show and filter on SweGen frequency for SVs
- Show annotations for STR variants
- Show all transcripts in verification email
- Added mitochondrial export
- Adds alternative to search for SVs shorter that the given length
- Look for 'bcftools' in the `set` field of VCFs
- Display digenic inheritance from OMIM
- Displays what refseq transcript that is primary in hgnc

### Fixed

- Archived panels displays the correct date (not retroactive change)
- Fixed problem with waiting times in gene panel exports
- Clinvar fiter not working with human readable clinsig values

## [4.2.2]

### Fixed
- Fixed gene panel create/modify from CSV file utf-8 decoding error
- Updating genes in gene panels now supports edit comments and entry version
- Gene panel export timeout error

## [4.2.1]

### Fixed
- Re-introduced gene name(s) in verification email subject
- Better PDF rendering for excluded variants in report
- Problem to access old case when `is_default` did not exist on a panel


## [4.2.0]

### Added
- New index on variant_id for events
- Display overlapping compounds on variants view

### Fixed
- Fixed broken clinical filter


## [4.1.4]

### Added
- Download of filtered SVs

### Fixed
- Fixed broken download of filtered variants
- Fixed visualization issue in gene panel PDF export
- Fixed bug when updating gene names in variant controller


## [4.1.3]

### Fixed
- Displays all primary transcripts


## [4.1.2]

### Added
- Option add/replace when updating a panel via CSV file
- More flexible versioning of the gene panels
- Printing coverage report on the bottom of the pdf case report
- Variant verification option for SVs
- Logs uri without pwd when connecting
- Disease-causing transcripts in case report
- Thicker lines in case report
- Supports HPO search for cases, both terms or if described in synopsis
- Adds sanger information to dashboard

### Fixed
- Use db name instead of **auth** as default for authentication
- Fixes so that reports can be generated even with many variants
- Fixed sanger validation popup to show individual variants queried by user and institute.
- Fixed problem with setting up scout
- Fixes problem when exac file is not available through broad ftp
- Fetch transcripts for correct build in `adapter.hgnc_gene`

## [4.1.1]
- Fix problem with institute authentication flash message in utils
- Fix problem with comments
- Fix problem with ensembl link


## [4.1.0]

### Added
- OMIM phenotypes to case report
- Command to download all panel app gene panels `scout load panel --panel-app`
- Links to genenames.org and omim on gene page
- Popup on gene at variants page with gene information
- reset sanger status to "Not validated" for pinned variants
- highlight cases with variants to be evaluated by Sanger on the cases page
- option to point to local reference files to the genome viewer pileup.js. Documented in `docs.admin-guide.server`
- option to export single variants in `scout export variants`
- option to load a multiqc report together with a case(add line in load config)
- added a view for searching HPO terms. It is accessed from the top left corner menu
- Updates the variants view for cancer variants. Adds a small cancer specific filter for known variants
- Adds hgvs information on cancer variants page
- Adds option to update phenotype groups from CLI

### Fixed
- Improved Clinvar to submit variants from different cases. Fixed HPO terms in casedata according to feedback
- Fixed broken link to case page from Sanger modal in cases view
- Now only cases with non empty lists of causative variants are returned in `adapter.case(has_causatives=True)`
- Can handle Tumor only samples
- Long lists of HGNC symbols are now possible. This was previously difficult with manual, uploaded or by HPO search when changing filter settings due to GET request limitations. Relevant pages now use POST requests. Adds the dynamic HPO panel as a selection on the gene panel dropdown.
- Variant filter defaults to default panels also on SV and Cancer variants pages.

## [4.0.0]

### WARNING ###

This is a major version update and will require that the backend of pre releases is updated.
Run commands:

```
$scout update genes
$scout update hpo
```

- Created a Clinvar submission tool, to speed up Clinvar submission of SNVs and SVs
- Added an analysis report page (html and PDF format) containing phenotype, gene panels and variants that are relevant to solve a case.

### Fixed
- Optimized evaluated variants to speed up creation of case report
- Moved igv and pileup viewer under a common folder
- Fixed MT alignment view pileup.js
- Fixed coordinates for SVs with start chromosome different from end chromosome
- Global comments shown across cases and institutes. Case-specific variant comments are shown only for that specific case.
- Links to clinvar submitted variants at the cases level
- Adapts clinvar parsing to new format
- Fixed problem in `scout update user` when the user object had no roles
- Makes pileup.js use online genome resources when viewing alignments. Now any instance of Scout can make use of this functionality.
- Fix ensembl link for structural variants
- Works even when cases does not have `'madeline_info'`
- Parses Polyphen in correct way again
- Fix problem with parsing gnomad from VEP

### Added
- Added a PDF export function for gene panels
- Added a "Filter and export" button to export custom-filtered SNVs to CSV file
- Dismiss SVs
- Added IGV alignments viewer
- Read delivery report path from case config or CLI command
- Filter for spidex scores
- All HPO terms are now added and fetched from the correct source (https://github.com/obophenotype/human-phenotype-ontology/blob/master/hp.obo)
- New command `scout update hpo`
- New command `scout update genes` will fetch all the latest information about genes and update them
- Load **all** variants found on chromosome **MT**
- Adds choice in cases overview do show as many cases as user like

### Removed
- pileup.min.js and pileup css are imported from a remote web location now
- All source files for HPO information, this is instead fetched directly from source
- All source files for gene information, this is instead fetched directly from source

## [3.0.0]
### Fixed
- hide pedigree panel unless it exists

## [1.5.1] - 2016-07-27
### Fixed
- look for both ".bam.bai" and ".bai" extensions

## [1.4.0] - 2016-03-22
### Added
- support for local frequency through loqusdb
- bunch of other stuff

## [1.3.0] - 2016-02-19
### Fixed
- Update query-phenomizer and add username/password

### Changed
- Update the way a case is checked for rerun-status

### Added
- Add new button to mark a case as "checked"
- Link to clinical variants _without_ 1000G annotation

## [1.2.2] - 2016-02-18
### Fixed
- avoid filtering out variants lacking ExAC and 1000G annotations

## [1.1.3] - 2015-10-01
### Fixed
- persist (clinical) filter when clicking load more
- fix #154 by robustly setting clinical filter func. terms

## [1.1.2] - 2015-09-07
### Fixed
- avoid replacing coverage report with none
- update SO terms, refactored

## [1.1.1] - 2015-08-20
### Fixed
- fetch case based on collaborator status (not owner)

## [1.1.0] - 2015-05-29
### Added
- link(s) to SNPedia based on RS-numbers
- new Jinja filter to "humanize" decimal numbers
- show gene panels in variant view
- new Jinja filter for decoding URL encoding
- add indicator to variants in list that have comments
- add variant number threshold and rank score threshold to load function
- add event methods to mongo adapter
- add tests for models
- show badge "old" if comment was written for a previous analysis

### Changed
- show cDNA change in transcript summary unless variant is exonic
- moved compounds table further up the page
- show dates for case uploads in ISO format
- moved variant comments higher up on page
- updated documentation for pages
- read in coverage report as blob in database and serve directly
- change ``OmimPhenotype`` to ``PhenotypeTerm``
- reorganize models sub-package
- move events (and comments) to separate collection
- only display prev/next links for the research list
- include variant type in breadcrumbs e.g. "Clinical variants"

### Removed
- drop dependency on moment.js

### Fixed
- show the same level of detail for all frequencies on all pages
- properly decode URL encoded symbols in amino acid/cDNA change strings
- fixed issue with wipe permissions in MongoDB
- include default gene lists in "variants" link in breadcrumbs

## [1.0.2] - 2015-05-20
### Changed
- update case fetching function

### Fixed
- handle multiple cases with same id

## [1.0.1] - 2015-04-28
### Fixed
- Fix building URL parameters in cases list Vue component

## [1.0.0] - 2015-04-12
Codename: Sara Lund

![Release 1.0](artwork/releases/release-1-0.jpg)

### Added
- Add email logging for unexpected errors
- New command line tool for deleting case

### Changed
- Much improved logging overall
- Updated documentation/usage guide
- Removed non-working IGV link

### Fixed
- Show sample display name in GT call
- Various small bug fixes
- Make it easier to hover over popups

## [0.0.2-rc1] - 2015-03-04
### Added
- add protein table for each variant
- add many more external links
- add coverage reports as PDFs

### Changed
- incorporate user feedback updates
- big refactor of load scripts

## [0.0.2-rc2] - 2015-03-04
### Changes
- add gene table with gene description
- reorganize inheritance models box

### Fixed
- avoid overwriting gene list on "research" load
- fix various bugs in external links

## [0.0.2-rc3] - 2015-03-05
### Added
- Activity log feed to variant view
- Adds protein change strings to ODM and Sanger email

### Changed
- Extract activity log component to macro

### Fixes
- Make Ensembl transcript links use archive website<|MERGE_RESOLUTION|>--- conflicted
+++ resolved
@@ -13,11 +13,8 @@
 - Display a loading icon (spinner) until the page loads completely
 - Display filter badges in cancer variants list
 - Update genes from pre-downloaded file resources
-<<<<<<< HEAD
+- On login, OS, browser version and screen size are saved anonymously to understand how users are using Scout
 - Individual-specific HPO terms
-=======
-- On login, OS, browser version and screen size are saved anonymously to understand how users are using Scout
->>>>>>> dee49348
 ### Fixed
 - Updated IGV to v2.8.5 to solve missing gene labels on some zoom levels
 - Demo cancer case config file to load somatic SNVs and SVs only.
