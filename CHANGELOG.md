# Change Log
All notable changes to this project will be documented in this file.
This project adheres to [Semantic Versioning](http://semver.org/).

About changelog [here](https://keepachangelog.com/en/1.0.0/)

## [x.x.x]
### Added
<<<<<<< HEAD
- Institute-level phenotype models with sub-panels containing HPO and OMIM terms
=======
- Save custom IGV track settings
>>>>>>> 414b7b12
- Show a flash message with clear info about non-valid genes when gene panel creation fails
- CNV report link in cancer case side navigation
- Return to comment section after editing, deleting or submitting a comment
- Managed variants
- MT vs 14 chromosome mean coverage stats if Scout is connected to Chanjo
### Fixed
- missing `vcf_cancer_sv` and `vcf_cancer_sv_research` to manual.
- Split ClinVar multiple clnsig values (slash-separated) and strip them of underscore for annotations without accession number
- Timeout of `All SNVs and INDELs` page when no valid gene is provided in the search
- Round CADD (MIPv9)
- Missing default panel value
- Invisible other causatives lines when other causatives lack gene symbols
### Changed
- Do not freeze mkdocs-material to version 4.6.1
- Remove pre-commit dependency


## [4.22]
### Added
- Editable cases comments
- Editable variants comments
### Fixed
- Empty variant activity panel
- STRs variants popover
- Split new ClinVar multiple significance terms for a variant
- Edit the selected comment, not the latest
### Changed
- Updated RELEASE docs.
- Pinned variants card style on the case page
- Merged `scout export exons` and `scout view exons` commands


## [4.21.2]
### Added
### Fixed
- Do not pre-filter research variants by (case-default) gene panels
- Show OMIM disease tooltip reliably
### Changed

## [4.21.1]
### Added
### Fixed
- Small change to Pop Freq column in variants ang gene panels to avoid strange text shrinking on small screens
- Direct use of HPO list for Clinical HPO SNV (and cancer SNV) filtering
- PDF coverage report redirecting to login page
### Changed
- Remove the option to dismiss single variants from all variants pages
- Bulk dismiss SNVs, SVs and cancer SNVs from variants pages

## [4.21]
### Added
- Support to configure LoqusDB per institute
- Highlight causative variants in the variants list
- Add tests. Mostly regarding building internal datatypes.
- Remove leading and trailing whitespaces from panel_name and display_name when panel is created
- Mark MANE transcript in list of transcripts in "Transcript overview" on variant page
- Show default panel name in case sidebar
- Previous buttons for variants pagination
- Adds a gh action that checks that the changelog is updated
- Adds a gh action that deploys new releases automatically to pypi
- Warn users if case default panels are outdated
- Define institute-specific gene panels for filtering in institute settings
- Use institute-specific gene panels in variants filtering
- Show somatic VAF for pinned and causative variants on case page

### Fixed
- Report pages redirect to login instead of crashing when session expires
- Variants filter loading in cancer variants page
- User, Causative and Cases tables not scaling to full page
- Improved docs for an initial production setup
- Compatibility with latest version of Black
- Fixed tests for Click>7
- Clinical filter required an extra click to Filter to return variants
- Restore pagination and shrink badges in the variants page tables
- Removing a user from the command line now inactivates the case only if user is last assignee and case is active
- Bugfix, LoqusDB per institute feature crashed when institute id was empty string
- Bugfix, LoqusDB calls where missing case count
- filter removal and upload for filters deleted from another page/other user
- Visualize outdated gene panels info in a popover instead of a tooltip in case page side panel

### Changed
- Highlight color on normal STRs in the variants table from green to blue
- Display breakpoints coordinates in verification emails only for structural variants


## [4.20]
### Added
- Display number of filtered variants vs number of total variants in variants page
- Search case by HPO terms
- Dismiss variant column in the variants tables
- Black and pre-commit packages to dev requirements

### Fixed
- Bug occurring when rerun is requested twice
- Peddy info fields in the demo config file
- Added load config safety check for multiple alignment files for one individual
- Formatting of cancer variants table
- Missing Score in SV variants table

### Changed
- Updated the documentation on how to create a new software release
- Genome build-aware cytobands coordinates
- Styling update of the Matchmaker card
- Select search type in case search form


## [4.19]

### Added
- Show internal ID for case
- Add internal ID for downloaded CGH files
- Export dynamic HPO gene list from case page
- Remove users as case assignees when their account is deleted
- Keep variants filters panel expanded when filters have been used

### Fixed
- Handle the ProxyFix ModuleNotFoundError when Werkzeug installed version is >1.0
- General report formatting issues whenever case and variant comments contain extremely long strings with no spaces

### Changed
- Created an institute wrapper page that contains list of cases, causatives, SNVs & Indels, user list, shared data and institute settings
- Display case name instead of case ID on clinVar submissions
- Changed icon of sample update in clinVar submissions


## [4.18]

### Added
- Filter cancer variants on cytoband coordinates
- Show dismiss reasons in a badge with hover for clinical variants
- Show an ellipsis if 10 cases or more to display with loqusdb matches
- A new blog post for version 4.17
- Tooltip to better describe Tumor and Normal columns in cancer variants
- Filter cancer SNVs and SVs by chromosome coordinates
- Default export of `Assertion method citation` to clinVar variants submission file
- Button to export up to 500 cancer variants, filtered or not
- Rename samples of a clinVar submission file

### Fixed
- Apply default gene panel on return to cancer variantS from variant view
- Revert to certificate checking when asking for Chanjo reports
- `scout download everything` command failing while downloading HPO terms

### Changed
- Turn tumor and normal allelic fraction to decimal numbers in tumor variants page
- Moved clinVar submissions code to the institutes blueprints
- Changed name of clinVar export files to FILENAME.Variant.csv and FILENAME.CaseData.csv
- Switched Google login libraries from Flask-OAuthlib to Authlib


## [4.17.1]

### Fixed
- Load cytobands for cases with chromosome build not "37" or "38"


## [4.17]

### Added
- COSMIC badge shown in cancer variants
- Default gene-panel in non-cancer structural view in url
- Filter SNVs and SVs by cytoband coordinates
- Filter cancer SNV variants by alt allele frequency in tumor
- Correct genome build in UCSC link from structural variant page



### Fixed
- Bug in clinVar form when variant has no gene
- Bug when sharing cases with the same institute twice
- Page crashing when removing causative variant tag
- Do not default to GATK caller when no caller info is provided for cancer SNVs


## [4.16.1]

### Fixed
- Fix the fix for handling of delivery reports for rerun cases

## [4.16]

### Added
- Adds possibility to add "lims_id" to cases. Currently only stored in database, not shown anywhere
- Adds verification comment box to SVs (previously only available for small variants)
- Scrollable pedigree panel

### Fixed
- Error caused by changes in WTForm (new release 2.3.x)
- Bug in OMIM case page form, causing the page to crash when a string was provided instead of a numerical OMIM id
- Fix Alamut link to work properly on hg38
- Better handling of delivery reports for rerun cases
- Small CodeFactor style issues: matchmaker results counting, a couple of incomplete tests and safer external xml
- Fix an issue with Phenomizer introduced by CodeFactor style changes

### Changed
- Updated the version of igv.js to 2.5.4

## [4.15.1]

### Added
- Display gene names in ClinVar submissions page
- Links to Varsome in variant transcripts table

### Fixed
- Small fixes to ClinVar submission form
- Gene panel page crash when old panel has no maintainers

## [4.15]

### Added
- Clinvar CNVs IGV track
- Gene panels can have maintainers
- Keep variant actions (dismissed, manual rank, mosaic, acmg, comments) upon variant re-upload
- Keep variant actions also on full case re-upload

### Fixed
- Fix the link to Ensembl for SV variants when genome build 38.
- Arrange information in columns on variant page
- Fix so that new cosmic identifier (COSV) is also acceptable #1304
- Fixed COSMIC tag in INFO (outside of CSQ) to be parses as well with `&` splitter.
- COSMIC stub URL changed to https://cancer.sanger.ac.uk/cosmic/search?q= instead.
- Updated to a version of IGV where bigBed tracks are visualized correctly
- Clinvar submission files are named according to the content (variant_data and case_data)
- Always show causatives from other cases in case overview
- Correct disease associations for gene symbol aliases that exist as separate genes
- Re-add "custom annotations" for SV variants
- The override ClinVar P/LP add-in in the Clinical Filter failed for new CSQ strings

### Changed
- Runs all CI checks in github actions

## [4.14.1]

### Fixed
- Error when variant found in loqusdb is not loaded for other case

## [4.14]

### Added
- Use github actions to run tests
- Adds CLI command to update individual alignments path
- Update HPO terms using downloaded definitions files
- Option to use alternative flask config when running `scout serve`
- Requirement to use loqusdb >= 2.5 if integrated

### Fixed
- Do not display Pedigree panel in cancer view
- Do not rely on internet connection and services available when running CI tests
- Variant loading assumes GATK if no caller set given and GATK filter status is seen in FILTER
- Pass genome build param all the way in order to get the right gene mappings for cases with build 38
- Parse correctly variants with zero frequency values
- Continue even if there are problems to create a region vcf
- STR and cancer variant navigation back to variants pages could fail

### Changed
- Improved code that sends requests to the external APIs
- Updates ranges for user ranks to fit todays usage
- Run coveralls on github actions instead of travis
- Run pip checks on github actions instead of coveralls
- For hg38 cases, change gnomAD link to point to version 3.0 (which is hg38 based)
- Show pinned or causative STR variants a bit more human readable

## [4.13.1]

### Added
### Fixed
- Typo that caused not all clinvar conflicting interpretations to be loaded no matter what
- Parse and retrieve clinvar annotations from VEP-annotated (VEP 97+) CSQ VCF field
- Variant clinvar significance shown as `not provided` whenever is `Uncertain significance`
- Phenomizer query crashing when case has no HPO terms assigned
- Fixed a bug affecting `All SNVs and INDELs` page when variants don't have canonical transcript
- Add gene name or id in cancer variant view

### Changed
- Cancer Variant view changed "Variant:Transcript:Exon:HGVS" to "Gene:Transcript:Exon:HGVS"

## [4.13]

### Added
- ClinVar SNVs track in IGV
- Add SMA view with SMN Copy Number data
- Easier to assign OMIM diagnoses from case page
- OMIM terms and specific OMIM term page

### Fixed
- Bug when adding a new gene to a panel
- Restored missing recent delivery reports
- Fixed style and links to other reports in case side panel
- Deleting cases using display_name and institute not deleting its variants
- Fixed bug that caused coordinates filter to override other filters
- Fixed a problem with finding some INS in loqusdb
- Layout on SV page when local observations without cases are present
- Make scout compatible with the new HPO definition files from `http://compbio.charite.de/jenkins/`
- General report visualization error when SNVs display names are very long


### Changed


## [4.12.4]

### Fixed
- Layout on SV page when local observations without cases are present

## [4.12.3]

### Fixed
- Case report when causative or pinned SVs have non null allele frequencies

## [4.12.2]

### Fixed
- SV variant links now take you to the SV variant page again
- Cancer variant view has cleaner table data entries for "N/A" data
- Pinned variant case level display hotfix for cancer and str - more on this later
- Cancer variants show correct alt/ref reads mirroring alt frequency now
- Always load all clinical STR variants even if a region load is attempted - index may be missing
- Same case repetition in variant local observations

## [4.12.1]

### Fixed
- Bug in variant.gene when gene has no HGVS description


## [4.12]

### Added
- Accepts `alignment_path` in load config to pass bam/cram files
- Display all phenotypes on variant page
- Display hgvs coordinates on pinned and causatives
- Clear panel pending changes
- Adds option to setup the database with static files
- Adds cli command to download the resources from CLI that scout needs
- Adds dummy files for merged somatic SV and CNV; as well as merged SNV, and INDEL part of #1279
- Allows for upload of OMIM-AUTO gene panel from static files without api-key

### Fixed
- Cancer case HPO panel variants link
- Fix so that some drop downs have correct size
- First IGV button in str variants page
- Cancer case activates on SNV variants
- Cases activate when STR variants are viewed
- Always calculate code coverage
- Pinned/Classification/comments in all types of variants pages
- Null values for panel's custom_inheritance_models
- Discrepancy between the manual disease transcripts and those in database in gene-edit page
- ACMG classification not showing for some causatives
- Fix bug which caused IGV.js to use hg19 reference files for hg38 data
- Bug when multiple bam files sources with non-null values are available


### Changed
- Renamed `requests` file to `scout_requests`
- Cancer variant view shows two, instead of four, decimals for allele and normal


## [4.11.1]

### Fixed
- Institute settings page
- Link institute settings to sharing institutes choices

## [4.11.0]

### Added
- Display locus name on STR variant page
- Alternative key `GNOMADAF_popmax` for Gnomad popmax allele frequency
- Automatic suggestions on how to improve the code on Pull Requests
- Parse GERP, phastCons and phyloP annotations from vep annotated CSQ fields
- Avoid flickering comment popovers in variant list
- Parse REVEL score from vep annotated CSQ fields
- Allow users to modify general institute settings
- Optionally format code automatically on commit
- Adds command to backup vital parts `scout export database`
- Parsing and displaying cancer SV variants from Manta annotated VCF files
- Dismiss cancer snv variants with cancer-specific options
- Add IGV.js UPD, RHO and TIDDIT coverage wig tracks.


### Fixed
- Slightly darker page background
- Fixed an issued with parsed conservation values from CSQ
- Clinvar submissions accessible to all users of an institute
- Header toolbar when on Clinvar page now shows institute name correctly
- Case should not always inactivate upon update
- Show dismissed snv cancer variants as grey on the cancer variants page
- Improved style of mappability link and local observations on variant page
- Convert all the GET requests to the igv view to POST request
- Error when updating gene panels using a file containing BOM chars
- Add/replace gene radio button not working in gene panels


## [4.10.1]

### Fixed
- Fixed issue with opening research variants
- Problem with coveralls not called by Travis CI
- Handle Biomart service down in tests


## [4.10.0]

### Added
- Rank score model in causatives page
- Exportable HPO terms from phenotypes page
- AMP guideline tiers for cancer variants
- Adds scroll for the transcript tab
- Added CLI option to query cases on time since case event was added
- Shadow clinical assessments also on research variants display
- Support for CRAM alignment files
- Improved str variants view : sorting by locus, grouped by allele.
- Delivery report PDF export
- New mosaicism tag option
- Add or modify individuals' age or tissue type from case page
- Display GC and allele depth in causatives table.
- Included primary reference transcript in general report
- Included partial causative variants in general report
- Remove dependency of loqusdb by utilising the CLI

### Fixed
- Fixed update OMIM command bug due to change in the header of the genemap2 file
- Removed Mosaic Tag from Cancer variants
- Fixes issue with unaligned table headers that comes with hidden Datatables
- Layout in general report PDF export
- Fixed issue on the case statistics view. The validation bars didn't show up when all institutes were selected. Now they do.
- Fixed missing path import by importing pathlib.Path
- Handle index inconsistencies in the update index functions
- Fixed layout problems


## [4.9.0]

### Added
- Improved MatchMaker pages, including visible patient contacts email address
- New badges for the github repo
- Links to [GENEMANIA](genemania.org)
- Sort gene panel list on case view.
- More automatic tests
- Allow loading of custom annotations in VCF using the SCOUT_CUSTOM info tag.

### Fixed
- Fix error when a gene is added to an empty dynamic gene panel
- Fix crash when attempting to add genes on incorrect format to dynamic gene panel
- Manual rank variant tags could be saved in a "Select a tag"-state, a problem in the variants view.
- Same case evaluations are no longer shown as gray previous evaluations on the variants page
- Stay on research pages, even if reset, next first buttons are pressed..
- Overlapping variants will now be visible on variant page again
- Fix missing classification comments and links in evaluations page
- All prioritized cases are shown on cases page


## [4.8.3]

### Added

### Fixed
- Bug when ordering sanger
- Improved scrolling over long list of genes/transcripts


## [4.8.2]

### Added

### Fixed
- Avoid opening extra tab for coverage report
- Fixed a problem when rank model version was saved as floats and not strings
- Fixed a problem with displaying dismiss variant reasons on the general report
- Disable load and delete filter buttons if there are no saved filters
- Fix problem with missing verifications
- Remove duplicate users and merge their data and activity


## [4.8.1]

### Added

### Fixed
- Prevent login fail for users with id defined by ObjectId and not email
- Prevent the app from crashing with `AttributeError: 'NoneType' object has no attribute 'message'`


## [4.8.0]

### Added
- Updated Scout to use Bootstrap 4.3
- New looks for Scout
- Improved dashboard using Chart.js
- Ask before inactivating a case where last assigned user leaves it
- Genes can be manually added to the dynamic gene list directly on the case page
- Dynamic gene panels can optionally be used with clinical filter, instead of default gene panel
- Dynamic gene panels get link out to chanjo-report for coverage report
- Load all clinvar variants with clinvar Pathogenic, Likely Pathogenic and Conflicting pathogenic
- Show transcripts with exon numbers for structural variants
- Case sort order can now be toggled between ascending and descending.
- Variants can be marked as partial causative if phenotype is available for case.
- Show a frequency tooltip hover for SV-variants.
- Added support for LDAP login system
- Search snv and structural variants by chromosomal coordinates
- Structural variants can be marked as partial causative if phenotype is available for case.
- Show normal and pathologic limits for STRs in the STR variants view.
- Institute level persistent variant filter settings that can be retrieved and used.
- export causative variants to Excel
- Add support for ROH, WIG and chromosome PNGs in case-view

### Fixed
- Fixed missing import for variants with comments
- Instructions on how to build docs
- Keep sanger order + verification when updating/reloading variants
- Fixed and moved broken filter actions (HPO gene panel and reset filter)
- Fixed string conversion to number
- UCSC links for structural variants are now separated per breakpoint (and whole variant where applicable)
- Reintroduced missing coverage report
- Fixed a bug preventing loading samples using the command line
- Better inheritance models customization for genes in gene panels
- STR variant page back to list button now does its one job.
- Allows to setup scout without a omim api key
- Fixed error causing "favicon not found" flash messages
- Removed flask --version from base cli
- Request rerun no longer changes case status. Active or archived cases inactivate on upload.
- Fixed missing tooltip on the cancer variants page
- Fixed weird Rank cell in variants page
- Next and first buttons order swap
- Added pagination (and POST capability) to cancer variants.
- Improves loading speed for variant page
- Problem with updating variant rank when no variants
- Improved Clinvar submission form
- General report crashing when dismissed variant has no valid dismiss code
- Also show collaborative case variants on the All variants view.
- Improved phenotype search using dataTables.js on phenotypes page
- Search and delete users with `email` instead of `_id`
- Fixed css styles so that multiselect options will all fit one column


## [4.7.3]

### Added
- RankScore can be used with VCFs for vcf_cancer files

### Fixed
- Fix issue with STR view next page button not doing its one job.

### Deleted
- Removed pileup as a bam viewing option. This is replaced by IGV


## [4.7.2]

### Added
- Show earlier ACMG classification in the variant list

### Fixed
- Fixed igv search not working due to igv.js dist 2.2.17
- Fixed searches for cases with a gene with variants pinned or marked causative.
- Load variant pages faster after fixing other causatives query
- Fixed mitochondrial report bug for variants without genes

## [4.7.1]

### Added

### Fixed
- Fixed bug on genes page


## [4.7.0]

### Added
- Export genes and gene panels in build GRCh38
- Search for cases with variants pinned or marked causative in a given gene.
- Search for cases phenotypically similar to a case also from WUI.
- Case variant searches can be limited to similar cases, matching HPO-terms,
  phenogroups and cohorts.
- De-archive reruns and flag them as 'inactive' if archived
- Sort cases by analysis_date, track or status
- Display cases in the following order: prioritized, active, inactive, archived, solved
- Assign case to user when user activates it or asks for rerun
- Case becomes inactive when it has no assignees
- Fetch refseq version from entrez and use it in clinvar form
- Load and export of exons for all genes, independent on refseq
- Documentation for loading/updating exons
- Showing SV variant annotations: SV cgh frequencies, gnomad-SV, local SV frequencies
- Showing transcripts mapping score in segmental duplications
- Handle requests to Ensembl Rest API
- Handle requests to Ensembl Rest Biomart
- STR variants view now displays GT and IGV link.
- Description field for gene panels
- Export exons in build 37 and 38 using the command line

### Fixed
- Fixes of and induced by build tests
- Fixed bug affecting variant observations in other cases
- Fixed a bug that showed wrong gene coverage in general panel PDF export
- MT report only shows variants occurring in the specific individual of the excel sheet
- Disable SSL certifcate verification in requests to chanjo
- Updates how intervaltree and pymongo is used to void deprecated functions
- Increased size of IGV sample tracks
- Optimized tests


## [4.6.1]

### Added

### Fixed
- Missing 'father' and 'mother' keys when parsing single individual cases


## [4.6.0]

### Added
- Description of Scout branching model in CONTRIBUTING doc
- Causatives in alphabetical order, display ACMG classification and filter by gene.
- Added 'external' to the list of analysis type options
- Adds functionality to display "Tissue type". Passed via load config.
- Update to IGV 2.

### Fixed
- Fixed alignment visualization and vcf2cytosure availability for demo case samples
- Fixed 3 bugs affecting SV pages visualization
- Reintroduced the --version cli option
- Fixed variants query by panel (hpo panel + gene panel).
- Downloaded MT report contains excel files with individuals' display name
- Refactored code in parsing of config files.


## [4.5.1]

### Added

### Fixed
- update requirement to use PyYaml version >= 5.1
- Safer code when loading config params in cli base


## [4.5.0]

### Added
- Search for similar cases from scout view CLI
- Scout cli is now invoked from the app object and works under the app context

### Fixed
- PyYaml dependency fixed to use version >= 5.1


## [4.4.1]

### Added
- Display SV rank model version when available

### Fixed
- Fixed upload of delivery report via API


## [4.4.0]

### Added
- Displaying more info on the Causatives page and hiding those not causative at the case level
- Add a comment text field to Sanger order request form, allowing a message to be included in the email
- MatchMaker Exchange integration
- List cases with empty synopsis, missing HPO terms and phenotype groups.
- Search for cases with open research list, or a given case status (active, inactive, archived)

### Fixed
- Variant query builder split into several functions
- Fixed delivery report load bug


## [4.3.3]

### Added
- Different individual table for cancer cases

### Fixed
- Dashboard collects validated variants from verification events instead of using 'sanger' field
- Cases shared with collaborators are visible again in cases page
- Force users to select a real institute to share cases with (actionbar select fix)


## [4.3.2]

### Added
- Dashboard data can be filtered using filters available in cases page
- Causatives for each institute are displayed on a dedicated page
- SNVs and and SVs are searchable across cases by gene and rank score
- A more complete report with validated variants is downloadable from dashboard

### Fixed
- Clinsig filter is fixed so clinsig numerical values are returned
- Split multi clinsig string values in different elements of clinsig array
- Regex to search in multi clinsig string values or multi revstat string values
- It works to upload vcf files with no variants now
- Combined Pileup and IGV alignments for SVs having variant start and stop on the same chromosome


## [4.3.1]

### Added
- Show calls from all callers even if call is not available
- Instructions to install cairo and pango libs from WeasyPrint page
- Display cases with number of variants from CLI
- Only display cases with number of variants above certain treshold. (Also CLI)
- Export of verified variants by CLI or from the dashboard
- Extend case level queries with default panels, cohorts and phenotype groups.
- Slice dashboard statistics display using case level queries
- Add a view where all variants for an institute can be searched across cases, filtering on gene and rank score. Allows searching research variants for cases that have research open.

### Fixed
- Fixed code to extract variant conservation (gerp, phyloP, phastCons)
- Visualization of PDF-exported gene panels
- Reintroduced the exon/intron number in variant verification email
- Sex and affected status is correctly displayed on general report
- Force number validation in SV filter by size
- Display ensembl transcripts when no refseq exists


## [4.3.0]

### Added
- Mosaicism tag on variants
- Show and filter on SweGen frequency for SVs
- Show annotations for STR variants
- Show all transcripts in verification email
- Added mitochondrial export
- Adds alternative to search for SVs shorter that the given length
- Look for 'bcftools' in the `set` field of VCFs
- Display digenic inheritance from OMIM
- Displays what refseq transcript that is primary in hgnc

### Fixed

- Archived panels displays the correct date (not retroactive change)
- Fixed problem with waiting times in gene panel exports
- Clinvar fiter not working with human readable clinsig values

## [4.2.2]

### Fixed
- Fixed gene panel create/modify from CSV file utf-8 decoding error
- Updating genes in gene panels now supports edit comments and entry version
- Gene panel export timeout error

## [4.2.1]

### Fixed
- Re-introduced gene name(s) in verification email subject
- Better PDF rendering for excluded variants in report
- Problem to access old case when `is_default` did not exist on a panel


## [4.2.0]

### Added
- New index on variant_id for events
- Display overlapping compounds on variants view

### Fixed
- Fixed broken clinical filter


## [4.1.4]

### Added
- Download of filtered SVs

### Fixed
- Fixed broken download of filtered variants
- Fixed visualization issue in gene panel PDF export
- Fixed bug when updating gene names in variant controller


## [4.1.3]

### Fixed
- Displays all primary transcripts


## [4.1.2]

### Added
- Option add/replace when updating a panel via CSV file
- More flexible versioning of the gene panels
- Printing coverage report on the bottom of the pdf case report
- Variant verification option for SVs
- Logs uri without pwd when connecting
- Disease-causing transcripts in case report
- Thicker lines in case report
- Supports HPO search for cases, both terms or if described in synopsis
- Adds sanger information to dashboard

### Fixed
- Use db name instead of **auth** as default for authentication
- Fixes so that reports can be generated even with many variants
- Fixed sanger validation popup to show individual variants queried by user and institute.
- Fixed problem with setting up scout
- Fixes problem when exac file is not available through broad ftp
- Fetch transcripts for correct build in `adapter.hgnc_gene`

## [4.1.1]
- Fix problem with institute authentication flash message in utils
- Fix problem with comments
- Fix problem with ensembl link


## [4.1.0]

### Added
- OMIM phenotypes to case report
- Command to download all panel app gene panels `scout load panel --panel-app`
- Links to genenames.org and omim on gene page
- Popup on gene at variants page with gene information
- reset sanger status to "Not validated" for pinned variants
- highlight cases with variants to be evaluated by Sanger on the cases page
- option to point to local reference files to the genome viewer pileup.js. Documented in `docs.admin-guide.server`
- option to export single variants in `scout export variants`
- option to load a multiqc report together with a case(add line in load config)
- added a view for searching HPO terms. It is accessed from the top left corner menu
- Updates the variants view for cancer variants. Adds a small cancer specific filter for known variants
- Adds hgvs information on cancer variants page
- Adds option to update phenotype groups from CLI

### Fixed
- Improved Clinvar to submit variants from different cases. Fixed HPO terms in casedata according to feedback
- Fixed broken link to case page from Sanger modal in cases view
- Now only cases with non empty lists of causative variants are returned in `adapter.case(has_causatives=True)`
- Can handle Tumor only samples
- Long lists of HGNC symbols are now possible. This was previously difficult with manual, uploaded or by HPO search when changing filter settings due to GET request limitations. Relevant pages now use POST requests. Adds the dynamic HPO panel as a selection on the gene panel dropdown.
- Variant filter defaults to default panels also on SV and Cancer variants pages.

## [4.0.0]

### WARNING ###

This is a major version update and will require that the backend of pre releases is updated.
Run commands:

```
$scout update genes
$scout update hpo
```

- Created a Clinvar submission tool, to speed up Clinvar submission of SNVs and SVs
- Added an analysis report page (html and PDF format) containing phenotype, gene panels and variants that are relevant to solve a case.

### Fixed
- Optimized evaluated variants to speed up creation of case report
- Moved igv and pileup viewer under a common folder
- Fixed MT alignment view pileup.js
- Fixed coordinates for SVs with start chromosome different from end chromosome
- Global comments shown across cases and institutes. Case-specific variant comments are shown only for that specific case.
- Links to clinvar submitted variants at the cases level
- Adapts clinvar parsing to new format
- Fixed problem in `scout update user` when the user object had no roles
- Makes pileup.js use online genome resources when viewing alignments. Now any instance of Scout can make use of this functionality.
- Fix ensembl link for structural variants
- Works even when cases does not have `'madeline_info'`
- Parses Polyphen in correct way again
- Fix problem with parsing gnomad from VEP

### Added
- Added a PDF export function for gene panels
- Added a "Filter and export" button to export custom-filtered SNVs to CSV file
- Dismiss SVs
- Added IGV alignments viewer
- Read delivery report path from case config or CLI command
- Filter for spidex scores
- All HPO terms are now added and fetched from the correct source (https://github.com/obophenotype/human-phenotype-ontology/blob/master/hp.obo)
- New command `scout update hpo`
- New command `scout update genes` will fetch all the latest information about genes and update them
- Load **all** variants found on chromosome **MT**
- Adds choice in cases overview do show as many cases as user like

### Removed
- pileup.min.js and pileup css are imported from a remote web location now
- All source files for HPO information, this is instead fetched directly from source
- All source files for gene information, this is instead fetched directly from source

## [3.0.0]
### Fixed
- hide pedigree panel unless it exists

## [1.5.1] - 2016-07-27
### Fixed
- look for both ".bam.bai" and ".bai" extensions

## [1.4.0] - 2016-03-22
### Added
- support for local frequency through loqusdb
- bunch of other stuff

## [1.3.0] - 2016-02-19
### Fixed
- Update query-phenomizer and add username/password

### Changed
- Update the way a case is checked for rerun-status

### Added
- Add new button to mark a case as "checked"
- Link to clinical variants _without_ 1000G annotation

## [1.2.2] - 2016-02-18
### Fixed
- avoid filtering out variants lacking ExAC and 1000G annotations

## [1.1.3] - 2015-10-01
### Fixed
- persist (clinical) filter when clicking load more
- fix #154 by robustly setting clinical filter func. terms

## [1.1.2] - 2015-09-07
### Fixed
- avoid replacing coverage report with none
- update SO terms, refactored

## [1.1.1] - 2015-08-20
### Fixed
- fetch case based on collaborator status (not owner)

## [1.1.0] - 2015-05-29
### Added
- link(s) to SNPedia based on RS-numbers
- new Jinja filter to "humanize" decimal numbers
- show gene panels in variant view
- new Jinja filter for decoding URL encoding
- add indicator to variants in list that have comments
- add variant number threshold and rank score threshold to load function
- add event methods to mongo adapter
- add tests for models
- show badge "old" if comment was written for a previous analysis

### Changed
- show cDNA change in transcript summary unless variant is exonic
- moved compounds table further up the page
- show dates for case uploads in ISO format
- moved variant comments higher up on page
- updated documentation for pages
- read in coverage report as blob in database and serve directly
- change ``OmimPhenotype`` to ``PhenotypeTerm``
- reorganize models sub-package
- move events (and comments) to separate collection
- only display prev/next links for the research list
- include variant type in breadcrumbs e.g. "Clinical variants"

### Removed
- drop dependency on moment.js

### Fixed
- show the same level of detail for all frequencies on all pages
- properly decode URL encoded symbols in amino acid/cDNA change strings
- fixed issue with wipe permissions in MongoDB
- include default gene lists in "variants" link in breadcrumbs

## [1.0.2] - 2015-05-20
### Changed
- update case fetching function

### Fixed
- handle multiple cases with same id

## [1.0.1] - 2015-04-28
### Fixed
- Fix building URL parameters in cases list Vue component

## [1.0.0] - 2015-04-12
Codename: Sara Lund

![Release 1.0](artwork/releases/release-1-0.jpg)

### Added
- Add email logging for unexpected errors
- New command line tool for deleting case

### Changed
- Much improved logging overall
- Updated documentation/usage guide
- Removed non-working IGV link

### Fixed
- Show sample display name in GT call
- Various small bug fixes
- Make it easier to hover over popups

## [0.0.2-rc1] - 2015-03-04
### Added
- add protein table for each variant
- add many more external links
- add coverage reports as PDFs

### Changed
- incorporate user feedback updates
- big refactor of load scripts

## [0.0.2-rc2] - 2015-03-04
### Changes
- add gene table with gene description
- reorganize inheritance models box

### Fixed
- avoid overwriting gene list on "research" load
- fix various bugs in external links

## [0.0.2-rc3] - 2015-03-05
### Added
- Activity log feed to variant view
- Adds protein change strings to ODM and Sanger email

### Changed
- Extract activity log component to macro

### Fixes
- Make Ensembl transcript links use archive website<|MERGE_RESOLUTION|>--- conflicted
+++ resolved
@@ -6,11 +6,8 @@
 
 ## [x.x.x]
 ### Added
-<<<<<<< HEAD
 - Institute-level phenotype models with sub-panels containing HPO and OMIM terms
-=======
 - Save custom IGV track settings
->>>>>>> 414b7b12
 - Show a flash message with clear info about non-valid genes when gene panel creation fails
 - CNV report link in cancer case side navigation
 - Return to comment section after editing, deleting or submitting a comment
