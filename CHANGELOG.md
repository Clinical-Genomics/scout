# Change Log
All notable changes to this project will be documented in this file.
This project adheres to [Semantic Versioning](http://semver.org/).

About changelog [here](https://keepachangelog.com/en/1.0.0/)

## [x.x.x]
### Added
- Highlight and show version number for RefSeq MANE transcripts.
- Added integration to a rerunner service for toggling reanalysis with updated pedigree information
- SpliceAI display and parsing from VEP CSQ
- Display matching tiered variants for cancer variants
- Display a loading icon (spinner) until the page loads completely
- Display filter badges in cancer variants list
- Update genes from pre-downloaded file resources
- On login, OS, browser version and screen size are saved anonymously to understand how users are using Scout
- API returning institutes data for a given user: `/api/v1/institutes`
- API returning case data for a given institute: `/api/v1/institutes/<institute_id>/cases`
- Added GMS and Lund university hospital logos to login page
- Made display of Swedac logo configurable
- Support for displaying custom images in case view
- Individual-specific HPO terms
- Optional alamut_key in institute settings for Alamut Plus software
- Case report API endpoint
- Tooltip in case explaining that genes with genome build different than case genome build will not be added to dynamic HPO panel.
### Fixed
- Updated IGV to v2.8.5 to solve missing gene labels on some zoom levels
- Demo cancer case config file to load somatic SNVs and SVs only.
- Expand list of refseq trancripts in ClinVar submission form
- Renamed `All SNVs and INDELs` institute sidebar element to `Search SNVs and INDELs` and fixed its style.
- Add missing parameters to case load-config documentation
- Allow creating/editing gene panels and dynamic gene panels with genes present in genome build 38
- Bugfix broken Pytests
- Bulk dismissing variants error due to key conversion from string to integer
- Fix typo in index documentation
- Fixed crash in institute settings page if "collaborators" key is not set in database
- Don't stop Scout execution if LoqusDB call fails and print stacktrace to log
- Bug when case contains custom images with value `None`
- Bug introduced when fixing another bug in Scout-LoqusDB interaction
- Loading of OMIM diagnoses in Scout demo instance
- Remove the docker-compose with chanjo integration because it doesn't work yet.
- Fixed standard docker-compose with scout demo data and database
- Clinical variant assessments not present for pinned and causative variants on case page.
- MatchMaker matching one node at the time only
- Remove link from previously tiered variants badge in cancer variants page
<<<<<<< HEAD
- Managed variants filter form
=======
- Typo in gene cell on cancer variants page
>>>>>>> 882e9a98
### Changed
- Better naming for variants buttons on cancer track (somatic, germline). Also show cancer research button if available.
- Load case with missing panels in config files, but show warning.
- Changing the (Female, Male) symbols to (F/M) letters in individuals_table and case-sma.
- Print stacktrace if case load command fails
- Added sort icon and a pointer to the cursor to all tables with sortable fields
- Moved variant, gene and panel info from the basic pane to summary panel for all variants.
- Renamed `Basics` panel to `Classify` on variant page.
- Revamped `Basics` panel to a panel dedicated to classify variants
- Revamped the summary panel to be more compact.
- Added dedicated template for cancer variants
- Removed Gene models, Gene annotations and Conservation panels for cancer variants
- Reorganized the orders of panels for variant and cancer variant views
- Added dedicated variant quality panel and removed relevant panes (mappability)
- A more compact case page
- Removed OMIM genes panel
- Make genes panel, pinned variants panel, causative variants panel and ClinVar panel scrollable on case page
- Update to Scilifelab's 2020 logo
- Update Gens URL to support Gens v2.0 format
- Refactor tests for parsing case configurations
- Updated links to HPO downloadable resources
- Managed variants filtering defaults to all variant categories
- Changing the (Kind) drop-down according to (Category) drop-down in Managed variant add variant
- Moved Gens button to individuals table
- Check resource files availability before starting updating OMIM diagnoses
- Fix typo in `SHOW_OBSERVED_VARIANT_ARCHIVE` config param

## [4.36]
### Added
- Parse and save splice junction tracks from case config file
- Tooltip in observations panel, explaining that case variants with no link might be old variants, not uploaded after a case rerun
### Fixed
- Warning on overwriting variants with same position was no longer shown
- Increase the height of the dropdowns to 425px
- More indices for the case table as it grows, specifically for causatives queries
- Splice junction tracks not centered over variant genes
- Total number of research variants count
- Update variants stats in case documents every time new variants are loaded
- Bug in flashing warning messages when filtering variants
### Changed
- Clearer warning messages for genes and gene/gene-panels searches in variants filters

## [4.35]
### Added
- A new index for hgnc_symbol in the hgnc_gene collection
- A Pedigree panel in STR page
- Display Tier I and II variants in case view causatives card for cancer cases
### Fixed
- Send partial file data to igv.js when visualizing sashimi plots with splice junction tracks
- Research variants filtering by gene
- Do not attempt to populate annotations for not loaded pinned/causatives
- Add max-height to all dropdowns in filters
### Changed
- Switch off non-clinical gene warnings when filtering research variants
- Don't display OMIM disease card in case view for cancer cases
- Refactored Individuals and Causative card in case view for cancer cases
- Update and style STR case report

## [4.34]
### Added
- Saved filter lock and unlock
- Filters can optionally be marked audited, logging the filter name, user and date on the case events and general report.
- Added `ClinVar hits` and `Cosmic hits` in cancer SNVs filters
- Added `ClinVar hits` to variants filter (rare disease track)
- Load cancer demo case in docker-compose files (default and demo file)
- Inclusive-language check using [woke](https://github.com/get-woke/woke) github action
- Add link to HmtVar for mitochondrial variants (if VCF is annotated with HmtNote)
- Grey background for dismissed compounds in variants list and variant page
- Pin badge for pinned compounds in variants list and variant page
- Support LoqusDB REST API queries
- Add a docker-compose-matchmaker under scout/containers/development to test matchmaker locally
- Script to investigate consequences of symbol search bug
- Added GATK to list of SV and cancer SV callers
### Fixed
- Make MitoMap link work for hg38 again
- Export Variants feature crashing when one of the variants has no primary transcripts
- Redirect to last visited variantS page when dismissing variants from variants list
- Improved matching of SVs Loqus occurrences in other cases
- Remove padding from the list inside (Matching causatives from other cases) panel
- Pass None to get_app function in CLI base since passing script_info to app factory functions was deprecated in Flask 2.0
- Fixed failing tests due to Flask update to version 2.0
- Speed up user events view
- Causative view sort out of memory error
- Use hgnc_id for gene filter query
- Typo in case controllers displaying an error every time a patient is matched against external MatchMaker nodes
- Do not crash while attempting an update for variant documents that are too big (> 16 MB)
- Old STR causatives (and other variants) may not have HGNC symbols - fix sort lambda
- Check if gene_obj has primary_transcript before trying to access it
- Warn if a gene manually searched is in a clinical panel with an outdated name when filtering variants
- ChrPos split js not needed on STR page yet
### Changed
- Remove parsing of case `genome_version`, since it's not used anywhere downstream
- Introduce deprecation warning for Loqus configs that are not dictionaries
- SV clinical filter no longer filters out sub 100 nt variants
- Count cases in LoqusDB by variant type
- Commit pulse repo badge temporarily set to weekly
- Sort ClinVar submissions objects by ascending "Last evaluated" date
- Refactored the MatchMaker integration as an extension
- Replaced some sensitive words as suggested by woke linter
- Documentation for load-configuration rewritten.
- Add styles to MatchMaker matches table
- More detailed info on the data shared in MatchMaker submission form

## [4.33.1]
### Fixed
- Include markdown for release autodeploy docs
- Use standard inheritance model in ClinVar (https://ftp.ncbi.nlm.nih.gov/pub/GTR/standard_terms/Mode_of_inheritance.txt)
- Fix issue crash with variants that have been unflagged causative not being available in other causatives
### Added
### Changed

## [4.33]
### Fixed
- Command line crashing when updating an individual not found in database
- Dashboard page crashing when filters return no data
- Cancer variants filter by chromosome
- /api/v1/genes now searches for genes in all genome builds by default
- Upgraded igv.js to version 2.8.1 (Fixed Unparsable bed record error)
### Added
- Autodeploy docs on release
- Documentation for updating case individuals tracks
- Filter cases and dashboard stats by analysis track
### Changed
- Changed from deprecated db update method
- Pre-selected fields to run queries with in dashboard page
- Do not filter by any institute when first accessing the dashboard
- Removed OMIM panel in case view for cancer cases
- Display Tier I and II variants in case view causatives panel for cancer cases
- Refactored Individuals and Causative panels in case view for cancer cases

## [4.32.1]
### Fixed
- iSort lint check only
### Changed
- Institute cases page crashing when a case has track:Null
### Added

## [4.32]
### Added
- Load and show MITOMAP associated diseases from VCF (INFO field: MitomapAssociatedDiseases, via HmtNote)
- Show variant allele frequencies for mitochondrial variants (GRCh38 cases)
- Extend "public" json API with diseases (OMIM) and phenotypes (HPO)
- HPO gene list download now has option for clinical and non-clinical genes
- Display gene splice junctions data in sashimi plots
- Update case individuals with splice junctions tracks
- Simple Docker compose for development with local build
- Make Phenomodels subpanels collapsible
- User side documentation of cytogenomics features (Gens, Chromograph, vcf2cytosure, rhocall)
- iSort GitHub Action
- Support LoqusDB REST API queries
### Fixed
- Show other causative once, even if several events point to it
- Filtering variants by mitochondrial chromosome for cases with genome build=38
- HPO gene search button triggers any warnings for clinical / non-existing genes also on first search
- Fixed a bug in variants pages caused by MT variants without alt_frequency
- Tests for CADD score parsing function
- Fixed the look of IGV settings on SNV variant page
- Cases analyzed once shown as `rerun`
- Missing case track on case re-upload
- Fixed severity rank for SO term "regulatory region ablation"
### Changed
- Refactor according to CodeFactor - mostly reuse of duplicated code
- Phenomodels language adjustment
- Open variants in a new window (from variants page)
- Open overlapping and compound variants in a new window (from variant page)
- gnomAD link points to gnomAD v.3 (build GRCh38) for mitochondrial variants.
- Display only number of affected genes for dismissed SVs in general report
- Chromosome build check when populating the variants filter chromosome selection
- Display mitochondrial and rare diseases coverage report in cases with missing 'rare' track


## [4.31.1]
### Added
### Changed
- Remove mitochondrial and coverage report from cancer cases sidebar
### Fixed
- ClinVar page when dbSNP id is None

## [4.31]
### Added
- gnomAD annotation field in admin guide
- Export also dynamic panel genes not associated to an HPO term when downloading the HPO panel
- Primary HGNC transcript info in variant export files
- Show variant quality (QUAL field from vcf) in the variant summary
- Load/update PDF gene fusion reports (clinical and research) generated with Arriba
- Support new MANE annotations from VEP (both MANE Select and MANE Plus Clinical)
- Display on case activity the event of a user resetting all dismissed variants
- Support gnomAD population frequencies for mitochondrial variants
- Anchor links in Casedata ClinVar panels to redirect after renaming individuals
### Fixed
- Replace old docs link www.clinicalgenomics.se/scout with new https://clinical-genomics.github.io/scout
- Page formatting issues whenever case and variant comments contain extremely long strings with no spaces
- Chromograph images can be one column and have scrollbar. Removed legacy code.
- Column labels for ClinVar case submission
- Page crashing looking for LoqusDB observation when variant doesn't exist
- Missing inheritance models and custom inheritance models on newly created gene panels
- Accept only numbers in managed variants filter as position and end coordinates
- SNP id format and links in Variant page, ClinVar submission form and general report
- Case groups tooltip triggered only when mouse is on the panel header
### Changed
- A more compact case groups panel
- Added landscape orientation CSS style to cancer coverage and QC demo report
- Improve user documentation to create and save new gene panels
- Removed option to use space as separator when uploading gene panels
- Separating the columns of standard and custom inheritance models in gene panels
- Improved ClinVar instructions for users using non-English Excel

## [4.30.2]
### Added
### Fixed
- Use VEP RefSeq ID if RefSeq list is empty in RefSeq transcripts overview
- Bug creating variant links for variants with no end_chrom
### Changed

## [4.30.1]
### Added
### Fixed
- Cryptography dependency fixed to use version < 3.4
### Changed

## [4.30]
### Added
- Introduced a `reset dismiss variant` verb
- Button to reset all dismissed variants for a case
- Add black border to Chromograph ideograms
- Show ClinVar annotations on variantS page
- Added integration with GENS, copy number visualization tool
- Added a VUS label to the manual classification variant tags
- Add additional information to SNV verification emails
- Tooltips documenting manual annotations from default panels
- Case groups now show bam files from all cases on align view
### Fixed
- Center initial igv view on variant start with SNV/indels
- Don't set initial igv view to negative coordinates
- Display of GQ for SV and STR
- Parsing of AD and related info for STRs
- LoqusDB field in institute settings accepts only existing Loqus instances
- Fix DECIPHER link to work after DECIPHER migrated to GRCh38
- Removed visibility window param from igv.js genes track
- Updated HPO download URL
- Patch HPO download test correctly
- Reference size on STR hover not needed (also wrong)
- Introduced genome build check (allowed values: 37, 38, "37", "38") on case load
- Improve case searching by assignee full name
- Populating the LoqusDB select in institute settings
### Changed
- Cancer variants table header (pop freq etc)
- Only admin users can modify LoqusDB instance in Institute settings
- Style of case synopsis, variants and case comments
- Switched to igv.js 2.7.5
- Do not choke if case is missing research variants when research requested
- Count cases in LoqusDB by variant type
- Introduce deprecation warning for Loqus configs that are not dictionaries
- Improve create new gene panel form validation
- Make XM- transcripts less visible if they don't overlap with transcript refseq_id in variant page
- Color of gene panels and comments panels on cases and variant pages
- Do not choke if case is missing research variants when reserch requested

## [4.29.1]
### Added
### Fixed
- Always load STR variants regardless of RankScore threshold (hotfix)
### Changed

## [4.29]
### Added
- Added a page about migrating potentially breaking changes to the documentation
- markdown_include in development requirements file
- STR variants filter
- Display source, Z-score, inheritance pattern for STR annotations from Stranger (>0.6.1) if available
- Coverage and quality report to cancer view
### Fixed
- ACMG classification page crashing when trying to visualize a classification that was removed
- Pretty print HGVS on gene variants (URL-decode VEP)
- Broken or missing link in the documentation
- Multiple gene names in ClinVar submission form
- Inheritance model select field in ClinVar submission
- IGV.js >2.7.0 has an issue with the gene track zoom levels - temp freeze at 2.7.0
- Revert CORS-anywhere and introduce a local http proxy for cloud tracks
### Changed

## [4.28]
### Added
- Chromograph integration for displaying PNGs in case-page
- Add VAF to cancer case general report, and remove some of its unused fields
- Variants filter compatible with genome browser location strings
- Support for custom public igv tracks stored on the cloud
- Add tests to increase testing coverage
- Update case variants count after deleting variants
- Update IGV.js to latest (v2.7.4)
- Bypass igv.js CORS check using `https://github.com/Rob--W/cors-anywhere`
- Documentation on default and custom IGV.js tracks (admin docs)
- Lock phenomodels so they're editable by admins only
- Small case group assessment sharing
- Tutorial and files for deploying app on containers (Kubernetes pods)
- Canonical transcript and protein change of canonical transcript in exported variants excel sheet
- Support for Font Awesome version 6
- Submit to Beacon from case page sidebar
- Hide dismissed variants in variants pages and variants export function
- Systemd service files and instruction to deploy Scout using podman
### Fixed
- Bugfix: unused `chromgraph_prefix |tojson` removed
- Freeze coloredlogs temporarily
- Marrvel link
- Don't show TP53 link for silent or synonymous changes
- OMIM gene field accepts any custom number as OMIM gene
- Fix Pytest single quote vs double quote string
- Bug in gene variants search by similar cases and no similar case is found
- Delete unused file `userpanel.py`
- Primary transcripts in variant overview and general report
- Google OAuth2 login setup in README file
- Redirect to 'missing file'-icon if configured Chromograph file is missing
- Javascript error in case page
- Fix compound matching during variant loading for hg38
- Cancer variants view containing variants dismissed with cancer-specific reasons
- Zoom to SV variant length was missing IGV contig select
- Tooltips on case page when case has no default gene panels
### Changed
- Save case variants count in case document and not in sessions
- Style of gene panels multiselect on case page
- Collapse/expand main HPO checkboxes in phenomodel preview
- Replaced GQ (Genotype quality) with VAF (Variant allele frequency) in cancer variants GT table
- Allow loading of cancer cases with no tumor_purity field
- Truncate cDNA and protein changes in case report if longer than 20 characters


## [4.27]
### Added
- Exclude one or more variant categories when running variants delete command
### Fixed
### Changed

## [4.26.1]
### Added
### Fixed
- Links with 1-letter aa codes crash on frameshift etc
### Changed

## [4.26]
### Added
- Extend the delete variants command to print analysis date, track, institute, status and research status
- Delete variants by type of analysis (wgs|wes|panel)
- Links to cBioPortal, MutanTP53, IARC TP53, OncoKB, MyCancerGenome, CIViC
### Fixed
- Deleted variants count
### Changed
- Print output of variants delete command as a tab separated table

## [4.25]
### Added
- Command line function to remove variants from one or all cases
### Fixed
- Parse SMN None calls to None rather than False

## [4.24.1]
### Fixed
- Install requirements.txt via setup file

## [4.24]
### Added
- Institute-level phenotype models with sub-panels containing HPO and OMIM terms
- Runnable Docker demo
- Docker image build and push github action
- Makefile with shortcuts to docker commands
- Parse and save synopsis, phenotype and cohort terms from config files upon case upload
### Fixed
- Update dismissed variant status when variant dismissed key is missing
- Breakpoint two IGV button now shows correct chromosome when different from bp1
- Missing font lib in Docker image causing the PDF report download page to crash
- Sentieon Manta calls lack Somaticscore - load anyway
- ClinVar submissions crashing due to pinned variants that are not loaded
- Point ExAC pLI score to new gnomad server address
- Bug uploading cases missing phenotype terms in config file
- STRs loaded but not shown on browser page
- Bug when using adapter.variant.get_causatives with case_id without causatives
- Problem with fetching "solved" from scout export cases cli
- Better serialising of datetime and bson.ObjectId
- Added `volumes` folder to .gitignore
### Changed
- Make matching causative and managed variants foldable on case page
- Remove calls to PyMongo functions marked as deprecated in backend and frontend(as of version 3.7).
- Improved `scout update individual` command
- Export dynamic phenotypes with ordered gene lists as PDF


## [4.23]
### Added
- Save custom IGV track settings
- Show a flash message with clear info about non-valid genes when gene panel creation fails
- CNV report link in cancer case side navigation
- Return to comment section after editing, deleting or submitting a comment
- Managed variants
- MT vs 14 chromosome mean coverage stats if Scout is connected to Chanjo
### Fixed
- missing `vcf_cancer_sv` and `vcf_cancer_sv_research` to manual.
- Split ClinVar multiple clnsig values (slash-separated) and strip them of underscore for annotations without accession number
- Timeout of `All SNVs and INDELs` page when no valid gene is provided in the search
- Round CADD (MIPv9)
- Missing default panel value
- Invisible other causatives lines when other causatives lack gene symbols
### Changed
- Do not freeze mkdocs-material to version 4.6.1
- Remove pre-commit dependency

## [4.22]
### Added
- Editable cases comments
- Editable variants comments
### Fixed
- Empty variant activity panel
- STRs variants popover
- Split new ClinVar multiple significance terms for a variant
- Edit the selected comment, not the latest
### Changed
- Updated RELEASE docs.
- Pinned variants card style on the case page
- Merged `scout export exons` and `scout view exons` commands


## [4.21.2]
### Added
### Fixed
- Do not pre-filter research variants by (case-default) gene panels
- Show OMIM disease tooltip reliably
### Changed

## [4.21.1]
### Added
### Fixed
- Small change to Pop Freq column in variants ang gene panels to avoid strange text shrinking on small screens
- Direct use of HPO list for Clinical HPO SNV (and cancer SNV) filtering
- PDF coverage report redirecting to login page
### Changed
- Remove the option to dismiss single variants from all variants pages
- Bulk dismiss SNVs, SVs and cancer SNVs from variants pages

## [4.21]
### Added
- Support to configure LoqusDB per institute
- Highlight causative variants in the variants list
- Add tests. Mostly regarding building internal datatypes.
- Remove leading and trailing whitespaces from panel_name and display_name when panel is created
- Mark MANE transcript in list of transcripts in "Transcript overview" on variant page
- Show default panel name in case sidebar
- Previous buttons for variants pagination
- Adds a gh action that checks that the changelog is updated
- Adds a gh action that deploys new releases automatically to pypi
- Warn users if case default panels are outdated
- Define institute-specific gene panels for filtering in institute settings
- Use institute-specific gene panels in variants filtering
- Show somatic VAF for pinned and causative variants on case page

### Fixed
- Report pages redirect to login instead of crashing when session expires
- Variants filter loading in cancer variants page
- User, Causative and Cases tables not scaling to full page
- Improved docs for an initial production setup
- Compatibility with latest version of Black
- Fixed tests for Click>7
- Clinical filter required an extra click to Filter to return variants
- Restore pagination and shrink badges in the variants page tables
- Removing a user from the command line now inactivates the case only if user is last assignee and case is active
- Bugfix, LoqusDB per institute feature crashed when institute id was empty string
- Bugfix, LoqusDB calls where missing case count
- filter removal and upload for filters deleted from another page/other user
- Visualize outdated gene panels info in a popover instead of a tooltip in case page side panel

### Changed
- Highlight color on normal STRs in the variants table from green to blue
- Display breakpoints coordinates in verification emails only for structural variants


## [4.20]
### Added
- Display number of filtered variants vs number of total variants in variants page
- Search case by HPO terms
- Dismiss variant column in the variants tables
- Black and pre-commit packages to dev requirements

### Fixed
- Bug occurring when rerun is requested twice
- Peddy info fields in the demo config file
- Added load config safety check for multiple alignment files for one individual
- Formatting of cancer variants table
- Missing Score in SV variants table

### Changed
- Updated the documentation on how to create a new software release
- Genome build-aware cytobands coordinates
- Styling update of the Matchmaker card
- Select search type in case search form


## [4.19]

### Added
- Show internal ID for case
- Add internal ID for downloaded CGH files
- Export dynamic HPO gene list from case page
- Remove users as case assignees when their account is deleted
- Keep variants filters panel expanded when filters have been used

### Fixed
- Handle the ProxyFix ModuleNotFoundError when Werkzeug installed version is >1.0
- General report formatting issues whenever case and variant comments contain extremely long strings with no spaces

### Changed
- Created an institute wrapper page that contains list of cases, causatives, SNVs & Indels, user list, shared data and institute settings
- Display case name instead of case ID on clinVar submissions
- Changed icon of sample update in clinVar submissions


## [4.18]

### Added
- Filter cancer variants on cytoband coordinates
- Show dismiss reasons in a badge with hover for clinical variants
- Show an ellipsis if 10 cases or more to display with loqusdb matches
- A new blog post for version 4.17
- Tooltip to better describe Tumor and Normal columns in cancer variants
- Filter cancer SNVs and SVs by chromosome coordinates
- Default export of `Assertion method citation` to clinVar variants submission file
- Button to export up to 500 cancer variants, filtered or not
- Rename samples of a clinVar submission file

### Fixed
- Apply default gene panel on return to cancer variantS from variant view
- Revert to certificate checking when asking for Chanjo reports
- `scout download everything` command failing while downloading HPO terms

### Changed
- Turn tumor and normal allelic fraction to decimal numbers in tumor variants page
- Moved clinVar submissions code to the institutes blueprints
- Changed name of clinVar export files to FILENAME.Variant.csv and FILENAME.CaseData.csv
- Switched Google login libraries from Flask-OAuthlib to Authlib


## [4.17.1]

### Fixed
- Load cytobands for cases with chromosome build not "37" or "38"


## [4.17]

### Added
- COSMIC badge shown in cancer variants
- Default gene-panel in non-cancer structural view in url
- Filter SNVs and SVs by cytoband coordinates
- Filter cancer SNV variants by alt allele frequency in tumor
- Correct genome build in UCSC link from structural variant page



### Fixed
- Bug in clinVar form when variant has no gene
- Bug when sharing cases with the same institute twice
- Page crashing when removing causative variant tag
- Do not default to GATK caller when no caller info is provided for cancer SNVs


## [4.16.1]

### Fixed
- Fix the fix for handling of delivery reports for rerun cases

## [4.16]

### Added
- Adds possibility to add "lims_id" to cases. Currently only stored in database, not shown anywhere
- Adds verification comment box to SVs (previously only available for small variants)
- Scrollable pedigree panel

### Fixed
- Error caused by changes in WTForm (new release 2.3.x)
- Bug in OMIM case page form, causing the page to crash when a string was provided instead of a numerical OMIM id
- Fix Alamut link to work properly on hg38
- Better handling of delivery reports for rerun cases
- Small CodeFactor style issues: matchmaker results counting, a couple of incomplete tests and safer external xml
- Fix an issue with Phenomizer introduced by CodeFactor style changes

### Changed
- Updated the version of igv.js to 2.5.4

## [4.15.1]

### Added
- Display gene names in ClinVar submissions page
- Links to Varsome in variant transcripts table

### Fixed
- Small fixes to ClinVar submission form
- Gene panel page crash when old panel has no maintainers

## [4.15]

### Added
- Clinvar CNVs IGV track
- Gene panels can have maintainers
- Keep variant actions (dismissed, manual rank, mosaic, acmg, comments) upon variant re-upload
- Keep variant actions also on full case re-upload

### Fixed
- Fix the link to Ensembl for SV variants when genome build 38.
- Arrange information in columns on variant page
- Fix so that new cosmic identifier (COSV) is also acceptable #1304
- Fixed COSMIC tag in INFO (outside of CSQ) to be parses as well with `&` splitter.
- COSMIC stub URL changed to https://cancer.sanger.ac.uk/cosmic/search?q= instead.
- Updated to a version of IGV where bigBed tracks are visualized correctly
- Clinvar submission files are named according to the content (variant_data and case_data)
- Always show causatives from other cases in case overview
- Correct disease associations for gene symbol aliases that exist as separate genes
- Re-add "custom annotations" for SV variants
- The override ClinVar P/LP add-in in the Clinical Filter failed for new CSQ strings

### Changed
- Runs all CI checks in github actions

## [4.14.1]

### Fixed
- Error when variant found in loqusdb is not loaded for other case

## [4.14]

### Added
- Use github actions to run tests
- Adds CLI command to update individual alignments path
- Update HPO terms using downloaded definitions files
- Option to use alternative flask config when running `scout serve`
- Requirement to use loqusdb >= 2.5 if integrated

### Fixed
- Do not display Pedigree panel in cancer view
- Do not rely on internet connection and services available when running CI tests
- Variant loading assumes GATK if no caller set given and GATK filter status is seen in FILTER
- Pass genome build param all the way in order to get the right gene mappings for cases with build 38
- Parse correctly variants with zero frequency values
- Continue even if there are problems to create a region vcf
- STR and cancer variant navigation back to variants pages could fail

### Changed
- Improved code that sends requests to the external APIs
- Updates ranges for user ranks to fit todays usage
- Run coveralls on github actions instead of travis
- Run pip checks on github actions instead of coveralls
- For hg38 cases, change gnomAD link to point to version 3.0 (which is hg38 based)
- Show pinned or causative STR variants a bit more human readable

## [4.13.1]

### Added
### Fixed
- Typo that caused not all clinvar conflicting interpretations to be loaded no matter what
- Parse and retrieve clinvar annotations from VEP-annotated (VEP 97+) CSQ VCF field
- Variant clinvar significance shown as `not provided` whenever is `Uncertain significance`
- Phenomizer query crashing when case has no HPO terms assigned
- Fixed a bug affecting `All SNVs and INDELs` page when variants don't have canonical transcript
- Add gene name or id in cancer variant view

### Changed
- Cancer Variant view changed "Variant:Transcript:Exon:HGVS" to "Gene:Transcript:Exon:HGVS"

## [4.13]

### Added
- ClinVar SNVs track in IGV
- Add SMA view with SMN Copy Number data
- Easier to assign OMIM diagnoses from case page
- OMIM terms and specific OMIM term page

### Fixed
- Bug when adding a new gene to a panel
- Restored missing recent delivery reports
- Fixed style and links to other reports in case side panel
- Deleting cases using display_name and institute not deleting its variants
- Fixed bug that caused coordinates filter to override other filters
- Fixed a problem with finding some INS in loqusdb
- Layout on SV page when local observations without cases are present
- Make scout compatible with the new HPO definition files from `http://compbio.charite.de/jenkins/`
- General report visualization error when SNVs display names are very long


### Changed


## [4.12.4]

### Fixed
- Layout on SV page when local observations without cases are present

## [4.12.3]

### Fixed
- Case report when causative or pinned SVs have non null allele frequencies

## [4.12.2]

### Fixed
- SV variant links now take you to the SV variant page again
- Cancer variant view has cleaner table data entries for "N/A" data
- Pinned variant case level display hotfix for cancer and str - more on this later
- Cancer variants show correct alt/ref reads mirroring alt frequency now
- Always load all clinical STR variants even if a region load is attempted - index may be missing
- Same case repetition in variant local observations

## [4.12.1]

### Fixed
- Bug in variant.gene when gene has no HGVS description


## [4.12]

### Added
- Accepts `alignment_path` in load config to pass bam/cram files
- Display all phenotypes on variant page
- Display hgvs coordinates on pinned and causatives
- Clear panel pending changes
- Adds option to setup the database with static files
- Adds cli command to download the resources from CLI that scout needs
- Adds test files for merged somatic SV and CNV; as well as merged SNV, and INDEL part of #1279
- Allows for upload of OMIM-AUTO gene panel from static files without api-key

### Fixed
- Cancer case HPO panel variants link
- Fix so that some drop downs have correct size
- First IGV button in str variants page
- Cancer case activates on SNV variants
- Cases activate when STR variants are viewed
- Always calculate code coverage
- Pinned/Classification/comments in all types of variants pages
- Null values for panel's custom_inheritance_models
- Discrepancy between the manual disease transcripts and those in database in gene-edit page
- ACMG classification not showing for some causatives
- Fix bug which caused IGV.js to use hg19 reference files for hg38 data
- Bug when multiple bam files sources with non-null values are available


### Changed
- Renamed `requests` file to `scout_requests`
- Cancer variant view shows two, instead of four, decimals for allele and normal


## [4.11.1]

### Fixed
- Institute settings page
- Link institute settings to sharing institutes choices

## [4.11.0]

### Added
- Display locus name on STR variant page
- Alternative key `GNOMADAF_popmax` for Gnomad popmax allele frequency
- Automatic suggestions on how to improve the code on Pull Requests
- Parse GERP, phastCons and phyloP annotations from vep annotated CSQ fields
- Avoid flickering comment popovers in variant list
- Parse REVEL score from vep annotated CSQ fields
- Allow users to modify general institute settings
- Optionally format code automatically on commit
- Adds command to backup vital parts `scout export database`
- Parsing and displaying cancer SV variants from Manta annotated VCF files
- Dismiss cancer snv variants with cancer-specific options
- Add IGV.js UPD, RHO and TIDDIT coverage wig tracks.


### Fixed
- Slightly darker page background
- Fixed an issued with parsed conservation values from CSQ
- Clinvar submissions accessible to all users of an institute
- Header toolbar when on Clinvar page now shows institute name correctly
- Case should not always inactivate upon update
- Show dismissed snv cancer variants as grey on the cancer variants page
- Improved style of mappability link and local observations on variant page
- Convert all the GET requests to the igv view to POST request
- Error when updating gene panels using a file containing BOM chars
- Add/replace gene radio button not working in gene panels


## [4.10.1]

### Fixed
- Fixed issue with opening research variants
- Problem with coveralls not called by Travis CI
- Handle Biomart service down in tests


## [4.10.0]

### Added
- Rank score model in causatives page
- Exportable HPO terms from phenotypes page
- AMP guideline tiers for cancer variants
- Adds scroll for the transcript tab
- Added CLI option to query cases on time since case event was added
- Shadow clinical assessments also on research variants display
- Support for CRAM alignment files
- Improved str variants view : sorting by locus, grouped by allele.
- Delivery report PDF export
- New mosaicism tag option
- Add or modify individuals' age or tissue type from case page
- Display GC and allele depth in causatives table.
- Included primary reference transcript in general report
- Included partial causative variants in general report
- Remove dependency of loqusdb by utilising the CLI

### Fixed
- Fixed update OMIM command bug due to change in the header of the genemap2 file
- Removed Mosaic Tag from Cancer variants
- Fixes issue with unaligned table headers that comes with hidden Datatables
- Layout in general report PDF export
- Fixed issue on the case statistics view. The validation bars didn't show up when all institutes were selected. Now they do.
- Fixed missing path import by importing pathlib.Path
- Handle index inconsistencies in the update index functions
- Fixed layout problems


## [4.9.0]

### Added
- Improved MatchMaker pages, including visible patient contacts email address
- New badges for the github repo
- Links to [GENEMANIA](genemania.org)
- Sort gene panel list on case view.
- More automatic tests
- Allow loading of custom annotations in VCF using the SCOUT_CUSTOM info tag.

### Fixed
- Fix error when a gene is added to an empty dynamic gene panel
- Fix crash when attempting to add genes on incorrect format to dynamic gene panel
- Manual rank variant tags could be saved in a "Select a tag"-state, a problem in the variants view.
- Same case evaluations are no longer shown as gray previous evaluations on the variants page
- Stay on research pages, even if reset, next first buttons are pressed..
- Overlapping variants will now be visible on variant page again
- Fix missing classification comments and links in evaluations page
- All prioritized cases are shown on cases page


## [4.8.3]

### Added

### Fixed
- Bug when ordering sanger
- Improved scrolling over long list of genes/transcripts


## [4.8.2]

### Added

### Fixed
- Avoid opening extra tab for coverage report
- Fixed a problem when rank model version was saved as floats and not strings
- Fixed a problem with displaying dismiss variant reasons on the general report
- Disable load and delete filter buttons if there are no saved filters
- Fix problem with missing verifications
- Remove duplicate users and merge their data and activity


## [4.8.1]

### Added

### Fixed
- Prevent login fail for users with id defined by ObjectId and not email
- Prevent the app from crashing with `AttributeError: 'NoneType' object has no attribute 'message'`


## [4.8.0]

### Added
- Updated Scout to use Bootstrap 4.3
- New looks for Scout
- Improved dashboard using Chart.js
- Ask before inactivating a case where last assigned user leaves it
- Genes can be manually added to the dynamic gene list directly on the case page
- Dynamic gene panels can optionally be used with clinical filter, instead of default gene panel
- Dynamic gene panels get link out to chanjo-report for coverage report
- Load all clinvar variants with clinvar Pathogenic, Likely Pathogenic and Conflicting pathogenic
- Show transcripts with exon numbers for structural variants
- Case sort order can now be toggled between ascending and descending.
- Variants can be marked as partial causative if phenotype is available for case.
- Show a frequency tooltip hover for SV-variants.
- Added support for LDAP login system
- Search snv and structural variants by chromosomal coordinates
- Structural variants can be marked as partial causative if phenotype is available for case.
- Show normal and pathologic limits for STRs in the STR variants view.
- Institute level persistent variant filter settings that can be retrieved and used.
- export causative variants to Excel
- Add support for ROH, WIG and chromosome PNGs in case-view

### Fixed
- Fixed missing import for variants with comments
- Instructions on how to build docs
- Keep sanger order + verification when updating/reloading variants
- Fixed and moved broken filter actions (HPO gene panel and reset filter)
- Fixed string conversion to number
- UCSC links for structural variants are now separated per breakpoint (and whole variant where applicable)
- Reintroduced missing coverage report
- Fixed a bug preventing loading samples using the command line
- Better inheritance models customization for genes in gene panels
- STR variant page back to list button now does its one job.
- Allows to setup scout without a omim api key
- Fixed error causing "favicon not found" flash messages
- Removed flask --version from base cli
- Request rerun no longer changes case status. Active or archived cases inactivate on upload.
- Fixed missing tooltip on the cancer variants page
- Fixed weird Rank cell in variants page
- Next and first buttons order swap
- Added pagination (and POST capability) to cancer variants.
- Improves loading speed for variant page
- Problem with updating variant rank when no variants
- Improved Clinvar submission form
- General report crashing when dismissed variant has no valid dismiss code
- Also show collaborative case variants on the All variants view.
- Improved phenotype search using dataTables.js on phenotypes page
- Search and delete users with `email` instead of `_id`
- Fixed css styles so that multiselect options will all fit one column


## [4.7.3]

### Added
- RankScore can be used with VCFs for vcf_cancer files

### Fixed
- Fix issue with STR view next page button not doing its one job.

### Deleted
- Removed pileup as a bam viewing option. This is replaced by IGV


## [4.7.2]

### Added
- Show earlier ACMG classification in the variant list

### Fixed
- Fixed igv search not working due to igv.js dist 2.2.17
- Fixed searches for cases with a gene with variants pinned or marked causative.
- Load variant pages faster after fixing other causatives query
- Fixed mitochondrial report bug for variants without genes

## [4.7.1]

### Added

### Fixed
- Fixed bug on genes page


## [4.7.0]

### Added
- Export genes and gene panels in build GRCh38
- Search for cases with variants pinned or marked causative in a given gene.
- Search for cases phenotypically similar to a case also from WUI.
- Case variant searches can be limited to similar cases, matching HPO-terms,
  phenogroups and cohorts.
- De-archive reruns and flag them as 'inactive' if archived
- Sort cases by analysis_date, track or status
- Display cases in the following order: prioritized, active, inactive, archived, solved
- Assign case to user when user activates it or asks for rerun
- Case becomes inactive when it has no assignees
- Fetch refseq version from entrez and use it in clinvar form
- Load and export of exons for all genes, independent on refseq
- Documentation for loading/updating exons
- Showing SV variant annotations: SV cgh frequencies, gnomad-SV, local SV frequencies
- Showing transcripts mapping score in segmental duplications
- Handle requests to Ensembl Rest API
- Handle requests to Ensembl Rest Biomart
- STR variants view now displays GT and IGV link.
- Description field for gene panels
- Export exons in build 37 and 38 using the command line

### Fixed
- Fixes of and induced by build tests
- Fixed bug affecting variant observations in other cases
- Fixed a bug that showed wrong gene coverage in general panel PDF export
- MT report only shows variants occurring in the specific individual of the excel sheet
- Disable SSL certifcate verification in requests to chanjo
- Updates how intervaltree and pymongo is used to void deprecated functions
- Increased size of IGV sample tracks
- Optimized tests


## [4.6.1]

### Added

### Fixed
- Missing 'father' and 'mother' keys when parsing single individual cases


## [4.6.0]

### Added
- Description of Scout branching model in CONTRIBUTING doc
- Causatives in alphabetical order, display ACMG classification and filter by gene.
- Added 'external' to the list of analysis type options
- Adds functionality to display "Tissue type". Passed via load config.
- Update to IGV 2.

### Fixed
- Fixed alignment visualization and vcf2cytosure availability for demo case samples
- Fixed 3 bugs affecting SV pages visualization
- Reintroduced the --version cli option
- Fixed variants query by panel (hpo panel + gene panel).
- Downloaded MT report contains excel files with individuals' display name
- Refactored code in parsing of config files.


## [4.5.1]

### Added

### Fixed
- update requirement to use PyYaml version >= 5.1
- Safer code when loading config params in cli base


## [4.5.0]

### Added
- Search for similar cases from scout view CLI
- Scout cli is now invoked from the app object and works under the app context

### Fixed
- PyYaml dependency fixed to use version >= 5.1


## [4.4.1]

### Added
- Display SV rank model version when available

### Fixed
- Fixed upload of delivery report via API


## [4.4.0]

### Added
- Displaying more info on the Causatives page and hiding those not causative at the case level
- Add a comment text field to Sanger order request form, allowing a message to be included in the email
- MatchMaker Exchange integration
- List cases with empty synopsis, missing HPO terms and phenotype groups.
- Search for cases with open research list, or a given case status (active, inactive, archived)

### Fixed
- Variant query builder split into several functions
- Fixed delivery report load bug


## [4.3.3]

### Added
- Different individual table for cancer cases

### Fixed
- Dashboard collects validated variants from verification events instead of using 'sanger' field
- Cases shared with collaborators are visible again in cases page
- Force users to select a real institute to share cases with (actionbar select fix)


## [4.3.2]

### Added
- Dashboard data can be filtered using filters available in cases page
- Causatives for each institute are displayed on a dedicated page
- SNVs and and SVs are searchable across cases by gene and rank score
- A more complete report with validated variants is downloadable from dashboard

### Fixed
- Clinsig filter is fixed so clinsig numerical values are returned
- Split multi clinsig string values in different elements of clinsig array
- Regex to search in multi clinsig string values or multi revstat string values
- It works to upload vcf files with no variants now
- Combined Pileup and IGV alignments for SVs having variant start and stop on the same chromosome


## [4.3.1]

### Added
- Show calls from all callers even if call is not available
- Instructions to install cairo and pango libs from WeasyPrint page
- Display cases with number of variants from CLI
- Only display cases with number of variants above certain treshold. (Also CLI)
- Export of verified variants by CLI or from the dashboard
- Extend case level queries with default panels, cohorts and phenotype groups.
- Slice dashboard statistics display using case level queries
- Add a view where all variants for an institute can be searched across cases, filtering on gene and rank score. Allows searching research variants for cases that have research open.

### Fixed
- Fixed code to extract variant conservation (gerp, phyloP, phastCons)
- Visualization of PDF-exported gene panels
- Reintroduced the exon/intron number in variant verification email
- Sex and affected status is correctly displayed on general report
- Force number validation in SV filter by size
- Display ensembl transcripts when no refseq exists


## [4.3.0]

### Added
- Mosaicism tag on variants
- Show and filter on SweGen frequency for SVs
- Show annotations for STR variants
- Show all transcripts in verification email
- Added mitochondrial export
- Adds alternative to search for SVs shorter that the given length
- Look for 'bcftools' in the `set` field of VCFs
- Display digenic inheritance from OMIM
- Displays what refseq transcript that is primary in hgnc

### Fixed

- Archived panels displays the correct date (not retroactive change)
- Fixed problem with waiting times in gene panel exports
- Clinvar fiter not working with human readable clinsig values

## [4.2.2]

### Fixed
- Fixed gene panel create/modify from CSV file utf-8 decoding error
- Updating genes in gene panels now supports edit comments and entry version
- Gene panel export timeout error

## [4.2.1]

### Fixed
- Re-introduced gene name(s) in verification email subject
- Better PDF rendering for excluded variants in report
- Problem to access old case when `is_default` did not exist on a panel


## [4.2.0]

### Added
- New index on variant_id for events
- Display overlapping compounds on variants view

### Fixed
- Fixed broken clinical filter


## [4.1.4]

### Added
- Download of filtered SVs

### Fixed
- Fixed broken download of filtered variants
- Fixed visualization issue in gene panel PDF export
- Fixed bug when updating gene names in variant controller


## [4.1.3]

### Fixed
- Displays all primary transcripts


## [4.1.2]

### Added
- Option add/replace when updating a panel via CSV file
- More flexible versioning of the gene panels
- Printing coverage report on the bottom of the pdf case report
- Variant verification option for SVs
- Logs uri without pwd when connecting
- Disease-causing transcripts in case report
- Thicker lines in case report
- Supports HPO search for cases, both terms or if described in synopsis
- Adds sanger information to dashboard

### Fixed
- Use db name instead of **auth** as default for authentication
- Fixes so that reports can be generated even with many variants
- Fixed sanger validation popup to show individual variants queried by user and institute.
- Fixed problem with setting up scout
- Fixes problem when exac file is not available through broad ftp
- Fetch transcripts for correct build in `adapter.hgnc_gene`

## [4.1.1]
- Fix problem with institute authentication flash message in utils
- Fix problem with comments
- Fix problem with ensembl link


## [4.1.0]

### Added
- OMIM phenotypes to case report
- Command to download all panel app gene panels `scout load panel --panel-app`
- Links to genenames.org and omim on gene page
- Popup on gene at variants page with gene information
- reset sanger status to "Not validated" for pinned variants
- highlight cases with variants to be evaluated by Sanger on the cases page
- option to point to local reference files to the genome viewer pileup.js. Documented in `docs.admin-guide.server`
- option to export single variants in `scout export variants`
- option to load a multiqc report together with a case(add line in load config)
- added a view for searching HPO terms. It is accessed from the top left corner menu
- Updates the variants view for cancer variants. Adds a small cancer specific filter for known variants
- Adds hgvs information on cancer variants page
- Adds option to update phenotype groups from CLI

### Fixed
- Improved Clinvar to submit variants from different cases. Fixed HPO terms in casedata according to feedback
- Fixed broken link to case page from Sanger modal in cases view
- Now only cases with non empty lists of causative variants are returned in `adapter.case(has_causatives=True)`
- Can handle Tumor only samples
- Long lists of HGNC symbols are now possible. This was previously difficult with manual, uploaded or by HPO search when changing filter settings due to GET request limitations. Relevant pages now use POST requests. Adds the dynamic HPO panel as a selection on the gene panel dropdown.
- Variant filter defaults to default panels also on SV and Cancer variants pages.

## [4.0.0]

### WARNING ###

This is a major version update and will require that the backend of pre releases is updated.
Run commands:

```
$scout update genes
$scout update hpo
```

- Created a Clinvar submission tool, to speed up Clinvar submission of SNVs and SVs
- Added an analysis report page (html and PDF format) containing phenotype, gene panels and variants that are relevant to solve a case.

### Fixed
- Optimized evaluated variants to speed up creation of case report
- Moved igv and pileup viewer under a common folder
- Fixed MT alignment view pileup.js
- Fixed coordinates for SVs with start chromosome different from end chromosome
- Global comments shown across cases and institutes. Case-specific variant comments are shown only for that specific case.
- Links to clinvar submitted variants at the cases level
- Adapts clinvar parsing to new format
- Fixed problem in `scout update user` when the user object had no roles
- Makes pileup.js use online genome resources when viewing alignments. Now any instance of Scout can make use of this functionality.
- Fix ensembl link for structural variants
- Works even when cases does not have `'madeline_info'`
- Parses Polyphen in correct way again
- Fix problem with parsing gnomad from VEP

### Added
- Added a PDF export function for gene panels
- Added a "Filter and export" button to export custom-filtered SNVs to CSV file
- Dismiss SVs
- Added IGV alignments viewer
- Read delivery report path from case config or CLI command
- Filter for spidex scores
- All HPO terms are now added and fetched from the correct source (https://github.com/obophenotype/human-phenotype-ontology/blob/master/hp.obo)
- New command `scout update hpo`
- New command `scout update genes` will fetch all the latest information about genes and update them
- Load **all** variants found on chromosome **MT**
- Adds choice in cases overview do show as many cases as user like

### Removed
- pileup.min.js and pileup css are imported from a remote web location now
- All source files for HPO information, this is instead fetched directly from source
- All source files for gene information, this is instead fetched directly from source

## [3.0.0]
### Fixed
- hide pedigree panel unless it exists

## [1.5.1] - 2016-07-27
### Fixed
- look for both ".bam.bai" and ".bai" extensions

## [1.4.0] - 2016-03-22
### Added
- support for local frequency through loqusdb
- bunch of other stuff

## [1.3.0] - 2016-02-19
### Fixed
- Update query-phenomizer and add username/password

### Changed
- Update the way a case is checked for rerun-status

### Added
- Add new button to mark a case as "checked"
- Link to clinical variants _without_ 1000G annotation

## [1.2.2] - 2016-02-18
### Fixed
- avoid filtering out variants lacking ExAC and 1000G annotations

## [1.1.3] - 2015-10-01
### Fixed
- persist (clinical) filter when clicking load more
- fix #154 by robustly setting clinical filter func. terms

## [1.1.2] - 2015-09-07
### Fixed
- avoid replacing coverage report with none
- update SO terms, refactored

## [1.1.1] - 2015-08-20
### Fixed
- fetch case based on collaborator status (not owner)

## [1.1.0] - 2015-05-29
### Added
- link(s) to SNPedia based on RS-numbers
- new Jinja filter to "humanize" decimal numbers
- show gene panels in variant view
- new Jinja filter for decoding URL encoding
- add indicator to variants in list that have comments
- add variant number threshold and rank score threshold to load function
- add event methods to mongo adapter
- add tests for models
- show badge "old" if comment was written for a previous analysis

### Changed
- show cDNA change in transcript summary unless variant is exonic
- moved compounds table further up the page
- show dates for case uploads in ISO format
- moved variant comments higher up on page
- updated documentation for pages
- read in coverage report as blob in database and serve directly
- change ``OmimPhenotype`` to ``PhenotypeTerm``
- reorganize models sub-package
- move events (and comments) to separate collection
- only display prev/next links for the research list
- include variant type in breadcrumbs e.g. "Clinical variants"

### Removed
- drop dependency on moment.js

### Fixed
- show the same level of detail for all frequencies on all pages
- properly decode URL encoded symbols in amino acid/cDNA change strings
- fixed issue with wipe permissions in MongoDB
- include default gene lists in "variants" link in breadcrumbs

## [1.0.2] - 2015-05-20
### Changed
- update case fetching function

### Fixed
- handle multiple cases with same id

## [1.0.1] - 2015-04-28
### Fixed
- Fix building URL parameters in cases list Vue component

## [1.0.0] - 2015-04-12
Codename: Sara Lund

![Release 1.0](artwork/releases/release-1-0.jpg)

### Added
- Add email logging for unexpected errors
- New command line tool for deleting case

### Changed
- Much improved logging overall
- Updated documentation/usage guide
- Removed non-working IGV link

### Fixed
- Show sample display name in GT call
- Various small bug fixes
- Make it easier to hover over popups

## [0.0.2-rc1] - 2015-03-04
### Added
- add protein table for each variant
- add many more external links
- add coverage reports as PDFs

### Changed
- incorporate user feedback updates
- big refactor of load scripts

## [0.0.2-rc2] - 2015-03-04
### Changes
- add gene table with gene description
- reorganize inheritance models box

### Fixed
- avoid overwriting gene list on "research" load
- fix various bugs in external links

## [0.0.2-rc3] - 2015-03-05
### Added
- Activity log feed to variant view
- Adds protein change strings to ODM and Sanger email

### Changed
- Extract activity log component to macro

### Fixes
- Make Ensembl transcript links use archive website<|MERGE_RESOLUTION|>--- conflicted
+++ resolved
@@ -43,11 +43,8 @@
 - Clinical variant assessments not present for pinned and causative variants on case page.
 - MatchMaker matching one node at the time only
 - Remove link from previously tiered variants badge in cancer variants page
-<<<<<<< HEAD
+- Typo in gene cell on cancer variants page
 - Managed variants filter form
-=======
-- Typo in gene cell on cancer variants page
->>>>>>> 882e9a98
 ### Changed
 - Better naming for variants buttons on cancer track (somatic, germline). Also show cancer research button if available.
 - Load case with missing panels in config files, but show warning.
