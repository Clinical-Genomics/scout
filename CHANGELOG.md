# Change Log
All notable changes to this project will be documented in this file.
This project adheres to [Semantic Versioning](http://semver.org/).

About changelog [here](https://keepachangelog.com/en/1.0.0/)

## [unreleased]
### Added
<<<<<<< HEAD
- Hovertip to gene panel names with associated genes in SV variant view, when variant covers more than one gene
=======
- Option to configure RNA build on case load (default '38')
>>>>>>> c74f219c

## [4.86.1]
### Fixed
- Loading and updating PanelApp panels, including PanelApp green

## [4.86]
### Added
- Display samples' name (tooltip) and affected status directly on caseS page
- Search SVs across all cases, in given genes
- `CLINVAR_API_URL` param can be specified in app settings to override the URL used to send ClinVar submissions to. Intended for testing.
- Support for loading and storing OMICS data
- Parse DROP Fraser and Outrider TSVs
- Display omics variants - wts outliers (Fraser, Outrider)
- Parse GNOMAD `gnomad_af` and `gnomad_popmax_af` keys from variants annotated with `echtvar`
- Make removed panel optionally visible to non-admin or non maintainers
- Parse CoLoRSdb frequencies annotated in the variant INFO field with the `colorsdb_af` key
- Download -omics variants using the `Filter and export button`
- Clickable COSMIC links on IGV tracks
- Possibility to un-audit previously audited filters
- Reverted table style and removed font awesome style from IGV template
- Case status tags displayed on dashboard case overview
### Changed
- Updated igv.js to v3.0.1
- Alphabetically sort IGV track available for custom selection
- Updated wokeignore to avoid unfixable warning
- Update Chart.js to v4.4.3
- Use tornado library version >= 6.4.1
- Fewer variants in the MEI demo file
- Switch to FontAwesome v.6 instead of using icons v.5 + kit with icons v.6
- Show time (hours and minutes) additionally to date on comments and activity panel
### Fixed
- Only add expected caller keys to variant (FOUND_IN or SVDB_ORIGIN)
- Splice junction merged track height offset in IGV.js
- Splice junction initiation crash with empty variant obj
- Splice junction variant routing for cases with WTS but without outlier data
- Variant links to ExAC, now pointing to gnomAD, since the ExAC browser is no longer available
- Style of HPO terms assigned to a case, now one phenotype per line
- RNA sashimi view rendering should work also if the gene track is user disabled
- Respect IGV tracks chosen by user in variant IGV settings

## [4.85]
### Added
- Load also genes which are missing Ensembl gene ID (72 in both builds), including immunoglobulins and fragile sites
### Changed
- Unfreeze werkzeug again
- Show "(Removed)" after removed panels in dropdown
- The REVEL score is collected as the maximum REVEL score from all of the variant's transcripts
- Parse GNOMAD POPMAX values only if they are numerical when loading variants
### Fixed
- Alphabetically sort "select default panels" dropdown menu options on case page
- Show gene panel removed status on case page
- Fixed visibility of the following buttons: remove assignee, remove pinned/causative, remove comment, remove case from group

## [4.84]
### Changed
- Clearer error message when a loqusdb query fails for an instance that initially connected
- Do not load chanjo-report module if not needed and more visible message when it fails loading
- Converted the HgncGene class into a Pydantic class
- Swap menu open and collapse indicator chevrons - down is now displayed-open, right hidden-closed
- Linters and actions now all use python 3.11
### Fixed
- Safer way to update variant genes and compounds that avoids saving temporary decorators into variants' database documents
- Link to HGNC gene report on gene page
- Case file load priority so that e.g. SNV get loaded before SV, or clinical before research, for consistent variant_id collisions

## [4.83]
### Added
- Edit ACMG classifications from variant page (only for classifications with criteria)
- Events for case CLI events (load case, update case, update individual)
- Support for loading and displaying local custom IGV tracks
- MANE IGV track to be used as a local track for igv.js (see scout demo config file)
- Optional separate MT VCFs, for `nf-core/raredisease`
### Changed
- Avoid passing verbs from CaseHandler - functions for case sample and individual in CaseEventHandler
- Hide mtDNA report and coverage report links on case sidebar for cases with WTS data only
- Modified OMIM-AUTO gene panel to include genes in both genome builds
- Moved chanjo code into a dedicated extension
- Optimise the function that collects "match-safe" genes for an institute by avoiding duplicated genes from different panels
- Users must actively select "show matching causatives/managed" on a case page to see matching numbers
- Upgraded python version from 3.8 to 3.11 in Docker images
### Fixed
- Fix several tests that relied on number of events after setup to be 0
- Removed unused load case function
- Artwork logo sync sketch with png and export svg
- Clearer exception handling on chanjo-report setup - fail early and visibly
- mtDNA report crashing when one or more samples from a case is not in the chanjo database
- Case page crashing on missing phenotype terms
- ACMG benign modifiers
- Speed up tests by caching python env correctly in Github action and adding two more test groups
- Agile issue templates were added globally to the CG-org. Adding custom issue templates to avoid exposing customers
- PanelApp panel not saving genes with empty `EnsembleGeneIds` list
- Speed up checking outdated gene panels
- Do not load research variants automatically when loading a case

## [4.82.2]
### Fixed
- Warning icon in case pages for individuals where `confirmed_sex` is false
- Show allele sizes form ExpansionHunter on STR variantS page again

## [4.82.1]
### Fixed
- Revert the installation of flask-ldapconn to use the version available on PyPI to be able to push new scout releases to PyPI

## [4.82]
### Added
- Tooltip for combined score in tables for compounds and overlapping variants
- Checkbox to filter variants by excluding genes listed in selected gene panels, files or provided as list
- STR variant information card with database links, replacing empty frequency panel
- Display paging and number of HPO terms available in the database on Phenotypes page
- On case page, typeahead hints when searching for a disease using substrings containing source ("OMIM:", "ORPHA:")
- Button to monitor the status of submissions on ClinVar Submissions page
- Option to filter cancer variants by number of observations in somatic and germline archived database
- Documentation for integrating chanjo2
- More up-to-date VEP CSQ dbNSFP frequency keys
- Parse PacBio TRGT (Tandem repeat genotyping tool) Short Tandem Repeat VCFs
### Changed
- In the case_report #panel-tables has a fixed width
- Updated IGV.js to 2.15.11
- Fusion variants in case report now contain same info as on fusion variantS page
- Block submission of somatic variants to ClinVar until we harmonise with their changed API
- Additional control on the format of conditions provided in ClinVar form
- Errors while loading managed variants from file are now displayed on the Managed Variants page
- Chanjo2 coverage button visible only when query will contain a list of HGNC gene IDs
- Use Python-Markdown directly instead of the unmaintained Flask-Markdown
- Use Markupsafe instead of long deprecated, now removed Flask Markup
- Prepare to unfreeze Werkzeug, but don't actually activate until chanjo can deal with the change
### Fixed
- Submit requests to Chanjo2 using HTML forms instead of JSON data
- `Research somatic variants` link name on caseS page
- Broken `Install the HTML 2 PDF renderer` step in a GitHub action
- Fix ClinVar form parsing to not include ":" in conditionType.id when condition conditionType.db is Orphanet
- Fix condition dropdown and pre-selection on ClinVar form for cases with associated ORPHA diagnoses
- Improved visibility of ClinVar form in dark mode
- End coordinates for indels in ClinVar form
- Diagnoses API search crashing with empty search string
- Variant's overlapping panels should show overlapping of variant genes against the latest version of the panel
- Case page crashing when case has both variants in a ClinVar submission and pinned not loaded variants
- Installation of git in second build stage of Dockerfile, allowing correct installation of libraries

## [4.81]
### Added
- Tag for somatic SV IGH-DUX4 detection samtools script
### Changed
- Upgraded Bootstrap version in reports from 4.3.1 to 5.1.3
### Fixed
- Buttons layout in HPO genes panel on case page
- Added back old variant rankscore index with different key order to help loading on demo instance
- Cancer case_report panel-table no longer contains inheritance information
- Case report pinned variants card now displays info text if all pinned variants are present in causatives
- Darkmode setting now applies to the comment-box accordion
- Typo in case report causing `cancer_rank_options is undefined` error

## [4.80]
### Added
- Support for .d4 files coverage using chanjo2 (Case page sidebar link) with test
- Link to chanjo2 coverage report and coverage gene overview on gene panel page
- Link to chanjo2 coverage report on Case page, HPO dynamic gene list
- Link to genes coverage overview report on Case page, HPO dynamic gene list
### Changed
- All links in disease table on diagnosis page now open in a new tab
- Dark mode settings applied to multi-selects on institute settings page
- Comments on case and variant pages can be viewed by expanding an accordion
- On case page information on pinned variants and variants submitted to ClinVar are displayed in the same table
- Demo case file paths are now stored as absolute paths
- Optimised indices to address slow queries
- On case page default panels are now found at the top of the table, and it can be sorted by this trait
### Fixed
- On variants page, search for variants in genes present only in build 38 returning no results
- Pin/unpin with API was not able to make event links
- A new field `Explanation for multiple conditions` is available in ClinVar for submitting variants with more than one associated condition
- Fusion genes with partners lacking gene HGNC id will still be fully loaded
- Fusion variantS export now contains fusion variant specific columns
- When Loqusdb observations count is one the table includes information on if observation was for the current or another case

## [4.79.1]
### Fixed
- Exporting variants without rank score causing page to crash
- Display custom annotations also on cancer variant page

## [4.79]
### Added
- Added tags for Sniffles and CNVpytor, two LRS SV callers
- Button on case page for displaying STR variants occurring in the dynamic HPO panel
- Display functional annotation relative to variant gene's MANE transcripts on variant summary, when available
- Links to ACMG structural variant pathogenicity classification guidelines
- Phenomodels checkboxes can now include orpha terms
- Add incidental finding to case tags
- Get an alert on caseS page when somebody validates variants you ordered Sanger sequencing for
### Changed
- In the diagnoses page genes associated with a disease are displayed using hgnc symbol instead of hgnc id
- Refactor view route to allow navigation directly to unique variant document id, improve permissions check
- Do not show MANE and MANE Plus Clinical transcripts annotated from VEP (saved in variants) but collect this info from the transcripts database collection
- Refactor view route to allow navigation directly to unique case id (in particular for gens)
- `Institutes to share cases with` on institute's settings page now displays institutes names and IDs
- View route with document id selects view template based on variant category
### Fixed
- Refactored code in cases blueprints and variant_events adapter (set diseases for partial causative variants) to use "disease" instead of "omim" to encompass also ORPHA terms
- Refactored code in `scout/parse/omim.py` and `scout/parse/disease_terms.py` to use "disease" instead of "phenotype" to differentiate from HPO terms
- Be more careful about checking access to variant on API access
- Show also ACMG VUS on general report (could be missing if not e.g. pinned)

## [4.78]
### Added
- Case status labels can be added, giving more finegrained details on a solved status (provisional, diagnostic, carrier, UPD, SMN, ...)
- New SO terms: `sequence_variant` and `coding_transcript_variant`
- More MEI specific annotation is shown on the variant page
- Parse and save MANE transcripts info when updating genes in build 38
- ClinVar submission can now be downloaded as a json file
- `Mane Select` and `Mane Plus Clinical` badges on Gene page, when available
- ClinVar submission can now be downloaded as a json file
- API endpoint to pin variant
- Display common/uncommon/rare on summary of mei variant page
### Changed
- In the ClinVar form, database and id of assertion criteria citation are now separate inputs
- Customise institute settings to be able to display all cases with a certain status on cases page (admin users)
- Renamed `Clinical Significance` to `Germline Classification` on multistep ClinVar form
- Changed the "x" in cases.utils.remove_form button text to red for better visibility in dark mode
- Update GitHub actions
- Default loglevel up to INFO, making logs with default start easier to read
- Add XTR region to PAR region definition
- Diagnoses can be searched on diagnoses page without waiting for load first
### Fixed
- Removed log info showing hgnc IDs used in variantS search
- Maintain Matchmaker Exchange and Beacon submission status when a case is re-uploaded
- Inheritance mode from ORPHA should not be confounded with the OMIM inheritance model
- Decipher link URL changes
- Refactored code in cases blueprints to use "disease" instead of "omim" to encompass also ORPHA terms

## [4.77]
### Added
- Orpha disease terms now include information on inheritance
- Case loading via .yaml config file accepts subject_id and phenotype_groups (if previously defined as constant default or added per institute)
- Possibility to submit variants associated with Orphanet conditions to ClinVar
- Option update path to .d4 files path for individuals of an existing case using the command line
- More constraint information is displayed per gene in addition to pLi: missense and LoF OE, CI (inluding LOEUF) and Z-score.
### Changed
- Introduce validation in the ClinVar multistep form to make sure users provide at least one variant-associated condition
- CLI scout update individual accepts subject_id
- Update ClinVar inheritance models to reflect changes in ClinVar submission API
- Handle variant-associated condition ID format in background when creating ClinVar submissions
- Replace the code that downloads Ensembl genes, transcripts and exons with the Schug web app
- Add more info to error log when transcript variant frequency parsing fails.
- GnomAD v4 constraint information replaces ExAC constraints (pLi).
### Fixed
- Text input of associated condition in ClinVar form now aligns to the left
- Alignment of contents in the case report has been updated
- Missing number of phenotypes and genes from case diagnoses
- Associate OMIM and/or ORPHA diagnoses with partial causatives
- Visualization of partial causatives' diagnoses on case page: style and links
- Revert style of pinned variants window on the case page
- Rename `Clinical significanc` to `Germline classification` in ClinVar submissions exported files
- Rename `Clinical significance citations` to `Classification citations` in ClinVar submissions exported files
- Rename `Comment on clinical significance` to `Comment on classification` in ClinVar submissions exported files
- Show matching partial causatives on variant page
- Matching causatives shown on case page consisting only of variant matching the default panels of the case - bug introduced since scout v4.72 (Oct 18, 2023)
- Missing somatic variant read depth leading to report division by zero

## [4.76]
### Added
- Orphacodes are visible in phenotype tables
- Pydantic validation of image paths provided in case load config file
- Info on the user which created a ClinVar submission, when available
- Associate .d4 files to case individuals when loading a case via config file
### Changed
- In diagnoses page the load of diseases are initiated by clicking a button
- Revel score, Revel rank score and SpliceAI values are also displayed in Causatives and Validated variants tables
- Remove unused functions and tests
- Analysis type and direct link from cases list for OGM cases
- Removed unused `case_obj` parameter from server/blueprints/variant/controllers/observations function
- Possibility to reset ClinVar submission ID
- Allow ClinVar submissions with custom API key for users registered as ClinVar submitters or when institute doesn't have a preset list of ClinVar submitters
- Ordered event verbs alphabetically and created ClinVar-related user events
- Removed the unused "no-variants" option from the load case command line
### Fixed
- All disease_terms have gene HGNC ids as integers when added to the scout database
- Disease_term identifiers are now prefixed with the name of the coding system
- Command line crashing with error when updating a user that doesn't exist
- Thaw coloredlogs - 15.0.1 restores errorhandler issue
- Thaw crypography - current base image and library version allow Docker builds
- Missing delete icons on phenomodels page
- Missing cryptography lib error while running Scout container on an ARM processor
- Round CADD values with many decimals on causatives and validated variants pages
- Dark-mode visibility of some fields on causatives and validated variants pages
- Clinvar submitters would be cleared when unprivileged users saved institute settings page
- Added a default empty string in cases search form to avoid None default value
- Page crashing when user tries to remove the same variant from a ClinVar submission in different browser tabs
- Update more GnomAD links to GnomAD v4 (v38 SNVs, MT vars, STRs)
- Empty cells for RNA fusion variants in Causatives and Verified variants page
- Submenu icons missing from collapsible actionbar
- The collapsible actionbar had some non-collapsing overly long entries
- Cancer observations for SVs not appearing in the variant details view
- Archived local observations not visible on cancer variantS page
- Empty Population Frequency column in the Cancer SV Variants view
- Capital letters in ClinVar events description shown on case page

## [4.75]
### Added
- Hovertip to gene panel names with associated genes in variant view, when variant covers more than one gene
- Tests for panel to genes
- Download of Orphadata en_product6 and en_product4 from CLI
- Parse and save `database_found` key/values for RNA fusion variants
- Added fusion_score, ffpm, split_reads, junction_reads and fusion_caller to the list of filters on RNA fusion variants page
- Renamed the function `get_mei_info` to `set_mei_info` to be consistent with the other functions
- Fixed removing None key/values from parsed variants
- Orphacodes are included in the database disease_terms
### Changed
- Allow use of projections when retrieving gene panels
- Do not save custom images as binary data into case and variant database documents
- Retrieve and display case and variant custom images using image's saved path
- Cases are activated by viewing FSHD and SMA reports
- Split multi-gene SNV variants into single genes when submitting to Matchmaker Exchange
- Alamut links also on the gene level, using transcript and HGVS: better for indels. Keep variant link for missing HGVS
- Thaw WTForms - explicitly coerce form decimal field entries when filters fetched from db
### Fixed
- Removed some extra characters from top of general report left over from FontAwsome fix
- Do not save fusion variants-specific key/values in other types of variants
- Alamut link for MT variants in build 38
- Convert RNA fusions variants `tool_hits` and `fusion_score` keys from string to numbers
- Fix genotype reference and alternative sequencing depths defaulting to -1 when values are 0
- DecimalFields were limited to two decimal places for several forms - lifting restrictions on AF, CADD etc.

## [4.74.1]
### Changed
- Parse and save into database also OMIM terms not associated to genes
### Fixed
- BioNano API FSHD report requests are GET in Access 1.8, were POST in 1.7
- Update more FontAwesome icons to avoid Pro icons
- Test if files still exist before attempting to load research variants
- Parsing of genotypes error, resulting in -1 values when alt or ref read depths are 0

## [4.74]
### Added
- SNVs and Indels, MEI and str variants genes have links to Decipher
- An `owner + case display name` index for cases database collection
- Test and fixtures for RNA fusion case page
- Load and display fusion variants from VCF files as the other variant types
- Option to update case document with path to mei variants (clinical and research)
### Changed
- Details on variant type and category for audit filters on case general report
- Enable Gens CN profile button also in somatic case view
- Fix case of analysis type check for Gens analysis button - only show for WGS
### Fixed
- loqusdb table no longer has empty row below each loqusid
- MatchMaker submission details page crashing because of change in date format returned by PatientMatcher
- Variant external links buttons style does not change color when visited
- Hide compounds with compounds follow filter for region or function would fail for variants in multiple genes
- Updated FontAwesome version to fix missing icons

## [4.73]
### Added
- Shortcut button for HPO panel MEI variants from case page
- Export managed variants from CLI
### Changed
- STRs visualization on case panel to emphasize abnormal repeat count and associated condition
- Removed cytoband column from STRs variant view on case report
- More long integers formatted with thin spaces, and copy to clipboard buttons added
### Fixed
- OMIM table is scrollable if higher than 700px on SV page
- Pinned variants validation badge is now red for false positives.
- Case display name defaulting to case ID when `family_name` or `display_name` are missing from case upload config file
- Expanded menu visible at screen sizes below 1000px now has background color
- The image in ClinVar howto-modal is now responsive
- Clicking on a case in case groups when case was already removed from group in another browser tab
- Page crashing when saving filters for mei variants
- Link visited color of images

## [4.72.4]
### Changed
- Automatic test mongod version increased to v7
### Fixed
- GnomAD now defaults to hg38 - change build 37 links accordingly

## [4.72.3]
### Fixed
- Somatic general case report small variant table can crash with unclassified variants

## [4.72.2]
### Changed
- A gunicorn maxrequests parameter for Docker server image - default to 1200
- STR export limit increased to 500, as for other variants
- Prevent long number wrapping and use thin spaces for separation, as per standards from SI, NIST, IUPAC, BIPM.
- Speed up case retrieval and lower memory use by projecting case queries
- Make relatedness check fails stand out a little more to new users
- Speed up case retrieval and lower memory use by projecting case queries
- Speed up variant pages by projecting only the necessary keys in disease collection query
### Fixed
- Huge memory use caused by cases and variants pages pulling complete disease documents from DB
- Do not include genes fetched from HPO terms when loading diseases
- Consider the renamed fields `Approved Symbol` -> `Approved Gene Symbol` and `Gene Symbols` -> `Gene/Locus And Other Related Symbols` when parsing OMIM terms from genemap2.txt file

## [4.72.1]
### Fixed
- Jinja filter that renders long integers
- Case cache when looking for causatives in other cases causing the server to hang

## [4.72]
### Added
- A GitHub action that checks for broken internal links in docs pages
- Link validation settings in mkdocs.yml file
- Load and display full RNA alignments on alignment viewer
- Genome build check when loading a case
- Extend event index to previous causative variants and always load them
### Fixed
- Documentation nav links for a few documents
- Slightly extended the BioNano Genomics Access integration docs
- Loading of SVs when VCF is missing the INFO.END field but has INFO.SVLEN field
- Escape protein sequence name (if available) in case general report to render special characters correctly
- CaseS HPO term searches for multiple terms works independent of order
- CaseS search regexp should not allow backslash
- CaseS cohort tags can contain whitespace and still match
- Remove diagnoses from cases even if OMIM term is not found in the database
- Parsing of disease-associated genes
- Removed an annoying warning while updating database's disease terms
- Displaying custom case images loaded with scout version <= 4.71
- Use pydantic version >=2 in requirements.txt file
### Changed
- Column width adjustment on caseS page
- Use Python 3.11 in tests
- Update some github actions
- Upgraded Pydantic to version 2
- Case validation fails on loading when associated files (alignments, VCFs and reports) are not present on disk
- Case validation fails on loading when custom images have format different then ["gif", "svg", "png", "jpg", "jpeg"]
- Custom images keys `case` and `str` in case config yaml file are renamed to `case_images` and `str_variants_images`
- Simplify and speed up case general report code
- Speed up case retrieval in case_matching_causatives
- Upgrade pymongo to version 4
- When updating disease terms, check that all terms are consistent with a DiseaseTerm model before dropping the old collection
- Better separation between modules loading HPO terms and diseases
- Deleted unused scout.build.phenotype module
- Stricter validation of mandatory genome build key when loading a case. Allowed values are ['37','38',37,38]
- Improved readability of variants length and coordinates on variantS pages

## [4.71]
### Added
- Added Balsamic keys for SweGen and loqusdb local archive frequecies, SNV and SV
- New filter option for Cancer variantS: local archive RD loqusdb
- Show annotated observations on SV variantS view, also for cancer somatic SVs
- Revel filter for variantS
- Show case default panel on caseS page
- CADD filter for Cancer Somatic SNV variantS - show score
- SpliceAI-lookup link (BROAD, shows SpliceAI and Pangolin) from variant page
- BioNano Access server API - check projects, samples and fetch FSHD reports
### Fixed
- Name of reference genome build for RNA for compatibility with IGV locus search change
- Howto to run the Docker image on Mac computers in `admin-guide/containers/container-deploy.md`
- Link to Weasyprint installation howto in README file
- Avoid filling up disk by creating a reduced VCF file for every variant that is visualized
- Remove legacy incorrectly formatted CODEOWNERS file
- Restrain variant_type requests to variantS views to "clinical" or "research"
- Visualization of cancer variants where cancer case has no affected individual
- ProteinPaint gene link (small StJude API change)
- Causative MEI variant link on causatives page
- Bionano access api settings commented out by default in Scout demo config file.
- Do not show FSHD button on freshly loaded cases without bionano_access individuals
- Truncate long variants' HGVS on causative/Clinically significant and pinned variants case panels
### Changed
- Remove function call that tracks users' browser version
- Include three more splice variant SO terms in clinical filter severe SO terms
- Drop old HPO term collection only after parsing and validation of new terms completes
- Move score to own column on Cancer Somatic SNV variantS page
- Refactored a few complex case operations, breaking out sub functionalities

## [4.70]
### Added
- Download a list of Gene Variants (max 500) resulting from SNVs and Indels search
- Variant PubMed link to search for gene symbol and any aliases
### Changed
- Clearer gnomAD values in Variants page
### Fixed
- CaseS page uniform column widths
- Include ClinVar variants into a scrollable div element on Case page
- `canonical_transcript` variable not initialized in get_hgvs function (server.blueprints.institutes.controllers.py)
- Catch and display any error while importing Phenopacket info
- Modified Docker files to use python:3.8-slim-bullseye to prevent gunicorn workers booting error

## [4.69]
### Added
- ClinVar submission howto available also on Case page
- Somatic score and filtering for somatic SV callers, if available
- Show caller as a tooltip on variantS list
### Fixed
- Crash when attempting to export phenotype from a case that had never had phenotypes
- Aesthetic fix to Causative and Pinned Variants on Case page
- Structural inconsistency for ClinVar Blueprint templates
- Updated igv.js to 2.15.8 to fix track default color bug
- Fixed release versions for actions.
- Freeze tornado below 6.3.0 for compatibility with livereload 2.6.3
- Force update variants count on case re-upload
- IGV locus search not working - add genome reference id
- Pin links to MEI variants should end up on MEI not SV variant view
- Load also matching MEI variants on forced region load
- Allow excluding MEI from case variant deletion
- Fixed the name of the assigned user when the internal user ID is different from the user email address
- Gene variantS should display gene function, region and full hgvs
### Changed
- FontAwesome integrity check fail (updated resource)
- Removed ClinVar API validation buttons in favour of direct API submission
- Improved layout of Institute settings page
- ClinVar API key and allowed submitters are set in the Institute settings page


## [4.68]
### Added
- Rare Disease Mobile Element Insertion variants view
### Changed
- Updated igv.js to 2.15.6
### Fixed
- Docker stage build pycairo.
- Restore SNV and SV rank models versions on Causatives and Verified pages
- Saving `REVEL_RANKSCORE` value in a field named `revel` in variants database documents

## [4.67]
### Added
- Prepare to filter local SV frequency
### Changed
- Speed up instituteS page loading by refactoring cases/institutes query
- Clinical Filter for SVs includes `splice_polypyrimidine_tract_variant` as a severe consequence
- Clinical Filter for SVs includes local variant frequency freeze ("old") for filtering, starting at 30 counts
- Speed up caseS page loading by adding status to index and refactoring totals count
- HPO file parsing is updated to reflect that HPO have changed a few downloadable file formats with their 230405 release.
### Fixed
- Page crashing when a user tries to edit a comment that was removed
- Warning instead of crashed page when attempting to retrieve a non-existent Phenopacket
- Fixed StJude ProteinPaint gene link (URL change)
- Freeze of werkzeug library to version<2.3 to avoid problems resulting from the consequential upgrade of the Flask lib
- Huge list of genes in case report for megabases-long structural variants.
- Fix displaying institutes without associated cases on institutes page
- Fix default panel selection on SVs in cancer case report

## [4.66]
### Changed
- Moved Phenomodels code under a dedicated blueprint
- Updated the instructions to load custom case report under admin guide
- Keep variants filter window collapsed except when user expands it to filter
### Added
- A summary table of pinned variants on the cancer case general report
- New openable matching causatives and managed variants lists for default gene panels only for convenience
### Fixed
- Gens structural variant page link individual id typo

## [4.65.2]
### Fixed
- Generating general case report with str variants containing comments

## [4.65.1]
### Fixed
- Visibility of `Gene(s)` badges on SV VariantS page
- Hide dismiss bar on SV page not working well
- Delivery report PDF download
- Saving Pipeline version file when loading a case
- Backport compatible import of importlib metadata for old python versions (<3.8)

## [4.65]
### Added
- Option to mark a ClinVar submission as submitted
- Docs on how to create/update the PanelApp green genes as a system admin
- `individual_id`-parameter to both Gens links
- Download a gene panel in TXT format from gene panel page
- Panel gene comments on variant page: genes in panels can have comments that describe the gene in a panel context
### Changed
- Always show each case category on caseS page, even if 0 cases in total or after current query
- Improved sorting of ClinVar submissions
- Pre-populate SV type select in ClinVar submission form, when possible
- Show comment badges in related comments tables on general report
- Updated version of several GitHub actions
- Migrate from deprecated `pkg_resources` lib to `importlib_resources`
- Dismiss bar on variantS pages is thinner.
- Dismiss bar on variantS pages can be toggled open or closed for the duration of a login session.
### Fixed
- Fixed Sanger order / Cancel order modal close buttons
- Visibility of SV type in ClinVar submission form
- Fixed a couple of creations where now was called twice, so updated_at and created_at could differ
- Deprecated Ubuntu version 18.04 in one GitHub action
- Panels that have been removed (hidden) should not be visible in views where overlapping gene panels for genes are shown
- Gene panel test pointing to the right function

## [4.64]
### Added
- Create/Update a gene panel containing all PanelApp green genes (`scout update panelapp-green -i <cust_id>`)
- Links for ACMG pathogenicity impact modification on the ACMG classification page
### Changed
- Open local observation matching cases in new windows
### Fixed
- Matching manual ranked variants are now shown also on the somatic variant page
- VarSome links to hg19/GRCh37
- Managed variants filter settings lost when navigating to additional pages
- Collect the right variant category after submitting filter form from research variantS page
- Beacon links are templated and support variants in genome build 38

## [4.63]
### Added
- Display data sharing info for ClinVar, Matchmaker Exchange and Beacon in a dedicated column on Cases page
- Test for `commands.download.omim.print_omim`
- Display dismissed variants comments on general case report
- Modify ACMG pathogenicity impact (most commonly PVS1, PS3) based on strength of evidence with lab director's professional judgement
- REViewer button on STR variant page
- Alamut institution parameter in institute settings for Alamut Visual Plus software
- Added Manual Ranks Risk Factor, Likely Risk Factor and Uncertain Risk Factor
- Display matching manual ranks from previous cases the user has access to on VariantS and Variant pages
- Link to gnomAD gene SVs v2.1 for SV variants with gnomAD frequency
- Support for nf-core/rnafusion reports
### Changed
- Display chrY for sex unknown
- Deprecate legacy scout_load() method API call.
- Message shown when variant tag is updated for a variant
- When all ACMG classifications are deleted from a variant, the current variant classification status is also reset.
- Refactored the functions that collect causative variants
- Removed `scripts/generate_test_data.py`
### Fixed
- Default IGV tracks (genes, ClinVar, ClinVar CNVs) showing even if user unselects them all
- Freeze Flask-Babel below v3.0 due to issue with a locale decorator
- Thaw Flask-Babel and fix according to v3 standard. Thank you @TkTech!
- Show matching causatives on somatic structural variant page
- Visibility of gene names and functional annotations on Causatives/Verified pages
- Panel version can be manually set to floating point numbers, when modified
- Causatives page showing also non-causative variants matching causatives in other cases
- ClinVar form submission for variants with no selected transcript and HGVS
- Validating and submitting ClinVar objects not containing both Variant and Casedata info

## [4.62.1]
### Fixed
- Case page crashing when adding a case to a group without providing a valid case name

## [4.62]
### Added
- Validate ClinVar submission objects using the ClinVar API
- Wrote tests for case and variant API endpoints
- Create ClinVar submissions from Scout using the ClinVar API
- Export Phenopacket for affected individual
- Import Phenopacket from JSON file or Phenopacket API backend server
- Use the new case name option for GENS requests
- Pre-validate refseq:HGVS items using VariantValidator in ClinVar submission form
### Fixed
- Fallback for empty alignment index for REViewer service
- Source link out for MIP 11.1 reference STR annotation
- Avoid duplicate causatives and pinned variants
- ClinVar clinical significance displays only the ACMG terms when user selects ACMG 2015 as assertion criteria
- Spacing between icon and text on Beacon and MatchMaker links on case page sidebar
- Truncate IDs and HGVS representations in ClinVar pages if longer than 25 characters
- Update ClinVar submission ID form
- Handle connection timeout when sending requests requests to external web services
- Validate any ClinVar submission regardless of its status
- Empty Phenopackets import crashes
- Stop Spinner on Phenopacket JSON download
### Changed
- Updated ClinVar submission instructions

## [4.61.1]
### Fixed
- Added `UMLS` as an option of `Condition ID type` in ClinVar Variant downloaded files
- Missing value for `Condition ID type` in ClinVar Variant downloaded files
- Possibility to open, close or delete a ClinVar submission even if it doesn't have an associated name
- Save SV type, ref and alt n. copies to exported ClinVar files
- Inner and outer start and stop SV coordinates not exported in ClinVar files
- ClinVar submissions page crashing when SV files don't contain breakpoint exact coordinates
- Align OMIM diagnoses with delete diagnosis button on case page
- In ClinVar form, reset condition list and customize help when condition ID changes

## [4.61]
### Added
- Filter case list by cases with variants in ClinVar submission
- Filter case list by cases containing RNA-seq data - gene_fusion_reports and sample-level tracks (splice junctions and RNA coverage)
- Additional case category `Ignored`, to be used for cases that don't fall in the existing 'inactive', 'archived', 'solved', 'prioritized' categories
- Display number of cases shown / total number of cases available for each category on Cases page
- Moved buttons to modify case status from sidebar to main case page
- Link to Mutalyzer Normalizer tool on variant's transcripts overview to retrieve official HVGS descriptions
- Option to manually load RNA MULTIQC report using the command `scout load report -t multiqc_rna`
- Load RNA MULTIQC automatically for a case if config file contains the `multiqc_rna` key/value
- Instructions in admin-guide on how to load case reports via the command line
- Possibility to filter RD variants by a specific genotype call
- Distinct colors for different inheritance models on RD Variant page
- Gene panels PDF export with case variants hits by variant type
- A couple of additional README badges for GitHub stats
- Upload and display of pipeline reference info and executable version yaml files as custom reports
- Testing CLI on hasta in PR template
### Changed
- Instructions on how to call dibs on scout-stage server in pull request template
- Deprecated CLI commands `scout load <delivery_report, gene_fusion_report, coverage_qc_report, cnv_report>` to replace them with command `scout load report -t <report type>`
- Refactored code to display and download custom case reports
- Do not export `Assertion method` and `Assertion method citation` to ClinVar submission files according to changes to ClinVar's submission spreadsheet templates.
- Simplified code to create and download ClinVar CSV files
- Colorize inheritance models badges by category on VariantS page
- `Safe variants matching` badge more visible on case page
### Fixed
- Non-admin users saving institute settings would clear loqusdb instance selection
- Layout of variant position, cytoband and type in SV variant summary
- Broken `Build Status - GitHub badge` on GitHub README page
- Visibility of text on grey badges in gene panels PDF exports
- Labels for dashboard search controls
- Dark mode visibility for ClinVar submission
- Whitespaces on outdated panel in extent report

## [4.60]
### Added
- Mitochondrial deletion signatures (mitosign) can be uploaded and shown with mtDNA report
- A `Type of analysis` column on Causatives and Validated variants pages
- List of "safe" gene panels available for matching causatives and managed variants in institute settings, to avoid secondary findings
- `svdb_origin` as a synonym for `FOUND_IN` to complement `set` for variants found by all callers
### Changed
- Hide removed gene panels by default in panels page
- Removed option for filtering cancer SVs by Tumor and Normal alt AF
- Hide links to coverage report from case dynamic HPO panel if cancer analysis
- Remove rerun emails and redirect users to the analysis order portal instead
- Updated clinical SVs igv.js track (dbVar) and added example of external track from `https://trackhubregistry.org/`
- Rewrote the ClinVar export module to simplify and add one variant at the time
- ClinVar submissions with phenotype conditions from: [OMIM, MedGen, Orphanet, MeSH, HP, MONDO]
### Fixed
- If trying to load a badly formatted .tsv file an error message is displayed.
- Avoid showing case as rerun when first attempt at case upload failed
- Dynamic autocomplete search not working on phenomodels page
- Callers added to variant when loading case
- Now possible to update managed variant from file without deleting it first
- Missing preselected chromosome when editing a managed variant
- Preselected variant type and subtype when editing a managed variant
- Typo in dbVar ClinVar track, hg19


## [4.59]
### Added
- Button to go directly to HPO SV filter variantS page from case
- `Scout-REViewer-Service` integration - show `REViewer` picture if available
- Link to HPO panel coverage overview on Case page
- Specify a confidence threshold (green|amber|red) when loading PanelApp panels
- Functional annotations in variants lists exports (all variants)
- Cancer/Normal VAFs and COSMIC ids in in variants lists exports (cancer variants)
### Changed
- Better visualization of regional annotation for long lists of genes in large SVs in Variants tables
- Order of cells in variants tables
- More evident links to gene coverage from Variant page
- Gene panels sorted by display name in the entire Case page
- Round CADD and GnomAD values in variants export files
### Fixed
- HPO filter button on SV variantS page
- Spacing between region|function cells in SVs lists
- Labels on gene panel Chanjo report
- Fixed ambiguous duplicated response headers when requesting a BAM file from /static
- Visited color link on gene coverage button (Variant page)

## [4.58.1]
### Fixed
- Case search with search strings that contain characters that can be escaped

## [4.58]
### Added
- Documentation on how to create/update PanelApp panels
- Add filter by local observations (archive) to structural variants filters
- Add more splicing consequences to SO term definitions
- Search for a specific gene in all gene panels
- Institute settings option to force show all variants on VariantS page for all cases of an institute
- Filter cases by validation pending status
- Link to The Clinical Knowledgebase (CKB) (https://ckb.jax.org/) in cancer variant's page
### Fixed
- Added a not-authorized `auto-login` fixture according to changes in Flask-Login 0.6.2
- Renamed `cache_timeout` param name of flask.send_file function to `max_age` (Flask 2.2 compliant)
- Replaced deprecated `app.config["JSON_SORT_KEYS"]` with app.json.sort_keys in app settings
- Bug in gene variants page (All SNVs and INDELs) when variant gene doesn't have a hgnc id that is found in the database
- Broken export of causatives table
- Query for genes in build 38 on `Search SNVs and INDELs` page
- Prevent typing special characters `^<>?!=\/` in case search form
- Search matching causatives also among research variants in other cases
- Links to variants in Verified variants page
- Broken filter institute cases by pinned gene
- Better visualization of long lists of genes in large SVs on Causative and Verified Variants page
- Reintroduced missing button to export Causative variants
- Better linking and display of matching causatives and managed variants
- Reduced code complexity in `scout/parse/variant/variant.py`
- Reduced complexity of code in `scout/build/variant/variant.py`

### Changed
- State that loqusdb observation is in current case if observations count is one and no cases are shown
- Better pagination and number of variants returned by queries in `Search SNVs and INDELs` page
- Refactored and simplified code used for collecting gene variants for `Search SNVs and INDELs` page
- Fix sidebar panel icons in Case view
- Fix panel spacing in Case view
- Removed unused database `sanger_ordered` and `case_id,category,rank_score` indexes (variant collection)
- Verified variants displayed in a dedicated page reachable from institute sidebar
- Unified stats in dashboard page
- Improved gene info for large SVs and cancer SVs
- Remove the unused `variant.str_variant` endpoint from variant views
- Easier editing of HPO gene panel on case page
- Assign phenotype panel less cramped on Case page
- Causatives and Verified variants pages to use the same template macro
- Allow hyphens in panel names
- Reduce resolution of example images
- Remove some animations in web gui which where rendered slow


## [4.57.4]
### Fixed
- Parsing of variant.FORMAT "DR" key in parse variant file

## [4.57.3]
### Fixed
- Export of STR verified variants
- Do not download as verified variants first verified and then reset to not validated
- Avoid duplicated lines in downloaded verified variants reflecting changes in variant validation status

## [4.57.2]
### Fixed
- Export of verified variants when variant gene has no transcripts
- HTTP 500 when visiting a the details page for a cancer variant that had been ranked with genmod

## [4.57.1]
### Fixed
- Updating/replacing a gene panel from file with a corrupted or malformed file

## [4.57]
### Added
- Display last 50 or 500 events for a user in a timeline
- Show dismiss count from other cases on matching variantS
- Save Beacon-related events in events collection
- Institute settings allow saving multiple loqusdb instances for one institute
- Display stats from multiple instances of loqusdb on variant page
- Display date and frequency of obs derived from count of local archive observations from MIP11 (requires fix in MIP)
### Changed
- Prior ACMG classifications view is no longer limited by pathogenicity
### Fixed
- Visibility of Sanger ordered badge on case page, light mode
- Some of the DataTables tables (Phenotypes and Diagnoses pages) got a bit dark in dark mode
- Remove all redundancies when displaying timeline events (some events are saved both as case-related and variant-related)
- Missing link in saved MatchMaker-related events
- Genes with mixed case gene symbols missing in PanelApp panels
- Alignment of elements on the Beacon submission modal window
- Locus info links from STR variantS page open in new browser tabs

## [4.56]
### Added
- Test for PanelApp panels loading
- `panel-umi` tag option when loading cancer analyses
### Changed
- Black text to make comments more visible in dark mode
- Loading PanelApp panels replaces pre-existing panels with same version
- Removed sidebar from Causatives page - navigation is available on the top bar for now
- Create ClinVar submissions from pinned variants list in case page
- Select which pinned variants will be included in ClinVar submission documents
### Fixed
- Remove a:visited css style from all buttons
- Update of HPO terms via command line
- Background color of `MIXED` and `PANEL-UMI` sequencing types on cases page
- Fixed regex error when searching for cases with query ending with `\ `
- Gene symbols on Causatives page lighter in dark mode
- SpliceAI tooltip of multigene variants

## [4.55]
### Changed
- Represent different tumor samples as vials in cases page
- Option to force-update the OMIM panel
### Fixed
- Low tumor purity badge alignment in cancer samples table on cancer case view
- VariantS comment popovers reactivate on hover
- Updating database genes in build 37
- ACMG classification summary hidden by sticky navbar
- Logo backgrounds fixed to white on welcome page
- Visited links turn purple again
- Style of link buttons and dropdown menus
- Update KUH and GMS logos
- Link color for Managed variants

## [4.54]
### Added
- Dark mode, using browser/OS media preference
- Allow marking case as solved without defining causative variants
- Admin users can create missing beacon datasets from the institute's settings page
- GenCC links on gene and variant pages
- Deprecation warnings when launching the app using a .yaml config file or loading cases using .ped files
### Changed
- Improved HTML syntax in case report template
- Modified message displayed when variant rank stats could not be calculated
- Expanded instructions on how to test on CG development server (cg-vm1)
- Added more somatic variant callers (Balsamic v9 SNV, develop SV)
### Fixed
- Remove load demo case command from docker-compose.yml
- Text elements being split across pages in PDF reports
- Made login password field of type `password` in LDAP login form
- Gene panels HTML select in institute's settings page
- Bootstrap upgraded to version 5
- Fix some Sourcery and SonarCloud suggestions
- Escape special characters in case search on institute and dashboard pages
- Broken case PDF reports when no Madeline pedigree image can be created
- Removed text-white links style that were invisible in new pages style
- Variants pagination after pressing "Filter variants" or "Clinical filter"
- Layout of buttons Matchmaker submission panel (case page)
- Removing cases from Matchmaker (simplified code and fixed functionality)
- Reintroduce check for missing alignment files purged from server

## [4.53]
### Added
### Changed
- Point Alamut API key docs link to new API version
- Parse dbSNP id from ID only if it says "rs", else use VEP CSQ fields
- Removed MarkupSafe from the dependencies
### Fixed
- Reintroduced loading of SVs for demo case 643595
- Successful parse of FOUND_IN should avoid GATK caller default
- All vulnerabilities flagged by SonarCloud

## [4.52]
### Added
- Demo cancer case gets loaded together with demo RD case in demo instance
- Parse REVEL_score alongside REVEL_rankscore from csq field and display it on SNV variant page
- Rank score results now show the ranking range
- cDNA and protein changes displayed on institute causatives pages
- Optional SESSION_TIMEOUT_MINUTES configuration in app config files
- Script to convert old OMIM case format (list of integers) to new format (list of dictionaries)
- Additional check for user logged in status before serving alignment files
- Download .cgh files from cancer samples table on cancer case page
- Number of documents and date of last update on genes page
### Changed
- Verify user before redirecting to IGV alignments and sashimi plots
- Build case IGV tracks starting from case and variant objects instead of passing all params in a form
- Unfreeze Werkzeug lib since Flask_login v.0.6 with bugfix has been released
- Sort gene panels by name (panelS and variant page)
- Removed unused `server.blueprints.alignviewers.unindexed_remote_static` endpoint
- User sessions to check files served by `server.blueprints.alignviewers.remote_static` endpoint
- Moved Beacon-related functions to a dedicated app extension
- Audit Filter now also loads filter displaying the variants for it
### Fixed
- Handle `attachment_filename` parameter renamed to `download_name` when Flask 2.2 will be released
- Removed cursor timeout param in cases find adapter function to avoid many code warnings
- Removed stream argument deprecation warning in tests
- Handle `no intervals found` warning in load_region test
- Beacon remove variants
- Protect remote_cors function in alignviewers view from Server-Side Request Forgery (SSRF)
- Check creation date of last document in gene collection to display when genes collection was updated last

## [4.51]
### Added
- Config file containing codecov settings for pull requests
- Add an IGV.js direct link button from case page
- Security policy file
- Hide/shade compound variants based on rank score on variantS from filter
- Chromograph legend documentation direct link
### Changed
- Updated deprecated Codecov GitHub action to v.2
- Simplified code of scout/adapter/mongo/variant
- Update IGV.js to v2.11.2
- Show summary number of variant gene panels on general report if more than 3
### Fixed
- Marrvel link for variants in genome build 38 (using liftover to build 37)
- Remove flags from codecov config file
- Fixed filter bug with high negative SPIDEX scores
- Renamed IARC TP53 button to to `TP53 Database`, modified also link since IARC has been moved to the US NCI: `https://tp53.isb-cgc.org/`
- Parsing new format of OMIM case info when exporting patients to Matchmaker
- Remove flask-debugtoolbar lib dependency that is using deprecated code and causes app to crash after new release of Jinja2 (3.1)
- Variant page crashing for cases with old OMIM terms structure (a list of integers instead of dictionary)
- Variant page crashing when creating MARRVEL link for cases with no genome build
- SpliceAI documentation link
- Fix deprecated `safe_str_cmp` import from `werkzeug.security` by freezing Werkzeug lib to v2.0 until Flask_login v.0.6 with bugfix is released
- List gene names densely in general report for SVs that contain more than 3 genes
- Show transcript ids on refseq genes on hg19 in IGV.js, using refgene source
- Display correct number of genes in general report for SVs that contain more than 32 genes
- Broken Google login after new major release of `lepture/authlib`
- Fix frequency and callers display on case general report

## [4.50.1]
### Fixed
- Show matching causative STR_repid for legacy str variants (pre Stranger hgnc_id)

## [4.50]
### Added
- Individual-specific OMIM terms
- OMIM disease descriptions in ClinVar submission form
- Add a toggle for melter rerun monitoring of cases
- Add a config option to show the rerun monitoring toggle
- Add a cli option to export cases with rerun monitoring enabled
- Add a link to STRipy for STR variants; shallow for ARX and HOXA13
- Hide by default variants only present in unaffected individuals in variants filters
- OMIM terms in general case report
- Individual-level info on OMIM and HPO terms in general case report
- PanelApp gene link among the external links on variant page
- Dashboard case filters fields help
- Filter cases by OMIM terms in cases and dashboard pages
### Fixed
- A malformed panel id request would crash with exception: now gives user warning flash with redirect
- Link to HPO resource file hosted on `http://purl.obolibrary.org`
- Gene search form when gene exists only in build 38
- Fixed odd redirect error and poor error message on missing column for gene panel csv upload
- Typo in parse variant transcripts function
- Modified keys name used to parse local observations (archived) frequencies to reflect change in MIP keys naming
- Better error handling for partly broken/timed out chanjo reports
- Broken javascript code when case Chromograph data is malformed
- Broader space for case synopsis in general report
- Show partial causatives on causatives and matching causatives panels
- Partial causative assignment in cases with no OMIM or HPO terms
- Partial causative OMIM select options in variant page
### Changed
- Slightly smaller and improved layout of content in case PDF report
- Relabel more cancer variant pages somatic for navigation
- Unify caseS nav links
- Removed unused `add_compounds` param from variant controllers function
- Changed default hg19 genome for IGV.js to legacy hg19_1kg_decoy to fix a few problematic loci
- Reduce code complexity (parse/ensembl.py)
- Silence certain fields in ClinVar export if prioritised ones exist (chrom-start-end if hgvs exist)
- Made phenotype non-mandatory when marking a variant as partial causative
- Only one phenotype condition type (OMIM or HPO) per variant is used in ClinVar submissions
- ClinVar submission variant condition prefers OMIM over HPO if available
- Use lighter version of gene objects in Omim MongoDB adapter, panels controllers, panels views and institute controllers
- Gene-variants table size is now adaptive
- Remove unused file upload on gene-variants page

## [4.49]
### Fixed
- Pydantic model types for genome_build, madeline_info, peddy_ped_check and peddy_sex_check, rank_model_version and sv_rank_model_version
- Replace `MatchMaker` with `Matchmaker` in all places visible by a user
- Save diagnosis labels along with OMIM terms in Matchmaker Exchange submission objects
- `libegl-mesa0_21.0.3-0ubuntu0.3~20.04.5_amd64.deb` lib not found by GitHub actions Docker build
- Remove unused `chromograph_image_files` and `chromograph_prefixes` keys saved when creating or updating an RD case
- Search managed variants by description and with ignore case
### Changed
- Introduced page margins on exported PDF reports
- Smaller gene fonts in downloaded HPO genes PDF reports
- Reintroduced gene coverage data in the PDF-exported general report of rare-disease cases
- Check for existence of case report files before creating sidebar links
- Better description of HPO and OMIM terms for patients submitted to Matchmaker Exchange
- Remove null non-mandatory key/values when updating a case
- Freeze WTForms<3 due to several form input rendering changes

## [4.48.1]
### Fixed
- General case PDF report for recent cases with no pedigree

## [4.48]
### Added
- Option to cancel a request for research variants in case page
### Changed
- Update igv.js to v2.10.5
- Updated example of a case delivery report
- Unfreeze cyvcf2
- Builder images used in Scout Dockerfiles
- Crash report email subject gives host name
- Export general case report to PDF using PDFKit instead of WeasyPrint
- Do not include coverage report in PDF case report since they might have different orientation
- Export cancer cases's "Coverage and QC report" to PDF using PDFKit instead of Weasyprint
- Updated cancer "Coverage and QC report" example
- Keep portrait orientation in PDF delivery report
- Export delivery report to PDF using PDFKit instead of Weasyprint
- PDF export of clinical and research HPO panels using PDFKit instead of Weasyprint
- Export gene panel report to PDF using PDFKit
- Removed WeasyPrint lib dependency

### Fixed
- Reintroduced missing links to Swegen and Beacon and dbSNP in RD variant page, summary section
- Demo delivery report orientation to fit new columns
- Missing delivery report in demo case
- Cast MNVs to SNV for test
- Export verified variants from all institutes when user is admin
- Cancer coverage and QC report not found for demo cancer case
- Pull request template instructions on how to deploy to test server
- PDF Delivery report not showing Swedac logo
- Fix code typos
- Disable codefactor raised by ESLint for javascript functions located on another file
- Loading spinner stuck after downloading a PDF gene panel report
- IGV browser crashing when file system with alignment files is not mounted

## [4.47]
### Added
- Added CADD, GnomAD and genotype calls to variantS export
### Changed
- Pull request template, to illustrate how to deploy pull request branches on cg-vm1 stage server
### Fixed
- Compiled Docker image contains a patched version (v4.9) of chanjo-report

## [4.46.1]
### Fixed
- Downloading of files generated within the app container (MT-report, verified variants, pedigrees, ..)

## [4.46]
### Added
- Created a Dockefile to be used to serve the dockerized app in production
- Modified the code to collect database params specified as env vars
- Created a GitHub action that pushes the Dockerfile-server image to Docker Hub (scout-server-stage) every time a PR is opened
- Created a GitHub action that pushes the Dockerfile-server image to Docker Hub (scout-server) every time a new release is created
- Reassign MatchMaker Exchange submission to another user when a Scout user is deleted
- Expose public API JSON gene panels endpoint, primarily to enable automated rerun checking for updates
- Add utils for dictionary type
- Filter institute cases using multiple HPO terms
- Vulture GitHub action to identify and remove unused variables and imports
### Changed
- Updated the python config file documentation in admin guide
- Case configuration parsing now uses Pydantic for improved typechecking and config handling
- Removed test matrices to speed up automatic testing of PRs
- Switch from Coveralls to Codecov to handle CI test coverage
- Speed-up CI tests by caching installation of libs and splitting tests into randomized groups using pytest-test-groups
- Improved LDAP login documentation
- Use lib flask-ldapconn instead of flask_ldap3_login> to handle ldap authentication
- Updated Managed variant documentation in user guide
- Fix and simplify creating and editing of gene panels
- Simplified gene variants search code
- Increased the height of the genes track in the IGV viewer
### Fixed
- Validate uploaded managed variant file lines, warning the user.
- Exporting validated variants with missing "genes" database key
- No results returned when searching for gene variants using a phenotype term
- Variants filtering by gene symbols file
- Make gene HGNC symbols field mandatory in gene variants page and run search only on form submit
- Make sure collaborator gene variants are still visible, even if HPO filter is used

## [4.45]
### Added
### Changed
- Start Scout also when loqusdbapi is not reachable
- Clearer definition of manual standard and custom inheritance models in gene panels
- Allow searching multiple chromosomes in filters
### Fixed
- Gene panel crashing on edit action

## [4.44]
### Added
### Changed
- Display Gene track beneath each sample track when displaying splice junctions in igv browser
- Check outdated gene symbols and update with aliases for both RD and cancer variantS
### Fixed
- Added query input check and fixed the Genes API endpoint to return a json formatted error when request is malformed
- Typo in ACMG BP6 tooltip

## [4.43.1]
### Added
- Added database index for OMIM disease term genes
### Changed
### Fixed
- Do not drop HPO terms collection when updating HPO terms via the command line
- Do not drop disease (OMIM) terms collection when updating diseases via the command line

## [4.43]
### Added
- Specify which collection(s) update/build indexes for
### Fixed
- Do not drop genes and transcripts collections when updating genes via the command line

## [4.42.1]
### Added
### Changed
### Fixed
- Freeze PyMongo lib to version<4.0 to keep supporting previous MongoDB versions
- Speed up gene panels creation and update by collecting only light gene info from database
- Avoid case page crash on Phenomizer queries timeout

## [4.42]
### Added
- Choose custom pinned variants to submit to MatchMaker Exchange
- Submit structural variant as genes to the MatchMaker Exchange
- Added function for maintainers and admins to remove gene panels
- Admins can restore deleted gene panels
- A development docker-compose file illustrating the scout/chanjo-report integration
- Show AD on variants view for cancer SV (tumor and normal)
- Cancer SV variants filter AD, AF (tumor and normal)
- Hiding the variants score column also from cancer SVs, as for the SNVs
### Changed
- Enforce same case _id and display_name when updating a case
- Enforce same individual ids, display names and affected status when updating a case
- Improved documentation for connecting to loqusdb instances (including loqusdbapi)
- Display and download HPO gene panels' gene symbols in italics
- A faster-built and lighter Docker image
- Reduce complexity of `panels` endpoint moving some code to the panels controllers
- Update requirements to use flask-ldap3-login>=0.9.17 instead of freezing WTForm
### Fixed
- Use of deprecated TextField after the upgrade of WTF to v3.0
- Freeze to WTForms to version < 3
- Remove the extra files (bed files and madeline.svg) introduced by mistake
- Cli command loading demo data in docker-compose when case custom images exist and is None
- Increased MongoDB connection serverSelectionTimeoutMS parameter to 30K (default value according to MongoDB documentation)
- Better differentiate old obs counts 0 vs N/A
- Broken cancer variants page when default gene panel was deleted
- Typo in tx_overview function in variant controllers file
- Fixed loqusdbapi SV search URL
- SV variants filtering using Decipher criterion
- Removing old gene panels that don't contain the `maintainer` key.

## [4.41.1]
### Fixed
- General reports crash for variant annotations with same variant on other cases

## [4.41]
### Added
- Extended the instructions for running the Scout Docker image (web app and cli).
- Enabled inclusion of custom images to STR variant view
### Fixed
- General case report sorting comments for variants with None genetic models
- Do not crash but redirect to variants page with error when a variant is not found for a case
- UCSC links coordinates for SV variants with start chromosome different than end chromosome
- Human readable variants name in case page for variants having start chromosome different from end chromosome
- Avoid always loading all transcripts when checking gene symbol: introduce gene captions
- Slow queries for evaluated variants on e.g. case page - use events instead
### Changed
- Rearrange variant page again, moving severity predictions down.
- More reactive layout width steps on variant page

## [4.40.1]
### Added
### Fixed
- Variants dismissed with inconsistent inheritance pattern can again be shown in general case report
- General report page for variants with genes=None
- General report crashing when variants have no panels
- Added other missing keys to case and variant dictionaries passed to general report
### Changed

## [4.40]
### Added
- A .cff citation file
- Phenotype search API endpoint
- Added pagination to phenotype API
- Extend case search to include internal MongoDB id
- Support for connecting to a MongoDB replica set (.py config files)
- Support for connecting to a MongoDB replica set (.yaml config files)
### Fixed
- Command to load the OMIM gene panel (`scout load panel --omim`)
- Unify style of pinned and causative variants' badges on case page
- Removed automatic spaces after punctuation in comments
- Remove the hardcoded number of total individuals from the variant's old observations panel
- Send delete requests to a connected Beacon using the DELETE method
- Layout of the SNV and SV variant page - move frequency up
### Changed
- Stop updating database indexes after loading exons via command line
- Display validation status badge also for not Sanger-sequenced variants
- Moved Frequencies, Severity and Local observations panels up in RD variants page
- Enabled Flask CORS to communicate CORS status to js apps
- Moved the code preparing the transcripts overview to the backend
- Refactored and filtered json data used in general case report
- Changed the database used in docker-compose file to use the official MongoDB v4.4 image
- Modified the Python (3.6, 3.8) and MongoDB (3.2, 4.4, 5.0) versions used in testing matrices (GitHub actions)
- Capitalize case search terms on institute and dashboard pages


## [4.39]
### Added
- COSMIC IDs collected from CSQ field named `COSMIC`
### Fixed
- Link to other causative variants on variant page
- Allow multiple COSMIC links for a cancer variant
- Fix floating text in severity box #2808
- Fixed MitoMap and HmtVar links for hg38 cases
- Do not open new browser tabs when downloading files
- Selectable IGV tracks on variant page
- Missing splice junctions button on variant page
- Refactor variantS representative gene selection, and use it also for cancer variant summary
### Changed
- Improve Javascript performance for displaying Chromograph images
- Make ClinVar classification more evident in cancer variant page

## [4.38]
### Added
- Option to hide Alamut button in the app config file
### Fixed
- Library deprecation warning fixed (insert is deprecated. Use insert_one or insert_many instead)
- Update genes command will not trigger an update of database indices any more
- Missing resources in temporary downloading directory when updating genes using the command line
- Restore previous variant ACMG classification in a scrollable div
- Loading spinner not stopping after downloading PDF case reports and variant list export
- Add extra Alamut links higher up on variant pages
- Improve UX for phenotypes in case page
- Filter and export of STR variants
- Update look of variants page navigation buttons
### Changed

## [4.37]
### Added
- Highlight and show version number for RefSeq MANE transcripts.
- Added integration to a rerunner service for toggling reanalysis with updated pedigree information
- SpliceAI display and parsing from VEP CSQ
- Display matching tiered variants for cancer variants
- Display a loading icon (spinner) until the page loads completely
- Display filter badges in cancer variants list
- Update genes from pre-downloaded file resources
- On login, OS, browser version and screen size are saved anonymously to understand how users are using Scout
- API returning institutes data for a given user: `/api/v1/institutes`
- API returning case data for a given institute: `/api/v1/institutes/<institute_id>/cases`
- Added GMS and Lund university hospital logos to login page
- Made display of Swedac logo configurable
- Support for displaying custom images in case view
- Individual-specific HPO terms
- Optional alamut_key in institute settings for Alamut Plus software
- Case report API endpoint
- Tooltip in case explaining that genes with genome build different than case genome build will not be added to dynamic HPO panel.
- Add DeepVariant as a caller
### Fixed
- Updated IGV to v2.8.5 to solve missing gene labels on some zoom levels
- Demo cancer case config file to load somatic SNVs and SVs only.
- Expand list of refseq trancripts in ClinVar submission form
- Renamed `All SNVs and INDELs` institute sidebar element to `Search SNVs and INDELs` and fixed its style.
- Add missing parameters to case load-config documentation
- Allow creating/editing gene panels and dynamic gene panels with genes present in genome build 38
- Bugfix broken Pytests
- Bulk dismissing variants error due to key conversion from string to integer
- Fix typo in index documentation
- Fixed crash in institute settings page if "collaborators" key is not set in database
- Don't stop Scout execution if LoqusDB call fails and print stacktrace to log
- Bug when case contains custom images with value `None`
- Bug introduced when fixing another bug in Scout-LoqusDB interaction
- Loading of OMIM diagnoses in Scout demo instance
- Remove the docker-compose with chanjo integration because it doesn't work yet.
- Fixed standard docker-compose with scout demo data and database
- Clinical variant assessments not present for pinned and causative variants on case page.
- MatchMaker matching one node at the time only
- Remove link from previously tiered variants badge in cancer variants page
- Typo in gene cell on cancer variants page
- Managed variants filter form
### Changed
- Better naming for variants buttons on cancer track (somatic, germline). Also show cancer research button if available.
- Load case with missing panels in config files, but show warning.
- Changing the (Female, Male) symbols to (F/M) letters in individuals_table and case-sma.
- Print stacktrace if case load command fails
- Added sort icon and a pointer to the cursor to all tables with sortable fields
- Moved variant, gene and panel info from the basic pane to summary panel for all variants.
- Renamed `Basics` panel to `Classify` on variant page.
- Revamped `Basics` panel to a panel dedicated to classify variants
- Revamped the summary panel to be more compact.
- Added dedicated template for cancer variants
- Removed Gene models, Gene annotations and Conservation panels for cancer variants
- Reorganized the orders of panels for variant and cancer variant views
- Added dedicated variant quality panel and removed relevant panes
- A more compact case page
- Removed OMIM genes panel
- Make genes panel, pinned variants panel, causative variants panel and ClinVar panel scrollable on case page
- Update to Scilifelab's 2020 logo
- Update Gens URL to support Gens v2.0 format
- Refactor tests for parsing case configurations
- Updated links to HPO downloadable resources
- Managed variants filtering defaults to all variant categories
- Changing the (Kind) drop-down according to (Category) drop-down in Managed variant add variant
- Moved Gens button to individuals table
- Check resource files availability before starting updating OMIM diagnoses
- Fix typo in `SHOW_OBSERVED_VARIANT_ARCHIVE` config param

## [4.36]
### Added
- Parse and save splice junction tracks from case config file
- Tooltip in observations panel, explaining that case variants with no link might be old variants, not uploaded after a case rerun
### Fixed
- Warning on overwriting variants with same position was no longer shown
- Increase the height of the dropdowns to 425px
- More indices for the case table as it grows, specifically for causatives queries
- Splice junction tracks not centered over variant genes
- Total number of research variants count
- Update variants stats in case documents every time new variants are loaded
- Bug in flashing warning messages when filtering variants
### Changed
- Clearer warning messages for genes and gene/gene-panels searches in variants filters

## [4.35]
### Added
- A new index for hgnc_symbol in the hgnc_gene collection
- A Pedigree panel in STR page
- Display Tier I and II variants in case view causatives card for cancer cases
### Fixed
- Send partial file data to igv.js when visualizing sashimi plots with splice junction tracks
- Research variants filtering by gene
- Do not attempt to populate annotations for not loaded pinned/causatives
- Add max-height to all dropdowns in filters
### Changed
- Switch off non-clinical gene warnings when filtering research variants
- Don't display OMIM disease card in case view for cancer cases
- Refactored Individuals and Causative card in case view for cancer cases
- Update and style STR case report

## [4.34]
### Added
- Saved filter lock and unlock
- Filters can optionally be marked audited, logging the filter name, user and date on the case events and general report.
- Added `ClinVar hits` and `Cosmic hits` in cancer SNVs filters
- Added `ClinVar hits` to variants filter (rare disease track)
- Load cancer demo case in docker-compose files (default and demo file)
- Inclusive-language check using [woke](https://github.com/get-woke/woke) github action
- Add link to HmtVar for mitochondrial variants (if VCF is annotated with HmtNote)
- Grey background for dismissed compounds in variants list and variant page
- Pin badge for pinned compounds in variants list and variant page
- Support LoqusDB REST API queries
- Add a docker-compose-matchmaker under scout/containers/development to test matchmaker locally
- Script to investigate consequences of symbol search bug
- Added GATK to list of SV and cancer SV callers
### Fixed
- Make MitoMap link work for hg38 again
- Export Variants feature crashing when one of the variants has no primary transcripts
- Redirect to last visited variantS page when dismissing variants from variants list
- Improved matching of SVs Loqus occurrences in other cases
- Remove padding from the list inside (Matching causatives from other cases) panel
- Pass None to get_app function in CLI base since passing script_info to app factory functions was deprecated in Flask 2.0
- Fixed failing tests due to Flask update to version 2.0
- Speed up user events view
- Causative view sort out of memory error
- Use hgnc_id for gene filter query
- Typo in case controllers displaying an error every time a patient is matched against external MatchMaker nodes
- Do not crash while attempting an update for variant documents that are too big (> 16 MB)
- Old STR causatives (and other variants) may not have HGNC symbols - fix sort lambda
- Check if gene_obj has primary_transcript before trying to access it
- Warn if a gene manually searched is in a clinical panel with an outdated name when filtering variants
- ChrPos split js not needed on STR page yet
### Changed
- Remove parsing of case `genome_version`, since it's not used anywhere downstream
- Introduce deprecation warning for Loqus configs that are not dictionaries
- SV clinical filter no longer filters out sub 100 nt variants
- Count cases in LoqusDB by variant type
- Commit pulse repo badge temporarily set to weekly
- Sort ClinVar submissions objects by ascending "Last evaluated" date
- Refactored the MatchMaker integration as an extension
- Replaced some sensitive words as suggested by woke linter
- Documentation for load-configuration rewritten.
- Add styles to MatchMaker matches table
- More detailed info on the data shared in MatchMaker submission form

## [4.33.1]
### Fixed
- Include markdown for release autodeploy docs
- Use standard inheritance model in ClinVar (https://ftp.ncbi.nlm.nih.gov/pub/GTR/standard_terms/Mode_of_inheritance.txt)
- Fix issue crash with variants that have been unflagged causative not being available in other causatives
### Added
### Changed

## [4.33]
### Fixed
- Command line crashing when updating an individual not found in database
- Dashboard page crashing when filters return no data
- Cancer variants filter by chromosome
- /api/v1/genes now searches for genes in all genome builds by default
- Upgraded igv.js to version 2.8.1 (Fixed Unparsable bed record error)
### Added
- Autodeploy docs on release
- Documentation for updating case individuals tracks
- Filter cases and dashboard stats by analysis track
### Changed
- Changed from deprecated db update method
- Pre-selected fields to run queries with in dashboard page
- Do not filter by any institute when first accessing the dashboard
- Removed OMIM panel in case view for cancer cases
- Display Tier I and II variants in case view causatives panel for cancer cases
- Refactored Individuals and Causative panels in case view for cancer cases

## [4.32.1]
### Fixed
- iSort lint check only
### Changed
- Institute cases page crashing when a case has track:Null
### Added

## [4.32]
### Added
- Load and show MITOMAP associated diseases from VCF (INFO field: MitomapAssociatedDiseases, via HmtNote)
- Show variant allele frequencies for mitochondrial variants (GRCh38 cases)
- Extend "public" json API with diseases (OMIM) and phenotypes (HPO)
- HPO gene list download now has option for clinical and non-clinical genes
- Display gene splice junctions data in sashimi plots
- Update case individuals with splice junctions tracks
- Simple Docker compose for development with local build
- Make Phenomodels subpanels collapsible
- User side documentation of cytogenomics features (Gens, Chromograph, vcf2cytosure, rhocall)
- iSort GitHub Action
- Support LoqusDB REST API queries
### Fixed
- Show other causative once, even if several events point to it
- Filtering variants by mitochondrial chromosome for cases with genome build=38
- HPO gene search button triggers any warnings for clinical / non-existing genes also on first search
- Fixed a bug in variants pages caused by MT variants without alt_frequency
- Tests for CADD score parsing function
- Fixed the look of IGV settings on SNV variant page
- Cases analyzed once shown as `rerun`
- Missing case track on case re-upload
- Fixed severity rank for SO term "regulatory region ablation"
### Changed
- Refactor according to CodeFactor - mostly reuse of duplicated code
- Phenomodels language adjustment
- Open variants in a new window (from variants page)
- Open overlapping and compound variants in a new window (from variant page)
- gnomAD link points to gnomAD v.3 (build GRCh38) for mitochondrial variants.
- Display only number of affected genes for dismissed SVs in general report
- Chromosome build check when populating the variants filter chromosome selection
- Display mitochondrial and rare diseases coverage report in cases with missing 'rare' track

## [4.31.1]
### Added
### Changed
- Remove mitochondrial and coverage report from cancer cases sidebar
### Fixed
- ClinVar page when dbSNP id is None

## [4.31]
### Added
- gnomAD annotation field in admin guide
- Export also dynamic panel genes not associated to an HPO term when downloading the HPO panel
- Primary HGNC transcript info in variant export files
- Show variant quality (QUAL field from vcf) in the variant summary
- Load/update PDF gene fusion reports (clinical and research) generated with Arriba
- Support new MANE annotations from VEP (both MANE Select and MANE Plus Clinical)
- Display on case activity the event of a user resetting all dismissed variants
- Support gnomAD population frequencies for mitochondrial variants
- Anchor links in Casedata ClinVar panels to redirect after renaming individuals
### Fixed
- Replace old docs link www.clinicalgenomics.se/scout with new https://clinical-genomics.github.io/scout
- Page formatting issues whenever case and variant comments contain extremely long strings with no spaces
- Chromograph images can be one column and have scrollbar. Removed legacy code.
- Column labels for ClinVar case submission
- Page crashing looking for LoqusDB observation when variant doesn't exist
- Missing inheritance models and custom inheritance models on newly created gene panels
- Accept only numbers in managed variants filter as position and end coordinates
- SNP id format and links in Variant page, ClinVar submission form and general report
- Case groups tooltip triggered only when mouse is on the panel header
### Changed
- A more compact case groups panel
- Added landscape orientation CSS style to cancer coverage and QC demo report
- Improve user documentation to create and save new gene panels
- Removed option to use space as separator when uploading gene panels
- Separating the columns of standard and custom inheritance models in gene panels
- Improved ClinVar instructions for users using non-English Excel

## [4.30.2]
### Added
### Fixed
- Use VEP RefSeq ID if RefSeq list is empty in RefSeq transcripts overview
- Bug creating variant links for variants with no end_chrom
### Changed

## [4.30.1]
### Added
### Fixed
- Cryptography dependency fixed to use version < 3.4
### Changed

## [4.30]
### Added
- Introduced a `reset dismiss variant` verb
- Button to reset all dismissed variants for a case
- Add black border to Chromograph ideograms
- Show ClinVar annotations on variantS page
- Added integration with GENS, copy number visualization tool
- Added a VUS label to the manual classification variant tags
- Add additional information to SNV verification emails
- Tooltips documenting manual annotations from default panels
- Case groups now show bam files from all cases on align view
### Fixed
- Center initial igv view on variant start with SNV/indels
- Don't set initial igv view to negative coordinates
- Display of GQ for SV and STR
- Parsing of AD and related info for STRs
- LoqusDB field in institute settings accepts only existing Loqus instances
- Fix DECIPHER link to work after DECIPHER migrated to GRCh38
- Removed visibility window param from igv.js genes track
- Updated HPO download URL
- Patch HPO download test correctly
- Reference size on STR hover not needed (also wrong)
- Introduced genome build check (allowed values: 37, 38, "37", "38") on case load
- Improve case searching by assignee full name
- Populating the LoqusDB select in institute settings
### Changed
- Cancer variants table header (pop freq etc)
- Only admin users can modify LoqusDB instance in Institute settings
- Style of case synopsis, variants and case comments
- Switched to igv.js 2.7.5
- Do not choke if case is missing research variants when research requested
- Count cases in LoqusDB by variant type
- Introduce deprecation warning for Loqus configs that are not dictionaries
- Improve create new gene panel form validation
- Make XM- transcripts less visible if they don't overlap with transcript refseq_id in variant page
- Color of gene panels and comments panels on cases and variant pages
- Do not choke if case is missing research variants when reserch requested

## [4.29.1]
### Added
### Fixed
- Always load STR variants regardless of RankScore threshold (hotfix)
### Changed

## [4.29]
### Added
- Added a page about migrating potentially breaking changes to the documentation
- markdown_include in development requirements file
- STR variants filter
- Display source, Z-score, inheritance pattern for STR annotations from Stranger (>0.6.1) if available
- Coverage and quality report to cancer view
### Fixed
- ACMG classification page crashing when trying to visualize a classification that was removed
- Pretty print HGVS on gene variants (URL-decode VEP)
- Broken or missing link in the documentation
- Multiple gene names in ClinVar submission form
- Inheritance model select field in ClinVar submission
- IGV.js >2.7.0 has an issue with the gene track zoom levels - temp freeze at 2.7.0
- Revert CORS-anywhere and introduce a local http proxy for cloud tracks
### Changed

## [4.28]
### Added
- Chromograph integration for displaying PNGs in case-page
- Add VAF to cancer case general report, and remove some of its unused fields
- Variants filter compatible with genome browser location strings
- Support for custom public igv tracks stored on the cloud
- Add tests to increase testing coverage
- Update case variants count after deleting variants
- Update IGV.js to latest (v2.7.4)
- Bypass igv.js CORS check using `https://github.com/Rob--W/cors-anywhere`
- Documentation on default and custom IGV.js tracks (admin docs)
- Lock phenomodels so they're editable by admins only
- Small case group assessment sharing
- Tutorial and files for deploying app on containers (Kubernetes pods)
- Canonical transcript and protein change of canonical transcript in exported variants excel sheet
- Support for Font Awesome version 6
- Submit to Beacon from case page sidebar
- Hide dismissed variants in variants pages and variants export function
- Systemd service files and instruction to deploy Scout using podman
### Fixed
- Bugfix: unused `chromgraph_prefix |tojson` removed
- Freeze coloredlogs temporarily
- Marrvel link
- Don't show TP53 link for silent or synonymous changes
- OMIM gene field accepts any custom number as OMIM gene
- Fix Pytest single quote vs double quote string
- Bug in gene variants search by similar cases and no similar case is found
- Delete unused file `userpanel.py`
- Primary transcripts in variant overview and general report
- Google OAuth2 login setup in README file
- Redirect to 'missing file'-icon if configured Chromograph file is missing
- Javascript error in case page
- Fix compound matching during variant loading for hg38
- Cancer variants view containing variants dismissed with cancer-specific reasons
- Zoom to SV variant length was missing IGV contig select
- Tooltips on case page when case has no default gene panels
### Changed
- Save case variants count in case document and not in sessions
- Style of gene panels multiselect on case page
- Collapse/expand main HPO checkboxes in phenomodel preview
- Replaced GQ (Genotype quality) with VAF (Variant allele frequency) in cancer variants GT table
- Allow loading of cancer cases with no tumor_purity field
- Truncate cDNA and protein changes in case report if longer than 20 characters


## [4.27]
### Added
- Exclude one or more variant categories when running variants delete command
### Fixed
### Changed

## [4.26.1]
### Added
### Fixed
- Links with 1-letter aa codes crash on frameshift etc
### Changed

## [4.26]
### Added
- Extend the delete variants command to print analysis date, track, institute, status and research status
- Delete variants by type of analysis (wgs|wes|panel)
- Links to cBioPortal, MutanTP53, IARC TP53, OncoKB, MyCancerGenome, CIViC
### Fixed
- Deleted variants count
### Changed
- Print output of variants delete command as a tab separated table

## [4.25]
### Added
- Command line function to remove variants from one or all cases
### Fixed
- Parse SMN None calls to None rather than False

## [4.24.1]
### Fixed
- Install requirements.txt via setup file

## [4.24]
### Added
- Institute-level phenotype models with sub-panels containing HPO and OMIM terms
- Runnable Docker demo
- Docker image build and push github action
- Makefile with shortcuts to docker commands
- Parse and save synopsis, phenotype and cohort terms from config files upon case upload
### Fixed
- Update dismissed variant status when variant dismissed key is missing
- Breakpoint two IGV button now shows correct chromosome when different from bp1
- Missing font lib in Docker image causing the PDF report download page to crash
- Sentieon Manta calls lack Somaticscore - load anyway
- ClinVar submissions crashing due to pinned variants that are not loaded
- Point ExAC pLI score to new gnomad server address
- Bug uploading cases missing phenotype terms in config file
- STRs loaded but not shown on browser page
- Bug when using adapter.variant.get_causatives with case_id without causatives
- Problem with fetching "solved" from scout export cases cli
- Better serialising of datetime and bson.ObjectId
- Added `volumes` folder to .gitignore
### Changed
- Make matching causative and managed variants foldable on case page
- Remove calls to PyMongo functions marked as deprecated in backend and frontend(as of version 3.7).
- Improved `scout update individual` command
- Export dynamic phenotypes with ordered gene lists as PDF


## [4.23]
### Added
- Save custom IGV track settings
- Show a flash message with clear info about non-valid genes when gene panel creation fails
- CNV report link in cancer case side navigation
- Return to comment section after editing, deleting or submitting a comment
- Managed variants
- MT vs 14 chromosome mean coverage stats if Scout is connected to Chanjo
### Fixed
- missing `vcf_cancer_sv` and `vcf_cancer_sv_research` to manual.
- Split ClinVar multiple clnsig values (slash-separated) and strip them of underscore for annotations without accession number
- Timeout of `All SNVs and INDELs` page when no valid gene is provided in the search
- Round CADD (MIPv9)
- Missing default panel value
- Invisible other causatives lines when other causatives lack gene symbols
### Changed
- Do not freeze mkdocs-material to version 4.6.1
- Remove pre-commit dependency

## [4.22]
### Added
- Editable cases comments
- Editable variants comments
### Fixed
- Empty variant activity panel
- STRs variants popover
- Split new ClinVar multiple significance terms for a variant
- Edit the selected comment, not the latest
### Changed
- Updated RELEASE docs.
- Pinned variants card style on the case page
- Merged `scout export exons` and `scout view exons` commands


## [4.21.2]
### Added
### Fixed
- Do not pre-filter research variants by (case-default) gene panels
- Show OMIM disease tooltip reliably
### Changed

## [4.21.1]
### Added
### Fixed
- Small change to Pop Freq column in variants ang gene panels to avoid strange text shrinking on small screens
- Direct use of HPO list for Clinical HPO SNV (and cancer SNV) filtering
- PDF coverage report redirecting to login page
### Changed
- Remove the option to dismiss single variants from all variants pages
- Bulk dismiss SNVs, SVs and cancer SNVs from variants pages

## [4.21]
### Added
- Support to configure LoqusDB per institute
- Highlight causative variants in the variants list
- Add tests. Mostly regarding building internal datatypes.
- Remove leading and trailing whitespaces from panel_name and display_name when panel is created
- Mark MANE transcript in list of transcripts in "Transcript overview" on variant page
- Show default panel name in case sidebar
- Previous buttons for variants pagination
- Adds a gh action that checks that the changelog is updated
- Adds a gh action that deploys new releases automatically to pypi
- Warn users if case default panels are outdated
- Define institute-specific gene panels for filtering in institute settings
- Use institute-specific gene panels in variants filtering
- Show somatic VAF for pinned and causative variants on case page

### Fixed
- Report pages redirect to login instead of crashing when session expires
- Variants filter loading in cancer variants page
- User, Causative and Cases tables not scaling to full page
- Improved docs for an initial production setup
- Compatibility with latest version of Black
- Fixed tests for Click>7
- Clinical filter required an extra click to Filter to return variants
- Restore pagination and shrink badges in the variants page tables
- Removing a user from the command line now inactivates the case only if user is last assignee and case is active
- Bugfix, LoqusDB per institute feature crashed when institute id was empty string
- Bugfix, LoqusDB calls where missing case count
- filter removal and upload for filters deleted from another page/other user
- Visualize outdated gene panels info in a popover instead of a tooltip in case page side panel

### Changed
- Highlight color on normal STRs in the variants table from green to blue
- Display breakpoints coordinates in verification emails only for structural variants


## [4.20]
### Added
- Display number of filtered variants vs number of total variants in variants page
- Search case by HPO terms
- Dismiss variant column in the variants tables
- Black and pre-commit packages to dev requirements

### Fixed
- Bug occurring when rerun is requested twice
- Peddy info fields in the demo config file
- Added load config safety check for multiple alignment files for one individual
- Formatting of cancer variants table
- Missing Score in SV variants table

### Changed
- Updated the documentation on how to create a new software release
- Genome build-aware cytobands coordinates
- Styling update of the Matchmaker card
- Select search type in case search form


## [4.19]

### Added
- Show internal ID for case
- Add internal ID for downloaded CGH files
- Export dynamic HPO gene list from case page
- Remove users as case assignees when their account is deleted
- Keep variants filters panel expanded when filters have been used

### Fixed
- Handle the ProxyFix ModuleNotFoundError when Werkzeug installed version is >1.0
- General report formatting issues whenever case and variant comments contain extremely long strings with no spaces

### Changed
- Created an institute wrapper page that contains list of cases, causatives, SNVs & Indels, user list, shared data and institute settings
- Display case name instead of case ID on clinVar submissions
- Changed icon of sample update in clinVar submissions


## [4.18]

### Added
- Filter cancer variants on cytoband coordinates
- Show dismiss reasons in a badge with hover for clinical variants
- Show an ellipsis if 10 cases or more to display with loqusdb matches
- A new blog post for version 4.17
- Tooltip to better describe Tumor and Normal columns in cancer variants
- Filter cancer SNVs and SVs by chromosome coordinates
- Default export of `Assertion method citation` to clinVar variants submission file
- Button to export up to 500 cancer variants, filtered or not
- Rename samples of a clinVar submission file

### Fixed
- Apply default gene panel on return to cancer variantS from variant view
- Revert to certificate checking when asking for Chanjo reports
- `scout download everything` command failing while downloading HPO terms

### Changed
- Turn tumor and normal allelic fraction to decimal numbers in tumor variants page
- Moved clinVar submissions code to the institutes blueprints
- Changed name of clinVar export files to FILENAME.Variant.csv and FILENAME.CaseData.csv
- Switched Google login libraries from Flask-OAuthlib to Authlib


## [4.17.1]

### Fixed
- Load cytobands for cases with chromosome build not "37" or "38"


## [4.17]

### Added
- COSMIC badge shown in cancer variants
- Default gene-panel in non-cancer structural view in url
- Filter SNVs and SVs by cytoband coordinates
- Filter cancer SNV variants by alt allele frequency in tumor
- Correct genome build in UCSC link from structural variant page



### Fixed
- Bug in clinVar form when variant has no gene
- Bug when sharing cases with the same institute twice
- Page crashing when removing causative variant tag
- Do not default to GATK caller when no caller info is provided for cancer SNVs


## [4.16.1]

### Fixed
- Fix the fix for handling of delivery reports for rerun cases

## [4.16]

### Added
- Adds possibility to add "lims_id" to cases. Currently only stored in database, not shown anywhere
- Adds verification comment box to SVs (previously only available for small variants)
- Scrollable pedigree panel

### Fixed
- Error caused by changes in WTForm (new release 2.3.x)
- Bug in OMIM case page form, causing the page to crash when a string was provided instead of a numerical OMIM id
- Fix Alamut link to work properly on hg38
- Better handling of delivery reports for rerun cases
- Small CodeFactor style issues: matchmaker results counting, a couple of incomplete tests and safer external xml
- Fix an issue with Phenomizer introduced by CodeFactor style changes

### Changed
- Updated the version of igv.js to 2.5.4

## [4.15.1]

### Added
- Display gene names in ClinVar submissions page
- Links to Varsome in variant transcripts table

### Fixed
- Small fixes to ClinVar submission form
- Gene panel page crash when old panel has no maintainers

## [4.15]

### Added
- Clinvar CNVs IGV track
- Gene panels can have maintainers
- Keep variant actions (dismissed, manual rank, mosaic, acmg, comments) upon variant re-upload
- Keep variant actions also on full case re-upload

### Fixed
- Fix the link to Ensembl for SV variants when genome build 38.
- Arrange information in columns on variant page
- Fix so that new cosmic identifier (COSV) is also acceptable #1304
- Fixed COSMIC tag in INFO (outside of CSQ) to be parses as well with `&` splitter.
- COSMIC stub URL changed to https://cancer.sanger.ac.uk/cosmic/search?q= instead.
- Updated to a version of IGV where bigBed tracks are visualized correctly
- Clinvar submission files are named according to the content (variant_data and case_data)
- Always show causatives from other cases in case overview
- Correct disease associations for gene symbol aliases that exist as separate genes
- Re-add "custom annotations" for SV variants
- The override ClinVar P/LP add-in in the Clinical Filter failed for new CSQ strings

### Changed
- Runs all CI checks in github actions

## [4.14.1]

### Fixed
- Error when variant found in loqusdb is not loaded for other case

## [4.14]

### Added
- Use github actions to run tests
- Adds CLI command to update individual alignments path
- Update HPO terms using downloaded definitions files
- Option to use alternative flask config when running `scout serve`
- Requirement to use loqusdb >= 2.5 if integrated

### Fixed
- Do not display Pedigree panel in cancer view
- Do not rely on internet connection and services available when running CI tests
- Variant loading assumes GATK if no caller set given and GATK filter status is seen in FILTER
- Pass genome build param all the way in order to get the right gene mappings for cases with build 38
- Parse correctly variants with zero frequency values
- Continue even if there are problems to create a region vcf
- STR and cancer variant navigation back to variants pages could fail

### Changed
- Improved code that sends requests to the external APIs
- Updates ranges for user ranks to fit todays usage
- Run coveralls on github actions instead of travis
- Run pip checks on github actions instead of coveralls
- For hg38 cases, change gnomAD link to point to version 3.0 (which is hg38 based)
- Show pinned or causative STR variants a bit more human readable

## [4.13.1]

### Added
### Fixed
- Typo that caused not all clinvar conflicting interpretations to be loaded no matter what
- Parse and retrieve clinvar annotations from VEP-annotated (VEP 97+) CSQ VCF field
- Variant clinvar significance shown as `not provided` whenever is `Uncertain significance`
- Phenomizer query crashing when case has no HPO terms assigned
- Fixed a bug affecting `All SNVs and INDELs` page when variants don't have canonical transcript
- Add gene name or id in cancer variant view

### Changed
- Cancer Variant view changed "Variant:Transcript:Exon:HGVS" to "Gene:Transcript:Exon:HGVS"

## [4.13]

### Added
- ClinVar SNVs track in IGV
- Add SMA view with SMN Copy Number data
- Easier to assign OMIM diagnoses from case page
- OMIM terms and specific OMIM term page

### Fixed
- Bug when adding a new gene to a panel
- Restored missing recent delivery reports
- Fixed style and links to other reports in case side panel
- Deleting cases using display_name and institute not deleting its variants
- Fixed bug that caused coordinates filter to override other filters
- Fixed a problem with finding some INS in loqusdb
- Layout on SV page when local observations without cases are present
- Make scout compatible with the new HPO definition files from `http://compbio.charite.de/jenkins/`
- General report visualization error when SNVs display names are very long


### Changed


## [4.12.4]

### Fixed
- Layout on SV page when local observations without cases are present

## [4.12.3]

### Fixed
- Case report when causative or pinned SVs have non null allele frequencies

## [4.12.2]

### Fixed
- SV variant links now take you to the SV variant page again
- Cancer variant view has cleaner table data entries for "N/A" data
- Pinned variant case level display hotfix for cancer and str - more on this later
- Cancer variants show correct alt/ref reads mirroring alt frequency now
- Always load all clinical STR variants even if a region load is attempted - index may be missing
- Same case repetition in variant local observations

## [4.12.1]

### Fixed
- Bug in variant.gene when gene has no HGVS description


## [4.12]

### Added
- Accepts `alignment_path` in load config to pass bam/cram files
- Display all phenotypes on variant page
- Display hgvs coordinates on pinned and causatives
- Clear panel pending changes
- Adds option to setup the database with static files
- Adds cli command to download the resources from CLI that scout needs
- Adds test files for merged somatic SV and CNV; as well as merged SNV, and INDEL part of #1279
- Allows for upload of OMIM-AUTO gene panel from static files without api-key

### Fixed
- Cancer case HPO panel variants link
- Fix so that some drop downs have correct size
- First IGV button in str variants page
- Cancer case activates on SNV variants
- Cases activate when STR variants are viewed
- Always calculate code coverage
- Pinned/Classification/comments in all types of variants pages
- Null values for panel's custom_inheritance_models
- Discrepancy between the manual disease transcripts and those in database in gene-edit page
- ACMG classification not showing for some causatives
- Fix bug which caused IGV.js to use hg19 reference files for hg38 data
- Bug when multiple bam files sources with non-null values are available


### Changed
- Renamed `requests` file to `scout_requests`
- Cancer variant view shows two, instead of four, decimals for allele and normal


## [4.11.1]

### Fixed
- Institute settings page
- Link institute settings to sharing institutes choices

## [4.11.0]

### Added
- Display locus name on STR variant page
- Alternative key `GNOMADAF_popmax` for Gnomad popmax allele frequency
- Automatic suggestions on how to improve the code on Pull Requests
- Parse GERP, phastCons and phyloP annotations from vep annotated CSQ fields
- Avoid flickering comment popovers in variant list
- Parse REVEL score from vep annotated CSQ fields
- Allow users to modify general institute settings
- Optionally format code automatically on commit
- Adds command to backup vital parts `scout export database`
- Parsing and displaying cancer SV variants from Manta annotated VCF files
- Dismiss cancer snv variants with cancer-specific options
- Add IGV.js UPD, RHO and TIDDIT coverage wig tracks.


### Fixed
- Slightly darker page background
- Fixed an issued with parsed conservation values from CSQ
- Clinvar submissions accessible to all users of an institute
- Header toolbar when on Clinvar page now shows institute name correctly
- Case should not always inactivate upon update
- Show dismissed snv cancer variants as grey on the cancer variants page
- Improved style of mappability link and local observations on variant page
- Convert all the GET requests to the igv view to POST request
- Error when updating gene panels using a file containing BOM chars
- Add/replace gene radio button not working in gene panels


## [4.10.1]

### Fixed
- Fixed issue with opening research variants
- Problem with coveralls not called by Travis CI
- Handle Biomart service down in tests


## [4.10.0]

### Added
- Rank score model in causatives page
- Exportable HPO terms from phenotypes page
- AMP guideline tiers for cancer variants
- Adds scroll for the transcript tab
- Added CLI option to query cases on time since case event was added
- Shadow clinical assessments also on research variants display
- Support for CRAM alignment files
- Improved str variants view : sorting by locus, grouped by allele.
- Delivery report PDF export
- New mosaicism tag option
- Add or modify individuals' age or tissue type from case page
- Display GC and allele depth in causatives table.
- Included primary reference transcript in general report
- Included partial causative variants in general report
- Remove dependency of loqusdb by utilising the CLI

### Fixed
- Fixed update OMIM command bug due to change in the header of the genemap2 file
- Removed Mosaic Tag from Cancer variants
- Fixes issue with unaligned table headers that comes with hidden Datatables
- Layout in general report PDF export
- Fixed issue on the case statistics view. The validation bars didn't show up when all institutes were selected. Now they do.
- Fixed missing path import by importing pathlib.Path
- Handle index inconsistencies in the update index functions
- Fixed layout problems


## [4.9.0]

### Added
- Improved MatchMaker pages, including visible patient contacts email address
- New badges for the github repo
- Links to [GENEMANIA](genemania.org)
- Sort gene panel list on case view.
- More automatic tests
- Allow loading of custom annotations in VCF using the SCOUT_CUSTOM info tag.

### Fixed
- Fix error when a gene is added to an empty dynamic gene panel
- Fix crash when attempting to add genes on incorrect format to dynamic gene panel
- Manual rank variant tags could be saved in a "Select a tag"-state, a problem in the variants view.
- Same case evaluations are no longer shown as gray previous evaluations on the variants page
- Stay on research pages, even if reset, next first buttons are pressed..
- Overlapping variants will now be visible on variant page again
- Fix missing classification comments and links in evaluations page
- All prioritized cases are shown on cases page


## [4.8.3]

### Added

### Fixed
- Bug when ordering sanger
- Improved scrolling over long list of genes/transcripts


## [4.8.2]

### Added

### Fixed
- Avoid opening extra tab for coverage report
- Fixed a problem when rank model version was saved as floats and not strings
- Fixed a problem with displaying dismiss variant reasons on the general report
- Disable load and delete filter buttons if there are no saved filters
- Fix problem with missing verifications
- Remove duplicate users and merge their data and activity


## [4.8.1]

### Added

### Fixed
- Prevent login fail for users with id defined by ObjectId and not email
- Prevent the app from crashing with `AttributeError: 'NoneType' object has no attribute 'message'`


## [4.8.0]

### Added
- Updated Scout to use Bootstrap 4.3
- New looks for Scout
- Improved dashboard using Chart.js
- Ask before inactivating a case where last assigned user leaves it
- Genes can be manually added to the dynamic gene list directly on the case page
- Dynamic gene panels can optionally be used with clinical filter, instead of default gene panel
- Dynamic gene panels get link out to chanjo-report for coverage report
- Load all clinvar variants with clinvar Pathogenic, Likely Pathogenic and Conflicting pathogenic
- Show transcripts with exon numbers for structural variants
- Case sort order can now be toggled between ascending and descending.
- Variants can be marked as partial causative if phenotype is available for case.
- Show a frequency tooltip hover for SV-variants.
- Added support for LDAP login system
- Search snv and structural variants by chromosomal coordinates
- Structural variants can be marked as partial causative if phenotype is available for case.
- Show normal and pathologic limits for STRs in the STR variants view.
- Institute level persistent variant filter settings that can be retrieved and used.
- export causative variants to Excel
- Add support for ROH, WIG and chromosome PNGs in case-view

### Fixed
- Fixed missing import for variants with comments
- Instructions on how to build docs
- Keep sanger order + verification when updating/reloading variants
- Fixed and moved broken filter actions (HPO gene panel and reset filter)
- Fixed string conversion to number
- UCSC links for structural variants are now separated per breakpoint (and whole variant where applicable)
- Reintroduced missing coverage report
- Fixed a bug preventing loading samples using the command line
- Better inheritance models customization for genes in gene panels
- STR variant page back to list button now does its one job.
- Allows to setup scout without a omim api key
- Fixed error causing "favicon not found" flash messages
- Removed flask --version from base cli
- Request rerun no longer changes case status. Active or archived cases inactivate on upload.
- Fixed missing tooltip on the cancer variants page
- Fixed weird Rank cell in variants page
- Next and first buttons order swap
- Added pagination (and POST capability) to cancer variants.
- Improves loading speed for variant page
- Problem with updating variant rank when no variants
- Improved Clinvar submission form
- General report crashing when dismissed variant has no valid dismiss code
- Also show collaborative case variants on the All variants view.
- Improved phenotype search using dataTables.js on phenotypes page
- Search and delete users with `email` instead of `_id`
- Fixed css styles so that multiselect options will all fit one column


## [4.7.3]

### Added
- RankScore can be used with VCFs for vcf_cancer files

### Fixed
- Fix issue with STR view next page button not doing its one job.

### Deleted
- Removed pileup as a bam viewing option. This is replaced by IGV


## [4.7.2]

### Added
- Show earlier ACMG classification in the variant list

### Fixed
- Fixed igv search not working due to igv.js dist 2.2.17
- Fixed searches for cases with a gene with variants pinned or marked causative.
- Load variant pages faster after fixing other causatives query
- Fixed mitochondrial report bug for variants without genes

## [4.7.1]

### Added

### Fixed
- Fixed bug on genes page


## [4.7.0]

### Added
- Export genes and gene panels in build GRCh38
- Search for cases with variants pinned or marked causative in a given gene.
- Search for cases phenotypically similar to a case also from WUI.
- Case variant searches can be limited to similar cases, matching HPO-terms,
  phenogroups and cohorts.
- De-archive reruns and flag them as 'inactive' if archived
- Sort cases by analysis_date, track or status
- Display cases in the following order: prioritized, active, inactive, archived, solved
- Assign case to user when user activates it or asks for rerun
- Case becomes inactive when it has no assignees
- Fetch refseq version from entrez and use it in clinvar form
- Load and export of exons for all genes, independent on refseq
- Documentation for loading/updating exons
- Showing SV variant annotations: SV cgh frequencies, gnomad-SV, local SV frequencies
- Showing transcripts mapping score in segmental duplications
- Handle requests to Ensembl Rest API
- Handle requests to Ensembl Rest Biomart
- STR variants view now displays GT and IGV link.
- Description field for gene panels
- Export exons in build 37 and 38 using the command line

### Fixed
- Fixes of and induced by build tests
- Fixed bug affecting variant observations in other cases
- Fixed a bug that showed wrong gene coverage in general panel PDF export
- MT report only shows variants occurring in the specific individual of the excel sheet
- Disable SSL certifcate verification in requests to chanjo
- Updates how intervaltree and pymongo is used to void deprecated functions
- Increased size of IGV sample tracks
- Optimized tests


## [4.6.1]

### Added

### Fixed
- Missing 'father' and 'mother' keys when parsing single individual cases


## [4.6.0]

### Added
- Description of Scout branching model in CONTRIBUTING doc
- Causatives in alphabetical order, display ACMG classification and filter by gene.
- Added 'external' to the list of analysis type options
- Adds functionality to display "Tissue type". Passed via load config.
- Update to IGV 2.

### Fixed
- Fixed alignment visualization and vcf2cytosure availability for demo case samples
- Fixed 3 bugs affecting SV pages visualization
- Reintroduced the --version cli option
- Fixed variants query by panel (hpo panel + gene panel).
- Downloaded MT report contains excel files with individuals' display name
- Refactored code in parsing of config files.


## [4.5.1]

### Added

### Fixed
- update requirement to use PyYaml version >= 5.1
- Safer code when loading config params in cli base


## [4.5.0]

### Added
- Search for similar cases from scout view CLI
- Scout cli is now invoked from the app object and works under the app context

### Fixed
- PyYaml dependency fixed to use version >= 5.1


## [4.4.1]

### Added
- Display SV rank model version when available

### Fixed
- Fixed upload of delivery report via API


## [4.4.0]

### Added
- Displaying more info on the Causatives page and hiding those not causative at the case level
- Add a comment text field to Sanger order request form, allowing a message to be included in the email
- MatchMaker Exchange integration
- List cases with empty synopsis, missing HPO terms and phenotype groups.
- Search for cases with open research list, or a given case status (active, inactive, archived)

### Fixed
- Variant query builder split into several functions
- Fixed delivery report load bug


## [4.3.3]

### Added
- Different individual table for cancer cases

### Fixed
- Dashboard collects validated variants from verification events instead of using 'sanger' field
- Cases shared with collaborators are visible again in cases page
- Force users to select a real institute to share cases with (actionbar select fix)


## [4.3.2]

### Added
- Dashboard data can be filtered using filters available in cases page
- Causatives for each institute are displayed on a dedicated page
- SNVs and and SVs are searchable across cases by gene and rank score
- A more complete report with validated variants is downloadable from dashboard

### Fixed
- Clinsig filter is fixed so clinsig numerical values are returned
- Split multi clinsig string values in different elements of clinsig array
- Regex to search in multi clinsig string values or multi revstat string values
- It works to upload vcf files with no variants now
- Combined Pileup and IGV alignments for SVs having variant start and stop on the same chromosome


## [4.3.1]

### Added
- Show calls from all callers even if call is not available
- Instructions to install cairo and pango libs from WeasyPrint page
- Display cases with number of variants from CLI
- Only display cases with number of variants above certain treshold. (Also CLI)
- Export of verified variants by CLI or from the dashboard
- Extend case level queries with default panels, cohorts and phenotype groups.
- Slice dashboard statistics display using case level queries
- Add a view where all variants for an institute can be searched across cases, filtering on gene and rank score. Allows searching research variants for cases that have research open.

### Fixed
- Fixed code to extract variant conservation (gerp, phyloP, phastCons)
- Visualization of PDF-exported gene panels
- Reintroduced the exon/intron number in variant verification email
- Sex and affected status is correctly displayed on general report
- Force number validation in SV filter by size
- Display ensembl transcripts when no refseq exists


## [4.3.0]

### Added
- Mosaicism tag on variants
- Show and filter on SweGen frequency for SVs
- Show annotations for STR variants
- Show all transcripts in verification email
- Added mitochondrial export
- Adds alternative to search for SVs shorter that the given length
- Look for 'bcftools' in the `set` field of VCFs
- Display digenic inheritance from OMIM
- Displays what refseq transcript that is primary in hgnc

### Fixed

- Archived panels displays the correct date (not retroactive change)
- Fixed problem with waiting times in gene panel exports
- Clinvar fiter not working with human readable clinsig values

## [4.2.2]

### Fixed
- Fixed gene panel create/modify from CSV file utf-8 decoding error
- Updating genes in gene panels now supports edit comments and entry version
- Gene panel export timeout error

## [4.2.1]

### Fixed
- Re-introduced gene name(s) in verification email subject
- Better PDF rendering for excluded variants in report
- Problem to access old case when `is_default` did not exist on a panel


## [4.2.0]

### Added
- New index on variant_id for events
- Display overlapping compounds on variants view

### Fixed
- Fixed broken clinical filter


## [4.1.4]

### Added
- Download of filtered SVs

### Fixed
- Fixed broken download of filtered variants
- Fixed visualization issue in gene panel PDF export
- Fixed bug when updating gene names in variant controller


## [4.1.3]

### Fixed
- Displays all primary transcripts


## [4.1.2]

### Added
- Option add/replace when updating a panel via CSV file
- More flexible versioning of the gene panels
- Printing coverage report on the bottom of the pdf case report
- Variant verification option for SVs
- Logs uri without pwd when connecting
- Disease-causing transcripts in case report
- Thicker lines in case report
- Supports HPO search for cases, both terms or if described in synopsis
- Adds sanger information to dashboard

### Fixed
- Use db name instead of **auth** as default for authentication
- Fixes so that reports can be generated even with many variants
- Fixed sanger validation popup to show individual variants queried by user and institute.
- Fixed problem with setting up scout
- Fixes problem when exac file is not available through broad ftp
- Fetch transcripts for correct build in `adapter.hgnc_gene`

## [4.1.1]
- Fix problem with institute authentication flash message in utils
- Fix problem with comments
- Fix problem with ensembl link


## [4.1.0]

### Added
- OMIM phenotypes to case report
- Command to download all panel app gene panels `scout load panel --panel-app`
- Links to genenames.org and omim on gene page
- Popup on gene at variants page with gene information
- reset sanger status to "Not validated" for pinned variants
- highlight cases with variants to be evaluated by Sanger on the cases page
- option to point to local reference files to the genome viewer pileup.js. Documented in `docs.admin-guide.server`
- option to export single variants in `scout export variants`
- option to load a multiqc report together with a case(add line in load config)
- added a view for searching HPO terms. It is accessed from the top left corner menu
- Updates the variants view for cancer variants. Adds a small cancer specific filter for known variants
- Adds hgvs information on cancer variants page
- Adds option to update phenotype groups from CLI

### Fixed
- Improved Clinvar to submit variants from different cases. Fixed HPO terms in casedata according to feedback
- Fixed broken link to case page from Sanger modal in cases view
- Now only cases with non empty lists of causative variants are returned in `adapter.case(has_causatives=True)`
- Can handle Tumor only samples
- Long lists of HGNC symbols are now possible. This was previously difficult with manual, uploaded or by HPO search when changing filter settings due to GET request limitations. Relevant pages now use POST requests. Adds the dynamic HPO panel as a selection on the gene panel dropdown.
- Variant filter defaults to default panels also on SV and Cancer variants pages.

## [4.0.0]

### WARNING ###

This is a major version update and will require that the backend of pre releases is updated.
Run commands:

```
$scout update genes
$scout update hpo
```

- Created a Clinvar submission tool, to speed up Clinvar submission of SNVs and SVs
- Added an analysis report page (html and PDF format) containing phenotype, gene panels and variants that are relevant to solve a case.

### Fixed
- Optimized evaluated variants to speed up creation of case report
- Moved igv and pileup viewer under a common folder
- Fixed MT alignment view pileup.js
- Fixed coordinates for SVs with start chromosome different from end chromosome
- Global comments shown across cases and institutes. Case-specific variant comments are shown only for that specific case.
- Links to clinvar submitted variants at the cases level
- Adapts clinvar parsing to new format
- Fixed problem in `scout update user` when the user object had no roles
- Makes pileup.js use online genome resources when viewing alignments. Now any instance of Scout can make use of this functionality.
- Fix ensembl link for structural variants
- Works even when cases does not have `'madeline_info'`
- Parses Polyphen in correct way again
- Fix problem with parsing gnomad from VEP

### Added
- Added a PDF export function for gene panels
- Added a "Filter and export" button to export custom-filtered SNVs to CSV file
- Dismiss SVs
- Added IGV alignments viewer
- Read delivery report path from case config or CLI command
- Filter for spidex scores
- All HPO terms are now added and fetched from the correct source (https://github.com/obophenotype/human-phenotype-ontology/blob/master/hp.obo)
- New command `scout update hpo`
- New command `scout update genes` will fetch all the latest information about genes and update them
- Load **all** variants found on chromosome **MT**
- Adds choice in cases overview do show as many cases as user like

### Removed
- pileup.min.js and pileup css are imported from a remote web location now
- All source files for HPO information, this is instead fetched directly from source
- All source files for gene information, this is instead fetched directly from source

## [3.0.0]
### Fixed
- hide pedigree panel unless it exists

## [1.5.1] - 2016-07-27
### Fixed
- look for both ".bam.bai" and ".bai" extensions

## [1.4.0] - 2016-03-22
### Added
- support for local frequency through loqusdb
- bunch of other stuff

## [1.3.0] - 2016-02-19
### Fixed
- Update query-phenomizer and add username/password

### Changed
- Update the way a case is checked for rerun-status

### Added
- Add new button to mark a case as "checked"
- Link to clinical variants _without_ 1000G annotation

## [1.2.2] - 2016-02-18
### Fixed
- avoid filtering out variants lacking ExAC and 1000G annotations

## [1.1.3] - 2015-10-01
### Fixed
- persist (clinical) filter when clicking load more
- fix #154 by robustly setting clinical filter func. terms

## [1.1.2] - 2015-09-07
### Fixed
- avoid replacing coverage report with none
- update SO terms, refactored

## [1.1.1] - 2015-08-20
### Fixed
- fetch case based on collaborator status (not owner)

## [1.1.0] - 2015-05-29
### Added
- link(s) to SNPedia based on RS-numbers
- new Jinja filter to "humanize" decimal numbers
- show gene panels in variant view
- new Jinja filter for decoding URL encoding
- add indicator to variants in list that have comments
- add variant number threshold and rank score threshold to load function
- add event methods to mongo adapter
- add tests for models
- show badge "old" if comment was written for a previous analysis

### Changed
- show cDNA change in transcript summary unless variant is exonic
- moved compounds table further up the page
- show dates for case uploads in ISO format
- moved variant comments higher up on page
- updated documentation for pages
- read in coverage report as blob in database and serve directly
- change ``OmimPhenotype`` to ``PhenotypeTerm``
- reorganize models sub-package
- move events (and comments) to separate collection
- only display prev/next links for the research list
- include variant type in breadcrumbs e.g. "Clinical variants"

### Removed
- drop dependency on moment.js

### Fixed
- show the same level of detail for all frequencies on all pages
- properly decode URL encoded symbols in amino acid/cDNA change strings
- fixed issue with wipe permissions in MongoDB
- include default gene lists in "variants" link in breadcrumbs

## [1.0.2] - 2015-05-20
### Changed
- update case fetching function

### Fixed
- handle multiple cases with same id

## [1.0.1] - 2015-04-28
### Fixed
- Fix building URL parameters in cases list Vue component

## [1.0.0] - 2015-04-12
Codename: Sara Lund

![Release 1.0](artwork/releases/release-1-0.jpg)

### Added
- Add email logging for unexpected errors
- New command line tool for deleting case

### Changed
- Much improved logging overall
- Updated documentation/usage guide
- Removed non-working IGV link

### Fixed
- Show sample display name in GT call
- Various small bug fixes
- Make it easier to hover over popups

## [0.0.2-rc1] - 2015-03-04
### Added
- add protein table for each variant
- add many more external links
- add coverage reports as PDFs

### Changed
- incorporate user feedback updates
- big refactor of load scripts

## [0.0.2-rc2] - 2015-03-04
### Changes
- add gene table with gene description
- reorganize inheritance models box

### Fixed
- avoid overwriting gene list on "research" load
- fix various bugs in external links

## [0.0.2-rc3] - 2015-03-05
### Added
- Activity log feed to variant view
- Adds protein change strings to ODM and Sanger email

### Changed
- Extract activity log component to macro

### Fixes
- Make Ensembl transcript links use archive website<|MERGE_RESOLUTION|>--- conflicted
+++ resolved
@@ -6,11 +6,8 @@
 
 ## [unreleased]
 ### Added
-<<<<<<< HEAD
+- Option to configure RNA build on case load (default '38')
 - Hovertip to gene panel names with associated genes in SV variant view, when variant covers more than one gene
-=======
-- Option to configure RNA build on case load (default '38')
->>>>>>> c74f219c
 
 ## [4.86.1]
 ### Fixed
