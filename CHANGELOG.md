--- conflicted
+++ resolved
@@ -24,10 +24,6 @@
 - Slightly smaller and improved layout of content in case PDF report
 - Relabel more cancer variant pages somatic for navigation
 - Removed unused `add_compounds` param from variant controllers function
-<<<<<<< HEAD
-- Gene-variants table size is now adaptive
-- Remove unused file upload on gene-variants page
-=======
 - Changed default hg19 genome for IGV.js to legacy hg19_1kg_decoy to fix a few problematic loci
 - Reduce code complexity (parse/ensembl.py)
 - Silence certain fields in ClinVar export if prioritised ones exist (chrom-start-end if hgvs exist)
@@ -35,7 +31,8 @@
 - Only one phenotype condition type (OMIM or HPO) per variant is used in ClinVar submissions
 - ClinVar submission variant condition prefers OMIM over HPO if available
 - Use lighter version of gene objects in Omim MongoDB adapter, panels controllers, panels views and institute controllers
->>>>>>> ef4c4608
+- Gene-variants table size is now adaptive
+- Remove unused file upload on gene-variants page
 
 ## [4.49]
 ### Fixed
