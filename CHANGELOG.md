# Change Log
All notable changes to this project will be documented in this file.
This project adheres to [Semantic Versioning](http://semver.org/).

About changelog [here](https://keepachangelog.com/en/1.0.0/)


## []
### Added
- Created a Dockefile to be used to serve the dockerized app in production
- Modified the code to collect database params specified as env vars
- Created a GitHub action that pushes the Dockerfile-server image to Docker Hub (scout-server-stage) every time a PR is opened
- Created a GitHub action that pushes the Dockerfile-server image to Docker Hub (scout-server) every time a new release is created
- Reassign MatchMaker Exchange submission to another user when a Scout user is deleted
- Expose public API JSON gene panels endpoint, primarily to enable automated rerun checking for updates
### Changed
- Updated the python config file documentation in admin guide
- Case configuration parsing now uses Pydantic for improved typechecking and config handling
- Removed test matrices to speed up automatic testing of PRs
- Switch from Coveralls to Codecov to handle CI test coverage
- Speed-up CI tests by caching installation of libs and splitting tests into randomized groups using pytest-test-groups
- Improved LDAP login documentation
- Use lib flask-ldapconn instead of flask_ldap3_login> to handle ldap authentication
- Updated Managed variant documentation in user guide
### Fixed
- Validate uploaded managed variant file lines, warning the user.
<<<<<<< HEAD
- Reduce code complexity (parse/ensembl.py)
=======
- Exporting validated variants with missing "genes" database key
>>>>>>> a35811f6

## [4.45]
### Added
### Changed
- Start Scout also when loqusdbapi is not reachable
- Clearer definition of manual standard and custom inheritance models in gene panels
### Fixed
- Gene panel crashing on edit action

## [4.44]
### Added
### Changed
- Display Gene track beneath each sample track when displaying splice junctions in igv browser
- Check outdated gene symbols and update with aliases for both RD and cancer variantS
### Fixed
- Added query input check and fixed the Genes API endpoint to return a json formatted error when request is malformed
- Typo in ACMG BP6 tooltip

## [4.43.1]
### Added
- Added database index for OMIM disease term genes
### Changed
### Fixed
- Do not drop HPO terms collection when updating HPO terms via the command line
- Do not drop disease (OMIM) terms collection when updating diseases via the command line

## [4.43]
### Added
- Specify which collection(s) update/build indexes for
### Fixed
- Do not drop genes and transcripts collections when updating genes via the command line

## [4.42.1]
### Added
### Changed
### Fixed
- Freeze PyMongo lib to version<4.0 to keep supporting previous MongoDB versions
- Speed up gene panels creation and update by collecting only light gene info from database
- Avoid case page crash on Phenomizer queries timeout

## [4.42]
### Added
- Choose custom pinned variants to submit to MatchMaker Exchange
- Submit structural variant as genes to the MatchMaker Exchange
- Added function for maintainers and admins to remove gene panels
- Admins can restore deleted gene panels
- A development docker-compose file illustrating the scout/chanjo-report integration
- Show AD on variants view for cancer SV (tumor and normal)
- Cancer SV variants filter AD, AF (tumor and normal)
- Hiding the variants score column also from cancer SVs, as for the SNVs
### Changed
- Enforce same case _id and display_name when updating a case
- Enforce same individual ids, display names and affected status when updating a case
- Improved documentation for connecting to loqusdb instances (including loqusdbapi)
- Display and download HPO gene panels' gene symbols in italics
- A faster-built and lighter Docker image
- Reduce complexity of `panels` endpoint moving some code to the panels controllers
- Update requirements to use flask-ldap3-login>=0.9.17 instead of freezing WTForm
### Fixed
- Use of deprecated TextField after the upgrade of WTF to v3.0
- Freeze to WTForms to version < 3
- Remove the extra files (bed files and madeline.svg) introduced by mistake
- Cli command loading demo data in docker-compose when case custom images exist and is None
- Increased MongoDB connection serverSelectionTimeoutMS parameter to 30K (default value according to MongoDB documentation)
- Better differentiate old obs counts 0 vs N/A
- Broken cancer variants page when default gene panel was deleted
- Typo in tx_overview function in variant controllers file
- Fixed loqusdbapi SV search URL
- SV variants filtering using Decipher criterion
- Removing old gene panels that don't contain the `maintainer` key.

## [4.41.1]
### Fixed
- General reports crash for variant annotations with same variant on other cases

## [4.41]
### Added
- Extended the instructions for running the Scout Docker image (web app and cli).
- Enabled inclusion of custom images to STR variant view
### Fixed
- General case report sorting comments for variants with None genetic models
- Do not crash but redirect to variants page with error when a variant is not found for a case
- UCSC links coordinates for SV variants with start chromosome different than end chromosome
- Human readable variants name in case page for variants having start chromosome different from end chromosome
- Avoid always loading all transcripts when checking gene symbol: introduce gene captions
- Slow queries for evaluated variants on e.g. case page - use events instead
### Changed
- Rearrange variant page again, moving severity predictions down.
- More reactive layout width steps on variant page

## [4.40.1]
### Added
### Fixed
- Variants dismissed with inconsistent inheritance pattern can again be shown in general case report
- General report page for variants with genes=None
- General report crashing when variants have no panels
- Added other missing keys to case and variant dictionaries passed to general report
### Changed

## [4.40]
### Added
- A .cff citation file
- Phenotype search API endpoint
- Added pagination to phenotype API
- Extend case search to include internal MongoDB id
- Support for connecting to a MongoDB replica set (.py config files)
- Support for connecting to a MongoDB replica set (.yaml config files)
### Fixed
- Command to load the OMIM gene panel (`scout load panel --omim`)
- Unify style of pinned and causative variants' badges on case page
- Removed automatic spaces after punctuation in comments
- Remove the hardcoded number of total individuals from the variant's old observations panel
- Send delete requests to a connected Beacon using the DELETE method
- Layout of the SNV and SV variant page - move frequency up
### Changed
- Stop updating database indexes after loading exons via command line
- Display validation status badge also for not Sanger-sequenced variants
- Moved Frequencies, Severity and Local observations panels up in RD variants page
- Enabled Flask CORS to communicate CORS status to js apps
- Moved the code preparing the transcripts overview to the backend
- Refactored and filtered json data used in general case report
- Changed the database used in docker-compose file to use the official MongoDB v4.4 image
- Modified the Python (3.6, 3.8) and MongoDB (3.2, 4.4, 5.0) versions used in testing matrices (GitHub actions)
- Capitalize case search terms on institute and dashboard pages


## [4.39]
### Added
- COSMIC IDs collected from CSQ field named `COSMIC`
### Fixed
- Link to other causative variants on variant page
- Allow multiple COSMIC links for a cancer variant
- Fix floating text in severity box #2808
- Fixed MitoMap and HmtVar links for hg38 cases
- Do not open new browser tabs when downloading files
- Selectable IGV tracks on variant page
- Missing splice junctions button on variant page
- Refactor variantS representative gene selection, and use it also for cancer variant summary
### Changed
- Improve Javascript performance for displaying Chromograph images
- Make ClinVar classification more evident in cancer variant page

## [4.38]
### Added
- Option to hide Alamut button in the app config file
### Fixed
- Library deprecation warning fixed (insert is deprecated. Use insert_one or insert_many instead)
- Update genes command will not trigger an update of database indices any more
- Missing resources in temporary downloading directory when updating genes using the command line
- Restore previous variant ACMG classification in a scrollable div
- Loading spinner not stopping after downloading PDF case reports and variant list export
- Add extra Alamut links higher up on variant pages
- Improve UX for phenotypes in case page
- Filter and export of STR variants
- Update look of variants page navigation buttons
### Changed

## [4.37]
### Added
- Highlight and show version number for RefSeq MANE transcripts.
- Added integration to a rerunner service for toggling reanalysis with updated pedigree information
- SpliceAI display and parsing from VEP CSQ
- Display matching tiered variants for cancer variants
- Display a loading icon (spinner) until the page loads completely
- Display filter badges in cancer variants list
- Update genes from pre-downloaded file resources
- On login, OS, browser version and screen size are saved anonymously to understand how users are using Scout
- API returning institutes data for a given user: `/api/v1/institutes`
- API returning case data for a given institute: `/api/v1/institutes/<institute_id>/cases`
- Added GMS and Lund university hospital logos to login page
- Made display of Swedac logo configurable
- Support for displaying custom images in case view
- Individual-specific HPO terms
- Optional alamut_key in institute settings for Alamut Plus software
- Case report API endpoint
- Tooltip in case explaining that genes with genome build different than case genome build will not be added to dynamic HPO panel.
- Add DeepVariant as a caller
### Fixed
- Updated IGV to v2.8.5 to solve missing gene labels on some zoom levels
- Demo cancer case config file to load somatic SNVs and SVs only.
- Expand list of refseq trancripts in ClinVar submission form
- Renamed `All SNVs and INDELs` institute sidebar element to `Search SNVs and INDELs` and fixed its style.
- Add missing parameters to case load-config documentation
- Allow creating/editing gene panels and dynamic gene panels with genes present in genome build 38
- Bugfix broken Pytests
- Bulk dismissing variants error due to key conversion from string to integer
- Fix typo in index documentation
- Fixed crash in institute settings page if "collaborators" key is not set in database
- Don't stop Scout execution if LoqusDB call fails and print stacktrace to log
- Bug when case contains custom images with value `None`
- Bug introduced when fixing another bug in Scout-LoqusDB interaction
- Loading of OMIM diagnoses in Scout demo instance
- Remove the docker-compose with chanjo integration because it doesn't work yet.
- Fixed standard docker-compose with scout demo data and database
- Clinical variant assessments not present for pinned and causative variants on case page.
- MatchMaker matching one node at the time only
- Remove link from previously tiered variants badge in cancer variants page
- Typo in gene cell on cancer variants page
- Managed variants filter form
### Changed
- Better naming for variants buttons on cancer track (somatic, germline). Also show cancer research button if available.
- Load case with missing panels in config files, but show warning.
- Changing the (Female, Male) symbols to (F/M) letters in individuals_table and case-sma.
- Print stacktrace if case load command fails
- Added sort icon and a pointer to the cursor to all tables with sortable fields
- Moved variant, gene and panel info from the basic pane to summary panel for all variants.
- Renamed `Basics` panel to `Classify` on variant page.
- Revamped `Basics` panel to a panel dedicated to classify variants
- Revamped the summary panel to be more compact.
- Added dedicated template for cancer variants
- Removed Gene models, Gene annotations and Conservation panels for cancer variants
- Reorganized the orders of panels for variant and cancer variant views
- Added dedicated variant quality panel and removed relevant panes
- A more compact case page
- Removed OMIM genes panel
- Make genes panel, pinned variants panel, causative variants panel and ClinVar panel scrollable on case page
- Update to Scilifelab's 2020 logo
- Update Gens URL to support Gens v2.0 format
- Refactor tests for parsing case configurations
- Updated links to HPO downloadable resources
- Managed variants filtering defaults to all variant categories
- Changing the (Kind) drop-down according to (Category) drop-down in Managed variant add variant
- Moved Gens button to individuals table
- Check resource files availability before starting updating OMIM diagnoses
- Fix typo in `SHOW_OBSERVED_VARIANT_ARCHIVE` config param

## [4.36]
### Added
- Parse and save splice junction tracks from case config file
- Tooltip in observations panel, explaining that case variants with no link might be old variants, not uploaded after a case rerun
### Fixed
- Warning on overwriting variants with same position was no longer shown
- Increase the height of the dropdowns to 425px
- More indices for the case table as it grows, specifically for causatives queries
- Splice junction tracks not centered over variant genes
- Total number of research variants count
- Update variants stats in case documents every time new variants are loaded
- Bug in flashing warning messages when filtering variants
### Changed
- Clearer warning messages for genes and gene/gene-panels searches in variants filters

## [4.35]
### Added
- A new index for hgnc_symbol in the hgnc_gene collection
- A Pedigree panel in STR page
- Display Tier I and II variants in case view causatives card for cancer cases
### Fixed
- Send partial file data to igv.js when visualizing sashimi plots with splice junction tracks
- Research variants filtering by gene
- Do not attempt to populate annotations for not loaded pinned/causatives
- Add max-height to all dropdowns in filters
### Changed
- Switch off non-clinical gene warnings when filtering research variants
- Don't display OMIM disease card in case view for cancer cases
- Refactored Individuals and Causative card in case view for cancer cases
- Update and style STR case report

## [4.34]
### Added
- Saved filter lock and unlock
- Filters can optionally be marked audited, logging the filter name, user and date on the case events and general report.
- Added `ClinVar hits` and `Cosmic hits` in cancer SNVs filters
- Added `ClinVar hits` to variants filter (rare disease track)
- Load cancer demo case in docker-compose files (default and demo file)
- Inclusive-language check using [woke](https://github.com/get-woke/woke) github action
- Add link to HmtVar for mitochondrial variants (if VCF is annotated with HmtNote)
- Grey background for dismissed compounds in variants list and variant page
- Pin badge for pinned compounds in variants list and variant page
- Support LoqusDB REST API queries
- Add a docker-compose-matchmaker under scout/containers/development to test matchmaker locally
- Script to investigate consequences of symbol search bug
- Added GATK to list of SV and cancer SV callers
### Fixed
- Make MitoMap link work for hg38 again
- Export Variants feature crashing when one of the variants has no primary transcripts
- Redirect to last visited variantS page when dismissing variants from variants list
- Improved matching of SVs Loqus occurrences in other cases
- Remove padding from the list inside (Matching causatives from other cases) panel
- Pass None to get_app function in CLI base since passing script_info to app factory functions was deprecated in Flask 2.0
- Fixed failing tests due to Flask update to version 2.0
- Speed up user events view
- Causative view sort out of memory error
- Use hgnc_id for gene filter query
- Typo in case controllers displaying an error every time a patient is matched against external MatchMaker nodes
- Do not crash while attempting an update for variant documents that are too big (> 16 MB)
- Old STR causatives (and other variants) may not have HGNC symbols - fix sort lambda
- Check if gene_obj has primary_transcript before trying to access it
- Warn if a gene manually searched is in a clinical panel with an outdated name when filtering variants
- ChrPos split js not needed on STR page yet
### Changed
- Remove parsing of case `genome_version`, since it's not used anywhere downstream
- Introduce deprecation warning for Loqus configs that are not dictionaries
- SV clinical filter no longer filters out sub 100 nt variants
- Count cases in LoqusDB by variant type
- Commit pulse repo badge temporarily set to weekly
- Sort ClinVar submissions objects by ascending "Last evaluated" date
- Refactored the MatchMaker integration as an extension
- Replaced some sensitive words as suggested by woke linter
- Documentation for load-configuration rewritten.
- Add styles to MatchMaker matches table
- More detailed info on the data shared in MatchMaker submission form

## [4.33.1]
### Fixed
- Include markdown for release autodeploy docs
- Use standard inheritance model in ClinVar (https://ftp.ncbi.nlm.nih.gov/pub/GTR/standard_terms/Mode_of_inheritance.txt)
- Fix issue crash with variants that have been unflagged causative not being available in other causatives
### Added
### Changed

## [4.33]
### Fixed
- Command line crashing when updating an individual not found in database
- Dashboard page crashing when filters return no data
- Cancer variants filter by chromosome
- /api/v1/genes now searches for genes in all genome builds by default
- Upgraded igv.js to version 2.8.1 (Fixed Unparsable bed record error)
### Added
- Autodeploy docs on release
- Documentation for updating case individuals tracks
- Filter cases and dashboard stats by analysis track
### Changed
- Changed from deprecated db update method
- Pre-selected fields to run queries with in dashboard page
- Do not filter by any institute when first accessing the dashboard
- Removed OMIM panel in case view for cancer cases
- Display Tier I and II variants in case view causatives panel for cancer cases
- Refactored Individuals and Causative panels in case view for cancer cases

## [4.32.1]
### Fixed
- iSort lint check only
### Changed
- Institute cases page crashing when a case has track:Null
### Added

## [4.32]
### Added
- Load and show MITOMAP associated diseases from VCF (INFO field: MitomapAssociatedDiseases, via HmtNote)
- Show variant allele frequencies for mitochondrial variants (GRCh38 cases)
- Extend "public" json API with diseases (OMIM) and phenotypes (HPO)
- HPO gene list download now has option for clinical and non-clinical genes
- Display gene splice junctions data in sashimi plots
- Update case individuals with splice junctions tracks
- Simple Docker compose for development with local build
- Make Phenomodels subpanels collapsible
- User side documentation of cytogenomics features (Gens, Chromograph, vcf2cytosure, rhocall)
- iSort GitHub Action
- Support LoqusDB REST API queries
### Fixed
- Show other causative once, even if several events point to it
- Filtering variants by mitochondrial chromosome for cases with genome build=38
- HPO gene search button triggers any warnings for clinical / non-existing genes also on first search
- Fixed a bug in variants pages caused by MT variants without alt_frequency
- Tests for CADD score parsing function
- Fixed the look of IGV settings on SNV variant page
- Cases analyzed once shown as `rerun`
- Missing case track on case re-upload
- Fixed severity rank for SO term "regulatory region ablation"
### Changed
- Refactor according to CodeFactor - mostly reuse of duplicated code
- Phenomodels language adjustment
- Open variants in a new window (from variants page)
- Open overlapping and compound variants in a new window (from variant page)
- gnomAD link points to gnomAD v.3 (build GRCh38) for mitochondrial variants.
- Display only number of affected genes for dismissed SVs in general report
- Chromosome build check when populating the variants filter chromosome selection
- Display mitochondrial and rare diseases coverage report in cases with missing 'rare' track

## [4.31.1]
### Added
### Changed
- Remove mitochondrial and coverage report from cancer cases sidebar
### Fixed
- ClinVar page when dbSNP id is None

## [4.31]
### Added
- gnomAD annotation field in admin guide
- Export also dynamic panel genes not associated to an HPO term when downloading the HPO panel
- Primary HGNC transcript info in variant export files
- Show variant quality (QUAL field from vcf) in the variant summary
- Load/update PDF gene fusion reports (clinical and research) generated with Arriba
- Support new MANE annotations from VEP (both MANE Select and MANE Plus Clinical)
- Display on case activity the event of a user resetting all dismissed variants
- Support gnomAD population frequencies for mitochondrial variants
- Anchor links in Casedata ClinVar panels to redirect after renaming individuals
### Fixed
- Replace old docs link www.clinicalgenomics.se/scout with new https://clinical-genomics.github.io/scout
- Page formatting issues whenever case and variant comments contain extremely long strings with no spaces
- Chromograph images can be one column and have scrollbar. Removed legacy code.
- Column labels for ClinVar case submission
- Page crashing looking for LoqusDB observation when variant doesn't exist
- Missing inheritance models and custom inheritance models on newly created gene panels
- Accept only numbers in managed variants filter as position and end coordinates
- SNP id format and links in Variant page, ClinVar submission form and general report
- Case groups tooltip triggered only when mouse is on the panel header
### Changed
- A more compact case groups panel
- Added landscape orientation CSS style to cancer coverage and QC demo report
- Improve user documentation to create and save new gene panels
- Removed option to use space as separator when uploading gene panels
- Separating the columns of standard and custom inheritance models in gene panels
- Improved ClinVar instructions for users using non-English Excel

## [4.30.2]
### Added
### Fixed
- Use VEP RefSeq ID if RefSeq list is empty in RefSeq transcripts overview
- Bug creating variant links for variants with no end_chrom
### Changed

## [4.30.1]
### Added
### Fixed
- Cryptography dependency fixed to use version < 3.4
### Changed

## [4.30]
### Added
- Introduced a `reset dismiss variant` verb
- Button to reset all dismissed variants for a case
- Add black border to Chromograph ideograms
- Show ClinVar annotations on variantS page
- Added integration with GENS, copy number visualization tool
- Added a VUS label to the manual classification variant tags
- Add additional information to SNV verification emails
- Tooltips documenting manual annotations from default panels
- Case groups now show bam files from all cases on align view
### Fixed
- Center initial igv view on variant start with SNV/indels
- Don't set initial igv view to negative coordinates
- Display of GQ for SV and STR
- Parsing of AD and related info for STRs
- LoqusDB field in institute settings accepts only existing Loqus instances
- Fix DECIPHER link to work after DECIPHER migrated to GRCh38
- Removed visibility window param from igv.js genes track
- Updated HPO download URL
- Patch HPO download test correctly
- Reference size on STR hover not needed (also wrong)
- Introduced genome build check (allowed values: 37, 38, "37", "38") on case load
- Improve case searching by assignee full name
- Populating the LoqusDB select in institute settings
### Changed
- Cancer variants table header (pop freq etc)
- Only admin users can modify LoqusDB instance in Institute settings
- Style of case synopsis, variants and case comments
- Switched to igv.js 2.7.5
- Do not choke if case is missing research variants when research requested
- Count cases in LoqusDB by variant type
- Introduce deprecation warning for Loqus configs that are not dictionaries
- Improve create new gene panel form validation
- Make XM- transcripts less visible if they don't overlap with transcript refseq_id in variant page
- Color of gene panels and comments panels on cases and variant pages
- Do not choke if case is missing research variants when reserch requested

## [4.29.1]
### Added
### Fixed
- Always load STR variants regardless of RankScore threshold (hotfix)
### Changed

## [4.29]
### Added
- Added a page about migrating potentially breaking changes to the documentation
- markdown_include in development requirements file
- STR variants filter
- Display source, Z-score, inheritance pattern for STR annotations from Stranger (>0.6.1) if available
- Coverage and quality report to cancer view
### Fixed
- ACMG classification page crashing when trying to visualize a classification that was removed
- Pretty print HGVS on gene variants (URL-decode VEP)
- Broken or missing link in the documentation
- Multiple gene names in ClinVar submission form
- Inheritance model select field in ClinVar submission
- IGV.js >2.7.0 has an issue with the gene track zoom levels - temp freeze at 2.7.0
- Revert CORS-anywhere and introduce a local http proxy for cloud tracks
### Changed

## [4.28]
### Added
- Chromograph integration for displaying PNGs in case-page
- Add VAF to cancer case general report, and remove some of its unused fields
- Variants filter compatible with genome browser location strings
- Support for custom public igv tracks stored on the cloud
- Add tests to increase testing coverage
- Update case variants count after deleting variants
- Update IGV.js to latest (v2.7.4)
- Bypass igv.js CORS check using `https://github.com/Rob--W/cors-anywhere`
- Documentation on default and custom IGV.js tracks (admin docs)
- Lock phenomodels so they're editable by admins only
- Small case group assessment sharing
- Tutorial and files for deploying app on containers (Kubernetes pods)
- Canonical transcript and protein change of canonical transcript in exported variants excel sheet
- Support for Font Awesome version 6
- Submit to Beacon from case page sidebar
- Hide dismissed variants in variants pages and variants export function
- Systemd service files and instruction to deploy Scout using podman
### Fixed
- Bugfix: unused `chromgraph_prefix |tojson` removed
- Freeze coloredlogs temporarily
- Marrvel link
- Don't show TP53 link for silent or synonymous changes
- OMIM gene field accepts any custom number as OMIM gene
- Fix Pytest single quote vs double quote string
- Bug in gene variants search by similar cases and no similar case is found
- Delete unused file `userpanel.py`
- Primary transcripts in variant overview and general report
- Google OAuth2 login setup in README file
- Redirect to 'missing file'-icon if configured Chromograph file is missing
- Javascript error in case page
- Fix compound matching during variant loading for hg38
- Cancer variants view containing variants dismissed with cancer-specific reasons
- Zoom to SV variant length was missing IGV contig select
- Tooltips on case page when case has no default gene panels
### Changed
- Save case variants count in case document and not in sessions
- Style of gene panels multiselect on case page
- Collapse/expand main HPO checkboxes in phenomodel preview
- Replaced GQ (Genotype quality) with VAF (Variant allele frequency) in cancer variants GT table
- Allow loading of cancer cases with no tumor_purity field
- Truncate cDNA and protein changes in case report if longer than 20 characters


## [4.27]
### Added
- Exclude one or more variant categories when running variants delete command
### Fixed
### Changed

## [4.26.1]
### Added
### Fixed
- Links with 1-letter aa codes crash on frameshift etc
### Changed

## [4.26]
### Added
- Extend the delete variants command to print analysis date, track, institute, status and research status
- Delete variants by type of analysis (wgs|wes|panel)
- Links to cBioPortal, MutanTP53, IARC TP53, OncoKB, MyCancerGenome, CIViC
### Fixed
- Deleted variants count
### Changed
- Print output of variants delete command as a tab separated table

## [4.25]
### Added
- Command line function to remove variants from one or all cases
### Fixed
- Parse SMN None calls to None rather than False

## [4.24.1]
### Fixed
- Install requirements.txt via setup file

## [4.24]
### Added
- Institute-level phenotype models with sub-panels containing HPO and OMIM terms
- Runnable Docker demo
- Docker image build and push github action
- Makefile with shortcuts to docker commands
- Parse and save synopsis, phenotype and cohort terms from config files upon case upload
### Fixed
- Update dismissed variant status when variant dismissed key is missing
- Breakpoint two IGV button now shows correct chromosome when different from bp1
- Missing font lib in Docker image causing the PDF report download page to crash
- Sentieon Manta calls lack Somaticscore - load anyway
- ClinVar submissions crashing due to pinned variants that are not loaded
- Point ExAC pLI score to new gnomad server address
- Bug uploading cases missing phenotype terms in config file
- STRs loaded but not shown on browser page
- Bug when using adapter.variant.get_causatives with case_id without causatives
- Problem with fetching "solved" from scout export cases cli
- Better serialising of datetime and bson.ObjectId
- Added `volumes` folder to .gitignore
### Changed
- Make matching causative and managed variants foldable on case page
- Remove calls to PyMongo functions marked as deprecated in backend and frontend(as of version 3.7).
- Improved `scout update individual` command
- Export dynamic phenotypes with ordered gene lists as PDF


## [4.23]
### Added
- Save custom IGV track settings
- Show a flash message with clear info about non-valid genes when gene panel creation fails
- CNV report link in cancer case side navigation
- Return to comment section after editing, deleting or submitting a comment
- Managed variants
- MT vs 14 chromosome mean coverage stats if Scout is connected to Chanjo
### Fixed
- missing `vcf_cancer_sv` and `vcf_cancer_sv_research` to manual.
- Split ClinVar multiple clnsig values (slash-separated) and strip them of underscore for annotations without accession number
- Timeout of `All SNVs and INDELs` page when no valid gene is provided in the search
- Round CADD (MIPv9)
- Missing default panel value
- Invisible other causatives lines when other causatives lack gene symbols
### Changed
- Do not freeze mkdocs-material to version 4.6.1
- Remove pre-commit dependency

## [4.22]
### Added
- Editable cases comments
- Editable variants comments
### Fixed
- Empty variant activity panel
- STRs variants popover
- Split new ClinVar multiple significance terms for a variant
- Edit the selected comment, not the latest
### Changed
- Updated RELEASE docs.
- Pinned variants card style on the case page
- Merged `scout export exons` and `scout view exons` commands


## [4.21.2]
### Added
### Fixed
- Do not pre-filter research variants by (case-default) gene panels
- Show OMIM disease tooltip reliably
### Changed

## [4.21.1]
### Added
### Fixed
- Small change to Pop Freq column in variants ang gene panels to avoid strange text shrinking on small screens
- Direct use of HPO list for Clinical HPO SNV (and cancer SNV) filtering
- PDF coverage report redirecting to login page
### Changed
- Remove the option to dismiss single variants from all variants pages
- Bulk dismiss SNVs, SVs and cancer SNVs from variants pages

## [4.21]
### Added
- Support to configure LoqusDB per institute
- Highlight causative variants in the variants list
- Add tests. Mostly regarding building internal datatypes.
- Remove leading and trailing whitespaces from panel_name and display_name when panel is created
- Mark MANE transcript in list of transcripts in "Transcript overview" on variant page
- Show default panel name in case sidebar
- Previous buttons for variants pagination
- Adds a gh action that checks that the changelog is updated
- Adds a gh action that deploys new releases automatically to pypi
- Warn users if case default panels are outdated
- Define institute-specific gene panels for filtering in institute settings
- Use institute-specific gene panels in variants filtering
- Show somatic VAF for pinned and causative variants on case page

### Fixed
- Report pages redirect to login instead of crashing when session expires
- Variants filter loading in cancer variants page
- User, Causative and Cases tables not scaling to full page
- Improved docs for an initial production setup
- Compatibility with latest version of Black
- Fixed tests for Click>7
- Clinical filter required an extra click to Filter to return variants
- Restore pagination and shrink badges in the variants page tables
- Removing a user from the command line now inactivates the case only if user is last assignee and case is active
- Bugfix, LoqusDB per institute feature crashed when institute id was empty string
- Bugfix, LoqusDB calls where missing case count
- filter removal and upload for filters deleted from another page/other user
- Visualize outdated gene panels info in a popover instead of a tooltip in case page side panel

### Changed
- Highlight color on normal STRs in the variants table from green to blue
- Display breakpoints coordinates in verification emails only for structural variants


## [4.20]
### Added
- Display number of filtered variants vs number of total variants in variants page
- Search case by HPO terms
- Dismiss variant column in the variants tables
- Black and pre-commit packages to dev requirements

### Fixed
- Bug occurring when rerun is requested twice
- Peddy info fields in the demo config file
- Added load config safety check for multiple alignment files for one individual
- Formatting of cancer variants table
- Missing Score in SV variants table

### Changed
- Updated the documentation on how to create a new software release
- Genome build-aware cytobands coordinates
- Styling update of the Matchmaker card
- Select search type in case search form


## [4.19]

### Added
- Show internal ID for case
- Add internal ID for downloaded CGH files
- Export dynamic HPO gene list from case page
- Remove users as case assignees when their account is deleted
- Keep variants filters panel expanded when filters have been used

### Fixed
- Handle the ProxyFix ModuleNotFoundError when Werkzeug installed version is >1.0
- General report formatting issues whenever case and variant comments contain extremely long strings with no spaces

### Changed
- Created an institute wrapper page that contains list of cases, causatives, SNVs & Indels, user list, shared data and institute settings
- Display case name instead of case ID on clinVar submissions
- Changed icon of sample update in clinVar submissions


## [4.18]

### Added
- Filter cancer variants on cytoband coordinates
- Show dismiss reasons in a badge with hover for clinical variants
- Show an ellipsis if 10 cases or more to display with loqusdb matches
- A new blog post for version 4.17
- Tooltip to better describe Tumor and Normal columns in cancer variants
- Filter cancer SNVs and SVs by chromosome coordinates
- Default export of `Assertion method citation` to clinVar variants submission file
- Button to export up to 500 cancer variants, filtered or not
- Rename samples of a clinVar submission file

### Fixed
- Apply default gene panel on return to cancer variantS from variant view
- Revert to certificate checking when asking for Chanjo reports
- `scout download everything` command failing while downloading HPO terms

### Changed
- Turn tumor and normal allelic fraction to decimal numbers in tumor variants page
- Moved clinVar submissions code to the institutes blueprints
- Changed name of clinVar export files to FILENAME.Variant.csv and FILENAME.CaseData.csv
- Switched Google login libraries from Flask-OAuthlib to Authlib


## [4.17.1]

### Fixed
- Load cytobands for cases with chromosome build not "37" or "38"


## [4.17]

### Added
- COSMIC badge shown in cancer variants
- Default gene-panel in non-cancer structural view in url
- Filter SNVs and SVs by cytoband coordinates
- Filter cancer SNV variants by alt allele frequency in tumor
- Correct genome build in UCSC link from structural variant page



### Fixed
- Bug in clinVar form when variant has no gene
- Bug when sharing cases with the same institute twice
- Page crashing when removing causative variant tag
- Do not default to GATK caller when no caller info is provided for cancer SNVs


## [4.16.1]

### Fixed
- Fix the fix for handling of delivery reports for rerun cases

## [4.16]

### Added
- Adds possibility to add "lims_id" to cases. Currently only stored in database, not shown anywhere
- Adds verification comment box to SVs (previously only available for small variants)
- Scrollable pedigree panel

### Fixed
- Error caused by changes in WTForm (new release 2.3.x)
- Bug in OMIM case page form, causing the page to crash when a string was provided instead of a numerical OMIM id
- Fix Alamut link to work properly on hg38
- Better handling of delivery reports for rerun cases
- Small CodeFactor style issues: matchmaker results counting, a couple of incomplete tests and safer external xml
- Fix an issue with Phenomizer introduced by CodeFactor style changes

### Changed
- Updated the version of igv.js to 2.5.4

## [4.15.1]

### Added
- Display gene names in ClinVar submissions page
- Links to Varsome in variant transcripts table

### Fixed
- Small fixes to ClinVar submission form
- Gene panel page crash when old panel has no maintainers

## [4.15]

### Added
- Clinvar CNVs IGV track
- Gene panels can have maintainers
- Keep variant actions (dismissed, manual rank, mosaic, acmg, comments) upon variant re-upload
- Keep variant actions also on full case re-upload

### Fixed
- Fix the link to Ensembl for SV variants when genome build 38.
- Arrange information in columns on variant page
- Fix so that new cosmic identifier (COSV) is also acceptable #1304
- Fixed COSMIC tag in INFO (outside of CSQ) to be parses as well with `&` splitter.
- COSMIC stub URL changed to https://cancer.sanger.ac.uk/cosmic/search?q= instead.
- Updated to a version of IGV where bigBed tracks are visualized correctly
- Clinvar submission files are named according to the content (variant_data and case_data)
- Always show causatives from other cases in case overview
- Correct disease associations for gene symbol aliases that exist as separate genes
- Re-add "custom annotations" for SV variants
- The override ClinVar P/LP add-in in the Clinical Filter failed for new CSQ strings

### Changed
- Runs all CI checks in github actions

## [4.14.1]

### Fixed
- Error when variant found in loqusdb is not loaded for other case

## [4.14]

### Added
- Use github actions to run tests
- Adds CLI command to update individual alignments path
- Update HPO terms using downloaded definitions files
- Option to use alternative flask config when running `scout serve`
- Requirement to use loqusdb >= 2.5 if integrated

### Fixed
- Do not display Pedigree panel in cancer view
- Do not rely on internet connection and services available when running CI tests
- Variant loading assumes GATK if no caller set given and GATK filter status is seen in FILTER
- Pass genome build param all the way in order to get the right gene mappings for cases with build 38
- Parse correctly variants with zero frequency values
- Continue even if there are problems to create a region vcf
- STR and cancer variant navigation back to variants pages could fail

### Changed
- Improved code that sends requests to the external APIs
- Updates ranges for user ranks to fit todays usage
- Run coveralls on github actions instead of travis
- Run pip checks on github actions instead of coveralls
- For hg38 cases, change gnomAD link to point to version 3.0 (which is hg38 based)
- Show pinned or causative STR variants a bit more human readable

## [4.13.1]

### Added
### Fixed
- Typo that caused not all clinvar conflicting interpretations to be loaded no matter what
- Parse and retrieve clinvar annotations from VEP-annotated (VEP 97+) CSQ VCF field
- Variant clinvar significance shown as `not provided` whenever is `Uncertain significance`
- Phenomizer query crashing when case has no HPO terms assigned
- Fixed a bug affecting `All SNVs and INDELs` page when variants don't have canonical transcript
- Add gene name or id in cancer variant view

### Changed
- Cancer Variant view changed "Variant:Transcript:Exon:HGVS" to "Gene:Transcript:Exon:HGVS"

## [4.13]

### Added
- ClinVar SNVs track in IGV
- Add SMA view with SMN Copy Number data
- Easier to assign OMIM diagnoses from case page
- OMIM terms and specific OMIM term page

### Fixed
- Bug when adding a new gene to a panel
- Restored missing recent delivery reports
- Fixed style and links to other reports in case side panel
- Deleting cases using display_name and institute not deleting its variants
- Fixed bug that caused coordinates filter to override other filters
- Fixed a problem with finding some INS in loqusdb
- Layout on SV page when local observations without cases are present
- Make scout compatible with the new HPO definition files from `http://compbio.charite.de/jenkins/`
- General report visualization error when SNVs display names are very long


### Changed


## [4.12.4]

### Fixed
- Layout on SV page when local observations without cases are present

## [4.12.3]

### Fixed
- Case report when causative or pinned SVs have non null allele frequencies

## [4.12.2]

### Fixed
- SV variant links now take you to the SV variant page again
- Cancer variant view has cleaner table data entries for "N/A" data
- Pinned variant case level display hotfix for cancer and str - more on this later
- Cancer variants show correct alt/ref reads mirroring alt frequency now
- Always load all clinical STR variants even if a region load is attempted - index may be missing
- Same case repetition in variant local observations

## [4.12.1]

### Fixed
- Bug in variant.gene when gene has no HGVS description


## [4.12]

### Added
- Accepts `alignment_path` in load config to pass bam/cram files
- Display all phenotypes on variant page
- Display hgvs coordinates on pinned and causatives
- Clear panel pending changes
- Adds option to setup the database with static files
- Adds cli command to download the resources from CLI that scout needs
- Adds test files for merged somatic SV and CNV; as well as merged SNV, and INDEL part of #1279
- Allows for upload of OMIM-AUTO gene panel from static files without api-key

### Fixed
- Cancer case HPO panel variants link
- Fix so that some drop downs have correct size
- First IGV button in str variants page
- Cancer case activates on SNV variants
- Cases activate when STR variants are viewed
- Always calculate code coverage
- Pinned/Classification/comments in all types of variants pages
- Null values for panel's custom_inheritance_models
- Discrepancy between the manual disease transcripts and those in database in gene-edit page
- ACMG classification not showing for some causatives
- Fix bug which caused IGV.js to use hg19 reference files for hg38 data
- Bug when multiple bam files sources with non-null values are available


### Changed
- Renamed `requests` file to `scout_requests`
- Cancer variant view shows two, instead of four, decimals for allele and normal


## [4.11.1]

### Fixed
- Institute settings page
- Link institute settings to sharing institutes choices

## [4.11.0]

### Added
- Display locus name on STR variant page
- Alternative key `GNOMADAF_popmax` for Gnomad popmax allele frequency
- Automatic suggestions on how to improve the code on Pull Requests
- Parse GERP, phastCons and phyloP annotations from vep annotated CSQ fields
- Avoid flickering comment popovers in variant list
- Parse REVEL score from vep annotated CSQ fields
- Allow users to modify general institute settings
- Optionally format code automatically on commit
- Adds command to backup vital parts `scout export database`
- Parsing and displaying cancer SV variants from Manta annotated VCF files
- Dismiss cancer snv variants with cancer-specific options
- Add IGV.js UPD, RHO and TIDDIT coverage wig tracks.


### Fixed
- Slightly darker page background
- Fixed an issued with parsed conservation values from CSQ
- Clinvar submissions accessible to all users of an institute
- Header toolbar when on Clinvar page now shows institute name correctly
- Case should not always inactivate upon update
- Show dismissed snv cancer variants as grey on the cancer variants page
- Improved style of mappability link and local observations on variant page
- Convert all the GET requests to the igv view to POST request
- Error when updating gene panels using a file containing BOM chars
- Add/replace gene radio button not working in gene panels


## [4.10.1]

### Fixed
- Fixed issue with opening research variants
- Problem with coveralls not called by Travis CI
- Handle Biomart service down in tests


## [4.10.0]

### Added
- Rank score model in causatives page
- Exportable HPO terms from phenotypes page
- AMP guideline tiers for cancer variants
- Adds scroll for the transcript tab
- Added CLI option to query cases on time since case event was added
- Shadow clinical assessments also on research variants display
- Support for CRAM alignment files
- Improved str variants view : sorting by locus, grouped by allele.
- Delivery report PDF export
- New mosaicism tag option
- Add or modify individuals' age or tissue type from case page
- Display GC and allele depth in causatives table.
- Included primary reference transcript in general report
- Included partial causative variants in general report
- Remove dependency of loqusdb by utilising the CLI

### Fixed
- Fixed update OMIM command bug due to change in the header of the genemap2 file
- Removed Mosaic Tag from Cancer variants
- Fixes issue with unaligned table headers that comes with hidden Datatables
- Layout in general report PDF export
- Fixed issue on the case statistics view. The validation bars didn't show up when all institutes were selected. Now they do.
- Fixed missing path import by importing pathlib.Path
- Handle index inconsistencies in the update index functions
- Fixed layout problems


## [4.9.0]

### Added
- Improved MatchMaker pages, including visible patient contacts email address
- New badges for the github repo
- Links to [GENEMANIA](genemania.org)
- Sort gene panel list on case view.
- More automatic tests
- Allow loading of custom annotations in VCF using the SCOUT_CUSTOM info tag.

### Fixed
- Fix error when a gene is added to an empty dynamic gene panel
- Fix crash when attempting to add genes on incorrect format to dynamic gene panel
- Manual rank variant tags could be saved in a "Select a tag"-state, a problem in the variants view.
- Same case evaluations are no longer shown as gray previous evaluations on the variants page
- Stay on research pages, even if reset, next first buttons are pressed..
- Overlapping variants will now be visible on variant page again
- Fix missing classification comments and links in evaluations page
- All prioritized cases are shown on cases page


## [4.8.3]

### Added

### Fixed
- Bug when ordering sanger
- Improved scrolling over long list of genes/transcripts


## [4.8.2]

### Added

### Fixed
- Avoid opening extra tab for coverage report
- Fixed a problem when rank model version was saved as floats and not strings
- Fixed a problem with displaying dismiss variant reasons on the general report
- Disable load and delete filter buttons if there are no saved filters
- Fix problem with missing verifications
- Remove duplicate users and merge their data and activity


## [4.8.1]

### Added

### Fixed
- Prevent login fail for users with id defined by ObjectId and not email
- Prevent the app from crashing with `AttributeError: 'NoneType' object has no attribute 'message'`


## [4.8.0]

### Added
- Updated Scout to use Bootstrap 4.3
- New looks for Scout
- Improved dashboard using Chart.js
- Ask before inactivating a case where last assigned user leaves it
- Genes can be manually added to the dynamic gene list directly on the case page
- Dynamic gene panels can optionally be used with clinical filter, instead of default gene panel
- Dynamic gene panels get link out to chanjo-report for coverage report
- Load all clinvar variants with clinvar Pathogenic, Likely Pathogenic and Conflicting pathogenic
- Show transcripts with exon numbers for structural variants
- Case sort order can now be toggled between ascending and descending.
- Variants can be marked as partial causative if phenotype is available for case.
- Show a frequency tooltip hover for SV-variants.
- Added support for LDAP login system
- Search snv and structural variants by chromosomal coordinates
- Structural variants can be marked as partial causative if phenotype is available for case.
- Show normal and pathologic limits for STRs in the STR variants view.
- Institute level persistent variant filter settings that can be retrieved and used.
- export causative variants to Excel
- Add support for ROH, WIG and chromosome PNGs in case-view

### Fixed
- Fixed missing import for variants with comments
- Instructions on how to build docs
- Keep sanger order + verification when updating/reloading variants
- Fixed and moved broken filter actions (HPO gene panel and reset filter)
- Fixed string conversion to number
- UCSC links for structural variants are now separated per breakpoint (and whole variant where applicable)
- Reintroduced missing coverage report
- Fixed a bug preventing loading samples using the command line
- Better inheritance models customization for genes in gene panels
- STR variant page back to list button now does its one job.
- Allows to setup scout without a omim api key
- Fixed error causing "favicon not found" flash messages
- Removed flask --version from base cli
- Request rerun no longer changes case status. Active or archived cases inactivate on upload.
- Fixed missing tooltip on the cancer variants page
- Fixed weird Rank cell in variants page
- Next and first buttons order swap
- Added pagination (and POST capability) to cancer variants.
- Improves loading speed for variant page
- Problem with updating variant rank when no variants
- Improved Clinvar submission form
- General report crashing when dismissed variant has no valid dismiss code
- Also show collaborative case variants on the All variants view.
- Improved phenotype search using dataTables.js on phenotypes page
- Search and delete users with `email` instead of `_id`
- Fixed css styles so that multiselect options will all fit one column


## [4.7.3]

### Added
- RankScore can be used with VCFs for vcf_cancer files

### Fixed
- Fix issue with STR view next page button not doing its one job.

### Deleted
- Removed pileup as a bam viewing option. This is replaced by IGV


## [4.7.2]

### Added
- Show earlier ACMG classification in the variant list

### Fixed
- Fixed igv search not working due to igv.js dist 2.2.17
- Fixed searches for cases with a gene with variants pinned or marked causative.
- Load variant pages faster after fixing other causatives query
- Fixed mitochondrial report bug for variants without genes

## [4.7.1]

### Added

### Fixed
- Fixed bug on genes page


## [4.7.0]

### Added
- Export genes and gene panels in build GRCh38
- Search for cases with variants pinned or marked causative in a given gene.
- Search for cases phenotypically similar to a case also from WUI.
- Case variant searches can be limited to similar cases, matching HPO-terms,
  phenogroups and cohorts.
- De-archive reruns and flag them as 'inactive' if archived
- Sort cases by analysis_date, track or status
- Display cases in the following order: prioritized, active, inactive, archived, solved
- Assign case to user when user activates it or asks for rerun
- Case becomes inactive when it has no assignees
- Fetch refseq version from entrez and use it in clinvar form
- Load and export of exons for all genes, independent on refseq
- Documentation for loading/updating exons
- Showing SV variant annotations: SV cgh frequencies, gnomad-SV, local SV frequencies
- Showing transcripts mapping score in segmental duplications
- Handle requests to Ensembl Rest API
- Handle requests to Ensembl Rest Biomart
- STR variants view now displays GT and IGV link.
- Description field for gene panels
- Export exons in build 37 and 38 using the command line

### Fixed
- Fixes of and induced by build tests
- Fixed bug affecting variant observations in other cases
- Fixed a bug that showed wrong gene coverage in general panel PDF export
- MT report only shows variants occurring in the specific individual of the excel sheet
- Disable SSL certifcate verification in requests to chanjo
- Updates how intervaltree and pymongo is used to void deprecated functions
- Increased size of IGV sample tracks
- Optimized tests


## [4.6.1]

### Added

### Fixed
- Missing 'father' and 'mother' keys when parsing single individual cases


## [4.6.0]

### Added
- Description of Scout branching model in CONTRIBUTING doc
- Causatives in alphabetical order, display ACMG classification and filter by gene.
- Added 'external' to the list of analysis type options
- Adds functionality to display "Tissue type". Passed via load config.
- Update to IGV 2.

### Fixed
- Fixed alignment visualization and vcf2cytosure availability for demo case samples
- Fixed 3 bugs affecting SV pages visualization
- Reintroduced the --version cli option
- Fixed variants query by panel (hpo panel + gene panel).
- Downloaded MT report contains excel files with individuals' display name
- Refactored code in parsing of config files.


## [4.5.1]

### Added

### Fixed
- update requirement to use PyYaml version >= 5.1
- Safer code when loading config params in cli base


## [4.5.0]

### Added
- Search for similar cases from scout view CLI
- Scout cli is now invoked from the app object and works under the app context

### Fixed
- PyYaml dependency fixed to use version >= 5.1


## [4.4.1]

### Added
- Display SV rank model version when available

### Fixed
- Fixed upload of delivery report via API


## [4.4.0]

### Added
- Displaying more info on the Causatives page and hiding those not causative at the case level
- Add a comment text field to Sanger order request form, allowing a message to be included in the email
- MatchMaker Exchange integration
- List cases with empty synopsis, missing HPO terms and phenotype groups.
- Search for cases with open research list, or a given case status (active, inactive, archived)

### Fixed
- Variant query builder split into several functions
- Fixed delivery report load bug


## [4.3.3]

### Added
- Different individual table for cancer cases

### Fixed
- Dashboard collects validated variants from verification events instead of using 'sanger' field
- Cases shared with collaborators are visible again in cases page
- Force users to select a real institute to share cases with (actionbar select fix)


## [4.3.2]

### Added
- Dashboard data can be filtered using filters available in cases page
- Causatives for each institute are displayed on a dedicated page
- SNVs and and SVs are searchable across cases by gene and rank score
- A more complete report with validated variants is downloadable from dashboard

### Fixed
- Clinsig filter is fixed so clinsig numerical values are returned
- Split multi clinsig string values in different elements of clinsig array
- Regex to search in multi clinsig string values or multi revstat string values
- It works to upload vcf files with no variants now
- Combined Pileup and IGV alignments for SVs having variant start and stop on the same chromosome


## [4.3.1]

### Added
- Show calls from all callers even if call is not available
- Instructions to install cairo and pango libs from WeasyPrint page
- Display cases with number of variants from CLI
- Only display cases with number of variants above certain treshold. (Also CLI)
- Export of verified variants by CLI or from the dashboard
- Extend case level queries with default panels, cohorts and phenotype groups.
- Slice dashboard statistics display using case level queries
- Add a view where all variants for an institute can be searched across cases, filtering on gene and rank score. Allows searching research variants for cases that have research open.

### Fixed
- Fixed code to extract variant conservation (gerp, phyloP, phastCons)
- Visualization of PDF-exported gene panels
- Reintroduced the exon/intron number in variant verification email
- Sex and affected status is correctly displayed on general report
- Force number validation in SV filter by size
- Display ensembl transcripts when no refseq exists


## [4.3.0]

### Added
- Mosaicism tag on variants
- Show and filter on SweGen frequency for SVs
- Show annotations for STR variants
- Show all transcripts in verification email
- Added mitochondrial export
- Adds alternative to search for SVs shorter that the given length
- Look for 'bcftools' in the `set` field of VCFs
- Display digenic inheritance from OMIM
- Displays what refseq transcript that is primary in hgnc

### Fixed

- Archived panels displays the correct date (not retroactive change)
- Fixed problem with waiting times in gene panel exports
- Clinvar fiter not working with human readable clinsig values

## [4.2.2]

### Fixed
- Fixed gene panel create/modify from CSV file utf-8 decoding error
- Updating genes in gene panels now supports edit comments and entry version
- Gene panel export timeout error

## [4.2.1]

### Fixed
- Re-introduced gene name(s) in verification email subject
- Better PDF rendering for excluded variants in report
- Problem to access old case when `is_default` did not exist on a panel


## [4.2.0]

### Added
- New index on variant_id for events
- Display overlapping compounds on variants view

### Fixed
- Fixed broken clinical filter


## [4.1.4]

### Added
- Download of filtered SVs

### Fixed
- Fixed broken download of filtered variants
- Fixed visualization issue in gene panel PDF export
- Fixed bug when updating gene names in variant controller


## [4.1.3]

### Fixed
- Displays all primary transcripts


## [4.1.2]

### Added
- Option add/replace when updating a panel via CSV file
- More flexible versioning of the gene panels
- Printing coverage report on the bottom of the pdf case report
- Variant verification option for SVs
- Logs uri without pwd when connecting
- Disease-causing transcripts in case report
- Thicker lines in case report
- Supports HPO search for cases, both terms or if described in synopsis
- Adds sanger information to dashboard

### Fixed
- Use db name instead of **auth** as default for authentication
- Fixes so that reports can be generated even with many variants
- Fixed sanger validation popup to show individual variants queried by user and institute.
- Fixed problem with setting up scout
- Fixes problem when exac file is not available through broad ftp
- Fetch transcripts for correct build in `adapter.hgnc_gene`

## [4.1.1]
- Fix problem with institute authentication flash message in utils
- Fix problem with comments
- Fix problem with ensembl link


## [4.1.0]

### Added
- OMIM phenotypes to case report
- Command to download all panel app gene panels `scout load panel --panel-app`
- Links to genenames.org and omim on gene page
- Popup on gene at variants page with gene information
- reset sanger status to "Not validated" for pinned variants
- highlight cases with variants to be evaluated by Sanger on the cases page
- option to point to local reference files to the genome viewer pileup.js. Documented in `docs.admin-guide.server`
- option to export single variants in `scout export variants`
- option to load a multiqc report together with a case(add line in load config)
- added a view for searching HPO terms. It is accessed from the top left corner menu
- Updates the variants view for cancer variants. Adds a small cancer specific filter for known variants
- Adds hgvs information on cancer variants page
- Adds option to update phenotype groups from CLI

### Fixed
- Improved Clinvar to submit variants from different cases. Fixed HPO terms in casedata according to feedback
- Fixed broken link to case page from Sanger modal in cases view
- Now only cases with non empty lists of causative variants are returned in `adapter.case(has_causatives=True)`
- Can handle Tumor only samples
- Long lists of HGNC symbols are now possible. This was previously difficult with manual, uploaded or by HPO search when changing filter settings due to GET request limitations. Relevant pages now use POST requests. Adds the dynamic HPO panel as a selection on the gene panel dropdown.
- Variant filter defaults to default panels also on SV and Cancer variants pages.

## [4.0.0]

### WARNING ###

This is a major version update and will require that the backend of pre releases is updated.
Run commands:

```
$scout update genes
$scout update hpo
```

- Created a Clinvar submission tool, to speed up Clinvar submission of SNVs and SVs
- Added an analysis report page (html and PDF format) containing phenotype, gene panels and variants that are relevant to solve a case.

### Fixed
- Optimized evaluated variants to speed up creation of case report
- Moved igv and pileup viewer under a common folder
- Fixed MT alignment view pileup.js
- Fixed coordinates for SVs with start chromosome different from end chromosome
- Global comments shown across cases and institutes. Case-specific variant comments are shown only for that specific case.
- Links to clinvar submitted variants at the cases level
- Adapts clinvar parsing to new format
- Fixed problem in `scout update user` when the user object had no roles
- Makes pileup.js use online genome resources when viewing alignments. Now any instance of Scout can make use of this functionality.
- Fix ensembl link for structural variants
- Works even when cases does not have `'madeline_info'`
- Parses Polyphen in correct way again
- Fix problem with parsing gnomad from VEP

### Added
- Added a PDF export function for gene panels
- Added a "Filter and export" button to export custom-filtered SNVs to CSV file
- Dismiss SVs
- Added IGV alignments viewer
- Read delivery report path from case config or CLI command
- Filter for spidex scores
- All HPO terms are now added and fetched from the correct source (https://github.com/obophenotype/human-phenotype-ontology/blob/master/hp.obo)
- New command `scout update hpo`
- New command `scout update genes` will fetch all the latest information about genes and update them
- Load **all** variants found on chromosome **MT**
- Adds choice in cases overview do show as many cases as user like

### Removed
- pileup.min.js and pileup css are imported from a remote web location now
- All source files for HPO information, this is instead fetched directly from source
- All source files for gene information, this is instead fetched directly from source

## [3.0.0]
### Fixed
- hide pedigree panel unless it exists

## [1.5.1] - 2016-07-27
### Fixed
- look for both ".bam.bai" and ".bai" extensions

## [1.4.0] - 2016-03-22
### Added
- support for local frequency through loqusdb
- bunch of other stuff

## [1.3.0] - 2016-02-19
### Fixed
- Update query-phenomizer and add username/password

### Changed
- Update the way a case is checked for rerun-status

### Added
- Add new button to mark a case as "checked"
- Link to clinical variants _without_ 1000G annotation

## [1.2.2] - 2016-02-18
### Fixed
- avoid filtering out variants lacking ExAC and 1000G annotations

## [1.1.3] - 2015-10-01
### Fixed
- persist (clinical) filter when clicking load more
- fix #154 by robustly setting clinical filter func. terms

## [1.1.2] - 2015-09-07
### Fixed
- avoid replacing coverage report with none
- update SO terms, refactored

## [1.1.1] - 2015-08-20
### Fixed
- fetch case based on collaborator status (not owner)

## [1.1.0] - 2015-05-29
### Added
- link(s) to SNPedia based on RS-numbers
- new Jinja filter to "humanize" decimal numbers
- show gene panels in variant view
- new Jinja filter for decoding URL encoding
- add indicator to variants in list that have comments
- add variant number threshold and rank score threshold to load function
- add event methods to mongo adapter
- add tests for models
- show badge "old" if comment was written for a previous analysis

### Changed
- show cDNA change in transcript summary unless variant is exonic
- moved compounds table further up the page
- show dates for case uploads in ISO format
- moved variant comments higher up on page
- updated documentation for pages
- read in coverage report as blob in database and serve directly
- change ``OmimPhenotype`` to ``PhenotypeTerm``
- reorganize models sub-package
- move events (and comments) to separate collection
- only display prev/next links for the research list
- include variant type in breadcrumbs e.g. "Clinical variants"

### Removed
- drop dependency on moment.js

### Fixed
- show the same level of detail for all frequencies on all pages
- properly decode URL encoded symbols in amino acid/cDNA change strings
- fixed issue with wipe permissions in MongoDB
- include default gene lists in "variants" link in breadcrumbs

## [1.0.2] - 2015-05-20
### Changed
- update case fetching function

### Fixed
- handle multiple cases with same id

## [1.0.1] - 2015-04-28
### Fixed
- Fix building URL parameters in cases list Vue component

## [1.0.0] - 2015-04-12
Codename: Sara Lund

![Release 1.0](artwork/releases/release-1-0.jpg)

### Added
- Add email logging for unexpected errors
- New command line tool for deleting case

### Changed
- Much improved logging overall
- Updated documentation/usage guide
- Removed non-working IGV link

### Fixed
- Show sample display name in GT call
- Various small bug fixes
- Make it easier to hover over popups

## [0.0.2-rc1] - 2015-03-04
### Added
- add protein table for each variant
- add many more external links
- add coverage reports as PDFs

### Changed
- incorporate user feedback updates
- big refactor of load scripts

## [0.0.2-rc2] - 2015-03-04
### Changes
- add gene table with gene description
- reorganize inheritance models box

### Fixed
- avoid overwriting gene list on "research" load
- fix various bugs in external links

## [0.0.2-rc3] - 2015-03-05
### Added
- Activity log feed to variant view
- Adds protein change strings to ODM and Sanger email

### Changed
- Extract activity log component to macro

### Fixes
- Make Ensembl transcript links use archive website<|MERGE_RESOLUTION|>--- conflicted
+++ resolved
@@ -24,11 +24,8 @@
 - Updated Managed variant documentation in user guide
 ### Fixed
 - Validate uploaded managed variant file lines, warning the user.
-<<<<<<< HEAD
+- Exporting validated variants with missing "genes" database key
 - Reduce code complexity (parse/ensembl.py)
-=======
-- Exporting validated variants with missing "genes" database key
->>>>>>> a35811f6
 
 ## [4.45]
 ### Added
