--- conflicted
+++ resolved
@@ -9,12 +9,9 @@
 - Test for PanelApp panels loading
 ### Changed
 - Black text to make comments more visible in dark mode
-<<<<<<< HEAD
+- Loading PanelApp panels replaces pre-existing panels with same version
 - Create ClinVar submissions from pinned variants list in case page
 - Select which pinned variants will be included in ClinVar submission documents
-=======
-- Loading PanelApp panels replaces pre-existing panels with same version
->>>>>>> bb2d6ffa
 ### Fixed
 - Remove a:visited css style from all buttons
 
