--- conflicted
+++ resolved
@@ -14,11 +14,8 @@
 - Update case individuals with splice junctions tracks
 - Simple Docker compose for development with local build
 - Make Phenomodels subpanels collapsible
-<<<<<<< HEAD
+- User side documentation of cytogenomics features (Gens, Chromograph, vcf2cytosure, rhocall)
 - Support LoqusDB REST API queries
-=======
-- User side documentation of cytogenomics features (Gens, Chromograph, vcf2cytosure, rhocall)
->>>>>>> 81b16be3
 ### Fixed
 - Show other causative once, even if several events point to it
 - Filtering variants by mitochondrial chromosome for cases with genome build=38
