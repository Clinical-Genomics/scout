# Change Log
All notable changes to this project will be documented in this file.
This project adheres to [Semantic Versioning](http://semver.org/).

About changelog [here](https://keepachangelog.com/en/1.0.0/)

## [x.x.x]
### Fixed
- Make MitoMap link work for hg38 again
- Export Variants feature crashing when one of the variants has no primary transcripts
<<<<<<< HEAD
- Relaxed matching of SVs Loqus occurrences in other cases (look for SVs with different subtype)
=======
- Redirect to last visited variantS page when dismissing variants from variants list
<<<<<<< HEAD
>>>>>>> e7b4a8e5632b993032e11f9a5060ade13c033d17
=======
- Relaxed matching of SVs Loqus occurrences in other cases (look for SVs with different subtype)
>>>>>>> 35505233
### Added
- Add link to HmtVar for mitochondrial variants (if VCF is annotated with HmtNote)
- Grey background for dismissed compounds in variants list and variant page
- Pin badge for pinned compounds in variants list and variant page
- Support LoqusDB REST API queries
### Changed
<<<<<<< HEAD
- Count total cases in LoqusDB by variant type when there are no variant observations
=======
- Remove parsing of case `genome_version`, since it's not used anywhere downstream
<<<<<<< HEAD
- Count cases in LoqusDB by variant type
- Introduce deprecation warning for Loqus configs that are not dictionaries
>>>>>>> e7b4a8e5632b993032e11f9a5060ade13c033d17
=======
- Count total cases in LoqusDB by variant type when there are no variant observations
>>>>>>> 35505233

## [4.33.1]
### Fixed
- Include markdown for release autodeploy docs
- Use standard inheritance model in ClinVar (https://ftp.ncbi.nlm.nih.gov/pub/GTR/standard_terms/Mode_of_inheritance.txt)
- Fix issue crash with variants that have been unflagged causative not being available in other causatives
### Added
### Changed

## [4.33]
### Fixed
- Command line crashing when updating an individual not found in database
- Dashboard page crashing when filters return no data
- Cancer variants filter by chromosome
- /api/v1/genes now searches for genes in all genome builds by default
- Upgraded igv.js to version 2.8.1 (Fixed Unparsable bed record error)
### Added
- Autodeploy docs on release
- Documentation for updating case individuals tracks
- Filter cases and dashboard stats by analysis track
### Changed
- Changed from deprecated db update method
- Pre-selected fields to run queries with in dashboard page
- Do not filter by any institute when first accessing the dashboard

## [4.32.1]
### Fixed
- iSort lint check only
- Institute cases page crashing when a case has track:Null
### Added
### Changed

## [4.32]
### Added
- Load and show MITOMAP associated diseases from VCF (INFO field: MitomapAssociatedDiseases, via HmtNote)
- Show variant allele frequencies for mitochondrial variants (GRCh38 cases)
- Extend "public" json API with diseases (OMIM) and phenotypes (HPO)
- HPO gene list download now has option for clinical and non-clinical genes
- Display gene splice junctions data in sashimi plots
- Update case individuals with splice junctions tracks
- Simple Docker compose for development with local build
- Make Phenomodels subpanels collapsible
- User side documentation of cytogenomics features (Gens, Chromograph, vcf2cytosure, rhocall)
- iSort GitHub Action
- Support LoqusDB REST API queries
### Fixed
- Show other causative once, even if several events point to it
- Filtering variants by mitochondrial chromosome for cases with genome build=38
- HPO gene search button triggers any warnings for clinical / non-existing genes also on first search
- Fixed a bug in variants pages caused by MT variants without alt_frequency
- Tests for CADD score parsing function
- Fixed the look of IGV settings on SNV variant page
- Cases analyzed once shown as `rerun`
- Missing case track on case re-upload
- Fixed severity rank for SO term "regulatory region ablation"
### Changed
- Refactor according to CodeFactor - mostly reuse of duplicated code
- Phenomodels language adjustment
- Open variants in a new window (from variants page)
- Open overlapping and compound variants in a new window (from variant page)
- gnomAD link points to gnomAD v.3 (build GRCh38) for mitochondrial variants.
- Display only number of affected genes for dismissed SVs in general report
- Chromosome build check when populating the variants filter chromosome selection
- Display mitochondrial and rare diseases coverage report in cases with missing 'rare' track

## [4.31.1]
### Added
### Changed
- Remove mitochondrial and coverage report from cancer cases sidebar
### Fixed
- ClinVar page when dbSNP id is None

## [4.31]
### Added
- gnomAD annotation field in admin guide
- Export also dynamic panel genes not associated to an HPO term when downloading the HPO panel
- Primary HGNC transcript info in variant export files
- Show variant quality (QUAL field from vcf) in the variant summary
- Load/update PDF gene fusion reports (clinical and research) generated with Arriba
- Support new MANE annotations from VEP (both MANE Select and MANE Plus Clinical)
- Display on case activity the event of a user resetting all dismissed variants
- Support gnomAD population frequencies for mitochondrial variants
- Anchor links in Casedata ClinVar panels to redirect after renaming individuals
### Fixed
- Replace old docs link www.clinicalgenomics.se/scout with new https://clinical-genomics.github.io/scout
- Page formatting issues whenever case and variant comments contain extremely long strings with no spaces
- Chromograph images can be one column and have scrollbar. Removed legacy code.
- Column labels for ClinVar case submission
- Page crashing looking for LoqusDB observation when variant doesn't exist
- Missing inheritance models and custom inheritance models on newly created gene panels
- Accept only numbers in managed variants filter as position and end coordinates
- SNP id format and links in Variant page, ClinVar submission form and general report
- Case groups tooltip triggered only when mouse is on the panel header
### Changed
- A more compact case groups panel
- Added landscape orientation CSS style to cancer coverage and QC demo report
- Improve user documentation to create and save new gene panels
- Removed option to use space as separator when uploading gene panels
- Separating the columns of standard and custom inheritance models in gene panels
- Improved ClinVar instructions for users using non-English Excel

## [4.30.2]
### Added
### Fixed
- Use VEP RefSeq ID if RefSeq list is empty in RefSeq transcripts overview
- Bug creating variant links for variants with no end_chrom
### Changed

## [4.30.1]
### Added
### Fixed
- Cryptography dependency fixed to use version < 3.4
### Changed

## [4.30]
### Added
- Introduced a `reset dismiss variant` verb
- Button to reset all dismissed variants for a case
- Add black border to Chromograph ideograms
- Show ClinVar annotations on variantS page
- Added integration with GENS, copy number visualization tool
- Added a VUS label to the manual classification variant tags
- Add additional information to SNV verification emails
- Tooltips documenting manual annotations from default panels
- Case groups now show bam files from all cases on align view
### Fixed
- Center initial igv view on variant start with SNV/indels
- Don't set initial igv view to negative coordinates
- Display of GQ for SV and STR
- Parsing of AD and related info for STRs
- LoqusDB field in institute settings accepts only existing Loqus instances
- Fix DECIPHER link to work after DECIPHER migrated to GRCh38
- Removed visibility window param from igv.js genes track
- Updated HPO download URL
- Patch HPO download test correctly
- Reference size on STR hover not needed (also wrong)
- Introduced genome build check (allowed values: 37, 38, "37", "38") on case load
- Improve case searching by assignee full name
- Populating the LoqusDB select in institute settings
### Changed
- Cancer variants table header (pop freq etc)
- Only admin users can modify LoqusDB instance in Institute settings
- Style of case synopsis, variants and case comments
- Switched to igv.js 2.7.5
- Do not choke if case is missing research variants when research requested
- Count cases in LoqusDB by variant type
- Introduce deprecation warning for Loqus configs that are not dictionaries
- Improve create new gene panel form validation
- Make XM- transcripts less visible if they don't overlap with transcript refseq_id in variant page
- Color of gene panels and comments panels on cases and variant pages
- Do not choke if case is missing research variants when reserch requested

## [4.29.1]
### Added
### Fixed
- Always load STR variants regardless of RankScore threshold (hotfix)
### Changed

## [4.29]
### Added
- Added a page about migrating potentially breaking changes to the documentation
- markdown_include in development requirements file
- STR variants filter
- Display source, Z-score, inheritance pattern for STR annotations from Stranger (>0.6.1) if available
- Coverage and quality report to cancer view
### Fixed
- ACMG classification page crashing when trying to visualize a classification that was removed
- Pretty print HGVS on gene variants (URL-decode VEP)
- Broken or missing link in the documentation
- Multiple gene names in ClinVar submission form
- Inheritance model select field in ClinVar submission
- IGV.js >2.7.0 has an issue with the gene track zoom levels - temp freeze at 2.7.0
- Revert CORS-anywhere and introduce a local http proxy for cloud tracks
### Changed

## [4.28]
### Added
- Chromograph integration for displaying PNGs in case-page
- Add VAF to cancer case general report, and remove some of its unused fields
- Variants filter compatible with genome browser location strings
- Support for custom public igv tracks stored on the cloud
- Add tests to increase testing coverage
- Update case variants count after deleting variants
- Update IGV.js to latest (v2.7.4)
- Bypass igv.js CORS check using `https://github.com/Rob--W/cors-anywhere`
- Documentation on default and custom IGV.js tracks (admin docs)
- Lock phenomodels so they're editable by admins only
- Small case group assessment sharing
- Tutorial and files for deploying app on containers (Kubernetes pods)
- Canonical transcript and protein change of canonical transcript in exported variants excel sheet
- Support for Font Awesome version 6
- Submit to Beacon from case page sidebar
- Hide dismissed variants in variants pages and variants export function
- Systemd service files and instruction to deploy Scout using podman
### Fixed
- Bugfix: unused `chromgraph_prefix |tojson` removed
- Freeze coloredlogs temporarily
- Marrvel link
- Don't show TP53 link for silent or synonymous changes
- OMIM gene field accepts any custom number as OMIM gene
- Fix Pytest single quote vs double quote string
- Bug in gene variants search by similar cases and no similar case is found
- Delete unused file `userpanel.py`
- Primary transcripts in variant overview and general report
- Google OAuth2 login setup in README file
- Redirect to 'missing file'-icon if configured Chromograph file is missing
- Javascript error in case page
- Fix compound matching during variant loading for hg38
- Cancer variants view containing variants dismissed with cancer-specific reasons
- Zoom to SV variant length was missing IGV contig select
- Tooltips on case page when case has no default gene panels
### Changed
- Save case variants count in case document and not in sessions
- Style of gene panels multiselect on case page
- Collapse/expand main HPO checkboxes in phenomodel preview
- Replaced GQ (Genotype quality) with VAF (Variant allele frequency) in cancer variants GT table
- Allow loading of cancer cases with no tumor_purity field
- Truncate cDNA and protein changes in case report if longer than 20 characters


## [4.27]
### Added
- Exclude one or more variant categories when running variants delete command
### Fixed
### Changed

## [4.26.1]
### Added
### Fixed
- Links with 1-letter aa codes crash on frameshift etc
### Changed

## [4.26]
### Added
- Extend the delete variants command to print analysis date, track, institute, status and research status
- Delete variants by type of analysis (wgs|wes|panel)
- Links to cBioPortal, MutanTP53, IARC TP53, OncoKB, MyCancerGenome, CIViC
### Fixed
- Deleted variants count
### Changed
- Print output of variants delete command as a tab separated table

## [4.25]
### Added
- Command line function to remove variants from one or all cases
### Fixed
- Parse SMN None calls to None rather than False

## [4.24.1]
### Fixed
- Install requirements.txt via setup file

## [4.24]
### Added
- Institute-level phenotype models with sub-panels containing HPO and OMIM terms
- Runnable Docker demo
- Docker image build and push github action
- Makefile with shortcuts to docker commands
- Parse and save synopsis, phenotype and cohort terms from config files upon case upload
### Fixed
- Update dismissed variant status when variant dismissed key is missing
- Breakpoint two IGV button now shows correct chromosome when different from bp1
- Missing font lib in Docker image causing the PDF report download page to crash
- Sentieon Manta calls lack Somaticscore - load anyway
- ClinVar submissions crashing due to pinned variants that are not loaded
- Point ExAC pLI score to new gnomad server address
- Bug uploading cases missing phenotype terms in config file
- STRs loaded but not shown on browser page
- Bug when using adapter.variant.get_causatives with case_id without causatives
- Problem with fetching "solved" from scout export cases cli
- Better serialising of datetime and bson.ObjectId
- Added `volumes` folder to .gitignore
### Changed
- Make matching causative and managed variants foldable on case page
- Remove calls to PyMongo functions marked as deprecated in backend and frontend(as of version 3.7).
- Improved `scout update individual` command
- Export dynamic phenotypes with ordered gene lists as PDF


## [4.23]
### Added
- Save custom IGV track settings
- Show a flash message with clear info about non-valid genes when gene panel creation fails
- CNV report link in cancer case side navigation
- Return to comment section after editing, deleting or submitting a comment
- Managed variants
- MT vs 14 chromosome mean coverage stats if Scout is connected to Chanjo
### Fixed
- missing `vcf_cancer_sv` and `vcf_cancer_sv_research` to manual.
- Split ClinVar multiple clnsig values (slash-separated) and strip them of underscore for annotations without accession number
- Timeout of `All SNVs and INDELs` page when no valid gene is provided in the search
- Round CADD (MIPv9)
- Missing default panel value
- Invisible other causatives lines when other causatives lack gene symbols
### Changed
- Do not freeze mkdocs-material to version 4.6.1
- Remove pre-commit dependency

## [4.22]
### Added
- Editable cases comments
- Editable variants comments
### Fixed
- Empty variant activity panel
- STRs variants popover
- Split new ClinVar multiple significance terms for a variant
- Edit the selected comment, not the latest
### Changed
- Updated RELEASE docs.
- Pinned variants card style on the case page
- Merged `scout export exons` and `scout view exons` commands


## [4.21.2]
### Added
### Fixed
- Do not pre-filter research variants by (case-default) gene panels
- Show OMIM disease tooltip reliably
### Changed

## [4.21.1]
### Added
### Fixed
- Small change to Pop Freq column in variants ang gene panels to avoid strange text shrinking on small screens
- Direct use of HPO list for Clinical HPO SNV (and cancer SNV) filtering
- PDF coverage report redirecting to login page
### Changed
- Remove the option to dismiss single variants from all variants pages
- Bulk dismiss SNVs, SVs and cancer SNVs from variants pages

## [4.21]
### Added
- Support to configure LoqusDB per institute
- Highlight causative variants in the variants list
- Add tests. Mostly regarding building internal datatypes.
- Remove leading and trailing whitespaces from panel_name and display_name when panel is created
- Mark MANE transcript in list of transcripts in "Transcript overview" on variant page
- Show default panel name in case sidebar
- Previous buttons for variants pagination
- Adds a gh action that checks that the changelog is updated
- Adds a gh action that deploys new releases automatically to pypi
- Warn users if case default panels are outdated
- Define institute-specific gene panels for filtering in institute settings
- Use institute-specific gene panels in variants filtering
- Show somatic VAF for pinned and causative variants on case page

### Fixed
- Report pages redirect to login instead of crashing when session expires
- Variants filter loading in cancer variants page
- User, Causative and Cases tables not scaling to full page
- Improved docs for an initial production setup
- Compatibility with latest version of Black
- Fixed tests for Click>7
- Clinical filter required an extra click to Filter to return variants
- Restore pagination and shrink badges in the variants page tables
- Removing a user from the command line now inactivates the case only if user is last assignee and case is active
- Bugfix, LoqusDB per institute feature crashed when institute id was empty string
- Bugfix, LoqusDB calls where missing case count
- filter removal and upload for filters deleted from another page/other user
- Visualize outdated gene panels info in a popover instead of a tooltip in case page side panel

### Changed
- Highlight color on normal STRs in the variants table from green to blue
- Display breakpoints coordinates in verification emails only for structural variants


## [4.20]
### Added
- Display number of filtered variants vs number of total variants in variants page
- Search case by HPO terms
- Dismiss variant column in the variants tables
- Black and pre-commit packages to dev requirements

### Fixed
- Bug occurring when rerun is requested twice
- Peddy info fields in the demo config file
- Added load config safety check for multiple alignment files for one individual
- Formatting of cancer variants table
- Missing Score in SV variants table

### Changed
- Updated the documentation on how to create a new software release
- Genome build-aware cytobands coordinates
- Styling update of the Matchmaker card
- Select search type in case search form


## [4.19]

### Added
- Show internal ID for case
- Add internal ID for downloaded CGH files
- Export dynamic HPO gene list from case page
- Remove users as case assignees when their account is deleted
- Keep variants filters panel expanded when filters have been used

### Fixed
- Handle the ProxyFix ModuleNotFoundError when Werkzeug installed version is >1.0
- General report formatting issues whenever case and variant comments contain extremely long strings with no spaces

### Changed
- Created an institute wrapper page that contains list of cases, causatives, SNVs & Indels, user list, shared data and institute settings
- Display case name instead of case ID on clinVar submissions
- Changed icon of sample update in clinVar submissions


## [4.18]

### Added
- Filter cancer variants on cytoband coordinates
- Show dismiss reasons in a badge with hover for clinical variants
- Show an ellipsis if 10 cases or more to display with loqusdb matches
- A new blog post for version 4.17
- Tooltip to better describe Tumor and Normal columns in cancer variants
- Filter cancer SNVs and SVs by chromosome coordinates
- Default export of `Assertion method citation` to clinVar variants submission file
- Button to export up to 500 cancer variants, filtered or not
- Rename samples of a clinVar submission file

### Fixed
- Apply default gene panel on return to cancer variantS from variant view
- Revert to certificate checking when asking for Chanjo reports
- `scout download everything` command failing while downloading HPO terms

### Changed
- Turn tumor and normal allelic fraction to decimal numbers in tumor variants page
- Moved clinVar submissions code to the institutes blueprints
- Changed name of clinVar export files to FILENAME.Variant.csv and FILENAME.CaseData.csv
- Switched Google login libraries from Flask-OAuthlib to Authlib


## [4.17.1]

### Fixed
- Load cytobands for cases with chromosome build not "37" or "38"


## [4.17]

### Added
- COSMIC badge shown in cancer variants
- Default gene-panel in non-cancer structural view in url
- Filter SNVs and SVs by cytoband coordinates
- Filter cancer SNV variants by alt allele frequency in tumor
- Correct genome build in UCSC link from structural variant page



### Fixed
- Bug in clinVar form when variant has no gene
- Bug when sharing cases with the same institute twice
- Page crashing when removing causative variant tag
- Do not default to GATK caller when no caller info is provided for cancer SNVs


## [4.16.1]

### Fixed
- Fix the fix for handling of delivery reports for rerun cases

## [4.16]

### Added
- Adds possibility to add "lims_id" to cases. Currently only stored in database, not shown anywhere
- Adds verification comment box to SVs (previously only available for small variants)
- Scrollable pedigree panel

### Fixed
- Error caused by changes in WTForm (new release 2.3.x)
- Bug in OMIM case page form, causing the page to crash when a string was provided instead of a numerical OMIM id
- Fix Alamut link to work properly on hg38
- Better handling of delivery reports for rerun cases
- Small CodeFactor style issues: matchmaker results counting, a couple of incomplete tests and safer external xml
- Fix an issue with Phenomizer introduced by CodeFactor style changes

### Changed
- Updated the version of igv.js to 2.5.4

## [4.15.1]

### Added
- Display gene names in ClinVar submissions page
- Links to Varsome in variant transcripts table

### Fixed
- Small fixes to ClinVar submission form
- Gene panel page crash when old panel has no maintainers

## [4.15]

### Added
- Clinvar CNVs IGV track
- Gene panels can have maintainers
- Keep variant actions (dismissed, manual rank, mosaic, acmg, comments) upon variant re-upload
- Keep variant actions also on full case re-upload

### Fixed
- Fix the link to Ensembl for SV variants when genome build 38.
- Arrange information in columns on variant page
- Fix so that new cosmic identifier (COSV) is also acceptable #1304
- Fixed COSMIC tag in INFO (outside of CSQ) to be parses as well with `&` splitter.
- COSMIC stub URL changed to https://cancer.sanger.ac.uk/cosmic/search?q= instead.
- Updated to a version of IGV where bigBed tracks are visualized correctly
- Clinvar submission files are named according to the content (variant_data and case_data)
- Always show causatives from other cases in case overview
- Correct disease associations for gene symbol aliases that exist as separate genes
- Re-add "custom annotations" for SV variants
- The override ClinVar P/LP add-in in the Clinical Filter failed for new CSQ strings

### Changed
- Runs all CI checks in github actions

## [4.14.1]

### Fixed
- Error when variant found in loqusdb is not loaded for other case

## [4.14]

### Added
- Use github actions to run tests
- Adds CLI command to update individual alignments path
- Update HPO terms using downloaded definitions files
- Option to use alternative flask config when running `scout serve`
- Requirement to use loqusdb >= 2.5 if integrated

### Fixed
- Do not display Pedigree panel in cancer view
- Do not rely on internet connection and services available when running CI tests
- Variant loading assumes GATK if no caller set given and GATK filter status is seen in FILTER
- Pass genome build param all the way in order to get the right gene mappings for cases with build 38
- Parse correctly variants with zero frequency values
- Continue even if there are problems to create a region vcf
- STR and cancer variant navigation back to variants pages could fail

### Changed
- Improved code that sends requests to the external APIs
- Updates ranges for user ranks to fit todays usage
- Run coveralls on github actions instead of travis
- Run pip checks on github actions instead of coveralls
- For hg38 cases, change gnomAD link to point to version 3.0 (which is hg38 based)
- Show pinned or causative STR variants a bit more human readable

## [4.13.1]

### Added
### Fixed
- Typo that caused not all clinvar conflicting interpretations to be loaded no matter what
- Parse and retrieve clinvar annotations from VEP-annotated (VEP 97+) CSQ VCF field
- Variant clinvar significance shown as `not provided` whenever is `Uncertain significance`
- Phenomizer query crashing when case has no HPO terms assigned
- Fixed a bug affecting `All SNVs and INDELs` page when variants don't have canonical transcript
- Add gene name or id in cancer variant view

### Changed
- Cancer Variant view changed "Variant:Transcript:Exon:HGVS" to "Gene:Transcript:Exon:HGVS"

## [4.13]

### Added
- ClinVar SNVs track in IGV
- Add SMA view with SMN Copy Number data
- Easier to assign OMIM diagnoses from case page
- OMIM terms and specific OMIM term page

### Fixed
- Bug when adding a new gene to a panel
- Restored missing recent delivery reports
- Fixed style and links to other reports in case side panel
- Deleting cases using display_name and institute not deleting its variants
- Fixed bug that caused coordinates filter to override other filters
- Fixed a problem with finding some INS in loqusdb
- Layout on SV page when local observations without cases are present
- Make scout compatible with the new HPO definition files from `http://compbio.charite.de/jenkins/`
- General report visualization error when SNVs display names are very long


### Changed


## [4.12.4]

### Fixed
- Layout on SV page when local observations without cases are present

## [4.12.3]

### Fixed
- Case report when causative or pinned SVs have non null allele frequencies

## [4.12.2]

### Fixed
- SV variant links now take you to the SV variant page again
- Cancer variant view has cleaner table data entries for "N/A" data
- Pinned variant case level display hotfix for cancer and str - more on this later
- Cancer variants show correct alt/ref reads mirroring alt frequency now
- Always load all clinical STR variants even if a region load is attempted - index may be missing
- Same case repetition in variant local observations

## [4.12.1]

### Fixed
- Bug in variant.gene when gene has no HGVS description


## [4.12]

### Added
- Accepts `alignment_path` in load config to pass bam/cram files
- Display all phenotypes on variant page
- Display hgvs coordinates on pinned and causatives
- Clear panel pending changes
- Adds option to setup the database with static files
- Adds cli command to download the resources from CLI that scout needs
- Adds dummy files for merged somatic SV and CNV; as well as merged SNV, and INDEL part of #1279
- Allows for upload of OMIM-AUTO gene panel from static files without api-key

### Fixed
- Cancer case HPO panel variants link
- Fix so that some drop downs have correct size
- First IGV button in str variants page
- Cancer case activates on SNV variants
- Cases activate when STR variants are viewed
- Always calculate code coverage
- Pinned/Classification/comments in all types of variants pages
- Null values for panel's custom_inheritance_models
- Discrepancy between the manual disease transcripts and those in database in gene-edit page
- ACMG classification not showing for some causatives
- Fix bug which caused IGV.js to use hg19 reference files for hg38 data
- Bug when multiple bam files sources with non-null values are available


### Changed
- Renamed `requests` file to `scout_requests`
- Cancer variant view shows two, instead of four, decimals for allele and normal


## [4.11.1]

### Fixed
- Institute settings page
- Link institute settings to sharing institutes choices

## [4.11.0]

### Added
- Display locus name on STR variant page
- Alternative key `GNOMADAF_popmax` for Gnomad popmax allele frequency
- Automatic suggestions on how to improve the code on Pull Requests
- Parse GERP, phastCons and phyloP annotations from vep annotated CSQ fields
- Avoid flickering comment popovers in variant list
- Parse REVEL score from vep annotated CSQ fields
- Allow users to modify general institute settings
- Optionally format code automatically on commit
- Adds command to backup vital parts `scout export database`
- Parsing and displaying cancer SV variants from Manta annotated VCF files
- Dismiss cancer snv variants with cancer-specific options
- Add IGV.js UPD, RHO and TIDDIT coverage wig tracks.


### Fixed
- Slightly darker page background
- Fixed an issued with parsed conservation values from CSQ
- Clinvar submissions accessible to all users of an institute
- Header toolbar when on Clinvar page now shows institute name correctly
- Case should not always inactivate upon update
- Show dismissed snv cancer variants as grey on the cancer variants page
- Improved style of mappability link and local observations on variant page
- Convert all the GET requests to the igv view to POST request
- Error when updating gene panels using a file containing BOM chars
- Add/replace gene radio button not working in gene panels


## [4.10.1]

### Fixed
- Fixed issue with opening research variants
- Problem with coveralls not called by Travis CI
- Handle Biomart service down in tests


## [4.10.0]

### Added
- Rank score model in causatives page
- Exportable HPO terms from phenotypes page
- AMP guideline tiers for cancer variants
- Adds scroll for the transcript tab
- Added CLI option to query cases on time since case event was added
- Shadow clinical assessments also on research variants display
- Support for CRAM alignment files
- Improved str variants view : sorting by locus, grouped by allele.
- Delivery report PDF export
- New mosaicism tag option
- Add or modify individuals' age or tissue type from case page
- Display GC and allele depth in causatives table.
- Included primary reference transcript in general report
- Included partial causative variants in general report
- Remove dependency of loqusdb by utilising the CLI

### Fixed
- Fixed update OMIM command bug due to change in the header of the genemap2 file
- Removed Mosaic Tag from Cancer variants
- Fixes issue with unaligned table headers that comes with hidden Datatables
- Layout in general report PDF export
- Fixed issue on the case statistics view. The validation bars didn't show up when all institutes were selected. Now they do.
- Fixed missing path import by importing pathlib.Path
- Handle index inconsistencies in the update index functions
- Fixed layout problems


## [4.9.0]

### Added
- Improved MatchMaker pages, including visible patient contacts email address
- New badges for the github repo
- Links to [GENEMANIA](genemania.org)
- Sort gene panel list on case view.
- More automatic tests
- Allow loading of custom annotations in VCF using the SCOUT_CUSTOM info tag.

### Fixed
- Fix error when a gene is added to an empty dynamic gene panel
- Fix crash when attempting to add genes on incorrect format to dynamic gene panel
- Manual rank variant tags could be saved in a "Select a tag"-state, a problem in the variants view.
- Same case evaluations are no longer shown as gray previous evaluations on the variants page
- Stay on research pages, even if reset, next first buttons are pressed..
- Overlapping variants will now be visible on variant page again
- Fix missing classification comments and links in evaluations page
- All prioritized cases are shown on cases page


## [4.8.3]

### Added

### Fixed
- Bug when ordering sanger
- Improved scrolling over long list of genes/transcripts


## [4.8.2]

### Added

### Fixed
- Avoid opening extra tab for coverage report
- Fixed a problem when rank model version was saved as floats and not strings
- Fixed a problem with displaying dismiss variant reasons on the general report
- Disable load and delete filter buttons if there are no saved filters
- Fix problem with missing verifications
- Remove duplicate users and merge their data and activity


## [4.8.1]

### Added

### Fixed
- Prevent login fail for users with id defined by ObjectId and not email
- Prevent the app from crashing with `AttributeError: 'NoneType' object has no attribute 'message'`


## [4.8.0]

### Added
- Updated Scout to use Bootstrap 4.3
- New looks for Scout
- Improved dashboard using Chart.js
- Ask before inactivating a case where last assigned user leaves it
- Genes can be manually added to the dynamic gene list directly on the case page
- Dynamic gene panels can optionally be used with clinical filter, instead of default gene panel
- Dynamic gene panels get link out to chanjo-report for coverage report
- Load all clinvar variants with clinvar Pathogenic, Likely Pathogenic and Conflicting pathogenic
- Show transcripts with exon numbers for structural variants
- Case sort order can now be toggled between ascending and descending.
- Variants can be marked as partial causative if phenotype is available for case.
- Show a frequency tooltip hover for SV-variants.
- Added support for LDAP login system
- Search snv and structural variants by chromosomal coordinates
- Structural variants can be marked as partial causative if phenotype is available for case.
- Show normal and pathologic limits for STRs in the STR variants view.
- Institute level persistent variant filter settings that can be retrieved and used.
- export causative variants to Excel
- Add support for ROH, WIG and chromosome PNGs in case-view

### Fixed
- Fixed missing import for variants with comments
- Instructions on how to build docs
- Keep sanger order + verification when updating/reloading variants
- Fixed and moved broken filter actions (HPO gene panel and reset filter)
- Fixed string conversion to number
- UCSC links for structural variants are now separated per breakpoint (and whole variant where applicable)
- Reintroduced missing coverage report
- Fixed a bug preventing loading samples using the command line
- Better inheritance models customization for genes in gene panels
- STR variant page back to list button now does its one job.
- Allows to setup scout without a omim api key
- Fixed error causing "favicon not found" flash messages
- Removed flask --version from base cli
- Request rerun no longer changes case status. Active or archived cases inactivate on upload.
- Fixed missing tooltip on the cancer variants page
- Fixed weird Rank cell in variants page
- Next and first buttons order swap
- Added pagination (and POST capability) to cancer variants.
- Improves loading speed for variant page
- Problem with updating variant rank when no variants
- Improved Clinvar submission form
- General report crashing when dismissed variant has no valid dismiss code
- Also show collaborative case variants on the All variants view.
- Improved phenotype search using dataTables.js on phenotypes page
- Search and delete users with `email` instead of `_id`
- Fixed css styles so that multiselect options will all fit one column


## [4.7.3]

### Added
- RankScore can be used with VCFs for vcf_cancer files

### Fixed
- Fix issue with STR view next page button not doing its one job.

### Deleted
- Removed pileup as a bam viewing option. This is replaced by IGV


## [4.7.2]

### Added
- Show earlier ACMG classification in the variant list

### Fixed
- Fixed igv search not working due to igv.js dist 2.2.17
- Fixed searches for cases with a gene with variants pinned or marked causative.
- Load variant pages faster after fixing other causatives query
- Fixed mitochondrial report bug for variants without genes

## [4.7.1]

### Added

### Fixed
- Fixed bug on genes page


## [4.7.0]

### Added
- Export genes and gene panels in build GRCh38
- Search for cases with variants pinned or marked causative in a given gene.
- Search for cases phenotypically similar to a case also from WUI.
- Case variant searches can be limited to similar cases, matching HPO-terms,
  phenogroups and cohorts.
- De-archive reruns and flag them as 'inactive' if archived
- Sort cases by analysis_date, track or status
- Display cases in the following order: prioritized, active, inactive, archived, solved
- Assign case to user when user activates it or asks for rerun
- Case becomes inactive when it has no assignees
- Fetch refseq version from entrez and use it in clinvar form
- Load and export of exons for all genes, independent on refseq
- Documentation for loading/updating exons
- Showing SV variant annotations: SV cgh frequencies, gnomad-SV, local SV frequencies
- Showing transcripts mapping score in segmental duplications
- Handle requests to Ensembl Rest API
- Handle requests to Ensembl Rest Biomart
- STR variants view now displays GT and IGV link.
- Description field for gene panels
- Export exons in build 37 and 38 using the command line

### Fixed
- Fixes of and induced by build tests
- Fixed bug affecting variant observations in other cases
- Fixed a bug that showed wrong gene coverage in general panel PDF export
- MT report only shows variants occurring in the specific individual of the excel sheet
- Disable SSL certifcate verification in requests to chanjo
- Updates how intervaltree and pymongo is used to void deprecated functions
- Increased size of IGV sample tracks
- Optimized tests


## [4.6.1]

### Added

### Fixed
- Missing 'father' and 'mother' keys when parsing single individual cases


## [4.6.0]

### Added
- Description of Scout branching model in CONTRIBUTING doc
- Causatives in alphabetical order, display ACMG classification and filter by gene.
- Added 'external' to the list of analysis type options
- Adds functionality to display "Tissue type". Passed via load config.
- Update to IGV 2.

### Fixed
- Fixed alignment visualization and vcf2cytosure availability for demo case samples
- Fixed 3 bugs affecting SV pages visualization
- Reintroduced the --version cli option
- Fixed variants query by panel (hpo panel + gene panel).
- Downloaded MT report contains excel files with individuals' display name
- Refactored code in parsing of config files.


## [4.5.1]

### Added

### Fixed
- update requirement to use PyYaml version >= 5.1
- Safer code when loading config params in cli base


## [4.5.0]

### Added
- Search for similar cases from scout view CLI
- Scout cli is now invoked from the app object and works under the app context

### Fixed
- PyYaml dependency fixed to use version >= 5.1


## [4.4.1]

### Added
- Display SV rank model version when available

### Fixed
- Fixed upload of delivery report via API


## [4.4.0]

### Added
- Displaying more info on the Causatives page and hiding those not causative at the case level
- Add a comment text field to Sanger order request form, allowing a message to be included in the email
- MatchMaker Exchange integration
- List cases with empty synopsis, missing HPO terms and phenotype groups.
- Search for cases with open research list, or a given case status (active, inactive, archived)

### Fixed
- Variant query builder split into several functions
- Fixed delivery report load bug


## [4.3.3]

### Added
- Different individual table for cancer cases

### Fixed
- Dashboard collects validated variants from verification events instead of using 'sanger' field
- Cases shared with collaborators are visible again in cases page
- Force users to select a real institute to share cases with (actionbar select fix)


## [4.3.2]

### Added
- Dashboard data can be filtered using filters available in cases page
- Causatives for each institute are displayed on a dedicated page
- SNVs and and SVs are searchable across cases by gene and rank score
- A more complete report with validated variants is downloadable from dashboard

### Fixed
- Clinsig filter is fixed so clinsig numerical values are returned
- Split multi clinsig string values in different elements of clinsig array
- Regex to search in multi clinsig string values or multi revstat string values
- It works to upload vcf files with no variants now
- Combined Pileup and IGV alignments for SVs having variant start and stop on the same chromosome


## [4.3.1]

### Added
- Show calls from all callers even if call is not available
- Instructions to install cairo and pango libs from WeasyPrint page
- Display cases with number of variants from CLI
- Only display cases with number of variants above certain treshold. (Also CLI)
- Export of verified variants by CLI or from the dashboard
- Extend case level queries with default panels, cohorts and phenotype groups.
- Slice dashboard statistics display using case level queries
- Add a view where all variants for an institute can be searched across cases, filtering on gene and rank score. Allows searching research variants for cases that have research open.

### Fixed
- Fixed code to extract variant conservation (gerp, phyloP, phastCons)
- Visualization of PDF-exported gene panels
- Reintroduced the exon/intron number in variant verification email
- Sex and affected status is correctly displayed on general report
- Force number validation in SV filter by size
- Display ensembl transcripts when no refseq exists


## [4.3.0]

### Added
- Mosaicism tag on variants
- Show and filter on SweGen frequency for SVs
- Show annotations for STR variants
- Show all transcripts in verification email
- Added mitochondrial export
- Adds alternative to search for SVs shorter that the given length
- Look for 'bcftools' in the `set` field of VCFs
- Display digenic inheritance from OMIM
- Displays what refseq transcript that is primary in hgnc

### Fixed

- Archived panels displays the correct date (not retroactive change)
- Fixed problem with waiting times in gene panel exports
- Clinvar fiter not working with human readable clinsig values

## [4.2.2]

### Fixed
- Fixed gene panel create/modify from CSV file utf-8 decoding error
- Updating genes in gene panels now supports edit comments and entry version
- Gene panel export timeout error

## [4.2.1]

### Fixed
- Re-introduced gene name(s) in verification email subject
- Better PDF rendering for excluded variants in report
- Problem to access old case when `is_default` did not exist on a panel


## [4.2.0]

### Added
- New index on variant_id for events
- Display overlapping compounds on variants view

### Fixed
- Fixed broken clinical filter


## [4.1.4]

### Added
- Download of filtered SVs

### Fixed
- Fixed broken download of filtered variants
- Fixed visualization issue in gene panel PDF export
- Fixed bug when updating gene names in variant controller


## [4.1.3]

### Fixed
- Displays all primary transcripts


## [4.1.2]

### Added
- Option add/replace when updating a panel via CSV file
- More flexible versioning of the gene panels
- Printing coverage report on the bottom of the pdf case report
- Variant verification option for SVs
- Logs uri without pwd when connecting
- Disease-causing transcripts in case report
- Thicker lines in case report
- Supports HPO search for cases, both terms or if described in synopsis
- Adds sanger information to dashboard

### Fixed
- Use db name instead of **auth** as default for authentication
- Fixes so that reports can be generated even with many variants
- Fixed sanger validation popup to show individual variants queried by user and institute.
- Fixed problem with setting up scout
- Fixes problem when exac file is not available through broad ftp
- Fetch transcripts for correct build in `adapter.hgnc_gene`

## [4.1.1]
- Fix problem with institute authentication flash message in utils
- Fix problem with comments
- Fix problem with ensembl link


## [4.1.0]

### Added
- OMIM phenotypes to case report
- Command to download all panel app gene panels `scout load panel --panel-app`
- Links to genenames.org and omim on gene page
- Popup on gene at variants page with gene information
- reset sanger status to "Not validated" for pinned variants
- highlight cases with variants to be evaluated by Sanger on the cases page
- option to point to local reference files to the genome viewer pileup.js. Documented in `docs.admin-guide.server`
- option to export single variants in `scout export variants`
- option to load a multiqc report together with a case(add line in load config)
- added a view for searching HPO terms. It is accessed from the top left corner menu
- Updates the variants view for cancer variants. Adds a small cancer specific filter for known variants
- Adds hgvs information on cancer variants page
- Adds option to update phenotype groups from CLI

### Fixed
- Improved Clinvar to submit variants from different cases. Fixed HPO terms in casedata according to feedback
- Fixed broken link to case page from Sanger modal in cases view
- Now only cases with non empty lists of causative variants are returned in `adapter.case(has_causatives=True)`
- Can handle Tumor only samples
- Long lists of HGNC symbols are now possible. This was previously difficult with manual, uploaded or by HPO search when changing filter settings due to GET request limitations. Relevant pages now use POST requests. Adds the dynamic HPO panel as a selection on the gene panel dropdown.
- Variant filter defaults to default panels also on SV and Cancer variants pages.

## [4.0.0]

### WARNING ###

This is a major version update and will require that the backend of pre releases is updated.
Run commands:

```
$scout update genes
$scout update hpo
```

- Created a Clinvar submission tool, to speed up Clinvar submission of SNVs and SVs
- Added an analysis report page (html and PDF format) containing phenotype, gene panels and variants that are relevant to solve a case.

### Fixed
- Optimized evaluated variants to speed up creation of case report
- Moved igv and pileup viewer under a common folder
- Fixed MT alignment view pileup.js
- Fixed coordinates for SVs with start chromosome different from end chromosome
- Global comments shown across cases and institutes. Case-specific variant comments are shown only for that specific case.
- Links to clinvar submitted variants at the cases level
- Adapts clinvar parsing to new format
- Fixed problem in `scout update user` when the user object had no roles
- Makes pileup.js use online genome resources when viewing alignments. Now any instance of Scout can make use of this functionality.
- Fix ensembl link for structural variants
- Works even when cases does not have `'madeline_info'`
- Parses Polyphen in correct way again
- Fix problem with parsing gnomad from VEP

### Added
- Added a PDF export function for gene panels
- Added a "Filter and export" button to export custom-filtered SNVs to CSV file
- Dismiss SVs
- Added IGV alignments viewer
- Read delivery report path from case config or CLI command
- Filter for spidex scores
- All HPO terms are now added and fetched from the correct source (https://github.com/obophenotype/human-phenotype-ontology/blob/master/hp.obo)
- New command `scout update hpo`
- New command `scout update genes` will fetch all the latest information about genes and update them
- Load **all** variants found on chromosome **MT**
- Adds choice in cases overview do show as many cases as user like

### Removed
- pileup.min.js and pileup css are imported from a remote web location now
- All source files for HPO information, this is instead fetched directly from source
- All source files for gene information, this is instead fetched directly from source

## [3.0.0]
### Fixed
- hide pedigree panel unless it exists

## [1.5.1] - 2016-07-27
### Fixed
- look for both ".bam.bai" and ".bai" extensions

## [1.4.0] - 2016-03-22
### Added
- support for local frequency through loqusdb
- bunch of other stuff

## [1.3.0] - 2016-02-19
### Fixed
- Update query-phenomizer and add username/password

### Changed
- Update the way a case is checked for rerun-status

### Added
- Add new button to mark a case as "checked"
- Link to clinical variants _without_ 1000G annotation

## [1.2.2] - 2016-02-18
### Fixed
- avoid filtering out variants lacking ExAC and 1000G annotations

## [1.1.3] - 2015-10-01
### Fixed
- persist (clinical) filter when clicking load more
- fix #154 by robustly setting clinical filter func. terms

## [1.1.2] - 2015-09-07
### Fixed
- avoid replacing coverage report with none
- update SO terms, refactored

## [1.1.1] - 2015-08-20
### Fixed
- fetch case based on collaborator status (not owner)

## [1.1.0] - 2015-05-29
### Added
- link(s) to SNPedia based on RS-numbers
- new Jinja filter to "humanize" decimal numbers
- show gene panels in variant view
- new Jinja filter for decoding URL encoding
- add indicator to variants in list that have comments
- add variant number threshold and rank score threshold to load function
- add event methods to mongo adapter
- add tests for models
- show badge "old" if comment was written for a previous analysis

### Changed
- show cDNA change in transcript summary unless variant is exonic
- moved compounds table further up the page
- show dates for case uploads in ISO format
- moved variant comments higher up on page
- updated documentation for pages
- read in coverage report as blob in database and serve directly
- change ``OmimPhenotype`` to ``PhenotypeTerm``
- reorganize models sub-package
- move events (and comments) to separate collection
- only display prev/next links for the research list
- include variant type in breadcrumbs e.g. "Clinical variants"

### Removed
- drop dependency on moment.js

### Fixed
- show the same level of detail for all frequencies on all pages
- properly decode URL encoded symbols in amino acid/cDNA change strings
- fixed issue with wipe permissions in MongoDB
- include default gene lists in "variants" link in breadcrumbs

## [1.0.2] - 2015-05-20
### Changed
- update case fetching function

### Fixed
- handle multiple cases with same id

## [1.0.1] - 2015-04-28
### Fixed
- Fix building URL parameters in cases list Vue component

## [1.0.0] - 2015-04-12
Codename: Sara Lund

![Release 1.0](artwork/releases/release-1-0.jpg)

### Added
- Add email logging for unexpected errors
- New command line tool for deleting case

### Changed
- Much improved logging overall
- Updated documentation/usage guide
- Removed non-working IGV link

### Fixed
- Show sample display name in GT call
- Various small bug fixes
- Make it easier to hover over popups

## [0.0.2-rc1] - 2015-03-04
### Added
- add protein table for each variant
- add many more external links
- add coverage reports as PDFs

### Changed
- incorporate user feedback updates
- big refactor of load scripts

## [0.0.2-rc2] - 2015-03-04
### Changes
- add gene table with gene description
- reorganize inheritance models box

### Fixed
- avoid overwriting gene list on "research" load
- fix various bugs in external links

## [0.0.2-rc3] - 2015-03-05
### Added
- Activity log feed to variant view
- Adds protein change strings to ODM and Sanger email

### Changed
- Extract activity log component to macro

### Fixes
- Make Ensembl transcript links use archive website<|MERGE_RESOLUTION|>--- conflicted
+++ resolved
@@ -8,32 +8,17 @@
 ### Fixed
 - Make MitoMap link work for hg38 again
 - Export Variants feature crashing when one of the variants has no primary transcripts
-<<<<<<< HEAD
+- Redirect to last visited variantS page when dismissing variants from variants list
 - Relaxed matching of SVs Loqus occurrences in other cases (look for SVs with different subtype)
-=======
-- Redirect to last visited variantS page when dismissing variants from variants list
-<<<<<<< HEAD
->>>>>>> e7b4a8e5632b993032e11f9a5060ade13c033d17
-=======
-- Relaxed matching of SVs Loqus occurrences in other cases (look for SVs with different subtype)
->>>>>>> 35505233
 ### Added
 - Add link to HmtVar for mitochondrial variants (if VCF is annotated with HmtNote)
 - Grey background for dismissed compounds in variants list and variant page
 - Pin badge for pinned compounds in variants list and variant page
 - Support LoqusDB REST API queries
 ### Changed
-<<<<<<< HEAD
+- Remove parsing of case `genome_version`, since it's not used anywhere downstream
 - Count total cases in LoqusDB by variant type when there are no variant observations
-=======
-- Remove parsing of case `genome_version`, since it's not used anywhere downstream
-<<<<<<< HEAD
-- Count cases in LoqusDB by variant type
 - Introduce deprecation warning for Loqus configs that are not dictionaries
->>>>>>> e7b4a8e5632b993032e11f9a5060ade13c033d17
-=======
-- Count total cases in LoqusDB by variant type when there are no variant observations
->>>>>>> 35505233
 
 ## [4.33.1]
 ### Fixed
