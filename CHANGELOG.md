--- conflicted
+++ resolved
@@ -22,11 +22,8 @@
 - Update GitHub actions
 - Default loglevel up to INFO, making logs with default start easier to read
 - Add XTR region to PAR region definition
-<<<<<<< HEAD
+- Diagnoses can be searched on diagnoses page without waiting for load first
 - Parallelize variant loading for each chromosome
-=======
-- Diagnoses can be searched on diagnoses page without waiting for load first
->>>>>>> d07535d0
 ### Fixed
 - Removed log info showing hgnc IDs used in variantS search
 - Maintain Matchmaker Exchange and Beacon submission status when a case is re-uploaded
