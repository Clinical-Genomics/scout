--- conflicted
+++ resolved
@@ -10,12 +10,9 @@
 - Fold changes values alongside Log2 fold changes values (l2fc) on WTS outliers page (#5536)
 - REVEL and SpliceAI scores are now displayed as multi-colored, labeled badges on the variant and report pages (#5537, #5538)
 - Filter results in `Search SNVs & SVs` page by one or more institutes (#5539)
-<<<<<<< HEAD
+- New exome CNV caller GATK CNV (#5557)
 - A new `institute_admin` user role, can be assigned to a user via command line (#5523)
 - Option to remove any role assigned to a user, not only the admin role (#5523)
-=======
-- New exome CNV caller GATK CNV (#5557)
->>>>>>> 4a6128ec
 ### Changed
 - Improved test that checks code collecting other categories of variants overlapping a variant (#5521)
 - Enable insertion/deletion size display on IGV.js alignment tracks (#5547)
