# Change Log
All notable changes to this project will be documented in this file.
This project adheres to [Semantic Versioning](http://semver.org/).

About changelog [here](https://keepachangelog.com/en/1.0.0/)

## [x.x.x]
### Added
- Parse and save splice junction tracks from case config file
### Fixed
- Warning on overwriting variants with same position was no longer shown
<<<<<<< HEAD
- Total number of research variants count
### Changed
- Update variants stats in case documents every time new variants are loaded
=======
- Increase the height of the dropdowns to 425px
### Changed
- Clearer warning messages for gene searches in variants filters
>>>>>>> 16082d8d

## [4.35]
### Added
- A new index for hgnc_symbol in the hgnc_gene collection
- A Pedigree panel in STR page
- Display Tier I and II variants in case view causatives card for cancer cases
### Fixed
- Send partial file data to igv.js when visualizing sashimi plots with splice junction tracks
- Research variants filtering by gene
- Do not attempt to populate annotations for not loaded pinned/causatives
- Add max-height to all dropdowns in filters
### Changed
- Switch off non-clinical gene warnings when filtering research variants
- Don't display OMIM disease card in case view for cancer cases
- Refactored Individuals and Causative card in case view for cancer cases
- Update and style STR case report

## [4.34]
### Added
- Saved filter lock and unlock
- Filters can optionally be marked audited, logging the filter name, user and date on the case events and general report.
- Added `ClinVar hits` and `Cosmic hits` in cancer SNVs filters
- Added `ClinVar hits` to variants filter (rare disease track)
- Load cancer demo case in docker-compose files (default and demo file)
- Inclusive-language check using [woke](https://github.com/get-woke/woke) github action
- Add link to HmtVar for mitochondrial variants (if VCF is annotated with HmtNote)
- Grey background for dismissed compounds in variants list and variant page
- Pin badge for pinned compounds in variants list and variant page
- Support LoqusDB REST API queries
- Add a docker-compose-matchmaker under scout/containers/development to test matchmaker locally
- Script to investigate consequences of symbol search bug
- Added GATK to list of SV and cancer SV callers
### Fixed
- Make MitoMap link work for hg38 again
- Export Variants feature crashing when one of the variants has no primary transcripts
- Redirect to last visited variantS page when dismissing variants from variants list
- Improved matching of SVs Loqus occurrences in other cases
- Remove padding from the list inside (Matching causatives from other cases) panel
- Pass None to get_app function in CLI base since passing script_info to app factory functions was deprecated in Flask 2.0
- Fixed failing tests due to Flask update to version 2.0
- Speed up user events view
- Causative view sort out of memory error
- Use hgnc_id for gene filter query
- Typo in case controllers displaying an error every time a patient is matched against external MatchMaker nodes
- Do not crash while attempting an update for variant documents that are too big (> 16 MB)
- Old STR causatives (and other variants) may not have HGNC symbols - fix sort lambda
- Check if gene_obj has primary_transcript before trying to access it
- Warn if a gene manually searched is in a clinical panel with an outdated name when filtering variants
- ChrPos split js not needed on STR page yet
### Changed
- Remove parsing of case `genome_version`, since it's not used anywhere downstream
- Introduce deprecation warning for Loqus configs that are not dictionaries
- SV clinical filter no longer filters out sub 100 nt variants
- Count cases in LoqusDB by variant type
- Commit pulse repo badge temporarily set to weekly
- Sort ClinVar submissions objects by ascending "Last evaluated" date
- Refactored the MatchMaker integration as an extension
- Replaced some sensitive words as suggested by woke linter
- Documentation for load-configuration rewritten.
- Add styles to MatchMaker matches table
- More detailed info on the data shared in MatchMaker submission form

## [4.33.1]
### Fixed
- Include markdown for release autodeploy docs
- Use standard inheritance model in ClinVar (https://ftp.ncbi.nlm.nih.gov/pub/GTR/standard_terms/Mode_of_inheritance.txt)
- Fix issue crash with variants that have been unflagged causative not being available in other causatives
### Added
### Changed

## [4.33]
### Fixed
- Command line crashing when updating an individual not found in database
- Dashboard page crashing when filters return no data
- Cancer variants filter by chromosome
- /api/v1/genes now searches for genes in all genome builds by default
- Upgraded igv.js to version 2.8.1 (Fixed Unparsable bed record error)
### Added
- Autodeploy docs on release
- Documentation for updating case individuals tracks
- Filter cases and dashboard stats by analysis track
### Changed
- Changed from deprecated db update method
- Pre-selected fields to run queries with in dashboard page
- Do not filter by any institute when first accessing the dashboard
- Removed OMIM panel in case view for cancer cases
- Display Tier I and II variants in case view causatives panel for cancer cases
- Refactored Individuals and Causative panels in case view for cancer cases

## [4.32.1]
### Fixed
- iSort lint check only
### Changed
- Institute cases page crashing when a case has track:Null
### Added

## [4.32]
### Added
- Load and show MITOMAP associated diseases from VCF (INFO field: MitomapAssociatedDiseases, via HmtNote)
- Show variant allele frequencies for mitochondrial variants (GRCh38 cases)
- Extend "public" json API with diseases (OMIM) and phenotypes (HPO)
- HPO gene list download now has option for clinical and non-clinical genes
- Display gene splice junctions data in sashimi plots
- Update case individuals with splice junctions tracks
- Simple Docker compose for development with local build
- Make Phenomodels subpanels collapsible
- User side documentation of cytogenomics features (Gens, Chromograph, vcf2cytosure, rhocall)
- iSort GitHub Action
- Support LoqusDB REST API queries
### Fixed
- Show other causative once, even if several events point to it
- Filtering variants by mitochondrial chromosome for cases with genome build=38
- HPO gene search button triggers any warnings for clinical / non-existing genes also on first search
- Fixed a bug in variants pages caused by MT variants without alt_frequency
- Tests for CADD score parsing function
- Fixed the look of IGV settings on SNV variant page
- Cases analyzed once shown as `rerun`
- Missing case track on case re-upload
- Fixed severity rank for SO term "regulatory region ablation"
### Changed
- Refactor according to CodeFactor - mostly reuse of duplicated code
- Phenomodels language adjustment
- Open variants in a new window (from variants page)
- Open overlapping and compound variants in a new window (from variant page)
- gnomAD link points to gnomAD v.3 (build GRCh38) for mitochondrial variants.
- Display only number of affected genes for dismissed SVs in general report
- Chromosome build check when populating the variants filter chromosome selection
- Display mitochondrial and rare diseases coverage report in cases with missing 'rare' track


## [4.31.1]
### Added
### Changed
- Remove mitochondrial and coverage report from cancer cases sidebar
### Fixed
- ClinVar page when dbSNP id is None

## [4.31]
### Added
- gnomAD annotation field in admin guide
- Export also dynamic panel genes not associated to an HPO term when downloading the HPO panel
- Primary HGNC transcript info in variant export files
- Show variant quality (QUAL field from vcf) in the variant summary
- Load/update PDF gene fusion reports (clinical and research) generated with Arriba
- Support new MANE annotations from VEP (both MANE Select and MANE Plus Clinical)
- Display on case activity the event of a user resetting all dismissed variants
- Support gnomAD population frequencies for mitochondrial variants
- Anchor links in Casedata ClinVar panels to redirect after renaming individuals
### Fixed
- Replace old docs link www.clinicalgenomics.se/scout with new https://clinical-genomics.github.io/scout
- Page formatting issues whenever case and variant comments contain extremely long strings with no spaces
- Chromograph images can be one column and have scrollbar. Removed legacy code.
- Column labels for ClinVar case submission
- Page crashing looking for LoqusDB observation when variant doesn't exist
- Missing inheritance models and custom inheritance models on newly created gene panels
- Accept only numbers in managed variants filter as position and end coordinates
- SNP id format and links in Variant page, ClinVar submission form and general report
- Case groups tooltip triggered only when mouse is on the panel header
### Changed
- A more compact case groups panel
- Added landscape orientation CSS style to cancer coverage and QC demo report
- Improve user documentation to create and save new gene panels
- Removed option to use space as separator when uploading gene panels
- Separating the columns of standard and custom inheritance models in gene panels
- Improved ClinVar instructions for users using non-English Excel

## [4.30.2]
### Added
### Fixed
- Use VEP RefSeq ID if RefSeq list is empty in RefSeq transcripts overview
- Bug creating variant links for variants with no end_chrom
### Changed

## [4.30.1]
### Added
### Fixed
- Cryptography dependency fixed to use version < 3.4
### Changed

## [4.30]
### Added
- Introduced a `reset dismiss variant` verb
- Button to reset all dismissed variants for a case
- Add black border to Chromograph ideograms
- Show ClinVar annotations on variantS page
- Added integration with GENS, copy number visualization tool
- Added a VUS label to the manual classification variant tags
- Add additional information to SNV verification emails
- Tooltips documenting manual annotations from default panels
- Case groups now show bam files from all cases on align view
### Fixed
- Center initial igv view on variant start with SNV/indels
- Don't set initial igv view to negative coordinates
- Display of GQ for SV and STR
- Parsing of AD and related info for STRs
- LoqusDB field in institute settings accepts only existing Loqus instances
- Fix DECIPHER link to work after DECIPHER migrated to GRCh38
- Removed visibility window param from igv.js genes track
- Updated HPO download URL
- Patch HPO download test correctly
- Reference size on STR hover not needed (also wrong)
- Introduced genome build check (allowed values: 37, 38, "37", "38") on case load
- Improve case searching by assignee full name
- Populating the LoqusDB select in institute settings
### Changed
- Cancer variants table header (pop freq etc)
- Only admin users can modify LoqusDB instance in Institute settings
- Style of case synopsis, variants and case comments
- Switched to igv.js 2.7.5
- Do not choke if case is missing research variants when research requested
- Count cases in LoqusDB by variant type
- Introduce deprecation warning for Loqus configs that are not dictionaries
- Improve create new gene panel form validation
- Make XM- transcripts less visible if they don't overlap with transcript refseq_id in variant page
- Color of gene panels and comments panels on cases and variant pages
- Do not choke if case is missing research variants when reserch requested

## [4.29.1]
### Added
### Fixed
- Always load STR variants regardless of RankScore threshold (hotfix)
### Changed

## [4.29]
### Added
- Added a page about migrating potentially breaking changes to the documentation
- markdown_include in development requirements file
- STR variants filter
- Display source, Z-score, inheritance pattern for STR annotations from Stranger (>0.6.1) if available
- Coverage and quality report to cancer view
### Fixed
- ACMG classification page crashing when trying to visualize a classification that was removed
- Pretty print HGVS on gene variants (URL-decode VEP)
- Broken or missing link in the documentation
- Multiple gene names in ClinVar submission form
- Inheritance model select field in ClinVar submission
- IGV.js >2.7.0 has an issue with the gene track zoom levels - temp freeze at 2.7.0
- Revert CORS-anywhere and introduce a local http proxy for cloud tracks
### Changed

## [4.28]
### Added
- Chromograph integration for displaying PNGs in case-page
- Add VAF to cancer case general report, and remove some of its unused fields
- Variants filter compatible with genome browser location strings
- Support for custom public igv tracks stored on the cloud
- Add tests to increase testing coverage
- Update case variants count after deleting variants
- Update IGV.js to latest (v2.7.4)
- Bypass igv.js CORS check using `https://github.com/Rob--W/cors-anywhere`
- Documentation on default and custom IGV.js tracks (admin docs)
- Lock phenomodels so they're editable by admins only
- Small case group assessment sharing
- Tutorial and files for deploying app on containers (Kubernetes pods)
- Canonical transcript and protein change of canonical transcript in exported variants excel sheet
- Support for Font Awesome version 6
- Submit to Beacon from case page sidebar
- Hide dismissed variants in variants pages and variants export function
- Systemd service files and instruction to deploy Scout using podman
### Fixed
- Bugfix: unused `chromgraph_prefix |tojson` removed
- Freeze coloredlogs temporarily
- Marrvel link
- Don't show TP53 link for silent or synonymous changes
- OMIM gene field accepts any custom number as OMIM gene
- Fix Pytest single quote vs double quote string
- Bug in gene variants search by similar cases and no similar case is found
- Delete unused file `userpanel.py`
- Primary transcripts in variant overview and general report
- Google OAuth2 login setup in README file
- Redirect to 'missing file'-icon if configured Chromograph file is missing
- Javascript error in case page
- Fix compound matching during variant loading for hg38
- Cancer variants view containing variants dismissed with cancer-specific reasons
- Zoom to SV variant length was missing IGV contig select
- Tooltips on case page when case has no default gene panels
### Changed
- Save case variants count in case document and not in sessions
- Style of gene panels multiselect on case page
- Collapse/expand main HPO checkboxes in phenomodel preview
- Replaced GQ (Genotype quality) with VAF (Variant allele frequency) in cancer variants GT table
- Allow loading of cancer cases with no tumor_purity field
- Truncate cDNA and protein changes in case report if longer than 20 characters


## [4.27]
### Added
- Exclude one or more variant categories when running variants delete command
### Fixed
### Changed

## [4.26.1]
### Added
### Fixed
- Links with 1-letter aa codes crash on frameshift etc
### Changed

## [4.26]
### Added
- Extend the delete variants command to print analysis date, track, institute, status and research status
- Delete variants by type of analysis (wgs|wes|panel)
- Links to cBioPortal, MutanTP53, IARC TP53, OncoKB, MyCancerGenome, CIViC
### Fixed
- Deleted variants count
### Changed
- Print output of variants delete command as a tab separated table

## [4.25]
### Added
- Command line function to remove variants from one or all cases
### Fixed
- Parse SMN None calls to None rather than False

## [4.24.1]
### Fixed
- Install requirements.txt via setup file

## [4.24]
### Added
- Institute-level phenotype models with sub-panels containing HPO and OMIM terms
- Runnable Docker demo
- Docker image build and push github action
- Makefile with shortcuts to docker commands
- Parse and save synopsis, phenotype and cohort terms from config files upon case upload
### Fixed
- Update dismissed variant status when variant dismissed key is missing
- Breakpoint two IGV button now shows correct chromosome when different from bp1
- Missing font lib in Docker image causing the PDF report download page to crash
- Sentieon Manta calls lack Somaticscore - load anyway
- ClinVar submissions crashing due to pinned variants that are not loaded
- Point ExAC pLI score to new gnomad server address
- Bug uploading cases missing phenotype terms in config file
- STRs loaded but not shown on browser page
- Bug when using adapter.variant.get_causatives with case_id without causatives
- Problem with fetching "solved" from scout export cases cli
- Better serialising of datetime and bson.ObjectId
- Added `volumes` folder to .gitignore
### Changed
- Make matching causative and managed variants foldable on case page
- Remove calls to PyMongo functions marked as deprecated in backend and frontend(as of version 3.7).
- Improved `scout update individual` command
- Export dynamic phenotypes with ordered gene lists as PDF


## [4.23]
### Added
- Save custom IGV track settings
- Show a flash message with clear info about non-valid genes when gene panel creation fails
- CNV report link in cancer case side navigation
- Return to comment section after editing, deleting or submitting a comment
- Managed variants
- MT vs 14 chromosome mean coverage stats if Scout is connected to Chanjo
### Fixed
- missing `vcf_cancer_sv` and `vcf_cancer_sv_research` to manual.
- Split ClinVar multiple clnsig values (slash-separated) and strip them of underscore for annotations without accession number
- Timeout of `All SNVs and INDELs` page when no valid gene is provided in the search
- Round CADD (MIPv9)
- Missing default panel value
- Invisible other causatives lines when other causatives lack gene symbols
### Changed
- Do not freeze mkdocs-material to version 4.6.1
- Remove pre-commit dependency

## [4.22]
### Added
- Editable cases comments
- Editable variants comments
### Fixed
- Empty variant activity panel
- STRs variants popover
- Split new ClinVar multiple significance terms for a variant
- Edit the selected comment, not the latest
### Changed
- Updated RELEASE docs.
- Pinned variants card style on the case page
- Merged `scout export exons` and `scout view exons` commands


## [4.21.2]
### Added
### Fixed
- Do not pre-filter research variants by (case-default) gene panels
- Show OMIM disease tooltip reliably
### Changed

## [4.21.1]
### Added
### Fixed
- Small change to Pop Freq column in variants ang gene panels to avoid strange text shrinking on small screens
- Direct use of HPO list for Clinical HPO SNV (and cancer SNV) filtering
- PDF coverage report redirecting to login page
### Changed
- Remove the option to dismiss single variants from all variants pages
- Bulk dismiss SNVs, SVs and cancer SNVs from variants pages

## [4.21]
### Added
- Support to configure LoqusDB per institute
- Highlight causative variants in the variants list
- Add tests. Mostly regarding building internal datatypes.
- Remove leading and trailing whitespaces from panel_name and display_name when panel is created
- Mark MANE transcript in list of transcripts in "Transcript overview" on variant page
- Show default panel name in case sidebar
- Previous buttons for variants pagination
- Adds a gh action that checks that the changelog is updated
- Adds a gh action that deploys new releases automatically to pypi
- Warn users if case default panels are outdated
- Define institute-specific gene panels for filtering in institute settings
- Use institute-specific gene panels in variants filtering
- Show somatic VAF for pinned and causative variants on case page

### Fixed
- Report pages redirect to login instead of crashing when session expires
- Variants filter loading in cancer variants page
- User, Causative and Cases tables not scaling to full page
- Improved docs for an initial production setup
- Compatibility with latest version of Black
- Fixed tests for Click>7
- Clinical filter required an extra click to Filter to return variants
- Restore pagination and shrink badges in the variants page tables
- Removing a user from the command line now inactivates the case only if user is last assignee and case is active
- Bugfix, LoqusDB per institute feature crashed when institute id was empty string
- Bugfix, LoqusDB calls where missing case count
- filter removal and upload for filters deleted from another page/other user
- Visualize outdated gene panels info in a popover instead of a tooltip in case page side panel

### Changed
- Highlight color on normal STRs in the variants table from green to blue
- Display breakpoints coordinates in verification emails only for structural variants


## [4.20]
### Added
- Display number of filtered variants vs number of total variants in variants page
- Search case by HPO terms
- Dismiss variant column in the variants tables
- Black and pre-commit packages to dev requirements

### Fixed
- Bug occurring when rerun is requested twice
- Peddy info fields in the demo config file
- Added load config safety check for multiple alignment files for one individual
- Formatting of cancer variants table
- Missing Score in SV variants table

### Changed
- Updated the documentation on how to create a new software release
- Genome build-aware cytobands coordinates
- Styling update of the Matchmaker card
- Select search type in case search form


## [4.19]

### Added
- Show internal ID for case
- Add internal ID for downloaded CGH files
- Export dynamic HPO gene list from case page
- Remove users as case assignees when their account is deleted
- Keep variants filters panel expanded when filters have been used

### Fixed
- Handle the ProxyFix ModuleNotFoundError when Werkzeug installed version is >1.0
- General report formatting issues whenever case and variant comments contain extremely long strings with no spaces

### Changed
- Created an institute wrapper page that contains list of cases, causatives, SNVs & Indels, user list, shared data and institute settings
- Display case name instead of case ID on clinVar submissions
- Changed icon of sample update in clinVar submissions


## [4.18]

### Added
- Filter cancer variants on cytoband coordinates
- Show dismiss reasons in a badge with hover for clinical variants
- Show an ellipsis if 10 cases or more to display with loqusdb matches
- A new blog post for version 4.17
- Tooltip to better describe Tumor and Normal columns in cancer variants
- Filter cancer SNVs and SVs by chromosome coordinates
- Default export of `Assertion method citation` to clinVar variants submission file
- Button to export up to 500 cancer variants, filtered or not
- Rename samples of a clinVar submission file

### Fixed
- Apply default gene panel on return to cancer variantS from variant view
- Revert to certificate checking when asking for Chanjo reports
- `scout download everything` command failing while downloading HPO terms

### Changed
- Turn tumor and normal allelic fraction to decimal numbers in tumor variants page
- Moved clinVar submissions code to the institutes blueprints
- Changed name of clinVar export files to FILENAME.Variant.csv and FILENAME.CaseData.csv
- Switched Google login libraries from Flask-OAuthlib to Authlib


## [4.17.1]

### Fixed
- Load cytobands for cases with chromosome build not "37" or "38"


## [4.17]

### Added
- COSMIC badge shown in cancer variants
- Default gene-panel in non-cancer structural view in url
- Filter SNVs and SVs by cytoband coordinates
- Filter cancer SNV variants by alt allele frequency in tumor
- Correct genome build in UCSC link from structural variant page



### Fixed
- Bug in clinVar form when variant has no gene
- Bug when sharing cases with the same institute twice
- Page crashing when removing causative variant tag
- Do not default to GATK caller when no caller info is provided for cancer SNVs


## [4.16.1]

### Fixed
- Fix the fix for handling of delivery reports for rerun cases

## [4.16]

### Added
- Adds possibility to add "lims_id" to cases. Currently only stored in database, not shown anywhere
- Adds verification comment box to SVs (previously only available for small variants)
- Scrollable pedigree panel

### Fixed
- Error caused by changes in WTForm (new release 2.3.x)
- Bug in OMIM case page form, causing the page to crash when a string was provided instead of a numerical OMIM id
- Fix Alamut link to work properly on hg38
- Better handling of delivery reports for rerun cases
- Small CodeFactor style issues: matchmaker results counting, a couple of incomplete tests and safer external xml
- Fix an issue with Phenomizer introduced by CodeFactor style changes

### Changed
- Updated the version of igv.js to 2.5.4

## [4.15.1]

### Added
- Display gene names in ClinVar submissions page
- Links to Varsome in variant transcripts table

### Fixed
- Small fixes to ClinVar submission form
- Gene panel page crash when old panel has no maintainers

## [4.15]

### Added
- Clinvar CNVs IGV track
- Gene panels can have maintainers
- Keep variant actions (dismissed, manual rank, mosaic, acmg, comments) upon variant re-upload
- Keep variant actions also on full case re-upload

### Fixed
- Fix the link to Ensembl for SV variants when genome build 38.
- Arrange information in columns on variant page
- Fix so that new cosmic identifier (COSV) is also acceptable #1304
- Fixed COSMIC tag in INFO (outside of CSQ) to be parses as well with `&` splitter.
- COSMIC stub URL changed to https://cancer.sanger.ac.uk/cosmic/search?q= instead.
- Updated to a version of IGV where bigBed tracks are visualized correctly
- Clinvar submission files are named according to the content (variant_data and case_data)
- Always show causatives from other cases in case overview
- Correct disease associations for gene symbol aliases that exist as separate genes
- Re-add "custom annotations" for SV variants
- The override ClinVar P/LP add-in in the Clinical Filter failed for new CSQ strings

### Changed
- Runs all CI checks in github actions

## [4.14.1]

### Fixed
- Error when variant found in loqusdb is not loaded for other case

## [4.14]

### Added
- Use github actions to run tests
- Adds CLI command to update individual alignments path
- Update HPO terms using downloaded definitions files
- Option to use alternative flask config when running `scout serve`
- Requirement to use loqusdb >= 2.5 if integrated

### Fixed
- Do not display Pedigree panel in cancer view
- Do not rely on internet connection and services available when running CI tests
- Variant loading assumes GATK if no caller set given and GATK filter status is seen in FILTER
- Pass genome build param all the way in order to get the right gene mappings for cases with build 38
- Parse correctly variants with zero frequency values
- Continue even if there are problems to create a region vcf
- STR and cancer variant navigation back to variants pages could fail

### Changed
- Improved code that sends requests to the external APIs
- Updates ranges for user ranks to fit todays usage
- Run coveralls on github actions instead of travis
- Run pip checks on github actions instead of coveralls
- For hg38 cases, change gnomAD link to point to version 3.0 (which is hg38 based)
- Show pinned or causative STR variants a bit more human readable

## [4.13.1]

### Added
### Fixed
- Typo that caused not all clinvar conflicting interpretations to be loaded no matter what
- Parse and retrieve clinvar annotations from VEP-annotated (VEP 97+) CSQ VCF field
- Variant clinvar significance shown as `not provided` whenever is `Uncertain significance`
- Phenomizer query crashing when case has no HPO terms assigned
- Fixed a bug affecting `All SNVs and INDELs` page when variants don't have canonical transcript
- Add gene name or id in cancer variant view

### Changed
- Cancer Variant view changed "Variant:Transcript:Exon:HGVS" to "Gene:Transcript:Exon:HGVS"

## [4.13]

### Added
- ClinVar SNVs track in IGV
- Add SMA view with SMN Copy Number data
- Easier to assign OMIM diagnoses from case page
- OMIM terms and specific OMIM term page

### Fixed
- Bug when adding a new gene to a panel
- Restored missing recent delivery reports
- Fixed style and links to other reports in case side panel
- Deleting cases using display_name and institute not deleting its variants
- Fixed bug that caused coordinates filter to override other filters
- Fixed a problem with finding some INS in loqusdb
- Layout on SV page when local observations without cases are present
- Make scout compatible with the new HPO definition files from `http://compbio.charite.de/jenkins/`
- General report visualization error when SNVs display names are very long


### Changed


## [4.12.4]

### Fixed
- Layout on SV page when local observations without cases are present

## [4.12.3]

### Fixed
- Case report when causative or pinned SVs have non null allele frequencies

## [4.12.2]

### Fixed
- SV variant links now take you to the SV variant page again
- Cancer variant view has cleaner table data entries for "N/A" data
- Pinned variant case level display hotfix for cancer and str - more on this later
- Cancer variants show correct alt/ref reads mirroring alt frequency now
- Always load all clinical STR variants even if a region load is attempted - index may be missing
- Same case repetition in variant local observations

## [4.12.1]

### Fixed
- Bug in variant.gene when gene has no HGVS description


## [4.12]

### Added
- Accepts `alignment_path` in load config to pass bam/cram files
- Display all phenotypes on variant page
- Display hgvs coordinates on pinned and causatives
- Clear panel pending changes
- Adds option to setup the database with static files
- Adds cli command to download the resources from CLI that scout needs
- Adds test files for merged somatic SV and CNV; as well as merged SNV, and INDEL part of #1279
- Allows for upload of OMIM-AUTO gene panel from static files without api-key

### Fixed
- Cancer case HPO panel variants link
- Fix so that some drop downs have correct size
- First IGV button in str variants page
- Cancer case activates on SNV variants
- Cases activate when STR variants are viewed
- Always calculate code coverage
- Pinned/Classification/comments in all types of variants pages
- Null values for panel's custom_inheritance_models
- Discrepancy between the manual disease transcripts and those in database in gene-edit page
- ACMG classification not showing for some causatives
- Fix bug which caused IGV.js to use hg19 reference files for hg38 data
- Bug when multiple bam files sources with non-null values are available


### Changed
- Renamed `requests` file to `scout_requests`
- Cancer variant view shows two, instead of four, decimals for allele and normal


## [4.11.1]

### Fixed
- Institute settings page
- Link institute settings to sharing institutes choices

## [4.11.0]

### Added
- Display locus name on STR variant page
- Alternative key `GNOMADAF_popmax` for Gnomad popmax allele frequency
- Automatic suggestions on how to improve the code on Pull Requests
- Parse GERP, phastCons and phyloP annotations from vep annotated CSQ fields
- Avoid flickering comment popovers in variant list
- Parse REVEL score from vep annotated CSQ fields
- Allow users to modify general institute settings
- Optionally format code automatically on commit
- Adds command to backup vital parts `scout export database`
- Parsing and displaying cancer SV variants from Manta annotated VCF files
- Dismiss cancer snv variants with cancer-specific options
- Add IGV.js UPD, RHO and TIDDIT coverage wig tracks.


### Fixed
- Slightly darker page background
- Fixed an issued with parsed conservation values from CSQ
- Clinvar submissions accessible to all users of an institute
- Header toolbar when on Clinvar page now shows institute name correctly
- Case should not always inactivate upon update
- Show dismissed snv cancer variants as grey on the cancer variants page
- Improved style of mappability link and local observations on variant page
- Convert all the GET requests to the igv view to POST request
- Error when updating gene panels using a file containing BOM chars
- Add/replace gene radio button not working in gene panels


## [4.10.1]

### Fixed
- Fixed issue with opening research variants
- Problem with coveralls not called by Travis CI
- Handle Biomart service down in tests


## [4.10.0]

### Added
- Rank score model in causatives page
- Exportable HPO terms from phenotypes page
- AMP guideline tiers for cancer variants
- Adds scroll for the transcript tab
- Added CLI option to query cases on time since case event was added
- Shadow clinical assessments also on research variants display
- Support for CRAM alignment files
- Improved str variants view : sorting by locus, grouped by allele.
- Delivery report PDF export
- New mosaicism tag option
- Add or modify individuals' age or tissue type from case page
- Display GC and allele depth in causatives table.
- Included primary reference transcript in general report
- Included partial causative variants in general report
- Remove dependency of loqusdb by utilising the CLI

### Fixed
- Fixed update OMIM command bug due to change in the header of the genemap2 file
- Removed Mosaic Tag from Cancer variants
- Fixes issue with unaligned table headers that comes with hidden Datatables
- Layout in general report PDF export
- Fixed issue on the case statistics view. The validation bars didn't show up when all institutes were selected. Now they do.
- Fixed missing path import by importing pathlib.Path
- Handle index inconsistencies in the update index functions
- Fixed layout problems


## [4.9.0]

### Added
- Improved MatchMaker pages, including visible patient contacts email address
- New badges for the github repo
- Links to [GENEMANIA](genemania.org)
- Sort gene panel list on case view.
- More automatic tests
- Allow loading of custom annotations in VCF using the SCOUT_CUSTOM info tag.

### Fixed
- Fix error when a gene is added to an empty dynamic gene panel
- Fix crash when attempting to add genes on incorrect format to dynamic gene panel
- Manual rank variant tags could be saved in a "Select a tag"-state, a problem in the variants view.
- Same case evaluations are no longer shown as gray previous evaluations on the variants page
- Stay on research pages, even if reset, next first buttons are pressed..
- Overlapping variants will now be visible on variant page again
- Fix missing classification comments and links in evaluations page
- All prioritized cases are shown on cases page


## [4.8.3]

### Added

### Fixed
- Bug when ordering sanger
- Improved scrolling over long list of genes/transcripts


## [4.8.2]

### Added

### Fixed
- Avoid opening extra tab for coverage report
- Fixed a problem when rank model version was saved as floats and not strings
- Fixed a problem with displaying dismiss variant reasons on the general report
- Disable load and delete filter buttons if there are no saved filters
- Fix problem with missing verifications
- Remove duplicate users and merge their data and activity


## [4.8.1]

### Added

### Fixed
- Prevent login fail for users with id defined by ObjectId and not email
- Prevent the app from crashing with `AttributeError: 'NoneType' object has no attribute 'message'`


## [4.8.0]

### Added
- Updated Scout to use Bootstrap 4.3
- New looks for Scout
- Improved dashboard using Chart.js
- Ask before inactivating a case where last assigned user leaves it
- Genes can be manually added to the dynamic gene list directly on the case page
- Dynamic gene panels can optionally be used with clinical filter, instead of default gene panel
- Dynamic gene panels get link out to chanjo-report for coverage report
- Load all clinvar variants with clinvar Pathogenic, Likely Pathogenic and Conflicting pathogenic
- Show transcripts with exon numbers for structural variants
- Case sort order can now be toggled between ascending and descending.
- Variants can be marked as partial causative if phenotype is available for case.
- Show a frequency tooltip hover for SV-variants.
- Added support for LDAP login system
- Search snv and structural variants by chromosomal coordinates
- Structural variants can be marked as partial causative if phenotype is available for case.
- Show normal and pathologic limits for STRs in the STR variants view.
- Institute level persistent variant filter settings that can be retrieved and used.
- export causative variants to Excel
- Add support for ROH, WIG and chromosome PNGs in case-view

### Fixed
- Fixed missing import for variants with comments
- Instructions on how to build docs
- Keep sanger order + verification when updating/reloading variants
- Fixed and moved broken filter actions (HPO gene panel and reset filter)
- Fixed string conversion to number
- UCSC links for structural variants are now separated per breakpoint (and whole variant where applicable)
- Reintroduced missing coverage report
- Fixed a bug preventing loading samples using the command line
- Better inheritance models customization for genes in gene panels
- STR variant page back to list button now does its one job.
- Allows to setup scout without a omim api key
- Fixed error causing "favicon not found" flash messages
- Removed flask --version from base cli
- Request rerun no longer changes case status. Active or archived cases inactivate on upload.
- Fixed missing tooltip on the cancer variants page
- Fixed weird Rank cell in variants page
- Next and first buttons order swap
- Added pagination (and POST capability) to cancer variants.
- Improves loading speed for variant page
- Problem with updating variant rank when no variants
- Improved Clinvar submission form
- General report crashing when dismissed variant has no valid dismiss code
- Also show collaborative case variants on the All variants view.
- Improved phenotype search using dataTables.js on phenotypes page
- Search and delete users with `email` instead of `_id`
- Fixed css styles so that multiselect options will all fit one column


## [4.7.3]

### Added
- RankScore can be used with VCFs for vcf_cancer files

### Fixed
- Fix issue with STR view next page button not doing its one job.

### Deleted
- Removed pileup as a bam viewing option. This is replaced by IGV


## [4.7.2]

### Added
- Show earlier ACMG classification in the variant list

### Fixed
- Fixed igv search not working due to igv.js dist 2.2.17
- Fixed searches for cases with a gene with variants pinned or marked causative.
- Load variant pages faster after fixing other causatives query
- Fixed mitochondrial report bug for variants without genes

## [4.7.1]

### Added

### Fixed
- Fixed bug on genes page


## [4.7.0]

### Added
- Export genes and gene panels in build GRCh38
- Search for cases with variants pinned or marked causative in a given gene.
- Search for cases phenotypically similar to a case also from WUI.
- Case variant searches can be limited to similar cases, matching HPO-terms,
  phenogroups and cohorts.
- De-archive reruns and flag them as 'inactive' if archived
- Sort cases by analysis_date, track or status
- Display cases in the following order: prioritized, active, inactive, archived, solved
- Assign case to user when user activates it or asks for rerun
- Case becomes inactive when it has no assignees
- Fetch refseq version from entrez and use it in clinvar form
- Load and export of exons for all genes, independent on refseq
- Documentation for loading/updating exons
- Showing SV variant annotations: SV cgh frequencies, gnomad-SV, local SV frequencies
- Showing transcripts mapping score in segmental duplications
- Handle requests to Ensembl Rest API
- Handle requests to Ensembl Rest Biomart
- STR variants view now displays GT and IGV link.
- Description field for gene panels
- Export exons in build 37 and 38 using the command line

### Fixed
- Fixes of and induced by build tests
- Fixed bug affecting variant observations in other cases
- Fixed a bug that showed wrong gene coverage in general panel PDF export
- MT report only shows variants occurring in the specific individual of the excel sheet
- Disable SSL certifcate verification in requests to chanjo
- Updates how intervaltree and pymongo is used to void deprecated functions
- Increased size of IGV sample tracks
- Optimized tests


## [4.6.1]

### Added

### Fixed
- Missing 'father' and 'mother' keys when parsing single individual cases


## [4.6.0]

### Added
- Description of Scout branching model in CONTRIBUTING doc
- Causatives in alphabetical order, display ACMG classification and filter by gene.
- Added 'external' to the list of analysis type options
- Adds functionality to display "Tissue type". Passed via load config.
- Update to IGV 2.

### Fixed
- Fixed alignment visualization and vcf2cytosure availability for demo case samples
- Fixed 3 bugs affecting SV pages visualization
- Reintroduced the --version cli option
- Fixed variants query by panel (hpo panel + gene panel).
- Downloaded MT report contains excel files with individuals' display name
- Refactored code in parsing of config files.


## [4.5.1]

### Added

### Fixed
- update requirement to use PyYaml version >= 5.1
- Safer code when loading config params in cli base


## [4.5.0]

### Added
- Search for similar cases from scout view CLI
- Scout cli is now invoked from the app object and works under the app context

### Fixed
- PyYaml dependency fixed to use version >= 5.1


## [4.4.1]

### Added
- Display SV rank model version when available

### Fixed
- Fixed upload of delivery report via API


## [4.4.0]

### Added
- Displaying more info on the Causatives page and hiding those not causative at the case level
- Add a comment text field to Sanger order request form, allowing a message to be included in the email
- MatchMaker Exchange integration
- List cases with empty synopsis, missing HPO terms and phenotype groups.
- Search for cases with open research list, or a given case status (active, inactive, archived)

### Fixed
- Variant query builder split into several functions
- Fixed delivery report load bug


## [4.3.3]

### Added
- Different individual table for cancer cases

### Fixed
- Dashboard collects validated variants from verification events instead of using 'sanger' field
- Cases shared with collaborators are visible again in cases page
- Force users to select a real institute to share cases with (actionbar select fix)


## [4.3.2]

### Added
- Dashboard data can be filtered using filters available in cases page
- Causatives for each institute are displayed on a dedicated page
- SNVs and and SVs are searchable across cases by gene and rank score
- A more complete report with validated variants is downloadable from dashboard

### Fixed
- Clinsig filter is fixed so clinsig numerical values are returned
- Split multi clinsig string values in different elements of clinsig array
- Regex to search in multi clinsig string values or multi revstat string values
- It works to upload vcf files with no variants now
- Combined Pileup and IGV alignments for SVs having variant start and stop on the same chromosome


## [4.3.1]

### Added
- Show calls from all callers even if call is not available
- Instructions to install cairo and pango libs from WeasyPrint page
- Display cases with number of variants from CLI
- Only display cases with number of variants above certain treshold. (Also CLI)
- Export of verified variants by CLI or from the dashboard
- Extend case level queries with default panels, cohorts and phenotype groups.
- Slice dashboard statistics display using case level queries
- Add a view where all variants for an institute can be searched across cases, filtering on gene and rank score. Allows searching research variants for cases that have research open.

### Fixed
- Fixed code to extract variant conservation (gerp, phyloP, phastCons)
- Visualization of PDF-exported gene panels
- Reintroduced the exon/intron number in variant verification email
- Sex and affected status is correctly displayed on general report
- Force number validation in SV filter by size
- Display ensembl transcripts when no refseq exists


## [4.3.0]

### Added
- Mosaicism tag on variants
- Show and filter on SweGen frequency for SVs
- Show annotations for STR variants
- Show all transcripts in verification email
- Added mitochondrial export
- Adds alternative to search for SVs shorter that the given length
- Look for 'bcftools' in the `set` field of VCFs
- Display digenic inheritance from OMIM
- Displays what refseq transcript that is primary in hgnc

### Fixed

- Archived panels displays the correct date (not retroactive change)
- Fixed problem with waiting times in gene panel exports
- Clinvar fiter not working with human readable clinsig values

## [4.2.2]

### Fixed
- Fixed gene panel create/modify from CSV file utf-8 decoding error
- Updating genes in gene panels now supports edit comments and entry version
- Gene panel export timeout error

## [4.2.1]

### Fixed
- Re-introduced gene name(s) in verification email subject
- Better PDF rendering for excluded variants in report
- Problem to access old case when `is_default` did not exist on a panel


## [4.2.0]

### Added
- New index on variant_id for events
- Display overlapping compounds on variants view

### Fixed
- Fixed broken clinical filter


## [4.1.4]

### Added
- Download of filtered SVs

### Fixed
- Fixed broken download of filtered variants
- Fixed visualization issue in gene panel PDF export
- Fixed bug when updating gene names in variant controller


## [4.1.3]

### Fixed
- Displays all primary transcripts


## [4.1.2]

### Added
- Option add/replace when updating a panel via CSV file
- More flexible versioning of the gene panels
- Printing coverage report on the bottom of the pdf case report
- Variant verification option for SVs
- Logs uri without pwd when connecting
- Disease-causing transcripts in case report
- Thicker lines in case report
- Supports HPO search for cases, both terms or if described in synopsis
- Adds sanger information to dashboard

### Fixed
- Use db name instead of **auth** as default for authentication
- Fixes so that reports can be generated even with many variants
- Fixed sanger validation popup to show individual variants queried by user and institute.
- Fixed problem with setting up scout
- Fixes problem when exac file is not available through broad ftp
- Fetch transcripts for correct build in `adapter.hgnc_gene`

## [4.1.1]
- Fix problem with institute authentication flash message in utils
- Fix problem with comments
- Fix problem with ensembl link


## [4.1.0]

### Added
- OMIM phenotypes to case report
- Command to download all panel app gene panels `scout load panel --panel-app`
- Links to genenames.org and omim on gene page
- Popup on gene at variants page with gene information
- reset sanger status to "Not validated" for pinned variants
- highlight cases with variants to be evaluated by Sanger on the cases page
- option to point to local reference files to the genome viewer pileup.js. Documented in `docs.admin-guide.server`
- option to export single variants in `scout export variants`
- option to load a multiqc report together with a case(add line in load config)
- added a view for searching HPO terms. It is accessed from the top left corner menu
- Updates the variants view for cancer variants. Adds a small cancer specific filter for known variants
- Adds hgvs information on cancer variants page
- Adds option to update phenotype groups from CLI

### Fixed
- Improved Clinvar to submit variants from different cases. Fixed HPO terms in casedata according to feedback
- Fixed broken link to case page from Sanger modal in cases view
- Now only cases with non empty lists of causative variants are returned in `adapter.case(has_causatives=True)`
- Can handle Tumor only samples
- Long lists of HGNC symbols are now possible. This was previously difficult with manual, uploaded or by HPO search when changing filter settings due to GET request limitations. Relevant pages now use POST requests. Adds the dynamic HPO panel as a selection on the gene panel dropdown.
- Variant filter defaults to default panels also on SV and Cancer variants pages.

## [4.0.0]

### WARNING ###

This is a major version update and will require that the backend of pre releases is updated.
Run commands:

```
$scout update genes
$scout update hpo
```

- Created a Clinvar submission tool, to speed up Clinvar submission of SNVs and SVs
- Added an analysis report page (html and PDF format) containing phenotype, gene panels and variants that are relevant to solve a case.

### Fixed
- Optimized evaluated variants to speed up creation of case report
- Moved igv and pileup viewer under a common folder
- Fixed MT alignment view pileup.js
- Fixed coordinates for SVs with start chromosome different from end chromosome
- Global comments shown across cases and institutes. Case-specific variant comments are shown only for that specific case.
- Links to clinvar submitted variants at the cases level
- Adapts clinvar parsing to new format
- Fixed problem in `scout update user` when the user object had no roles
- Makes pileup.js use online genome resources when viewing alignments. Now any instance of Scout can make use of this functionality.
- Fix ensembl link for structural variants
- Works even when cases does not have `'madeline_info'`
- Parses Polyphen in correct way again
- Fix problem with parsing gnomad from VEP

### Added
- Added a PDF export function for gene panels
- Added a "Filter and export" button to export custom-filtered SNVs to CSV file
- Dismiss SVs
- Added IGV alignments viewer
- Read delivery report path from case config or CLI command
- Filter for spidex scores
- All HPO terms are now added and fetched from the correct source (https://github.com/obophenotype/human-phenotype-ontology/blob/master/hp.obo)
- New command `scout update hpo`
- New command `scout update genes` will fetch all the latest information about genes and update them
- Load **all** variants found on chromosome **MT**
- Adds choice in cases overview do show as many cases as user like

### Removed
- pileup.min.js and pileup css are imported from a remote web location now
- All source files for HPO information, this is instead fetched directly from source
- All source files for gene information, this is instead fetched directly from source

## [3.0.0]
### Fixed
- hide pedigree panel unless it exists

## [1.5.1] - 2016-07-27
### Fixed
- look for both ".bam.bai" and ".bai" extensions

## [1.4.0] - 2016-03-22
### Added
- support for local frequency through loqusdb
- bunch of other stuff

## [1.3.0] - 2016-02-19
### Fixed
- Update query-phenomizer and add username/password

### Changed
- Update the way a case is checked for rerun-status

### Added
- Add new button to mark a case as "checked"
- Link to clinical variants _without_ 1000G annotation

## [1.2.2] - 2016-02-18
### Fixed
- avoid filtering out variants lacking ExAC and 1000G annotations

## [1.1.3] - 2015-10-01
### Fixed
- persist (clinical) filter when clicking load more
- fix #154 by robustly setting clinical filter func. terms

## [1.1.2] - 2015-09-07
### Fixed
- avoid replacing coverage report with none
- update SO terms, refactored

## [1.1.1] - 2015-08-20
### Fixed
- fetch case based on collaborator status (not owner)

## [1.1.0] - 2015-05-29
### Added
- link(s) to SNPedia based on RS-numbers
- new Jinja filter to "humanize" decimal numbers
- show gene panels in variant view
- new Jinja filter for decoding URL encoding
- add indicator to variants in list that have comments
- add variant number threshold and rank score threshold to load function
- add event methods to mongo adapter
- add tests for models
- show badge "old" if comment was written for a previous analysis

### Changed
- show cDNA change in transcript summary unless variant is exonic
- moved compounds table further up the page
- show dates for case uploads in ISO format
- moved variant comments higher up on page
- updated documentation for pages
- read in coverage report as blob in database and serve directly
- change ``OmimPhenotype`` to ``PhenotypeTerm``
- reorganize models sub-package
- move events (and comments) to separate collection
- only display prev/next links for the research list
- include variant type in breadcrumbs e.g. "Clinical variants"

### Removed
- drop dependency on moment.js

### Fixed
- show the same level of detail for all frequencies on all pages
- properly decode URL encoded symbols in amino acid/cDNA change strings
- fixed issue with wipe permissions in MongoDB
- include default gene lists in "variants" link in breadcrumbs

## [1.0.2] - 2015-05-20
### Changed
- update case fetching function

### Fixed
- handle multiple cases with same id

## [1.0.1] - 2015-04-28
### Fixed
- Fix building URL parameters in cases list Vue component

## [1.0.0] - 2015-04-12
Codename: Sara Lund

![Release 1.0](artwork/releases/release-1-0.jpg)

### Added
- Add email logging for unexpected errors
- New command line tool for deleting case

### Changed
- Much improved logging overall
- Updated documentation/usage guide
- Removed non-working IGV link

### Fixed
- Show sample display name in GT call
- Various small bug fixes
- Make it easier to hover over popups

## [0.0.2-rc1] - 2015-03-04
### Added
- add protein table for each variant
- add many more external links
- add coverage reports as PDFs

### Changed
- incorporate user feedback updates
- big refactor of load scripts

## [0.0.2-rc2] - 2015-03-04
### Changes
- add gene table with gene description
- reorganize inheritance models box

### Fixed
- avoid overwriting gene list on "research" load
- fix various bugs in external links

## [0.0.2-rc3] - 2015-03-05
### Added
- Activity log feed to variant view
- Adds protein change strings to ODM and Sanger email

### Changed
- Extract activity log component to macro

### Fixes
- Make Ensembl transcript links use archive website<|MERGE_RESOLUTION|>--- conflicted
+++ resolved
@@ -9,15 +9,11 @@
 - Parse and save splice junction tracks from case config file
 ### Fixed
 - Warning on overwriting variants with same position was no longer shown
-<<<<<<< HEAD
 - Total number of research variants count
 ### Changed
+- Clearer warning messages for gene searches in variants filters
+- Increase the height of the dropdowns to 425px
 - Update variants stats in case documents every time new variants are loaded
-=======
-- Increase the height of the dropdowns to 425px
-### Changed
-- Clearer warning messages for gene searches in variants filters
->>>>>>> 16082d8d
 
 ## [4.35]
 ### Added
