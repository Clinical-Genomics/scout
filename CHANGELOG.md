# Change Log
All notable changes to this project will be documented in this file.
This project adheres to [Semantic Versioning](http://semver.org/).

About changelog [here](https://keepachangelog.com/en/1.0.0/)

## [x.x.x]
### Added
- Highlight and show version number for RefSeq MANE transcripts.
- Added integration to a rerunner service for toggling reanalysis with updated pedigree information
- SpliceAI display and parsing from VEP CSQ
- Display matching tiered variants for cancer variants
<<<<<<< HEAD
- Update genes from pre-downloaded file resources
=======
- Display a loading icon (spinner) until the page loads completely
>>>>>>> ccdc3213
### Fixed
- Updated IGV to v2.8.5 to solve missing gene labels on some zoom levels
- Demo cancer case config file to load somatic SNVs and SVs only.
- Expand list of refseq trancripts in ClinVar submission form
- Renamed `All SNVs and INDELs` institute sidebar element to `Search SNVs and INDELs` and fixed its style.
### Changed
- Better naming for variants buttons on cancer track (somatic, germline). Also show cancer research button if available.
- Load case with missing panels in config files, but show warning.
- Changing the (Female, Male) symbols to (F/M) letters in individuals_table and case-sma.
- Print stacktrace if case load command fails
- Added sort icon and a pointer to the cursor to all tables with sortable fields
- Moved variant, gene and panel info from the basic pane to summary panel for all variants.
- Renamed `Basics` panel to `Classify` on variant page.
- Revamped `Basics` panel to a panel dedicated to classify variants
- Revamped the summary panel to be more compact.
- Added dedicated template for cancer variants
- Removed Severity, Gene models, Gene annotations and Conservation panels for cancer variants
- Reorganized the orders of panels for variant and cancer variant views
- Added dedicated variant quality panel and removed relevant panes (mappability)


## [4.36]
### Added
- Parse and save splice junction tracks from case config file
- Tooltip in observations panel, explaining that case variants with no link might be old variants, not uploaded after a case rerun
### Fixed
- Warning on overwriting variants with same position was no longer shown
- Increase the height of the dropdowns to 425px
- More indices for the case table as it grows, specifically for causatives queries
- Splice junction tracks not centered over variant genes
- Total number of research variants count
- Update variants stats in case documents every time new variants are loaded
- Bug in flashing warning messages when filtering variants
### Changed
- Clearer warning messages for genes and gene/gene-panels searches in variants filters

## [4.35]
### Added
- A new index for hgnc_symbol in the hgnc_gene collection
- A Pedigree panel in STR page
- Display Tier I and II variants in case view causatives card for cancer cases
### Fixed
- Send partial file data to igv.js when visualizing sashimi plots with splice junction tracks
- Research variants filtering by gene
- Do not attempt to populate annotations for not loaded pinned/causatives
- Add max-height to all dropdowns in filters
### Changed
- Switch off non-clinical gene warnings when filtering research variants
- Don't display OMIM disease card in case view for cancer cases
- Refactored Individuals and Causative card in case view for cancer cases
- Update and style STR case report

## [4.34]
### Added
- Saved filter lock and unlock
- Filters can optionally be marked audited, logging the filter name, user and date on the case events and general report.
- Added `ClinVar hits` and `Cosmic hits` in cancer SNVs filters
- Added `ClinVar hits` to variants filter (rare disease track)
- Load cancer demo case in docker-compose files (default and demo file)
- Inclusive-language check using [woke](https://github.com/get-woke/woke) github action
- Add link to HmtVar for mitochondrial variants (if VCF is annotated with HmtNote)
- Grey background for dismissed compounds in variants list and variant page
- Pin badge for pinned compounds in variants list and variant page
- Support LoqusDB REST API queries
- Add a docker-compose-matchmaker under scout/containers/development to test matchmaker locally
- Script to investigate consequences of symbol search bug
- Added GATK to list of SV and cancer SV callers
### Fixed
- Make MitoMap link work for hg38 again
- Export Variants feature crashing when one of the variants has no primary transcripts
- Redirect to last visited variantS page when dismissing variants from variants list
- Improved matching of SVs Loqus occurrences in other cases
- Remove padding from the list inside (Matching causatives from other cases) panel
- Pass None to get_app function in CLI base since passing script_info to app factory functions was deprecated in Flask 2.0
- Fixed failing tests due to Flask update to version 2.0
- Speed up user events view
- Causative view sort out of memory error
- Use hgnc_id for gene filter query
- Typo in case controllers displaying an error every time a patient is matched against external MatchMaker nodes
- Do not crash while attempting an update for variant documents that are too big (> 16 MB)
- Old STR causatives (and other variants) may not have HGNC symbols - fix sort lambda
- Check if gene_obj has primary_transcript before trying to access it
- Warn if a gene manually searched is in a clinical panel with an outdated name when filtering variants
- ChrPos split js not needed on STR page yet
### Changed
- Remove parsing of case `genome_version`, since it's not used anywhere downstream
- Introduce deprecation warning for Loqus configs that are not dictionaries
- SV clinical filter no longer filters out sub 100 nt variants
- Count cases in LoqusDB by variant type
- Commit pulse repo badge temporarily set to weekly
- Sort ClinVar submissions objects by ascending "Last evaluated" date
- Refactored the MatchMaker integration as an extension
- Replaced some sensitive words as suggested by woke linter
- Documentation for load-configuration rewritten.
- Add styles to MatchMaker matches table
- More detailed info on the data shared in MatchMaker submission form

## [4.33.1]
### Fixed
- Include markdown for release autodeploy docs
- Use standard inheritance model in ClinVar (https://ftp.ncbi.nlm.nih.gov/pub/GTR/standard_terms/Mode_of_inheritance.txt)
- Fix issue crash with variants that have been unflagged causative not being available in other causatives
### Added
### Changed

## [4.33]
### Fixed
- Command line crashing when updating an individual not found in database
- Dashboard page crashing when filters return no data
- Cancer variants filter by chromosome
- /api/v1/genes now searches for genes in all genome builds by default
- Upgraded igv.js to version 2.8.1 (Fixed Unparsable bed record error)
### Added
- Autodeploy docs on release
- Documentation for updating case individuals tracks
- Filter cases and dashboard stats by analysis track
### Changed
- Changed from deprecated db update method
- Pre-selected fields to run queries with in dashboard page
- Do not filter by any institute when first accessing the dashboard
- Removed OMIM panel in case view for cancer cases
- Display Tier I and II variants in case view causatives panel for cancer cases
- Refactored Individuals and Causative panels in case view for cancer cases

## [4.32.1]
### Fixed
- iSort lint check only
### Changed
- Institute cases page crashing when a case has track:Null
### Added

## [4.32]
### Added
- Load and show MITOMAP associated diseases from VCF (INFO field: MitomapAssociatedDiseases, via HmtNote)
- Show variant allele frequencies for mitochondrial variants (GRCh38 cases)
- Extend "public" json API with diseases (OMIM) and phenotypes (HPO)
- HPO gene list download now has option for clinical and non-clinical genes
- Display gene splice junctions data in sashimi plots
- Update case individuals with splice junctions tracks
- Simple Docker compose for development with local build
- Make Phenomodels subpanels collapsible
- User side documentation of cytogenomics features (Gens, Chromograph, vcf2cytosure, rhocall)
- iSort GitHub Action
- Support LoqusDB REST API queries
### Fixed
- Show other causative once, even if several events point to it
- Filtering variants by mitochondrial chromosome for cases with genome build=38
- HPO gene search button triggers any warnings for clinical / non-existing genes also on first search
- Fixed a bug in variants pages caused by MT variants without alt_frequency
- Tests for CADD score parsing function
- Fixed the look of IGV settings on SNV variant page
- Cases analyzed once shown as `rerun`
- Missing case track on case re-upload
- Fixed severity rank for SO term "regulatory region ablation"
### Changed
- Refactor according to CodeFactor - mostly reuse of duplicated code
- Phenomodels language adjustment
- Open variants in a new window (from variants page)
- Open overlapping and compound variants in a new window (from variant page)
- gnomAD link points to gnomAD v.3 (build GRCh38) for mitochondrial variants.
- Display only number of affected genes for dismissed SVs in general report
- Chromosome build check when populating the variants filter chromosome selection
- Display mitochondrial and rare diseases coverage report in cases with missing 'rare' track


## [4.31.1]
### Added
### Changed
- Remove mitochondrial and coverage report from cancer cases sidebar
### Fixed
- ClinVar page when dbSNP id is None

## [4.31]
### Added
- gnomAD annotation field in admin guide
- Export also dynamic panel genes not associated to an HPO term when downloading the HPO panel
- Primary HGNC transcript info in variant export files
- Show variant quality (QUAL field from vcf) in the variant summary
- Load/update PDF gene fusion reports (clinical and research) generated with Arriba
- Support new MANE annotations from VEP (both MANE Select and MANE Plus Clinical)
- Display on case activity the event of a user resetting all dismissed variants
- Support gnomAD population frequencies for mitochondrial variants
- Anchor links in Casedata ClinVar panels to redirect after renaming individuals
### Fixed
- Replace old docs link www.clinicalgenomics.se/scout with new https://clinical-genomics.github.io/scout
- Page formatting issues whenever case and variant comments contain extremely long strings with no spaces
- Chromograph images can be one column and have scrollbar. Removed legacy code.
- Column labels for ClinVar case submission
- Page crashing looking for LoqusDB observation when variant doesn't exist
- Missing inheritance models and custom inheritance models on newly created gene panels
- Accept only numbers in managed variants filter as position and end coordinates
- SNP id format and links in Variant page, ClinVar submission form and general report
- Case groups tooltip triggered only when mouse is on the panel header
### Changed
- A more compact case groups panel
- Added landscape orientation CSS style to cancer coverage and QC demo report
- Improve user documentation to create and save new gene panels
- Removed option to use space as separator when uploading gene panels
- Separating the columns of standard and custom inheritance models in gene panels
- Improved ClinVar instructions for users using non-English Excel

## [4.30.2]
### Added
### Fixed
- Use VEP RefSeq ID if RefSeq list is empty in RefSeq transcripts overview
- Bug creating variant links for variants with no end_chrom
### Changed

## [4.30.1]
### Added
### Fixed
- Cryptography dependency fixed to use version < 3.4
### Changed

## [4.30]
### Added
- Introduced a `reset dismiss variant` verb
- Button to reset all dismissed variants for a case
- Add black border to Chromograph ideograms
- Show ClinVar annotations on variantS page
- Added integration with GENS, copy number visualization tool
- Added a VUS label to the manual classification variant tags
- Add additional information to SNV verification emails
- Tooltips documenting manual annotations from default panels
- Case groups now show bam files from all cases on align view
### Fixed
- Center initial igv view on variant start with SNV/indels
- Don't set initial igv view to negative coordinates
- Display of GQ for SV and STR
- Parsing of AD and related info for STRs
- LoqusDB field in institute settings accepts only existing Loqus instances
- Fix DECIPHER link to work after DECIPHER migrated to GRCh38
- Removed visibility window param from igv.js genes track
- Updated HPO download URL
- Patch HPO download test correctly
- Reference size on STR hover not needed (also wrong)
- Introduced genome build check (allowed values: 37, 38, "37", "38") on case load
- Improve case searching by assignee full name
- Populating the LoqusDB select in institute settings
### Changed
- Cancer variants table header (pop freq etc)
- Only admin users can modify LoqusDB instance in Institute settings
- Style of case synopsis, variants and case comments
- Switched to igv.js 2.7.5
- Do not choke if case is missing research variants when research requested
- Count cases in LoqusDB by variant type
- Introduce deprecation warning for Loqus configs that are not dictionaries
- Improve create new gene panel form validation
- Make XM- transcripts less visible if they don't overlap with transcript refseq_id in variant page
- Color of gene panels and comments panels on cases and variant pages
- Do not choke if case is missing research variants when reserch requested

## [4.29.1]
### Added
### Fixed
- Always load STR variants regardless of RankScore threshold (hotfix)
### Changed

## [4.29]
### Added
- Added a page about migrating potentially breaking changes to the documentation
- markdown_include in development requirements file
- STR variants filter
- Display source, Z-score, inheritance pattern for STR annotations from Stranger (>0.6.1) if available
- Coverage and quality report to cancer view
### Fixed
- ACMG classification page crashing when trying to visualize a classification that was removed
- Pretty print HGVS on gene variants (URL-decode VEP)
- Broken or missing link in the documentation
- Multiple gene names in ClinVar submission form
- Inheritance model select field in ClinVar submission
- IGV.js >2.7.0 has an issue with the gene track zoom levels - temp freeze at 2.7.0
- Revert CORS-anywhere and introduce a local http proxy for cloud tracks
### Changed

## [4.28]
### Added
- Chromograph integration for displaying PNGs in case-page
- Add VAF to cancer case general report, and remove some of its unused fields
- Variants filter compatible with genome browser location strings
- Support for custom public igv tracks stored on the cloud
- Add tests to increase testing coverage
- Update case variants count after deleting variants
- Update IGV.js to latest (v2.7.4)
- Bypass igv.js CORS check using `https://github.com/Rob--W/cors-anywhere`
- Documentation on default and custom IGV.js tracks (admin docs)
- Lock phenomodels so they're editable by admins only
- Small case group assessment sharing
- Tutorial and files for deploying app on containers (Kubernetes pods)
- Canonical transcript and protein change of canonical transcript in exported variants excel sheet
- Support for Font Awesome version 6
- Submit to Beacon from case page sidebar
- Hide dismissed variants in variants pages and variants export function
- Systemd service files and instruction to deploy Scout using podman
### Fixed
- Bugfix: unused `chromgraph_prefix |tojson` removed
- Freeze coloredlogs temporarily
- Marrvel link
- Don't show TP53 link for silent or synonymous changes
- OMIM gene field accepts any custom number as OMIM gene
- Fix Pytest single quote vs double quote string
- Bug in gene variants search by similar cases and no similar case is found
- Delete unused file `userpanel.py`
- Primary transcripts in variant overview and general report
- Google OAuth2 login setup in README file
- Redirect to 'missing file'-icon if configured Chromograph file is missing
- Javascript error in case page
- Fix compound matching during variant loading for hg38
- Cancer variants view containing variants dismissed with cancer-specific reasons
- Zoom to SV variant length was missing IGV contig select
- Tooltips on case page when case has no default gene panels
### Changed
- Save case variants count in case document and not in sessions
- Style of gene panels multiselect on case page
- Collapse/expand main HPO checkboxes in phenomodel preview
- Replaced GQ (Genotype quality) with VAF (Variant allele frequency) in cancer variants GT table
- Allow loading of cancer cases with no tumor_purity field
- Truncate cDNA and protein changes in case report if longer than 20 characters


## [4.27]
### Added
- Exclude one or more variant categories when running variants delete command
### Fixed
### Changed

## [4.26.1]
### Added
### Fixed
- Links with 1-letter aa codes crash on frameshift etc
### Changed

## [4.26]
### Added
- Extend the delete variants command to print analysis date, track, institute, status and research status
- Delete variants by type of analysis (wgs|wes|panel)
- Links to cBioPortal, MutanTP53, IARC TP53, OncoKB, MyCancerGenome, CIViC
### Fixed
- Deleted variants count
### Changed
- Print output of variants delete command as a tab separated table

## [4.25]
### Added
- Command line function to remove variants from one or all cases
### Fixed
- Parse SMN None calls to None rather than False

## [4.24.1]
### Fixed
- Install requirements.txt via setup file

## [4.24]
### Added
- Institute-level phenotype models with sub-panels containing HPO and OMIM terms
- Runnable Docker demo
- Docker image build and push github action
- Makefile with shortcuts to docker commands
- Parse and save synopsis, phenotype and cohort terms from config files upon case upload
### Fixed
- Update dismissed variant status when variant dismissed key is missing
- Breakpoint two IGV button now shows correct chromosome when different from bp1
- Missing font lib in Docker image causing the PDF report download page to crash
- Sentieon Manta calls lack Somaticscore - load anyway
- ClinVar submissions crashing due to pinned variants that are not loaded
- Point ExAC pLI score to new gnomad server address
- Bug uploading cases missing phenotype terms in config file
- STRs loaded but not shown on browser page
- Bug when using adapter.variant.get_causatives with case_id without causatives
- Problem with fetching "solved" from scout export cases cli
- Better serialising of datetime and bson.ObjectId
- Added `volumes` folder to .gitignore
### Changed
- Make matching causative and managed variants foldable on case page
- Remove calls to PyMongo functions marked as deprecated in backend and frontend(as of version 3.7).
- Improved `scout update individual` command
- Export dynamic phenotypes with ordered gene lists as PDF


## [4.23]
### Added
- Save custom IGV track settings
- Show a flash message with clear info about non-valid genes when gene panel creation fails
- CNV report link in cancer case side navigation
- Return to comment section after editing, deleting or submitting a comment
- Managed variants
- MT vs 14 chromosome mean coverage stats if Scout is connected to Chanjo
### Fixed
- missing `vcf_cancer_sv` and `vcf_cancer_sv_research` to manual.
- Split ClinVar multiple clnsig values (slash-separated) and strip them of underscore for annotations without accession number
- Timeout of `All SNVs and INDELs` page when no valid gene is provided in the search
- Round CADD (MIPv9)
- Missing default panel value
- Invisible other causatives lines when other causatives lack gene symbols
### Changed
- Do not freeze mkdocs-material to version 4.6.1
- Remove pre-commit dependency

## [4.22]
### Added
- Editable cases comments
- Editable variants comments
### Fixed
- Empty variant activity panel
- STRs variants popover
- Split new ClinVar multiple significance terms for a variant
- Edit the selected comment, not the latest
### Changed
- Updated RELEASE docs.
- Pinned variants card style on the case page
- Merged `scout export exons` and `scout view exons` commands


## [4.21.2]
### Added
### Fixed
- Do not pre-filter research variants by (case-default) gene panels
- Show OMIM disease tooltip reliably
### Changed

## [4.21.1]
### Added
### Fixed
- Small change to Pop Freq column in variants ang gene panels to avoid strange text shrinking on small screens
- Direct use of HPO list for Clinical HPO SNV (and cancer SNV) filtering
- PDF coverage report redirecting to login page
### Changed
- Remove the option to dismiss single variants from all variants pages
- Bulk dismiss SNVs, SVs and cancer SNVs from variants pages

## [4.21]
### Added
- Support to configure LoqusDB per institute
- Highlight causative variants in the variants list
- Add tests. Mostly regarding building internal datatypes.
- Remove leading and trailing whitespaces from panel_name and display_name when panel is created
- Mark MANE transcript in list of transcripts in "Transcript overview" on variant page
- Show default panel name in case sidebar
- Previous buttons for variants pagination
- Adds a gh action that checks that the changelog is updated
- Adds a gh action that deploys new releases automatically to pypi
- Warn users if case default panels are outdated
- Define institute-specific gene panels for filtering in institute settings
- Use institute-specific gene panels in variants filtering
- Show somatic VAF for pinned and causative variants on case page

### Fixed
- Report pages redirect to login instead of crashing when session expires
- Variants filter loading in cancer variants page
- User, Causative and Cases tables not scaling to full page
- Improved docs for an initial production setup
- Compatibility with latest version of Black
- Fixed tests for Click>7
- Clinical filter required an extra click to Filter to return variants
- Restore pagination and shrink badges in the variants page tables
- Removing a user from the command line now inactivates the case only if user is last assignee and case is active
- Bugfix, LoqusDB per institute feature crashed when institute id was empty string
- Bugfix, LoqusDB calls where missing case count
- filter removal and upload for filters deleted from another page/other user
- Visualize outdated gene panels info in a popover instead of a tooltip in case page side panel

### Changed
- Highlight color on normal STRs in the variants table from green to blue
- Display breakpoints coordinates in verification emails only for structural variants


## [4.20]
### Added
- Display number of filtered variants vs number of total variants in variants page
- Search case by HPO terms
- Dismiss variant column in the variants tables
- Black and pre-commit packages to dev requirements

### Fixed
- Bug occurring when rerun is requested twice
- Peddy info fields in the demo config file
- Added load config safety check for multiple alignment files for one individual
- Formatting of cancer variants table
- Missing Score in SV variants table

### Changed
- Updated the documentation on how to create a new software release
- Genome build-aware cytobands coordinates
- Styling update of the Matchmaker card
- Select search type in case search form


## [4.19]

### Added
- Show internal ID for case
- Add internal ID for downloaded CGH files
- Export dynamic HPO gene list from case page
- Remove users as case assignees when their account is deleted
- Keep variants filters panel expanded when filters have been used

### Fixed
- Handle the ProxyFix ModuleNotFoundError when Werkzeug installed version is >1.0
- General report formatting issues whenever case and variant comments contain extremely long strings with no spaces

### Changed
- Created an institute wrapper page that contains list of cases, causatives, SNVs & Indels, user list, shared data and institute settings
- Display case name instead of case ID on clinVar submissions
- Changed icon of sample update in clinVar submissions


## [4.18]

### Added
- Filter cancer variants on cytoband coordinates
- Show dismiss reasons in a badge with hover for clinical variants
- Show an ellipsis if 10 cases or more to display with loqusdb matches
- A new blog post for version 4.17
- Tooltip to better describe Tumor and Normal columns in cancer variants
- Filter cancer SNVs and SVs by chromosome coordinates
- Default export of `Assertion method citation` to clinVar variants submission file
- Button to export up to 500 cancer variants, filtered or not
- Rename samples of a clinVar submission file

### Fixed
- Apply default gene panel on return to cancer variantS from variant view
- Revert to certificate checking when asking for Chanjo reports
- `scout download everything` command failing while downloading HPO terms

### Changed
- Turn tumor and normal allelic fraction to decimal numbers in tumor variants page
- Moved clinVar submissions code to the institutes blueprints
- Changed name of clinVar export files to FILENAME.Variant.csv and FILENAME.CaseData.csv
- Switched Google login libraries from Flask-OAuthlib to Authlib


## [4.17.1]

### Fixed
- Load cytobands for cases with chromosome build not "37" or "38"


## [4.17]

### Added
- COSMIC badge shown in cancer variants
- Default gene-panel in non-cancer structural view in url
- Filter SNVs and SVs by cytoband coordinates
- Filter cancer SNV variants by alt allele frequency in tumor
- Correct genome build in UCSC link from structural variant page



### Fixed
- Bug in clinVar form when variant has no gene
- Bug when sharing cases with the same institute twice
- Page crashing when removing causative variant tag
- Do not default to GATK caller when no caller info is provided for cancer SNVs


## [4.16.1]

### Fixed
- Fix the fix for handling of delivery reports for rerun cases

## [4.16]

### Added
- Adds possibility to add "lims_id" to cases. Currently only stored in database, not shown anywhere
- Adds verification comment box to SVs (previously only available for small variants)
- Scrollable pedigree panel

### Fixed
- Error caused by changes in WTForm (new release 2.3.x)
- Bug in OMIM case page form, causing the page to crash when a string was provided instead of a numerical OMIM id
- Fix Alamut link to work properly on hg38
- Better handling of delivery reports for rerun cases
- Small CodeFactor style issues: matchmaker results counting, a couple of incomplete tests and safer external xml
- Fix an issue with Phenomizer introduced by CodeFactor style changes

### Changed
- Updated the version of igv.js to 2.5.4

## [4.15.1]

### Added
- Display gene names in ClinVar submissions page
- Links to Varsome in variant transcripts table

### Fixed
- Small fixes to ClinVar submission form
- Gene panel page crash when old panel has no maintainers

## [4.15]

### Added
- Clinvar CNVs IGV track
- Gene panels can have maintainers
- Keep variant actions (dismissed, manual rank, mosaic, acmg, comments) upon variant re-upload
- Keep variant actions also on full case re-upload

### Fixed
- Fix the link to Ensembl for SV variants when genome build 38.
- Arrange information in columns on variant page
- Fix so that new cosmic identifier (COSV) is also acceptable #1304
- Fixed COSMIC tag in INFO (outside of CSQ) to be parses as well with `&` splitter.
- COSMIC stub URL changed to https://cancer.sanger.ac.uk/cosmic/search?q= instead.
- Updated to a version of IGV where bigBed tracks are visualized correctly
- Clinvar submission files are named according to the content (variant_data and case_data)
- Always show causatives from other cases in case overview
- Correct disease associations for gene symbol aliases that exist as separate genes
- Re-add "custom annotations" for SV variants
- The override ClinVar P/LP add-in in the Clinical Filter failed for new CSQ strings

### Changed
- Runs all CI checks in github actions

## [4.14.1]

### Fixed
- Error when variant found in loqusdb is not loaded for other case

## [4.14]

### Added
- Use github actions to run tests
- Adds CLI command to update individual alignments path
- Update HPO terms using downloaded definitions files
- Option to use alternative flask config when running `scout serve`
- Requirement to use loqusdb >= 2.5 if integrated

### Fixed
- Do not display Pedigree panel in cancer view
- Do not rely on internet connection and services available when running CI tests
- Variant loading assumes GATK if no caller set given and GATK filter status is seen in FILTER
- Pass genome build param all the way in order to get the right gene mappings for cases with build 38
- Parse correctly variants with zero frequency values
- Continue even if there are problems to create a region vcf
- STR and cancer variant navigation back to variants pages could fail

### Changed
- Improved code that sends requests to the external APIs
- Updates ranges for user ranks to fit todays usage
- Run coveralls on github actions instead of travis
- Run pip checks on github actions instead of coveralls
- For hg38 cases, change gnomAD link to point to version 3.0 (which is hg38 based)
- Show pinned or causative STR variants a bit more human readable

## [4.13.1]

### Added
### Fixed
- Typo that caused not all clinvar conflicting interpretations to be loaded no matter what
- Parse and retrieve clinvar annotations from VEP-annotated (VEP 97+) CSQ VCF field
- Variant clinvar significance shown as `not provided` whenever is `Uncertain significance`
- Phenomizer query crashing when case has no HPO terms assigned
- Fixed a bug affecting `All SNVs and INDELs` page when variants don't have canonical transcript
- Add gene name or id in cancer variant view

### Changed
- Cancer Variant view changed "Variant:Transcript:Exon:HGVS" to "Gene:Transcript:Exon:HGVS"

## [4.13]

### Added
- ClinVar SNVs track in IGV
- Add SMA view with SMN Copy Number data
- Easier to assign OMIM diagnoses from case page
- OMIM terms and specific OMIM term page

### Fixed
- Bug when adding a new gene to a panel
- Restored missing recent delivery reports
- Fixed style and links to other reports in case side panel
- Deleting cases using display_name and institute not deleting its variants
- Fixed bug that caused coordinates filter to override other filters
- Fixed a problem with finding some INS in loqusdb
- Layout on SV page when local observations without cases are present
- Make scout compatible with the new HPO definition files from `http://compbio.charite.de/jenkins/`
- General report visualization error when SNVs display names are very long


### Changed


## [4.12.4]

### Fixed
- Layout on SV page when local observations without cases are present

## [4.12.3]

### Fixed
- Case report when causative or pinned SVs have non null allele frequencies

## [4.12.2]

### Fixed
- SV variant links now take you to the SV variant page again
- Cancer variant view has cleaner table data entries for "N/A" data
- Pinned variant case level display hotfix for cancer and str - more on this later
- Cancer variants show correct alt/ref reads mirroring alt frequency now
- Always load all clinical STR variants even if a region load is attempted - index may be missing
- Same case repetition in variant local observations

## [4.12.1]

### Fixed
- Bug in variant.gene when gene has no HGVS description


## [4.12]

### Added
- Accepts `alignment_path` in load config to pass bam/cram files
- Display all phenotypes on variant page
- Display hgvs coordinates on pinned and causatives
- Clear panel pending changes
- Adds option to setup the database with static files
- Adds cli command to download the resources from CLI that scout needs
- Adds test files for merged somatic SV and CNV; as well as merged SNV, and INDEL part of #1279
- Allows for upload of OMIM-AUTO gene panel from static files without api-key

### Fixed
- Cancer case HPO panel variants link
- Fix so that some drop downs have correct size
- First IGV button in str variants page
- Cancer case activates on SNV variants
- Cases activate when STR variants are viewed
- Always calculate code coverage
- Pinned/Classification/comments in all types of variants pages
- Null values for panel's custom_inheritance_models
- Discrepancy between the manual disease transcripts and those in database in gene-edit page
- ACMG classification not showing for some causatives
- Fix bug which caused IGV.js to use hg19 reference files for hg38 data
- Bug when multiple bam files sources with non-null values are available


### Changed
- Renamed `requests` file to `scout_requests`
- Cancer variant view shows two, instead of four, decimals for allele and normal


## [4.11.1]

### Fixed
- Institute settings page
- Link institute settings to sharing institutes choices

## [4.11.0]

### Added
- Display locus name on STR variant page
- Alternative key `GNOMADAF_popmax` for Gnomad popmax allele frequency
- Automatic suggestions on how to improve the code on Pull Requests
- Parse GERP, phastCons and phyloP annotations from vep annotated CSQ fields
- Avoid flickering comment popovers in variant list
- Parse REVEL score from vep annotated CSQ fields
- Allow users to modify general institute settings
- Optionally format code automatically on commit
- Adds command to backup vital parts `scout export database`
- Parsing and displaying cancer SV variants from Manta annotated VCF files
- Dismiss cancer snv variants with cancer-specific options
- Add IGV.js UPD, RHO and TIDDIT coverage wig tracks.


### Fixed
- Slightly darker page background
- Fixed an issued with parsed conservation values from CSQ
- Clinvar submissions accessible to all users of an institute
- Header toolbar when on Clinvar page now shows institute name correctly
- Case should not always inactivate upon update
- Show dismissed snv cancer variants as grey on the cancer variants page
- Improved style of mappability link and local observations on variant page
- Convert all the GET requests to the igv view to POST request
- Error when updating gene panels using a file containing BOM chars
- Add/replace gene radio button not working in gene panels


## [4.10.1]

### Fixed
- Fixed issue with opening research variants
- Problem with coveralls not called by Travis CI
- Handle Biomart service down in tests


## [4.10.0]

### Added
- Rank score model in causatives page
- Exportable HPO terms from phenotypes page
- AMP guideline tiers for cancer variants
- Adds scroll for the transcript tab
- Added CLI option to query cases on time since case event was added
- Shadow clinical assessments also on research variants display
- Support for CRAM alignment files
- Improved str variants view : sorting by locus, grouped by allele.
- Delivery report PDF export
- New mosaicism tag option
- Add or modify individuals' age or tissue type from case page
- Display GC and allele depth in causatives table.
- Included primary reference transcript in general report
- Included partial causative variants in general report
- Remove dependency of loqusdb by utilising the CLI

### Fixed
- Fixed update OMIM command bug due to change in the header of the genemap2 file
- Removed Mosaic Tag from Cancer variants
- Fixes issue with unaligned table headers that comes with hidden Datatables
- Layout in general report PDF export
- Fixed issue on the case statistics view. The validation bars didn't show up when all institutes were selected. Now they do.
- Fixed missing path import by importing pathlib.Path
- Handle index inconsistencies in the update index functions
- Fixed layout problems


## [4.9.0]

### Added
- Improved MatchMaker pages, including visible patient contacts email address
- New badges for the github repo
- Links to [GENEMANIA](genemania.org)
- Sort gene panel list on case view.
- More automatic tests
- Allow loading of custom annotations in VCF using the SCOUT_CUSTOM info tag.

### Fixed
- Fix error when a gene is added to an empty dynamic gene panel
- Fix crash when attempting to add genes on incorrect format to dynamic gene panel
- Manual rank variant tags could be saved in a "Select a tag"-state, a problem in the variants view.
- Same case evaluations are no longer shown as gray previous evaluations on the variants page
- Stay on research pages, even if reset, next first buttons are pressed..
- Overlapping variants will now be visible on variant page again
- Fix missing classification comments and links in evaluations page
- All prioritized cases are shown on cases page


## [4.8.3]

### Added

### Fixed
- Bug when ordering sanger
- Improved scrolling over long list of genes/transcripts


## [4.8.2]

### Added

### Fixed
- Avoid opening extra tab for coverage report
- Fixed a problem when rank model version was saved as floats and not strings
- Fixed a problem with displaying dismiss variant reasons on the general report
- Disable load and delete filter buttons if there are no saved filters
- Fix problem with missing verifications
- Remove duplicate users and merge their data and activity


## [4.8.1]

### Added

### Fixed
- Prevent login fail for users with id defined by ObjectId and not email
- Prevent the app from crashing with `AttributeError: 'NoneType' object has no attribute 'message'`


## [4.8.0]

### Added
- Updated Scout to use Bootstrap 4.3
- New looks for Scout
- Improved dashboard using Chart.js
- Ask before inactivating a case where last assigned user leaves it
- Genes can be manually added to the dynamic gene list directly on the case page
- Dynamic gene panels can optionally be used with clinical filter, instead of default gene panel
- Dynamic gene panels get link out to chanjo-report for coverage report
- Load all clinvar variants with clinvar Pathogenic, Likely Pathogenic and Conflicting pathogenic
- Show transcripts with exon numbers for structural variants
- Case sort order can now be toggled between ascending and descending.
- Variants can be marked as partial causative if phenotype is available for case.
- Show a frequency tooltip hover for SV-variants.
- Added support for LDAP login system
- Search snv and structural variants by chromosomal coordinates
- Structural variants can be marked as partial causative if phenotype is available for case.
- Show normal and pathologic limits for STRs in the STR variants view.
- Institute level persistent variant filter settings that can be retrieved and used.
- export causative variants to Excel
- Add support for ROH, WIG and chromosome PNGs in case-view

### Fixed
- Fixed missing import for variants with comments
- Instructions on how to build docs
- Keep sanger order + verification when updating/reloading variants
- Fixed and moved broken filter actions (HPO gene panel and reset filter)
- Fixed string conversion to number
- UCSC links for structural variants are now separated per breakpoint (and whole variant where applicable)
- Reintroduced missing coverage report
- Fixed a bug preventing loading samples using the command line
- Better inheritance models customization for genes in gene panels
- STR variant page back to list button now does its one job.
- Allows to setup scout without a omim api key
- Fixed error causing "favicon not found" flash messages
- Removed flask --version from base cli
- Request rerun no longer changes case status. Active or archived cases inactivate on upload.
- Fixed missing tooltip on the cancer variants page
- Fixed weird Rank cell in variants page
- Next and first buttons order swap
- Added pagination (and POST capability) to cancer variants.
- Improves loading speed for variant page
- Problem with updating variant rank when no variants
- Improved Clinvar submission form
- General report crashing when dismissed variant has no valid dismiss code
- Also show collaborative case variants on the All variants view.
- Improved phenotype search using dataTables.js on phenotypes page
- Search and delete users with `email` instead of `_id`
- Fixed css styles so that multiselect options will all fit one column


## [4.7.3]

### Added
- RankScore can be used with VCFs for vcf_cancer files

### Fixed
- Fix issue with STR view next page button not doing its one job.

### Deleted
- Removed pileup as a bam viewing option. This is replaced by IGV


## [4.7.2]

### Added
- Show earlier ACMG classification in the variant list

### Fixed
- Fixed igv search not working due to igv.js dist 2.2.17
- Fixed searches for cases with a gene with variants pinned or marked causative.
- Load variant pages faster after fixing other causatives query
- Fixed mitochondrial report bug for variants without genes

## [4.7.1]

### Added

### Fixed
- Fixed bug on genes page


## [4.7.0]

### Added
- Export genes and gene panels in build GRCh38
- Search for cases with variants pinned or marked causative in a given gene.
- Search for cases phenotypically similar to a case also from WUI.
- Case variant searches can be limited to similar cases, matching HPO-terms,
  phenogroups and cohorts.
- De-archive reruns and flag them as 'inactive' if archived
- Sort cases by analysis_date, track or status
- Display cases in the following order: prioritized, active, inactive, archived, solved
- Assign case to user when user activates it or asks for rerun
- Case becomes inactive when it has no assignees
- Fetch refseq version from entrez and use it in clinvar form
- Load and export of exons for all genes, independent on refseq
- Documentation for loading/updating exons
- Showing SV variant annotations: SV cgh frequencies, gnomad-SV, local SV frequencies
- Showing transcripts mapping score in segmental duplications
- Handle requests to Ensembl Rest API
- Handle requests to Ensembl Rest Biomart
- STR variants view now displays GT and IGV link.
- Description field for gene panels
- Export exons in build 37 and 38 using the command line

### Fixed
- Fixes of and induced by build tests
- Fixed bug affecting variant observations in other cases
- Fixed a bug that showed wrong gene coverage in general panel PDF export
- MT report only shows variants occurring in the specific individual of the excel sheet
- Disable SSL certifcate verification in requests to chanjo
- Updates how intervaltree and pymongo is used to void deprecated functions
- Increased size of IGV sample tracks
- Optimized tests


## [4.6.1]

### Added

### Fixed
- Missing 'father' and 'mother' keys when parsing single individual cases


## [4.6.0]

### Added
- Description of Scout branching model in CONTRIBUTING doc
- Causatives in alphabetical order, display ACMG classification and filter by gene.
- Added 'external' to the list of analysis type options
- Adds functionality to display "Tissue type". Passed via load config.
- Update to IGV 2.

### Fixed
- Fixed alignment visualization and vcf2cytosure availability for demo case samples
- Fixed 3 bugs affecting SV pages visualization
- Reintroduced the --version cli option
- Fixed variants query by panel (hpo panel + gene panel).
- Downloaded MT report contains excel files with individuals' display name
- Refactored code in parsing of config files.


## [4.5.1]

### Added

### Fixed
- update requirement to use PyYaml version >= 5.1
- Safer code when loading config params in cli base


## [4.5.0]

### Added
- Search for similar cases from scout view CLI
- Scout cli is now invoked from the app object and works under the app context

### Fixed
- PyYaml dependency fixed to use version >= 5.1


## [4.4.1]

### Added
- Display SV rank model version when available

### Fixed
- Fixed upload of delivery report via API


## [4.4.0]

### Added
- Displaying more info on the Causatives page and hiding those not causative at the case level
- Add a comment text field to Sanger order request form, allowing a message to be included in the email
- MatchMaker Exchange integration
- List cases with empty synopsis, missing HPO terms and phenotype groups.
- Search for cases with open research list, or a given case status (active, inactive, archived)

### Fixed
- Variant query builder split into several functions
- Fixed delivery report load bug


## [4.3.3]

### Added
- Different individual table for cancer cases

### Fixed
- Dashboard collects validated variants from verification events instead of using 'sanger' field
- Cases shared with collaborators are visible again in cases page
- Force users to select a real institute to share cases with (actionbar select fix)


## [4.3.2]

### Added
- Dashboard data can be filtered using filters available in cases page
- Causatives for each institute are displayed on a dedicated page
- SNVs and and SVs are searchable across cases by gene and rank score
- A more complete report with validated variants is downloadable from dashboard

### Fixed
- Clinsig filter is fixed so clinsig numerical values are returned
- Split multi clinsig string values in different elements of clinsig array
- Regex to search in multi clinsig string values or multi revstat string values
- It works to upload vcf files with no variants now
- Combined Pileup and IGV alignments for SVs having variant start and stop on the same chromosome


## [4.3.1]

### Added
- Show calls from all callers even if call is not available
- Instructions to install cairo and pango libs from WeasyPrint page
- Display cases with number of variants from CLI
- Only display cases with number of variants above certain treshold. (Also CLI)
- Export of verified variants by CLI or from the dashboard
- Extend case level queries with default panels, cohorts and phenotype groups.
- Slice dashboard statistics display using case level queries
- Add a view where all variants for an institute can be searched across cases, filtering on gene and rank score. Allows searching research variants for cases that have research open.

### Fixed
- Fixed code to extract variant conservation (gerp, phyloP, phastCons)
- Visualization of PDF-exported gene panels
- Reintroduced the exon/intron number in variant verification email
- Sex and affected status is correctly displayed on general report
- Force number validation in SV filter by size
- Display ensembl transcripts when no refseq exists


## [4.3.0]

### Added
- Mosaicism tag on variants
- Show and filter on SweGen frequency for SVs
- Show annotations for STR variants
- Show all transcripts in verification email
- Added mitochondrial export
- Adds alternative to search for SVs shorter that the given length
- Look for 'bcftools' in the `set` field of VCFs
- Display digenic inheritance from OMIM
- Displays what refseq transcript that is primary in hgnc

### Fixed

- Archived panels displays the correct date (not retroactive change)
- Fixed problem with waiting times in gene panel exports
- Clinvar fiter not working with human readable clinsig values

## [4.2.2]

### Fixed
- Fixed gene panel create/modify from CSV file utf-8 decoding error
- Updating genes in gene panels now supports edit comments and entry version
- Gene panel export timeout error

## [4.2.1]

### Fixed
- Re-introduced gene name(s) in verification email subject
- Better PDF rendering for excluded variants in report
- Problem to access old case when `is_default` did not exist on a panel


## [4.2.0]

### Added
- New index on variant_id for events
- Display overlapping compounds on variants view

### Fixed
- Fixed broken clinical filter


## [4.1.4]

### Added
- Download of filtered SVs

### Fixed
- Fixed broken download of filtered variants
- Fixed visualization issue in gene panel PDF export
- Fixed bug when updating gene names in variant controller


## [4.1.3]

### Fixed
- Displays all primary transcripts


## [4.1.2]

### Added
- Option add/replace when updating a panel via CSV file
- More flexible versioning of the gene panels
- Printing coverage report on the bottom of the pdf case report
- Variant verification option for SVs
- Logs uri without pwd when connecting
- Disease-causing transcripts in case report
- Thicker lines in case report
- Supports HPO search for cases, both terms or if described in synopsis
- Adds sanger information to dashboard

### Fixed
- Use db name instead of **auth** as default for authentication
- Fixes so that reports can be generated even with many variants
- Fixed sanger validation popup to show individual variants queried by user and institute.
- Fixed problem with setting up scout
- Fixes problem when exac file is not available through broad ftp
- Fetch transcripts for correct build in `adapter.hgnc_gene`

## [4.1.1]
- Fix problem with institute authentication flash message in utils
- Fix problem with comments
- Fix problem with ensembl link


## [4.1.0]

### Added
- OMIM phenotypes to case report
- Command to download all panel app gene panels `scout load panel --panel-app`
- Links to genenames.org and omim on gene page
- Popup on gene at variants page with gene information
- reset sanger status to "Not validated" for pinned variants
- highlight cases with variants to be evaluated by Sanger on the cases page
- option to point to local reference files to the genome viewer pileup.js. Documented in `docs.admin-guide.server`
- option to export single variants in `scout export variants`
- option to load a multiqc report together with a case(add line in load config)
- added a view for searching HPO terms. It is accessed from the top left corner menu
- Updates the variants view for cancer variants. Adds a small cancer specific filter for known variants
- Adds hgvs information on cancer variants page
- Adds option to update phenotype groups from CLI

### Fixed
- Improved Clinvar to submit variants from different cases. Fixed HPO terms in casedata according to feedback
- Fixed broken link to case page from Sanger modal in cases view
- Now only cases with non empty lists of causative variants are returned in `adapter.case(has_causatives=True)`
- Can handle Tumor only samples
- Long lists of HGNC symbols are now possible. This was previously difficult with manual, uploaded or by HPO search when changing filter settings due to GET request limitations. Relevant pages now use POST requests. Adds the dynamic HPO panel as a selection on the gene panel dropdown.
- Variant filter defaults to default panels also on SV and Cancer variants pages.

## [4.0.0]

### WARNING ###

This is a major version update and will require that the backend of pre releases is updated.
Run commands:

```
$scout update genes
$scout update hpo
```

- Created a Clinvar submission tool, to speed up Clinvar submission of SNVs and SVs
- Added an analysis report page (html and PDF format) containing phenotype, gene panels and variants that are relevant to solve a case.

### Fixed
- Optimized evaluated variants to speed up creation of case report
- Moved igv and pileup viewer under a common folder
- Fixed MT alignment view pileup.js
- Fixed coordinates for SVs with start chromosome different from end chromosome
- Global comments shown across cases and institutes. Case-specific variant comments are shown only for that specific case.
- Links to clinvar submitted variants at the cases level
- Adapts clinvar parsing to new format
- Fixed problem in `scout update user` when the user object had no roles
- Makes pileup.js use online genome resources when viewing alignments. Now any instance of Scout can make use of this functionality.
- Fix ensembl link for structural variants
- Works even when cases does not have `'madeline_info'`
- Parses Polyphen in correct way again
- Fix problem with parsing gnomad from VEP

### Added
- Added a PDF export function for gene panels
- Added a "Filter and export" button to export custom-filtered SNVs to CSV file
- Dismiss SVs
- Added IGV alignments viewer
- Read delivery report path from case config or CLI command
- Filter for spidex scores
- All HPO terms are now added and fetched from the correct source (https://github.com/obophenotype/human-phenotype-ontology/blob/master/hp.obo)
- New command `scout update hpo`
- New command `scout update genes` will fetch all the latest information about genes and update them
- Load **all** variants found on chromosome **MT**
- Adds choice in cases overview do show as many cases as user like

### Removed
- pileup.min.js and pileup css are imported from a remote web location now
- All source files for HPO information, this is instead fetched directly from source
- All source files for gene information, this is instead fetched directly from source

## [3.0.0]
### Fixed
- hide pedigree panel unless it exists

## [1.5.1] - 2016-07-27
### Fixed
- look for both ".bam.bai" and ".bai" extensions

## [1.4.0] - 2016-03-22
### Added
- support for local frequency through loqusdb
- bunch of other stuff

## [1.3.0] - 2016-02-19
### Fixed
- Update query-phenomizer and add username/password

### Changed
- Update the way a case is checked for rerun-status

### Added
- Add new button to mark a case as "checked"
- Link to clinical variants _without_ 1000G annotation

## [1.2.2] - 2016-02-18
### Fixed
- avoid filtering out variants lacking ExAC and 1000G annotations

## [1.1.3] - 2015-10-01
### Fixed
- persist (clinical) filter when clicking load more
- fix #154 by robustly setting clinical filter func. terms

## [1.1.2] - 2015-09-07
### Fixed
- avoid replacing coverage report with none
- update SO terms, refactored

## [1.1.1] - 2015-08-20
### Fixed
- fetch case based on collaborator status (not owner)

## [1.1.0] - 2015-05-29
### Added
- link(s) to SNPedia based on RS-numbers
- new Jinja filter to "humanize" decimal numbers
- show gene panels in variant view
- new Jinja filter for decoding URL encoding
- add indicator to variants in list that have comments
- add variant number threshold and rank score threshold to load function
- add event methods to mongo adapter
- add tests for models
- show badge "old" if comment was written for a previous analysis

### Changed
- show cDNA change in transcript summary unless variant is exonic
- moved compounds table further up the page
- show dates for case uploads in ISO format
- moved variant comments higher up on page
- updated documentation for pages
- read in coverage report as blob in database and serve directly
- change ``OmimPhenotype`` to ``PhenotypeTerm``
- reorganize models sub-package
- move events (and comments) to separate collection
- only display prev/next links for the research list
- include variant type in breadcrumbs e.g. "Clinical variants"

### Removed
- drop dependency on moment.js

### Fixed
- show the same level of detail for all frequencies on all pages
- properly decode URL encoded symbols in amino acid/cDNA change strings
- fixed issue with wipe permissions in MongoDB
- include default gene lists in "variants" link in breadcrumbs

## [1.0.2] - 2015-05-20
### Changed
- update case fetching function

### Fixed
- handle multiple cases with same id

## [1.0.1] - 2015-04-28
### Fixed
- Fix building URL parameters in cases list Vue component

## [1.0.0] - 2015-04-12
Codename: Sara Lund

![Release 1.0](artwork/releases/release-1-0.jpg)

### Added
- Add email logging for unexpected errors
- New command line tool for deleting case

### Changed
- Much improved logging overall
- Updated documentation/usage guide
- Removed non-working IGV link

### Fixed
- Show sample display name in GT call
- Various small bug fixes
- Make it easier to hover over popups

## [0.0.2-rc1] - 2015-03-04
### Added
- add protein table for each variant
- add many more external links
- add coverage reports as PDFs

### Changed
- incorporate user feedback updates
- big refactor of load scripts

## [0.0.2-rc2] - 2015-03-04
### Changes
- add gene table with gene description
- reorganize inheritance models box

### Fixed
- avoid overwriting gene list on "research" load
- fix various bugs in external links

## [0.0.2-rc3] - 2015-03-05
### Added
- Activity log feed to variant view
- Adds protein change strings to ODM and Sanger email

### Changed
- Extract activity log component to macro

### Fixes
- Make Ensembl transcript links use archive website<|MERGE_RESOLUTION|>--- conflicted
+++ resolved
@@ -10,11 +10,8 @@
 - Added integration to a rerunner service for toggling reanalysis with updated pedigree information
 - SpliceAI display and parsing from VEP CSQ
 - Display matching tiered variants for cancer variants
-<<<<<<< HEAD
+- Display a loading icon (spinner) until the page loads completely
 - Update genes from pre-downloaded file resources
-=======
-- Display a loading icon (spinner) until the page loads completely
->>>>>>> ccdc3213
 ### Fixed
 - Updated IGV to v2.8.5 to solve missing gene labels on some zoom levels
 - Demo cancer case config file to load somatic SNVs and SVs only.
