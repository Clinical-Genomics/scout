# Change Log
All notable changes to this project will be documented in this file.
This project adheres to [Semantic Versioning](http://semver.org/).

About changelog [here](https://keepachangelog.com/en/1.0.0/)

## [unreleased]
<<<<<<< HEAD
### Added
- Parse ClinVar low-penetrance info and display it alongside Pathogenic and likely pathogenic on SNVs pages

=======
### Fixed
- Stranger TRGT parsing of `.` in `FORMAT.MC`
>>>>>>> 8a9d03ac

## [4.91.1]
### Fixed
- Update IGV.js to v3.1.0
- Columns/headings on SV variantS shifted

## [4.91]
### Added
- Variant link to Franklin in database buttons (different depending on rare or cancer track)
- MANE badges on list of variant's Genes/Transcripts/Proteins table, this way also SVs will display MANE annotations
- Export variant type and callers-related info fields when exporting variants from variantS pages
- Cases advanced search on the dashboard page
- Possibility to use only signed off panels when building the PanelApp GREEN panel
### Changed
- On genes panel page and gene panel PDF export, it's more evident which genes were newly introduced into the panel
- WTS outlier position copy button on WTS outliers page
- Update IGV.js to v3.0.9
- Managed variants VCF export more verbose on SVs
- `/api/v1/hpo-terms` returns pymongo OperationFailure errors when provided query string contains problematic characters
- When parsing variants, prioritise caller AF if set in FORMAT over recalculation from AD
- Expand the submissions information section on the ClinVar submissions page to fully display long text entries
- Jarvik et al for PP1 added to ACMG modification guidelines
- Display institute `_id` + display name on dashboard filters
- ClinVar category 8 has changed to "Conflicting classifications of pathogenicity" instead of "interpretations"
- Simplify always loading ClinVar `CLNSIG` P, LP and conflicting annotations slightly
- Increased visibility of variant callers's "Pass" or "Filtered" on the following pages: SNV variants (cancer cases), SV variants (both RD and cancer cases)
- Names on IGV buttons, including an overview level IGV MT button
- Cases query no longer accepts strings for the `name_query` parameter, only ImmutableMultiDict (form data)
- Refactor the loading of PanelApp panels to use the maintained API - Customised PanelApp GREEN panels
- Better layout for Consequence cell on cancer SNVs page
- Merged `Qual` and `Callers` cell on cancer SNVs page
### Fixed
- Empty custom_images dicts in case load config do not crash
- Tracks missing alignment files are skipped on generating IGV views
- ClinVar form to accept MedGen phenotypes
- Cancer SV variantS page spinner on variant export
- STRs variants export (do not allow null estimated variant size and repeat locus ID)
- STRs variants page when one or more variants have SweGen mean frequency but lack Short Tandem Repeat motif count
- ClinVar submission enquiry status for all submissions after the latest
- CLI scout update type hint error when running commands using Python 3.9
- Missing alignment files but present index files could crash the function creating alignment tracks for IGV display
- Fix missing "Repeat locus" info on STRs export

## [4.90.1]
### Fixed
- Parsing Matchmaker Exchange's matches dates

## [4.90]
### Added
- Link to chanjo2 MANE coverage overview on case page and panel page
- More SVI recommendation links on the ACMG page
- IGV buttons for SMN CN page
- Warnings on ACMG classifications for potentially conflicting classification pairs
- ACMG Bayesian foundation point scale after Tavtigian for variant heat profile
### Changed
- Variants query backend allows rank_score filtering
- Added script to tabulate causatives clinical filter rank
- Do not display inheritance models associated to ORPHA terms on variant page
- Moved edit and delete buttons close to gene names on gene panel page and other aesthetical fixes
- SNV VariantS page functional annotation and region annotation columns merged
- VariantS pages (not cancer) gene cells show OMIM inheritance pattern badges also without hover
- STR variantS page to show STR inheritance model without hover (fallback to OMIM for non-Stranger annotation)
- VariantS page local observation badges have counts visible also without hover
- On Matchmaker page, show number of matches together with matching attempt date
- Display all custom inheritance models, both standard and non-standard, as gathered from the gene panel information on the variant page
- Moved PanelApp-related code to distinct modules/extension
### Fixed
- Make BA1 fully stand-alone to Benign prediction
- Modifying Benign terms to "Moderate" has no effect under Richards. Ignored completely before, will retain unmodified significance now
- Extract all fields correctly when exporting a panel to file from gene panel page
- Custom updates to a gene in a panel
- Gene panel PDF export, including gene links
- Cancer SV, Fusion, MEI and Outlier filters are shown on the Institute Filters overview
- CaseS advanced search limit
- Visibility of Matchmaker Exchange matches on dark mode
- When creating a new gene panel from file, all gene fields are saved, including comments and manual inheritance models
- Downloading on gene names from EBI
- Links to gene panels on variant page, summary panel
- Exporting gene variants when one or more variants' genes are missing HGNC symbol

## [4.89.2]
## Fixed
- If OMIM gene panel gene symbols are not mapping to hgnc_id, allow fallback use of a unique gene alias

## [4.89.1]
### Fixed
- General case report crash when encountering STR variants without `source` tags
- Coloring and SV inheritance patterns on general case report

## [4.89]
### Added
- Button on SMN CN page to search variants within SMN1 and SMN2 genes
- Options for selectively updating OMICS variants (fraser, outrider) on a case
- Log users' activity to file by specifying `USERS_ACTIVITY_LOG_PATH` parameter in app config
- `Mean MT coverage`, `Mean chrom 14 coverage` and `Estimated mtDNA copy number` on MT coverage file from chanjo2 if available
- In ClinVar multistep form, preselect ACMG criteria according to the variant's ACMG classification, if available
- Subject id search from caseS page (supporting multiple sample types e.g.) - adding indexes to speed up caseS queries
- Advanced cases search to narrow down results using more than one search parameter
- Coverage report available for any case with samples containing d4 files, even if case has no associated gene panels
- RNA delivery reports
- Two new LRS SV callers (hificnv, severus)
### Changed
- Documentation for OMICS variants and updating a case
- Include both creation and deletion dates in gene panels pages
- Moved code to collect MT copy number stats for the MT report to the chanjo extension
- On the gene panelS page, show expanded gene panel version list in one column only
- IGV.js WTS loci default to zoom to a region around a variant instead of whole gene
- Refactored logging module
- Case general report no longer shows ORPHA inheritance models. OMIM models are shown colored.
- Chromosome alias tab files used in the igv.js browser, which now contain the alias for chromosome "M"
- Renamed "Comment on clinical significance" to "Comment on classification" in ClinVar multistep form
- Enable Gens CN button also for non-wgs cancer track cases
### Fixed
- Broken heading anchors in the documentation (`admin-guide/login-system.md` and `admin-guide/setup-scout.md` files)
- Avoid open login redirect attacks by always redirecting to cases page upon user login
- Stricter check of ID of gene panels to prevent file downloading vulnerability
- Removed link to the retired SPANR service. SPIDEX scores are still parsed and displayed if available from variant annotation.
- Omics variant view test coverage
- String pattern escape warnings
- Code creating Alamut links for variant genes without canonical_transcript set
- Variant delete button in ClinVar submissions page
- Broken search cases by case similarity
- Missing caller tag for TRGT

## [4.88.1]
### Fixed
- Patch update igv.js to 3.0.5

## [4.88]
### Added
- Added CoLoRSdb frequency to Pop Freq column on variantS page
- Hovertip to gene panel names with associated genes in SV variant view, when variant covers more than one gene
- RNA sample ID can be provided in case load config if different from sample_id
### Fixed
- Broken `scout setup database` command
- Update demo VCF header, adding missing keys found on variants
- Broken upload to Codecov step in Tests & Coverage GitHub action
- Tomte DROP column names have been updated (backwards compatibility preserved for main fields)
- WTS outlierS view to display correct individual IDs for cases with multiple individuals
- WTS outlierS not displayed on WTS outlierS view

## [4.87.1]
### Fixed
- Positioning and alignment of genes cell on variantS page

## [4.87]
### Added
- Option to configure RNA build on case load (default '38')
### Changed
- Tooltip on RNA alignments now shows RNA genome build version
- Updated igv.js to v3.0.4
### Fixed
- Style of "SNVs" and "SVs" buttons on WTS Outliers page
- Chromosome alias files for igv.js
- Genes track displayed also when RNA alignments are present without splice junctions track on igv browser
- Genes track displayed again when splice junction tracks are present

## [4.86.1]
### Fixed
- Loading and updating PanelApp panels, including PanelApp green

## [4.86]
### Added
- Display samples' name (tooltip) and affected status directly on caseS page
- Search SVs across all cases, in given genes
- `CLINVAR_API_URL` param can be specified in app settings to override the URL used to send ClinVar submissions to. Intended for testing.
- Support for loading and storing OMICS data
- Parse DROP Fraser and Outrider TSVs
- Display omics variants - wts outliers (Fraser, Outrider)
- Parse GNOMAD `gnomad_af` and `gnomad_popmax_af` keys from variants annotated with `echtvar`
- Make removed panel optionally visible to non-admin or non maintainers
- Parse CoLoRSdb frequencies annotated in the variant INFO field with the `colorsdb_af` key
- Download -omics variants using the `Filter and export button`
- Clickable COSMIC links on IGV tracks
- Possibility to un-audit previously audited filters
- Reverted table style and removed font awesome style from IGV template
- Case status tags displayed on dashboard case overview
### Changed
- Updated igv.js to v3.0.1
- Alphabetically sort IGV track available for custom selection
- Updated wokeignore to avoid unfixable warning
- Update Chart.js to v4.4.3
- Use tornado library version >= 6.4.1
- Fewer variants in the MEI demo file
- Switch to FontAwesome v.6 instead of using icons v.5 + kit with icons v.6
- Show time (hours and minutes) additionally to date on comments and activity panel
### Fixed
- Only add expected caller keys to variant (FOUND_IN or SVDB_ORIGIN)
- Splice junction merged track height offset in IGV.js
- Splice junction initiation crash with empty variant obj
- Splice junction variant routing for cases with WTS but without outlier data
- Variant links to ExAC, now pointing to gnomAD, since the ExAC browser is no longer available
- Style of HPO terms assigned to a case, now one phenotype per line
- RNA sashimi view rendering should work also if the gene track is user disabled
- Respect IGV tracks chosen by user in variant IGV settings

## [4.85]
### Added
- Load also genes which are missing Ensembl gene ID (72 in both builds), including immunoglobulins and fragile sites
### Changed
- Unfreeze werkzeug again
- Show "(Removed)" after removed panels in dropdown
- The REVEL score is collected as the maximum REVEL score from all of the variant's transcripts
- Parse GNOMAD POPMAX values only if they are numerical when loading variants
### Fixed
- Alphabetically sort "select default panels" dropdown menu options on case page
- Show gene panel removed status on case page
- Fixed visibility of the following buttons: remove assignee, remove pinned/causative, remove comment, remove case from group

## [4.84]
### Changed
- Clearer error message when a loqusdb query fails for an instance that initially connected
- Do not load chanjo-report module if not needed and more visible message when it fails loading
- Converted the HgncGene class into a Pydantic class
- Swap menu open and collapse indicator chevrons - down is now displayed-open, right hidden-closed
- Linters and actions now all use python 3.11
### Fixed
- Safer way to update variant genes and compounds that avoids saving temporary decorators into variants' database documents
- Link to HGNC gene report on gene page
- Case file load priority so that e.g. SNV get loaded before SV, or clinical before research, for consistent variant_id collisions

## [4.83]
### Added
- Edit ACMG classifications from variant page (only for classifications with criteria)
- Events for case CLI events (load case, update case, update individual)
- Support for loading and displaying local custom IGV tracks
- MANE IGV track to be used as a local track for igv.js (see scout demo config file)
- Optional separate MT VCFs, for `nf-core/raredisease`
### Changed
- Avoid passing verbs from CaseHandler - functions for case sample and individual in CaseEventHandler
- Hide mtDNA report and coverage report links on case sidebar for cases with WTS data only
- Modified OMIM-AUTO gene panel to include genes in both genome builds
- Moved chanjo code into a dedicated extension
- Optimise the function that collects "match-safe" genes for an institute by avoiding duplicated genes from different panels
- Users must actively select "show matching causatives/managed" on a case page to see matching numbers
- Upgraded python version from 3.8 to 3.11 in Docker images
### Fixed
- Fix several tests that relied on number of events after setup to be 0
- Removed unused load case function
- Artwork logo sync sketch with png and export svg
- Clearer exception handling on chanjo-report setup - fail early and visibly
- mtDNA report crashing when one or more samples from a case is not in the chanjo database
- Case page crashing on missing phenotype terms
- ACMG benign modifiers
- Speed up tests by caching python env correctly in Github action and adding two more test groups
- Agile issue templates were added globally to the CG-org. Adding custom issue templates to avoid exposing customers
- PanelApp panel not saving genes with empty `EnsembleGeneIds` list
- Speed up checking outdated gene panels
- Do not load research variants automatically when loading a case

## [4.82.2]
### Fixed
- Warning icon in case pages for individuals where `confirmed_sex` is false
- Show allele sizes form ExpansionHunter on STR variantS page again

## [4.82.1]
### Fixed
- Revert the installation of flask-ldapconn to use the version available on PyPI to be able to push new scout releases to PyPI

## [4.82]
### Added
- Tooltip for combined score in tables for compounds and overlapping variants
- Checkbox to filter variants by excluding genes listed in selected gene panels, files or provided as list
- STR variant information card with database links, replacing empty frequency panel
- Display paging and number of HPO terms available in the database on Phenotypes page
- On case page, typeahead hints when searching for a disease using substrings containing source ("OMIM:", "ORPHA:")
- Button to monitor the status of submissions on ClinVar Submissions page
- Option to filter cancer variants by number of observations in somatic and germline archived database
- Documentation for integrating chanjo2
- More up-to-date VEP CSQ dbNSFP frequency keys
- Parse PacBio TRGT (Tandem repeat genotyping tool) Short Tandem Repeat VCFs
### Changed
- In the case_report #panel-tables has a fixed width
- Updated IGV.js to 2.15.11
- Fusion variants in case report now contain same info as on fusion variantS page
- Block submission of somatic variants to ClinVar until we harmonise with their changed API
- Additional control on the format of conditions provided in ClinVar form
- Errors while loading managed variants from file are now displayed on the Managed Variants page
- Chanjo2 coverage button visible only when query will contain a list of HGNC gene IDs
- Use Python-Markdown directly instead of the unmaintained Flask-Markdown
- Use Markupsafe instead of long deprecated, now removed Flask Markup
- Prepare to unfreeze Werkzeug, but don't actually activate until chanjo can deal with the change
### Fixed
- Submit requests to Chanjo2 using HTML forms instead of JSON data
- `Research somatic variants` link name on caseS page
- Broken `Install the HTML 2 PDF renderer` step in a GitHub action
- Fix ClinVar form parsing to not include ":" in conditionType.id when condition conditionType.db is Orphanet
- Fix condition dropdown and pre-selection on ClinVar form for cases with associated ORPHA diagnoses
- Improved visibility of ClinVar form in dark mode
- End coordinates for indels in ClinVar form
- Diagnoses API search crashing with empty search string
- Variant's overlapping panels should show overlapping of variant genes against the latest version of the panel
- Case page crashing when case has both variants in a ClinVar submission and pinned not loaded variants
- Installation of git in second build stage of Dockerfile, allowing correct installation of libraries

## [4.81]
### Added
- Tag for somatic SV IGH-DUX4 detection samtools script
### Changed
- Upgraded Bootstrap version in reports from 4.3.1 to 5.1.3
### Fixed
- Buttons layout in HPO genes panel on case page
- Added back old variant rankscore index with different key order to help loading on demo instance
- Cancer case_report panel-table no longer contains inheritance information
- Case report pinned variants card now displays info text if all pinned variants are present in causatives
- Darkmode setting now applies to the comment-box accordion
- Typo in case report causing `cancer_rank_options is undefined` error

## [4.80]
### Added
- Support for .d4 files coverage using chanjo2 (Case page sidebar link) with test
- Link to chanjo2 coverage report and coverage gene overview on gene panel page
- Link to chanjo2 coverage report on Case page, HPO dynamic gene list
- Link to genes coverage overview report on Case page, HPO dynamic gene list
### Changed
- All links in disease table on diagnosis page now open in a new tab
- Dark mode settings applied to multi-selects on institute settings page
- Comments on case and variant pages can be viewed by expanding an accordion
- On case page information on pinned variants and variants submitted to ClinVar are displayed in the same table
- Demo case file paths are now stored as absolute paths
- Optimised indices to address slow queries
- On case page default panels are now found at the top of the table, and it can be sorted by this trait
### Fixed
- On variants page, search for variants in genes present only in build 38 returning no results
- Pin/unpin with API was not able to make event links
- A new field `Explanation for multiple conditions` is available in ClinVar for submitting variants with more than one associated condition
- Fusion genes with partners lacking gene HGNC id will still be fully loaded
- Fusion variantS export now contains fusion variant specific columns
- When Loqusdb observations count is one the table includes information on if observation was for the current or another case

## [4.79.1]
### Fixed
- Exporting variants without rank score causing page to crash
- Display custom annotations also on cancer variant page

## [4.79]
### Added
- Added tags for Sniffles and CNVpytor, two LRS SV callers
- Button on case page for displaying STR variants occurring in the dynamic HPO panel
- Display functional annotation relative to variant gene's MANE transcripts on variant summary, when available
- Links to ACMG structural variant pathogenicity classification guidelines
- Phenomodels checkboxes can now include orpha terms
- Add incidental finding to case tags
- Get an alert on caseS page when somebody validates variants you ordered Sanger sequencing for
### Changed
- In the diagnoses page genes associated with a disease are displayed using hgnc symbol instead of hgnc id
- Refactor view route to allow navigation directly to unique variant document id, improve permissions check
- Do not show MANE and MANE Plus Clinical transcripts annotated from VEP (saved in variants) but collect this info from the transcripts database collection
- Refactor view route to allow navigation directly to unique case id (in particular for gens)
- `Institutes to share cases with` on institute's settings page now displays institutes names and IDs
- View route with document id selects view template based on variant category
### Fixed
- Refactored code in cases blueprints and variant_events adapter (set diseases for partial causative variants) to use "disease" instead of "omim" to encompass also ORPHA terms
- Refactored code in `scout/parse/omim.py` and `scout/parse/disease_terms.py` to use "disease" instead of "phenotype" to differentiate from HPO terms
- Be more careful about checking access to variant on API access
- Show also ACMG VUS on general report (could be missing if not e.g. pinned)

## [4.78]
### Added
- Case status labels can be added, giving more finegrained details on a solved status (provisional, diagnostic, carrier, UPD, SMN, ...)
- New SO terms: `sequence_variant` and `coding_transcript_variant`
- More MEI specific annotation is shown on the variant page
- Parse and save MANE transcripts info when updating genes in build 38
- ClinVar submission can now be downloaded as a json file
- `Mane Select` and `Mane Plus Clinical` badges on Gene page, when available
- ClinVar submission can now be downloaded as a json file
- API endpoint to pin variant
- Display common/uncommon/rare on summary of mei variant page
### Changed
- In the ClinVar form, database and id of assertion criteria citation are now separate inputs
- Customise institute settings to be able to display all cases with a certain status on cases page (admin users)
- Renamed `Clinical Significance` to `Germline Classification` on multistep ClinVar form
- Changed the "x" in cases.utils.remove_form button text to red for better visibility in dark mode
- Update GitHub actions
- Default loglevel up to INFO, making logs with default start easier to read
- Add XTR region to PAR region definition
- Diagnoses can be searched on diagnoses page without waiting for load first
### Fixed
- Removed log info showing hgnc IDs used in variantS search
- Maintain Matchmaker Exchange and Beacon submission status when a case is re-uploaded
- Inheritance mode from ORPHA should not be confounded with the OMIM inheritance model
- Decipher link URL changes
- Refactored code in cases blueprints to use "disease" instead of "omim" to encompass also ORPHA terms

## [4.77]
### Added
- Orpha disease terms now include information on inheritance
- Case loading via .yaml config file accepts subject_id and phenotype_groups (if previously defined as constant default or added per institute)
- Possibility to submit variants associated with Orphanet conditions to ClinVar
- Option update path to .d4 files path for individuals of an existing case using the command line
- More constraint information is displayed per gene in addition to pLi: missense and LoF OE, CI (inluding LOEUF) and Z-score.
### Changed
- Introduce validation in the ClinVar multistep form to make sure users provide at least one variant-associated condition
- CLI scout update individual accepts subject_id
- Update ClinVar inheritance models to reflect changes in ClinVar submission API
- Handle variant-associated condition ID format in background when creating ClinVar submissions
- Replace the code that downloads Ensembl genes, transcripts and exons with the Schug web app
- Add more info to error log when transcript variant frequency parsing fails.
- GnomAD v4 constraint information replaces ExAC constraints (pLi).
### Fixed
- Text input of associated condition in ClinVar form now aligns to the left
- Alignment of contents in the case report has been updated
- Missing number of phenotypes and genes from case diagnoses
- Associate OMIM and/or ORPHA diagnoses with partial causatives
- Visualization of partial causatives' diagnoses on case page: style and links
- Revert style of pinned variants window on the case page
- Rename `Clinical significanc` to `Germline classification` in ClinVar submissions exported files
- Rename `Clinical significance citations` to `Classification citations` in ClinVar submissions exported files
- Rename `Comment on clinical significance` to `Comment on classification` in ClinVar submissions exported files
- Show matching partial causatives on variant page
- Matching causatives shown on case page consisting only of variant matching the default panels of the case - bug introduced since scout v4.72 (Oct 18, 2023)
- Missing somatic variant read depth leading to report division by zero

## [4.76]
### Added
- Orphacodes are visible in phenotype tables
- Pydantic validation of image paths provided in case load config file
- Info on the user which created a ClinVar submission, when available
- Associate .d4 files to case individuals when loading a case via config file
### Changed
- In diagnoses page the load of diseases are initiated by clicking a button
- Revel score, Revel rank score and SpliceAI values are also displayed in Causatives and Validated variants tables
- Remove unused functions and tests
- Analysis type and direct link from cases list for OGM cases
- Removed unused `case_obj` parameter from server/blueprints/variant/controllers/observations function
- Possibility to reset ClinVar submission ID
- Allow ClinVar submissions with custom API key for users registered as ClinVar submitters or when institute doesn't have a preset list of ClinVar submitters
- Ordered event verbs alphabetically and created ClinVar-related user events
- Removed the unused "no-variants" option from the load case command line
### Fixed
- All disease_terms have gene HGNC ids as integers when added to the scout database
- Disease_term identifiers are now prefixed with the name of the coding system
- Command line crashing with error when updating a user that doesn't exist
- Thaw coloredlogs - 15.0.1 restores errorhandler issue
- Thaw crypography - current base image and library version allow Docker builds
- Missing delete icons on phenomodels page
- Missing cryptography lib error while running Scout container on an ARM processor
- Round CADD values with many decimals on causatives and validated variants pages
- Dark-mode visibility of some fields on causatives and validated variants pages
- Clinvar submitters would be cleared when unprivileged users saved institute settings page
- Added a default empty string in cases search form to avoid None default value
- Page crashing when user tries to remove the same variant from a ClinVar submission in different browser tabs
- Update more GnomAD links to GnomAD v4 (v38 SNVs, MT vars, STRs)
- Empty cells for RNA fusion variants in Causatives and Verified variants page
- Submenu icons missing from collapsible actionbar
- The collapsible actionbar had some non-collapsing overly long entries
- Cancer observations for SVs not appearing in the variant details view
- Archived local observations not visible on cancer variantS page
- Empty Population Frequency column in the Cancer SV Variants view
- Capital letters in ClinVar events description shown on case page

## [4.75]
### Added
- Hovertip to gene panel names with associated genes in variant view, when variant covers more than one gene
- Tests for panel to genes
- Download of Orphadata en_product6 and en_product4 from CLI
- Parse and save `database_found` key/values for RNA fusion variants
- Added fusion_score, ffpm, split_reads, junction_reads and fusion_caller to the list of filters on RNA fusion variants page
- Renamed the function `get_mei_info` to `set_mei_info` to be consistent with the other functions
- Fixed removing None key/values from parsed variants
- Orphacodes are included in the database disease_terms
### Changed
- Allow use of projections when retrieving gene panels
- Do not save custom images as binary data into case and variant database documents
- Retrieve and display case and variant custom images using image's saved path
- Cases are activated by viewing FSHD and SMA reports
- Split multi-gene SNV variants into single genes when submitting to Matchmaker Exchange
- Alamut links also on the gene level, using transcript and HGVS: better for indels. Keep variant link for missing HGVS
- Thaw WTForms - explicitly coerce form decimal field entries when filters fetched from db
### Fixed
- Removed some extra characters from top of general report left over from FontAwsome fix
- Do not save fusion variants-specific key/values in other types of variants
- Alamut link for MT variants in build 38
- Convert RNA fusions variants `tool_hits` and `fusion_score` keys from string to numbers
- Fix genotype reference and alternative sequencing depths defaulting to -1 when values are 0
- DecimalFields were limited to two decimal places for several forms - lifting restrictions on AF, CADD etc.

## [4.74.1]
### Changed
- Parse and save into database also OMIM terms not associated to genes
### Fixed
- BioNano API FSHD report requests are GET in Access 1.8, were POST in 1.7
- Update more FontAwesome icons to avoid Pro icons
- Test if files still exist before attempting to load research variants
- Parsing of genotypes error, resulting in -1 values when alt or ref read depths are 0

## [4.74]
### Added
- SNVs and Indels, MEI and str variants genes have links to Decipher
- An `owner + case display name` index for cases database collection
- Test and fixtures for RNA fusion case page
- Load and display fusion variants from VCF files as the other variant types
- Option to update case document with path to mei variants (clinical and research)
### Changed
- Details on variant type and category for audit filters on case general report
- Enable Gens CN profile button also in somatic case view
- Fix case of analysis type check for Gens analysis button - only show for WGS
### Fixed
- loqusdb table no longer has empty row below each loqusid
- MatchMaker submission details page crashing because of change in date format returned by PatientMatcher
- Variant external links buttons style does not change color when visited
- Hide compounds with compounds follow filter for region or function would fail for variants in multiple genes
- Updated FontAwesome version to fix missing icons

## [4.73]
### Added
- Shortcut button for HPO panel MEI variants from case page
- Export managed variants from CLI
### Changed
- STRs visualization on case panel to emphasize abnormal repeat count and associated condition
- Removed cytoband column from STRs variant view on case report
- More long integers formatted with thin spaces, and copy to clipboard buttons added
### Fixed
- OMIM table is scrollable if higher than 700px on SV page
- Pinned variants validation badge is now red for false positives.
- Case display name defaulting to case ID when `family_name` or `display_name` are missing from case upload config file
- Expanded menu visible at screen sizes below 1000px now has background color
- The image in ClinVar howto-modal is now responsive
- Clicking on a case in case groups when case was already removed from group in another browser tab
- Page crashing when saving filters for mei variants
- Link visited color of images

## [4.72.4]
### Changed
- Automatic test mongod version increased to v7
### Fixed
- GnomAD now defaults to hg38 - change build 37 links accordingly

## [4.72.3]
### Fixed
- Somatic general case report small variant table can crash with unclassified variants

## [4.72.2]
### Changed
- A gunicorn maxrequests parameter for Docker server image - default to 1200
- STR export limit increased to 500, as for other variants
- Prevent long number wrapping and use thin spaces for separation, as per standards from SI, NIST, IUPAC, BIPM.
- Speed up case retrieval and lower memory use by projecting case queries
- Make relatedness check fails stand out a little more to new users
- Speed up case retrieval and lower memory use by projecting case queries
- Speed up variant pages by projecting only the necessary keys in disease collection query
### Fixed
- Huge memory use caused by cases and variants pages pulling complete disease documents from DB
- Do not include genes fetched from HPO terms when loading diseases
- Consider the renamed fields `Approved Symbol` -> `Approved Gene Symbol` and `Gene Symbols` -> `Gene/Locus And Other Related Symbols` when parsing OMIM terms from genemap2.txt file

## [4.72.1]
### Fixed
- Jinja filter that renders long integers
- Case cache when looking for causatives in other cases causing the server to hang

## [4.72]
### Added
- A GitHub action that checks for broken internal links in docs pages
- Link validation settings in mkdocs.yml file
- Load and display full RNA alignments on alignment viewer
- Genome build check when loading a case
- Extend event index to previous causative variants and always load them
### Fixed
- Documentation nav links for a few documents
- Slightly extended the BioNano Genomics Access integration docs
- Loading of SVs when VCF is missing the INFO.END field but has INFO.SVLEN field
- Escape protein sequence name (if available) in case general report to render special characters correctly
- CaseS HPO term searches for multiple terms works independent of order
- CaseS search regexp should not allow backslash
- CaseS cohort tags can contain whitespace and still match
- Remove diagnoses from cases even if OMIM term is not found in the database
- Parsing of disease-associated genes
- Removed an annoying warning while updating database's disease terms
- Displaying custom case images loaded with scout version <= 4.71
- Use pydantic version >=2 in requirements.txt file
### Changed
- Column width adjustment on caseS page
- Use Python 3.11 in tests
- Update some github actions
- Upgraded Pydantic to version 2
- Case validation fails on loading when associated files (alignments, VCFs and reports) are not present on disk
- Case validation fails on loading when custom images have format different then ["gif", "svg", "png", "jpg", "jpeg"]
- Custom images keys `case` and `str` in case config yaml file are renamed to `case_images` and `str_variants_images`
- Simplify and speed up case general report code
- Speed up case retrieval in case_matching_causatives
- Upgrade pymongo to version 4
- When updating disease terms, check that all terms are consistent with a DiseaseTerm model before dropping the old collection
- Better separation between modules loading HPO terms and diseases
- Deleted unused scout.build.phenotype module
- Stricter validation of mandatory genome build key when loading a case. Allowed values are ['37','38',37,38]
- Improved readability of variants length and coordinates on variantS pages

## [4.71]
### Added
- Added Balsamic keys for SweGen and loqusdb local archive frequecies, SNV and SV
- New filter option for Cancer variantS: local archive RD loqusdb
- Show annotated observations on SV variantS view, also for cancer somatic SVs
- Revel filter for variantS
- Show case default panel on caseS page
- CADD filter for Cancer Somatic SNV variantS - show score
- SpliceAI-lookup link (BROAD, shows SpliceAI and Pangolin) from variant page
- BioNano Access server API - check projects, samples and fetch FSHD reports
### Fixed
- Name of reference genome build for RNA for compatibility with IGV locus search change
- Howto to run the Docker image on Mac computers in `admin-guide/containers/container-deploy.md`
- Link to Weasyprint installation howto in README file
- Avoid filling up disk by creating a reduced VCF file for every variant that is visualized
- Remove legacy incorrectly formatted CODEOWNERS file
- Restrain variant_type requests to variantS views to "clinical" or "research"
- Visualization of cancer variants where cancer case has no affected individual
- ProteinPaint gene link (small StJude API change)
- Causative MEI variant link on causatives page
- Bionano access api settings commented out by default in Scout demo config file.
- Do not show FSHD button on freshly loaded cases without bionano_access individuals
- Truncate long variants' HGVS on causative/Clinically significant and pinned variants case panels
### Changed
- Remove function call that tracks users' browser version
- Include three more splice variant SO terms in clinical filter severe SO terms
- Drop old HPO term collection only after parsing and validation of new terms completes
- Move score to own column on Cancer Somatic SNV variantS page
- Refactored a few complex case operations, breaking out sub functionalities

## [4.70]
### Added
- Download a list of Gene Variants (max 500) resulting from SNVs and Indels search
- Variant PubMed link to search for gene symbol and any aliases
### Changed
- Clearer gnomAD values in Variants page
### Fixed
- CaseS page uniform column widths
- Include ClinVar variants into a scrollable div element on Case page
- `canonical_transcript` variable not initialized in get_hgvs function (server.blueprints.institutes.controllers.py)
- Catch and display any error while importing Phenopacket info
- Modified Docker files to use python:3.8-slim-bullseye to prevent gunicorn workers booting error

## [4.69]
### Added
- ClinVar submission howto available also on Case page
- Somatic score and filtering for somatic SV callers, if available
- Show caller as a tooltip on variantS list
### Fixed
- Crash when attempting to export phenotype from a case that had never had phenotypes
- Aesthetic fix to Causative and Pinned Variants on Case page
- Structural inconsistency for ClinVar Blueprint templates
- Updated igv.js to 2.15.8 to fix track default color bug
- Fixed release versions for actions.
- Freeze tornado below 6.3.0 for compatibility with livereload 2.6.3
- Force update variants count on case re-upload
- IGV locus search not working - add genome reference id
- Pin links to MEI variants should end up on MEI not SV variant view
- Load also matching MEI variants on forced region load
- Allow excluding MEI from case variant deletion
- Fixed the name of the assigned user when the internal user ID is different from the user email address
- Gene variantS should display gene function, region and full hgvs
### Changed
- FontAwesome integrity check fail (updated resource)
- Removed ClinVar API validation buttons in favour of direct API submission
- Improved layout of Institute settings page
- ClinVar API key and allowed submitters are set in the Institute settings page


## [4.68]
### Added
- Rare Disease Mobile Element Insertion variants view
### Changed
- Updated igv.js to 2.15.6
### Fixed
- Docker stage build pycairo.
- Restore SNV and SV rank models versions on Causatives and Verified pages
- Saving `REVEL_RANKSCORE` value in a field named `revel` in variants database documents

## [4.67]
### Added
- Prepare to filter local SV frequency
### Changed
- Speed up instituteS page loading by refactoring cases/institutes query
- Clinical Filter for SVs includes `splice_polypyrimidine_tract_variant` as a severe consequence
- Clinical Filter for SVs includes local variant frequency freeze ("old") for filtering, starting at 30 counts
- Speed up caseS page loading by adding status to index and refactoring totals count
- HPO file parsing is updated to reflect that HPO have changed a few downloadable file formats with their 230405 release.
### Fixed
- Page crashing when a user tries to edit a comment that was removed
- Warning instead of crashed page when attempting to retrieve a non-existent Phenopacket
- Fixed StJude ProteinPaint gene link (URL change)
- Freeze of werkzeug library to version<2.3 to avoid problems resulting from the consequential upgrade of the Flask lib
- Huge list of genes in case report for megabases-long structural variants.
- Fix displaying institutes without associated cases on institutes page
- Fix default panel selection on SVs in cancer case report

## [4.66]
### Changed
- Moved Phenomodels code under a dedicated blueprint
- Updated the instructions to load custom case report under admin guide
- Keep variants filter window collapsed except when user expands it to filter
### Added
- A summary table of pinned variants on the cancer case general report
- New openable matching causatives and managed variants lists for default gene panels only for convenience
### Fixed
- Gens structural variant page link individual id typo

## [4.65.2]
### Fixed
- Generating general case report with str variants containing comments

## [4.65.1]
### Fixed
- Visibility of `Gene(s)` badges on SV VariantS page
- Hide dismiss bar on SV page not working well
- Delivery report PDF download
- Saving Pipeline version file when loading a case
- Backport compatible import of importlib metadata for old python versions (<3.8)

## [4.65]
### Added
- Option to mark a ClinVar submission as submitted
- Docs on how to create/update the PanelApp green genes as a system admin
- `individual_id`-parameter to both Gens links
- Download a gene panel in TXT format from gene panel page
- Panel gene comments on variant page: genes in panels can have comments that describe the gene in a panel context
### Changed
- Always show each case category on caseS page, even if 0 cases in total or after current query
- Improved sorting of ClinVar submissions
- Pre-populate SV type select in ClinVar submission form, when possible
- Show comment badges in related comments tables on general report
- Updated version of several GitHub actions
- Migrate from deprecated `pkg_resources` lib to `importlib_resources`
- Dismiss bar on variantS pages is thinner.
- Dismiss bar on variantS pages can be toggled open or closed for the duration of a login session.
### Fixed
- Fixed Sanger order / Cancel order modal close buttons
- Visibility of SV type in ClinVar submission form
- Fixed a couple of creations where now was called twice, so updated_at and created_at could differ
- Deprecated Ubuntu version 18.04 in one GitHub action
- Panels that have been removed (hidden) should not be visible in views where overlapping gene panels for genes are shown
- Gene panel test pointing to the right function

## [4.64]
### Added
- Create/Update a gene panel containing all PanelApp green genes (`scout update panelapp-green -i <cust_id>`)
- Links for ACMG pathogenicity impact modification on the ACMG classification page
### Changed
- Open local observation matching cases in new windows
### Fixed
- Matching manual ranked variants are now shown also on the somatic variant page
- VarSome links to hg19/GRCh37
- Managed variants filter settings lost when navigating to additional pages
- Collect the right variant category after submitting filter form from research variantS page
- Beacon links are templated and support variants in genome build 38

## [4.63]
### Added
- Display data sharing info for ClinVar, Matchmaker Exchange and Beacon in a dedicated column on Cases page
- Test for `commands.download.omim.print_omim`
- Display dismissed variants comments on general case report
- Modify ACMG pathogenicity impact (most commonly PVS1, PS3) based on strength of evidence with lab director's professional judgement
- REViewer button on STR variant page
- Alamut institution parameter in institute settings for Alamut Visual Plus software
- Added Manual Ranks Risk Factor, Likely Risk Factor and Uncertain Risk Factor
- Display matching manual ranks from previous cases the user has access to on VariantS and Variant pages
- Link to gnomAD gene SVs v2.1 for SV variants with gnomAD frequency
- Support for nf-core/rnafusion reports
### Changed
- Display chrY for sex unknown
- Deprecate legacy scout_load() method API call.
- Message shown when variant tag is updated for a variant
- When all ACMG classifications are deleted from a variant, the current variant classification status is also reset.
- Refactored the functions that collect causative variants
- Removed `scripts/generate_test_data.py`
### Fixed
- Default IGV tracks (genes, ClinVar, ClinVar CNVs) showing even if user unselects them all
- Freeze Flask-Babel below v3.0 due to issue with a locale decorator
- Thaw Flask-Babel and fix according to v3 standard. Thank you @TkTech!
- Show matching causatives on somatic structural variant page
- Visibility of gene names and functional annotations on Causatives/Verified pages
- Panel version can be manually set to floating point numbers, when modified
- Causatives page showing also non-causative variants matching causatives in other cases
- ClinVar form submission for variants with no selected transcript and HGVS
- Validating and submitting ClinVar objects not containing both Variant and Casedata info

## [4.62.1]
### Fixed
- Case page crashing when adding a case to a group without providing a valid case name

## [4.62]
### Added
- Validate ClinVar submission objects using the ClinVar API
- Wrote tests for case and variant API endpoints
- Create ClinVar submissions from Scout using the ClinVar API
- Export Phenopacket for affected individual
- Import Phenopacket from JSON file or Phenopacket API backend server
- Use the new case name option for GENS requests
- Pre-validate refseq:HGVS items using VariantValidator in ClinVar submission form
### Fixed
- Fallback for empty alignment index for REViewer service
- Source link out for MIP 11.1 reference STR annotation
- Avoid duplicate causatives and pinned variants
- ClinVar clinical significance displays only the ACMG terms when user selects ACMG 2015 as assertion criteria
- Spacing between icon and text on Beacon and MatchMaker links on case page sidebar
- Truncate IDs and HGVS representations in ClinVar pages if longer than 25 characters
- Update ClinVar submission ID form
- Handle connection timeout when sending requests requests to external web services
- Validate any ClinVar submission regardless of its status
- Empty Phenopackets import crashes
- Stop Spinner on Phenopacket JSON download
### Changed
- Updated ClinVar submission instructions

## [4.61.1]
### Fixed
- Added `UMLS` as an option of `Condition ID type` in ClinVar Variant downloaded files
- Missing value for `Condition ID type` in ClinVar Variant downloaded files
- Possibility to open, close or delete a ClinVar submission even if it doesn't have an associated name
- Save SV type, ref and alt n. copies to exported ClinVar files
- Inner and outer start and stop SV coordinates not exported in ClinVar files
- ClinVar submissions page crashing when SV files don't contain breakpoint exact coordinates
- Align OMIM diagnoses with delete diagnosis button on case page
- In ClinVar form, reset condition list and customize help when condition ID changes

## [4.61]
### Added
- Filter case list by cases with variants in ClinVar submission
- Filter case list by cases containing RNA-seq data - gene_fusion_reports and sample-level tracks (splice junctions and RNA coverage)
- Additional case category `Ignored`, to be used for cases that don't fall in the existing 'inactive', 'archived', 'solved', 'prioritized' categories
- Display number of cases shown / total number of cases available for each category on Cases page
- Moved buttons to modify case status from sidebar to main case page
- Link to Mutalyzer Normalizer tool on variant's transcripts overview to retrieve official HVGS descriptions
- Option to manually load RNA MULTIQC report using the command `scout load report -t multiqc_rna`
- Load RNA MULTIQC automatically for a case if config file contains the `multiqc_rna` key/value
- Instructions in admin-guide on how to load case reports via the command line
- Possibility to filter RD variants by a specific genotype call
- Distinct colors for different inheritance models on RD Variant page
- Gene panels PDF export with case variants hits by variant type
- A couple of additional README badges for GitHub stats
- Upload and display of pipeline reference info and executable version yaml files as custom reports
- Testing CLI on hasta in PR template
### Changed
- Instructions on how to call dibs on scout-stage server in pull request template
- Deprecated CLI commands `scout load <delivery_report, gene_fusion_report, coverage_qc_report, cnv_report>` to replace them with command `scout load report -t <report type>`
- Refactored code to display and download custom case reports
- Do not export `Assertion method` and `Assertion method citation` to ClinVar submission files according to changes to ClinVar's submission spreadsheet templates.
- Simplified code to create and download ClinVar CSV files
- Colorize inheritance models badges by category on VariantS page
- `Safe variants matching` badge more visible on case page
### Fixed
- Non-admin users saving institute settings would clear loqusdb instance selection
- Layout of variant position, cytoband and type in SV variant summary
- Broken `Build Status - GitHub badge` on GitHub README page
- Visibility of text on grey badges in gene panels PDF exports
- Labels for dashboard search controls
- Dark mode visibility for ClinVar submission
- Whitespaces on outdated panel in extent report

## [4.60]
### Added
- Mitochondrial deletion signatures (mitosign) can be uploaded and shown with mtDNA report
- A `Type of analysis` column on Causatives and Validated variants pages
- List of "safe" gene panels available for matching causatives and managed variants in institute settings, to avoid secondary findings
- `svdb_origin` as a synonym for `FOUND_IN` to complement `set` for variants found by all callers
### Changed
- Hide removed gene panels by default in panels page
- Removed option for filtering cancer SVs by Tumor and Normal alt AF
- Hide links to coverage report from case dynamic HPO panel if cancer analysis
- Remove rerun emails and redirect users to the analysis order portal instead
- Updated clinical SVs igv.js track (dbVar) and added example of external track from `https://trackhubregistry.org/`
- Rewrote the ClinVar export module to simplify and add one variant at the time
- ClinVar submissions with phenotype conditions from: [OMIM, MedGen, Orphanet, MeSH, HP, MONDO]
### Fixed
- If trying to load a badly formatted .tsv file an error message is displayed.
- Avoid showing case as rerun when first attempt at case upload failed
- Dynamic autocomplete search not working on phenomodels page
- Callers added to variant when loading case
- Now possible to update managed variant from file without deleting it first
- Missing preselected chromosome when editing a managed variant
- Preselected variant type and subtype when editing a managed variant
- Typo in dbVar ClinVar track, hg19


## [4.59]
### Added
- Button to go directly to HPO SV filter variantS page from case
- `Scout-REViewer-Service` integration - show `REViewer` picture if available
- Link to HPO panel coverage overview on Case page
- Specify a confidence threshold (green|amber|red) when loading PanelApp panels
- Functional annotations in variants lists exports (all variants)
- Cancer/Normal VAFs and COSMIC ids in in variants lists exports (cancer variants)
### Changed
- Better visualization of regional annotation for long lists of genes in large SVs in Variants tables
- Order of cells in variants tables
- More evident links to gene coverage from Variant page
- Gene panels sorted by display name in the entire Case page
- Round CADD and GnomAD values in variants export files
### Fixed
- HPO filter button on SV variantS page
- Spacing between region|function cells in SVs lists
- Labels on gene panel Chanjo report
- Fixed ambiguous duplicated response headers when requesting a BAM file from /static
- Visited color link on gene coverage button (Variant page)

## [4.58.1]
### Fixed
- Case search with search strings that contain characters that can be escaped

## [4.58]
### Added
- Documentation on how to create/update PanelApp panels
- Add filter by local observations (archive) to structural variants filters
- Add more splicing consequences to SO term definitions
- Search for a specific gene in all gene panels
- Institute settings option to force show all variants on VariantS page for all cases of an institute
- Filter cases by validation pending status
- Link to The Clinical Knowledgebase (CKB) (https://ckb.jax.org/) in cancer variant's page
### Fixed
- Added a not-authorized `auto-login` fixture according to changes in Flask-Login 0.6.2
- Renamed `cache_timeout` param name of flask.send_file function to `max_age` (Flask 2.2 compliant)
- Replaced deprecated `app.config["JSON_SORT_KEYS"]` with app.json.sort_keys in app settings
- Bug in gene variants page (All SNVs and INDELs) when variant gene doesn't have a hgnc id that is found in the database
- Broken export of causatives table
- Query for genes in build 38 on `Search SNVs and INDELs` page
- Prevent typing special characters `^<>?!=\/` in case search form
- Search matching causatives also among research variants in other cases
- Links to variants in Verified variants page
- Broken filter institute cases by pinned gene
- Better visualization of long lists of genes in large SVs on Causative and Verified Variants page
- Reintroduced missing button to export Causative variants
- Better linking and display of matching causatives and managed variants
- Reduced code complexity in `scout/parse/variant/variant.py`
- Reduced complexity of code in `scout/build/variant/variant.py`

### Changed
- State that loqusdb observation is in current case if observations count is one and no cases are shown
- Better pagination and number of variants returned by queries in `Search SNVs and INDELs` page
- Refactored and simplified code used for collecting gene variants for `Search SNVs and INDELs` page
- Fix sidebar panel icons in Case view
- Fix panel spacing in Case view
- Removed unused database `sanger_ordered` and `case_id,category,rank_score` indexes (variant collection)
- Verified variants displayed in a dedicated page reachable from institute sidebar
- Unified stats in dashboard page
- Improved gene info for large SVs and cancer SVs
- Remove the unused `variant.str_variant` endpoint from variant views
- Easier editing of HPO gene panel on case page
- Assign phenotype panel less cramped on Case page
- Causatives and Verified variants pages to use the same template macro
- Allow hyphens in panel names
- Reduce resolution of example images
- Remove some animations in web gui which where rendered slow


## [4.57.4]
### Fixed
- Parsing of variant.FORMAT "DR" key in parse variant file

## [4.57.3]
### Fixed
- Export of STR verified variants
- Do not download as verified variants first verified and then reset to not validated
- Avoid duplicated lines in downloaded verified variants reflecting changes in variant validation status

## [4.57.2]
### Fixed
- Export of verified variants when variant gene has no transcripts
- HTTP 500 when visiting a the details page for a cancer variant that had been ranked with genmod

## [4.57.1]
### Fixed
- Updating/replacing a gene panel from file with a corrupted or malformed file

## [4.57]
### Added
- Display last 50 or 500 events for a user in a timeline
- Show dismiss count from other cases on matching variantS
- Save Beacon-related events in events collection
- Institute settings allow saving multiple loqusdb instances for one institute
- Display stats from multiple instances of loqusdb on variant page
- Display date and frequency of obs derived from count of local archive observations from MIP11 (requires fix in MIP)
### Changed
- Prior ACMG classifications view is no longer limited by pathogenicity
### Fixed
- Visibility of Sanger ordered badge on case page, light mode
- Some of the DataTables tables (Phenotypes and Diagnoses pages) got a bit dark in dark mode
- Remove all redundancies when displaying timeline events (some events are saved both as case-related and variant-related)
- Missing link in saved MatchMaker-related events
- Genes with mixed case gene symbols missing in PanelApp panels
- Alignment of elements on the Beacon submission modal window
- Locus info links from STR variantS page open in new browser tabs

## [4.56]
### Added
- Test for PanelApp panels loading
- `panel-umi` tag option when loading cancer analyses
### Changed
- Black text to make comments more visible in dark mode
- Loading PanelApp panels replaces pre-existing panels with same version
- Removed sidebar from Causatives page - navigation is available on the top bar for now
- Create ClinVar submissions from pinned variants list in case page
- Select which pinned variants will be included in ClinVar submission documents
### Fixed
- Remove a:visited css style from all buttons
- Update of HPO terms via command line
- Background color of `MIXED` and `PANEL-UMI` sequencing types on cases page
- Fixed regex error when searching for cases with query ending with `\ `
- Gene symbols on Causatives page lighter in dark mode
- SpliceAI tooltip of multigene variants

## [4.55]
### Changed
- Represent different tumor samples as vials in cases page
- Option to force-update the OMIM panel
### Fixed
- Low tumor purity badge alignment in cancer samples table on cancer case view
- VariantS comment popovers reactivate on hover
- Updating database genes in build 37
- ACMG classification summary hidden by sticky navbar
- Logo backgrounds fixed to white on welcome page
- Visited links turn purple again
- Style of link buttons and dropdown menus
- Update KUH and GMS logos
- Link color for Managed variants

## [4.54]
### Added
- Dark mode, using browser/OS media preference
- Allow marking case as solved without defining causative variants
- Admin users can create missing beacon datasets from the institute's settings page
- GenCC links on gene and variant pages
- Deprecation warnings when launching the app using a .yaml config file or loading cases using .ped files
### Changed
- Improved HTML syntax in case report template
- Modified message displayed when variant rank stats could not be calculated
- Expanded instructions on how to test on CG development server (cg-vm1)
- Added more somatic variant callers (Balsamic v9 SNV, develop SV)
### Fixed
- Remove load demo case command from docker-compose.yml
- Text elements being split across pages in PDF reports
- Made login password field of type `password` in LDAP login form
- Gene panels HTML select in institute's settings page
- Bootstrap upgraded to version 5
- Fix some Sourcery and SonarCloud suggestions
- Escape special characters in case search on institute and dashboard pages
- Broken case PDF reports when no Madeline pedigree image can be created
- Removed text-white links style that were invisible in new pages style
- Variants pagination after pressing "Filter variants" or "Clinical filter"
- Layout of buttons Matchmaker submission panel (case page)
- Removing cases from Matchmaker (simplified code and fixed functionality)
- Reintroduce check for missing alignment files purged from server

## [4.53]
### Added
### Changed
- Point Alamut API key docs link to new API version
- Parse dbSNP id from ID only if it says "rs", else use VEP CSQ fields
- Removed MarkupSafe from the dependencies
### Fixed
- Reintroduced loading of SVs for demo case 643595
- Successful parse of FOUND_IN should avoid GATK caller default
- All vulnerabilities flagged by SonarCloud

## [4.52]
### Added
- Demo cancer case gets loaded together with demo RD case in demo instance
- Parse REVEL_score alongside REVEL_rankscore from csq field and display it on SNV variant page
- Rank score results now show the ranking range
- cDNA and protein changes displayed on institute causatives pages
- Optional SESSION_TIMEOUT_MINUTES configuration in app config files
- Script to convert old OMIM case format (list of integers) to new format (list of dictionaries)
- Additional check for user logged in status before serving alignment files
- Download .cgh files from cancer samples table on cancer case page
- Number of documents and date of last update on genes page
### Changed
- Verify user before redirecting to IGV alignments and sashimi plots
- Build case IGV tracks starting from case and variant objects instead of passing all params in a form
- Unfreeze Werkzeug lib since Flask_login v.0.6 with bugfix has been released
- Sort gene panels by name (panelS and variant page)
- Removed unused `server.blueprints.alignviewers.unindexed_remote_static` endpoint
- User sessions to check files served by `server.blueprints.alignviewers.remote_static` endpoint
- Moved Beacon-related functions to a dedicated app extension
- Audit Filter now also loads filter displaying the variants for it
### Fixed
- Handle `attachment_filename` parameter renamed to `download_name` when Flask 2.2 will be released
- Removed cursor timeout param in cases find adapter function to avoid many code warnings
- Removed stream argument deprecation warning in tests
- Handle `no intervals found` warning in load_region test
- Beacon remove variants
- Protect remote_cors function in alignviewers view from Server-Side Request Forgery (SSRF)
- Check creation date of last document in gene collection to display when genes collection was updated last

## [4.51]
### Added
- Config file containing codecov settings for pull requests
- Add an IGV.js direct link button from case page
- Security policy file
- Hide/shade compound variants based on rank score on variantS from filter
- Chromograph legend documentation direct link
### Changed
- Updated deprecated Codecov GitHub action to v.2
- Simplified code of scout/adapter/mongo/variant
- Update IGV.js to v2.11.2
- Show summary number of variant gene panels on general report if more than 3
### Fixed
- Marrvel link for variants in genome build 38 (using liftover to build 37)
- Remove flags from codecov config file
- Fixed filter bug with high negative SPIDEX scores
- Renamed IARC TP53 button to to `TP53 Database`, modified also link since IARC has been moved to the US NCI: `https://tp53.isb-cgc.org/`
- Parsing new format of OMIM case info when exporting patients to Matchmaker
- Remove flask-debugtoolbar lib dependency that is using deprecated code and causes app to crash after new release of Jinja2 (3.1)
- Variant page crashing for cases with old OMIM terms structure (a list of integers instead of dictionary)
- Variant page crashing when creating MARRVEL link for cases with no genome build
- SpliceAI documentation link
- Fix deprecated `safe_str_cmp` import from `werkzeug.security` by freezing Werkzeug lib to v2.0 until Flask_login v.0.6 with bugfix is released
- List gene names densely in general report for SVs that contain more than 3 genes
- Show transcript ids on refseq genes on hg19 in IGV.js, using refgene source
- Display correct number of genes in general report for SVs that contain more than 32 genes
- Broken Google login after new major release of `lepture/authlib`
- Fix frequency and callers display on case general report

## [4.50.1]
### Fixed
- Show matching causative STR_repid for legacy str variants (pre Stranger hgnc_id)

## [4.50]
### Added
- Individual-specific OMIM terms
- OMIM disease descriptions in ClinVar submission form
- Add a toggle for melter rerun monitoring of cases
- Add a config option to show the rerun monitoring toggle
- Add a cli option to export cases with rerun monitoring enabled
- Add a link to STRipy for STR variants; shallow for ARX and HOXA13
- Hide by default variants only present in unaffected individuals in variants filters
- OMIM terms in general case report
- Individual-level info on OMIM and HPO terms in general case report
- PanelApp gene link among the external links on variant page
- Dashboard case filters fields help
- Filter cases by OMIM terms in cases and dashboard pages
### Fixed
- A malformed panel id request would crash with exception: now gives user warning flash with redirect
- Link to HPO resource file hosted on `http://purl.obolibrary.org`
- Gene search form when gene exists only in build 38
- Fixed odd redirect error and poor error message on missing column for gene panel csv upload
- Typo in parse variant transcripts function
- Modified keys name used to parse local observations (archived) frequencies to reflect change in MIP keys naming
- Better error handling for partly broken/timed out chanjo reports
- Broken javascript code when case Chromograph data is malformed
- Broader space for case synopsis in general report
- Show partial causatives on causatives and matching causatives panels
- Partial causative assignment in cases with no OMIM or HPO terms
- Partial causative OMIM select options in variant page
### Changed
- Slightly smaller and improved layout of content in case PDF report
- Relabel more cancer variant pages somatic for navigation
- Unify caseS nav links
- Removed unused `add_compounds` param from variant controllers function
- Changed default hg19 genome for IGV.js to legacy hg19_1kg_decoy to fix a few problematic loci
- Reduce code complexity (parse/ensembl.py)
- Silence certain fields in ClinVar export if prioritised ones exist (chrom-start-end if hgvs exist)
- Made phenotype non-mandatory when marking a variant as partial causative
- Only one phenotype condition type (OMIM or HPO) per variant is used in ClinVar submissions
- ClinVar submission variant condition prefers OMIM over HPO if available
- Use lighter version of gene objects in Omim MongoDB adapter, panels controllers, panels views and institute controllers
- Gene-variants table size is now adaptive
- Remove unused file upload on gene-variants page

## [4.49]
### Fixed
- Pydantic model types for genome_build, madeline_info, peddy_ped_check and peddy_sex_check, rank_model_version and sv_rank_model_version
- Replace `MatchMaker` with `Matchmaker` in all places visible by a user
- Save diagnosis labels along with OMIM terms in Matchmaker Exchange submission objects
- `libegl-mesa0_21.0.3-0ubuntu0.3~20.04.5_amd64.deb` lib not found by GitHub actions Docker build
- Remove unused `chromograph_image_files` and `chromograph_prefixes` keys saved when creating or updating an RD case
- Search managed variants by description and with ignore case
### Changed
- Introduced page margins on exported PDF reports
- Smaller gene fonts in downloaded HPO genes PDF reports
- Reintroduced gene coverage data in the PDF-exported general report of rare-disease cases
- Check for existence of case report files before creating sidebar links
- Better description of HPO and OMIM terms for patients submitted to Matchmaker Exchange
- Remove null non-mandatory key/values when updating a case
- Freeze WTForms<3 due to several form input rendering changes

## [4.48.1]
### Fixed
- General case PDF report for recent cases with no pedigree

## [4.48]
### Added
- Option to cancel a request for research variants in case page
### Changed
- Update igv.js to v2.10.5
- Updated example of a case delivery report
- Unfreeze cyvcf2
- Builder images used in Scout Dockerfiles
- Crash report email subject gives host name
- Export general case report to PDF using PDFKit instead of WeasyPrint
- Do not include coverage report in PDF case report since they might have different orientation
- Export cancer cases's "Coverage and QC report" to PDF using PDFKit instead of Weasyprint
- Updated cancer "Coverage and QC report" example
- Keep portrait orientation in PDF delivery report
- Export delivery report to PDF using PDFKit instead of Weasyprint
- PDF export of clinical and research HPO panels using PDFKit instead of Weasyprint
- Export gene panel report to PDF using PDFKit
- Removed WeasyPrint lib dependency

### Fixed
- Reintroduced missing links to Swegen and Beacon and dbSNP in RD variant page, summary section
- Demo delivery report orientation to fit new columns
- Missing delivery report in demo case
- Cast MNVs to SNV for test
- Export verified variants from all institutes when user is admin
- Cancer coverage and QC report not found for demo cancer case
- Pull request template instructions on how to deploy to test server
- PDF Delivery report not showing Swedac logo
- Fix code typos
- Disable codefactor raised by ESLint for javascript functions located on another file
- Loading spinner stuck after downloading a PDF gene panel report
- IGV browser crashing when file system with alignment files is not mounted

## [4.47]
### Added
- Added CADD, GnomAD and genotype calls to variantS export
### Changed
- Pull request template, to illustrate how to deploy pull request branches on cg-vm1 stage server
### Fixed
- Compiled Docker image contains a patched version (v4.9) of chanjo-report

## [4.46.1]
### Fixed
- Downloading of files generated within the app container (MT-report, verified variants, pedigrees, ..)

## [4.46]
### Added
- Created a Dockefile to be used to serve the dockerized app in production
- Modified the code to collect database params specified as env vars
- Created a GitHub action that pushes the Dockerfile-server image to Docker Hub (scout-server-stage) every time a PR is opened
- Created a GitHub action that pushes the Dockerfile-server image to Docker Hub (scout-server) every time a new release is created
- Reassign MatchMaker Exchange submission to another user when a Scout user is deleted
- Expose public API JSON gene panels endpoint, primarily to enable automated rerun checking for updates
- Add utils for dictionary type
- Filter institute cases using multiple HPO terms
- Vulture GitHub action to identify and remove unused variables and imports
### Changed
- Updated the python config file documentation in admin guide
- Case configuration parsing now uses Pydantic for improved typechecking and config handling
- Removed test matrices to speed up automatic testing of PRs
- Switch from Coveralls to Codecov to handle CI test coverage
- Speed-up CI tests by caching installation of libs and splitting tests into randomized groups using pytest-test-groups
- Improved LDAP login documentation
- Use lib flask-ldapconn instead of flask_ldap3_login> to handle ldap authentication
- Updated Managed variant documentation in user guide
- Fix and simplify creating and editing of gene panels
- Simplified gene variants search code
- Increased the height of the genes track in the IGV viewer
### Fixed
- Validate uploaded managed variant file lines, warning the user.
- Exporting validated variants with missing "genes" database key
- No results returned when searching for gene variants using a phenotype term
- Variants filtering by gene symbols file
- Make gene HGNC symbols field mandatory in gene variants page and run search only on form submit
- Make sure collaborator gene variants are still visible, even if HPO filter is used

## [4.45]
### Added
### Changed
- Start Scout also when loqusdbapi is not reachable
- Clearer definition of manual standard and custom inheritance models in gene panels
- Allow searching multiple chromosomes in filters
### Fixed
- Gene panel crashing on edit action

## [4.44]
### Added
### Changed
- Display Gene track beneath each sample track when displaying splice junctions in igv browser
- Check outdated gene symbols and update with aliases for both RD and cancer variantS
### Fixed
- Added query input check and fixed the Genes API endpoint to return a json formatted error when request is malformed
- Typo in ACMG BP6 tooltip

## [4.43.1]
### Added
- Added database index for OMIM disease term genes
### Changed
### Fixed
- Do not drop HPO terms collection when updating HPO terms via the command line
- Do not drop disease (OMIM) terms collection when updating diseases via the command line

## [4.43]
### Added
- Specify which collection(s) update/build indexes for
### Fixed
- Do not drop genes and transcripts collections when updating genes via the command line

## [4.42.1]
### Added
### Changed
### Fixed
- Freeze PyMongo lib to version<4.0 to keep supporting previous MongoDB versions
- Speed up gene panels creation and update by collecting only light gene info from database
- Avoid case page crash on Phenomizer queries timeout

## [4.42]
### Added
- Choose custom pinned variants to submit to MatchMaker Exchange
- Submit structural variant as genes to the MatchMaker Exchange
- Added function for maintainers and admins to remove gene panels
- Admins can restore deleted gene panels
- A development docker-compose file illustrating the scout/chanjo-report integration
- Show AD on variants view for cancer SV (tumor and normal)
- Cancer SV variants filter AD, AF (tumor and normal)
- Hiding the variants score column also from cancer SVs, as for the SNVs
### Changed
- Enforce same case _id and display_name when updating a case
- Enforce same individual ids, display names and affected status when updating a case
- Improved documentation for connecting to loqusdb instances (including loqusdbapi)
- Display and download HPO gene panels' gene symbols in italics
- A faster-built and lighter Docker image
- Reduce complexity of `panels` endpoint moving some code to the panels controllers
- Update requirements to use flask-ldap3-login>=0.9.17 instead of freezing WTForm
### Fixed
- Use of deprecated TextField after the upgrade of WTF to v3.0
- Freeze to WTForms to version < 3
- Remove the extra files (bed files and madeline.svg) introduced by mistake
- Cli command loading demo data in docker-compose when case custom images exist and is None
- Increased MongoDB connection serverSelectionTimeoutMS parameter to 30K (default value according to MongoDB documentation)
- Better differentiate old obs counts 0 vs N/A
- Broken cancer variants page when default gene panel was deleted
- Typo in tx_overview function in variant controllers file
- Fixed loqusdbapi SV search URL
- SV variants filtering using Decipher criterion
- Removing old gene panels that don't contain the `maintainer` key.

## [4.41.1]
### Fixed
- General reports crash for variant annotations with same variant on other cases

## [4.41]
### Added
- Extended the instructions for running the Scout Docker image (web app and cli).
- Enabled inclusion of custom images to STR variant view
### Fixed
- General case report sorting comments for variants with None genetic models
- Do not crash but redirect to variants page with error when a variant is not found for a case
- UCSC links coordinates for SV variants with start chromosome different than end chromosome
- Human readable variants name in case page for variants having start chromosome different from end chromosome
- Avoid always loading all transcripts when checking gene symbol: introduce gene captions
- Slow queries for evaluated variants on e.g. case page - use events instead
### Changed
- Rearrange variant page again, moving severity predictions down.
- More reactive layout width steps on variant page

## [4.40.1]
### Added
### Fixed
- Variants dismissed with inconsistent inheritance pattern can again be shown in general case report
- General report page for variants with genes=None
- General report crashing when variants have no panels
- Added other missing keys to case and variant dictionaries passed to general report
### Changed

## [4.40]
### Added
- A .cff citation file
- Phenotype search API endpoint
- Added pagination to phenotype API
- Extend case search to include internal MongoDB id
- Support for connecting to a MongoDB replica set (.py config files)
- Support for connecting to a MongoDB replica set (.yaml config files)
### Fixed
- Command to load the OMIM gene panel (`scout load panel --omim`)
- Unify style of pinned and causative variants' badges on case page
- Removed automatic spaces after punctuation in comments
- Remove the hardcoded number of total individuals from the variant's old observations panel
- Send delete requests to a connected Beacon using the DELETE method
- Layout of the SNV and SV variant page - move frequency up
### Changed
- Stop updating database indexes after loading exons via command line
- Display validation status badge also for not Sanger-sequenced variants
- Moved Frequencies, Severity and Local observations panels up in RD variants page
- Enabled Flask CORS to communicate CORS status to js apps
- Moved the code preparing the transcripts overview to the backend
- Refactored and filtered json data used in general case report
- Changed the database used in docker-compose file to use the official MongoDB v4.4 image
- Modified the Python (3.6, 3.8) and MongoDB (3.2, 4.4, 5.0) versions used in testing matrices (GitHub actions)
- Capitalize case search terms on institute and dashboard pages


## [4.39]
### Added
- COSMIC IDs collected from CSQ field named `COSMIC`
### Fixed
- Link to other causative variants on variant page
- Allow multiple COSMIC links for a cancer variant
- Fix floating text in severity box #2808
- Fixed MitoMap and HmtVar links for hg38 cases
- Do not open new browser tabs when downloading files
- Selectable IGV tracks on variant page
- Missing splice junctions button on variant page
- Refactor variantS representative gene selection, and use it also for cancer variant summary
### Changed
- Improve Javascript performance for displaying Chromograph images
- Make ClinVar classification more evident in cancer variant page

## [4.38]
### Added
- Option to hide Alamut button in the app config file
### Fixed
- Library deprecation warning fixed (insert is deprecated. Use insert_one or insert_many instead)
- Update genes command will not trigger an update of database indices any more
- Missing resources in temporary downloading directory when updating genes using the command line
- Restore previous variant ACMG classification in a scrollable div
- Loading spinner not stopping after downloading PDF case reports and variant list export
- Add extra Alamut links higher up on variant pages
- Improve UX for phenotypes in case page
- Filter and export of STR variants
- Update look of variants page navigation buttons
### Changed

## [4.37]
### Added
- Highlight and show version number for RefSeq MANE transcripts.
- Added integration to a rerunner service for toggling reanalysis with updated pedigree information
- SpliceAI display and parsing from VEP CSQ
- Display matching tiered variants for cancer variants
- Display a loading icon (spinner) until the page loads completely
- Display filter badges in cancer variants list
- Update genes from pre-downloaded file resources
- On login, OS, browser version and screen size are saved anonymously to understand how users are using Scout
- API returning institutes data for a given user: `/api/v1/institutes`
- API returning case data for a given institute: `/api/v1/institutes/<institute_id>/cases`
- Added GMS and Lund university hospital logos to login page
- Made display of Swedac logo configurable
- Support for displaying custom images in case view
- Individual-specific HPO terms
- Optional alamut_key in institute settings for Alamut Plus software
- Case report API endpoint
- Tooltip in case explaining that genes with genome build different than case genome build will not be added to dynamic HPO panel.
- Add DeepVariant as a caller
### Fixed
- Updated IGV to v2.8.5 to solve missing gene labels on some zoom levels
- Demo cancer case config file to load somatic SNVs and SVs only.
- Expand list of refseq trancripts in ClinVar submission form
- Renamed `All SNVs and INDELs` institute sidebar element to `Search SNVs and INDELs` and fixed its style.
- Add missing parameters to case load-config documentation
- Allow creating/editing gene panels and dynamic gene panels with genes present in genome build 38
- Bugfix broken Pytests
- Bulk dismissing variants error due to key conversion from string to integer
- Fix typo in index documentation
- Fixed crash in institute settings page if "collaborators" key is not set in database
- Don't stop Scout execution if LoqusDB call fails and print stacktrace to log
- Bug when case contains custom images with value `None`
- Bug introduced when fixing another bug in Scout-LoqusDB interaction
- Loading of OMIM diagnoses in Scout demo instance
- Remove the docker-compose with chanjo integration because it doesn't work yet.
- Fixed standard docker-compose with scout demo data and database
- Clinical variant assessments not present for pinned and causative variants on case page.
- MatchMaker matching one node at the time only
- Remove link from previously tiered variants badge in cancer variants page
- Typo in gene cell on cancer variants page
- Managed variants filter form
### Changed
- Better naming for variants buttons on cancer track (somatic, germline). Also show cancer research button if available.
- Load case with missing panels in config files, but show warning.
- Changing the (Female, Male) symbols to (F/M) letters in individuals_table and case-sma.
- Print stacktrace if case load command fails
- Added sort icon and a pointer to the cursor to all tables with sortable fields
- Moved variant, gene and panel info from the basic pane to summary panel for all variants.
- Renamed `Basics` panel to `Classify` on variant page.
- Revamped `Basics` panel to a panel dedicated to classify variants
- Revamped the summary panel to be more compact.
- Added dedicated template for cancer variants
- Removed Gene models, Gene annotations and Conservation panels for cancer variants
- Reorganized the orders of panels for variant and cancer variant views
- Added dedicated variant quality panel and removed relevant panes
- A more compact case page
- Removed OMIM genes panel
- Make genes panel, pinned variants panel, causative variants panel and ClinVar panel scrollable on case page
- Update to Scilifelab's 2020 logo
- Update Gens URL to support Gens v2.0 format
- Refactor tests for parsing case configurations
- Updated links to HPO downloadable resources
- Managed variants filtering defaults to all variant categories
- Changing the (Kind) drop-down according to (Category) drop-down in Managed variant add variant
- Moved Gens button to individuals table
- Check resource files availability before starting updating OMIM diagnoses
- Fix typo in `SHOW_OBSERVED_VARIANT_ARCHIVE` config param

## [4.36]
### Added
- Parse and save splice junction tracks from case config file
- Tooltip in observations panel, explaining that case variants with no link might be old variants, not uploaded after a case rerun
### Fixed
- Warning on overwriting variants with same position was no longer shown
- Increase the height of the dropdowns to 425px
- More indices for the case table as it grows, specifically for causatives queries
- Splice junction tracks not centered over variant genes
- Total number of research variants count
- Update variants stats in case documents every time new variants are loaded
- Bug in flashing warning messages when filtering variants
### Changed
- Clearer warning messages for genes and gene/gene-panels searches in variants filters

## [4.35]
### Added
- A new index for hgnc_symbol in the hgnc_gene collection
- A Pedigree panel in STR page
- Display Tier I and II variants in case view causatives card for cancer cases
### Fixed
- Send partial file data to igv.js when visualizing sashimi plots with splice junction tracks
- Research variants filtering by gene
- Do not attempt to populate annotations for not loaded pinned/causatives
- Add max-height to all dropdowns in filters
### Changed
- Switch off non-clinical gene warnings when filtering research variants
- Don't display OMIM disease card in case view for cancer cases
- Refactored Individuals and Causative card in case view for cancer cases
- Update and style STR case report

## [4.34]
### Added
- Saved filter lock and unlock
- Filters can optionally be marked audited, logging the filter name, user and date on the case events and general report.
- Added `ClinVar hits` and `Cosmic hits` in cancer SNVs filters
- Added `ClinVar hits` to variants filter (rare disease track)
- Load cancer demo case in docker-compose files (default and demo file)
- Inclusive-language check using [woke](https://github.com/get-woke/woke) github action
- Add link to HmtVar for mitochondrial variants (if VCF is annotated with HmtNote)
- Grey background for dismissed compounds in variants list and variant page
- Pin badge for pinned compounds in variants list and variant page
- Support LoqusDB REST API queries
- Add a docker-compose-matchmaker under scout/containers/development to test matchmaker locally
- Script to investigate consequences of symbol search bug
- Added GATK to list of SV and cancer SV callers
### Fixed
- Make MitoMap link work for hg38 again
- Export Variants feature crashing when one of the variants has no primary transcripts
- Redirect to last visited variantS page when dismissing variants from variants list
- Improved matching of SVs Loqus occurrences in other cases
- Remove padding from the list inside (Matching causatives from other cases) panel
- Pass None to get_app function in CLI base since passing script_info to app factory functions was deprecated in Flask 2.0
- Fixed failing tests due to Flask update to version 2.0
- Speed up user events view
- Causative view sort out of memory error
- Use hgnc_id for gene filter query
- Typo in case controllers displaying an error every time a patient is matched against external MatchMaker nodes
- Do not crash while attempting an update for variant documents that are too big (> 16 MB)
- Old STR causatives (and other variants) may not have HGNC symbols - fix sort lambda
- Check if gene_obj has primary_transcript before trying to access it
- Warn if a gene manually searched is in a clinical panel with an outdated name when filtering variants
- ChrPos split js not needed on STR page yet
### Changed
- Remove parsing of case `genome_version`, since it's not used anywhere downstream
- Introduce deprecation warning for Loqus configs that are not dictionaries
- SV clinical filter no longer filters out sub 100 nt variants
- Count cases in LoqusDB by variant type
- Commit pulse repo badge temporarily set to weekly
- Sort ClinVar submissions objects by ascending "Last evaluated" date
- Refactored the MatchMaker integration as an extension
- Replaced some sensitive words as suggested by woke linter
- Documentation for load-configuration rewritten.
- Add styles to MatchMaker matches table
- More detailed info on the data shared in MatchMaker submission form

## [4.33.1]
### Fixed
- Include markdown for release autodeploy docs
- Use standard inheritance model in ClinVar (https://ftp.ncbi.nlm.nih.gov/pub/GTR/standard_terms/Mode_of_inheritance.txt)
- Fix issue crash with variants that have been unflagged causative not being available in other causatives
### Added
### Changed

## [4.33]
### Fixed
- Command line crashing when updating an individual not found in database
- Dashboard page crashing when filters return no data
- Cancer variants filter by chromosome
- /api/v1/genes now searches for genes in all genome builds by default
- Upgraded igv.js to version 2.8.1 (Fixed Unparsable bed record error)
### Added
- Autodeploy docs on release
- Documentation for updating case individuals tracks
- Filter cases and dashboard stats by analysis track
### Changed
- Changed from deprecated db update method
- Pre-selected fields to run queries with in dashboard page
- Do not filter by any institute when first accessing the dashboard
- Removed OMIM panel in case view for cancer cases
- Display Tier I and II variants in case view causatives panel for cancer cases
- Refactored Individuals and Causative panels in case view for cancer cases

## [4.32.1]
### Fixed
- iSort lint check only
### Changed
- Institute cases page crashing when a case has track:Null
### Added

## [4.32]
### Added
- Load and show MITOMAP associated diseases from VCF (INFO field: MitomapAssociatedDiseases, via HmtNote)
- Show variant allele frequencies for mitochondrial variants (GRCh38 cases)
- Extend "public" json API with diseases (OMIM) and phenotypes (HPO)
- HPO gene list download now has option for clinical and non-clinical genes
- Display gene splice junctions data in sashimi plots
- Update case individuals with splice junctions tracks
- Simple Docker compose for development with local build
- Make Phenomodels subpanels collapsible
- User side documentation of cytogenomics features (Gens, Chromograph, vcf2cytosure, rhocall)
- iSort GitHub Action
- Support LoqusDB REST API queries
### Fixed
- Show other causative once, even if several events point to it
- Filtering variants by mitochondrial chromosome for cases with genome build=38
- HPO gene search button triggers any warnings for clinical / non-existing genes also on first search
- Fixed a bug in variants pages caused by MT variants without alt_frequency
- Tests for CADD score parsing function
- Fixed the look of IGV settings on SNV variant page
- Cases analyzed once shown as `rerun`
- Missing case track on case re-upload
- Fixed severity rank for SO term "regulatory region ablation"
### Changed
- Refactor according to CodeFactor - mostly reuse of duplicated code
- Phenomodels language adjustment
- Open variants in a new window (from variants page)
- Open overlapping and compound variants in a new window (from variant page)
- gnomAD link points to gnomAD v.3 (build GRCh38) for mitochondrial variants.
- Display only number of affected genes for dismissed SVs in general report
- Chromosome build check when populating the variants filter chromosome selection
- Display mitochondrial and rare diseases coverage report in cases with missing 'rare' track

## [4.31.1]
### Added
### Changed
- Remove mitochondrial and coverage report from cancer cases sidebar
### Fixed
- ClinVar page when dbSNP id is None

## [4.31]
### Added
- gnomAD annotation field in admin guide
- Export also dynamic panel genes not associated to an HPO term when downloading the HPO panel
- Primary HGNC transcript info in variant export files
- Show variant quality (QUAL field from vcf) in the variant summary
- Load/update PDF gene fusion reports (clinical and research) generated with Arriba
- Support new MANE annotations from VEP (both MANE Select and MANE Plus Clinical)
- Display on case activity the event of a user resetting all dismissed variants
- Support gnomAD population frequencies for mitochondrial variants
- Anchor links in Casedata ClinVar panels to redirect after renaming individuals
### Fixed
- Replace old docs link www.clinicalgenomics.se/scout with new https://clinical-genomics.github.io/scout
- Page formatting issues whenever case and variant comments contain extremely long strings with no spaces
- Chromograph images can be one column and have scrollbar. Removed legacy code.
- Column labels for ClinVar case submission
- Page crashing looking for LoqusDB observation when variant doesn't exist
- Missing inheritance models and custom inheritance models on newly created gene panels
- Accept only numbers in managed variants filter as position and end coordinates
- SNP id format and links in Variant page, ClinVar submission form and general report
- Case groups tooltip triggered only when mouse is on the panel header
### Changed
- A more compact case groups panel
- Added landscape orientation CSS style to cancer coverage and QC demo report
- Improve user documentation to create and save new gene panels
- Removed option to use space as separator when uploading gene panels
- Separating the columns of standard and custom inheritance models in gene panels
- Improved ClinVar instructions for users using non-English Excel

## [4.30.2]
### Added
### Fixed
- Use VEP RefSeq ID if RefSeq list is empty in RefSeq transcripts overview
- Bug creating variant links for variants with no end_chrom
### Changed

## [4.30.1]
### Added
### Fixed
- Cryptography dependency fixed to use version < 3.4
### Changed

## [4.30]
### Added
- Introduced a `reset dismiss variant` verb
- Button to reset all dismissed variants for a case
- Add black border to Chromograph ideograms
- Show ClinVar annotations on variantS page
- Added integration with GENS, copy number visualization tool
- Added a VUS label to the manual classification variant tags
- Add additional information to SNV verification emails
- Tooltips documenting manual annotations from default panels
- Case groups now show bam files from all cases on align view
### Fixed
- Center initial igv view on variant start with SNV/indels
- Don't set initial igv view to negative coordinates
- Display of GQ for SV and STR
- Parsing of AD and related info for STRs
- LoqusDB field in institute settings accepts only existing Loqus instances
- Fix DECIPHER link to work after DECIPHER migrated to GRCh38
- Removed visibility window param from igv.js genes track
- Updated HPO download URL
- Patch HPO download test correctly
- Reference size on STR hover not needed (also wrong)
- Introduced genome build check (allowed values: 37, 38, "37", "38") on case load
- Improve case searching by assignee full name
- Populating the LoqusDB select in institute settings
### Changed
- Cancer variants table header (pop freq etc)
- Only admin users can modify LoqusDB instance in Institute settings
- Style of case synopsis, variants and case comments
- Switched to igv.js 2.7.5
- Do not choke if case is missing research variants when research requested
- Count cases in LoqusDB by variant type
- Introduce deprecation warning for Loqus configs that are not dictionaries
- Improve create new gene panel form validation
- Make XM- transcripts less visible if they don't overlap with transcript refseq_id in variant page
- Color of gene panels and comments panels on cases and variant pages
- Do not choke if case is missing research variants when reserch requested

## [4.29.1]
### Added
### Fixed
- Always load STR variants regardless of RankScore threshold (hotfix)
### Changed

## [4.29]
### Added
- Added a page about migrating potentially breaking changes to the documentation
- markdown_include in development requirements file
- STR variants filter
- Display source, Z-score, inheritance pattern for STR annotations from Stranger (>0.6.1) if available
- Coverage and quality report to cancer view
### Fixed
- ACMG classification page crashing when trying to visualize a classification that was removed
- Pretty print HGVS on gene variants (URL-decode VEP)
- Broken or missing link in the documentation
- Multiple gene names in ClinVar submission form
- Inheritance model select field in ClinVar submission
- IGV.js >2.7.0 has an issue with the gene track zoom levels - temp freeze at 2.7.0
- Revert CORS-anywhere and introduce a local http proxy for cloud tracks
### Changed

## [4.28]
### Added
- Chromograph integration for displaying PNGs in case-page
- Add VAF to cancer case general report, and remove some of its unused fields
- Variants filter compatible with genome browser location strings
- Support for custom public igv tracks stored on the cloud
- Add tests to increase testing coverage
- Update case variants count after deleting variants
- Update IGV.js to latest (v2.7.4)
- Bypass igv.js CORS check using `https://github.com/Rob--W/cors-anywhere`
- Documentation on default and custom IGV.js tracks (admin docs)
- Lock phenomodels so they're editable by admins only
- Small case group assessment sharing
- Tutorial and files for deploying app on containers (Kubernetes pods)
- Canonical transcript and protein change of canonical transcript in exported variants excel sheet
- Support for Font Awesome version 6
- Submit to Beacon from case page sidebar
- Hide dismissed variants in variants pages and variants export function
- Systemd service files and instruction to deploy Scout using podman
### Fixed
- Bugfix: unused `chromgraph_prefix |tojson` removed
- Freeze coloredlogs temporarily
- Marrvel link
- Don't show TP53 link for silent or synonymous changes
- OMIM gene field accepts any custom number as OMIM gene
- Fix Pytest single quote vs double quote string
- Bug in gene variants search by similar cases and no similar case is found
- Delete unused file `userpanel.py`
- Primary transcripts in variant overview and general report
- Google OAuth2 login setup in README file
- Redirect to 'missing file'-icon if configured Chromograph file is missing
- Javascript error in case page
- Fix compound matching during variant loading for hg38
- Cancer variants view containing variants dismissed with cancer-specific reasons
- Zoom to SV variant length was missing IGV contig select
- Tooltips on case page when case has no default gene panels
### Changed
- Save case variants count in case document and not in sessions
- Style of gene panels multiselect on case page
- Collapse/expand main HPO checkboxes in phenomodel preview
- Replaced GQ (Genotype quality) with VAF (Variant allele frequency) in cancer variants GT table
- Allow loading of cancer cases with no tumor_purity field
- Truncate cDNA and protein changes in case report if longer than 20 characters


## [4.27]
### Added
- Exclude one or more variant categories when running variants delete command
### Fixed
### Changed

## [4.26.1]
### Added
### Fixed
- Links with 1-letter aa codes crash on frameshift etc
### Changed

## [4.26]
### Added
- Extend the delete variants command to print analysis date, track, institute, status and research status
- Delete variants by type of analysis (wgs|wes|panel)
- Links to cBioPortal, MutanTP53, IARC TP53, OncoKB, MyCancerGenome, CIViC
### Fixed
- Deleted variants count
### Changed
- Print output of variants delete command as a tab separated table

## [4.25]
### Added
- Command line function to remove variants from one or all cases
### Fixed
- Parse SMN None calls to None rather than False

## [4.24.1]
### Fixed
- Install requirements.txt via setup file

## [4.24]
### Added
- Institute-level phenotype models with sub-panels containing HPO and OMIM terms
- Runnable Docker demo
- Docker image build and push github action
- Makefile with shortcuts to docker commands
- Parse and save synopsis, phenotype and cohort terms from config files upon case upload
### Fixed
- Update dismissed variant status when variant dismissed key is missing
- Breakpoint two IGV button now shows correct chromosome when different from bp1
- Missing font lib in Docker image causing the PDF report download page to crash
- Sentieon Manta calls lack Somaticscore - load anyway
- ClinVar submissions crashing due to pinned variants that are not loaded
- Point ExAC pLI score to new gnomad server address
- Bug uploading cases missing phenotype terms in config file
- STRs loaded but not shown on browser page
- Bug when using adapter.variant.get_causatives with case_id without causatives
- Problem with fetching "solved" from scout export cases cli
- Better serialising of datetime and bson.ObjectId
- Added `volumes` folder to .gitignore
### Changed
- Make matching causative and managed variants foldable on case page
- Remove calls to PyMongo functions marked as deprecated in backend and frontend(as of version 3.7).
- Improved `scout update individual` command
- Export dynamic phenotypes with ordered gene lists as PDF


## [4.23]
### Added
- Save custom IGV track settings
- Show a flash message with clear info about non-valid genes when gene panel creation fails
- CNV report link in cancer case side navigation
- Return to comment section after editing, deleting or submitting a comment
- Managed variants
- MT vs 14 chromosome mean coverage stats if Scout is connected to Chanjo
### Fixed
- missing `vcf_cancer_sv` and `vcf_cancer_sv_research` to manual.
- Split ClinVar multiple clnsig values (slash-separated) and strip them of underscore for annotations without accession number
- Timeout of `All SNVs and INDELs` page when no valid gene is provided in the search
- Round CADD (MIPv9)
- Missing default panel value
- Invisible other causatives lines when other causatives lack gene symbols
### Changed
- Do not freeze mkdocs-material to version 4.6.1
- Remove pre-commit dependency

## [4.22]
### Added
- Editable cases comments
- Editable variants comments
### Fixed
- Empty variant activity panel
- STRs variants popover
- Split new ClinVar multiple significance terms for a variant
- Edit the selected comment, not the latest
### Changed
- Updated RELEASE docs.
- Pinned variants card style on the case page
- Merged `scout export exons` and `scout view exons` commands


## [4.21.2]
### Added
### Fixed
- Do not pre-filter research variants by (case-default) gene panels
- Show OMIM disease tooltip reliably
### Changed

## [4.21.1]
### Added
### Fixed
- Small change to Pop Freq column in variants ang gene panels to avoid strange text shrinking on small screens
- Direct use of HPO list for Clinical HPO SNV (and cancer SNV) filtering
- PDF coverage report redirecting to login page
### Changed
- Remove the option to dismiss single variants from all variants pages
- Bulk dismiss SNVs, SVs and cancer SNVs from variants pages

## [4.21]
### Added
- Support to configure LoqusDB per institute
- Highlight causative variants in the variants list
- Add tests. Mostly regarding building internal datatypes.
- Remove leading and trailing whitespaces from panel_name and display_name when panel is created
- Mark MANE transcript in list of transcripts in "Transcript overview" on variant page
- Show default panel name in case sidebar
- Previous buttons for variants pagination
- Adds a gh action that checks that the changelog is updated
- Adds a gh action that deploys new releases automatically to pypi
- Warn users if case default panels are outdated
- Define institute-specific gene panels for filtering in institute settings
- Use institute-specific gene panels in variants filtering
- Show somatic VAF for pinned and causative variants on case page

### Fixed
- Report pages redirect to login instead of crashing when session expires
- Variants filter loading in cancer variants page
- User, Causative and Cases tables not scaling to full page
- Improved docs for an initial production setup
- Compatibility with latest version of Black
- Fixed tests for Click>7
- Clinical filter required an extra click to Filter to return variants
- Restore pagination and shrink badges in the variants page tables
- Removing a user from the command line now inactivates the case only if user is last assignee and case is active
- Bugfix, LoqusDB per institute feature crashed when institute id was empty string
- Bugfix, LoqusDB calls where missing case count
- filter removal and upload for filters deleted from another page/other user
- Visualize outdated gene panels info in a popover instead of a tooltip in case page side panel

### Changed
- Highlight color on normal STRs in the variants table from green to blue
- Display breakpoints coordinates in verification emails only for structural variants


## [4.20]
### Added
- Display number of filtered variants vs number of total variants in variants page
- Search case by HPO terms
- Dismiss variant column in the variants tables
- Black and pre-commit packages to dev requirements

### Fixed
- Bug occurring when rerun is requested twice
- Peddy info fields in the demo config file
- Added load config safety check for multiple alignment files for one individual
- Formatting of cancer variants table
- Missing Score in SV variants table

### Changed
- Updated the documentation on how to create a new software release
- Genome build-aware cytobands coordinates
- Styling update of the Matchmaker card
- Select search type in case search form


## [4.19]

### Added
- Show internal ID for case
- Add internal ID for downloaded CGH files
- Export dynamic HPO gene list from case page
- Remove users as case assignees when their account is deleted
- Keep variants filters panel expanded when filters have been used

### Fixed
- Handle the ProxyFix ModuleNotFoundError when Werkzeug installed version is >1.0
- General report formatting issues whenever case and variant comments contain extremely long strings with no spaces

### Changed
- Created an institute wrapper page that contains list of cases, causatives, SNVs & Indels, user list, shared data and institute settings
- Display case name instead of case ID on clinVar submissions
- Changed icon of sample update in clinVar submissions


## [4.18]

### Added
- Filter cancer variants on cytoband coordinates
- Show dismiss reasons in a badge with hover for clinical variants
- Show an ellipsis if 10 cases or more to display with loqusdb matches
- A new blog post for version 4.17
- Tooltip to better describe Tumor and Normal columns in cancer variants
- Filter cancer SNVs and SVs by chromosome coordinates
- Default export of `Assertion method citation` to clinVar variants submission file
- Button to export up to 500 cancer variants, filtered or not
- Rename samples of a clinVar submission file

### Fixed
- Apply default gene panel on return to cancer variantS from variant view
- Revert to certificate checking when asking for Chanjo reports
- `scout download everything` command failing while downloading HPO terms

### Changed
- Turn tumor and normal allelic fraction to decimal numbers in tumor variants page
- Moved clinVar submissions code to the institutes blueprints
- Changed name of clinVar export files to FILENAME.Variant.csv and FILENAME.CaseData.csv
- Switched Google login libraries from Flask-OAuthlib to Authlib


## [4.17.1]

### Fixed
- Load cytobands for cases with chromosome build not "37" or "38"


## [4.17]

### Added
- COSMIC badge shown in cancer variants
- Default gene-panel in non-cancer structural view in url
- Filter SNVs and SVs by cytoband coordinates
- Filter cancer SNV variants by alt allele frequency in tumor
- Correct genome build in UCSC link from structural variant page



### Fixed
- Bug in clinVar form when variant has no gene
- Bug when sharing cases with the same institute twice
- Page crashing when removing causative variant tag
- Do not default to GATK caller when no caller info is provided for cancer SNVs


## [4.16.1]

### Fixed
- Fix the fix for handling of delivery reports for rerun cases

## [4.16]

### Added
- Adds possibility to add "lims_id" to cases. Currently only stored in database, not shown anywhere
- Adds verification comment box to SVs (previously only available for small variants)
- Scrollable pedigree panel

### Fixed
- Error caused by changes in WTForm (new release 2.3.x)
- Bug in OMIM case page form, causing the page to crash when a string was provided instead of a numerical OMIM id
- Fix Alamut link to work properly on hg38
- Better handling of delivery reports for rerun cases
- Small CodeFactor style issues: matchmaker results counting, a couple of incomplete tests and safer external xml
- Fix an issue with Phenomizer introduced by CodeFactor style changes

### Changed
- Updated the version of igv.js to 2.5.4

## [4.15.1]

### Added
- Display gene names in ClinVar submissions page
- Links to Varsome in variant transcripts table

### Fixed
- Small fixes to ClinVar submission form
- Gene panel page crash when old panel has no maintainers

## [4.15]

### Added
- Clinvar CNVs IGV track
- Gene panels can have maintainers
- Keep variant actions (dismissed, manual rank, mosaic, acmg, comments) upon variant re-upload
- Keep variant actions also on full case re-upload

### Fixed
- Fix the link to Ensembl for SV variants when genome build 38.
- Arrange information in columns on variant page
- Fix so that new cosmic identifier (COSV) is also acceptable #1304
- Fixed COSMIC tag in INFO (outside of CSQ) to be parses as well with `&` splitter.
- COSMIC stub URL changed to https://cancer.sanger.ac.uk/cosmic/search?q= instead.
- Updated to a version of IGV where bigBed tracks are visualized correctly
- Clinvar submission files are named according to the content (variant_data and case_data)
- Always show causatives from other cases in case overview
- Correct disease associations for gene symbol aliases that exist as separate genes
- Re-add "custom annotations" for SV variants
- The override ClinVar P/LP add-in in the Clinical Filter failed for new CSQ strings

### Changed
- Runs all CI checks in github actions

## [4.14.1]

### Fixed
- Error when variant found in loqusdb is not loaded for other case

## [4.14]

### Added
- Use github actions to run tests
- Adds CLI command to update individual alignments path
- Update HPO terms using downloaded definitions files
- Option to use alternative flask config when running `scout serve`
- Requirement to use loqusdb >= 2.5 if integrated

### Fixed
- Do not display Pedigree panel in cancer view
- Do not rely on internet connection and services available when running CI tests
- Variant loading assumes GATK if no caller set given and GATK filter status is seen in FILTER
- Pass genome build param all the way in order to get the right gene mappings for cases with build 38
- Parse correctly variants with zero frequency values
- Continue even if there are problems to create a region vcf
- STR and cancer variant navigation back to variants pages could fail

### Changed
- Improved code that sends requests to the external APIs
- Updates ranges for user ranks to fit todays usage
- Run coveralls on github actions instead of travis
- Run pip checks on github actions instead of coveralls
- For hg38 cases, change gnomAD link to point to version 3.0 (which is hg38 based)
- Show pinned or causative STR variants a bit more human readable

## [4.13.1]

### Added
### Fixed
- Typo that caused not all clinvar conflicting interpretations to be loaded no matter what
- Parse and retrieve clinvar annotations from VEP-annotated (VEP 97+) CSQ VCF field
- Variant clinvar significance shown as `not provided` whenever is `Uncertain significance`
- Phenomizer query crashing when case has no HPO terms assigned
- Fixed a bug affecting `All SNVs and INDELs` page when variants don't have canonical transcript
- Add gene name or id in cancer variant view

### Changed
- Cancer Variant view changed "Variant:Transcript:Exon:HGVS" to "Gene:Transcript:Exon:HGVS"

## [4.13]

### Added
- ClinVar SNVs track in IGV
- Add SMA view with SMN Copy Number data
- Easier to assign OMIM diagnoses from case page
- OMIM terms and specific OMIM term page

### Fixed
- Bug when adding a new gene to a panel
- Restored missing recent delivery reports
- Fixed style and links to other reports in case side panel
- Deleting cases using display_name and institute not deleting its variants
- Fixed bug that caused coordinates filter to override other filters
- Fixed a problem with finding some INS in loqusdb
- Layout on SV page when local observations without cases are present
- Make scout compatible with the new HPO definition files from `http://compbio.charite.de/jenkins/`
- General report visualization error when SNVs display names are very long


### Changed


## [4.12.4]

### Fixed
- Layout on SV page when local observations without cases are present

## [4.12.3]

### Fixed
- Case report when causative or pinned SVs have non null allele frequencies

## [4.12.2]

### Fixed
- SV variant links now take you to the SV variant page again
- Cancer variant view has cleaner table data entries for "N/A" data
- Pinned variant case level display hotfix for cancer and str - more on this later
- Cancer variants show correct alt/ref reads mirroring alt frequency now
- Always load all clinical STR variants even if a region load is attempted - index may be missing
- Same case repetition in variant local observations

## [4.12.1]

### Fixed
- Bug in variant.gene when gene has no HGVS description


## [4.12]

### Added
- Accepts `alignment_path` in load config to pass bam/cram files
- Display all phenotypes on variant page
- Display hgvs coordinates on pinned and causatives
- Clear panel pending changes
- Adds option to setup the database with static files
- Adds cli command to download the resources from CLI that scout needs
- Adds test files for merged somatic SV and CNV; as well as merged SNV, and INDEL part of #1279
- Allows for upload of OMIM-AUTO gene panel from static files without api-key

### Fixed
- Cancer case HPO panel variants link
- Fix so that some drop downs have correct size
- First IGV button in str variants page
- Cancer case activates on SNV variants
- Cases activate when STR variants are viewed
- Always calculate code coverage
- Pinned/Classification/comments in all types of variants pages
- Null values for panel's custom_inheritance_models
- Discrepancy between the manual disease transcripts and those in database in gene-edit page
- ACMG classification not showing for some causatives
- Fix bug which caused IGV.js to use hg19 reference files for hg38 data
- Bug when multiple bam files sources with non-null values are available


### Changed
- Renamed `requests` file to `scout_requests`
- Cancer variant view shows two, instead of four, decimals for allele and normal


## [4.11.1]

### Fixed
- Institute settings page
- Link institute settings to sharing institutes choices

## [4.11.0]

### Added
- Display locus name on STR variant page
- Alternative key `GNOMADAF_popmax` for Gnomad popmax allele frequency
- Automatic suggestions on how to improve the code on Pull Requests
- Parse GERP, phastCons and phyloP annotations from vep annotated CSQ fields
- Avoid flickering comment popovers in variant list
- Parse REVEL score from vep annotated CSQ fields
- Allow users to modify general institute settings
- Optionally format code automatically on commit
- Adds command to backup vital parts `scout export database`
- Parsing and displaying cancer SV variants from Manta annotated VCF files
- Dismiss cancer snv variants with cancer-specific options
- Add IGV.js UPD, RHO and TIDDIT coverage wig tracks.


### Fixed
- Slightly darker page background
- Fixed an issued with parsed conservation values from CSQ
- Clinvar submissions accessible to all users of an institute
- Header toolbar when on Clinvar page now shows institute name correctly
- Case should not always inactivate upon update
- Show dismissed snv cancer variants as grey on the cancer variants page
- Improved style of mappability link and local observations on variant page
- Convert all the GET requests to the igv view to POST request
- Error when updating gene panels using a file containing BOM chars
- Add/replace gene radio button not working in gene panels


## [4.10.1]

### Fixed
- Fixed issue with opening research variants
- Problem with coveralls not called by Travis CI
- Handle Biomart service down in tests


## [4.10.0]

### Added
- Rank score model in causatives page
- Exportable HPO terms from phenotypes page
- AMP guideline tiers for cancer variants
- Adds scroll for the transcript tab
- Added CLI option to query cases on time since case event was added
- Shadow clinical assessments also on research variants display
- Support for CRAM alignment files
- Improved str variants view : sorting by locus, grouped by allele.
- Delivery report PDF export
- New mosaicism tag option
- Add or modify individuals' age or tissue type from case page
- Display GC and allele depth in causatives table.
- Included primary reference transcript in general report
- Included partial causative variants in general report
- Remove dependency of loqusdb by utilising the CLI

### Fixed
- Fixed update OMIM command bug due to change in the header of the genemap2 file
- Removed Mosaic Tag from Cancer variants
- Fixes issue with unaligned table headers that comes with hidden Datatables
- Layout in general report PDF export
- Fixed issue on the case statistics view. The validation bars didn't show up when all institutes were selected. Now they do.
- Fixed missing path import by importing pathlib.Path
- Handle index inconsistencies in the update index functions
- Fixed layout problems


## [4.9.0]

### Added
- Improved MatchMaker pages, including visible patient contacts email address
- New badges for the github repo
- Links to [GENEMANIA](genemania.org)
- Sort gene panel list on case view.
- More automatic tests
- Allow loading of custom annotations in VCF using the SCOUT_CUSTOM info tag.

### Fixed
- Fix error when a gene is added to an empty dynamic gene panel
- Fix crash when attempting to add genes on incorrect format to dynamic gene panel
- Manual rank variant tags could be saved in a "Select a tag"-state, a problem in the variants view.
- Same case evaluations are no longer shown as gray previous evaluations on the variants page
- Stay on research pages, even if reset, next first buttons are pressed..
- Overlapping variants will now be visible on variant page again
- Fix missing classification comments and links in evaluations page
- All prioritized cases are shown on cases page


## [4.8.3]

### Added

### Fixed
- Bug when ordering sanger
- Improved scrolling over long list of genes/transcripts


## [4.8.2]

### Added

### Fixed
- Avoid opening extra tab for coverage report
- Fixed a problem when rank model version was saved as floats and not strings
- Fixed a problem with displaying dismiss variant reasons on the general report
- Disable load and delete filter buttons if there are no saved filters
- Fix problem with missing verifications
- Remove duplicate users and merge their data and activity


## [4.8.1]

### Added

### Fixed
- Prevent login fail for users with id defined by ObjectId and not email
- Prevent the app from crashing with `AttributeError: 'NoneType' object has no attribute 'message'`


## [4.8.0]

### Added
- Updated Scout to use Bootstrap 4.3
- New looks for Scout
- Improved dashboard using Chart.js
- Ask before inactivating a case where last assigned user leaves it
- Genes can be manually added to the dynamic gene list directly on the case page
- Dynamic gene panels can optionally be used with clinical filter, instead of default gene panel
- Dynamic gene panels get link out to chanjo-report for coverage report
- Load all clinvar variants with clinvar Pathogenic, Likely Pathogenic and Conflicting pathogenic
- Show transcripts with exon numbers for structural variants
- Case sort order can now be toggled between ascending and descending.
- Variants can be marked as partial causative if phenotype is available for case.
- Show a frequency tooltip hover for SV-variants.
- Added support for LDAP login system
- Search snv and structural variants by chromosomal coordinates
- Structural variants can be marked as partial causative if phenotype is available for case.
- Show normal and pathologic limits for STRs in the STR variants view.
- Institute level persistent variant filter settings that can be retrieved and used.
- export causative variants to Excel
- Add support for ROH, WIG and chromosome PNGs in case-view

### Fixed
- Fixed missing import for variants with comments
- Instructions on how to build docs
- Keep sanger order + verification when updating/reloading variants
- Fixed and moved broken filter actions (HPO gene panel and reset filter)
- Fixed string conversion to number
- UCSC links for structural variants are now separated per breakpoint (and whole variant where applicable)
- Reintroduced missing coverage report
- Fixed a bug preventing loading samples using the command line
- Better inheritance models customization for genes in gene panels
- STR variant page back to list button now does its one job.
- Allows to setup scout without a omim api key
- Fixed error causing "favicon not found" flash messages
- Removed flask --version from base cli
- Request rerun no longer changes case status. Active or archived cases inactivate on upload.
- Fixed missing tooltip on the cancer variants page
- Fixed weird Rank cell in variants page
- Next and first buttons order swap
- Added pagination (and POST capability) to cancer variants.
- Improves loading speed for variant page
- Problem with updating variant rank when no variants
- Improved Clinvar submission form
- General report crashing when dismissed variant has no valid dismiss code
- Also show collaborative case variants on the All variants view.
- Improved phenotype search using dataTables.js on phenotypes page
- Search and delete users with `email` instead of `_id`
- Fixed css styles so that multiselect options will all fit one column


## [4.7.3]

### Added
- RankScore can be used with VCFs for vcf_cancer files

### Fixed
- Fix issue with STR view next page button not doing its one job.

### Deleted
- Removed pileup as a bam viewing option. This is replaced by IGV


## [4.7.2]

### Added
- Show earlier ACMG classification in the variant list

### Fixed
- Fixed igv search not working due to igv.js dist 2.2.17
- Fixed searches for cases with a gene with variants pinned or marked causative.
- Load variant pages faster after fixing other causatives query
- Fixed mitochondrial report bug for variants without genes

## [4.7.1]

### Added

### Fixed
- Fixed bug on genes page


## [4.7.0]

### Added
- Export genes and gene panels in build GRCh38
- Search for cases with variants pinned or marked causative in a given gene.
- Search for cases phenotypically similar to a case also from WUI.
- Case variant searches can be limited to similar cases, matching HPO-terms,
  phenogroups and cohorts.
- De-archive reruns and flag them as 'inactive' if archived
- Sort cases by analysis_date, track or status
- Display cases in the following order: prioritized, active, inactive, archived, solved
- Assign case to user when user activates it or asks for rerun
- Case becomes inactive when it has no assignees
- Fetch refseq version from entrez and use it in clinvar form
- Load and export of exons for all genes, independent on refseq
- Documentation for loading/updating exons
- Showing SV variant annotations: SV cgh frequencies, gnomad-SV, local SV frequencies
- Showing transcripts mapping score in segmental duplications
- Handle requests to Ensembl Rest API
- Handle requests to Ensembl Rest Biomart
- STR variants view now displays GT and IGV link.
- Description field for gene panels
- Export exons in build 37 and 38 using the command line

### Fixed
- Fixes of and induced by build tests
- Fixed bug affecting variant observations in other cases
- Fixed a bug that showed wrong gene coverage in general panel PDF export
- MT report only shows variants occurring in the specific individual of the excel sheet
- Disable SSL certifcate verification in requests to chanjo
- Updates how intervaltree and pymongo is used to void deprecated functions
- Increased size of IGV sample tracks
- Optimized tests


## [4.6.1]

### Added

### Fixed
- Missing 'father' and 'mother' keys when parsing single individual cases


## [4.6.0]

### Added
- Description of Scout branching model in CONTRIBUTING doc
- Causatives in alphabetical order, display ACMG classification and filter by gene.
- Added 'external' to the list of analysis type options
- Adds functionality to display "Tissue type". Passed via load config.
- Update to IGV 2.

### Fixed
- Fixed alignment visualization and vcf2cytosure availability for demo case samples
- Fixed 3 bugs affecting SV pages visualization
- Reintroduced the --version cli option
- Fixed variants query by panel (hpo panel + gene panel).
- Downloaded MT report contains excel files with individuals' display name
- Refactored code in parsing of config files.


## [4.5.1]

### Added

### Fixed
- update requirement to use PyYaml version >= 5.1
- Safer code when loading config params in cli base


## [4.5.0]

### Added
- Search for similar cases from scout view CLI
- Scout cli is now invoked from the app object and works under the app context

### Fixed
- PyYaml dependency fixed to use version >= 5.1


## [4.4.1]

### Added
- Display SV rank model version when available

### Fixed
- Fixed upload of delivery report via API


## [4.4.0]

### Added
- Displaying more info on the Causatives page and hiding those not causative at the case level
- Add a comment text field to Sanger order request form, allowing a message to be included in the email
- MatchMaker Exchange integration
- List cases with empty synopsis, missing HPO terms and phenotype groups.
- Search for cases with open research list, or a given case status (active, inactive, archived)

### Fixed
- Variant query builder split into several functions
- Fixed delivery report load bug


## [4.3.3]

### Added
- Different individual table for cancer cases

### Fixed
- Dashboard collects validated variants from verification events instead of using 'sanger' field
- Cases shared with collaborators are visible again in cases page
- Force users to select a real institute to share cases with (actionbar select fix)


## [4.3.2]

### Added
- Dashboard data can be filtered using filters available in cases page
- Causatives for each institute are displayed on a dedicated page
- SNVs and and SVs are searchable across cases by gene and rank score
- A more complete report with validated variants is downloadable from dashboard

### Fixed
- Clinsig filter is fixed so clinsig numerical values are returned
- Split multi clinsig string values in different elements of clinsig array
- Regex to search in multi clinsig string values or multi revstat string values
- It works to upload vcf files with no variants now
- Combined Pileup and IGV alignments for SVs having variant start and stop on the same chromosome


## [4.3.1]

### Added
- Show calls from all callers even if call is not available
- Instructions to install cairo and pango libs from WeasyPrint page
- Display cases with number of variants from CLI
- Only display cases with number of variants above certain treshold. (Also CLI)
- Export of verified variants by CLI or from the dashboard
- Extend case level queries with default panels, cohorts and phenotype groups.
- Slice dashboard statistics display using case level queries
- Add a view where all variants for an institute can be searched across cases, filtering on gene and rank score. Allows searching research variants for cases that have research open.

### Fixed
- Fixed code to extract variant conservation (gerp, phyloP, phastCons)
- Visualization of PDF-exported gene panels
- Reintroduced the exon/intron number in variant verification email
- Sex and affected status is correctly displayed on general report
- Force number validation in SV filter by size
- Display ensembl transcripts when no refseq exists


## [4.3.0]

### Added
- Mosaicism tag on variants
- Show and filter on SweGen frequency for SVs
- Show annotations for STR variants
- Show all transcripts in verification email
- Added mitochondrial export
- Adds alternative to search for SVs shorter that the given length
- Look for 'bcftools' in the `set` field of VCFs
- Display digenic inheritance from OMIM
- Displays what refseq transcript that is primary in hgnc

### Fixed

- Archived panels displays the correct date (not retroactive change)
- Fixed problem with waiting times in gene panel exports
- Clinvar fiter not working with human readable clinsig values

## [4.2.2]

### Fixed
- Fixed gene panel create/modify from CSV file utf-8 decoding error
- Updating genes in gene panels now supports edit comments and entry version
- Gene panel export timeout error

## [4.2.1]

### Fixed
- Re-introduced gene name(s) in verification email subject
- Better PDF rendering for excluded variants in report
- Problem to access old case when `is_default` did not exist on a panel


## [4.2.0]

### Added
- New index on variant_id for events
- Display overlapping compounds on variants view

### Fixed
- Fixed broken clinical filter


## [4.1.4]

### Added
- Download of filtered SVs

### Fixed
- Fixed broken download of filtered variants
- Fixed visualization issue in gene panel PDF export
- Fixed bug when updating gene names in variant controller


## [4.1.3]

### Fixed
- Displays all primary transcripts


## [4.1.2]

### Added
- Option add/replace when updating a panel via CSV file
- More flexible versioning of the gene panels
- Printing coverage report on the bottom of the pdf case report
- Variant verification option for SVs
- Logs uri without pwd when connecting
- Disease-causing transcripts in case report
- Thicker lines in case report
- Supports HPO search for cases, both terms or if described in synopsis
- Adds sanger information to dashboard

### Fixed
- Use db name instead of **auth** as default for authentication
- Fixes so that reports can be generated even with many variants
- Fixed sanger validation popup to show individual variants queried by user and institute.
- Fixed problem with setting up scout
- Fixes problem when exac file is not available through broad ftp
- Fetch transcripts for correct build in `adapter.hgnc_gene`

## [4.1.1]
- Fix problem with institute authentication flash message in utils
- Fix problem with comments
- Fix problem with ensembl link


## [4.1.0]

### Added
- OMIM phenotypes to case report
- Command to download all panel app gene panels `scout load panel --panel-app`
- Links to genenames.org and omim on gene page
- Popup on gene at variants page with gene information
- reset sanger status to "Not validated" for pinned variants
- highlight cases with variants to be evaluated by Sanger on the cases page
- option to point to local reference files to the genome viewer pileup.js. Documented in `docs.admin-guide.server`
- option to export single variants in `scout export variants`
- option to load a multiqc report together with a case(add line in load config)
- added a view for searching HPO terms. It is accessed from the top left corner menu
- Updates the variants view for cancer variants. Adds a small cancer specific filter for known variants
- Adds hgvs information on cancer variants page
- Adds option to update phenotype groups from CLI

### Fixed
- Improved Clinvar to submit variants from different cases. Fixed HPO terms in casedata according to feedback
- Fixed broken link to case page from Sanger modal in cases view
- Now only cases with non empty lists of causative variants are returned in `adapter.case(has_causatives=True)`
- Can handle Tumor only samples
- Long lists of HGNC symbols are now possible. This was previously difficult with manual, uploaded or by HPO search when changing filter settings due to GET request limitations. Relevant pages now use POST requests. Adds the dynamic HPO panel as a selection on the gene panel dropdown.
- Variant filter defaults to default panels also on SV and Cancer variants pages.

## [4.0.0]

### WARNING ###

This is a major version update and will require that the backend of pre releases is updated.
Run commands:

```
$scout update genes
$scout update hpo
```

- Created a Clinvar submission tool, to speed up Clinvar submission of SNVs and SVs
- Added an analysis report page (html and PDF format) containing phenotype, gene panels and variants that are relevant to solve a case.

### Fixed
- Optimized evaluated variants to speed up creation of case report
- Moved igv and pileup viewer under a common folder
- Fixed MT alignment view pileup.js
- Fixed coordinates for SVs with start chromosome different from end chromosome
- Global comments shown across cases and institutes. Case-specific variant comments are shown only for that specific case.
- Links to clinvar submitted variants at the cases level
- Adapts clinvar parsing to new format
- Fixed problem in `scout update user` when the user object had no roles
- Makes pileup.js use online genome resources when viewing alignments. Now any instance of Scout can make use of this functionality.
- Fix ensembl link for structural variants
- Works even when cases does not have `'madeline_info'`
- Parses Polyphen in correct way again
- Fix problem with parsing gnomad from VEP

### Added
- Added a PDF export function for gene panels
- Added a "Filter and export" button to export custom-filtered SNVs to CSV file
- Dismiss SVs
- Added IGV alignments viewer
- Read delivery report path from case config or CLI command
- Filter for spidex scores
- All HPO terms are now added and fetched from the correct source (https://github.com/obophenotype/human-phenotype-ontology/blob/master/hp.obo)
- New command `scout update hpo`
- New command `scout update genes` will fetch all the latest information about genes and update them
- Load **all** variants found on chromosome **MT**
- Adds choice in cases overview do show as many cases as user like

### Removed
- pileup.min.js and pileup css are imported from a remote web location now
- All source files for HPO information, this is instead fetched directly from source
- All source files for gene information, this is instead fetched directly from source

## [3.0.0]
### Fixed
- hide pedigree panel unless it exists

## [1.5.1] - 2016-07-27
### Fixed
- look for both ".bam.bai" and ".bai" extensions

## [1.4.0] - 2016-03-22
### Added
- support for local frequency through loqusdb
- bunch of other stuff

## [1.3.0] - 2016-02-19
### Fixed
- Update query-phenomizer and add username/password

### Changed
- Update the way a case is checked for rerun-status

### Added
- Add new button to mark a case as "checked"
- Link to clinical variants _without_ 1000G annotation

## [1.2.2] - 2016-02-18
### Fixed
- avoid filtering out variants lacking ExAC and 1000G annotations

## [1.1.3] - 2015-10-01
### Fixed
- persist (clinical) filter when clicking load more
- fix #154 by robustly setting clinical filter func. terms

## [1.1.2] - 2015-09-07
### Fixed
- avoid replacing coverage report with none
- update SO terms, refactored

## [1.1.1] - 2015-08-20
### Fixed
- fetch case based on collaborator status (not owner)

## [1.1.0] - 2015-05-29
### Added
- link(s) to SNPedia based on RS-numbers
- new Jinja filter to "humanize" decimal numbers
- show gene panels in variant view
- new Jinja filter for decoding URL encoding
- add indicator to variants in list that have comments
- add variant number threshold and rank score threshold to load function
- add event methods to mongo adapter
- add tests for models
- show badge "old" if comment was written for a previous analysis

### Changed
- show cDNA change in transcript summary unless variant is exonic
- moved compounds table further up the page
- show dates for case uploads in ISO format
- moved variant comments higher up on page
- updated documentation for pages
- read in coverage report as blob in database and serve directly
- change ``OmimPhenotype`` to ``PhenotypeTerm``
- reorganize models sub-package
- move events (and comments) to separate collection
- only display prev/next links for the research list
- include variant type in breadcrumbs e.g. "Clinical variants"

### Removed
- drop dependency on moment.js

### Fixed
- show the same level of detail for all frequencies on all pages
- properly decode URL encoded symbols in amino acid/cDNA change strings
- fixed issue with wipe permissions in MongoDB
- include default gene lists in "variants" link in breadcrumbs

## [1.0.2] - 2015-05-20
### Changed
- update case fetching function

### Fixed
- handle multiple cases with same id

## [1.0.1] - 2015-04-28
### Fixed
- Fix building URL parameters in cases list Vue component

## [1.0.0] - 2015-04-12
Codename: Sara Lund

![Release 1.0](artwork/releases/release-1-0.jpg)

### Added
- Add email logging for unexpected errors
- New command line tool for deleting case

### Changed
- Much improved logging overall
- Updated documentation/usage guide
- Removed non-working IGV link

### Fixed
- Show sample display name in GT call
- Various small bug fixes
- Make it easier to hover over popups

## [0.0.2-rc1] - 2015-03-04
### Added
- add protein table for each variant
- add many more external links
- add coverage reports as PDFs

### Changed
- incorporate user feedback updates
- big refactor of load scripts

## [0.0.2-rc2] - 2015-03-04
### Changes
- add gene table with gene description
- reorganize inheritance models box

### Fixed
- avoid overwriting gene list on "research" load
- fix various bugs in external links

## [0.0.2-rc3] - 2015-03-05
### Added
- Activity log feed to variant view
- Adds protein change strings to ODM and Sanger email

### Changed
- Extract activity log component to macro

### Fixes
- Make Ensembl transcript links use archive website<|MERGE_RESOLUTION|>--- conflicted
+++ resolved
@@ -5,14 +5,11 @@
 About changelog [here](https://keepachangelog.com/en/1.0.0/)
 
 ## [unreleased]
-<<<<<<< HEAD
 ### Added
 - Parse ClinVar low-penetrance info and display it alongside Pathogenic and likely pathogenic on SNVs pages
-
-=======
 ### Fixed
 - Stranger TRGT parsing of `.` in `FORMAT.MC`
->>>>>>> 8a9d03ac
+
 
 ## [4.91.1]
 ### Fixed
