# Change Log
All notable changes to this project will be documented in this file.
This project adheres to [Semantic Versioning](http://semver.org/).

About changelog [here](https://keepachangelog.com/en/1.0.0/)

## [unreleased]
<<<<<<< HEAD
### Changed
- Switched to python:3.12-slim-bookworm in Dockerfiles
=======
### Added
- PanelApp link on gene page and on gene panels description
>>>>>>> d3eefd49

## [4.91.2]
### Fixed
- Stranger TRGT parsing of `.` in `FORMAT.MC`
- Parse ClinVar low-penetrance info and display it alongside Pathogenic and likely pathogenic on SNVs pages
- Gene panel indexes to reflect the indexes used in production database
- Panel version check while editing the genes of a panel
- Display unknown filter tags as "danger" marked badges
- Open WTS variantS SNVs and SVs in new tabs
- PanelApp panels update documentation to reflect the latest changes in the command line
- Display panel IDs alongside panel display names on gene panels page
- Just one `Hide removed panels` checkbox for all panels on gene panels page
- Variant filters redecoration from multiple classifications crash on general case report

## [4.91.1]
### Fixed
- Update IGV.js to v3.1.0
- Columns/headings on SV variantS shifted

## [4.91]
### Added
- Variant link to Franklin in database buttons (different depending on rare or cancer track)
- MANE badges on list of variant's Genes/Transcripts/Proteins table, this way also SVs will display MANE annotations
- Export variant type and callers-related info fields when exporting variants from variantS pages
- Cases advanced search on the dashboard page
- Possibility to use only signed off panels when building the PanelApp GREEN panel
### Changed
- On genes panel page and gene panel PDF export, it's more evident which genes were newly introduced into the panel
- WTS outlier position copy button on WTS outliers page
- Update IGV.js to v3.0.9
- Managed variants VCF export more verbose on SVs
- `/api/v1/hpo-terms` returns pymongo OperationFailure errors when provided query string contains problematic characters
- When parsing variants, prioritise caller AF if set in FORMAT over recalculation from AD
- Expand the submissions information section on the ClinVar submissions page to fully display long text entries
- Jarvik et al for PP1 added to ACMG modification guidelines
- Display institute `_id` + display name on dashboard filters
- ClinVar category 8 has changed to "Conflicting classifications of pathogenicity" instead of "interpretations"
- Simplify always loading ClinVar `CLNSIG` P, LP and conflicting annotations slightly
- Increased visibility of variant callers's "Pass" or "Filtered" on the following pages: SNV variants (cancer cases), SV variants (both RD and cancer cases)
- Names on IGV buttons, including an overview level IGV MT button
- Cases query no longer accepts strings for the `name_query` parameter, only ImmutableMultiDict (form data)
- Refactor the loading of PanelApp panels to use the maintained API - Customised PanelApp GREEN panels
- Better layout for Consequence cell on cancer SNVs page
- Merged `Qual` and `Callers` cell on cancer SNVs page
### Fixed
- Empty custom_images dicts in case load config do not crash
- Tracks missing alignment files are skipped on generating IGV views
- ClinVar form to accept MedGen phenotypes
- Cancer SV variantS page spinner on variant export
- STRs variants export (do not allow null estimated variant size and repeat locus ID)
- STRs variants page when one or more variants have SweGen mean frequency but lack Short Tandem Repeat motif count
- ClinVar submission enquiry status for all submissions after the latest
- CLI scout update type hint error when running commands using Python 3.9
- Missing alignment files but present index files could crash the function creating alignment tracks for IGV display
- Fix missing "Repeat locus" info on STRs export

## [4.90.1]
### Fixed
- Parsing Matchmaker Exchange's matches dates

## [4.90]
### Added
- Link to chanjo2 MANE coverage overview on case page and panel page
- More SVI recommendation links on the ACMG page
- IGV buttons for SMN CN page
- Warnings on ACMG classifications for potentially conflicting classification pairs
- ACMG Bayesian foundation point scale after Tavtigian for variant heat profile
### Changed
- Variants query backend allows rank_score filtering
- Added script to tabulate causatives clinical filter rank
- Do not display inheritance models associated to ORPHA terms on variant page
- Moved edit and delete buttons close to gene names on gene panel page and other aesthetical fixes
- SNV VariantS page functional annotation and region annotation columns merged
- VariantS pages (not cancer) gene cells show OMIM inheritance pattern badges also without hover
- STR variantS page to show STR inheritance model without hover (fallback to OMIM for non-Stranger annotation)
- VariantS page local observation badges have counts visible also without hover
- On Matchmaker page, show number of matches together with matching attempt date
- Display all custom inheritance models, both standard and non-standard, as gathered from the gene panel information on the variant page
- Moved PanelApp-related code to distinct modules/extension
### Fixed
- Make BA1 fully stand-alone to Benign prediction
- Modifying Benign terms to "Moderate" has no effect under Richards. Ignored completely before, will retain unmodified significance now
- Extract all fields correctly when exporting a panel to file from gene panel page
- Custom updates to a gene in a panel
- Gene panel PDF export, including gene links
- Cancer SV, Fusion, MEI and Outlier filters are shown on the Institute Filters overview
- CaseS advanced search limit
- Visibility of Matchmaker Exchange matches on dark mode
- When creating a new gene panel from file, all gene fields are saved, including comments and manual inheritance models
- Downloading on gene names from EBI
- Links to gene panels on variant page, summary panel
- Exporting gene variants when one or more variants' genes are missing HGNC symbol

## [4.89.2]
## Fixed
- If OMIM gene panel gene symbols are not mapping to hgnc_id, allow fallback use of a unique gene alias

## [4.89.1]
### Fixed
- General case report crash when encountering STR variants without `source` tags
- Coloring and SV inheritance patterns on general case report

## [4.89]
### Added
- Button on SMN CN page to search variants within SMN1 and SMN2 genes
- Options for selectively updating OMICS variants (fraser, outrider) on a case
- Log users' activity to file by specifying `USERS_ACTIVITY_LOG_PATH` parameter in app config
- `Mean MT coverage`, `Mean chrom 14 coverage` and `Estimated mtDNA copy number` on MT coverage file from chanjo2 if available
- In ClinVar multistep form, preselect ACMG criteria according to the variant's ACMG classification, if available
- Subject id search from caseS page (supporting multiple sample types e.g.) - adding indexes to speed up caseS queries
- Advanced cases search to narrow down results using more than one search parameter
- Coverage report available for any case with samples containing d4 files, even if case has no associated gene panels
- RNA delivery reports
- Two new LRS SV callers (hificnv, severus)
### Changed
- Documentation for OMICS variants and updating a case
- Include both creation and deletion dates in gene panels pages
- Moved code to collect MT copy number stats for the MT report to the chanjo extension
- On the gene panelS page, show expanded gene panel version list in one column only
- IGV.js WTS loci default to zoom to a region around a variant instead of whole gene
- Refactored logging module
- Case general report no longer shows ORPHA inheritance models. OMIM models are shown colored.
- Chromosome alias tab files used in the igv.js browser, which now contain the alias for chromosome "M"
- Renamed "Comment on clinical significance" to "Comment on classification" in ClinVar multistep form
- Enable Gens CN button also for non-wgs cancer track cases
### Fixed
- Broken heading anchors in the documentation (`admin-guide/login-system.md` and `admin-guide/setup-scout.md` files)
- Avoid open login redirect attacks by always redirecting to cases page upon user login
- Stricter check of ID of gene panels to prevent file downloading vulnerability
- Removed link to the retired SPANR service. SPIDEX scores are still parsed and displayed if available from variant annotation.
- Omics variant view test coverage
- String pattern escape warnings
- Code creating Alamut links for variant genes without canonical_transcript set
- Variant delete button in ClinVar submissions page
- Broken search cases by case similarity
- Missing caller tag for TRGT

## [4.88.1]
### Fixed
- Patch update igv.js to 3.0.5

## [4.88]
### Added
- Added CoLoRSdb frequency to Pop Freq column on variantS page
- Hovertip to gene panel names with associated genes in SV variant view, when variant covers more than one gene
- RNA sample ID can be provided in case load config if different from sample_id
### Fixed
- Broken `scout setup database` command
- Update demo VCF header, adding missing keys found on variants
- Broken upload to Codecov step in Tests & Coverage GitHub action
- Tomte DROP column names have been updated (backwards compatibility preserved for main fields)
- WTS outlierS view to display correct individual IDs for cases with multiple individuals
- WTS outlierS not displayed on WTS outlierS view

## [4.87.1]
### Fixed
- Positioning and alignment of genes cell on variantS page

## [4.87]
### Added
- Option to configure RNA build on case load (default '38')
### Changed
- Tooltip on RNA alignments now shows RNA genome build version
- Updated igv.js to v3.0.4
### Fixed
- Style of "SNVs" and "SVs" buttons on WTS Outliers page
- Chromosome alias files for igv.js
- Genes track displayed also when RNA alignments are present without splice junctions track on igv browser
- Genes track displayed again when splice junction tracks are present

## [4.86.1]
### Fixed
- Loading and updating PanelApp panels, including PanelApp green

## [4.86]
### Added
- Display samples' name (tooltip) and affected status directly on caseS page
- Search SVs across all cases, in given genes
- `CLINVAR_API_URL` param can be specified in app settings to override the URL used to send ClinVar submissions to. Intended for testing.
- Support for loading and storing OMICS data
- Parse DROP Fraser and Outrider TSVs
- Display omics variants - wts outliers (Fraser, Outrider)
- Parse GNOMAD `gnomad_af` and `gnomad_popmax_af` keys from variants annotated with `echtvar`
- Make removed panel optionally visible to non-admin or non maintainers
- Parse CoLoRSdb frequencies annotated in the variant INFO field with the `colorsdb_af` key
- Download -omics variants using the `Filter and export button`
- Clickable COSMIC links on IGV tracks
- Possibility to un-audit previously audited filters
- Reverted table style and removed font awesome style from IGV template
- Case status tags displayed on dashboard case overview
### Changed
- Updated igv.js to v3.0.1
- Alphabetically sort IGV track available for custom selection
- Updated wokeignore to avoid unfixable warning
- Update Chart.js to v4.4.3
- Use tornado library version >= 6.4.1
- Fewer variants in the MEI demo file
- Switch to FontAwesome v.6 instead of using icons v.5 + kit with icons v.6
- Show time (hours and minutes) additionally to date on comments and activity panel
### Fixed
- Only add expected caller keys to variant (FOUND_IN or SVDB_ORIGIN)
- Splice junction merged track height offset in IGV.js
- Splice junction initiation crash with empty variant obj
- Splice junction variant routing for cases with WTS but without outlier data
- Variant links to ExAC, now pointing to gnomAD, since the ExAC browser is no longer available
- Style of HPO terms assigned to a case, now one phenotype per line
- RNA sashimi view rendering should work also if the gene track is user disabled
- Respect IGV tracks chosen by user in variant IGV settings

## [4.85]
### Added
- Load also genes which are missing Ensembl gene ID (72 in both builds), including immunoglobulins and fragile sites
### Changed
- Unfreeze werkzeug again
- Show "(Removed)" after removed panels in dropdown
- The REVEL score is collected as the maximum REVEL score from all of the variant's transcripts
- Parse GNOMAD POPMAX values only if they are numerical when loading variants
### Fixed
- Alphabetically sort "select default panels" dropdown menu options on case page
- Show gene panel removed status on case page
- Fixed visibility of the following buttons: remove assignee, remove pinned/causative, remove comment, remove case from group

## [4.84]
### Changed
- Clearer error message when a loqusdb query fails for an instance that initially connected
- Do not load chanjo-report module if not needed and more visible message when it fails loading
- Converted the HgncGene class into a Pydantic class
- Swap menu open and collapse indicator chevrons - down is now displayed-open, right hidden-closed
- Linters and actions now all use python 3.11
### Fixed
- Safer way to update variant genes and compounds that avoids saving temporary decorators into variants' database documents
- Link to HGNC gene report on gene page
- Case file load priority so that e.g. SNV get loaded before SV, or clinical before research, for consistent variant_id collisions

## [4.83]
### Added
- Edit ACMG classifications from variant page (only for classifications with criteria)
- Events for case CLI events (load case, update case, update individual)
- Support for loading and displaying local custom IGV tracks
- MANE IGV track to be used as a local track for igv.js (see scout demo config file)
- Optional separate MT VCFs, for `nf-core/raredisease`
### Changed
- Avoid passing verbs from CaseHandler - functions for case sample and individual in CaseEventHandler
- Hide mtDNA report and coverage report links on case sidebar for cases with WTS data only
- Modified OMIM-AUTO gene panel to include genes in both genome builds
- Moved chanjo code into a dedicated extension
- Optimise the function that collects "match-safe" genes for an institute by avoiding duplicated genes from different panels
- Users must actively select "show matching causatives/managed" on a case page to see matching numbers
- Upgraded python version from 3.8 to 3.11 in Docker images
### Fixed
- Fix several tests that relied on number of events after setup to be 0
- Removed unused load case function
- Artwork logo sync sketch with png and export svg
- Clearer exception handling on chanjo-report setup - fail early and visibly
- mtDNA report crashing when one or more samples from a case is not in the chanjo database
- Case page crashing on missing phenotype terms
- ACMG benign modifiers
- Speed up tests by caching python env correctly in Github action and adding two more test groups
- Agile issue templates were added globally to the CG-org. Adding custom issue templates to avoid exposing customers
- PanelApp panel not saving genes with empty `EnsembleGeneIds` list
- Speed up checking outdated gene panels
- Do not load research variants automatically when loading a case

## [4.82.2]
### Fixed
- Warning icon in case pages for individuals where `confirmed_sex` is false
- Show allele sizes form ExpansionHunter on STR variantS page again

## [4.82.1]
### Fixed
- Revert the installation of flask-ldapconn to use the version available on PyPI to be able to push new scout releases to PyPI

## [4.82]
### Added
- Tooltip for combined score in tables for compounds and overlapping variants
- Checkbox to filter variants by excluding genes listed in selected gene panels, files or provided as list
- STR variant information card with database links, replacing empty frequency panel
- Display paging and number of HPO terms available in the database on Phenotypes page
- On case page, typeahead hints when searching for a disease using substrings containing source ("OMIM:", "ORPHA:")
- Button to monitor the status of submissions on ClinVar Submissions page
- Option to filter cancer variants by number of observations in somatic and germline archived database
- Documentation for integrating chanjo2
- More up-to-date VEP CSQ dbNSFP frequency keys
- Parse PacBio TRGT (Tandem repeat genotyping tool) Short Tandem Repeat VCFs
### Changed
- In the case_report #panel-tables has a fixed width
- Updated IGV.js to 2.15.11
- Fusion variants in case report now contain same info as on fusion variantS page
- Block submission of somatic variants to ClinVar until we harmonise with their changed API
- Additional control on the format of conditions provided in ClinVar form
- Errors while loading managed variants from file are now displayed on the Managed Variants page
- Chanjo2 coverage button visible only when query will contain a list of HGNC gene IDs
- Use Python-Markdown directly instead of the unmaintained Flask-Markdown
- Use Markupsafe instead of long deprecated, now removed Flask Markup
- Prepare to unfreeze Werkzeug, but don't actually activate until chanjo can deal with the change
### Fixed
- Submit requests to Chanjo2 using HTML forms instead of JSON data
- `Research somatic variants` link name on caseS page
- Broken `Install the HTML 2 PDF renderer` step in a GitHub action
- Fix ClinVar form parsing to not include ":" in conditionType.id when condition conditionType.db is Orphanet
- Fix condition dropdown and pre-selection on ClinVar form for cases with associated ORPHA diagnoses
- Improved visibility of ClinVar form in dark mode
- End coordinates for indels in ClinVar form
- Diagnoses API search crashing with empty search string
- Variant's overlapping panels should show overlapping of variant genes against the latest version of the panel
- Case page crashing when case has both variants in a ClinVar submission and pinned not loaded variants
- Installation of git in second build stage of Dockerfile, allowing correct installation of libraries

## [4.81]
### Added
- Tag for somatic SV IGH-DUX4 detection samtools script
### Changed
- Upgraded Bootstrap version in reports from 4.3.1 to 5.1.3
### Fixed
- Buttons layout in HPO genes panel on case page
- Added back old variant rankscore index with different key order to help loading on demo instance
- Cancer case_report panel-table no longer contains inheritance information
- Case report pinned variants card now displays info text if all pinned variants are present in causatives
- Darkmode setting now applies to the comment-box accordion
- Typo in case report causing `cancer_rank_options is undefined` error

## [4.80]
### Added
- Support for .d4 files coverage using chanjo2 (Case page sidebar link) with test
- Link to chanjo2 coverage report and coverage gene overview on gene panel page
- Link to chanjo2 coverage report on Case page, HPO dynamic gene list
- Link to genes coverage overview report on Case page, HPO dynamic gene list
### Changed
- All links in disease table on diagnosis page now open in a new tab
- Dark mode settings applied to multi-selects on institute settings page
- Comments on case and variant pages can be viewed by expanding an accordion
- On case page information on pinned variants and variants submitted to ClinVar are displayed in the same table
- Demo case file paths are now stored as absolute paths
- Optimised indices to address slow queries
- On case page default panels are now found at the top of the table, and it can be sorted by this trait
### Fixed
- On variants page, search for variants in genes present only in build 38 returning no results
- Pin/unpin with API was not able to make event links
- A new field `Explanation for multiple conditions` is available in ClinVar for submitting variants with more than one associated condition
- Fusion genes with partners lacking gene HGNC id will still be fully loaded
- Fusion variantS export now contains fusion variant specific columns
- When Loqusdb observations count is one the table includes information on if observation was for the current or another case

## [4.79.1]
### Fixed
- Exporting variants without rank score causing page to crash
- Display custom annotations also on cancer variant page

## [4.79]
### Added
- Added tags for Sniffles and CNVpytor, two LRS SV callers
- Button on case page for displaying STR variants occurring in the dynamic HPO panel
- Display functional annotation relative to variant gene's MANE transcripts on variant summary, when available
- Links to ACMG structural variant pathogenicity classification guidelines
- Phenomodels checkboxes can now include orpha terms
- Add incidental finding to case tags
- Get an alert on caseS page when somebody validates variants you ordered Sanger sequencing for
### Changed
- In the diagnoses page genes associated with a disease are displayed using hgnc symbol instead of hgnc id
- Refactor view route to allow navigation directly to unique variant document id, improve permissions check
- Do not show MANE and MANE Plus Clinical transcripts annotated from VEP (saved in variants) but collect this info from the transcripts database collection
- Refactor view route to allow navigation directly to unique case id (in particular for gens)
- `Institutes to share cases with` on institute's settings page now displays institutes names and IDs
- View route with document id selects view template based on variant category
### Fixed
- Refactored code in cases blueprints and variant_events adapter (set diseases for partial causative variants) to use "disease" instead of "omim" to encompass also ORPHA terms
- Refactored code in `scout/parse/omim.py` and `scout/parse/disease_terms.py` to use "disease" instead of "phenotype" to differentiate from HPO terms
- Be more careful about checking access to variant on API access
- Show also ACMG VUS on general report (could be missing if not e.g. pinned)

## [4.78]
### Added
- Case status labels can be added, giving more finegrained details on a solved status (provisional, diagnostic, carrier, UPD, SMN, ...)
- New SO terms: `sequence_variant` and `coding_transcript_variant`
- More MEI specific annotation is shown on the variant page
- Parse and save MANE transcripts info when updating genes in build 38
- ClinVar submission can now be downloaded as a json file
- `Mane Select` and `Mane Plus Clinical` badges on Gene page, when available
- ClinVar submission can now be downloaded as a json file
- API endpoint to pin variant
- Display common/uncommon/rare on summary of mei variant page
### Changed
- In the ClinVar form, database and id of assertion criteria citation are now separate inputs
- Customise institute settings to be able to display all cases with a certain status on cases page (admin users)
- Renamed `Clinical Significance` to `Germline Classification` on multistep ClinVar form
- Changed the "x" in cases.utils.remove_form button text to red for better visibility in dark mode
- Update GitHub actions
- Default loglevel up to INFO, making logs with default start easier to read
- Add XTR region to PAR region definition
- Diagnoses can be searched on diagnoses page without waiting for load first
### Fixed
- Removed log info showing hgnc IDs used in variantS search
- Maintain Matchmaker Exchange and Beacon submission status when a case is re-uploaded
- Inheritance mode from ORPHA should not be confounded with the OMIM inheritance model
- Decipher link URL changes
- Refactored code in cases blueprints to use "disease" instead of "omim" to encompass also ORPHA terms

## [4.77]
### Added
- Orpha disease terms now include information on inheritance
- Case loading via .yaml config file accepts subject_id and phenotype_groups (if previously defined as constant default or added per institute)
- Possibility to submit variants associated with Orphanet conditions to ClinVar
- Option update path to .d4 files path for individuals of an existing case using the command line
- More constraint information is displayed per gene in addition to pLi: missense and LoF OE, CI (inluding LOEUF) and Z-score.
### Changed
- Introduce validation in the ClinVar multistep form to make sure users provide at least one variant-associated condition
- CLI scout update individual accepts subject_id
- Update ClinVar inheritance models to reflect changes in ClinVar submission API
- Handle variant-associated condition ID format in background when creating ClinVar submissions
- Replace the code that downloads Ensembl genes, transcripts and exons with the Schug web app
- Add more info to error log when transcript variant frequency parsing fails.
- GnomAD v4 constraint information replaces ExAC constraints (pLi).
### Fixed
- Text input of associated condition in ClinVar form now aligns to the left
- Alignment of contents in the case report has been updated
- Missing number of phenotypes and genes from case diagnoses
- Associate OMIM and/or ORPHA diagnoses with partial causatives
- Visualization of partial causatives' diagnoses on case page: style and links
- Revert style of pinned variants window on the case page
- Rename `Clinical significanc` to `Germline classification` in ClinVar submissions exported files
- Rename `Clinical significance citations` to `Classification citations` in ClinVar submissions exported files
- Rename `Comment on clinical significance` to `Comment on classification` in ClinVar submissions exported files
- Show matching partial causatives on variant page
- Matching causatives shown on case page consisting only of variant matching the default panels of the case - bug introduced since scout v4.72 (Oct 18, 2023)
- Missing somatic variant read depth leading to report division by zero

## [4.76]
### Added
- Orphacodes are visible in phenotype tables
- Pydantic validation of image paths provided in case load config file
- Info on the user which created a ClinVar submission, when available
- Associate .d4 files to case individuals when loading a case via config file
### Changed
- In diagnoses page the load of diseases are initiated by clicking a button
- Revel score, Revel rank score and SpliceAI values are also displayed in Causatives and Validated variants tables
- Remove unused functions and tests
- Analysis type and direct link from cases list for OGM cases
- Removed unused `case_obj` parameter from server/blueprints/variant/controllers/observations function
- Possibility to reset ClinVar submission ID
- Allow ClinVar submissions with custom API key for users registered as ClinVar submitters or when institute doesn't have a preset list of ClinVar submitters
- Ordered event verbs alphabetically and created ClinVar-related user events
- Removed the unused "no-variants" option from the load case command line
### Fixed
- All disease_terms have gene HGNC ids as integers when added to the scout database
- Disease_term identifiers are now prefixed with the name of the coding system
- Command line crashing with error when updating a user that doesn't exist
- Thaw coloredlogs - 15.0.1 restores errorhandler issue
- Thaw crypography - current base image and library version allow Docker builds
- Missing delete icons on phenomodels page
- Missing cryptography lib error while running Scout container on an ARM processor
- Round CADD values with many decimals on causatives and validated variants pages
- Dark-mode visibility of some fields on causatives and validated variants pages
- Clinvar submitters would be cleared when unprivileged users saved institute settings page
- Added a default empty string in cases search form to avoid None default value
- Page crashing when user tries to remove the same variant from a ClinVar submission in different browser tabs
- Update more GnomAD links to GnomAD v4 (v38 SNVs, MT vars, STRs)
- Empty cells for RNA fusion variants in Causatives and Verified variants page
- Submenu icons missing from collapsible actionbar
- The collapsible actionbar had some non-collapsing overly long entries
- Cancer observations for SVs not appearing in the variant details view
- Archived local observations not visible on cancer variantS page
- Empty Population Frequency column in the Cancer SV Variants view
- Capital letters in ClinVar events description shown on case page

## [4.75]
### Added
- Hovertip to gene panel names with associated genes in variant view, when variant covers more than one gene
- Tests for panel to genes
- Download of Orphadata en_product6 and en_product4 from CLI
- Parse and save `database_found` key/values for RNA fusion variants
- Added fusion_score, ffpm, split_reads, junction_reads and fusion_caller to the list of filters on RNA fusion variants page
- Renamed the function `get_mei_info` to `set_mei_info` to be consistent with the other functions
- Fixed removing None key/values from parsed variants
- Orphacodes are included in the database disease_terms
### Changed
- Allow use of projections when retrieving gene panels
- Do not save custom images as binary data into case and variant database documents
- Retrieve and display case and variant custom images using image's saved path
- Cases are activated by viewing FSHD and SMA reports
- Split multi-gene SNV variants into single genes when submitting to Matchmaker Exchange
- Alamut links also on the gene level, using transcript and HGVS: better for indels. Keep variant link for missing HGVS
- Thaw WTForms - explicitly coerce form decimal field entries when filters fetched from db
### Fixed
- Removed some extra characters from top of general report left over from FontAwsome fix
- Do not save fusion variants-specific key/values in other types of variants
- Alamut link for MT variants in build 38
- Convert RNA fusions variants `tool_hits` and `fusion_score` keys from string to numbers
- Fix genotype reference and alternative sequencing depths defaulting to -1 when values are 0
- DecimalFields were limited to two decimal places for several forms - lifting restrictions on AF, CADD etc.

## [4.74.1]
### Changed
- Parse and save into database also OMIM terms not associated to genes
### Fixed
- BioNano API FSHD report requests are GET in Access 1.8, were POST in 1.7
- Update more FontAwesome icons to avoid Pro icons
- Test if files still exist before attempting to load research variants
- Parsing of genotypes error, resulting in -1 values when alt or ref read depths are 0

## [4.74]
### Added
- SNVs and Indels, MEI and str variants genes have links to Decipher
- An `owner + case display name` index for cases database collection
- Test and fixtures for RNA fusion case page
- Load and display fusion variants from VCF files as the other variant types
- Option to update case document with path to mei variants (clinical and research)
### Changed
- Details on variant type and category for audit filters on case general report
- Enable Gens CN profile button also in somatic case view
- Fix case of analysis type check for Gens analysis button - only show for WGS
### Fixed
- loqusdb table no longer has empty row below each loqusid
- MatchMaker submission details page crashing because of change in date format returned by PatientMatcher
- Variant external links buttons style does not change color when visited
- Hide compounds with compounds follow filter for region or function would fail for variants in multiple genes
- Updated FontAwesome version to fix missing icons

## [4.73]
### Added
- Shortcut button for HPO panel MEI variants from case page
- Export managed variants from CLI
### Changed
- STRs visualization on case panel to emphasize abnormal repeat count and associated condition
- Removed cytoband column from STRs variant view on case report
- More long integers formatted with thin spaces, and copy to clipboard buttons added
### Fixed
- OMIM table is scrollable if higher than 700px on SV page
- Pinned variants validation badge is now red for false positives.
- Case display name defaulting to case ID when `family_name` or `display_name` are missing from case upload config file
- Expanded menu visible at screen sizes below 1000px now has background color
- The image in ClinVar howto-modal is now responsive
- Clicking on a case in case groups when case was already removed from group in another browser tab
- Page crashing when saving filters for mei variants
- Link visited color of images

## [4.72.4]
### Changed
- Automatic test mongod version increased to v7
### Fixed
- GnomAD now defaults to hg38 - change build 37 links accordingly

## [4.72.3]
### Fixed
- Somatic general case report small variant table can crash with unclassified variants

## [4.72.2]
### Changed
- A gunicorn maxrequests parameter for Docker server image - default to 1200
- STR export limit increased to 500, as for other variants
- Prevent long number wrapping and use thin spaces for separation, as per standards from SI, NIST, IUPAC, BIPM.
- Speed up case retrieval and lower memory use by projecting case queries
- Make relatedness check fails stand out a little more to new users
- Speed up case retrieval and lower memory use by projecting case queries
- Speed up variant pages by projecting only the necessary keys in disease collection query
### Fixed
- Huge memory use caused by cases and variants pages pulling complete disease documents from DB
- Do not include genes fetched from HPO terms when loading diseases
- Consider the renamed fields `Approved Symbol` -> `Approved Gene Symbol` and `Gene Symbols` -> `Gene/Locus And Other Related Symbols` when parsing OMIM terms from genemap2.txt file

## [4.72.1]
### Fixed
- Jinja filter that renders long integers
- Case cache when looking for causatives in other cases causing the server to hang

## [4.72]
### Added
- A GitHub action that checks for broken internal links in docs pages
- Link validation settings in mkdocs.yml file
- Load and display full RNA alignments on alignment viewer
- Genome build check when loading a case
- Extend event index to previous causative variants and always load them
### Fixed
- Documentation nav links for a few documents
- Slightly extended the BioNano Genomics Access integration docs
- Loading of SVs when VCF is missing the INFO.END field but has INFO.SVLEN field
- Escape protein sequence name (if available) in case general report to render special characters correctly
- CaseS HPO term searches for multiple terms works independent of order
- CaseS search regexp should not allow backslash
- CaseS cohort tags can contain whitespace and still match
- Remove diagnoses from cases even if OMIM term is not found in the database
- Parsing of disease-associated genes
- Removed an annoying warning while updating database's disease terms
- Displaying custom case images loaded with scout version <= 4.71
- Use pydantic version >=2 in requirements.txt file
### Changed
- Column width adjustment on caseS page
- Use Python 3.11 in tests
- Update some github actions
- Upgraded Pydantic to version 2
- Case validation fails on loading when associated files (alignments, VCFs and reports) are not present on disk
- Case validation fails on loading when custom images have format different then ["gif", "svg", "png", "jpg", "jpeg"]
- Custom images keys `case` and `str` in case config yaml file are renamed to `case_images` and `str_variants_images`
- Simplify and speed up case general report code
- Speed up case retrieval in case_matching_causatives
- Upgrade pymongo to version 4
- When updating disease terms, check that all terms are consistent with a DiseaseTerm model before dropping the old collection
- Better separation between modules loading HPO terms and diseases
- Deleted unused scout.build.phenotype module
- Stricter validation of mandatory genome build key when loading a case. Allowed values are ['37','38',37,38]
- Improved readability of variants length and coordinates on variantS pages

## [4.71]
### Added
- Added Balsamic keys for SweGen and loqusdb local archive frequecies, SNV and SV
- New filter option for Cancer variantS: local archive RD loqusdb
- Show annotated observations on SV variantS view, also for cancer somatic SVs
- Revel filter for variantS
- Show case default panel on caseS page
- CADD filter for Cancer Somatic SNV variantS - show score
- SpliceAI-lookup link (BROAD, shows SpliceAI and Pangolin) from variant page
- BioNano Access server API - check projects, samples and fetch FSHD reports
### Fixed
- Name of reference genome build for RNA for compatibility with IGV locus search change
- Howto to run the Docker image on Mac computers in `admin-guide/containers/container-deploy.md`
- Link to Weasyprint installation howto in README file
- Avoid filling up disk by creating a reduced VCF file for every variant that is visualized
- Remove legacy incorrectly formatted CODEOWNERS file
- Restrain variant_type requests to variantS views to "clinical" or "research"
- Visualization of cancer variants where cancer case has no affected individual
- ProteinPaint gene link (small StJude API change)
- Causative MEI variant link on causatives page
- Bionano access api settings commented out by default in Scout demo config file.
- Do not show FSHD button on freshly loaded cases without bionano_access individuals
- Truncate long variants' HGVS on causative/Clinically significant and pinned variants case panels
### Changed
- Remove function call that tracks users' browser version
- Include three more splice variant SO terms in clinical filter severe SO terms
- Drop old HPO term collection only after parsing and validation of new terms completes
- Move score to own column on Cancer Somatic SNV variantS page
- Refactored a few complex case operations, breaking out sub functionalities

## [4.70]
### Added
- Download a list of Gene Variants (max 500) resulting from SNVs and Indels search
- Variant PubMed link to search for gene symbol and any aliases
### Changed
- Clearer gnomAD values in Variants page
### Fixed
- CaseS page uniform column widths
- Include ClinVar variants into a scrollable div element on Case page
- `canonical_transcript` variable not initialized in get_hgvs function (server.blueprints.institutes.controllers.py)
- Catch and display any error while importing Phenopacket info
- Modified Docker files to use python:3.8-slim-bullseye to prevent gunicorn workers booting error

## [4.69]
### Added
- ClinVar submission howto available also on Case page
- Somatic score and filtering for somatic SV callers, if available
- Show caller as a tooltip on variantS list
### Fixed
- Crash when attempting to export phenotype from a case that had never had phenotypes
- Aesthetic fix to Causative and Pinned Variants on Case page
- Structural inconsistency for ClinVar Blueprint templates
- Updated igv.js to 2.15.8 to fix track default color bug
- Fixed release versions for actions.
- Freeze tornado below 6.3.0 for compatibility with livereload 2.6.3
- Force update variants count on case re-upload
- IGV locus search not working - add genome reference id
- Pin links to MEI variants should end up on MEI not SV variant view
- Load also matching MEI variants on forced region load
- Allow excluding MEI from case variant deletion
- Fixed the name of the assigned user when the internal user ID is different from the user email address
- Gene variantS should display gene function, region and full hgvs
### Changed
- FontAwesome integrity check fail (updated resource)
- Removed ClinVar API validation buttons in favour of direct API submission
- Improved layout of Institute settings page
- ClinVar API key and allowed submitters are set in the Institute settings page


## [4.68]
### Added
- Rare Disease Mobile Element Insertion variants view
### Changed
- Updated igv.js to 2.15.6
### Fixed
- Docker stage build pycairo.
- Restore SNV and SV rank models versions on Causatives and Verified pages
- Saving `REVEL_RANKSCORE` value in a field named `revel` in variants database documents

## [4.67]
### Added
- Prepare to filter local SV frequency
### Changed
- Speed up instituteS page loading by refactoring cases/institutes query
- Clinical Filter for SVs includes `splice_polypyrimidine_tract_variant` as a severe consequence
- Clinical Filter for SVs includes local variant frequency freeze ("old") for filtering, starting at 30 counts
- Speed up caseS page loading by adding status to index and refactoring totals count
- HPO file parsing is updated to reflect that HPO have changed a few downloadable file formats with their 230405 release.
### Fixed
- Page crashing when a user tries to edit a comment that was removed
- Warning instead of crashed page when attempting to retrieve a non-existent Phenopacket
- Fixed StJude ProteinPaint gene link (URL change)
- Freeze of werkzeug library to version<2.3 to avoid problems resulting from the consequential upgrade of the Flask lib
- Huge list of genes in case report for megabases-long structural variants.
- Fix displaying institutes without associated cases on institutes page
- Fix default panel selection on SVs in cancer case report

## [4.66]
### Changed
- Moved Phenomodels code under a dedicated blueprint
- Updated the instructions to load custom case report under admin guide
- Keep variants filter window collapsed except when user expands it to filter
### Added
- A summary table of pinned variants on the cancer case general report
- New openable matching causatives and managed variants lists for default gene panels only for convenience
### Fixed
- Gens structural variant page link individual id typo

## [4.65.2]
### Fixed
- Generating general case report with str variants containing comments

## [4.65.1]
### Fixed
- Visibility of `Gene(s)` badges on SV VariantS page
- Hide dismiss bar on SV page not working well
- Delivery report PDF download
- Saving Pipeline version file when loading a case
- Backport compatible import of importlib metadata for old python versions (<3.8)

## [4.65]
### Added
- Option to mark a ClinVar submission as submitted
- Docs on how to create/update the PanelApp green genes as a system admin
- `individual_id`-parameter to both Gens links
- Download a gene panel in TXT format from gene panel page
- Panel gene comments on variant page: genes in panels can have comments that describe the gene in a panel context
### Changed
- Always show each case category on caseS page, even if 0 cases in total or after current query
- Improved sorting of ClinVar submissions
- Pre-populate SV type select in ClinVar submission form, when possible
- Show comment badges in related comments tables on general report
- Updated version of several GitHub actions
- Migrate from deprecated `pkg_resources` lib to `importlib_resources`
- Dismiss bar on variantS pages is thinner.
- Dismiss bar on variantS pages can be toggled open or closed for the duration of a login session.
### Fixed
- Fixed Sanger order / Cancel order modal close buttons
- Visibility of SV type in ClinVar submission form
- Fixed a couple of creations where now was called twice, so updated_at and created_at could differ
- Deprecated Ubuntu version 18.04 in one GitHub action
- Panels that have been removed (hidden) should not be visible in views where overlapping gene panels for genes are shown
- Gene panel test pointing to the right function

## [4.64]
### Added
- Create/Update a gene panel containing all PanelApp green genes (`scout update panelapp-green -i <cust_id>`)
- Links for ACMG pathogenicity impact modification on the ACMG classification page
### Changed
- Open local observation matching cases in new windows
### Fixed
- Matching manual ranked variants are now shown also on the somatic variant page
- VarSome links to hg19/GRCh37
- Managed variants filter settings lost when navigating to additional pages
- Collect the right variant category after submitting filter form from research variantS page
- Beacon links are templated and support variants in genome build 38

## [4.63]
### Added
- Display data sharing info for ClinVar, Matchmaker Exchange and Beacon in a dedicated column on Cases page
- Test for `commands.download.omim.print_omim`
- Display dismissed variants comments on general case report
- Modify ACMG pathogenicity impact (most commonly PVS1, PS3) based on strength of evidence with lab director's professional judgement
- REViewer button on STR variant page
- Alamut institution parameter in institute settings for Alamut Visual Plus software
- Added Manual Ranks Risk Factor, Likely Risk Factor and Uncertain Risk Factor
- Display matching manual ranks from previous cases the user has access to on VariantS and Variant pages
- Link to gnomAD gene SVs v2.1 for SV variants with gnomAD frequency
- Support for nf-core/rnafusion reports
### Changed
- Display chrY for sex unknown
- Deprecate legacy scout_load() method API call.
- Message shown when variant tag is updated for a variant
- When all ACMG classifications are deleted from a variant, the current variant classification status is also reset.
- Refactored the functions that collect causative variants
- Removed `scripts/generate_test_data.py`
### Fixed
- Default IGV tracks (genes, ClinVar, ClinVar CNVs) showing even if user unselects them all
- Freeze Flask-Babel below v3.0 due to issue with a locale decorator
- Thaw Flask-Babel and fix according to v3 standard. Thank you @TkTech!
- Show matching causatives on somatic structural variant page
- Visibility of gene names and functional annotations on Causatives/Verified pages
- Panel version can be manually set to floating point numbers, when modified
- Causatives page showing also non-causative variants matching causatives in other cases
- ClinVar form submission for variants with no selected transcript and HGVS
- Validating and submitting ClinVar objects not containing both Variant and Casedata info

## [4.62.1]
### Fixed
- Case page crashing when adding a case to a group without providing a valid case name

## [4.62]
### Added
- Validate ClinVar submission objects using the ClinVar API
- Wrote tests for case and variant API endpoints
- Create ClinVar submissions from Scout using the ClinVar API
- Export Phenopacket for affected individual
- Import Phenopacket from JSON file or Phenopacket API backend server
- Use the new case name option for GENS requests
- Pre-validate refseq:HGVS items using VariantValidator in ClinVar submission form
### Fixed
- Fallback for empty alignment index for REViewer service
- Source link out for MIP 11.1 reference STR annotation
- Avoid duplicate causatives and pinned variants
- ClinVar clinical significance displays only the ACMG terms when user selects ACMG 2015 as assertion criteria
- Spacing between icon and text on Beacon and MatchMaker links on case page sidebar
- Truncate IDs and HGVS representations in ClinVar pages if longer than 25 characters
- Update ClinVar submission ID form
- Handle connection timeout when sending requests requests to external web services
- Validate any ClinVar submission regardless of its status
- Empty Phenopackets import crashes
- Stop Spinner on Phenopacket JSON download
### Changed
- Updated ClinVar submission instructions

## [4.61.1]
### Fixed
- Added `UMLS` as an option of `Condition ID type` in ClinVar Variant downloaded files
- Missing value for `Condition ID type` in ClinVar Variant downloaded files
- Possibility to open, close or delete a ClinVar submission even if it doesn't have an associated name
- Save SV type, ref and alt n. copies to exported ClinVar files
- Inner and outer start and stop SV coordinates not exported in ClinVar files
- ClinVar submissions page crashing when SV files don't contain breakpoint exact coordinates
- Align OMIM diagnoses with delete diagnosis button on case page
- In ClinVar form, reset condition list and customize help when condition ID changes

## [4.61]
### Added
- Filter case list by cases with variants in ClinVar submission
- Filter case list by cases containing RNA-seq data - gene_fusion_reports and sample-level tracks (splice junctions and RNA coverage)
- Additional case category `Ignored`, to be used for cases that don't fall in the existing 'inactive', 'archived', 'solved', 'prioritized' categories
- Display number of cases shown / total number of cases available for each category on Cases page
- Moved buttons to modify case status from sidebar to main case page
- Link to Mutalyzer Normalizer tool on variant's transcripts overview to retrieve official HVGS descriptions
- Option to manually load RNA MULTIQC report using the command `scout load report -t multiqc_rna`
- Load RNA MULTIQC automatically for a case if config file contains the `multiqc_rna` key/value
- Instructions in admin-guide on how to load case reports via the command line
- Possibility to filter RD variants by a specific genotype call
- Distinct colors for different inheritance models on RD Variant page
- Gene panels PDF export with case variants hits by variant type
- A couple of additional README badges for GitHub stats
- Upload and display of pipeline reference info and executable version yaml files as custom reports
- Testing CLI on hasta in PR template
### Changed
- Instructions on how to call dibs on scout-stage server in pull request template
- Deprecated CLI commands `scout load <delivery_report, gene_fusion_report, coverage_qc_report, cnv_report>` to replace them with command `scout load report -t <report type>`
- Refactored code to display and download custom case reports
- Do not export `Assertion method` and `Assertion method citation` to ClinVar submission files according to changes to ClinVar's submission spreadsheet templates.
- Simplified code to create and download ClinVar CSV files
- Colorize inheritance models badges by category on VariantS page
- `Safe variants matching` badge more visible on case page
### Fixed
- Non-admin users saving institute settings would clear loqusdb instance selection
- Layout of variant position, cytoband and type in SV variant summary
- Broken `Build Status - GitHub badge` on GitHub README page
- Visibility of text on grey badges in gene panels PDF exports
- Labels for dashboard search controls
- Dark mode visibility for ClinVar submission
- Whitespaces on outdated panel in extent report

## [4.60]
### Added
- Mitochondrial deletion signatures (mitosign) can be uploaded and shown with mtDNA report
- A `Type of analysis` column on Causatives and Validated variants pages
- List of "safe" gene panels available for matching causatives and managed variants in institute settings, to avoid secondary findings
- `svdb_origin` as a synonym for `FOUND_IN` to complement `set` for variants found by all callers
### Changed
- Hide removed gene panels by default in panels page
- Removed option for filtering cancer SVs by Tumor and Normal alt AF
- Hide links to coverage report from case dynamic HPO panel if cancer analysis
- Remove rerun emails and redirect users to the analysis order portal instead
- Updated clinical SVs igv.js track (dbVar) and added example of external track from `https://trackhubregistry.org/`
- Rewrote the ClinVar export module to simplify and add one variant at the time
- ClinVar submissions with phenotype conditions from: [OMIM, MedGen, Orphanet, MeSH, HP, MONDO]
### Fixed
- If trying to load a badly formatted .tsv file an error message is displayed.
- Avoid showing case as rerun when first attempt at case upload failed
- Dynamic autocomplete search not working on phenomodels page
- Callers added to variant when loading case
- Now possible to update managed variant from file without deleting it first
- Missing preselected chromosome when editing a managed variant
- Preselected variant type and subtype when editing a managed variant
- Typo in dbVar ClinVar track, hg19


## [4.59]
### Added
- Button to go directly to HPO SV filter variantS page from case
- `Scout-REViewer-Service` integration - show `REViewer` picture if available
- Link to HPO panel coverage overview on Case page
- Specify a confidence threshold (green|amber|red) when loading PanelApp panels
- Functional annotations in variants lists exports (all variants)
- Cancer/Normal VAFs and COSMIC ids in in variants lists exports (cancer variants)
### Changed
- Better visualization of regional annotation for long lists of genes in large SVs in Variants tables
- Order of cells in variants tables
- More evident links to gene coverage from Variant page
- Gene panels sorted by display name in the entire Case page
- Round CADD and GnomAD values in variants export files
### Fixed
- HPO filter button on SV variantS page
- Spacing between region|function cells in SVs lists
- Labels on gene panel Chanjo report
- Fixed ambiguous duplicated response headers when requesting a BAM file from /static
- Visited color link on gene coverage button (Variant page)

## [4.58.1]
### Fixed
- Case search with search strings that contain characters that can be escaped

## [4.58]
### Added
- Documentation on how to create/update PanelApp panels
- Add filter by local observations (archive) to structural variants filters
- Add more splicing consequences to SO term definitions
- Search for a specific gene in all gene panels
- Institute settings option to force show all variants on VariantS page for all cases of an institute
- Filter cases by validation pending status
- Link to The Clinical Knowledgebase (CKB) (https://ckb.jax.org/) in cancer variant's page
### Fixed
- Added a not-authorized `auto-login` fixture according to changes in Flask-Login 0.6.2
- Renamed `cache_timeout` param name of flask.send_file function to `max_age` (Flask 2.2 compliant)
- Replaced deprecated `app.config["JSON_SORT_KEYS"]` with app.json.sort_keys in app settings
- Bug in gene variants page (All SNVs and INDELs) when variant gene doesn't have a hgnc id that is found in the database
- Broken export of causatives table
- Query for genes in build 38 on `Search SNVs and INDELs` page
- Prevent typing special characters `^<>?!=\/` in case search form
- Search matching causatives also among research variants in other cases
- Links to variants in Verified variants page
- Broken filter institute cases by pinned gene
- Better visualization of long lists of genes in large SVs on Causative and Verified Variants page
- Reintroduced missing button to export Causative variants
- Better linking and display of matching causatives and managed variants
- Reduced code complexity in `scout/parse/variant/variant.py`
- Reduced complexity of code in `scout/build/variant/variant.py`

### Changed
- State that loqusdb observation is in current case if observations count is one and no cases are shown
- Better pagination and number of variants returned by queries in `Search SNVs and INDELs` page
- Refactored and simplified code used for collecting gene variants for `Search SNVs and INDELs` page
- Fix sidebar panel icons in Case view
- Fix panel spacing in Case view
- Removed unused database `sanger_ordered` and `case_id,category,rank_score` indexes (variant collection)
- Verified variants displayed in a dedicated page reachable from institute sidebar
- Unified stats in dashboard page
- Improved gene info for large SVs and cancer SVs
- Remove the unused `variant.str_variant` endpoint from variant views
- Easier editing of HPO gene panel on case page
- Assign phenotype panel less cramped on Case page
- Causatives and Verified variants pages to use the same template macro
- Allow hyphens in panel names
- Reduce resolution of example images
- Remove some animations in web gui which where rendered slow


## [4.57.4]
### Fixed
- Parsing of variant.FORMAT "DR" key in parse variant file

## [4.57.3]
### Fixed
- Export of STR verified variants
- Do not download as verified variants first verified and then reset to not validated
- Avoid duplicated lines in downloaded verified variants reflecting changes in variant validation status

## [4.57.2]
### Fixed
- Export of verified variants when variant gene has no transcripts
- HTTP 500 when visiting a the details page for a cancer variant that had been ranked with genmod

## [4.57.1]
### Fixed
- Updating/replacing a gene panel from file with a corrupted or malformed file

## [4.57]
### Added
- Display last 50 or 500 events for a user in a timeline
- Show dismiss count from other cases on matching variantS
- Save Beacon-related events in events collection
- Institute settings allow saving multiple loqusdb instances for one institute
- Display stats from multiple instances of loqusdb on variant page
- Display date and frequency of obs derived from count of local archive observations from MIP11 (requires fix in MIP)
### Changed
- Prior ACMG classifications view is no longer limited by pathogenicity
### Fixed
- Visibility of Sanger ordered badge on case page, light mode
- Some of the DataTables tables (Phenotypes and Diagnoses pages) got a bit dark in dark mode
- Remove all redundancies when displaying timeline events (some events are saved both as case-related and variant-related)
- Missing link in saved MatchMaker-related events
- Genes with mixed case gene symbols missing in PanelApp panels
- Alignment of elements on the Beacon submission modal window
- Locus info links from STR variantS page open in new browser tabs

## [4.56]
### Added
- Test for PanelApp panels loading
- `panel-umi` tag option when loading cancer analyses
### Changed
- Black text to make comments more visible in dark mode
- Loading PanelApp panels replaces pre-existing panels with same version
- Removed sidebar from Causatives page - navigation is available on the top bar for now
- Create ClinVar submissions from pinned variants list in case page
- Select which pinned variants will be included in ClinVar submission documents
### Fixed
- Remove a:visited css style from all buttons
- Update of HPO terms via command line
- Background color of `MIXED` and `PANEL-UMI` sequencing types on cases page
- Fixed regex error when searching for cases with query ending with `\ `
- Gene symbols on Causatives page lighter in dark mode
- SpliceAI tooltip of multigene variants

## [4.55]
### Changed
- Represent different tumor samples as vials in cases page
- Option to force-update the OMIM panel
### Fixed
- Low tumor purity badge alignment in cancer samples table on cancer case view
- VariantS comment popovers reactivate on hover
- Updating database genes in build 37
- ACMG classification summary hidden by sticky navbar
- Logo backgrounds fixed to white on welcome page
- Visited links turn purple again
- Style of link buttons and dropdown menus
- Update KUH and GMS logos
- Link color for Managed variants

## [4.54]
### Added
- Dark mode, using browser/OS media preference
- Allow marking case as solved without defining causative variants
- Admin users can create missing beacon datasets from the institute's settings page
- GenCC links on gene and variant pages
- Deprecation warnings when launching the app using a .yaml config file or loading cases using .ped files
### Changed
- Improved HTML syntax in case report template
- Modified message displayed when variant rank stats could not be calculated
- Expanded instructions on how to test on CG development server (cg-vm1)
- Added more somatic variant callers (Balsamic v9 SNV, develop SV)
### Fixed
- Remove load demo case command from docker-compose.yml
- Text elements being split across pages in PDF reports
- Made login password field of type `password` in LDAP login form
- Gene panels HTML select in institute's settings page
- Bootstrap upgraded to version 5
- Fix some Sourcery and SonarCloud suggestions
- Escape special characters in case search on institute and dashboard pages
- Broken case PDF reports when no Madeline pedigree image can be created
- Removed text-white links style that were invisible in new pages style
- Variants pagination after pressing "Filter variants" or "Clinical filter"
- Layout of buttons Matchmaker submission panel (case page)
- Removing cases from Matchmaker (simplified code and fixed functionality)
- Reintroduce check for missing alignment files purged from server

## [4.53]
### Added
### Changed
- Point Alamut API key docs link to new API version
- Parse dbSNP id from ID only if it says "rs", else use VEP CSQ fields
- Removed MarkupSafe from the dependencies
### Fixed
- Reintroduced loading of SVs for demo case 643595
- Successful parse of FOUND_IN should avoid GATK caller default
- All vulnerabilities flagged by SonarCloud

## [4.52]
### Added
- Demo cancer case gets loaded together with demo RD case in demo instance
- Parse REVEL_score alongside REVEL_rankscore from csq field and display it on SNV variant page
- Rank score results now show the ranking range
- cDNA and protein changes displayed on institute causatives pages
- Optional SESSION_TIMEOUT_MINUTES configuration in app config files
- Script to convert old OMIM case format (list of integers) to new format (list of dictionaries)
- Additional check for user logged in status before serving alignment files
- Download .cgh files from cancer samples table on cancer case page
- Number of documents and date of last update on genes page
### Changed
- Verify user before redirecting to IGV alignments and sashimi plots
- Build case IGV tracks starting from case and variant objects instead of passing all params in a form
- Unfreeze Werkzeug lib since Flask_login v.0.6 with bugfix has been released
- Sort gene panels by name (panelS and variant page)
- Removed unused `server.blueprints.alignviewers.unindexed_remote_static` endpoint
- User sessions to check files served by `server.blueprints.alignviewers.remote_static` endpoint
- Moved Beacon-related functions to a dedicated app extension
- Audit Filter now also loads filter displaying the variants for it
### Fixed
- Handle `attachment_filename` parameter renamed to `download_name` when Flask 2.2 will be released
- Removed cursor timeout param in cases find adapter function to avoid many code warnings
- Removed stream argument deprecation warning in tests
- Handle `no intervals found` warning in load_region test
- Beacon remove variants
- Protect remote_cors function in alignviewers view from Server-Side Request Forgery (SSRF)
- Check creation date of last document in gene collection to display when genes collection was updated last

## [4.51]
### Added
- Config file containing codecov settings for pull requests
- Add an IGV.js direct link button from case page
- Security policy file
- Hide/shade compound variants based on rank score on variantS from filter
- Chromograph legend documentation direct link
### Changed
- Updated deprecated Codecov GitHub action to v.2
- Simplified code of scout/adapter/mongo/variant
- Update IGV.js to v2.11.2
- Show summary number of variant gene panels on general report if more than 3
### Fixed
- Marrvel link for variants in genome build 38 (using liftover to build 37)
- Remove flags from codecov config file
- Fixed filter bug with high negative SPIDEX scores
- Renamed IARC TP53 button to to `TP53 Database`, modified also link since IARC has been moved to the US NCI: `https://tp53.isb-cgc.org/`
- Parsing new format of OMIM case info when exporting patients to Matchmaker
- Remove flask-debugtoolbar lib dependency that is using deprecated code and causes app to crash after new release of Jinja2 (3.1)
- Variant page crashing for cases with old OMIM terms structure (a list of integers instead of dictionary)
- Variant page crashing when creating MARRVEL link for cases with no genome build
- SpliceAI documentation link
- Fix deprecated `safe_str_cmp` import from `werkzeug.security` by freezing Werkzeug lib to v2.0 until Flask_login v.0.6 with bugfix is released
- List gene names densely in general report for SVs that contain more than 3 genes
- Show transcript ids on refseq genes on hg19 in IGV.js, using refgene source
- Display correct number of genes in general report for SVs that contain more than 32 genes
- Broken Google login after new major release of `lepture/authlib`
- Fix frequency and callers display on case general report

## [4.50.1]
### Fixed
- Show matching causative STR_repid for legacy str variants (pre Stranger hgnc_id)

## [4.50]
### Added
- Individual-specific OMIM terms
- OMIM disease descriptions in ClinVar submission form
- Add a toggle for melter rerun monitoring of cases
- Add a config option to show the rerun monitoring toggle
- Add a cli option to export cases with rerun monitoring enabled
- Add a link to STRipy for STR variants; shallow for ARX and HOXA13
- Hide by default variants only present in unaffected individuals in variants filters
- OMIM terms in general case report
- Individual-level info on OMIM and HPO terms in general case report
- PanelApp gene link among the external links on variant page
- Dashboard case filters fields help
- Filter cases by OMIM terms in cases and dashboard pages
### Fixed
- A malformed panel id request would crash with exception: now gives user warning flash with redirect
- Link to HPO resource file hosted on `http://purl.obolibrary.org`
- Gene search form when gene exists only in build 38
- Fixed odd redirect error and poor error message on missing column for gene panel csv upload
- Typo in parse variant transcripts function
- Modified keys name used to parse local observations (archived) frequencies to reflect change in MIP keys naming
- Better error handling for partly broken/timed out chanjo reports
- Broken javascript code when case Chromograph data is malformed
- Broader space for case synopsis in general report
- Show partial causatives on causatives and matching causatives panels
- Partial causative assignment in cases with no OMIM or HPO terms
- Partial causative OMIM select options in variant page
### Changed
- Slightly smaller and improved layout of content in case PDF report
- Relabel more cancer variant pages somatic for navigation
- Unify caseS nav links
- Removed unused `add_compounds` param from variant controllers function
- Changed default hg19 genome for IGV.js to legacy hg19_1kg_decoy to fix a few problematic loci
- Reduce code complexity (parse/ensembl.py)
- Silence certain fields in ClinVar export if prioritised ones exist (chrom-start-end if hgvs exist)
- Made phenotype non-mandatory when marking a variant as partial causative
- Only one phenotype condition type (OMIM or HPO) per variant is used in ClinVar submissions
- ClinVar submission variant condition prefers OMIM over HPO if available
- Use lighter version of gene objects in Omim MongoDB adapter, panels controllers, panels views and institute controllers
- Gene-variants table size is now adaptive
- Remove unused file upload on gene-variants page

## [4.49]
### Fixed
- Pydantic model types for genome_build, madeline_info, peddy_ped_check and peddy_sex_check, rank_model_version and sv_rank_model_version
- Replace `MatchMaker` with `Matchmaker` in all places visible by a user
- Save diagnosis labels along with OMIM terms in Matchmaker Exchange submission objects
- `libegl-mesa0_21.0.3-0ubuntu0.3~20.04.5_amd64.deb` lib not found by GitHub actions Docker build
- Remove unused `chromograph_image_files` and `chromograph_prefixes` keys saved when creating or updating an RD case
- Search managed variants by description and with ignore case
### Changed
- Introduced page margins on exported PDF reports
- Smaller gene fonts in downloaded HPO genes PDF reports
- Reintroduced gene coverage data in the PDF-exported general report of rare-disease cases
- Check for existence of case report files before creating sidebar links
- Better description of HPO and OMIM terms for patients submitted to Matchmaker Exchange
- Remove null non-mandatory key/values when updating a case
- Freeze WTForms<3 due to several form input rendering changes

## [4.48.1]
### Fixed
- General case PDF report for recent cases with no pedigree

## [4.48]
### Added
- Option to cancel a request for research variants in case page
### Changed
- Update igv.js to v2.10.5
- Updated example of a case delivery report
- Unfreeze cyvcf2
- Builder images used in Scout Dockerfiles
- Crash report email subject gives host name
- Export general case report to PDF using PDFKit instead of WeasyPrint
- Do not include coverage report in PDF case report since they might have different orientation
- Export cancer cases's "Coverage and QC report" to PDF using PDFKit instead of Weasyprint
- Updated cancer "Coverage and QC report" example
- Keep portrait orientation in PDF delivery report
- Export delivery report to PDF using PDFKit instead of Weasyprint
- PDF export of clinical and research HPO panels using PDFKit instead of Weasyprint
- Export gene panel report to PDF using PDFKit
- Removed WeasyPrint lib dependency

### Fixed
- Reintroduced missing links to Swegen and Beacon and dbSNP in RD variant page, summary section
- Demo delivery report orientation to fit new columns
- Missing delivery report in demo case
- Cast MNVs to SNV for test
- Export verified variants from all institutes when user is admin
- Cancer coverage and QC report not found for demo cancer case
- Pull request template instructions on how to deploy to test server
- PDF Delivery report not showing Swedac logo
- Fix code typos
- Disable codefactor raised by ESLint for javascript functions located on another file
- Loading spinner stuck after downloading a PDF gene panel report
- IGV browser crashing when file system with alignment files is not mounted

## [4.47]
### Added
- Added CADD, GnomAD and genotype calls to variantS export
### Changed
- Pull request template, to illustrate how to deploy pull request branches on cg-vm1 stage server
### Fixed
- Compiled Docker image contains a patched version (v4.9) of chanjo-report

## [4.46.1]
### Fixed
- Downloading of files generated within the app container (MT-report, verified variants, pedigrees, ..)

## [4.46]
### Added
- Created a Dockefile to be used to serve the dockerized app in production
- Modified the code to collect database params specified as env vars
- Created a GitHub action that pushes the Dockerfile-server image to Docker Hub (scout-server-stage) every time a PR is opened
- Created a GitHub action that pushes the Dockerfile-server image to Docker Hub (scout-server) every time a new release is created
- Reassign MatchMaker Exchange submission to another user when a Scout user is deleted
- Expose public API JSON gene panels endpoint, primarily to enable automated rerun checking for updates
- Add utils for dictionary type
- Filter institute cases using multiple HPO terms
- Vulture GitHub action to identify and remove unused variables and imports
### Changed
- Updated the python config file documentation in admin guide
- Case configuration parsing now uses Pydantic for improved typechecking and config handling
- Removed test matrices to speed up automatic testing of PRs
- Switch from Coveralls to Codecov to handle CI test coverage
- Speed-up CI tests by caching installation of libs and splitting tests into randomized groups using pytest-test-groups
- Improved LDAP login documentation
- Use lib flask-ldapconn instead of flask_ldap3_login> to handle ldap authentication
- Updated Managed variant documentation in user guide
- Fix and simplify creating and editing of gene panels
- Simplified gene variants search code
- Increased the height of the genes track in the IGV viewer
### Fixed
- Validate uploaded managed variant file lines, warning the user.
- Exporting validated variants with missing "genes" database key
- No results returned when searching for gene variants using a phenotype term
- Variants filtering by gene symbols file
- Make gene HGNC symbols field mandatory in gene variants page and run search only on form submit
- Make sure collaborator gene variants are still visible, even if HPO filter is used

## [4.45]
### Added
### Changed
- Start Scout also when loqusdbapi is not reachable
- Clearer definition of manual standard and custom inheritance models in gene panels
- Allow searching multiple chromosomes in filters
### Fixed
- Gene panel crashing on edit action

## [4.44]
### Added
### Changed
- Display Gene track beneath each sample track when displaying splice junctions in igv browser
- Check outdated gene symbols and update with aliases for both RD and cancer variantS
### Fixed
- Added query input check and fixed the Genes API endpoint to return a json formatted error when request is malformed
- Typo in ACMG BP6 tooltip

## [4.43.1]
### Added
- Added database index for OMIM disease term genes
### Changed
### Fixed
- Do not drop HPO terms collection when updating HPO terms via the command line
- Do not drop disease (OMIM) terms collection when updating diseases via the command line

## [4.43]
### Added
- Specify which collection(s) update/build indexes for
### Fixed
- Do not drop genes and transcripts collections when updating genes via the command line

## [4.42.1]
### Added
### Changed
### Fixed
- Freeze PyMongo lib to version<4.0 to keep supporting previous MongoDB versions
- Speed up gene panels creation and update by collecting only light gene info from database
- Avoid case page crash on Phenomizer queries timeout

## [4.42]
### Added
- Choose custom pinned variants to submit to MatchMaker Exchange
- Submit structural variant as genes to the MatchMaker Exchange
- Added function for maintainers and admins to remove gene panels
- Admins can restore deleted gene panels
- A development docker-compose file illustrating the scout/chanjo-report integration
- Show AD on variants view for cancer SV (tumor and normal)
- Cancer SV variants filter AD, AF (tumor and normal)
- Hiding the variants score column also from cancer SVs, as for the SNVs
### Changed
- Enforce same case _id and display_name when updating a case
- Enforce same individual ids, display names and affected status when updating a case
- Improved documentation for connecting to loqusdb instances (including loqusdbapi)
- Display and download HPO gene panels' gene symbols in italics
- A faster-built and lighter Docker image
- Reduce complexity of `panels` endpoint moving some code to the panels controllers
- Update requirements to use flask-ldap3-login>=0.9.17 instead of freezing WTForm
### Fixed
- Use of deprecated TextField after the upgrade of WTF to v3.0
- Freeze to WTForms to version < 3
- Remove the extra files (bed files and madeline.svg) introduced by mistake
- Cli command loading demo data in docker-compose when case custom images exist and is None
- Increased MongoDB connection serverSelectionTimeoutMS parameter to 30K (default value according to MongoDB documentation)
- Better differentiate old obs counts 0 vs N/A
- Broken cancer variants page when default gene panel was deleted
- Typo in tx_overview function in variant controllers file
- Fixed loqusdbapi SV search URL
- SV variants filtering using Decipher criterion
- Removing old gene panels that don't contain the `maintainer` key.

## [4.41.1]
### Fixed
- General reports crash for variant annotations with same variant on other cases

## [4.41]
### Added
- Extended the instructions for running the Scout Docker image (web app and cli).
- Enabled inclusion of custom images to STR variant view
### Fixed
- General case report sorting comments for variants with None genetic models
- Do not crash but redirect to variants page with error when a variant is not found for a case
- UCSC links coordinates for SV variants with start chromosome different than end chromosome
- Human readable variants name in case page for variants having start chromosome different from end chromosome
- Avoid always loading all transcripts when checking gene symbol: introduce gene captions
- Slow queries for evaluated variants on e.g. case page - use events instead
### Changed
- Rearrange variant page again, moving severity predictions down.
- More reactive layout width steps on variant page

## [4.40.1]
### Added
### Fixed
- Variants dismissed with inconsistent inheritance pattern can again be shown in general case report
- General report page for variants with genes=None
- General report crashing when variants have no panels
- Added other missing keys to case and variant dictionaries passed to general report
### Changed

## [4.40]
### Added
- A .cff citation file
- Phenotype search API endpoint
- Added pagination to phenotype API
- Extend case search to include internal MongoDB id
- Support for connecting to a MongoDB replica set (.py config files)
- Support for connecting to a MongoDB replica set (.yaml config files)
### Fixed
- Command to load the OMIM gene panel (`scout load panel --omim`)
- Unify style of pinned and causative variants' badges on case page
- Removed automatic spaces after punctuation in comments
- Remove the hardcoded number of total individuals from the variant's old observations panel
- Send delete requests to a connected Beacon using the DELETE method
- Layout of the SNV and SV variant page - move frequency up
### Changed
- Stop updating database indexes after loading exons via command line
- Display validation status badge also for not Sanger-sequenced variants
- Moved Frequencies, Severity and Local observations panels up in RD variants page
- Enabled Flask CORS to communicate CORS status to js apps
- Moved the code preparing the transcripts overview to the backend
- Refactored and filtered json data used in general case report
- Changed the database used in docker-compose file to use the official MongoDB v4.4 image
- Modified the Python (3.6, 3.8) and MongoDB (3.2, 4.4, 5.0) versions used in testing matrices (GitHub actions)
- Capitalize case search terms on institute and dashboard pages


## [4.39]
### Added
- COSMIC IDs collected from CSQ field named `COSMIC`
### Fixed
- Link to other causative variants on variant page
- Allow multiple COSMIC links for a cancer variant
- Fix floating text in severity box #2808
- Fixed MitoMap and HmtVar links for hg38 cases
- Do not open new browser tabs when downloading files
- Selectable IGV tracks on variant page
- Missing splice junctions button on variant page
- Refactor variantS representative gene selection, and use it also for cancer variant summary
### Changed
- Improve Javascript performance for displaying Chromograph images
- Make ClinVar classification more evident in cancer variant page

## [4.38]
### Added
- Option to hide Alamut button in the app config file
### Fixed
- Library deprecation warning fixed (insert is deprecated. Use insert_one or insert_many instead)
- Update genes command will not trigger an update of database indices any more
- Missing resources in temporary downloading directory when updating genes using the command line
- Restore previous variant ACMG classification in a scrollable div
- Loading spinner not stopping after downloading PDF case reports and variant list export
- Add extra Alamut links higher up on variant pages
- Improve UX for phenotypes in case page
- Filter and export of STR variants
- Update look of variants page navigation buttons
### Changed

## [4.37]
### Added
- Highlight and show version number for RefSeq MANE transcripts.
- Added integration to a rerunner service for toggling reanalysis with updated pedigree information
- SpliceAI display and parsing from VEP CSQ
- Display matching tiered variants for cancer variants
- Display a loading icon (spinner) until the page loads completely
- Display filter badges in cancer variants list
- Update genes from pre-downloaded file resources
- On login, OS, browser version and screen size are saved anonymously to understand how users are using Scout
- API returning institutes data for a given user: `/api/v1/institutes`
- API returning case data for a given institute: `/api/v1/institutes/<institute_id>/cases`
- Added GMS and Lund university hospital logos to login page
- Made display of Swedac logo configurable
- Support for displaying custom images in case view
- Individual-specific HPO terms
- Optional alamut_key in institute settings for Alamut Plus software
- Case report API endpoint
- Tooltip in case explaining that genes with genome build different than case genome build will not be added to dynamic HPO panel.
- Add DeepVariant as a caller
### Fixed
- Updated IGV to v2.8.5 to solve missing gene labels on some zoom levels
- Demo cancer case config file to load somatic SNVs and SVs only.
- Expand list of refseq trancripts in ClinVar submission form
- Renamed `All SNVs and INDELs` institute sidebar element to `Search SNVs and INDELs` and fixed its style.
- Add missing parameters to case load-config documentation
- Allow creating/editing gene panels and dynamic gene panels with genes present in genome build 38
- Bugfix broken Pytests
- Bulk dismissing variants error due to key conversion from string to integer
- Fix typo in index documentation
- Fixed crash in institute settings page if "collaborators" key is not set in database
- Don't stop Scout execution if LoqusDB call fails and print stacktrace to log
- Bug when case contains custom images with value `None`
- Bug introduced when fixing another bug in Scout-LoqusDB interaction
- Loading of OMIM diagnoses in Scout demo instance
- Remove the docker-compose with chanjo integration because it doesn't work yet.
- Fixed standard docker-compose with scout demo data and database
- Clinical variant assessments not present for pinned and causative variants on case page.
- MatchMaker matching one node at the time only
- Remove link from previously tiered variants badge in cancer variants page
- Typo in gene cell on cancer variants page
- Managed variants filter form
### Changed
- Better naming for variants buttons on cancer track (somatic, germline). Also show cancer research button if available.
- Load case with missing panels in config files, but show warning.
- Changing the (Female, Male) symbols to (F/M) letters in individuals_table and case-sma.
- Print stacktrace if case load command fails
- Added sort icon and a pointer to the cursor to all tables with sortable fields
- Moved variant, gene and panel info from the basic pane to summary panel for all variants.
- Renamed `Basics` panel to `Classify` on variant page.
- Revamped `Basics` panel to a panel dedicated to classify variants
- Revamped the summary panel to be more compact.
- Added dedicated template for cancer variants
- Removed Gene models, Gene annotations and Conservation panels for cancer variants
- Reorganized the orders of panels for variant and cancer variant views
- Added dedicated variant quality panel and removed relevant panes
- A more compact case page
- Removed OMIM genes panel
- Make genes panel, pinned variants panel, causative variants panel and ClinVar panel scrollable on case page
- Update to Scilifelab's 2020 logo
- Update Gens URL to support Gens v2.0 format
- Refactor tests for parsing case configurations
- Updated links to HPO downloadable resources
- Managed variants filtering defaults to all variant categories
- Changing the (Kind) drop-down according to (Category) drop-down in Managed variant add variant
- Moved Gens button to individuals table
- Check resource files availability before starting updating OMIM diagnoses
- Fix typo in `SHOW_OBSERVED_VARIANT_ARCHIVE` config param

## [4.36]
### Added
- Parse and save splice junction tracks from case config file
- Tooltip in observations panel, explaining that case variants with no link might be old variants, not uploaded after a case rerun
### Fixed
- Warning on overwriting variants with same position was no longer shown
- Increase the height of the dropdowns to 425px
- More indices for the case table as it grows, specifically for causatives queries
- Splice junction tracks not centered over variant genes
- Total number of research variants count
- Update variants stats in case documents every time new variants are loaded
- Bug in flashing warning messages when filtering variants
### Changed
- Clearer warning messages for genes and gene/gene-panels searches in variants filters

## [4.35]
### Added
- A new index for hgnc_symbol in the hgnc_gene collection
- A Pedigree panel in STR page
- Display Tier I and II variants in case view causatives card for cancer cases
### Fixed
- Send partial file data to igv.js when visualizing sashimi plots with splice junction tracks
- Research variants filtering by gene
- Do not attempt to populate annotations for not loaded pinned/causatives
- Add max-height to all dropdowns in filters
### Changed
- Switch off non-clinical gene warnings when filtering research variants
- Don't display OMIM disease card in case view for cancer cases
- Refactored Individuals and Causative card in case view for cancer cases
- Update and style STR case report

## [4.34]
### Added
- Saved filter lock and unlock
- Filters can optionally be marked audited, logging the filter name, user and date on the case events and general report.
- Added `ClinVar hits` and `Cosmic hits` in cancer SNVs filters
- Added `ClinVar hits` to variants filter (rare disease track)
- Load cancer demo case in docker-compose files (default and demo file)
- Inclusive-language check using [woke](https://github.com/get-woke/woke) github action
- Add link to HmtVar for mitochondrial variants (if VCF is annotated with HmtNote)
- Grey background for dismissed compounds in variants list and variant page
- Pin badge for pinned compounds in variants list and variant page
- Support LoqusDB REST API queries
- Add a docker-compose-matchmaker under scout/containers/development to test matchmaker locally
- Script to investigate consequences of symbol search bug
- Added GATK to list of SV and cancer SV callers
### Fixed
- Make MitoMap link work for hg38 again
- Export Variants feature crashing when one of the variants has no primary transcripts
- Redirect to last visited variantS page when dismissing variants from variants list
- Improved matching of SVs Loqus occurrences in other cases
- Remove padding from the list inside (Matching causatives from other cases) panel
- Pass None to get_app function in CLI base since passing script_info to app factory functions was deprecated in Flask 2.0
- Fixed failing tests due to Flask update to version 2.0
- Speed up user events view
- Causative view sort out of memory error
- Use hgnc_id for gene filter query
- Typo in case controllers displaying an error every time a patient is matched against external MatchMaker nodes
- Do not crash while attempting an update for variant documents that are too big (> 16 MB)
- Old STR causatives (and other variants) may not have HGNC symbols - fix sort lambda
- Check if gene_obj has primary_transcript before trying to access it
- Warn if a gene manually searched is in a clinical panel with an outdated name when filtering variants
- ChrPos split js not needed on STR page yet
### Changed
- Remove parsing of case `genome_version`, since it's not used anywhere downstream
- Introduce deprecation warning for Loqus configs that are not dictionaries
- SV clinical filter no longer filters out sub 100 nt variants
- Count cases in LoqusDB by variant type
- Commit pulse repo badge temporarily set to weekly
- Sort ClinVar submissions objects by ascending "Last evaluated" date
- Refactored the MatchMaker integration as an extension
- Replaced some sensitive words as suggested by woke linter
- Documentation for load-configuration rewritten.
- Add styles to MatchMaker matches table
- More detailed info on the data shared in MatchMaker submission form

## [4.33.1]
### Fixed
- Include markdown for release autodeploy docs
- Use standard inheritance model in ClinVar (https://ftp.ncbi.nlm.nih.gov/pub/GTR/standard_terms/Mode_of_inheritance.txt)
- Fix issue crash with variants that have been unflagged causative not being available in other causatives
### Added
### Changed

## [4.33]
### Fixed
- Command line crashing when updating an individual not found in database
- Dashboard page crashing when filters return no data
- Cancer variants filter by chromosome
- /api/v1/genes now searches for genes in all genome builds by default
- Upgraded igv.js to version 2.8.1 (Fixed Unparsable bed record error)
### Added
- Autodeploy docs on release
- Documentation for updating case individuals tracks
- Filter cases and dashboard stats by analysis track
### Changed
- Changed from deprecated db update method
- Pre-selected fields to run queries with in dashboard page
- Do not filter by any institute when first accessing the dashboard
- Removed OMIM panel in case view for cancer cases
- Display Tier I and II variants in case view causatives panel for cancer cases
- Refactored Individuals and Causative panels in case view for cancer cases

## [4.32.1]
### Fixed
- iSort lint check only
### Changed
- Institute cases page crashing when a case has track:Null
### Added

## [4.32]
### Added
- Load and show MITOMAP associated diseases from VCF (INFO field: MitomapAssociatedDiseases, via HmtNote)
- Show variant allele frequencies for mitochondrial variants (GRCh38 cases)
- Extend "public" json API with diseases (OMIM) and phenotypes (HPO)
- HPO gene list download now has option for clinical and non-clinical genes
- Display gene splice junctions data in sashimi plots
- Update case individuals with splice junctions tracks
- Simple Docker compose for development with local build
- Make Phenomodels subpanels collapsible
- User side documentation of cytogenomics features (Gens, Chromograph, vcf2cytosure, rhocall)
- iSort GitHub Action
- Support LoqusDB REST API queries
### Fixed
- Show other causative once, even if several events point to it
- Filtering variants by mitochondrial chromosome for cases with genome build=38
- HPO gene search button triggers any warnings for clinical / non-existing genes also on first search
- Fixed a bug in variants pages caused by MT variants without alt_frequency
- Tests for CADD score parsing function
- Fixed the look of IGV settings on SNV variant page
- Cases analyzed once shown as `rerun`
- Missing case track on case re-upload
- Fixed severity rank for SO term "regulatory region ablation"
### Changed
- Refactor according to CodeFactor - mostly reuse of duplicated code
- Phenomodels language adjustment
- Open variants in a new window (from variants page)
- Open overlapping and compound variants in a new window (from variant page)
- gnomAD link points to gnomAD v.3 (build GRCh38) for mitochondrial variants.
- Display only number of affected genes for dismissed SVs in general report
- Chromosome build check when populating the variants filter chromosome selection
- Display mitochondrial and rare diseases coverage report in cases with missing 'rare' track

## [4.31.1]
### Added
### Changed
- Remove mitochondrial and coverage report from cancer cases sidebar
### Fixed
- ClinVar page when dbSNP id is None

## [4.31]
### Added
- gnomAD annotation field in admin guide
- Export also dynamic panel genes not associated to an HPO term when downloading the HPO panel
- Primary HGNC transcript info in variant export files
- Show variant quality (QUAL field from vcf) in the variant summary
- Load/update PDF gene fusion reports (clinical and research) generated with Arriba
- Support new MANE annotations from VEP (both MANE Select and MANE Plus Clinical)
- Display on case activity the event of a user resetting all dismissed variants
- Support gnomAD population frequencies for mitochondrial variants
- Anchor links in Casedata ClinVar panels to redirect after renaming individuals
### Fixed
- Replace old docs link www.clinicalgenomics.se/scout with new https://clinical-genomics.github.io/scout
- Page formatting issues whenever case and variant comments contain extremely long strings with no spaces
- Chromograph images can be one column and have scrollbar. Removed legacy code.
- Column labels for ClinVar case submission
- Page crashing looking for LoqusDB observation when variant doesn't exist
- Missing inheritance models and custom inheritance models on newly created gene panels
- Accept only numbers in managed variants filter as position and end coordinates
- SNP id format and links in Variant page, ClinVar submission form and general report
- Case groups tooltip triggered only when mouse is on the panel header
### Changed
- A more compact case groups panel
- Added landscape orientation CSS style to cancer coverage and QC demo report
- Improve user documentation to create and save new gene panels
- Removed option to use space as separator when uploading gene panels
- Separating the columns of standard and custom inheritance models in gene panels
- Improved ClinVar instructions for users using non-English Excel

## [4.30.2]
### Added
### Fixed
- Use VEP RefSeq ID if RefSeq list is empty in RefSeq transcripts overview
- Bug creating variant links for variants with no end_chrom
### Changed

## [4.30.1]
### Added
### Fixed
- Cryptography dependency fixed to use version < 3.4
### Changed

## [4.30]
### Added
- Introduced a `reset dismiss variant` verb
- Button to reset all dismissed variants for a case
- Add black border to Chromograph ideograms
- Show ClinVar annotations on variantS page
- Added integration with GENS, copy number visualization tool
- Added a VUS label to the manual classification variant tags
- Add additional information to SNV verification emails
- Tooltips documenting manual annotations from default panels
- Case groups now show bam files from all cases on align view
### Fixed
- Center initial igv view on variant start with SNV/indels
- Don't set initial igv view to negative coordinates
- Display of GQ for SV and STR
- Parsing of AD and related info for STRs
- LoqusDB field in institute settings accepts only existing Loqus instances
- Fix DECIPHER link to work after DECIPHER migrated to GRCh38
- Removed visibility window param from igv.js genes track
- Updated HPO download URL
- Patch HPO download test correctly
- Reference size on STR hover not needed (also wrong)
- Introduced genome build check (allowed values: 37, 38, "37", "38") on case load
- Improve case searching by assignee full name
- Populating the LoqusDB select in institute settings
### Changed
- Cancer variants table header (pop freq etc)
- Only admin users can modify LoqusDB instance in Institute settings
- Style of case synopsis, variants and case comments
- Switched to igv.js 2.7.5
- Do not choke if case is missing research variants when research requested
- Count cases in LoqusDB by variant type
- Introduce deprecation warning for Loqus configs that are not dictionaries
- Improve create new gene panel form validation
- Make XM- transcripts less visible if they don't overlap with transcript refseq_id in variant page
- Color of gene panels and comments panels on cases and variant pages
- Do not choke if case is missing research variants when reserch requested

## [4.29.1]
### Added
### Fixed
- Always load STR variants regardless of RankScore threshold (hotfix)
### Changed

## [4.29]
### Added
- Added a page about migrating potentially breaking changes to the documentation
- markdown_include in development requirements file
- STR variants filter
- Display source, Z-score, inheritance pattern for STR annotations from Stranger (>0.6.1) if available
- Coverage and quality report to cancer view
### Fixed
- ACMG classification page crashing when trying to visualize a classification that was removed
- Pretty print HGVS on gene variants (URL-decode VEP)
- Broken or missing link in the documentation
- Multiple gene names in ClinVar submission form
- Inheritance model select field in ClinVar submission
- IGV.js >2.7.0 has an issue with the gene track zoom levels - temp freeze at 2.7.0
- Revert CORS-anywhere and introduce a local http proxy for cloud tracks
### Changed

## [4.28]
### Added
- Chromograph integration for displaying PNGs in case-page
- Add VAF to cancer case general report, and remove some of its unused fields
- Variants filter compatible with genome browser location strings
- Support for custom public igv tracks stored on the cloud
- Add tests to increase testing coverage
- Update case variants count after deleting variants
- Update IGV.js to latest (v2.7.4)
- Bypass igv.js CORS check using `https://github.com/Rob--W/cors-anywhere`
- Documentation on default and custom IGV.js tracks (admin docs)
- Lock phenomodels so they're editable by admins only
- Small case group assessment sharing
- Tutorial and files for deploying app on containers (Kubernetes pods)
- Canonical transcript and protein change of canonical transcript in exported variants excel sheet
- Support for Font Awesome version 6
- Submit to Beacon from case page sidebar
- Hide dismissed variants in variants pages and variants export function
- Systemd service files and instruction to deploy Scout using podman
### Fixed
- Bugfix: unused `chromgraph_prefix |tojson` removed
- Freeze coloredlogs temporarily
- Marrvel link
- Don't show TP53 link for silent or synonymous changes
- OMIM gene field accepts any custom number as OMIM gene
- Fix Pytest single quote vs double quote string
- Bug in gene variants search by similar cases and no similar case is found
- Delete unused file `userpanel.py`
- Primary transcripts in variant overview and general report
- Google OAuth2 login setup in README file
- Redirect to 'missing file'-icon if configured Chromograph file is missing
- Javascript error in case page
- Fix compound matching during variant loading for hg38
- Cancer variants view containing variants dismissed with cancer-specific reasons
- Zoom to SV variant length was missing IGV contig select
- Tooltips on case page when case has no default gene panels
### Changed
- Save case variants count in case document and not in sessions
- Style of gene panels multiselect on case page
- Collapse/expand main HPO checkboxes in phenomodel preview
- Replaced GQ (Genotype quality) with VAF (Variant allele frequency) in cancer variants GT table
- Allow loading of cancer cases with no tumor_purity field
- Truncate cDNA and protein changes in case report if longer than 20 characters


## [4.27]
### Added
- Exclude one or more variant categories when running variants delete command
### Fixed
### Changed

## [4.26.1]
### Added
### Fixed
- Links with 1-letter aa codes crash on frameshift etc
### Changed

## [4.26]
### Added
- Extend the delete variants command to print analysis date, track, institute, status and research status
- Delete variants by type of analysis (wgs|wes|panel)
- Links to cBioPortal, MutanTP53, IARC TP53, OncoKB, MyCancerGenome, CIViC
### Fixed
- Deleted variants count
### Changed
- Print output of variants delete command as a tab separated table

## [4.25]
### Added
- Command line function to remove variants from one or all cases
### Fixed
- Parse SMN None calls to None rather than False

## [4.24.1]
### Fixed
- Install requirements.txt via setup file

## [4.24]
### Added
- Institute-level phenotype models with sub-panels containing HPO and OMIM terms
- Runnable Docker demo
- Docker image build and push github action
- Makefile with shortcuts to docker commands
- Parse and save synopsis, phenotype and cohort terms from config files upon case upload
### Fixed
- Update dismissed variant status when variant dismissed key is missing
- Breakpoint two IGV button now shows correct chromosome when different from bp1
- Missing font lib in Docker image causing the PDF report download page to crash
- Sentieon Manta calls lack Somaticscore - load anyway
- ClinVar submissions crashing due to pinned variants that are not loaded
- Point ExAC pLI score to new gnomad server address
- Bug uploading cases missing phenotype terms in config file
- STRs loaded but not shown on browser page
- Bug when using adapter.variant.get_causatives with case_id without causatives
- Problem with fetching "solved" from scout export cases cli
- Better serialising of datetime and bson.ObjectId
- Added `volumes` folder to .gitignore
### Changed
- Make matching causative and managed variants foldable on case page
- Remove calls to PyMongo functions marked as deprecated in backend and frontend(as of version 3.7).
- Improved `scout update individual` command
- Export dynamic phenotypes with ordered gene lists as PDF


## [4.23]
### Added
- Save custom IGV track settings
- Show a flash message with clear info about non-valid genes when gene panel creation fails
- CNV report link in cancer case side navigation
- Return to comment section after editing, deleting or submitting a comment
- Managed variants
- MT vs 14 chromosome mean coverage stats if Scout is connected to Chanjo
### Fixed
- missing `vcf_cancer_sv` and `vcf_cancer_sv_research` to manual.
- Split ClinVar multiple clnsig values (slash-separated) and strip them of underscore for annotations without accession number
- Timeout of `All SNVs and INDELs` page when no valid gene is provided in the search
- Round CADD (MIPv9)
- Missing default panel value
- Invisible other causatives lines when other causatives lack gene symbols
### Changed
- Do not freeze mkdocs-material to version 4.6.1
- Remove pre-commit dependency

## [4.22]
### Added
- Editable cases comments
- Editable variants comments
### Fixed
- Empty variant activity panel
- STRs variants popover
- Split new ClinVar multiple significance terms for a variant
- Edit the selected comment, not the latest
### Changed
- Updated RELEASE docs.
- Pinned variants card style on the case page
- Merged `scout export exons` and `scout view exons` commands


## [4.21.2]
### Added
### Fixed
- Do not pre-filter research variants by (case-default) gene panels
- Show OMIM disease tooltip reliably
### Changed

## [4.21.1]
### Added
### Fixed
- Small change to Pop Freq column in variants ang gene panels to avoid strange text shrinking on small screens
- Direct use of HPO list for Clinical HPO SNV (and cancer SNV) filtering
- PDF coverage report redirecting to login page
### Changed
- Remove the option to dismiss single variants from all variants pages
- Bulk dismiss SNVs, SVs and cancer SNVs from variants pages

## [4.21]
### Added
- Support to configure LoqusDB per institute
- Highlight causative variants in the variants list
- Add tests. Mostly regarding building internal datatypes.
- Remove leading and trailing whitespaces from panel_name and display_name when panel is created
- Mark MANE transcript in list of transcripts in "Transcript overview" on variant page
- Show default panel name in case sidebar
- Previous buttons for variants pagination
- Adds a gh action that checks that the changelog is updated
- Adds a gh action that deploys new releases automatically to pypi
- Warn users if case default panels are outdated
- Define institute-specific gene panels for filtering in institute settings
- Use institute-specific gene panels in variants filtering
- Show somatic VAF for pinned and causative variants on case page

### Fixed
- Report pages redirect to login instead of crashing when session expires
- Variants filter loading in cancer variants page
- User, Causative and Cases tables not scaling to full page
- Improved docs for an initial production setup
- Compatibility with latest version of Black
- Fixed tests for Click>7
- Clinical filter required an extra click to Filter to return variants
- Restore pagination and shrink badges in the variants page tables
- Removing a user from the command line now inactivates the case only if user is last assignee and case is active
- Bugfix, LoqusDB per institute feature crashed when institute id was empty string
- Bugfix, LoqusDB calls where missing case count
- filter removal and upload for filters deleted from another page/other user
- Visualize outdated gene panels info in a popover instead of a tooltip in case page side panel

### Changed
- Highlight color on normal STRs in the variants table from green to blue
- Display breakpoints coordinates in verification emails only for structural variants


## [4.20]
### Added
- Display number of filtered variants vs number of total variants in variants page
- Search case by HPO terms
- Dismiss variant column in the variants tables
- Black and pre-commit packages to dev requirements

### Fixed
- Bug occurring when rerun is requested twice
- Peddy info fields in the demo config file
- Added load config safety check for multiple alignment files for one individual
- Formatting of cancer variants table
- Missing Score in SV variants table

### Changed
- Updated the documentation on how to create a new software release
- Genome build-aware cytobands coordinates
- Styling update of the Matchmaker card
- Select search type in case search form


## [4.19]

### Added
- Show internal ID for case
- Add internal ID for downloaded CGH files
- Export dynamic HPO gene list from case page
- Remove users as case assignees when their account is deleted
- Keep variants filters panel expanded when filters have been used

### Fixed
- Handle the ProxyFix ModuleNotFoundError when Werkzeug installed version is >1.0
- General report formatting issues whenever case and variant comments contain extremely long strings with no spaces

### Changed
- Created an institute wrapper page that contains list of cases, causatives, SNVs & Indels, user list, shared data and institute settings
- Display case name instead of case ID on clinVar submissions
- Changed icon of sample update in clinVar submissions


## [4.18]

### Added
- Filter cancer variants on cytoband coordinates
- Show dismiss reasons in a badge with hover for clinical variants
- Show an ellipsis if 10 cases or more to display with loqusdb matches
- A new blog post for version 4.17
- Tooltip to better describe Tumor and Normal columns in cancer variants
- Filter cancer SNVs and SVs by chromosome coordinates
- Default export of `Assertion method citation` to clinVar variants submission file
- Button to export up to 500 cancer variants, filtered or not
- Rename samples of a clinVar submission file

### Fixed
- Apply default gene panel on return to cancer variantS from variant view
- Revert to certificate checking when asking for Chanjo reports
- `scout download everything` command failing while downloading HPO terms

### Changed
- Turn tumor and normal allelic fraction to decimal numbers in tumor variants page
- Moved clinVar submissions code to the institutes blueprints
- Changed name of clinVar export files to FILENAME.Variant.csv and FILENAME.CaseData.csv
- Switched Google login libraries from Flask-OAuthlib to Authlib


## [4.17.1]

### Fixed
- Load cytobands for cases with chromosome build not "37" or "38"


## [4.17]

### Added
- COSMIC badge shown in cancer variants
- Default gene-panel in non-cancer structural view in url
- Filter SNVs and SVs by cytoband coordinates
- Filter cancer SNV variants by alt allele frequency in tumor
- Correct genome build in UCSC link from structural variant page



### Fixed
- Bug in clinVar form when variant has no gene
- Bug when sharing cases with the same institute twice
- Page crashing when removing causative variant tag
- Do not default to GATK caller when no caller info is provided for cancer SNVs


## [4.16.1]

### Fixed
- Fix the fix for handling of delivery reports for rerun cases

## [4.16]

### Added
- Adds possibility to add "lims_id" to cases. Currently only stored in database, not shown anywhere
- Adds verification comment box to SVs (previously only available for small variants)
- Scrollable pedigree panel

### Fixed
- Error caused by changes in WTForm (new release 2.3.x)
- Bug in OMIM case page form, causing the page to crash when a string was provided instead of a numerical OMIM id
- Fix Alamut link to work properly on hg38
- Better handling of delivery reports for rerun cases
- Small CodeFactor style issues: matchmaker results counting, a couple of incomplete tests and safer external xml
- Fix an issue with Phenomizer introduced by CodeFactor style changes

### Changed
- Updated the version of igv.js to 2.5.4

## [4.15.1]

### Added
- Display gene names in ClinVar submissions page
- Links to Varsome in variant transcripts table

### Fixed
- Small fixes to ClinVar submission form
- Gene panel page crash when old panel has no maintainers

## [4.15]

### Added
- Clinvar CNVs IGV track
- Gene panels can have maintainers
- Keep variant actions (dismissed, manual rank, mosaic, acmg, comments) upon variant re-upload
- Keep variant actions also on full case re-upload

### Fixed
- Fix the link to Ensembl for SV variants when genome build 38.
- Arrange information in columns on variant page
- Fix so that new cosmic identifier (COSV) is also acceptable #1304
- Fixed COSMIC tag in INFO (outside of CSQ) to be parses as well with `&` splitter.
- COSMIC stub URL changed to https://cancer.sanger.ac.uk/cosmic/search?q= instead.
- Updated to a version of IGV where bigBed tracks are visualized correctly
- Clinvar submission files are named according to the content (variant_data and case_data)
- Always show causatives from other cases in case overview
- Correct disease associations for gene symbol aliases that exist as separate genes
- Re-add "custom annotations" for SV variants
- The override ClinVar P/LP add-in in the Clinical Filter failed for new CSQ strings

### Changed
- Runs all CI checks in github actions

## [4.14.1]

### Fixed
- Error when variant found in loqusdb is not loaded for other case

## [4.14]

### Added
- Use github actions to run tests
- Adds CLI command to update individual alignments path
- Update HPO terms using downloaded definitions files
- Option to use alternative flask config when running `scout serve`
- Requirement to use loqusdb >= 2.5 if integrated

### Fixed
- Do not display Pedigree panel in cancer view
- Do not rely on internet connection and services available when running CI tests
- Variant loading assumes GATK if no caller set given and GATK filter status is seen in FILTER
- Pass genome build param all the way in order to get the right gene mappings for cases with build 38
- Parse correctly variants with zero frequency values
- Continue even if there are problems to create a region vcf
- STR and cancer variant navigation back to variants pages could fail

### Changed
- Improved code that sends requests to the external APIs
- Updates ranges for user ranks to fit todays usage
- Run coveralls on github actions instead of travis
- Run pip checks on github actions instead of coveralls
- For hg38 cases, change gnomAD link to point to version 3.0 (which is hg38 based)
- Show pinned or causative STR variants a bit more human readable

## [4.13.1]

### Added
### Fixed
- Typo that caused not all clinvar conflicting interpretations to be loaded no matter what
- Parse and retrieve clinvar annotations from VEP-annotated (VEP 97+) CSQ VCF field
- Variant clinvar significance shown as `not provided` whenever is `Uncertain significance`
- Phenomizer query crashing when case has no HPO terms assigned
- Fixed a bug affecting `All SNVs and INDELs` page when variants don't have canonical transcript
- Add gene name or id in cancer variant view

### Changed
- Cancer Variant view changed "Variant:Transcript:Exon:HGVS" to "Gene:Transcript:Exon:HGVS"

## [4.13]

### Added
- ClinVar SNVs track in IGV
- Add SMA view with SMN Copy Number data
- Easier to assign OMIM diagnoses from case page
- OMIM terms and specific OMIM term page

### Fixed
- Bug when adding a new gene to a panel
- Restored missing recent delivery reports
- Fixed style and links to other reports in case side panel
- Deleting cases using display_name and institute not deleting its variants
- Fixed bug that caused coordinates filter to override other filters
- Fixed a problem with finding some INS in loqusdb
- Layout on SV page when local observations without cases are present
- Make scout compatible with the new HPO definition files from `http://compbio.charite.de/jenkins/`
- General report visualization error when SNVs display names are very long


### Changed


## [4.12.4]

### Fixed
- Layout on SV page when local observations without cases are present

## [4.12.3]

### Fixed
- Case report when causative or pinned SVs have non null allele frequencies

## [4.12.2]

### Fixed
- SV variant links now take you to the SV variant page again
- Cancer variant view has cleaner table data entries for "N/A" data
- Pinned variant case level display hotfix for cancer and str - more on this later
- Cancer variants show correct alt/ref reads mirroring alt frequency now
- Always load all clinical STR variants even if a region load is attempted - index may be missing
- Same case repetition in variant local observations

## [4.12.1]

### Fixed
- Bug in variant.gene when gene has no HGVS description


## [4.12]

### Added
- Accepts `alignment_path` in load config to pass bam/cram files
- Display all phenotypes on variant page
- Display hgvs coordinates on pinned and causatives
- Clear panel pending changes
- Adds option to setup the database with static files
- Adds cli command to download the resources from CLI that scout needs
- Adds test files for merged somatic SV and CNV; as well as merged SNV, and INDEL part of #1279
- Allows for upload of OMIM-AUTO gene panel from static files without api-key

### Fixed
- Cancer case HPO panel variants link
- Fix so that some drop downs have correct size
- First IGV button in str variants page
- Cancer case activates on SNV variants
- Cases activate when STR variants are viewed
- Always calculate code coverage
- Pinned/Classification/comments in all types of variants pages
- Null values for panel's custom_inheritance_models
- Discrepancy between the manual disease transcripts and those in database in gene-edit page
- ACMG classification not showing for some causatives
- Fix bug which caused IGV.js to use hg19 reference files for hg38 data
- Bug when multiple bam files sources with non-null values are available


### Changed
- Renamed `requests` file to `scout_requests`
- Cancer variant view shows two, instead of four, decimals for allele and normal


## [4.11.1]

### Fixed
- Institute settings page
- Link institute settings to sharing institutes choices

## [4.11.0]

### Added
- Display locus name on STR variant page
- Alternative key `GNOMADAF_popmax` for Gnomad popmax allele frequency
- Automatic suggestions on how to improve the code on Pull Requests
- Parse GERP, phastCons and phyloP annotations from vep annotated CSQ fields
- Avoid flickering comment popovers in variant list
- Parse REVEL score from vep annotated CSQ fields
- Allow users to modify general institute settings
- Optionally format code automatically on commit
- Adds command to backup vital parts `scout export database`
- Parsing and displaying cancer SV variants from Manta annotated VCF files
- Dismiss cancer snv variants with cancer-specific options
- Add IGV.js UPD, RHO and TIDDIT coverage wig tracks.


### Fixed
- Slightly darker page background
- Fixed an issued with parsed conservation values from CSQ
- Clinvar submissions accessible to all users of an institute
- Header toolbar when on Clinvar page now shows institute name correctly
- Case should not always inactivate upon update
- Show dismissed snv cancer variants as grey on the cancer variants page
- Improved style of mappability link and local observations on variant page
- Convert all the GET requests to the igv view to POST request
- Error when updating gene panels using a file containing BOM chars
- Add/replace gene radio button not working in gene panels


## [4.10.1]

### Fixed
- Fixed issue with opening research variants
- Problem with coveralls not called by Travis CI
- Handle Biomart service down in tests


## [4.10.0]

### Added
- Rank score model in causatives page
- Exportable HPO terms from phenotypes page
- AMP guideline tiers for cancer variants
- Adds scroll for the transcript tab
- Added CLI option to query cases on time since case event was added
- Shadow clinical assessments also on research variants display
- Support for CRAM alignment files
- Improved str variants view : sorting by locus, grouped by allele.
- Delivery report PDF export
- New mosaicism tag option
- Add or modify individuals' age or tissue type from case page
- Display GC and allele depth in causatives table.
- Included primary reference transcript in general report
- Included partial causative variants in general report
- Remove dependency of loqusdb by utilising the CLI

### Fixed
- Fixed update OMIM command bug due to change in the header of the genemap2 file
- Removed Mosaic Tag from Cancer variants
- Fixes issue with unaligned table headers that comes with hidden Datatables
- Layout in general report PDF export
- Fixed issue on the case statistics view. The validation bars didn't show up when all institutes were selected. Now they do.
- Fixed missing path import by importing pathlib.Path
- Handle index inconsistencies in the update index functions
- Fixed layout problems


## [4.9.0]

### Added
- Improved MatchMaker pages, including visible patient contacts email address
- New badges for the github repo
- Links to [GENEMANIA](genemania.org)
- Sort gene panel list on case view.
- More automatic tests
- Allow loading of custom annotations in VCF using the SCOUT_CUSTOM info tag.

### Fixed
- Fix error when a gene is added to an empty dynamic gene panel
- Fix crash when attempting to add genes on incorrect format to dynamic gene panel
- Manual rank variant tags could be saved in a "Select a tag"-state, a problem in the variants view.
- Same case evaluations are no longer shown as gray previous evaluations on the variants page
- Stay on research pages, even if reset, next first buttons are pressed..
- Overlapping variants will now be visible on variant page again
- Fix missing classification comments and links in evaluations page
- All prioritized cases are shown on cases page


## [4.8.3]

### Added

### Fixed
- Bug when ordering sanger
- Improved scrolling over long list of genes/transcripts


## [4.8.2]

### Added

### Fixed
- Avoid opening extra tab for coverage report
- Fixed a problem when rank model version was saved as floats and not strings
- Fixed a problem with displaying dismiss variant reasons on the general report
- Disable load and delete filter buttons if there are no saved filters
- Fix problem with missing verifications
- Remove duplicate users and merge their data and activity


## [4.8.1]

### Added

### Fixed
- Prevent login fail for users with id defined by ObjectId and not email
- Prevent the app from crashing with `AttributeError: 'NoneType' object has no attribute 'message'`


## [4.8.0]

### Added
- Updated Scout to use Bootstrap 4.3
- New looks for Scout
- Improved dashboard using Chart.js
- Ask before inactivating a case where last assigned user leaves it
- Genes can be manually added to the dynamic gene list directly on the case page
- Dynamic gene panels can optionally be used with clinical filter, instead of default gene panel
- Dynamic gene panels get link out to chanjo-report for coverage report
- Load all clinvar variants with clinvar Pathogenic, Likely Pathogenic and Conflicting pathogenic
- Show transcripts with exon numbers for structural variants
- Case sort order can now be toggled between ascending and descending.
- Variants can be marked as partial causative if phenotype is available for case.
- Show a frequency tooltip hover for SV-variants.
- Added support for LDAP login system
- Search snv and structural variants by chromosomal coordinates
- Structural variants can be marked as partial causative if phenotype is available for case.
- Show normal and pathologic limits for STRs in the STR variants view.
- Institute level persistent variant filter settings that can be retrieved and used.
- export causative variants to Excel
- Add support for ROH, WIG and chromosome PNGs in case-view

### Fixed
- Fixed missing import for variants with comments
- Instructions on how to build docs
- Keep sanger order + verification when updating/reloading variants
- Fixed and moved broken filter actions (HPO gene panel and reset filter)
- Fixed string conversion to number
- UCSC links for structural variants are now separated per breakpoint (and whole variant where applicable)
- Reintroduced missing coverage report
- Fixed a bug preventing loading samples using the command line
- Better inheritance models customization for genes in gene panels
- STR variant page back to list button now does its one job.
- Allows to setup scout without a omim api key
- Fixed error causing "favicon not found" flash messages
- Removed flask --version from base cli
- Request rerun no longer changes case status. Active or archived cases inactivate on upload.
- Fixed missing tooltip on the cancer variants page
- Fixed weird Rank cell in variants page
- Next and first buttons order swap
- Added pagination (and POST capability) to cancer variants.
- Improves loading speed for variant page
- Problem with updating variant rank when no variants
- Improved Clinvar submission form
- General report crashing when dismissed variant has no valid dismiss code
- Also show collaborative case variants on the All variants view.
- Improved phenotype search using dataTables.js on phenotypes page
- Search and delete users with `email` instead of `_id`
- Fixed css styles so that multiselect options will all fit one column


## [4.7.3]

### Added
- RankScore can be used with VCFs for vcf_cancer files

### Fixed
- Fix issue with STR view next page button not doing its one job.

### Deleted
- Removed pileup as a bam viewing option. This is replaced by IGV


## [4.7.2]

### Added
- Show earlier ACMG classification in the variant list

### Fixed
- Fixed igv search not working due to igv.js dist 2.2.17
- Fixed searches for cases with a gene with variants pinned or marked causative.
- Load variant pages faster after fixing other causatives query
- Fixed mitochondrial report bug for variants without genes

## [4.7.1]

### Added

### Fixed
- Fixed bug on genes page


## [4.7.0]

### Added
- Export genes and gene panels in build GRCh38
- Search for cases with variants pinned or marked causative in a given gene.
- Search for cases phenotypically similar to a case also from WUI.
- Case variant searches can be limited to similar cases, matching HPO-terms,
  phenogroups and cohorts.
- De-archive reruns and flag them as 'inactive' if archived
- Sort cases by analysis_date, track or status
- Display cases in the following order: prioritized, active, inactive, archived, solved
- Assign case to user when user activates it or asks for rerun
- Case becomes inactive when it has no assignees
- Fetch refseq version from entrez and use it in clinvar form
- Load and export of exons for all genes, independent on refseq
- Documentation for loading/updating exons
- Showing SV variant annotations: SV cgh frequencies, gnomad-SV, local SV frequencies
- Showing transcripts mapping score in segmental duplications
- Handle requests to Ensembl Rest API
- Handle requests to Ensembl Rest Biomart
- STR variants view now displays GT and IGV link.
- Description field for gene panels
- Export exons in build 37 and 38 using the command line

### Fixed
- Fixes of and induced by build tests
- Fixed bug affecting variant observations in other cases
- Fixed a bug that showed wrong gene coverage in general panel PDF export
- MT report only shows variants occurring in the specific individual of the excel sheet
- Disable SSL certifcate verification in requests to chanjo
- Updates how intervaltree and pymongo is used to void deprecated functions
- Increased size of IGV sample tracks
- Optimized tests


## [4.6.1]

### Added

### Fixed
- Missing 'father' and 'mother' keys when parsing single individual cases


## [4.6.0]

### Added
- Description of Scout branching model in CONTRIBUTING doc
- Causatives in alphabetical order, display ACMG classification and filter by gene.
- Added 'external' to the list of analysis type options
- Adds functionality to display "Tissue type". Passed via load config.
- Update to IGV 2.

### Fixed
- Fixed alignment visualization and vcf2cytosure availability for demo case samples
- Fixed 3 bugs affecting SV pages visualization
- Reintroduced the --version cli option
- Fixed variants query by panel (hpo panel + gene panel).
- Downloaded MT report contains excel files with individuals' display name
- Refactored code in parsing of config files.


## [4.5.1]

### Added

### Fixed
- update requirement to use PyYaml version >= 5.1
- Safer code when loading config params in cli base


## [4.5.0]

### Added
- Search for similar cases from scout view CLI
- Scout cli is now invoked from the app object and works under the app context

### Fixed
- PyYaml dependency fixed to use version >= 5.1


## [4.4.1]

### Added
- Display SV rank model version when available

### Fixed
- Fixed upload of delivery report via API


## [4.4.0]

### Added
- Displaying more info on the Causatives page and hiding those not causative at the case level
- Add a comment text field to Sanger order request form, allowing a message to be included in the email
- MatchMaker Exchange integration
- List cases with empty synopsis, missing HPO terms and phenotype groups.
- Search for cases with open research list, or a given case status (active, inactive, archived)

### Fixed
- Variant query builder split into several functions
- Fixed delivery report load bug


## [4.3.3]

### Added
- Different individual table for cancer cases

### Fixed
- Dashboard collects validated variants from verification events instead of using 'sanger' field
- Cases shared with collaborators are visible again in cases page
- Force users to select a real institute to share cases with (actionbar select fix)


## [4.3.2]

### Added
- Dashboard data can be filtered using filters available in cases page
- Causatives for each institute are displayed on a dedicated page
- SNVs and and SVs are searchable across cases by gene and rank score
- A more complete report with validated variants is downloadable from dashboard

### Fixed
- Clinsig filter is fixed so clinsig numerical values are returned
- Split multi clinsig string values in different elements of clinsig array
- Regex to search in multi clinsig string values or multi revstat string values
- It works to upload vcf files with no variants now
- Combined Pileup and IGV alignments for SVs having variant start and stop on the same chromosome


## [4.3.1]

### Added
- Show calls from all callers even if call is not available
- Instructions to install cairo and pango libs from WeasyPrint page
- Display cases with number of variants from CLI
- Only display cases with number of variants above certain treshold. (Also CLI)
- Export of verified variants by CLI or from the dashboard
- Extend case level queries with default panels, cohorts and phenotype groups.
- Slice dashboard statistics display using case level queries
- Add a view where all variants for an institute can be searched across cases, filtering on gene and rank score. Allows searching research variants for cases that have research open.

### Fixed
- Fixed code to extract variant conservation (gerp, phyloP, phastCons)
- Visualization of PDF-exported gene panels
- Reintroduced the exon/intron number in variant verification email
- Sex and affected status is correctly displayed on general report
- Force number validation in SV filter by size
- Display ensembl transcripts when no refseq exists


## [4.3.0]

### Added
- Mosaicism tag on variants
- Show and filter on SweGen frequency for SVs
- Show annotations for STR variants
- Show all transcripts in verification email
- Added mitochondrial export
- Adds alternative to search for SVs shorter that the given length
- Look for 'bcftools' in the `set` field of VCFs
- Display digenic inheritance from OMIM
- Displays what refseq transcript that is primary in hgnc

### Fixed

- Archived panels displays the correct date (not retroactive change)
- Fixed problem with waiting times in gene panel exports
- Clinvar fiter not working with human readable clinsig values

## [4.2.2]

### Fixed
- Fixed gene panel create/modify from CSV file utf-8 decoding error
- Updating genes in gene panels now supports edit comments and entry version
- Gene panel export timeout error

## [4.2.1]

### Fixed
- Re-introduced gene name(s) in verification email subject
- Better PDF rendering for excluded variants in report
- Problem to access old case when `is_default` did not exist on a panel


## [4.2.0]

### Added
- New index on variant_id for events
- Display overlapping compounds on variants view

### Fixed
- Fixed broken clinical filter


## [4.1.4]

### Added
- Download of filtered SVs

### Fixed
- Fixed broken download of filtered variants
- Fixed visualization issue in gene panel PDF export
- Fixed bug when updating gene names in variant controller


## [4.1.3]

### Fixed
- Displays all primary transcripts


## [4.1.2]

### Added
- Option add/replace when updating a panel via CSV file
- More flexible versioning of the gene panels
- Printing coverage report on the bottom of the pdf case report
- Variant verification option for SVs
- Logs uri without pwd when connecting
- Disease-causing transcripts in case report
- Thicker lines in case report
- Supports HPO search for cases, both terms or if described in synopsis
- Adds sanger information to dashboard

### Fixed
- Use db name instead of **auth** as default for authentication
- Fixes so that reports can be generated even with many variants
- Fixed sanger validation popup to show individual variants queried by user and institute.
- Fixed problem with setting up scout
- Fixes problem when exac file is not available through broad ftp
- Fetch transcripts for correct build in `adapter.hgnc_gene`

## [4.1.1]
- Fix problem with institute authentication flash message in utils
- Fix problem with comments
- Fix problem with ensembl link


## [4.1.0]

### Added
- OMIM phenotypes to case report
- Command to download all panel app gene panels `scout load panel --panel-app`
- Links to genenames.org and omim on gene page
- Popup on gene at variants page with gene information
- reset sanger status to "Not validated" for pinned variants
- highlight cases with variants to be evaluated by Sanger on the cases page
- option to point to local reference files to the genome viewer pileup.js. Documented in `docs.admin-guide.server`
- option to export single variants in `scout export variants`
- option to load a multiqc report together with a case(add line in load config)
- added a view for searching HPO terms. It is accessed from the top left corner menu
- Updates the variants view for cancer variants. Adds a small cancer specific filter for known variants
- Adds hgvs information on cancer variants page
- Adds option to update phenotype groups from CLI

### Fixed
- Improved Clinvar to submit variants from different cases. Fixed HPO terms in casedata according to feedback
- Fixed broken link to case page from Sanger modal in cases view
- Now only cases with non empty lists of causative variants are returned in `adapter.case(has_causatives=True)`
- Can handle Tumor only samples
- Long lists of HGNC symbols are now possible. This was previously difficult with manual, uploaded or by HPO search when changing filter settings due to GET request limitations. Relevant pages now use POST requests. Adds the dynamic HPO panel as a selection on the gene panel dropdown.
- Variant filter defaults to default panels also on SV and Cancer variants pages.

## [4.0.0]

### WARNING ###

This is a major version update and will require that the backend of pre releases is updated.
Run commands:

```
$scout update genes
$scout update hpo
```

- Created a Clinvar submission tool, to speed up Clinvar submission of SNVs and SVs
- Added an analysis report page (html and PDF format) containing phenotype, gene panels and variants that are relevant to solve a case.

### Fixed
- Optimized evaluated variants to speed up creation of case report
- Moved igv and pileup viewer under a common folder
- Fixed MT alignment view pileup.js
- Fixed coordinates for SVs with start chromosome different from end chromosome
- Global comments shown across cases and institutes. Case-specific variant comments are shown only for that specific case.
- Links to clinvar submitted variants at the cases level
- Adapts clinvar parsing to new format
- Fixed problem in `scout update user` when the user object had no roles
- Makes pileup.js use online genome resources when viewing alignments. Now any instance of Scout can make use of this functionality.
- Fix ensembl link for structural variants
- Works even when cases does not have `'madeline_info'`
- Parses Polyphen in correct way again
- Fix problem with parsing gnomad from VEP

### Added
- Added a PDF export function for gene panels
- Added a "Filter and export" button to export custom-filtered SNVs to CSV file
- Dismiss SVs
- Added IGV alignments viewer
- Read delivery report path from case config or CLI command
- Filter for spidex scores
- All HPO terms are now added and fetched from the correct source (https://github.com/obophenotype/human-phenotype-ontology/blob/master/hp.obo)
- New command `scout update hpo`
- New command `scout update genes` will fetch all the latest information about genes and update them
- Load **all** variants found on chromosome **MT**
- Adds choice in cases overview do show as many cases as user like

### Removed
- pileup.min.js and pileup css are imported from a remote web location now
- All source files for HPO information, this is instead fetched directly from source
- All source files for gene information, this is instead fetched directly from source

## [3.0.0]
### Fixed
- hide pedigree panel unless it exists

## [1.5.1] - 2016-07-27
### Fixed
- look for both ".bam.bai" and ".bai" extensions

## [1.4.0] - 2016-03-22
### Added
- support for local frequency through loqusdb
- bunch of other stuff

## [1.3.0] - 2016-02-19
### Fixed
- Update query-phenomizer and add username/password

### Changed
- Update the way a case is checked for rerun-status

### Added
- Add new button to mark a case as "checked"
- Link to clinical variants _without_ 1000G annotation

## [1.2.2] - 2016-02-18
### Fixed
- avoid filtering out variants lacking ExAC and 1000G annotations

## [1.1.3] - 2015-10-01
### Fixed
- persist (clinical) filter when clicking load more
- fix #154 by robustly setting clinical filter func. terms

## [1.1.2] - 2015-09-07
### Fixed
- avoid replacing coverage report with none
- update SO terms, refactored

## [1.1.1] - 2015-08-20
### Fixed
- fetch case based on collaborator status (not owner)

## [1.1.0] - 2015-05-29
### Added
- link(s) to SNPedia based on RS-numbers
- new Jinja filter to "humanize" decimal numbers
- show gene panels in variant view
- new Jinja filter for decoding URL encoding
- add indicator to variants in list that have comments
- add variant number threshold and rank score threshold to load function
- add event methods to mongo adapter
- add tests for models
- show badge "old" if comment was written for a previous analysis

### Changed
- show cDNA change in transcript summary unless variant is exonic
- moved compounds table further up the page
- show dates for case uploads in ISO format
- moved variant comments higher up on page
- updated documentation for pages
- read in coverage report as blob in database and serve directly
- change ``OmimPhenotype`` to ``PhenotypeTerm``
- reorganize models sub-package
- move events (and comments) to separate collection
- only display prev/next links for the research list
- include variant type in breadcrumbs e.g. "Clinical variants"

### Removed
- drop dependency on moment.js

### Fixed
- show the same level of detail for all frequencies on all pages
- properly decode URL encoded symbols in amino acid/cDNA change strings
- fixed issue with wipe permissions in MongoDB
- include default gene lists in "variants" link in breadcrumbs

## [1.0.2] - 2015-05-20
### Changed
- update case fetching function

### Fixed
- handle multiple cases with same id

## [1.0.1] - 2015-04-28
### Fixed
- Fix building URL parameters in cases list Vue component

## [1.0.0] - 2015-04-12
Codename: Sara Lund

![Release 1.0](artwork/releases/release-1-0.jpg)

### Added
- Add email logging for unexpected errors
- New command line tool for deleting case

### Changed
- Much improved logging overall
- Updated documentation/usage guide
- Removed non-working IGV link

### Fixed
- Show sample display name in GT call
- Various small bug fixes
- Make it easier to hover over popups

## [0.0.2-rc1] - 2015-03-04
### Added
- add protein table for each variant
- add many more external links
- add coverage reports as PDFs

### Changed
- incorporate user feedback updates
- big refactor of load scripts

## [0.0.2-rc2] - 2015-03-04
### Changes
- add gene table with gene description
- reorganize inheritance models box

### Fixed
- avoid overwriting gene list on "research" load
- fix various bugs in external links

## [0.0.2-rc3] - 2015-03-05
### Added
- Activity log feed to variant view
- Adds protein change strings to ODM and Sanger email

### Changed
- Extract activity log component to macro

### Fixes
- Make Ensembl transcript links use archive website<|MERGE_RESOLUTION|>--- conflicted
+++ resolved
@@ -5,13 +5,10 @@
 About changelog [here](https://keepachangelog.com/en/1.0.0/)
 
 ## [unreleased]
-<<<<<<< HEAD
+### Added
+- PanelApp link on gene page and on gene panels description
 ### Changed
 - Switched to python:3.12-slim-bookworm in Dockerfiles
-=======
-### Added
-- PanelApp link on gene page and on gene panels description
->>>>>>> d3eefd49
 
 ## [4.91.2]
 ### Fixed
