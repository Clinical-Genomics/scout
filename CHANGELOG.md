# Change Log
All notable changes to this project will be documented in this file.
This project adheres to [Semantic Versioning](http://semver.org/).

About changelog [here](https://keepachangelog.com/en/1.0.0/)

## [4.74]
### Added
- SNVs and Indels, MEI and str variants genes have links to Decipher
- An `owner + case display name` index for cases database collection
- Test and fixtures for RNA fusion case page
- Load and display fusion variants from VCF files as the other variant types
- Option to update case document with path to mei variants (clinical and research)
### Changed
- Details on variant type and category for audit filters on case general report
- Enable Gens CN profile button also in somatic case view
<<<<<<< HEAD
- Split multi-gene SNV variants into single genes when submitting to Matchmaker Exchange
=======
- Fix case of analysis type check for Gens analysis button - only show for WGS
>>>>>>> f76c7843
### Fixed
- loqusdb table no longer has empty row below each loqusid
- MatchMaker submission details page crashing because of change in date format returned by PatientMatcher
- Variant external links buttons style does not change color when visited
- Hide compounds with compounds follow filter for region or function would fail for variants in multiple genes
- Updated FontAwesome version to fix missing icons

## [4.73]
### Added
- Shortcut button for HPO panel MEI variants from case page
- Export managed variants from CLI
### Changed
- STRs visualization on case panel to emphasize abnormal repeat count and associated condition
- Removed cytoband column from STRs variant view on case report
- More long integers formatted with thin spaces, and copy to clipboard buttons added
### Fixed
- OMIM table is scrollable if higher than 700px on SV page
- Pinned variants validation badge is now red for false positives.
- Case display name defaulting to case ID when `family_name` or `display_name` are missing from case upload config file
- Expanded menu visible at screen sizes below 1000px now has background color
- The image in ClinVar howto-modal is now responsive
- Clicking on a case in case groups when case was already removed from group in another browser tab
- Page crashing when saving filters for mei variants
- Link visited color of images

## [4.72.4]
### Changed
- Automatic test mongod version increased to v7
### Fixed
- GnomAD now defaults to hg38 - change build 37 links accordingly

## [4.72.3]
### Fixed
- Somatic general case report small variant table can crash with unclassified variants

## [4.72.2]
### Changed
- A gunicorn maxrequests parameter for Docker server image - default to 1200
- STR export limit increased to 500, as for other variants
- Prevent long number wrapping and use thin spaces for separation, as per standards from SI, NIST, IUPAC, BIPM.
- Speed up case retrieval and lower memory use by projecting case queries
- Make relatedness check fails stand out a little more to new users
- Speed up case retrieval and lower memory use by projecting case queries
- Speed up variant pages by projecting only the necessary keys in disease collection query
### Fixed
- Huge memory use caused by cases and variants pages pulling complete disease documents from DB
- Do not include genes fetched from HPO terms when loading diseases
- Consider the renamed fields `Approved Symbol` -> `Approved Gene Symbol` and `Gene Symbols` -> `Gene/Locus And Other Related Symbols` when parsing OMIM terms from genemap2.txt file

## [4.72.1]
### Fixed
- Jinja filter that renders long integers
- Case cache when looking for causatives in other cases causing the server to hang

## [4.72]
### Added
- A GitHub action that checks for broken internal links in docs pages
- Link validation settings in mkdocs.yml file
- Load and display full RNA alignments on alignment viewer
- Genome build check when loading a case
- Extend event index to previous causative variants and always load them
### Fixed
- Documentation nav links for a few documents
- Slightly extended the BioNano Genomics Access integration docs
- Loading of SVs when VCF is missing the INFO.END field but has INFO.SVLEN field
- Escape protein sequence name (if available) in case general report to render special characters correctly
- CaseS HPO term searches for multiple terms works independent of order
- CaseS search regexp should not allow backslash
- CaseS cohort tags can contain whitespace and still match
- Remove diagnoses from cases even if OMIM term is not found in the database
- Parsing of disease-associated genes
- Removed an annoying warning while updating database's disease terms
- Displaying custom case images loaded with scout version <= 4.71
- Use pydantic version >=2 in requirements.txt file
### Changed
- Column width adjustment on caseS page
- Use Python 3.11 in tests
- Update some github actions
- Upgraded Pydantic to version 2
- Case validation fails on loading when associated files (alignments, VCFs and reports) are not present on disk
- Case validation fails on loading when custom images have format different then ["gif", "svg", "png", "jpg", "jpeg"]
- Custom images keys `case` and `str` in case config yaml file are renamed to `case_images` and `str_variants_images`
- Simplify and speed up case general report code
- Speed up case retrieval in case_matching_causatives
- Upgrade pymongo to version 4
- When updating disease terms, check that all terms are consistent with a DiseaseTerm model before dropping the old collection
- Better separation between modules loading HPO terms and diseases
- Deleted unused scout.build.phenotype module
- Stricter validation of mandatory genome build key when loading a case. Allowed values are ['37','38',37,38]
- Improved readability of variants length and coordinates on variantS pages


## [4.71]
### Added
- Added Balsamic keys for SweGen and loqusdb local archive frequecies, SNV and SV
- New filter option for Cancer variantS: local archive RD loqusdb
- Show annotated observations on SV variantS view, also for cancer somatic SVs
- Revel filter for variantS
- Show case default panel on caseS page
- CADD filter for Cancer Somatic SNV variantS - show score
- SpliceAI-lookup link (BROAD, shows SpliceAI and Pangolin) from variant page
- BioNano Access server API - check projects, samples and fetch FSHD reports
### Fixed
- Name of reference genome build for RNA for compatibility with IGV locus search change
- Howto to run the Docker image on Mac computers in `admin-guide/containers/container-deploy.md`
- Link to Weasyprint installation howto in README file
- Avoid filling up disk by creating a reduced VCF file for every variant that is visualized
- Remove legacy incorrectly formatted CODEOWNERS file
- Restrain variant_type requests to variantS views to "clinical" or "research"
- Visualization of cancer variants where cancer case has no affected individual
- ProteinPaint gene link (small StJude API change)
- Causative MEI variant link on causatives page
- Bionano access api settings commented out by default in Scout demo config file.
- Do not show FSHD button on freshly loaded cases without bionano_access individuals
- Truncate long variants' HGVS on causative/Clinically significant and pinned variants case panels
### Changed
- Remove function call that tracks users' browser version
- Include three more splice variant SO terms in clinical filter severe SO terms
- Drop old HPO term collection only after parsing and validation of new terms completes
- Move score to own column on Cancer Somatic SNV variantS page
- Refactored a few complex case operations, breaking out sub functionalities

## [4.70]
### Added
- Download a list of Gene Variants (max 500) resulting from SNVs and Indels search
- Variant PubMed link to search for gene symbol and any aliases
### Changed
- Clearer gnomAD values in Variants page
### Fixed
- CaseS page uniform column widths
- Include ClinVar variants into a scrollable div element on Case page
- `canonical_transcript` variable not initialized in get_hgvs function (server.blueprints.institutes.controllers.py)
- Catch and display any error while importing Phenopacket info
- Modified Docker files to use python:3.8-slim-bullseye to prevent gunicorn workers booting error

## [4.69]
### Added
- ClinVar submission howto available also on Case page
- Somatic score and filtering for somatic SV callers, if available
- Show caller as a tooltip on variantS list
### Fixed
- Crash when attempting to export phenotype from a case that had never had phenotypes
- Aesthetic fix to Causative and Pinned Variants on Case page
- Structural inconsistency for ClinVar Blueprint templates
- Updated igv.js to 2.15.8 to fix track default color bug
- Fixed release versions for actions.
- Freeze tornado below 6.3.0 for compatibility with livereload 2.6.3
- Force update variants count on case re-upload
- IGV locus search not working - add genome reference id
- Pin links to MEI variants should end up on MEI not SV variant view
- Load also matching MEI variants on forced region load
- Allow excluding MEI from case variant deletion
- Fixed the name of the assigned user when the internal user ID is different from the user email address
- Gene variantS should display gene function, region and full hgvs
### Changed
- FontAwesome integrity check fail (updated resource)
- Removed ClinVar API validation buttons in favour of direct API submission
- Improved layout of Institute settings page
- ClinVar API key and allowed submitters are set in the Institute settings page


## [4.68]
### Added
- Rare Disease Mobile Element Insertion variants view
### Changed
- Updated igv.js to 2.15.6
### Fixed
- Docker stage build pycairo.
- Restore SNV and SV rank models versions on Causatives and Verified pages
- Saving `REVEL_RANKSCORE` value in a field named `revel` in variants database documents

## [4.67]
### Added
- Prepare to filter local SV frequency
### Changed
- Speed up instituteS page loading by refactoring cases/institutes query
- Clinical Filter for SVs includes `splice_polypyrimidine_tract_variant` as a severe consequence
- Clinical Filter for SVs includes local variant frequency freeze ("old") for filtering, starting at 30 counts
- Speed up caseS page loading by adding status to index and refactoring totals count
- HPO file parsing is updated to reflect that HPO have changed a few downloadable file formats with their 230405 release.
### Fixed
- Page crashing when a user tries to edit a comment that was removed
- Warning instead of crashed page when attempting to retrieve a non-existent Phenopacket
- Fixed StJude ProteinPaint gene link (URL change)
- Freeze of werkzeug library to version<2.3 to avoid problems resulting from the consequential upgrade of the Flask lib
- Huge list of genes in case report for megabases-long structural variants.
- Fix displaying institutes without associated cases on institutes page
- Fix default panel selection on SVs in cancer case report

## [4.66]
### Changed
- Moved Phenomodels code under a dedicated blueprint
- Updated the instructions to load custom case report under admin guide
- Keep variants filter window collapsed except when user expands it to filter
### Added
- A summary table of pinned variants on the cancer case general report
- New openable matching causatives and managed variants lists for default gene panels only for convenience
### Fixed
- Gens structural variant page link individual id typo

## [4.65.2]
### Fixed
- Generating general case report with str variants containing comments

## [4.65.1]
### Fixed
- Visibility of `Gene(s)` badges on SV VariantS page
- Hide dismiss bar on SV page not working well
- Delivery report PDF download
- Saving Pipeline version file when loading a case
- Backport compatible import of importlib metadata for old python versions (<3.8)

## [4.65]
### Added
- Option to mark a ClinVar submission as submitted
- Docs on how to create/update the PanelApp green genes as a system admin
- `individual_id`-parameter to both Gens links
- Download a gene panel in TXT format from gene panel page
- Panel gene comments on variant page: genes in panels can have comments that describe the gene in a panel context
### Changed
- Always show each case category on caseS page, even if 0 cases in total or after current query
- Improved sorting of ClinVar submissions
- Pre-populate SV type select in ClinVar submission form, when possible
- Show comment badges in related comments tables on general report
- Updated version of several GitHub actions
- Migrate from deprecated `pkg_resources` lib to `importlib_resources`
- Dismiss bar on variantS pages is thinner.
- Dismiss bar on variantS pages can be toggled open or closed for the duration of a login session.
### Fixed
- Fixed Sanger order / Cancel order modal close buttons
- Visibility of SV type in ClinVar submission form
- Fixed a couple of creations where now was called twice, so updated_at and created_at could differ
- Deprecated Ubuntu version 18.04 in one GitHub action
- Panels that have been removed (hidden) should not be visible in views where overlapping gene panels for genes are shown
- Gene panel test pointing to the right function

## [4.64]
### Added
- Create/Update a gene panel containing all PanelApp green genes (`scout update panelapp-green -i <cust_id>`)
- Links for ACMG pathogenicity impact modification on the ACMG classification page
### Changed
- Open local observation matching cases in new windows
### Fixed
- Matching manual ranked variants are now shown also on the somatic variant page
- VarSome links to hg19/GRCh37
- Managed variants filter settings lost when navigating to additional pages
- Collect the right variant category after submitting filter form from research variantS page
- Beacon links are templated and support variants in genome build 38

## [4.63]
### Added
- Display data sharing info for ClinVar, Matchmaker Exchange and Beacon in a dedicated column on Cases page
- Test for `commands.download.omim.print_omim`
- Display dismissed variants comments on general case report
- Modify ACMG pathogenicity impact (most commonly PVS1, PS3) based on strength of evidence with lab director's professional judgement
- REViewer button on STR variant page
- Alamut institution parameter in institute settings for Alamut Visual Plus software
- Added Manual Ranks Risk Factor, Likely Risk Factor and Uncertain Risk Factor
- Display matching manual ranks from previous cases the user has access to on VariantS and Variant pages
- Link to gnomAD gene SVs v2.1 for SV variants with gnomAD frequency
- Support for nf-core/rnafusion reports
### Changed
- Display chrY for sex unknown
- Deprecate legacy scout_load() method API call.
- Message shown when variant tag is updated for a variant
- When all ACMG classifications are deleted from a variant, the current variant classification status is also reset.
- Refactored the functions that collect causative variants
- Removed `scripts/generate_test_data.py`
### Fixed
- Default IGV tracks (genes, ClinVar, ClinVar CNVs) showing even if user unselects them all
- Freeze Flask-Babel below v3.0 due to issue with a locale decorator
- Thaw Flask-Babel and fix according to v3 standard. Thank you @TkTech!
- Show matching causatives on somatic structural variant page
- Visibility of gene names and functional annotations on Causatives/Verified pages
- Panel version can be manually set to floating point numbers, when modified
- Causatives page showing also non-causative variants matching causatives in other cases
- ClinVar form submission for variants with no selected transcript and HGVS
- Validating and submitting ClinVar objects not containing both Variant and Casedata info

## [4.62.1]
### Fixed
- Case page crashing when adding a case to a group without providing a valid case name

## [4.62]
### Added
- Validate ClinVar submission objects using the ClinVar API
- Wrote tests for case and variant API endpoints
- Create ClinVar submissions from Scout using the ClinVar API
- Export Phenopacket for affected individual
- Import Phenopacket from JSON file or Phenopacket API backend server
- Use the new case name option for GENS requests
- Pre-validate refseq:HGVS items using VariantValidator in ClinVar submission form
### Fixed
- Fallback for empty alignment index for REViewer service
- Source link out for MIP 11.1 reference STR annotation
- Avoid duplicate causatives and pinned variants
- ClinVar clinical significance displays only the ACMG terms when user selects ACMG 2015 as assertion criteria
- Spacing between icon and text on Beacon and MatchMaker links on case page sidebar
- Truncate IDs and HGVS representations in ClinVar pages if longer than 25 characters
- Update ClinVar submission ID form
- Handle connection timeout when sending requests requests to external web services
- Validate any ClinVar submission regardless of its status
- Empty Phenopackets import crashes
- Stop Spinner on Phenopacket JSON download
### Changed
- Updated ClinVar submission instructions

## [4.61.1]
### Fixed
- Added `UMLS` as an option of `Condition ID type` in ClinVar Variant downloaded files
- Missing value for `Condition ID type` in ClinVar Variant downloaded files
- Possibility to open, close or delete a ClinVar submission even if it doesn't have an associated name
- Save SV type, ref and alt n. copies to exported ClinVar files
- Inner and outer start and stop SV coordinates not exported in ClinVar files
- ClinVar submissions page crashing when SV files don't contain breakpoint exact coordinates
- Align OMIM diagnoses with delete diagnosis button on case page
- In ClinVar form, reset condition list and customize help when condition ID changes

## [4.61]
### Added
- Filter case list by cases with variants in ClinVar submission
- Filter case list by cases containing RNA-seq data - gene_fusion_reports and sample-level tracks (splice junctions and RNA coverage)
- Additional case category `Ignored`, to be used for cases that don't fall in the existing 'inactive', 'archived', 'solved', 'prioritized' categories
- Display number of cases shown / total number of cases available for each category on Cases page
- Moved buttons to modify case status from sidebar to main case page
- Link to Mutalyzer Normalizer tool on variant's transcripts overview to retrieve official HVGS descriptions
- Option to manually load RNA MULTIQC report using the command `scout load report -t multiqc_rna`
- Load RNA MULTIQC automatically for a case if config file contains the `multiqc_rna` key/value
- Instructions in admin-guide on how to load case reports via the command line
- Possibility to filter RD variants by a specific genotype call
- Distinct colors for different inheritance models on RD Variant page
- Gene panels PDF export with case variants hits by variant type
- A couple of additional README badges for GitHub stats
- Upload and display of pipeline reference info and executable version yaml files as custom reports
- Testing CLI on hasta in PR template
### Changed
- Instructions on how to call dibs on scout-stage server in pull request template
- Deprecated CLI commands `scout load <delivery_report, gene_fusion_report, coverage_qc_report, cnv_report>` to replace them with command `scout load report -t <report type>`
- Refactored code to display and download custom case reports
- Do not export `Assertion method` and `Assertion method citation` to ClinVar submission files according to changes to ClinVar's submission spreadsheet templates.
- Simplified code to create and download ClinVar CSV files
- Colorize inheritance models badges by category on VariantS page
- `Safe variants matching` badge more visible on case page
### Fixed
- Non-admin users saving institute settings would clear loqusdb instance selection
- Layout of variant position, cytoband and type in SV variant summary
- Broken `Build Status - GitHub badge` on GitHub README page
- Visibility of text on grey badges in gene panels PDF exports
- Labels for dashboard search controls
- Dark mode visibility for ClinVar submission
- Whitespaces on outdated panel in extent report

## [4.60]
### Added
- Mitochondrial deletion signatures (mitosign) can be uploaded and shown with mtDNA report
- A `Type of analysis` column on Causatives and Validated variants pages
- List of "safe" gene panels available for matching causatives and managed variants in institute settings, to avoid secondary findings
- `svdb_origin` as a synonym for `FOUND_IN` to complement `set` for variants found by all callers
### Changed
- Hide removed gene panels by default in panels page
- Removed option for filtering cancer SVs by Tumor and Normal alt AF
- Hide links to coverage report from case dynamic HPO panel if cancer analysis
- Remove rerun emails and redirect users to the analysis order portal instead
- Updated clinical SVs igv.js track (dbVar) and added example of external track from `https://trackhubregistry.org/`
- Rewrote the ClinVar export module to simplify and add one variant at the time
- ClinVar submissions with phenotype conditions from: [OMIM, MedGen, Orphanet, MeSH, HP, MONDO]
### Fixed
- If trying to load a badly formatted .tsv file an error message is displayed.
- Avoid showing case as rerun when first attempt at case upload failed
- Dynamic autocomplete search not working on phenomodels page
- Callers added to variant when loading case
- Now possible to update managed variant from file without deleting it first
- Missing preselected chromosome when editing a managed variant
- Preselected variant type and subtype when editing a managed variant
- Typo in dbVar ClinVar track, hg19


## [4.59]
### Added
- Button to go directly to HPO SV filter variantS page from case
- `Scout-REViewer-Service` integration - show `REViewer` picture if available
- Link to HPO panel coverage overview on Case page
- Specify a confidence threshold (green|amber|red) when loading PanelApp panels
- Functional annotations in variants lists exports (all variants)
- Cancer/Normal VAFs and COSMIC ids in in variants lists exports (cancer variants)
### Changed
- Better visualization of regional annotation for long lists of genes in large SVs in Variants tables
- Order of cells in variants tables
- More evident links to gene coverage from Variant page
- Gene panels sorted by display name in the entire Case page
- Round CADD and GnomAD values in variants export files
### Fixed
- HPO filter button on SV variantS page
- Spacing between region|function cells in SVs lists
- Labels on gene panel Chanjo report
- Fixed ambiguous duplicated response headers when requesting a BAM file from /static
- Visited color link on gene coverage button (Variant page)

## [4.58.1]
### Fixed
- Case search with search strings that contain characters that can be escaped

## [4.58]
### Added
- Documentation on how to create/update PanelApp panels
- Add filter by local observations (archive) to structural variants filters
- Add more splicing consequences to SO term definitions
- Search for a specific gene in all gene panels
- Institute settings option to force show all variants on VariantS page for all cases of an institute
- Filter cases by validation pending status
- Link to The Clinical Knowledgebase (CKB) (https://ckb.jax.org/) in cancer variant's page
### Fixed
- Added a not-authorized `auto-login` fixture according to changes in Flask-Login 0.6.2
- Renamed `cache_timeout` param name of flask.send_file function to `max_age` (Flask 2.2 compliant)
- Replaced deprecated `app.config["JSON_SORT_KEYS"]` with app.json.sort_keys in app settings
- Bug in gene variants page (All SNVs and INDELs) when variant gene doesn't have a hgnc id that is found in the database
- Broken export of causatives table
- Query for genes in build 38 on `Search SNVs and INDELs` page
- Prevent typing special characters `^<>?!=\/` in case search form
- Search matching causatives also among research variants in other cases
- Links to variants in Verified variants page
- Broken filter institute cases by pinned gene
- Better visualization of long lists of genes in large SVs on Causative and Verified Variants page
- Reintroduced missing button to export Causative variants
- Better linking and display of matching causatives and managed variants
- Reduced code complexity in `scout/parse/variant/variant.py`
- Reduced complexity of code in `scout/build/variant/variant.py`

### Changed
- State that loqusdb observation is in current case if observations count is one and no cases are shown
- Better pagination and number of variants returned by queries in `Search SNVs and INDELs` page
- Refactored and simplified code used for collecting gene variants for `Search SNVs and INDELs` page
- Fix sidebar panel icons in Case view
- Fix panel spacing in Case view
- Removed unused database `sanger_ordered` and `case_id,category,rank_score` indexes (variant collection)
- Verified variants displayed in a dedicated page reachable from institute sidebar
- Unified stats in dashboard page
- Improved gene info for large SVs and cancer SVs
- Remove the unused `variant.str_variant` endpoint from variant views
- Easier editing of HPO gene panel on case page
- Assign phenotype panel less cramped on Case page
- Causatives and Verified variants pages to use the same template macro
- Allow hyphens in panel names
- Reduce resolution of example images
- Remove some animations in web gui which where rendered slow


## [4.57.4]
### Fixed
- Parsing of variant.FORMAT "DR" key in parse variant file

## [4.57.3]
### Fixed
- Export of STR verified variants
- Do not download as verified variants first verified and then reset to not validated
- Avoid duplicated lines in downloaded verified variants reflecting changes in variant validation status

## [4.57.2]
### Fixed
- Export of verified variants when variant gene has no transcripts
- HTTP 500 when visiting a the details page for a cancer variant that had been ranked with genmod

## [4.57.1]
### Fixed
- Updating/replacing a gene panel from file with a corrupted or malformed file

## [4.57]
### Added
- Display last 50 or 500 events for a user in a timeline
- Show dismiss count from other cases on matching variantS
- Save Beacon-related events in events collection
- Institute settings allow saving multiple loqusdb instances for one institute
- Display stats from multiple instances of loqusdb on variant page
- Display date and frequency of obs derived from count of local archive observations from MIP11 (requires fix in MIP)
### Changed
- Prior ACMG classifications view is no longer limited by pathogenicity
### Fixed
- Visibility of Sanger ordered badge on case page, light mode
- Some of the DataTables tables (Phenotypes and Diagnoses pages) got a bit dark in dark mode
- Remove all redundancies when displaying timeline events (some events are saved both as case-related and variant-related)
- Missing link in saved MatchMaker-related events
- Genes with mixed case gene symbols missing in PanelApp panels
- Alignment of elements on the Beacon submission modal window
- Locus info links from STR variantS page open in new browser tabs

## [4.56]
### Added
- Test for PanelApp panels loading
- `panel-umi` tag option when loading cancer analyses
### Changed
- Black text to make comments more visible in dark mode
- Loading PanelApp panels replaces pre-existing panels with same version
- Removed sidebar from Causatives page - navigation is available on the top bar for now
- Create ClinVar submissions from pinned variants list in case page
- Select which pinned variants will be included in ClinVar submission documents
### Fixed
- Remove a:visited css style from all buttons
- Update of HPO terms via command line
- Background color of `MIXED` and `PANEL-UMI` sequencing types on cases page
- Fixed regex error when searching for cases with query ending with `\ `
- Gene symbols on Causatives page lighter in dark mode
- SpliceAI tooltip of multigene variants

## [4.55]
### Changed
- Represent different tumor samples as vials in cases page
- Option to force-update the OMIM panel
### Fixed
- Low tumor purity badge alignment in cancer samples table on cancer case view
- VariantS comment popovers reactivate on hover
- Updating database genes in build 37
- ACMG classification summary hidden by sticky navbar
- Logo backgrounds fixed to white on welcome page
- Visited links turn purple again
- Style of link buttons and dropdown menus
- Update KUH and GMS logos
- Link color for Managed variants

## [4.54]
### Added
- Dark mode, using browser/OS media preference
- Allow marking case as solved without defining causative variants
- Admin users can create missing beacon datasets from the institute's settings page
- GenCC links on gene and variant pages
- Deprecation warnings when launching the app using a .yaml config file or loading cases using .ped files
### Changed
- Improved HTML syntax in case report template
- Modified message displayed when variant rank stats could not be calculated
- Expanded instructions on how to test on CG development server (cg-vm1)
- Added more somatic variant callers (Balsamic v9 SNV, develop SV)
### Fixed
- Remove load demo case command from docker-compose.yml
- Text elements being split across pages in PDF reports
- Made login password field of type `password` in LDAP login form
- Gene panels HTML select in institute's settings page
- Bootstrap upgraded to version 5
- Fix some Sourcery and SonarCloud suggestions
- Escape special characters in case search on institute and dashboard pages
- Broken case PDF reports when no Madeline pedigree image can be created
- Removed text-white links style that were invisible in new pages style
- Variants pagination after pressing "Filter variants" or "Clinical filter"
- Layout of buttons Matchmaker submission panel (case page)
- Removing cases from Matchmaker (simplified code and fixed functionality)
- Reintroduce check for missing alignment files purged from server

## [4.53]
### Added
### Changed
- Point Alamut API key docs link to new API version
- Parse dbSNP id from ID only if it says "rs", else use VEP CSQ fields
- Removed MarkupSafe from the dependencies
### Fixed
- Reintroduced loading of SVs for demo case 643595
- Successful parse of FOUND_IN should avoid GATK caller default
- All vulnerabilities flagged by SonarCloud

## [4.52]
### Added
- Demo cancer case gets loaded together with demo RD case in demo instance
- Parse REVEL_score alongside REVEL_rankscore from csq field and display it on SNV variant page
- Rank score results now show the ranking range
- cDNA and protein changes displayed on institute causatives pages
- Optional SESSION_TIMEOUT_MINUTES configuration in app config files
- Script to convert old OMIM case format (list of integers) to new format (list of dictionaries)
- Additional check for user logged in status before serving alignment files
- Download .cgh files from cancer samples table on cancer case page
- Number of documents and date of last update on genes page
### Changed
- Verify user before redirecting to IGV alignments and sashimi plots
- Build case IGV tracks starting from case and variant objects instead of passing all params in a form
- Unfreeze Werkzeug lib since Flask_login v.0.6 with bugfix has been released
- Sort gene panels by name (panelS and variant page)
- Removed unused `server.blueprints.alignviewers.unindexed_remote_static` endpoint
- User sessions to check files served by `server.blueprints.alignviewers.remote_static` endpoint
- Moved Beacon-related functions to a dedicated app extension
- Audit Filter now also loads filter displaying the variants for it
### Fixed
- Handle `attachment_filename` parameter renamed to `download_name` when Flask 2.2 will be released
- Removed cursor timeout param in cases find adapter function to avoid many code warnings
- Removed stream argument deprecation warning in tests
- Handle `no intervals found` warning in load_region test
- Beacon remove variants
- Protect remote_cors function in alignviewers view from Server-Side Request Forgery (SSRF)
- Check creation date of last document in gene collection to display when genes collection was updated last

## [4.51]
### Added
- Config file containing codecov settings for pull requests
- Add an IGV.js direct link button from case page
- Security policy file
- Hide/shade compound variants based on rank score on variantS from filter
- Chromograph legend documentation direct link
### Changed
- Updated deprecated Codecov GitHub action to v.2
- Simplified code of scout/adapter/mongo/variant
- Update IGV.js to v2.11.2
- Show summary number of variant gene panels on general report if more than 3
### Fixed
- Marrvel link for variants in genome build 38 (using liftover to build 37)
- Remove flags from codecov config file
- Fixed filter bug with high negative SPIDEX scores
- Renamed IARC TP53 button to to `TP53 Database`, modified also link since IARC has been moved to the US NCI: `https://tp53.isb-cgc.org/`
- Parsing new format of OMIM case info when exporting patients to Matchmaker
- Remove flask-debugtoolbar lib dependency that is using deprecated code and causes app to crash after new release of Jinja2 (3.1)
- Variant page crashing for cases with old OMIM terms structure (a list of integers instead of dictionary)
- Variant page crashing when creating MARRVEL link for cases with no genome build
- SpliceAI documentation link
- Fix deprecated `safe_str_cmp` import from `werkzeug.security` by freezing Werkzeug lib to v2.0 until Flask_login v.0.6 with bugfix is released
- List gene names densely in general report for SVs that contain more than 3 genes
- Show transcript ids on refseq genes on hg19 in IGV.js, using refgene source
- Display correct number of genes in general report for SVs that contain more than 32 genes
- Broken Google login after new major release of `lepture/authlib`
- Fix frequency and callers display on case general report

## [4.50.1]
### Fixed
- Show matching causative STR_repid for legacy str variants (pre Stranger hgnc_id)

## [4.50]
### Added
- Individual-specific OMIM terms
- OMIM disease descriptions in ClinVar submission form
- Add a toggle for melter rerun monitoring of cases
- Add a config option to show the rerun monitoring toggle
- Add a cli option to export cases with rerun monitoring enabled
- Add a link to STRipy for STR variants; shallow for ARX and HOXA13
- Hide by default variants only present in unaffected individuals in variants filters
- OMIM terms in general case report
- Individual-level info on OMIM and HPO terms in general case report
- PanelApp gene link among the external links on variant page
- Dashboard case filters fields help
- Filter cases by OMIM terms in cases and dashboard pages
### Fixed
- A malformed panel id request would crash with exception: now gives user warning flash with redirect
- Link to HPO resource file hosted on `http://purl.obolibrary.org`
- Gene search form when gene exists only in build 38
- Fixed odd redirect error and poor error message on missing column for gene panel csv upload
- Typo in parse variant transcripts function
- Modified keys name used to parse local observations (archived) frequencies to reflect change in MIP keys naming
- Better error handling for partly broken/timed out chanjo reports
- Broken javascript code when case Chromograph data is malformed
- Broader space for case synopsis in general report
- Show partial causatives on causatives and matching causatives panels
- Partial causative assignment in cases with no OMIM or HPO terms
- Partial causative OMIM select options in variant page
### Changed
- Slightly smaller and improved layout of content in case PDF report
- Relabel more cancer variant pages somatic for navigation
- Unify caseS nav links
- Removed unused `add_compounds` param from variant controllers function
- Changed default hg19 genome for IGV.js to legacy hg19_1kg_decoy to fix a few problematic loci
- Reduce code complexity (parse/ensembl.py)
- Silence certain fields in ClinVar export if prioritised ones exist (chrom-start-end if hgvs exist)
- Made phenotype non-mandatory when marking a variant as partial causative
- Only one phenotype condition type (OMIM or HPO) per variant is used in ClinVar submissions
- ClinVar submission variant condition prefers OMIM over HPO if available
- Use lighter version of gene objects in Omim MongoDB adapter, panels controllers, panels views and institute controllers
- Gene-variants table size is now adaptive
- Remove unused file upload on gene-variants page

## [4.49]
### Fixed
- Pydantic model types for genome_build, madeline_info, peddy_ped_check and peddy_sex_check, rank_model_version and sv_rank_model_version
- Replace `MatchMaker` with `Matchmaker` in all places visible by a user
- Save diagnosis labels along with OMIM terms in Matchmaker Exchange submission objects
- `libegl-mesa0_21.0.3-0ubuntu0.3~20.04.5_amd64.deb` lib not found by GitHub actions Docker build
- Remove unused `chromograph_image_files` and `chromograph_prefixes` keys saved when creating or updating an RD case
- Search managed variants by description and with ignore case
### Changed
- Introduced page margins on exported PDF reports
- Smaller gene fonts in downloaded HPO genes PDF reports
- Reintroduced gene coverage data in the PDF-exported general report of rare-disease cases
- Check for existence of case report files before creating sidebar links
- Better description of HPO and OMIM terms for patients submitted to Matchmaker Exchange
- Remove null non-mandatory key/values when updating a case
- Freeze WTForms<3 due to several form input rendering changes

## [4.48.1]
### Fixed
- General case PDF report for recent cases with no pedigree

## [4.48]
### Added
- Option to cancel a request for research variants in case page
### Changed
- Update igv.js to v2.10.5
- Updated example of a case delivery report
- Unfreeze cyvcf2
- Builder images used in Scout Dockerfiles
- Crash report email subject gives host name
- Export general case report to PDF using PDFKit instead of WeasyPrint
- Do not include coverage report in PDF case report since they might have different orientation
- Export cancer cases's "Coverage and QC report" to PDF using PDFKit instead of Weasyprint
- Updated cancer "Coverage and QC report" example
- Keep portrait orientation in PDF delivery report
- Export delivery report to PDF using PDFKit instead of Weasyprint
- PDF export of clinical and research HPO panels using PDFKit instead of Weasyprint
- Export gene panel report to PDF using PDFKit
- Removed WeasyPrint lib dependency

### Fixed
- Reintroduced missing links to Swegen and Beacon and dbSNP in RD variant page, summary section
- Demo delivery report orientation to fit new columns
- Missing delivery report in demo case
- Cast MNVs to SNV for test
- Export verified variants from all institutes when user is admin
- Cancer coverage and QC report not found for demo cancer case
- Pull request template instructions on how to deploy to test server
- PDF Delivery report not showing Swedac logo
- Fix code typos
- Disable codefactor raised by ESLint for javascript functions located on another file
- Loading spinner stuck after downloading a PDF gene panel report
- IGV browser crashing when file system with alignment files is not mounted

## [4.47]
### Added
- Added CADD, GnomAD and genotype calls to variantS export
### Changed
- Pull request template, to illustrate how to deploy pull request branches on cg-vm1 stage server
### Fixed
- Compiled Docker image contains a patched version (v4.9) of chanjo-report

## [4.46.1]
### Fixed
- Downloading of files generated within the app container (MT-report, verified variants, pedigrees, ..)

## [4.46]
### Added
- Created a Dockefile to be used to serve the dockerized app in production
- Modified the code to collect database params specified as env vars
- Created a GitHub action that pushes the Dockerfile-server image to Docker Hub (scout-server-stage) every time a PR is opened
- Created a GitHub action that pushes the Dockerfile-server image to Docker Hub (scout-server) every time a new release is created
- Reassign MatchMaker Exchange submission to another user when a Scout user is deleted
- Expose public API JSON gene panels endpoint, primarily to enable automated rerun checking for updates
- Add utils for dictionary type
- Filter institute cases using multiple HPO terms
- Vulture GitHub action to identify and remove unused variables and imports
### Changed
- Updated the python config file documentation in admin guide
- Case configuration parsing now uses Pydantic for improved typechecking and config handling
- Removed test matrices to speed up automatic testing of PRs
- Switch from Coveralls to Codecov to handle CI test coverage
- Speed-up CI tests by caching installation of libs and splitting tests into randomized groups using pytest-test-groups
- Improved LDAP login documentation
- Use lib flask-ldapconn instead of flask_ldap3_login> to handle ldap authentication
- Updated Managed variant documentation in user guide
- Fix and simplify creating and editing of gene panels
- Simplified gene variants search code
- Increased the height of the genes track in the IGV viewer
### Fixed
- Validate uploaded managed variant file lines, warning the user.
- Exporting validated variants with missing "genes" database key
- No results returned when searching for gene variants using a phenotype term
- Variants filtering by gene symbols file
- Make gene HGNC symbols field mandatory in gene variants page and run search only on form submit
- Make sure collaborator gene variants are still visible, even if HPO filter is used

## [4.45]
### Added
### Changed
- Start Scout also when loqusdbapi is not reachable
- Clearer definition of manual standard and custom inheritance models in gene panels
- Allow searching multiple chromosomes in filters
### Fixed
- Gene panel crashing on edit action

## [4.44]
### Added
### Changed
- Display Gene track beneath each sample track when displaying splice junctions in igv browser
- Check outdated gene symbols and update with aliases for both RD and cancer variantS
### Fixed
- Added query input check and fixed the Genes API endpoint to return a json formatted error when request is malformed
- Typo in ACMG BP6 tooltip

## [4.43.1]
### Added
- Added database index for OMIM disease term genes
### Changed
### Fixed
- Do not drop HPO terms collection when updating HPO terms via the command line
- Do not drop disease (OMIM) terms collection when updating diseases via the command line

## [4.43]
### Added
- Specify which collection(s) update/build indexes for
### Fixed
- Do not drop genes and transcripts collections when updating genes via the command line

## [4.42.1]
### Added
### Changed
### Fixed
- Freeze PyMongo lib to version<4.0 to keep supporting previous MongoDB versions
- Speed up gene panels creation and update by collecting only light gene info from database
- Avoid case page crash on Phenomizer queries timeout

## [4.42]
### Added
- Choose custom pinned variants to submit to MatchMaker Exchange
- Submit structural variant as genes to the MatchMaker Exchange
- Added function for maintainers and admins to remove gene panels
- Admins can restore deleted gene panels
- A development docker-compose file illustrating the scout/chanjo-report integration
- Show AD on variants view for cancer SV (tumor and normal)
- Cancer SV variants filter AD, AF (tumor and normal)
- Hiding the variants score column also from cancer SVs, as for the SNVs
### Changed
- Enforce same case _id and display_name when updating a case
- Enforce same individual ids, display names and affected status when updating a case
- Improved documentation for connecting to loqusdb instances (including loqusdbapi)
- Display and download HPO gene panels' gene symbols in italics
- A faster-built and lighter Docker image
- Reduce complexity of `panels` endpoint moving some code to the panels controllers
- Update requirements to use flask-ldap3-login>=0.9.17 instead of freezing WTForm
### Fixed
- Use of deprecated TextField after the upgrade of WTF to v3.0
- Freeze to WTForms to version < 3
- Remove the extra files (bed files and madeline.svg) introduced by mistake
- Cli command loading demo data in docker-compose when case custom images exist and is None
- Increased MongoDB connection serverSelectionTimeoutMS parameter to 30K (default value according to MongoDB documentation)
- Better differentiate old obs counts 0 vs N/A
- Broken cancer variants page when default gene panel was deleted
- Typo in tx_overview function in variant controllers file
- Fixed loqusdbapi SV search URL
- SV variants filtering using Decipher criterion
- Removing old gene panels that don't contain the `maintainer` key.

## [4.41.1]
### Fixed
- General reports crash for variant annotations with same variant on other cases

## [4.41]
### Added
- Extended the instructions for running the Scout Docker image (web app and cli).
- Enabled inclusion of custom images to STR variant view
### Fixed
- General case report sorting comments for variants with None genetic models
- Do not crash but redirect to variants page with error when a variant is not found for a case
- UCSC links coordinates for SV variants with start chromosome different than end chromosome
- Human readable variants name in case page for variants having start chromosome different from end chromosome
- Avoid always loading all transcripts when checking gene symbol: introduce gene captions
- Slow queries for evaluated variants on e.g. case page - use events instead
### Changed
- Rearrange variant page again, moving severity predictions down.
- More reactive layout width steps on variant page

## [4.40.1]
### Added
### Fixed
- Variants dismissed with inconsistent inheritance pattern can again be shown in general case report
- General report page for variants with genes=None
- General report crashing when variants have no panels
- Added other missing keys to case and variant dictionaries passed to general report
### Changed

## [4.40]
### Added
- A .cff citation file
- Phenotype search API endpoint
- Added pagination to phenotype API
- Extend case search to include internal MongoDB id
- Support for connecting to a MongoDB replica set (.py config files)
- Support for connecting to a MongoDB replica set (.yaml config files)
### Fixed
- Command to load the OMIM gene panel (`scout load panel --omim`)
- Unify style of pinned and causative variants' badges on case page
- Removed automatic spaces after punctuation in comments
- Remove the hardcoded number of total individuals from the variant's old observations panel
- Send delete requests to a connected Beacon using the DELETE method
- Layout of the SNV and SV variant page - move frequency up
### Changed
- Stop updating database indexes after loading exons via command line
- Display validation status badge also for not Sanger-sequenced variants
- Moved Frequencies, Severity and Local observations panels up in RD variants page
- Enabled Flask CORS to communicate CORS status to js apps
- Moved the code preparing the transcripts overview to the backend
- Refactored and filtered json data used in general case report
- Changed the database used in docker-compose file to use the official MongoDB v4.4 image
- Modified the Python (3.6, 3.8) and MongoDB (3.2, 4.4, 5.0) versions used in testing matrices (GitHub actions)
- Capitalize case search terms on institute and dashboard pages


## [4.39]
### Added
- COSMIC IDs collected from CSQ field named `COSMIC`
### Fixed
- Link to other causative variants on variant page
- Allow multiple COSMIC links for a cancer variant
- Fix floating text in severity box #2808
- Fixed MitoMap and HmtVar links for hg38 cases
- Do not open new browser tabs when downloading files
- Selectable IGV tracks on variant page
- Missing splice junctions button on variant page
- Refactor variantS representative gene selection, and use it also for cancer variant summary
### Changed
- Improve Javascript performance for displaying Chromograph images
- Make ClinVar classification more evident in cancer variant page

## [4.38]
### Added
- Option to hide Alamut button in the app config file
### Fixed
- Library deprecation warning fixed (insert is deprecated. Use insert_one or insert_many instead)
- Update genes command will not trigger an update of database indices any more
- Missing resources in temporary downloading directory when updating genes using the command line
- Restore previous variant ACMG classification in a scrollable div
- Loading spinner not stopping after downloading PDF case reports and variant list export
- Add extra Alamut links higher up on variant pages
- Improve UX for phenotypes in case page
- Filter and export of STR variants
- Update look of variants page navigation buttons
### Changed

## [4.37]
### Added
- Highlight and show version number for RefSeq MANE transcripts.
- Added integration to a rerunner service for toggling reanalysis with updated pedigree information
- SpliceAI display and parsing from VEP CSQ
- Display matching tiered variants for cancer variants
- Display a loading icon (spinner) until the page loads completely
- Display filter badges in cancer variants list
- Update genes from pre-downloaded file resources
- On login, OS, browser version and screen size are saved anonymously to understand how users are using Scout
- API returning institutes data for a given user: `/api/v1/institutes`
- API returning case data for a given institute: `/api/v1/institutes/<institute_id>/cases`
- Added GMS and Lund university hospital logos to login page
- Made display of Swedac logo configurable
- Support for displaying custom images in case view
- Individual-specific HPO terms
- Optional alamut_key in institute settings for Alamut Plus software
- Case report API endpoint
- Tooltip in case explaining that genes with genome build different than case genome build will not be added to dynamic HPO panel.
- Add DeepVariant as a caller
### Fixed
- Updated IGV to v2.8.5 to solve missing gene labels on some zoom levels
- Demo cancer case config file to load somatic SNVs and SVs only.
- Expand list of refseq trancripts in ClinVar submission form
- Renamed `All SNVs and INDELs` institute sidebar element to `Search SNVs and INDELs` and fixed its style.
- Add missing parameters to case load-config documentation
- Allow creating/editing gene panels and dynamic gene panels with genes present in genome build 38
- Bugfix broken Pytests
- Bulk dismissing variants error due to key conversion from string to integer
- Fix typo in index documentation
- Fixed crash in institute settings page if "collaborators" key is not set in database
- Don't stop Scout execution if LoqusDB call fails and print stacktrace to log
- Bug when case contains custom images with value `None`
- Bug introduced when fixing another bug in Scout-LoqusDB interaction
- Loading of OMIM diagnoses in Scout demo instance
- Remove the docker-compose with chanjo integration because it doesn't work yet.
- Fixed standard docker-compose with scout demo data and database
- Clinical variant assessments not present for pinned and causative variants on case page.
- MatchMaker matching one node at the time only
- Remove link from previously tiered variants badge in cancer variants page
- Typo in gene cell on cancer variants page
- Managed variants filter form
### Changed
- Better naming for variants buttons on cancer track (somatic, germline). Also show cancer research button if available.
- Load case with missing panels in config files, but show warning.
- Changing the (Female, Male) symbols to (F/M) letters in individuals_table and case-sma.
- Print stacktrace if case load command fails
- Added sort icon and a pointer to the cursor to all tables with sortable fields
- Moved variant, gene and panel info from the basic pane to summary panel for all variants.
- Renamed `Basics` panel to `Classify` on variant page.
- Revamped `Basics` panel to a panel dedicated to classify variants
- Revamped the summary panel to be more compact.
- Added dedicated template for cancer variants
- Removed Gene models, Gene annotations and Conservation panels for cancer variants
- Reorganized the orders of panels for variant and cancer variant views
- Added dedicated variant quality panel and removed relevant panes
- A more compact case page
- Removed OMIM genes panel
- Make genes panel, pinned variants panel, causative variants panel and ClinVar panel scrollable on case page
- Update to Scilifelab's 2020 logo
- Update Gens URL to support Gens v2.0 format
- Refactor tests for parsing case configurations
- Updated links to HPO downloadable resources
- Managed variants filtering defaults to all variant categories
- Changing the (Kind) drop-down according to (Category) drop-down in Managed variant add variant
- Moved Gens button to individuals table
- Check resource files availability before starting updating OMIM diagnoses
- Fix typo in `SHOW_OBSERVED_VARIANT_ARCHIVE` config param

## [4.36]
### Added
- Parse and save splice junction tracks from case config file
- Tooltip in observations panel, explaining that case variants with no link might be old variants, not uploaded after a case rerun
### Fixed
- Warning on overwriting variants with same position was no longer shown
- Increase the height of the dropdowns to 425px
- More indices for the case table as it grows, specifically for causatives queries
- Splice junction tracks not centered over variant genes
- Total number of research variants count
- Update variants stats in case documents every time new variants are loaded
- Bug in flashing warning messages when filtering variants
### Changed
- Clearer warning messages for genes and gene/gene-panels searches in variants filters

## [4.35]
### Added
- A new index for hgnc_symbol in the hgnc_gene collection
- A Pedigree panel in STR page
- Display Tier I and II variants in case view causatives card for cancer cases
### Fixed
- Send partial file data to igv.js when visualizing sashimi plots with splice junction tracks
- Research variants filtering by gene
- Do not attempt to populate annotations for not loaded pinned/causatives
- Add max-height to all dropdowns in filters
### Changed
- Switch off non-clinical gene warnings when filtering research variants
- Don't display OMIM disease card in case view for cancer cases
- Refactored Individuals and Causative card in case view for cancer cases
- Update and style STR case report

## [4.34]
### Added
- Saved filter lock and unlock
- Filters can optionally be marked audited, logging the filter name, user and date on the case events and general report.
- Added `ClinVar hits` and `Cosmic hits` in cancer SNVs filters
- Added `ClinVar hits` to variants filter (rare disease track)
- Load cancer demo case in docker-compose files (default and demo file)
- Inclusive-language check using [woke](https://github.com/get-woke/woke) github action
- Add link to HmtVar for mitochondrial variants (if VCF is annotated with HmtNote)
- Grey background for dismissed compounds in variants list and variant page
- Pin badge for pinned compounds in variants list and variant page
- Support LoqusDB REST API queries
- Add a docker-compose-matchmaker under scout/containers/development to test matchmaker locally
- Script to investigate consequences of symbol search bug
- Added GATK to list of SV and cancer SV callers
### Fixed
- Make MitoMap link work for hg38 again
- Export Variants feature crashing when one of the variants has no primary transcripts
- Redirect to last visited variantS page when dismissing variants from variants list
- Improved matching of SVs Loqus occurrences in other cases
- Remove padding from the list inside (Matching causatives from other cases) panel
- Pass None to get_app function in CLI base since passing script_info to app factory functions was deprecated in Flask 2.0
- Fixed failing tests due to Flask update to version 2.0
- Speed up user events view
- Causative view sort out of memory error
- Use hgnc_id for gene filter query
- Typo in case controllers displaying an error every time a patient is matched against external MatchMaker nodes
- Do not crash while attempting an update for variant documents that are too big (> 16 MB)
- Old STR causatives (and other variants) may not have HGNC symbols - fix sort lambda
- Check if gene_obj has primary_transcript before trying to access it
- Warn if a gene manually searched is in a clinical panel with an outdated name when filtering variants
- ChrPos split js not needed on STR page yet
### Changed
- Remove parsing of case `genome_version`, since it's not used anywhere downstream
- Introduce deprecation warning for Loqus configs that are not dictionaries
- SV clinical filter no longer filters out sub 100 nt variants
- Count cases in LoqusDB by variant type
- Commit pulse repo badge temporarily set to weekly
- Sort ClinVar submissions objects by ascending "Last evaluated" date
- Refactored the MatchMaker integration as an extension
- Replaced some sensitive words as suggested by woke linter
- Documentation for load-configuration rewritten.
- Add styles to MatchMaker matches table
- More detailed info on the data shared in MatchMaker submission form

## [4.33.1]
### Fixed
- Include markdown for release autodeploy docs
- Use standard inheritance model in ClinVar (https://ftp.ncbi.nlm.nih.gov/pub/GTR/standard_terms/Mode_of_inheritance.txt)
- Fix issue crash with variants that have been unflagged causative not being available in other causatives
### Added
### Changed

## [4.33]
### Fixed
- Command line crashing when updating an individual not found in database
- Dashboard page crashing when filters return no data
- Cancer variants filter by chromosome
- /api/v1/genes now searches for genes in all genome builds by default
- Upgraded igv.js to version 2.8.1 (Fixed Unparsable bed record error)
### Added
- Autodeploy docs on release
- Documentation for updating case individuals tracks
- Filter cases and dashboard stats by analysis track
### Changed
- Changed from deprecated db update method
- Pre-selected fields to run queries with in dashboard page
- Do not filter by any institute when first accessing the dashboard
- Removed OMIM panel in case view for cancer cases
- Display Tier I and II variants in case view causatives panel for cancer cases
- Refactored Individuals and Causative panels in case view for cancer cases

## [4.32.1]
### Fixed
- iSort lint check only
### Changed
- Institute cases page crashing when a case has track:Null
### Added

## [4.32]
### Added
- Load and show MITOMAP associated diseases from VCF (INFO field: MitomapAssociatedDiseases, via HmtNote)
- Show variant allele frequencies for mitochondrial variants (GRCh38 cases)
- Extend "public" json API with diseases (OMIM) and phenotypes (HPO)
- HPO gene list download now has option for clinical and non-clinical genes
- Display gene splice junctions data in sashimi plots
- Update case individuals with splice junctions tracks
- Simple Docker compose for development with local build
- Make Phenomodels subpanels collapsible
- User side documentation of cytogenomics features (Gens, Chromograph, vcf2cytosure, rhocall)
- iSort GitHub Action
- Support LoqusDB REST API queries
### Fixed
- Show other causative once, even if several events point to it
- Filtering variants by mitochondrial chromosome for cases with genome build=38
- HPO gene search button triggers any warnings for clinical / non-existing genes also on first search
- Fixed a bug in variants pages caused by MT variants without alt_frequency
- Tests for CADD score parsing function
- Fixed the look of IGV settings on SNV variant page
- Cases analyzed once shown as `rerun`
- Missing case track on case re-upload
- Fixed severity rank for SO term "regulatory region ablation"
### Changed
- Refactor according to CodeFactor - mostly reuse of duplicated code
- Phenomodels language adjustment
- Open variants in a new window (from variants page)
- Open overlapping and compound variants in a new window (from variant page)
- gnomAD link points to gnomAD v.3 (build GRCh38) for mitochondrial variants.
- Display only number of affected genes for dismissed SVs in general report
- Chromosome build check when populating the variants filter chromosome selection
- Display mitochondrial and rare diseases coverage report in cases with missing 'rare' track

## [4.31.1]
### Added
### Changed
- Remove mitochondrial and coverage report from cancer cases sidebar
### Fixed
- ClinVar page when dbSNP id is None

## [4.31]
### Added
- gnomAD annotation field in admin guide
- Export also dynamic panel genes not associated to an HPO term when downloading the HPO panel
- Primary HGNC transcript info in variant export files
- Show variant quality (QUAL field from vcf) in the variant summary
- Load/update PDF gene fusion reports (clinical and research) generated with Arriba
- Support new MANE annotations from VEP (both MANE Select and MANE Plus Clinical)
- Display on case activity the event of a user resetting all dismissed variants
- Support gnomAD population frequencies for mitochondrial variants
- Anchor links in Casedata ClinVar panels to redirect after renaming individuals
### Fixed
- Replace old docs link www.clinicalgenomics.se/scout with new https://clinical-genomics.github.io/scout
- Page formatting issues whenever case and variant comments contain extremely long strings with no spaces
- Chromograph images can be one column and have scrollbar. Removed legacy code.
- Column labels for ClinVar case submission
- Page crashing looking for LoqusDB observation when variant doesn't exist
- Missing inheritance models and custom inheritance models on newly created gene panels
- Accept only numbers in managed variants filter as position and end coordinates
- SNP id format and links in Variant page, ClinVar submission form and general report
- Case groups tooltip triggered only when mouse is on the panel header
### Changed
- A more compact case groups panel
- Added landscape orientation CSS style to cancer coverage and QC demo report
- Improve user documentation to create and save new gene panels
- Removed option to use space as separator when uploading gene panels
- Separating the columns of standard and custom inheritance models in gene panels
- Improved ClinVar instructions for users using non-English Excel

## [4.30.2]
### Added
### Fixed
- Use VEP RefSeq ID if RefSeq list is empty in RefSeq transcripts overview
- Bug creating variant links for variants with no end_chrom
### Changed

## [4.30.1]
### Added
### Fixed
- Cryptography dependency fixed to use version < 3.4
### Changed

## [4.30]
### Added
- Introduced a `reset dismiss variant` verb
- Button to reset all dismissed variants for a case
- Add black border to Chromograph ideograms
- Show ClinVar annotations on variantS page
- Added integration with GENS, copy number visualization tool
- Added a VUS label to the manual classification variant tags
- Add additional information to SNV verification emails
- Tooltips documenting manual annotations from default panels
- Case groups now show bam files from all cases on align view
### Fixed
- Center initial igv view on variant start with SNV/indels
- Don't set initial igv view to negative coordinates
- Display of GQ for SV and STR
- Parsing of AD and related info for STRs
- LoqusDB field in institute settings accepts only existing Loqus instances
- Fix DECIPHER link to work after DECIPHER migrated to GRCh38
- Removed visibility window param from igv.js genes track
- Updated HPO download URL
- Patch HPO download test correctly
- Reference size on STR hover not needed (also wrong)
- Introduced genome build check (allowed values: 37, 38, "37", "38") on case load
- Improve case searching by assignee full name
- Populating the LoqusDB select in institute settings
### Changed
- Cancer variants table header (pop freq etc)
- Only admin users can modify LoqusDB instance in Institute settings
- Style of case synopsis, variants and case comments
- Switched to igv.js 2.7.5
- Do not choke if case is missing research variants when research requested
- Count cases in LoqusDB by variant type
- Introduce deprecation warning for Loqus configs that are not dictionaries
- Improve create new gene panel form validation
- Make XM- transcripts less visible if they don't overlap with transcript refseq_id in variant page
- Color of gene panels and comments panels on cases and variant pages
- Do not choke if case is missing research variants when reserch requested

## [4.29.1]
### Added
### Fixed
- Always load STR variants regardless of RankScore threshold (hotfix)
### Changed

## [4.29]
### Added
- Added a page about migrating potentially breaking changes to the documentation
- markdown_include in development requirements file
- STR variants filter
- Display source, Z-score, inheritance pattern for STR annotations from Stranger (>0.6.1) if available
- Coverage and quality report to cancer view
### Fixed
- ACMG classification page crashing when trying to visualize a classification that was removed
- Pretty print HGVS on gene variants (URL-decode VEP)
- Broken or missing link in the documentation
- Multiple gene names in ClinVar submission form
- Inheritance model select field in ClinVar submission
- IGV.js >2.7.0 has an issue with the gene track zoom levels - temp freeze at 2.7.0
- Revert CORS-anywhere and introduce a local http proxy for cloud tracks
### Changed

## [4.28]
### Added
- Chromograph integration for displaying PNGs in case-page
- Add VAF to cancer case general report, and remove some of its unused fields
- Variants filter compatible with genome browser location strings
- Support for custom public igv tracks stored on the cloud
- Add tests to increase testing coverage
- Update case variants count after deleting variants
- Update IGV.js to latest (v2.7.4)
- Bypass igv.js CORS check using `https://github.com/Rob--W/cors-anywhere`
- Documentation on default and custom IGV.js tracks (admin docs)
- Lock phenomodels so they're editable by admins only
- Small case group assessment sharing
- Tutorial and files for deploying app on containers (Kubernetes pods)
- Canonical transcript and protein change of canonical transcript in exported variants excel sheet
- Support for Font Awesome version 6
- Submit to Beacon from case page sidebar
- Hide dismissed variants in variants pages and variants export function
- Systemd service files and instruction to deploy Scout using podman
### Fixed
- Bugfix: unused `chromgraph_prefix |tojson` removed
- Freeze coloredlogs temporarily
- Marrvel link
- Don't show TP53 link for silent or synonymous changes
- OMIM gene field accepts any custom number as OMIM gene
- Fix Pytest single quote vs double quote string
- Bug in gene variants search by similar cases and no similar case is found
- Delete unused file `userpanel.py`
- Primary transcripts in variant overview and general report
- Google OAuth2 login setup in README file
- Redirect to 'missing file'-icon if configured Chromograph file is missing
- Javascript error in case page
- Fix compound matching during variant loading for hg38
- Cancer variants view containing variants dismissed with cancer-specific reasons
- Zoom to SV variant length was missing IGV contig select
- Tooltips on case page when case has no default gene panels
### Changed
- Save case variants count in case document and not in sessions
- Style of gene panels multiselect on case page
- Collapse/expand main HPO checkboxes in phenomodel preview
- Replaced GQ (Genotype quality) with VAF (Variant allele frequency) in cancer variants GT table
- Allow loading of cancer cases with no tumor_purity field
- Truncate cDNA and protein changes in case report if longer than 20 characters


## [4.27]
### Added
- Exclude one or more variant categories when running variants delete command
### Fixed
### Changed

## [4.26.1]
### Added
### Fixed
- Links with 1-letter aa codes crash on frameshift etc
### Changed

## [4.26]
### Added
- Extend the delete variants command to print analysis date, track, institute, status and research status
- Delete variants by type of analysis (wgs|wes|panel)
- Links to cBioPortal, MutanTP53, IARC TP53, OncoKB, MyCancerGenome, CIViC
### Fixed
- Deleted variants count
### Changed
- Print output of variants delete command as a tab separated table

## [4.25]
### Added
- Command line function to remove variants from one or all cases
### Fixed
- Parse SMN None calls to None rather than False

## [4.24.1]
### Fixed
- Install requirements.txt via setup file

## [4.24]
### Added
- Institute-level phenotype models with sub-panels containing HPO and OMIM terms
- Runnable Docker demo
- Docker image build and push github action
- Makefile with shortcuts to docker commands
- Parse and save synopsis, phenotype and cohort terms from config files upon case upload
### Fixed
- Update dismissed variant status when variant dismissed key is missing
- Breakpoint two IGV button now shows correct chromosome when different from bp1
- Missing font lib in Docker image causing the PDF report download page to crash
- Sentieon Manta calls lack Somaticscore - load anyway
- ClinVar submissions crashing due to pinned variants that are not loaded
- Point ExAC pLI score to new gnomad server address
- Bug uploading cases missing phenotype terms in config file
- STRs loaded but not shown on browser page
- Bug when using adapter.variant.get_causatives with case_id without causatives
- Problem with fetching "solved" from scout export cases cli
- Better serialising of datetime and bson.ObjectId
- Added `volumes` folder to .gitignore
### Changed
- Make matching causative and managed variants foldable on case page
- Remove calls to PyMongo functions marked as deprecated in backend and frontend(as of version 3.7).
- Improved `scout update individual` command
- Export dynamic phenotypes with ordered gene lists as PDF


## [4.23]
### Added
- Save custom IGV track settings
- Show a flash message with clear info about non-valid genes when gene panel creation fails
- CNV report link in cancer case side navigation
- Return to comment section after editing, deleting or submitting a comment
- Managed variants
- MT vs 14 chromosome mean coverage stats if Scout is connected to Chanjo
### Fixed
- missing `vcf_cancer_sv` and `vcf_cancer_sv_research` to manual.
- Split ClinVar multiple clnsig values (slash-separated) and strip them of underscore for annotations without accession number
- Timeout of `All SNVs and INDELs` page when no valid gene is provided in the search
- Round CADD (MIPv9)
- Missing default panel value
- Invisible other causatives lines when other causatives lack gene symbols
### Changed
- Do not freeze mkdocs-material to version 4.6.1
- Remove pre-commit dependency

## [4.22]
### Added
- Editable cases comments
- Editable variants comments
### Fixed
- Empty variant activity panel
- STRs variants popover
- Split new ClinVar multiple significance terms for a variant
- Edit the selected comment, not the latest
### Changed
- Updated RELEASE docs.
- Pinned variants card style on the case page
- Merged `scout export exons` and `scout view exons` commands


## [4.21.2]
### Added
### Fixed
- Do not pre-filter research variants by (case-default) gene panels
- Show OMIM disease tooltip reliably
### Changed

## [4.21.1]
### Added
### Fixed
- Small change to Pop Freq column in variants ang gene panels to avoid strange text shrinking on small screens
- Direct use of HPO list for Clinical HPO SNV (and cancer SNV) filtering
- PDF coverage report redirecting to login page
### Changed
- Remove the option to dismiss single variants from all variants pages
- Bulk dismiss SNVs, SVs and cancer SNVs from variants pages

## [4.21]
### Added
- Support to configure LoqusDB per institute
- Highlight causative variants in the variants list
- Add tests. Mostly regarding building internal datatypes.
- Remove leading and trailing whitespaces from panel_name and display_name when panel is created
- Mark MANE transcript in list of transcripts in "Transcript overview" on variant page
- Show default panel name in case sidebar
- Previous buttons for variants pagination
- Adds a gh action that checks that the changelog is updated
- Adds a gh action that deploys new releases automatically to pypi
- Warn users if case default panels are outdated
- Define institute-specific gene panels for filtering in institute settings
- Use institute-specific gene panels in variants filtering
- Show somatic VAF for pinned and causative variants on case page

### Fixed
- Report pages redirect to login instead of crashing when session expires
- Variants filter loading in cancer variants page
- User, Causative and Cases tables not scaling to full page
- Improved docs for an initial production setup
- Compatibility with latest version of Black
- Fixed tests for Click>7
- Clinical filter required an extra click to Filter to return variants
- Restore pagination and shrink badges in the variants page tables
- Removing a user from the command line now inactivates the case only if user is last assignee and case is active
- Bugfix, LoqusDB per institute feature crashed when institute id was empty string
- Bugfix, LoqusDB calls where missing case count
- filter removal and upload for filters deleted from another page/other user
- Visualize outdated gene panels info in a popover instead of a tooltip in case page side panel

### Changed
- Highlight color on normal STRs in the variants table from green to blue
- Display breakpoints coordinates in verification emails only for structural variants


## [4.20]
### Added
- Display number of filtered variants vs number of total variants in variants page
- Search case by HPO terms
- Dismiss variant column in the variants tables
- Black and pre-commit packages to dev requirements

### Fixed
- Bug occurring when rerun is requested twice
- Peddy info fields in the demo config file
- Added load config safety check for multiple alignment files for one individual
- Formatting of cancer variants table
- Missing Score in SV variants table

### Changed
- Updated the documentation on how to create a new software release
- Genome build-aware cytobands coordinates
- Styling update of the Matchmaker card
- Select search type in case search form


## [4.19]

### Added
- Show internal ID for case
- Add internal ID for downloaded CGH files
- Export dynamic HPO gene list from case page
- Remove users as case assignees when their account is deleted
- Keep variants filters panel expanded when filters have been used

### Fixed
- Handle the ProxyFix ModuleNotFoundError when Werkzeug installed version is >1.0
- General report formatting issues whenever case and variant comments contain extremely long strings with no spaces

### Changed
- Created an institute wrapper page that contains list of cases, causatives, SNVs & Indels, user list, shared data and institute settings
- Display case name instead of case ID on clinVar submissions
- Changed icon of sample update in clinVar submissions


## [4.18]

### Added
- Filter cancer variants on cytoband coordinates
- Show dismiss reasons in a badge with hover for clinical variants
- Show an ellipsis if 10 cases or more to display with loqusdb matches
- A new blog post for version 4.17
- Tooltip to better describe Tumor and Normal columns in cancer variants
- Filter cancer SNVs and SVs by chromosome coordinates
- Default export of `Assertion method citation` to clinVar variants submission file
- Button to export up to 500 cancer variants, filtered or not
- Rename samples of a clinVar submission file

### Fixed
- Apply default gene panel on return to cancer variantS from variant view
- Revert to certificate checking when asking for Chanjo reports
- `scout download everything` command failing while downloading HPO terms

### Changed
- Turn tumor and normal allelic fraction to decimal numbers in tumor variants page
- Moved clinVar submissions code to the institutes blueprints
- Changed name of clinVar export files to FILENAME.Variant.csv and FILENAME.CaseData.csv
- Switched Google login libraries from Flask-OAuthlib to Authlib


## [4.17.1]

### Fixed
- Load cytobands for cases with chromosome build not "37" or "38"


## [4.17]

### Added
- COSMIC badge shown in cancer variants
- Default gene-panel in non-cancer structural view in url
- Filter SNVs and SVs by cytoband coordinates
- Filter cancer SNV variants by alt allele frequency in tumor
- Correct genome build in UCSC link from structural variant page



### Fixed
- Bug in clinVar form when variant has no gene
- Bug when sharing cases with the same institute twice
- Page crashing when removing causative variant tag
- Do not default to GATK caller when no caller info is provided for cancer SNVs


## [4.16.1]

### Fixed
- Fix the fix for handling of delivery reports for rerun cases

## [4.16]

### Added
- Adds possibility to add "lims_id" to cases. Currently only stored in database, not shown anywhere
- Adds verification comment box to SVs (previously only available for small variants)
- Scrollable pedigree panel

### Fixed
- Error caused by changes in WTForm (new release 2.3.x)
- Bug in OMIM case page form, causing the page to crash when a string was provided instead of a numerical OMIM id
- Fix Alamut link to work properly on hg38
- Better handling of delivery reports for rerun cases
- Small CodeFactor style issues: matchmaker results counting, a couple of incomplete tests and safer external xml
- Fix an issue with Phenomizer introduced by CodeFactor style changes

### Changed
- Updated the version of igv.js to 2.5.4

## [4.15.1]

### Added
- Display gene names in ClinVar submissions page
- Links to Varsome in variant transcripts table

### Fixed
- Small fixes to ClinVar submission form
- Gene panel page crash when old panel has no maintainers

## [4.15]

### Added
- Clinvar CNVs IGV track
- Gene panels can have maintainers
- Keep variant actions (dismissed, manual rank, mosaic, acmg, comments) upon variant re-upload
- Keep variant actions also on full case re-upload

### Fixed
- Fix the link to Ensembl for SV variants when genome build 38.
- Arrange information in columns on variant page
- Fix so that new cosmic identifier (COSV) is also acceptable #1304
- Fixed COSMIC tag in INFO (outside of CSQ) to be parses as well with `&` splitter.
- COSMIC stub URL changed to https://cancer.sanger.ac.uk/cosmic/search?q= instead.
- Updated to a version of IGV where bigBed tracks are visualized correctly
- Clinvar submission files are named according to the content (variant_data and case_data)
- Always show causatives from other cases in case overview
- Correct disease associations for gene symbol aliases that exist as separate genes
- Re-add "custom annotations" for SV variants
- The override ClinVar P/LP add-in in the Clinical Filter failed for new CSQ strings

### Changed
- Runs all CI checks in github actions

## [4.14.1]

### Fixed
- Error when variant found in loqusdb is not loaded for other case

## [4.14]

### Added
- Use github actions to run tests
- Adds CLI command to update individual alignments path
- Update HPO terms using downloaded definitions files
- Option to use alternative flask config when running `scout serve`
- Requirement to use loqusdb >= 2.5 if integrated

### Fixed
- Do not display Pedigree panel in cancer view
- Do not rely on internet connection and services available when running CI tests
- Variant loading assumes GATK if no caller set given and GATK filter status is seen in FILTER
- Pass genome build param all the way in order to get the right gene mappings for cases with build 38
- Parse correctly variants with zero frequency values
- Continue even if there are problems to create a region vcf
- STR and cancer variant navigation back to variants pages could fail

### Changed
- Improved code that sends requests to the external APIs
- Updates ranges for user ranks to fit todays usage
- Run coveralls on github actions instead of travis
- Run pip checks on github actions instead of coveralls
- For hg38 cases, change gnomAD link to point to version 3.0 (which is hg38 based)
- Show pinned or causative STR variants a bit more human readable

## [4.13.1]

### Added
### Fixed
- Typo that caused not all clinvar conflicting interpretations to be loaded no matter what
- Parse and retrieve clinvar annotations from VEP-annotated (VEP 97+) CSQ VCF field
- Variant clinvar significance shown as `not provided` whenever is `Uncertain significance`
- Phenomizer query crashing when case has no HPO terms assigned
- Fixed a bug affecting `All SNVs and INDELs` page when variants don't have canonical transcript
- Add gene name or id in cancer variant view

### Changed
- Cancer Variant view changed "Variant:Transcript:Exon:HGVS" to "Gene:Transcript:Exon:HGVS"

## [4.13]

### Added
- ClinVar SNVs track in IGV
- Add SMA view with SMN Copy Number data
- Easier to assign OMIM diagnoses from case page
- OMIM terms and specific OMIM term page

### Fixed
- Bug when adding a new gene to a panel
- Restored missing recent delivery reports
- Fixed style and links to other reports in case side panel
- Deleting cases using display_name and institute not deleting its variants
- Fixed bug that caused coordinates filter to override other filters
- Fixed a problem with finding some INS in loqusdb
- Layout on SV page when local observations without cases are present
- Make scout compatible with the new HPO definition files from `http://compbio.charite.de/jenkins/`
- General report visualization error when SNVs display names are very long


### Changed


## [4.12.4]

### Fixed
- Layout on SV page when local observations without cases are present

## [4.12.3]

### Fixed
- Case report when causative or pinned SVs have non null allele frequencies

## [4.12.2]

### Fixed
- SV variant links now take you to the SV variant page again
- Cancer variant view has cleaner table data entries for "N/A" data
- Pinned variant case level display hotfix for cancer and str - more on this later
- Cancer variants show correct alt/ref reads mirroring alt frequency now
- Always load all clinical STR variants even if a region load is attempted - index may be missing
- Same case repetition in variant local observations

## [4.12.1]

### Fixed
- Bug in variant.gene when gene has no HGVS description


## [4.12]

### Added
- Accepts `alignment_path` in load config to pass bam/cram files
- Display all phenotypes on variant page
- Display hgvs coordinates on pinned and causatives
- Clear panel pending changes
- Adds option to setup the database with static files
- Adds cli command to download the resources from CLI that scout needs
- Adds test files for merged somatic SV and CNV; as well as merged SNV, and INDEL part of #1279
- Allows for upload of OMIM-AUTO gene panel from static files without api-key

### Fixed
- Cancer case HPO panel variants link
- Fix so that some drop downs have correct size
- First IGV button in str variants page
- Cancer case activates on SNV variants
- Cases activate when STR variants are viewed
- Always calculate code coverage
- Pinned/Classification/comments in all types of variants pages
- Null values for panel's custom_inheritance_models
- Discrepancy between the manual disease transcripts and those in database in gene-edit page
- ACMG classification not showing for some causatives
- Fix bug which caused IGV.js to use hg19 reference files for hg38 data
- Bug when multiple bam files sources with non-null values are available


### Changed
- Renamed `requests` file to `scout_requests`
- Cancer variant view shows two, instead of four, decimals for allele and normal


## [4.11.1]

### Fixed
- Institute settings page
- Link institute settings to sharing institutes choices

## [4.11.0]

### Added
- Display locus name on STR variant page
- Alternative key `GNOMADAF_popmax` for Gnomad popmax allele frequency
- Automatic suggestions on how to improve the code on Pull Requests
- Parse GERP, phastCons and phyloP annotations from vep annotated CSQ fields
- Avoid flickering comment popovers in variant list
- Parse REVEL score from vep annotated CSQ fields
- Allow users to modify general institute settings
- Optionally format code automatically on commit
- Adds command to backup vital parts `scout export database`
- Parsing and displaying cancer SV variants from Manta annotated VCF files
- Dismiss cancer snv variants with cancer-specific options
- Add IGV.js UPD, RHO and TIDDIT coverage wig tracks.


### Fixed
- Slightly darker page background
- Fixed an issued with parsed conservation values from CSQ
- Clinvar submissions accessible to all users of an institute
- Header toolbar when on Clinvar page now shows institute name correctly
- Case should not always inactivate upon update
- Show dismissed snv cancer variants as grey on the cancer variants page
- Improved style of mappability link and local observations on variant page
- Convert all the GET requests to the igv view to POST request
- Error when updating gene panels using a file containing BOM chars
- Add/replace gene radio button not working in gene panels


## [4.10.1]

### Fixed
- Fixed issue with opening research variants
- Problem with coveralls not called by Travis CI
- Handle Biomart service down in tests


## [4.10.0]

### Added
- Rank score model in causatives page
- Exportable HPO terms from phenotypes page
- AMP guideline tiers for cancer variants
- Adds scroll for the transcript tab
- Added CLI option to query cases on time since case event was added
- Shadow clinical assessments also on research variants display
- Support for CRAM alignment files
- Improved str variants view : sorting by locus, grouped by allele.
- Delivery report PDF export
- New mosaicism tag option
- Add or modify individuals' age or tissue type from case page
- Display GC and allele depth in causatives table.
- Included primary reference transcript in general report
- Included partial causative variants in general report
- Remove dependency of loqusdb by utilising the CLI

### Fixed
- Fixed update OMIM command bug due to change in the header of the genemap2 file
- Removed Mosaic Tag from Cancer variants
- Fixes issue with unaligned table headers that comes with hidden Datatables
- Layout in general report PDF export
- Fixed issue on the case statistics view. The validation bars didn't show up when all institutes were selected. Now they do.
- Fixed missing path import by importing pathlib.Path
- Handle index inconsistencies in the update index functions
- Fixed layout problems


## [4.9.0]

### Added
- Improved MatchMaker pages, including visible patient contacts email address
- New badges for the github repo
- Links to [GENEMANIA](genemania.org)
- Sort gene panel list on case view.
- More automatic tests
- Allow loading of custom annotations in VCF using the SCOUT_CUSTOM info tag.

### Fixed
- Fix error when a gene is added to an empty dynamic gene panel
- Fix crash when attempting to add genes on incorrect format to dynamic gene panel
- Manual rank variant tags could be saved in a "Select a tag"-state, a problem in the variants view.
- Same case evaluations are no longer shown as gray previous evaluations on the variants page
- Stay on research pages, even if reset, next first buttons are pressed..
- Overlapping variants will now be visible on variant page again
- Fix missing classification comments and links in evaluations page
- All prioritized cases are shown on cases page


## [4.8.3]

### Added

### Fixed
- Bug when ordering sanger
- Improved scrolling over long list of genes/transcripts


## [4.8.2]

### Added

### Fixed
- Avoid opening extra tab for coverage report
- Fixed a problem when rank model version was saved as floats and not strings
- Fixed a problem with displaying dismiss variant reasons on the general report
- Disable load and delete filter buttons if there are no saved filters
- Fix problem with missing verifications
- Remove duplicate users and merge their data and activity


## [4.8.1]

### Added

### Fixed
- Prevent login fail for users with id defined by ObjectId and not email
- Prevent the app from crashing with `AttributeError: 'NoneType' object has no attribute 'message'`


## [4.8.0]

### Added
- Updated Scout to use Bootstrap 4.3
- New looks for Scout
- Improved dashboard using Chart.js
- Ask before inactivating a case where last assigned user leaves it
- Genes can be manually added to the dynamic gene list directly on the case page
- Dynamic gene panels can optionally be used with clinical filter, instead of default gene panel
- Dynamic gene panels get link out to chanjo-report for coverage report
- Load all clinvar variants with clinvar Pathogenic, Likely Pathogenic and Conflicting pathogenic
- Show transcripts with exon numbers for structural variants
- Case sort order can now be toggled between ascending and descending.
- Variants can be marked as partial causative if phenotype is available for case.
- Show a frequency tooltip hover for SV-variants.
- Added support for LDAP login system
- Search snv and structural variants by chromosomal coordinates
- Structural variants can be marked as partial causative if phenotype is available for case.
- Show normal and pathologic limits for STRs in the STR variants view.
- Institute level persistent variant filter settings that can be retrieved and used.
- export causative variants to Excel
- Add support for ROH, WIG and chromosome PNGs in case-view

### Fixed
- Fixed missing import for variants with comments
- Instructions on how to build docs
- Keep sanger order + verification when updating/reloading variants
- Fixed and moved broken filter actions (HPO gene panel and reset filter)
- Fixed string conversion to number
- UCSC links for structural variants are now separated per breakpoint (and whole variant where applicable)
- Reintroduced missing coverage report
- Fixed a bug preventing loading samples using the command line
- Better inheritance models customization for genes in gene panels
- STR variant page back to list button now does its one job.
- Allows to setup scout without a omim api key
- Fixed error causing "favicon not found" flash messages
- Removed flask --version from base cli
- Request rerun no longer changes case status. Active or archived cases inactivate on upload.
- Fixed missing tooltip on the cancer variants page
- Fixed weird Rank cell in variants page
- Next and first buttons order swap
- Added pagination (and POST capability) to cancer variants.
- Improves loading speed for variant page
- Problem with updating variant rank when no variants
- Improved Clinvar submission form
- General report crashing when dismissed variant has no valid dismiss code
- Also show collaborative case variants on the All variants view.
- Improved phenotype search using dataTables.js on phenotypes page
- Search and delete users with `email` instead of `_id`
- Fixed css styles so that multiselect options will all fit one column


## [4.7.3]

### Added
- RankScore can be used with VCFs for vcf_cancer files

### Fixed
- Fix issue with STR view next page button not doing its one job.

### Deleted
- Removed pileup as a bam viewing option. This is replaced by IGV


## [4.7.2]

### Added
- Show earlier ACMG classification in the variant list

### Fixed
- Fixed igv search not working due to igv.js dist 2.2.17
- Fixed searches for cases with a gene with variants pinned or marked causative.
- Load variant pages faster after fixing other causatives query
- Fixed mitochondrial report bug for variants without genes

## [4.7.1]

### Added

### Fixed
- Fixed bug on genes page


## [4.7.0]

### Added
- Export genes and gene panels in build GRCh38
- Search for cases with variants pinned or marked causative in a given gene.
- Search for cases phenotypically similar to a case also from WUI.
- Case variant searches can be limited to similar cases, matching HPO-terms,
  phenogroups and cohorts.
- De-archive reruns and flag them as 'inactive' if archived
- Sort cases by analysis_date, track or status
- Display cases in the following order: prioritized, active, inactive, archived, solved
- Assign case to user when user activates it or asks for rerun
- Case becomes inactive when it has no assignees
- Fetch refseq version from entrez and use it in clinvar form
- Load and export of exons for all genes, independent on refseq
- Documentation for loading/updating exons
- Showing SV variant annotations: SV cgh frequencies, gnomad-SV, local SV frequencies
- Showing transcripts mapping score in segmental duplications
- Handle requests to Ensembl Rest API
- Handle requests to Ensembl Rest Biomart
- STR variants view now displays GT and IGV link.
- Description field for gene panels
- Export exons in build 37 and 38 using the command line

### Fixed
- Fixes of and induced by build tests
- Fixed bug affecting variant observations in other cases
- Fixed a bug that showed wrong gene coverage in general panel PDF export
- MT report only shows variants occurring in the specific individual of the excel sheet
- Disable SSL certifcate verification in requests to chanjo
- Updates how intervaltree and pymongo is used to void deprecated functions
- Increased size of IGV sample tracks
- Optimized tests


## [4.6.1]

### Added

### Fixed
- Missing 'father' and 'mother' keys when parsing single individual cases


## [4.6.0]

### Added
- Description of Scout branching model in CONTRIBUTING doc
- Causatives in alphabetical order, display ACMG classification and filter by gene.
- Added 'external' to the list of analysis type options
- Adds functionality to display "Tissue type". Passed via load config.
- Update to IGV 2.

### Fixed
- Fixed alignment visualization and vcf2cytosure availability for demo case samples
- Fixed 3 bugs affecting SV pages visualization
- Reintroduced the --version cli option
- Fixed variants query by panel (hpo panel + gene panel).
- Downloaded MT report contains excel files with individuals' display name
- Refactored code in parsing of config files.


## [4.5.1]

### Added

### Fixed
- update requirement to use PyYaml version >= 5.1
- Safer code when loading config params in cli base


## [4.5.0]

### Added
- Search for similar cases from scout view CLI
- Scout cli is now invoked from the app object and works under the app context

### Fixed
- PyYaml dependency fixed to use version >= 5.1


## [4.4.1]

### Added
- Display SV rank model version when available

### Fixed
- Fixed upload of delivery report via API


## [4.4.0]

### Added
- Displaying more info on the Causatives page and hiding those not causative at the case level
- Add a comment text field to Sanger order request form, allowing a message to be included in the email
- MatchMaker Exchange integration
- List cases with empty synopsis, missing HPO terms and phenotype groups.
- Search for cases with open research list, or a given case status (active, inactive, archived)

### Fixed
- Variant query builder split into several functions
- Fixed delivery report load bug


## [4.3.3]

### Added
- Different individual table for cancer cases

### Fixed
- Dashboard collects validated variants from verification events instead of using 'sanger' field
- Cases shared with collaborators are visible again in cases page
- Force users to select a real institute to share cases with (actionbar select fix)


## [4.3.2]

### Added
- Dashboard data can be filtered using filters available in cases page
- Causatives for each institute are displayed on a dedicated page
- SNVs and and SVs are searchable across cases by gene and rank score
- A more complete report with validated variants is downloadable from dashboard

### Fixed
- Clinsig filter is fixed so clinsig numerical values are returned
- Split multi clinsig string values in different elements of clinsig array
- Regex to search in multi clinsig string values or multi revstat string values
- It works to upload vcf files with no variants now
- Combined Pileup and IGV alignments for SVs having variant start and stop on the same chromosome


## [4.3.1]

### Added
- Show calls from all callers even if call is not available
- Instructions to install cairo and pango libs from WeasyPrint page
- Display cases with number of variants from CLI
- Only display cases with number of variants above certain treshold. (Also CLI)
- Export of verified variants by CLI or from the dashboard
- Extend case level queries with default panels, cohorts and phenotype groups.
- Slice dashboard statistics display using case level queries
- Add a view where all variants for an institute can be searched across cases, filtering on gene and rank score. Allows searching research variants for cases that have research open.

### Fixed
- Fixed code to extract variant conservation (gerp, phyloP, phastCons)
- Visualization of PDF-exported gene panels
- Reintroduced the exon/intron number in variant verification email
- Sex and affected status is correctly displayed on general report
- Force number validation in SV filter by size
- Display ensembl transcripts when no refseq exists


## [4.3.0]

### Added
- Mosaicism tag on variants
- Show and filter on SweGen frequency for SVs
- Show annotations for STR variants
- Show all transcripts in verification email
- Added mitochondrial export
- Adds alternative to search for SVs shorter that the given length
- Look for 'bcftools' in the `set` field of VCFs
- Display digenic inheritance from OMIM
- Displays what refseq transcript that is primary in hgnc

### Fixed

- Archived panels displays the correct date (not retroactive change)
- Fixed problem with waiting times in gene panel exports
- Clinvar fiter not working with human readable clinsig values

## [4.2.2]

### Fixed
- Fixed gene panel create/modify from CSV file utf-8 decoding error
- Updating genes in gene panels now supports edit comments and entry version
- Gene panel export timeout error

## [4.2.1]

### Fixed
- Re-introduced gene name(s) in verification email subject
- Better PDF rendering for excluded variants in report
- Problem to access old case when `is_default` did not exist on a panel


## [4.2.0]

### Added
- New index on variant_id for events
- Display overlapping compounds on variants view

### Fixed
- Fixed broken clinical filter


## [4.1.4]

### Added
- Download of filtered SVs

### Fixed
- Fixed broken download of filtered variants
- Fixed visualization issue in gene panel PDF export
- Fixed bug when updating gene names in variant controller


## [4.1.3]

### Fixed
- Displays all primary transcripts


## [4.1.2]

### Added
- Option add/replace when updating a panel via CSV file
- More flexible versioning of the gene panels
- Printing coverage report on the bottom of the pdf case report
- Variant verification option for SVs
- Logs uri without pwd when connecting
- Disease-causing transcripts in case report
- Thicker lines in case report
- Supports HPO search for cases, both terms or if described in synopsis
- Adds sanger information to dashboard

### Fixed
- Use db name instead of **auth** as default for authentication
- Fixes so that reports can be generated even with many variants
- Fixed sanger validation popup to show individual variants queried by user and institute.
- Fixed problem with setting up scout
- Fixes problem when exac file is not available through broad ftp
- Fetch transcripts for correct build in `adapter.hgnc_gene`

## [4.1.1]
- Fix problem with institute authentication flash message in utils
- Fix problem with comments
- Fix problem with ensembl link


## [4.1.0]

### Added
- OMIM phenotypes to case report
- Command to download all panel app gene panels `scout load panel --panel-app`
- Links to genenames.org and omim on gene page
- Popup on gene at variants page with gene information
- reset sanger status to "Not validated" for pinned variants
- highlight cases with variants to be evaluated by Sanger on the cases page
- option to point to local reference files to the genome viewer pileup.js. Documented in `docs.admin-guide.server`
- option to export single variants in `scout export variants`
- option to load a multiqc report together with a case(add line in load config)
- added a view for searching HPO terms. It is accessed from the top left corner menu
- Updates the variants view for cancer variants. Adds a small cancer specific filter for known variants
- Adds hgvs information on cancer variants page
- Adds option to update phenotype groups from CLI

### Fixed
- Improved Clinvar to submit variants from different cases. Fixed HPO terms in casedata according to feedback
- Fixed broken link to case page from Sanger modal in cases view
- Now only cases with non empty lists of causative variants are returned in `adapter.case(has_causatives=True)`
- Can handle Tumor only samples
- Long lists of HGNC symbols are now possible. This was previously difficult with manual, uploaded or by HPO search when changing filter settings due to GET request limitations. Relevant pages now use POST requests. Adds the dynamic HPO panel as a selection on the gene panel dropdown.
- Variant filter defaults to default panels also on SV and Cancer variants pages.

## [4.0.0]

### WARNING ###

This is a major version update and will require that the backend of pre releases is updated.
Run commands:

```
$scout update genes
$scout update hpo
```

- Created a Clinvar submission tool, to speed up Clinvar submission of SNVs and SVs
- Added an analysis report page (html and PDF format) containing phenotype, gene panels and variants that are relevant to solve a case.

### Fixed
- Optimized evaluated variants to speed up creation of case report
- Moved igv and pileup viewer under a common folder
- Fixed MT alignment view pileup.js
- Fixed coordinates for SVs with start chromosome different from end chromosome
- Global comments shown across cases and institutes. Case-specific variant comments are shown only for that specific case.
- Links to clinvar submitted variants at the cases level
- Adapts clinvar parsing to new format
- Fixed problem in `scout update user` when the user object had no roles
- Makes pileup.js use online genome resources when viewing alignments. Now any instance of Scout can make use of this functionality.
- Fix ensembl link for structural variants
- Works even when cases does not have `'madeline_info'`
- Parses Polyphen in correct way again
- Fix problem with parsing gnomad from VEP

### Added
- Added a PDF export function for gene panels
- Added a "Filter and export" button to export custom-filtered SNVs to CSV file
- Dismiss SVs
- Added IGV alignments viewer
- Read delivery report path from case config or CLI command
- Filter for spidex scores
- All HPO terms are now added and fetched from the correct source (https://github.com/obophenotype/human-phenotype-ontology/blob/master/hp.obo)
- New command `scout update hpo`
- New command `scout update genes` will fetch all the latest information about genes and update them
- Load **all** variants found on chromosome **MT**
- Adds choice in cases overview do show as many cases as user like

### Removed
- pileup.min.js and pileup css are imported from a remote web location now
- All source files for HPO information, this is instead fetched directly from source
- All source files for gene information, this is instead fetched directly from source

## [3.0.0]
### Fixed
- hide pedigree panel unless it exists

## [1.5.1] - 2016-07-27
### Fixed
- look for both ".bam.bai" and ".bai" extensions

## [1.4.0] - 2016-03-22
### Added
- support for local frequency through loqusdb
- bunch of other stuff

## [1.3.0] - 2016-02-19
### Fixed
- Update query-phenomizer and add username/password

### Changed
- Update the way a case is checked for rerun-status

### Added
- Add new button to mark a case as "checked"
- Link to clinical variants _without_ 1000G annotation

## [1.2.2] - 2016-02-18
### Fixed
- avoid filtering out variants lacking ExAC and 1000G annotations

## [1.1.3] - 2015-10-01
### Fixed
- persist (clinical) filter when clicking load more
- fix #154 by robustly setting clinical filter func. terms

## [1.1.2] - 2015-09-07
### Fixed
- avoid replacing coverage report with none
- update SO terms, refactored

## [1.1.1] - 2015-08-20
### Fixed
- fetch case based on collaborator status (not owner)

## [1.1.0] - 2015-05-29
### Added
- link(s) to SNPedia based on RS-numbers
- new Jinja filter to "humanize" decimal numbers
- show gene panels in variant view
- new Jinja filter for decoding URL encoding
- add indicator to variants in list that have comments
- add variant number threshold and rank score threshold to load function
- add event methods to mongo adapter
- add tests for models
- show badge "old" if comment was written for a previous analysis

### Changed
- show cDNA change in transcript summary unless variant is exonic
- moved compounds table further up the page
- show dates for case uploads in ISO format
- moved variant comments higher up on page
- updated documentation for pages
- read in coverage report as blob in database and serve directly
- change ``OmimPhenotype`` to ``PhenotypeTerm``
- reorganize models sub-package
- move events (and comments) to separate collection
- only display prev/next links for the research list
- include variant type in breadcrumbs e.g. "Clinical variants"

### Removed
- drop dependency on moment.js

### Fixed
- show the same level of detail for all frequencies on all pages
- properly decode URL encoded symbols in amino acid/cDNA change strings
- fixed issue with wipe permissions in MongoDB
- include default gene lists in "variants" link in breadcrumbs

## [1.0.2] - 2015-05-20
### Changed
- update case fetching function

### Fixed
- handle multiple cases with same id

## [1.0.1] - 2015-04-28
### Fixed
- Fix building URL parameters in cases list Vue component

## [1.0.0] - 2015-04-12
Codename: Sara Lund

![Release 1.0](artwork/releases/release-1-0.jpg)

### Added
- Add email logging for unexpected errors
- New command line tool for deleting case

### Changed
- Much improved logging overall
- Updated documentation/usage guide
- Removed non-working IGV link

### Fixed
- Show sample display name in GT call
- Various small bug fixes
- Make it easier to hover over popups

## [0.0.2-rc1] - 2015-03-04
### Added
- add protein table for each variant
- add many more external links
- add coverage reports as PDFs

### Changed
- incorporate user feedback updates
- big refactor of load scripts

## [0.0.2-rc2] - 2015-03-04
### Changes
- add gene table with gene description
- reorganize inheritance models box

### Fixed
- avoid overwriting gene list on "research" load
- fix various bugs in external links

## [0.0.2-rc3] - 2015-03-05
### Added
- Activity log feed to variant view
- Adds protein change strings to ODM and Sanger email

### Changed
- Extract activity log component to macro

### Fixes
- Make Ensembl transcript links use archive website<|MERGE_RESOLUTION|>--- conflicted
+++ resolved
@@ -3,6 +3,11 @@
 This project adheres to [Semantic Versioning](http://semver.org/).
 
 About changelog [here](https://keepachangelog.com/en/1.0.0/)
+
+## [Unreleased]
+### Changed
+- Split multi-gene SNV variants into single genes when submitting to Matchmaker Exchange
+
 
 ## [4.74]
 ### Added
@@ -14,11 +19,7 @@
 ### Changed
 - Details on variant type and category for audit filters on case general report
 - Enable Gens CN profile button also in somatic case view
-<<<<<<< HEAD
-- Split multi-gene SNV variants into single genes when submitting to Matchmaker Exchange
-=======
 - Fix case of analysis type check for Gens analysis button - only show for WGS
->>>>>>> f76c7843
 ### Fixed
 - loqusdb table no longer has empty row below each loqusid
 - MatchMaker submission details page crashing because of change in date format returned by PatientMatcher
