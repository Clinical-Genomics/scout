# Change Log
All notable changes to this project will be documented in this file.
This project adheres to [Semantic Versioning](http://semver.org/).

About changelog [here](https://keepachangelog.com/en/1.0.0/)

## [unreleased]
<<<<<<< HEAD
### Added
- Advanced cases search to narrow down results using more than one search parameter
=======
### Fixed
- Patch update igv.js to 3.0.5
>>>>>>> 9d23323f

## [4.88]
### Added
- Added CoLoRSdb frequency to Pop Freq column on variantS page
- Hovertip to gene panel names with associated genes in SV variant view, when variant covers more than one gene
- RNA sample ID can be provided in case load config if different from sample_id
### Fixed
- Broken `scout setup database` command
- Update demo VCF header, adding missing keys found on variants
- Broken upload to Codecov step in Tests & Coverage GitHub action
- Tomte DROP column names have been updated (backwards compatibility preserved for main fields)
- WTS outlierS view to display correct individual IDs for cases with multiple individuals
- WTS outlierS not displayed on WTS outlierS view

## [4.87.1]
### Fixed
- Positioning and alignment of genes cell on variantS page

## [4.87]
### Added
- Option to configure RNA build on case load (default '38')
### Changed
- Tooltip on RNA alignments now shows RNA genome build version
- Updated igv.js to v3.0.4
### Fixed
- Style of "SNVs" and "SVs" buttons on WTS Outliers page
- Chromosome alias files for igv.js
- Genes track displayed also when RNA alignments are present without splice junctions track on igv browser
- Genes track displayed again when splice junction tracks are present

## [4.86.1]
### Fixed
- Loading and updating PanelApp panels, including PanelApp green

## [4.86]
### Added
- Display samples' name (tooltip) and affected status directly on caseS page
- Search SVs across all cases, in given genes
- `CLINVAR_API_URL` param can be specified in app settings to override the URL used to send ClinVar submissions to. Intended for testing.
- Support for loading and storing OMICS data
- Parse DROP Fraser and Outrider TSVs
- Display omics variants - wts outliers (Fraser, Outrider)
- Parse GNOMAD `gnomad_af` and `gnomad_popmax_af` keys from variants annotated with `echtvar`
- Make removed panel optionally visible to non-admin or non maintainers
- Parse CoLoRSdb frequencies annotated in the variant INFO field with the `colorsdb_af` key
- Download -omics variants using the `Filter and export button`
- Clickable COSMIC links on IGV tracks
- Possibility to un-audit previously audited filters
- Reverted table style and removed font awesome style from IGV template
- Case status tags displayed on dashboard case overview
### Changed
- Updated igv.js to v3.0.1
- Alphabetically sort IGV track available for custom selection
- Updated wokeignore to avoid unfixable warning
- Update Chart.js to v4.4.3
- Use tornado library version >= 6.4.1
- Fewer variants in the MEI demo file
- Switch to FontAwesome v.6 instead of using icons v.5 + kit with icons v.6
- Show time (hours and minutes) additionally to date on comments and activity panel
### Fixed
- Only add expected caller keys to variant (FOUND_IN or SVDB_ORIGIN)
- Splice junction merged track height offset in IGV.js
- Splice junction initiation crash with empty variant obj
- Splice junction variant routing for cases with WTS but without outlier data
- Variant links to ExAC, now pointing to gnomAD, since the ExAC browser is no longer available
- Style of HPO terms assigned to a case, now one phenotype per line
- RNA sashimi view rendering should work also if the gene track is user disabled
- Respect IGV tracks chosen by user in variant IGV settings

## [4.85]
### Added
- Load also genes which are missing Ensembl gene ID (72 in both builds), including immunoglobulins and fragile sites
### Changed
- Unfreeze werkzeug again
- Show "(Removed)" after removed panels in dropdown
- The REVEL score is collected as the maximum REVEL score from all of the variant's transcripts
- Parse GNOMAD POPMAX values only if they are numerical when loading variants
### Fixed
- Alphabetically sort "select default panels" dropdown menu options on case page
- Show gene panel removed status on case page
- Fixed visibility of the following buttons: remove assignee, remove pinned/causative, remove comment, remove case from group

## [4.84]
### Changed
- Clearer error message when a loqusdb query fails for an instance that initially connected
- Do not load chanjo-report module if not needed and more visible message when it fails loading
- Converted the HgncGene class into a Pydantic class
- Swap menu open and collapse indicator chevrons - down is now displayed-open, right hidden-closed
- Linters and actions now all use python 3.11
### Fixed
- Safer way to update variant genes and compounds that avoids saving temporary decorators into variants' database documents
- Link to HGNC gene report on gene page
- Case file load priority so that e.g. SNV get loaded before SV, or clinical before research, for consistent variant_id collisions

## [4.83]
### Added
- Edit ACMG classifications from variant page (only for classifications with criteria)
- Events for case CLI events (load case, update case, update individual)
- Support for loading and displaying local custom IGV tracks
- MANE IGV track to be used as a local track for igv.js (see scout demo config file)
- Optional separate MT VCFs, for `nf-core/raredisease`
### Changed
- Avoid passing verbs from CaseHandler - functions for case sample and individual in CaseEventHandler
- Hide mtDNA report and coverage report links on case sidebar for cases with WTS data only
- Modified OMIM-AUTO gene panel to include genes in both genome builds
- Moved chanjo code into a dedicated extension
- Optimise the function that collects "match-safe" genes for an institute by avoiding duplicated genes from different panels
- Users must actively select "show matching causatives/managed" on a case page to see matching numbers
- Upgraded python version from 3.8 to 3.11 in Docker images
### Fixed
- Fix several tests that relied on number of events after setup to be 0
- Removed unused load case function
- Artwork logo sync sketch with png and export svg
- Clearer exception handling on chanjo-report setup - fail early and visibly
- mtDNA report crashing when one or more samples from a case is not in the chanjo database
- Case page crashing on missing phenotype terms
- ACMG benign modifiers
- Speed up tests by caching python env correctly in Github action and adding two more test groups
- Agile issue templates were added globally to the CG-org. Adding custom issue templates to avoid exposing customers
- PanelApp panel not saving genes with empty `EnsembleGeneIds` list
- Speed up checking outdated gene panels
- Do not load research variants automatically when loading a case

## [4.82.2]
### Fixed
- Warning icon in case pages for individuals where `confirmed_sex` is false
- Show allele sizes form ExpansionHunter on STR variantS page again

## [4.82.1]
### Fixed
- Revert the installation of flask-ldapconn to use the version available on PyPI to be able to push new scout releases to PyPI

## [4.82]
### Added
- Tooltip for combined score in tables for compounds and overlapping variants
- Checkbox to filter variants by excluding genes listed in selected gene panels, files or provided as list
- STR variant information card with database links, replacing empty frequency panel
- Display paging and number of HPO terms available in the database on Phenotypes page
- On case page, typeahead hints when searching for a disease using substrings containing source ("OMIM:", "ORPHA:")
- Button to monitor the status of submissions on ClinVar Submissions page
- Option to filter cancer variants by number of observations in somatic and germline archived database
- Documentation for integrating chanjo2
- More up-to-date VEP CSQ dbNSFP frequency keys
- Parse PacBio TRGT (Tandem repeat genotyping tool) Short Tandem Repeat VCFs
### Changed
- In the case_report #panel-tables has a fixed width
- Updated IGV.js to 2.15.11
- Fusion variants in case report now contain same info as on fusion variantS page
- Block submission of somatic variants to ClinVar until we harmonise with their changed API
- Additional control on the format of conditions provided in ClinVar form
- Errors while loading managed variants from file are now displayed on the Managed Variants page
- Chanjo2 coverage button visible only when query will contain a list of HGNC gene IDs
- Use Python-Markdown directly instead of the unmaintained Flask-Markdown
- Use Markupsafe instead of long deprecated, now removed Flask Markup
- Prepare to unfreeze Werkzeug, but don't actually activate until chanjo can deal with the change
### Fixed
- Submit requests to Chanjo2 using HTML forms instead of JSON data
- `Research somatic variants` link name on caseS page
- Broken `Install the HTML 2 PDF renderer` step in a GitHub action
- Fix ClinVar form parsing to not include ":" in conditionType.id when condition conditionType.db is Orphanet
- Fix condition dropdown and pre-selection on ClinVar form for cases with associated ORPHA diagnoses
- Improved visibility of ClinVar form in dark mode
- End coordinates for indels in ClinVar form
- Diagnoses API search crashing with empty search string
- Variant's overlapping panels should show overlapping of variant genes against the latest version of the panel
- Case page crashing when case has both variants in a ClinVar submission and pinned not loaded variants
- Installation of git in second build stage of Dockerfile, allowing correct installation of libraries

## [4.81]
### Added
- Tag for somatic SV IGH-DUX4 detection samtools script
### Changed
- Upgraded Bootstrap version in reports from 4.3.1 to 5.1.3
### Fixed
- Buttons layout in HPO genes panel on case page
- Added back old variant rankscore index with different key order to help loading on demo instance
- Cancer case_report panel-table no longer contains inheritance information
- Case report pinned variants card now displays info text if all pinned variants are present in causatives
- Darkmode setting now applies to the comment-box accordion
- Typo in case report causing `cancer_rank_options is undefined` error

## [4.80]
### Added
- Support for .d4 files coverage using chanjo2 (Case page sidebar link) with test
- Link to chanjo2 coverage report and coverage gene overview on gene panel page
- Link to chanjo2 coverage report on Case page, HPO dynamic gene list
- Link to genes coverage overview report on Case page, HPO dynamic gene list
### Changed
- All links in disease table on diagnosis page now open in a new tab
- Dark mode settings applied to multi-selects on institute settings page
- Comments on case and variant pages can be viewed by expanding an accordion
- On case page information on pinned variants and variants submitted to ClinVar are displayed in the same table
- Demo case file paths are now stored as absolute paths
- Optimised indices to address slow queries
- On case page default panels are now found at the top of the table, and it can be sorted by this trait
### Fixed
- On variants page, search for variants in genes present only in build 38 returning no results
- Pin/unpin with API was not able to make event links
- A new field `Explanation for multiple conditions` is available in ClinVar for submitting variants with more than one associated condition
- Fusion genes with partners lacking gene HGNC id will still be fully loaded
- Fusion variantS export now contains fusion variant specific columns
- When Loqusdb observations count is one the table includes information on if observation was for the current or another case

## [4.79.1]
### Fixed
- Exporting variants without rank score causing page to crash
- Display custom annotations also on cancer variant page

## [4.79]
### Added
- Added tags for Sniffles and CNVpytor, two LRS SV callers
- Button on case page for displaying STR variants occurring in the dynamic HPO panel
- Display functional annotation relative to variant gene's MANE transcripts on variant summary, when available
- Links to ACMG structural variant pathogenicity classification guidelines
- Phenomodels checkboxes can now include orpha terms
- Add incidental finding to case tags
- Get an alert on caseS page when somebody validates variants you ordered Sanger sequencing for
### Changed
- In the diagnoses page genes associated with a disease are displayed using hgnc symbol instead of hgnc id
- Refactor view route to allow navigation directly to unique variant document id, improve permissions check
- Do not show MANE and MANE Plus Clinical transcripts annotated from VEP (saved in variants) but collect this info from the transcripts database collection
- Refactor view route to allow navigation directly to unique case id (in particular for gens)
- `Institutes to share cases with` on institute's settings page now displays institutes names and IDs
- View route with document id selects view template based on variant category
### Fixed
- Refactored code in cases blueprints and variant_events adapter (set diseases for partial causative variants) to use "disease" instead of "omim" to encompass also ORPHA terms
- Refactored code in `scout/parse/omim.py` and `scout/parse/disease_terms.py` to use "disease" instead of "phenotype" to differentiate from HPO terms
- Be more careful about checking access to variant on API access
- Show also ACMG VUS on general report (could be missing if not e.g. pinned)

## [4.78]
### Added
- Case status labels can be added, giving more finegrained details on a solved status (provisional, diagnostic, carrier, UPD, SMN, ...)
- New SO terms: `sequence_variant` and `coding_transcript_variant`
- More MEI specific annotation is shown on the variant page
- Parse and save MANE transcripts info when updating genes in build 38
- ClinVar submission can now be downloaded as a json file
- `Mane Select` and `Mane Plus Clinical` badges on Gene page, when available
- ClinVar submission can now be downloaded as a json file
- API endpoint to pin variant
- Display common/uncommon/rare on summary of mei variant page
### Changed
- In the ClinVar form, database and id of assertion criteria citation are now separate inputs
- Customise institute settings to be able to display all cases with a certain status on cases page (admin users)
- Renamed `Clinical Significance` to `Germline Classification` on multistep ClinVar form
- Changed the "x" in cases.utils.remove_form button text to red for better visibility in dark mode
- Update GitHub actions
- Default loglevel up to INFO, making logs with default start easier to read
- Add XTR region to PAR region definition
- Diagnoses can be searched on diagnoses page without waiting for load first
### Fixed
- Removed log info showing hgnc IDs used in variantS search
- Maintain Matchmaker Exchange and Beacon submission status when a case is re-uploaded
- Inheritance mode from ORPHA should not be confounded with the OMIM inheritance model
- Decipher link URL changes
- Refactored code in cases blueprints to use "disease" instead of "omim" to encompass also ORPHA terms

## [4.77]
### Added
- Orpha disease terms now include information on inheritance
- Case loading via .yaml config file accepts subject_id and phenotype_groups (if previously defined as constant default or added per institute)
- Possibility to submit variants associated with Orphanet conditions to ClinVar
- Option update path to .d4 files path for individuals of an existing case using the command line
- More constraint information is displayed per gene in addition to pLi: missense and LoF OE, CI (inluding LOEUF) and Z-score.
### Changed
- Introduce validation in the ClinVar multistep form to make sure users provide at least one variant-associated condition
- CLI scout update individual accepts subject_id
- Update ClinVar inheritance models to reflect changes in ClinVar submission API
- Handle variant-associated condition ID format in background when creating ClinVar submissions
- Replace the code that downloads Ensembl genes, transcripts and exons with the Schug web app
- Add more info to error log when transcript variant frequency parsing fails.
- GnomAD v4 constraint information replaces ExAC constraints (pLi).
### Fixed
- Text input of associated condition in ClinVar form now aligns to the left
- Alignment of contents in the case report has been updated
- Missing number of phenotypes and genes from case diagnoses
- Associate OMIM and/or ORPHA diagnoses with partial causatives
- Visualization of partial causatives' diagnoses on case page: style and links
- Revert style of pinned variants window on the case page
- Rename `Clinical significanc` to `Germline classification` in ClinVar submissions exported files
- Rename `Clinical significance citations` to `Classification citations` in ClinVar submissions exported files
- Rename `Comment on clinical significance` to `Comment on classification` in ClinVar submissions exported files
- Show matching partial causatives on variant page
- Matching causatives shown on case page consisting only of variant matching the default panels of the case - bug introduced since scout v4.72 (Oct 18, 2023)
- Missing somatic variant read depth leading to report division by zero

## [4.76]
### Added
- Orphacodes are visible in phenotype tables
- Pydantic validation of image paths provided in case load config file
- Info on the user which created a ClinVar submission, when available
- Associate .d4 files to case individuals when loading a case via config file
### Changed
- In diagnoses page the load of diseases are initiated by clicking a button
- Revel score, Revel rank score and SpliceAI values are also displayed in Causatives and Validated variants tables
- Remove unused functions and tests
- Analysis type and direct link from cases list for OGM cases
- Removed unused `case_obj` parameter from server/blueprints/variant/controllers/observations function
- Possibility to reset ClinVar submission ID
- Allow ClinVar submissions with custom API key for users registered as ClinVar submitters or when institute doesn't have a preset list of ClinVar submitters
- Ordered event verbs alphabetically and created ClinVar-related user events
- Removed the unused "no-variants" option from the load case command line
### Fixed
- All disease_terms have gene HGNC ids as integers when added to the scout database
- Disease_term identifiers are now prefixed with the name of the coding system
- Command line crashing with error when updating a user that doesn't exist
- Thaw coloredlogs - 15.0.1 restores errorhandler issue
- Thaw crypography - current base image and library version allow Docker builds
- Missing delete icons on phenomodels page
- Missing cryptography lib error while running Scout container on an ARM processor
- Round CADD values with many decimals on causatives and validated variants pages
- Dark-mode visibility of some fields on causatives and validated variants pages
- Clinvar submitters would be cleared when unprivileged users saved institute settings page
- Added a default empty string in cases search form to avoid None default value
- Page crashing when user tries to remove the same variant from a ClinVar submission in different browser tabs
- Update more GnomAD links to GnomAD v4 (v38 SNVs, MT vars, STRs)
- Empty cells for RNA fusion variants in Causatives and Verified variants page
- Submenu icons missing from collapsible actionbar
- The collapsible actionbar had some non-collapsing overly long entries
- Cancer observations for SVs not appearing in the variant details view
- Archived local observations not visible on cancer variantS page
- Empty Population Frequency column in the Cancer SV Variants view
- Capital letters in ClinVar events description shown on case page

## [4.75]
### Added
- Hovertip to gene panel names with associated genes in variant view, when variant covers more than one gene
- Tests for panel to genes
- Download of Orphadata en_product6 and en_product4 from CLI
- Parse and save `database_found` key/values for RNA fusion variants
- Added fusion_score, ffpm, split_reads, junction_reads and fusion_caller to the list of filters on RNA fusion variants page
- Renamed the function `get_mei_info` to `set_mei_info` to be consistent with the other functions
- Fixed removing None key/values from parsed variants
- Orphacodes are included in the database disease_terms
### Changed
- Allow use of projections when retrieving gene panels
- Do not save custom images as binary data into case and variant database documents
- Retrieve and display case and variant custom images using image's saved path
- Cases are activated by viewing FSHD and SMA reports
- Split multi-gene SNV variants into single genes when submitting to Matchmaker Exchange
- Alamut links also on the gene level, using transcript and HGVS: better for indels. Keep variant link for missing HGVS
- Thaw WTForms - explicitly coerce form decimal field entries when filters fetched from db
### Fixed
- Removed some extra characters from top of general report left over from FontAwsome fix
- Do not save fusion variants-specific key/values in other types of variants
- Alamut link for MT variants in build 38
- Convert RNA fusions variants `tool_hits` and `fusion_score` keys from string to numbers
- Fix genotype reference and alternative sequencing depths defaulting to -1 when values are 0
- DecimalFields were limited to two decimal places for several forms - lifting restrictions on AF, CADD etc.

## [4.74.1]
### Changed
- Parse and save into database also OMIM terms not associated to genes
### Fixed
- BioNano API FSHD report requests are GET in Access 1.8, were POST in 1.7
- Update more FontAwesome icons to avoid Pro icons
- Test if files still exist before attempting to load research variants
- Parsing of genotypes error, resulting in -1 values when alt or ref read depths are 0

## [4.74]
### Added
- SNVs and Indels, MEI and str variants genes have links to Decipher
- An `owner + case display name` index for cases database collection
- Test and fixtures for RNA fusion case page
- Load and display fusion variants from VCF files as the other variant types
- Option to update case document with path to mei variants (clinical and research)
### Changed
- Details on variant type and category for audit filters on case general report
- Enable Gens CN profile button also in somatic case view
- Fix case of analysis type check for Gens analysis button - only show for WGS
### Fixed
- loqusdb table no longer has empty row below each loqusid
- MatchMaker submission details page crashing because of change in date format returned by PatientMatcher
- Variant external links buttons style does not change color when visited
- Hide compounds with compounds follow filter for region or function would fail for variants in multiple genes
- Updated FontAwesome version to fix missing icons

## [4.73]
### Added
- Shortcut button for HPO panel MEI variants from case page
- Export managed variants from CLI
### Changed
- STRs visualization on case panel to emphasize abnormal repeat count and associated condition
- Removed cytoband column from STRs variant view on case report
- More long integers formatted with thin spaces, and copy to clipboard buttons added
### Fixed
- OMIM table is scrollable if higher than 700px on SV page
- Pinned variants validation badge is now red for false positives.
- Case display name defaulting to case ID when `family_name` or `display_name` are missing from case upload config file
- Expanded menu visible at screen sizes below 1000px now has background color
- The image in ClinVar howto-modal is now responsive
- Clicking on a case in case groups when case was already removed from group in another browser tab
- Page crashing when saving filters for mei variants
- Link visited color of images

## [4.72.4]
### Changed
- Automatic test mongod version increased to v7
### Fixed
- GnomAD now defaults to hg38 - change build 37 links accordingly

## [4.72.3]
### Fixed
- Somatic general case report small variant table can crash with unclassified variants

## [4.72.2]
### Changed
- A gunicorn maxrequests parameter for Docker server image - default to 1200
- STR export limit increased to 500, as for other variants
- Prevent long number wrapping and use thin spaces for separation, as per standards from SI, NIST, IUPAC, BIPM.
- Speed up case retrieval and lower memory use by projecting case queries
- Make relatedness check fails stand out a little more to new users
- Speed up case retrieval and lower memory use by projecting case queries
- Speed up variant pages by projecting only the necessary keys in disease collection query
### Fixed
- Huge memory use caused by cases and variants pages pulling complete disease documents from DB
- Do not include genes fetched from HPO terms when loading diseases
- Consider the renamed fields `Approved Symbol` -> `Approved Gene Symbol` and `Gene Symbols` -> `Gene/Locus And Other Related Symbols` when parsing OMIM terms from genemap2.txt file

## [4.72.1]
### Fixed
- Jinja filter that renders long integers
- Case cache when looking for causatives in other cases causing the server to hang

## [4.72]
### Added
- A GitHub action that checks for broken internal links in docs pages
- Link validation settings in mkdocs.yml file
- Load and display full RNA alignments on alignment viewer
- Genome build check when loading a case
- Extend event index to previous causative variants and always load them
### Fixed
- Documentation nav links for a few documents
- Slightly extended the BioNano Genomics Access integration docs
- Loading of SVs when VCF is missing the INFO.END field but has INFO.SVLEN field
- Escape protein sequence name (if available) in case general report to render special characters correctly
- CaseS HPO term searches for multiple terms works independent of order
- CaseS search regexp should not allow backslash
- CaseS cohort tags can contain whitespace and still match
- Remove diagnoses from cases even if OMIM term is not found in the database
- Parsing of disease-associated genes
- Removed an annoying warning while updating database's disease terms
- Displaying custom case images loaded with scout version <= 4.71
- Use pydantic version >=2 in requirements.txt file
### Changed
- Column width adjustment on caseS page
- Use Python 3.11 in tests
- Update some github actions
- Upgraded Pydantic to version 2
- Case validation fails on loading when associated files (alignments, VCFs and reports) are not present on disk
- Case validation fails on loading when custom images have format different then ["gif", "svg", "png", "jpg", "jpeg"]
- Custom images keys `case` and `str` in case config yaml file are renamed to `case_images` and `str_variants_images`
- Simplify and speed up case general report code
- Speed up case retrieval in case_matching_causatives
- Upgrade pymongo to version 4
- When updating disease terms, check that all terms are consistent with a DiseaseTerm model before dropping the old collection
- Better separation between modules loading HPO terms and diseases
- Deleted unused scout.build.phenotype module
- Stricter validation of mandatory genome build key when loading a case. Allowed values are ['37','38',37,38]
- Improved readability of variants length and coordinates on variantS pages

## [4.71]
### Added
- Added Balsamic keys for SweGen and loqusdb local archive frequecies, SNV and SV
- New filter option for Cancer variantS: local archive RD loqusdb
- Show annotated observations on SV variantS view, also for cancer somatic SVs
- Revel filter for variantS
- Show case default panel on caseS page
- CADD filter for Cancer Somatic SNV variantS - show score
- SpliceAI-lookup link (BROAD, shows SpliceAI and Pangolin) from variant page
- BioNano Access server API - check projects, samples and fetch FSHD reports
### Fixed
- Name of reference genome build for RNA for compatibility with IGV locus search change
- Howto to run the Docker image on Mac computers in `admin-guide/containers/container-deploy.md`
- Link to Weasyprint installation howto in README file
- Avoid filling up disk by creating a reduced VCF file for every variant that is visualized
- Remove legacy incorrectly formatted CODEOWNERS file
- Restrain variant_type requests to variantS views to "clinical" or "research"
- Visualization of cancer variants where cancer case has no affected individual
- ProteinPaint gene link (small StJude API change)
- Causative MEI variant link on causatives page
- Bionano access api settings commented out by default in Scout demo config file.
- Do not show FSHD button on freshly loaded cases without bionano_access individuals
- Truncate long variants' HGVS on causative/Clinically significant and pinned variants case panels
### Changed
- Remove function call that tracks users' browser version
- Include three more splice variant SO terms in clinical filter severe SO terms
- Drop old HPO term collection only after parsing and validation of new terms completes
- Move score to own column on Cancer Somatic SNV variantS page
- Refactored a few complex case operations, breaking out sub functionalities

## [4.70]
### Added
- Download a list of Gene Variants (max 500) resulting from SNVs and Indels search
- Variant PubMed link to search for gene symbol and any aliases
### Changed
- Clearer gnomAD values in Variants page
### Fixed
- CaseS page uniform column widths
- Include ClinVar variants into a scrollable div element on Case page
- `canonical_transcript` variable not initialized in get_hgvs function (server.blueprints.institutes.controllers.py)
- Catch and display any error while importing Phenopacket info
- Modified Docker files to use python:3.8-slim-bullseye to prevent gunicorn workers booting error

## [4.69]
### Added
- ClinVar submission howto available also on Case page
- Somatic score and filtering for somatic SV callers, if available
- Show caller as a tooltip on variantS list
### Fixed
- Crash when attempting to export phenotype from a case that had never had phenotypes
- Aesthetic fix to Causative and Pinned Variants on Case page
- Structural inconsistency for ClinVar Blueprint templates
- Updated igv.js to 2.15.8 to fix track default color bug
- Fixed release versions for actions.
- Freeze tornado below 6.3.0 for compatibility with livereload 2.6.3
- Force update variants count on case re-upload
- IGV locus search not working - add genome reference id
- Pin links to MEI variants should end up on MEI not SV variant view
- Load also matching MEI variants on forced region load
- Allow excluding MEI from case variant deletion
- Fixed the name of the assigned user when the internal user ID is different from the user email address
- Gene variantS should display gene function, region and full hgvs
### Changed
- FontAwesome integrity check fail (updated resource)
- Removed ClinVar API validation buttons in favour of direct API submission
- Improved layout of Institute settings page
- ClinVar API key and allowed submitters are set in the Institute settings page


## [4.68]
### Added
- Rare Disease Mobile Element Insertion variants view
### Changed
- Updated igv.js to 2.15.6
### Fixed
- Docker stage build pycairo.
- Restore SNV and SV rank models versions on Causatives and Verified pages
- Saving `REVEL_RANKSCORE` value in a field named `revel` in variants database documents

## [4.67]
### Added
- Prepare to filter local SV frequency
### Changed
- Speed up instituteS page loading by refactoring cases/institutes query
- Clinical Filter for SVs includes `splice_polypyrimidine_tract_variant` as a severe consequence
- Clinical Filter for SVs includes local variant frequency freeze ("old") for filtering, starting at 30 counts
- Speed up caseS page loading by adding status to index and refactoring totals count
- HPO file parsing is updated to reflect that HPO have changed a few downloadable file formats with their 230405 release.
### Fixed
- Page crashing when a user tries to edit a comment that was removed
- Warning instead of crashed page when attempting to retrieve a non-existent Phenopacket
- Fixed StJude ProteinPaint gene link (URL change)
- Freeze of werkzeug library to version<2.3 to avoid problems resulting from the consequential upgrade of the Flask lib
- Huge list of genes in case report for megabases-long structural variants.
- Fix displaying institutes without associated cases on institutes page
- Fix default panel selection on SVs in cancer case report

## [4.66]
### Changed
- Moved Phenomodels code under a dedicated blueprint
- Updated the instructions to load custom case report under admin guide
- Keep variants filter window collapsed except when user expands it to filter
### Added
- A summary table of pinned variants on the cancer case general report
- New openable matching causatives and managed variants lists for default gene panels only for convenience
### Fixed
- Gens structural variant page link individual id typo

## [4.65.2]
### Fixed
- Generating general case report with str variants containing comments

## [4.65.1]
### Fixed
- Visibility of `Gene(s)` badges on SV VariantS page
- Hide dismiss bar on SV page not working well
- Delivery report PDF download
- Saving Pipeline version file when loading a case
- Backport compatible import of importlib metadata for old python versions (<3.8)

## [4.65]
### Added
- Option to mark a ClinVar submission as submitted
- Docs on how to create/update the PanelApp green genes as a system admin
- `individual_id`-parameter to both Gens links
- Download a gene panel in TXT format from gene panel page
- Panel gene comments on variant page: genes in panels can have comments that describe the gene in a panel context
### Changed
- Always show each case category on caseS page, even if 0 cases in total or after current query
- Improved sorting of ClinVar submissions
- Pre-populate SV type select in ClinVar submission form, when possible
- Show comment badges in related comments tables on general report
- Updated version of several GitHub actions
- Migrate from deprecated `pkg_resources` lib to `importlib_resources`
- Dismiss bar on variantS pages is thinner.
- Dismiss bar on variantS pages can be toggled open or closed for the duration of a login session.
### Fixed
- Fixed Sanger order / Cancel order modal close buttons
- Visibility of SV type in ClinVar submission form
- Fixed a couple of creations where now was called twice, so updated_at and created_at could differ
- Deprecated Ubuntu version 18.04 in one GitHub action
- Panels that have been removed (hidden) should not be visible in views where overlapping gene panels for genes are shown
- Gene panel test pointing to the right function

## [4.64]
### Added
- Create/Update a gene panel containing all PanelApp green genes (`scout update panelapp-green -i <cust_id>`)
- Links for ACMG pathogenicity impact modification on the ACMG classification page
### Changed
- Open local observation matching cases in new windows
### Fixed
- Matching manual ranked variants are now shown also on the somatic variant page
- VarSome links to hg19/GRCh37
- Managed variants filter settings lost when navigating to additional pages
- Collect the right variant category after submitting filter form from research variantS page
- Beacon links are templated and support variants in genome build 38

## [4.63]
### Added
- Display data sharing info for ClinVar, Matchmaker Exchange and Beacon in a dedicated column on Cases page
- Test for `commands.download.omim.print_omim`
- Display dismissed variants comments on general case report
- Modify ACMG pathogenicity impact (most commonly PVS1, PS3) based on strength of evidence with lab director's professional judgement
- REViewer button on STR variant page
- Alamut institution parameter in institute settings for Alamut Visual Plus software
- Added Manual Ranks Risk Factor, Likely Risk Factor and Uncertain Risk Factor
- Display matching manual ranks from previous cases the user has access to on VariantS and Variant pages
- Link to gnomAD gene SVs v2.1 for SV variants with gnomAD frequency
- Support for nf-core/rnafusion reports
### Changed
- Display chrY for sex unknown
- Deprecate legacy scout_load() method API call.
- Message shown when variant tag is updated for a variant
- When all ACMG classifications are deleted from a variant, the current variant classification status is also reset.
- Refactored the functions that collect causative variants
- Removed `scripts/generate_test_data.py`
### Fixed
- Default IGV tracks (genes, ClinVar, ClinVar CNVs) showing even if user unselects them all
- Freeze Flask-Babel below v3.0 due to issue with a locale decorator
- Thaw Flask-Babel and fix according to v3 standard. Thank you @TkTech!
- Show matching causatives on somatic structural variant page
- Visibility of gene names and functional annotations on Causatives/Verified pages
- Panel version can be manually set to floating point numbers, when modified
- Causatives page showing also non-causative variants matching causatives in other cases
- ClinVar form submission for variants with no selected transcript and HGVS
- Validating and submitting ClinVar objects not containing both Variant and Casedata info

## [4.62.1]
### Fixed
- Case page crashing when adding a case to a group without providing a valid case name

## [4.62]
### Added
- Validate ClinVar submission objects using the ClinVar API
- Wrote tests for case and variant API endpoints
- Create ClinVar submissions from Scout using the ClinVar API
- Export Phenopacket for affected individual
- Import Phenopacket from JSON file or Phenopacket API backend server
- Use the new case name option for GENS requests
- Pre-validate refseq:HGVS items using VariantValidator in ClinVar submission form
### Fixed
- Fallback for empty alignment index for REViewer service
- Source link out for MIP 11.1 reference STR annotation
- Avoid duplicate causatives and pinned variants
- ClinVar clinical significance displays only the ACMG terms when user selects ACMG 2015 as assertion criteria
- Spacing between icon and text on Beacon and MatchMaker links on case page sidebar
- Truncate IDs and HGVS representations in ClinVar pages if longer than 25 characters
- Update ClinVar submission ID form
- Handle connection timeout when sending requests requests to external web services
- Validate any ClinVar submission regardless of its status
- Empty Phenopackets import crashes
- Stop Spinner on Phenopacket JSON download
### Changed
- Updated ClinVar submission instructions

## [4.61.1]
### Fixed
- Added `UMLS` as an option of `Condition ID type` in ClinVar Variant downloaded files
- Missing value for `Condition ID type` in ClinVar Variant downloaded files
- Possibility to open, close or delete a ClinVar submission even if it doesn't have an associated name
- Save SV type, ref and alt n. copies to exported ClinVar files
- Inner and outer start and stop SV coordinates not exported in ClinVar files
- ClinVar submissions page crashing when SV files don't contain breakpoint exact coordinates
- Align OMIM diagnoses with delete diagnosis button on case page
- In ClinVar form, reset condition list and customize help when condition ID changes

## [4.61]
### Added
- Filter case list by cases with variants in ClinVar submission
- Filter case list by cases containing RNA-seq data - gene_fusion_reports and sample-level tracks (splice junctions and RNA coverage)
- Additional case category `Ignored`, to be used for cases that don't fall in the existing 'inactive', 'archived', 'solved', 'prioritized' categories
- Display number of cases shown / total number of cases available for each category on Cases page
- Moved buttons to modify case status from sidebar to main case page
- Link to Mutalyzer Normalizer tool on variant's transcripts overview to retrieve official HVGS descriptions
- Option to manually load RNA MULTIQC report using the command `scout load report -t multiqc_rna`
- Load RNA MULTIQC automatically for a case if config file contains the `multiqc_rna` key/value
- Instructions in admin-guide on how to load case reports via the command line
- Possibility to filter RD variants by a specific genotype call
- Distinct colors for different inheritance models on RD Variant page
- Gene panels PDF export with case variants hits by variant type
- A couple of additional README badges for GitHub stats
- Upload and display of pipeline reference info and executable version yaml files as custom reports
- Testing CLI on hasta in PR template
### Changed
- Instructions on how to call dibs on scout-stage server in pull request template
- Deprecated CLI commands `scout load <delivery_report, gene_fusion_report, coverage_qc_report, cnv_report>` to replace them with command `scout load report -t <report type>`
- Refactored code to display and download custom case reports
- Do not export `Assertion method` and `Assertion method citation` to ClinVar submission files according to changes to ClinVar's submission spreadsheet templates.
- Simplified code to create and download ClinVar CSV files
- Colorize inheritance models badges by category on VariantS page
- `Safe variants matching` badge more visible on case page
### Fixed
- Non-admin users saving institute settings would clear loqusdb instance selection
- Layout of variant position, cytoband and type in SV variant summary
- Broken `Build Status - GitHub badge` on GitHub README page
- Visibility of text on grey badges in gene panels PDF exports
- Labels for dashboard search controls
- Dark mode visibility for ClinVar submission
- Whitespaces on outdated panel in extent report

## [4.60]
### Added
- Mitochondrial deletion signatures (mitosign) can be uploaded and shown with mtDNA report
- A `Type of analysis` column on Causatives and Validated variants pages
- List of "safe" gene panels available for matching causatives and managed variants in institute settings, to avoid secondary findings
- `svdb_origin` as a synonym for `FOUND_IN` to complement `set` for variants found by all callers
### Changed
- Hide removed gene panels by default in panels page
- Removed option for filtering cancer SVs by Tumor and Normal alt AF
- Hide links to coverage report from case dynamic HPO panel if cancer analysis
- Remove rerun emails and redirect users to the analysis order portal instead
- Updated clinical SVs igv.js track (dbVar) and added example of external track from `https://trackhubregistry.org/`
- Rewrote the ClinVar export module to simplify and add one variant at the time
- ClinVar submissions with phenotype conditions from: [OMIM, MedGen, Orphanet, MeSH, HP, MONDO]
### Fixed
- If trying to load a badly formatted .tsv file an error message is displayed.
- Avoid showing case as rerun when first attempt at case upload failed
- Dynamic autocomplete search not working on phenomodels page
- Callers added to variant when loading case
- Now possible to update managed variant from file without deleting it first
- Missing preselected chromosome when editing a managed variant
- Preselected variant type and subtype when editing a managed variant
- Typo in dbVar ClinVar track, hg19


## [4.59]
### Added
- Button to go directly to HPO SV filter variantS page from case
- `Scout-REViewer-Service` integration - show `REViewer` picture if available
- Link to HPO panel coverage overview on Case page
- Specify a confidence threshold (green|amber|red) when loading PanelApp panels
- Functional annotations in variants lists exports (all variants)
- Cancer/Normal VAFs and COSMIC ids in in variants lists exports (cancer variants)
### Changed
- Better visualization of regional annotation for long lists of genes in large SVs in Variants tables
- Order of cells in variants tables
- More evident links to gene coverage from Variant page
- Gene panels sorted by display name in the entire Case page
- Round CADD and GnomAD values in variants export files
### Fixed
- HPO filter button on SV variantS page
- Spacing between region|function cells in SVs lists
- Labels on gene panel Chanjo report
- Fixed ambiguous duplicated response headers when requesting a BAM file from /static
- Visited color link on gene coverage button (Variant page)

## [4.58.1]
### Fixed
- Case search with search strings that contain characters that can be escaped

## [4.58]
### Added
- Documentation on how to create/update PanelApp panels
- Add filter by local observations (archive) to structural variants filters
- Add more splicing consequences to SO term definitions
- Search for a specific gene in all gene panels
- Institute settings option to force show all variants on VariantS page for all cases of an institute
- Filter cases by validation pending status
- Link to The Clinical Knowledgebase (CKB) (https://ckb.jax.org/) in cancer variant's page
### Fixed
- Added a not-authorized `auto-login` fixture according to changes in Flask-Login 0.6.2
- Renamed `cache_timeout` param name of flask.send_file function to `max_age` (Flask 2.2 compliant)
- Replaced deprecated `app.config["JSON_SORT_KEYS"]` with app.json.sort_keys in app settings
- Bug in gene variants page (All SNVs and INDELs) when variant gene doesn't have a hgnc id that is found in the database
- Broken export of causatives table
- Query for genes in build 38 on `Search SNVs and INDELs` page
- Prevent typing special characters `^<>?!=\/` in case search form
- Search matching causatives also among research variants in other cases
- Links to variants in Verified variants page
- Broken filter institute cases by pinned gene
- Better visualization of long lists of genes in large SVs on Causative and Verified Variants page
- Reintroduced missing button to export Causative variants
- Better linking and display of matching causatives and managed variants
- Reduced code complexity in `scout/parse/variant/variant.py`
- Reduced complexity of code in `scout/build/variant/variant.py`

### Changed
- State that loqusdb observation is in current case if observations count is one and no cases are shown
- Better pagination and number of variants returned by queries in `Search SNVs and INDELs` page
- Refactored and simplified code used for collecting gene variants for `Search SNVs and INDELs` page
- Fix sidebar panel icons in Case view
- Fix panel spacing in Case view
- Removed unused database `sanger_ordered` and `case_id,category,rank_score` indexes (variant collection)
- Verified variants displayed in a dedicated page reachable from institute sidebar
- Unified stats in dashboard page
- Improved gene info for large SVs and cancer SVs
- Remove the unused `variant.str_variant` endpoint from variant views
- Easier editing of HPO gene panel on case page
- Assign phenotype panel less cramped on Case page
- Causatives and Verified variants pages to use the same template macro
- Allow hyphens in panel names
- Reduce resolution of example images
- Remove some animations in web gui which where rendered slow


## [4.57.4]
### Fixed
- Parsing of variant.FORMAT "DR" key in parse variant file

## [4.57.3]
### Fixed
- Export of STR verified variants
- Do not download as verified variants first verified and then reset to not validated
- Avoid duplicated lines in downloaded verified variants reflecting changes in variant validation status

## [4.57.2]
### Fixed
- Export of verified variants when variant gene has no transcripts
- HTTP 500 when visiting a the details page for a cancer variant that had been ranked with genmod

## [4.57.1]
### Fixed
- Updating/replacing a gene panel from file with a corrupted or malformed file

## [4.57]
### Added
- Display last 50 or 500 events for a user in a timeline
- Show dismiss count from other cases on matching variantS
- Save Beacon-related events in events collection
- Institute settings allow saving multiple loqusdb instances for one institute
- Display stats from multiple instances of loqusdb on variant page
- Display date and frequency of obs derived from count of local archive observations from MIP11 (requires fix in MIP)
### Changed
- Prior ACMG classifications view is no longer limited by pathogenicity
### Fixed
- Visibility of Sanger ordered badge on case page, light mode
- Some of the DataTables tables (Phenotypes and Diagnoses pages) got a bit dark in dark mode
- Remove all redundancies when displaying timeline events (some events are saved both as case-related and variant-related)
- Missing link in saved MatchMaker-related events
- Genes with mixed case gene symbols missing in PanelApp panels
- Alignment of elements on the Beacon submission modal window
- Locus info links from STR variantS page open in new browser tabs

## [4.56]
### Added
- Test for PanelApp panels loading
- `panel-umi` tag option when loading cancer analyses
### Changed
- Black text to make comments more visible in dark mode
- Loading PanelApp panels replaces pre-existing panels with same version
- Removed sidebar from Causatives page - navigation is available on the top bar for now
- Create ClinVar submissions from pinned variants list in case page
- Select which pinned variants will be included in ClinVar submission documents
### Fixed
- Remove a:visited css style from all buttons
- Update of HPO terms via command line
- Background color of `MIXED` and `PANEL-UMI` sequencing types on cases page
- Fixed regex error when searching for cases with query ending with `\ `
- Gene symbols on Causatives page lighter in dark mode
- SpliceAI tooltip of multigene variants

## [4.55]
### Changed
- Represent different tumor samples as vials in cases page
- Option to force-update the OMIM panel
### Fixed
- Low tumor purity badge alignment in cancer samples table on cancer case view
- VariantS comment popovers reactivate on hover
- Updating database genes in build 37
- ACMG classification summary hidden by sticky navbar
- Logo backgrounds fixed to white on welcome page
- Visited links turn purple again
- Style of link buttons and dropdown menus
- Update KUH and GMS logos
- Link color for Managed variants

## [4.54]
### Added
- Dark mode, using browser/OS media preference
- Allow marking case as solved without defining causative variants
- Admin users can create missing beacon datasets from the institute's settings page
- GenCC links on gene and variant pages
- Deprecation warnings when launching the app using a .yaml config file or loading cases using .ped files
### Changed
- Improved HTML syntax in case report template
- Modified message displayed when variant rank stats could not be calculated
- Expanded instructions on how to test on CG development server (cg-vm1)
- Added more somatic variant callers (Balsamic v9 SNV, develop SV)
### Fixed
- Remove load demo case command from docker-compose.yml
- Text elements being split across pages in PDF reports
- Made login password field of type `password` in LDAP login form
- Gene panels HTML select in institute's settings page
- Bootstrap upgraded to version 5
- Fix some Sourcery and SonarCloud suggestions
- Escape special characters in case search on institute and dashboard pages
- Broken case PDF reports when no Madeline pedigree image can be created
- Removed text-white links style that were invisible in new pages style
- Variants pagination after pressing "Filter variants" or "Clinical filter"
- Layout of buttons Matchmaker submission panel (case page)
- Removing cases from Matchmaker (simplified code and fixed functionality)
- Reintroduce check for missing alignment files purged from server

## [4.53]
### Added
### Changed
- Point Alamut API key docs link to new API version
- Parse dbSNP id from ID only if it says "rs", else use VEP CSQ fields
- Removed MarkupSafe from the dependencies
### Fixed
- Reintroduced loading of SVs for demo case 643595
- Successful parse of FOUND_IN should avoid GATK caller default
- All vulnerabilities flagged by SonarCloud

## [4.52]
### Added
- Demo cancer case gets loaded together with demo RD case in demo instance
- Parse REVEL_score alongside REVEL_rankscore from csq field and display it on SNV variant page
- Rank score results now show the ranking range
- cDNA and protein changes displayed on institute causatives pages
- Optional SESSION_TIMEOUT_MINUTES configuration in app config files
- Script to convert old OMIM case format (list of integers) to new format (list of dictionaries)
- Additional check for user logged in status before serving alignment files
- Download .cgh files from cancer samples table on cancer case page
- Number of documents and date of last update on genes page
### Changed
- Verify user before redirecting to IGV alignments and sashimi plots
- Build case IGV tracks starting from case and variant objects instead of passing all params in a form
- Unfreeze Werkzeug lib since Flask_login v.0.6 with bugfix has been released
- Sort gene panels by name (panelS and variant page)
- Removed unused `server.blueprints.alignviewers.unindexed_remote_static` endpoint
- User sessions to check files served by `server.blueprints.alignviewers.remote_static` endpoint
- Moved Beacon-related functions to a dedicated app extension
- Audit Filter now also loads filter displaying the variants for it
### Fixed
- Handle `attachment_filename` parameter renamed to `download_name` when Flask 2.2 will be released
- Removed cursor timeout param in cases find adapter function to avoid many code warnings
- Removed stream argument deprecation warning in tests
- Handle `no intervals found` warning in load_region test
- Beacon remove variants
- Protect remote_cors function in alignviewers view from Server-Side Request Forgery (SSRF)
- Check creation date of last document in gene collection to display when genes collection was updated last

## [4.51]
### Added
- Config file containing codecov settings for pull requests
- Add an IGV.js direct link button from case page
- Security policy file
- Hide/shade compound variants based on rank score on variantS from filter
- Chromograph legend documentation direct link
### Changed
- Updated deprecated Codecov GitHub action to v.2
- Simplified code of scout/adapter/mongo/variant
- Update IGV.js to v2.11.2
- Show summary number of variant gene panels on general report if more than 3
### Fixed
- Marrvel link for variants in genome build 38 (using liftover to build 37)
- Remove flags from codecov config file
- Fixed filter bug with high negative SPIDEX scores
- Renamed IARC TP53 button to to `TP53 Database`, modified also link since IARC has been moved to the US NCI: `https://tp53.isb-cgc.org/`
- Parsing new format of OMIM case info when exporting patients to Matchmaker
- Remove flask-debugtoolbar lib dependency that is using deprecated code and causes app to crash after new release of Jinja2 (3.1)
- Variant page crashing for cases with old OMIM terms structure (a list of integers instead of dictionary)
- Variant page crashing when creating MARRVEL link for cases with no genome build
- SpliceAI documentation link
- Fix deprecated `safe_str_cmp` import from `werkzeug.security` by freezing Werkzeug lib to v2.0 until Flask_login v.0.6 with bugfix is released
- List gene names densely in general report for SVs that contain more than 3 genes
- Show transcript ids on refseq genes on hg19 in IGV.js, using refgene source
- Display correct number of genes in general report for SVs that contain more than 32 genes
- Broken Google login after new major release of `lepture/authlib`
- Fix frequency and callers display on case general report

## [4.50.1]
### Fixed
- Show matching causative STR_repid for legacy str variants (pre Stranger hgnc_id)

## [4.50]
### Added
- Individual-specific OMIM terms
- OMIM disease descriptions in ClinVar submission form
- Add a toggle for melter rerun monitoring of cases
- Add a config option to show the rerun monitoring toggle
- Add a cli option to export cases with rerun monitoring enabled
- Add a link to STRipy for STR variants; shallow for ARX and HOXA13
- Hide by default variants only present in unaffected individuals in variants filters
- OMIM terms in general case report
- Individual-level info on OMIM and HPO terms in general case report
- PanelApp gene link among the external links on variant page
- Dashboard case filters fields help
- Filter cases by OMIM terms in cases and dashboard pages
### Fixed
- A malformed panel id request would crash with exception: now gives user warning flash with redirect
- Link to HPO resource file hosted on `http://purl.obolibrary.org`
- Gene search form when gene exists only in build 38
- Fixed odd redirect error and poor error message on missing column for gene panel csv upload
- Typo in parse variant transcripts function
- Modified keys name used to parse local observations (archived) frequencies to reflect change in MIP keys naming
- Better error handling for partly broken/timed out chanjo reports
- Broken javascript code when case Chromograph data is malformed
- Broader space for case synopsis in general report
- Show partial causatives on causatives and matching causatives panels
- Partial causative assignment in cases with no OMIM or HPO terms
- Partial causative OMIM select options in variant page
### Changed
- Slightly smaller and improved layout of content in case PDF report
- Relabel more cancer variant pages somatic for navigation
- Unify caseS nav links
- Removed unused `add_compounds` param from variant controllers function
- Changed default hg19 genome for IGV.js to legacy hg19_1kg_decoy to fix a few problematic loci
- Reduce code complexity (parse/ensembl.py)
- Silence certain fields in ClinVar export if prioritised ones exist (chrom-start-end if hgvs exist)
- Made phenotype non-mandatory when marking a variant as partial causative
- Only one phenotype condition type (OMIM or HPO) per variant is used in ClinVar submissions
- ClinVar submission variant condition prefers OMIM over HPO if available
- Use lighter version of gene objects in Omim MongoDB adapter, panels controllers, panels views and institute controllers
- Gene-variants table size is now adaptive
- Remove unused file upload on gene-variants page

## [4.49]
### Fixed
- Pydantic model types for genome_build, madeline_info, peddy_ped_check and peddy_sex_check, rank_model_version and sv_rank_model_version
- Replace `MatchMaker` with `Matchmaker` in all places visible by a user
- Save diagnosis labels along with OMIM terms in Matchmaker Exchange submission objects
- `libegl-mesa0_21.0.3-0ubuntu0.3~20.04.5_amd64.deb` lib not found by GitHub actions Docker build
- Remove unused `chromograph_image_files` and `chromograph_prefixes` keys saved when creating or updating an RD case
- Search managed variants by description and with ignore case
### Changed
- Introduced page margins on exported PDF reports
- Smaller gene fonts in downloaded HPO genes PDF reports
- Reintroduced gene coverage data in the PDF-exported general report of rare-disease cases
- Check for existence of case report files before creating sidebar links
- Better description of HPO and OMIM terms for patients submitted to Matchmaker Exchange
- Remove null non-mandatory key/values when updating a case
- Freeze WTForms<3 due to several form input rendering changes

## [4.48.1]
### Fixed
- General case PDF report for recent cases with no pedigree

## [4.48]
### Added
- Option to cancel a request for research variants in case page
### Changed
- Update igv.js to v2.10.5
- Updated example of a case delivery report
- Unfreeze cyvcf2
- Builder images used in Scout Dockerfiles
- Crash report email subject gives host name
- Export general case report to PDF using PDFKit instead of WeasyPrint
- Do not include coverage report in PDF case report since they might have different orientation
- Export cancer cases's "Coverage and QC report" to PDF using PDFKit instead of Weasyprint
- Updated cancer "Coverage and QC report" example
- Keep portrait orientation in PDF delivery report
- Export delivery report to PDF using PDFKit instead of Weasyprint
- PDF export of clinical and research HPO panels using PDFKit instead of Weasyprint
- Export gene panel report to PDF using PDFKit
- Removed WeasyPrint lib dependency

### Fixed
- Reintroduced missing links to Swegen and Beacon and dbSNP in RD variant page, summary section
- Demo delivery report orientation to fit new columns
- Missing delivery report in demo case
- Cast MNVs to SNV for test
- Export verified variants from all institutes when user is admin
- Cancer coverage and QC report not found for demo cancer case
- Pull request template instructions on how to deploy to test server
- PDF Delivery report not showing Swedac logo
- Fix code typos
- Disable codefactor raised by ESLint for javascript functions located on another file
- Loading spinner stuck after downloading a PDF gene panel report
- IGV browser crashing when file system with alignment files is not mounted

## [4.47]
### Added
- Added CADD, GnomAD and genotype calls to variantS export
### Changed
- Pull request template, to illustrate how to deploy pull request branches on cg-vm1 stage server
### Fixed
- Compiled Docker image contains a patched version (v4.9) of chanjo-report

## [4.46.1]
### Fixed
- Downloading of files generated within the app container (MT-report, verified variants, pedigrees, ..)

## [4.46]
### Added
- Created a Dockefile to be used to serve the dockerized app in production
- Modified the code to collect database params specified as env vars
- Created a GitHub action that pushes the Dockerfile-server image to Docker Hub (scout-server-stage) every time a PR is opened
- Created a GitHub action that pushes the Dockerfile-server image to Docker Hub (scout-server) every time a new release is created
- Reassign MatchMaker Exchange submission to another user when a Scout user is deleted
- Expose public API JSON gene panels endpoint, primarily to enable automated rerun checking for updates
- Add utils for dictionary type
- Filter institute cases using multiple HPO terms
- Vulture GitHub action to identify and remove unused variables and imports
### Changed
- Updated the python config file documentation in admin guide
- Case configuration parsing now uses Pydantic for improved typechecking and config handling
- Removed test matrices to speed up automatic testing of PRs
- Switch from Coveralls to Codecov to handle CI test coverage
- Speed-up CI tests by caching installation of libs and splitting tests into randomized groups using pytest-test-groups
- Improved LDAP login documentation
- Use lib flask-ldapconn instead of flask_ldap3_login> to handle ldap authentication
- Updated Managed variant documentation in user guide
- Fix and simplify creating and editing of gene panels
- Simplified gene variants search code
- Increased the height of the genes track in the IGV viewer
### Fixed
- Validate uploaded managed variant file lines, warning the user.
- Exporting validated variants with missing "genes" database key
- No results returned when searching for gene variants using a phenotype term
- Variants filtering by gene symbols file
- Make gene HGNC symbols field mandatory in gene variants page and run search only on form submit
- Make sure collaborator gene variants are still visible, even if HPO filter is used

## [4.45]
### Added
### Changed
- Start Scout also when loqusdbapi is not reachable
- Clearer definition of manual standard and custom inheritance models in gene panels
- Allow searching multiple chromosomes in filters
### Fixed
- Gene panel crashing on edit action

## [4.44]
### Added
### Changed
- Display Gene track beneath each sample track when displaying splice junctions in igv browser
- Check outdated gene symbols and update with aliases for both RD and cancer variantS
### Fixed
- Added query input check and fixed the Genes API endpoint to return a json formatted error when request is malformed
- Typo in ACMG BP6 tooltip

## [4.43.1]
### Added
- Added database index for OMIM disease term genes
### Changed
### Fixed
- Do not drop HPO terms collection when updating HPO terms via the command line
- Do not drop disease (OMIM) terms collection when updating diseases via the command line

## [4.43]
### Added
- Specify which collection(s) update/build indexes for
### Fixed
- Do not drop genes and transcripts collections when updating genes via the command line

## [4.42.1]
### Added
### Changed
### Fixed
- Freeze PyMongo lib to version<4.0 to keep supporting previous MongoDB versions
- Speed up gene panels creation and update by collecting only light gene info from database
- Avoid case page crash on Phenomizer queries timeout

## [4.42]
### Added
- Choose custom pinned variants to submit to MatchMaker Exchange
- Submit structural variant as genes to the MatchMaker Exchange
- Added function for maintainers and admins to remove gene panels
- Admins can restore deleted gene panels
- A development docker-compose file illustrating the scout/chanjo-report integration
- Show AD on variants view for cancer SV (tumor and normal)
- Cancer SV variants filter AD, AF (tumor and normal)
- Hiding the variants score column also from cancer SVs, as for the SNVs
### Changed
- Enforce same case _id and display_name when updating a case
- Enforce same individual ids, display names and affected status when updating a case
- Improved documentation for connecting to loqusdb instances (including loqusdbapi)
- Display and download HPO gene panels' gene symbols in italics
- A faster-built and lighter Docker image
- Reduce complexity of `panels` endpoint moving some code to the panels controllers
- Update requirements to use flask-ldap3-login>=0.9.17 instead of freezing WTForm
### Fixed
- Use of deprecated TextField after the upgrade of WTF to v3.0
- Freeze to WTForms to version < 3
- Remove the extra files (bed files and madeline.svg) introduced by mistake
- Cli command loading demo data in docker-compose when case custom images exist and is None
- Increased MongoDB connection serverSelectionTimeoutMS parameter to 30K (default value according to MongoDB documentation)
- Better differentiate old obs counts 0 vs N/A
- Broken cancer variants page when default gene panel was deleted
- Typo in tx_overview function in variant controllers file
- Fixed loqusdbapi SV search URL
- SV variants filtering using Decipher criterion
- Removing old gene panels that don't contain the `maintainer` key.

## [4.41.1]
### Fixed
- General reports crash for variant annotations with same variant on other cases

## [4.41]
### Added
- Extended the instructions for running the Scout Docker image (web app and cli).
- Enabled inclusion of custom images to STR variant view
### Fixed
- General case report sorting comments for variants with None genetic models
- Do not crash but redirect to variants page with error when a variant is not found for a case
- UCSC links coordinates for SV variants with start chromosome different than end chromosome
- Human readable variants name in case page for variants having start chromosome different from end chromosome
- Avoid always loading all transcripts when checking gene symbol: introduce gene captions
- Slow queries for evaluated variants on e.g. case page - use events instead
### Changed
- Rearrange variant page again, moving severity predictions down.
- More reactive layout width steps on variant page

## [4.40.1]
### Added
### Fixed
- Variants dismissed with inconsistent inheritance pattern can again be shown in general case report
- General report page for variants with genes=None
- General report crashing when variants have no panels
- Added other missing keys to case and variant dictionaries passed to general report
### Changed

## [4.40]
### Added
- A .cff citation file
- Phenotype search API endpoint
- Added pagination to phenotype API
- Extend case search to include internal MongoDB id
- Support for connecting to a MongoDB replica set (.py config files)
- Support for connecting to a MongoDB replica set (.yaml config files)
### Fixed
- Command to load the OMIM gene panel (`scout load panel --omim`)
- Unify style of pinned and causative variants' badges on case page
- Removed automatic spaces after punctuation in comments
- Remove the hardcoded number of total individuals from the variant's old observations panel
- Send delete requests to a connected Beacon using the DELETE method
- Layout of the SNV and SV variant page - move frequency up
### Changed
- Stop updating database indexes after loading exons via command line
- Display validation status badge also for not Sanger-sequenced variants
- Moved Frequencies, Severity and Local observations panels up in RD variants page
- Enabled Flask CORS to communicate CORS status to js apps
- Moved the code preparing the transcripts overview to the backend
- Refactored and filtered json data used in general case report
- Changed the database used in docker-compose file to use the official MongoDB v4.4 image
- Modified the Python (3.6, 3.8) and MongoDB (3.2, 4.4, 5.0) versions used in testing matrices (GitHub actions)
- Capitalize case search terms on institute and dashboard pages


## [4.39]
### Added
- COSMIC IDs collected from CSQ field named `COSMIC`
### Fixed
- Link to other causative variants on variant page
- Allow multiple COSMIC links for a cancer variant
- Fix floating text in severity box #2808
- Fixed MitoMap and HmtVar links for hg38 cases
- Do not open new browser tabs when downloading files
- Selectable IGV tracks on variant page
- Missing splice junctions button on variant page
- Refactor variantS representative gene selection, and use it also for cancer variant summary
### Changed
- Improve Javascript performance for displaying Chromograph images
- Make ClinVar classification more evident in cancer variant page

## [4.38]
### Added
- Option to hide Alamut button in the app config file
### Fixed
- Library deprecation warning fixed (insert is deprecated. Use insert_one or insert_many instead)
- Update genes command will not trigger an update of database indices any more
- Missing resources in temporary downloading directory when updating genes using the command line
- Restore previous variant ACMG classification in a scrollable div
- Loading spinner not stopping after downloading PDF case reports and variant list export
- Add extra Alamut links higher up on variant pages
- Improve UX for phenotypes in case page
- Filter and export of STR variants
- Update look of variants page navigation buttons
### Changed

## [4.37]
### Added
- Highlight and show version number for RefSeq MANE transcripts.
- Added integration to a rerunner service for toggling reanalysis with updated pedigree information
- SpliceAI display and parsing from VEP CSQ
- Display matching tiered variants for cancer variants
- Display a loading icon (spinner) until the page loads completely
- Display filter badges in cancer variants list
- Update genes from pre-downloaded file resources
- On login, OS, browser version and screen size are saved anonymously to understand how users are using Scout
- API returning institutes data for a given user: `/api/v1/institutes`
- API returning case data for a given institute: `/api/v1/institutes/<institute_id>/cases`
- Added GMS and Lund university hospital logos to login page
- Made display of Swedac logo configurable
- Support for displaying custom images in case view
- Individual-specific HPO terms
- Optional alamut_key in institute settings for Alamut Plus software
- Case report API endpoint
- Tooltip in case explaining that genes with genome build different than case genome build will not be added to dynamic HPO panel.
- Add DeepVariant as a caller
### Fixed
- Updated IGV to v2.8.5 to solve missing gene labels on some zoom levels
- Demo cancer case config file to load somatic SNVs and SVs only.
- Expand list of refseq trancripts in ClinVar submission form
- Renamed `All SNVs and INDELs` institute sidebar element to `Search SNVs and INDELs` and fixed its style.
- Add missing parameters to case load-config documentation
- Allow creating/editing gene panels and dynamic gene panels with genes present in genome build 38
- Bugfix broken Pytests
- Bulk dismissing variants error due to key conversion from string to integer
- Fix typo in index documentation
- Fixed crash in institute settings page if "collaborators" key is not set in database
- Don't stop Scout execution if LoqusDB call fails and print stacktrace to log
- Bug when case contains custom images with value `None`
- Bug introduced when fixing another bug in Scout-LoqusDB interaction
- Loading of OMIM diagnoses in Scout demo instance
- Remove the docker-compose with chanjo integration because it doesn't work yet.
- Fixed standard docker-compose with scout demo data and database
- Clinical variant assessments not present for pinned and causative variants on case page.
- MatchMaker matching one node at the time only
- Remove link from previously tiered variants badge in cancer variants page
- Typo in gene cell on cancer variants page
- Managed variants filter form
### Changed
- Better naming for variants buttons on cancer track (somatic, germline). Also show cancer research button if available.
- Load case with missing panels in config files, but show warning.
- Changing the (Female, Male) symbols to (F/M) letters in individuals_table and case-sma.
- Print stacktrace if case load command fails
- Added sort icon and a pointer to the cursor to all tables with sortable fields
- Moved variant, gene and panel info from the basic pane to summary panel for all variants.
- Renamed `Basics` panel to `Classify` on variant page.
- Revamped `Basics` panel to a panel dedicated to classify variants
- Revamped the summary panel to be more compact.
- Added dedicated template for cancer variants
- Removed Gene models, Gene annotations and Conservation panels for cancer variants
- Reorganized the orders of panels for variant and cancer variant views
- Added dedicated variant quality panel and removed relevant panes
- A more compact case page
- Removed OMIM genes panel
- Make genes panel, pinned variants panel, causative variants panel and ClinVar panel scrollable on case page
- Update to Scilifelab's 2020 logo
- Update Gens URL to support Gens v2.0 format
- Refactor tests for parsing case configurations
- Updated links to HPO downloadable resources
- Managed variants filtering defaults to all variant categories
- Changing the (Kind) drop-down according to (Category) drop-down in Managed variant add variant
- Moved Gens button to individuals table
- Check resource files availability before starting updating OMIM diagnoses
- Fix typo in `SHOW_OBSERVED_VARIANT_ARCHIVE` config param

## [4.36]
### Added
- Parse and save splice junction tracks from case config file
- Tooltip in observations panel, explaining that case variants with no link might be old variants, not uploaded after a case rerun
### Fixed
- Warning on overwriting variants with same position was no longer shown
- Increase the height of the dropdowns to 425px
- More indices for the case table as it grows, specifically for causatives queries
- Splice junction tracks not centered over variant genes
- Total number of research variants count
- Update variants stats in case documents every time new variants are loaded
- Bug in flashing warning messages when filtering variants
### Changed
- Clearer warning messages for genes and gene/gene-panels searches in variants filters

## [4.35]
### Added
- A new index for hgnc_symbol in the hgnc_gene collection
- A Pedigree panel in STR page
- Display Tier I and II variants in case view causatives card for cancer cases
### Fixed
- Send partial file data to igv.js when visualizing sashimi plots with splice junction tracks
- Research variants filtering by gene
- Do not attempt to populate annotations for not loaded pinned/causatives
- Add max-height to all dropdowns in filters
### Changed
- Switch off non-clinical gene warnings when filtering research variants
- Don't display OMIM disease card in case view for cancer cases
- Refactored Individuals and Causative card in case view for cancer cases
- Update and style STR case report

## [4.34]
### Added
- Saved filter lock and unlock
- Filters can optionally be marked audited, logging the filter name, user and date on the case events and general report.
- Added `ClinVar hits` and `Cosmic hits` in cancer SNVs filters
- Added `ClinVar hits` to variants filter (rare disease track)
- Load cancer demo case in docker-compose files (default and demo file)
- Inclusive-language check using [woke](https://github.com/get-woke/woke) github action
- Add link to HmtVar for mitochondrial variants (if VCF is annotated with HmtNote)
- Grey background for dismissed compounds in variants list and variant page
- Pin badge for pinned compounds in variants list and variant page
- Support LoqusDB REST API queries
- Add a docker-compose-matchmaker under scout/containers/development to test matchmaker locally
- Script to investigate consequences of symbol search bug
- Added GATK to list of SV and cancer SV callers
### Fixed
- Make MitoMap link work for hg38 again
- Export Variants feature crashing when one of the variants has no primary transcripts
- Redirect to last visited variantS page when dismissing variants from variants list
- Improved matching of SVs Loqus occurrences in other cases
- Remove padding from the list inside (Matching causatives from other cases) panel
- Pass None to get_app function in CLI base since passing script_info to app factory functions was deprecated in Flask 2.0
- Fixed failing tests due to Flask update to version 2.0
- Speed up user events view
- Causative view sort out of memory error
- Use hgnc_id for gene filter query
- Typo in case controllers displaying an error every time a patient is matched against external MatchMaker nodes
- Do not crash while attempting an update for variant documents that are too big (> 16 MB)
- Old STR causatives (and other variants) may not have HGNC symbols - fix sort lambda
- Check if gene_obj has primary_transcript before trying to access it
- Warn if a gene manually searched is in a clinical panel with an outdated name when filtering variants
- ChrPos split js not needed on STR page yet
### Changed
- Remove parsing of case `genome_version`, since it's not used anywhere downstream
- Introduce deprecation warning for Loqus configs that are not dictionaries
- SV clinical filter no longer filters out sub 100 nt variants
- Count cases in LoqusDB by variant type
- Commit pulse repo badge temporarily set to weekly
- Sort ClinVar submissions objects by ascending "Last evaluated" date
- Refactored the MatchMaker integration as an extension
- Replaced some sensitive words as suggested by woke linter
- Documentation for load-configuration rewritten.
- Add styles to MatchMaker matches table
- More detailed info on the data shared in MatchMaker submission form

## [4.33.1]
### Fixed
- Include markdown for release autodeploy docs
- Use standard inheritance model in ClinVar (https://ftp.ncbi.nlm.nih.gov/pub/GTR/standard_terms/Mode_of_inheritance.txt)
- Fix issue crash with variants that have been unflagged causative not being available in other causatives
### Added
### Changed

## [4.33]
### Fixed
- Command line crashing when updating an individual not found in database
- Dashboard page crashing when filters return no data
- Cancer variants filter by chromosome
- /api/v1/genes now searches for genes in all genome builds by default
- Upgraded igv.js to version 2.8.1 (Fixed Unparsable bed record error)
### Added
- Autodeploy docs on release
- Documentation for updating case individuals tracks
- Filter cases and dashboard stats by analysis track
### Changed
- Changed from deprecated db update method
- Pre-selected fields to run queries with in dashboard page
- Do not filter by any institute when first accessing the dashboard
- Removed OMIM panel in case view for cancer cases
- Display Tier I and II variants in case view causatives panel for cancer cases
- Refactored Individuals and Causative panels in case view for cancer cases

## [4.32.1]
### Fixed
- iSort lint check only
### Changed
- Institute cases page crashing when a case has track:Null
### Added

## [4.32]
### Added
- Load and show MITOMAP associated diseases from VCF (INFO field: MitomapAssociatedDiseases, via HmtNote)
- Show variant allele frequencies for mitochondrial variants (GRCh38 cases)
- Extend "public" json API with diseases (OMIM) and phenotypes (HPO)
- HPO gene list download now has option for clinical and non-clinical genes
- Display gene splice junctions data in sashimi plots
- Update case individuals with splice junctions tracks
- Simple Docker compose for development with local build
- Make Phenomodels subpanels collapsible
- User side documentation of cytogenomics features (Gens, Chromograph, vcf2cytosure, rhocall)
- iSort GitHub Action
- Support LoqusDB REST API queries
### Fixed
- Show other causative once, even if several events point to it
- Filtering variants by mitochondrial chromosome for cases with genome build=38
- HPO gene search button triggers any warnings for clinical / non-existing genes also on first search
- Fixed a bug in variants pages caused by MT variants without alt_frequency
- Tests for CADD score parsing function
- Fixed the look of IGV settings on SNV variant page
- Cases analyzed once shown as `rerun`
- Missing case track on case re-upload
- Fixed severity rank for SO term "regulatory region ablation"
### Changed
- Refactor according to CodeFactor - mostly reuse of duplicated code
- Phenomodels language adjustment
- Open variants in a new window (from variants page)
- Open overlapping and compound variants in a new window (from variant page)
- gnomAD link points to gnomAD v.3 (build GRCh38) for mitochondrial variants.
- Display only number of affected genes for dismissed SVs in general report
- Chromosome build check when populating the variants filter chromosome selection
- Display mitochondrial and rare diseases coverage report in cases with missing 'rare' track

## [4.31.1]
### Added
### Changed
- Remove mitochondrial and coverage report from cancer cases sidebar
### Fixed
- ClinVar page when dbSNP id is None

## [4.31]
### Added
- gnomAD annotation field in admin guide
- Export also dynamic panel genes not associated to an HPO term when downloading the HPO panel
- Primary HGNC transcript info in variant export files
- Show variant quality (QUAL field from vcf) in the variant summary
- Load/update PDF gene fusion reports (clinical and research) generated with Arriba
- Support new MANE annotations from VEP (both MANE Select and MANE Plus Clinical)
- Display on case activity the event of a user resetting all dismissed variants
- Support gnomAD population frequencies for mitochondrial variants
- Anchor links in Casedata ClinVar panels to redirect after renaming individuals
### Fixed
- Replace old docs link www.clinicalgenomics.se/scout with new https://clinical-genomics.github.io/scout
- Page formatting issues whenever case and variant comments contain extremely long strings with no spaces
- Chromograph images can be one column and have scrollbar. Removed legacy code.
- Column labels for ClinVar case submission
- Page crashing looking for LoqusDB observation when variant doesn't exist
- Missing inheritance models and custom inheritance models on newly created gene panels
- Accept only numbers in managed variants filter as position and end coordinates
- SNP id format and links in Variant page, ClinVar submission form and general report
- Case groups tooltip triggered only when mouse is on the panel header
### Changed
- A more compact case groups panel
- Added landscape orientation CSS style to cancer coverage and QC demo report
- Improve user documentation to create and save new gene panels
- Removed option to use space as separator when uploading gene panels
- Separating the columns of standard and custom inheritance models in gene panels
- Improved ClinVar instructions for users using non-English Excel

## [4.30.2]
### Added
### Fixed
- Use VEP RefSeq ID if RefSeq list is empty in RefSeq transcripts overview
- Bug creating variant links for variants with no end_chrom
### Changed

## [4.30.1]
### Added
### Fixed
- Cryptography dependency fixed to use version < 3.4
### Changed

## [4.30]
### Added
- Introduced a `reset dismiss variant` verb
- Button to reset all dismissed variants for a case
- Add black border to Chromograph ideograms
- Show ClinVar annotations on variantS page
- Added integration with GENS, copy number visualization tool
- Added a VUS label to the manual classification variant tags
- Add additional information to SNV verification emails
- Tooltips documenting manual annotations from default panels
- Case groups now show bam files from all cases on align view
### Fixed
- Center initial igv view on variant start with SNV/indels
- Don't set initial igv view to negative coordinates
- Display of GQ for SV and STR
- Parsing of AD and related info for STRs
- LoqusDB field in institute settings accepts only existing Loqus instances
- Fix DECIPHER link to work after DECIPHER migrated to GRCh38
- Removed visibility window param from igv.js genes track
- Updated HPO download URL
- Patch HPO download test correctly
- Reference size on STR hover not needed (also wrong)
- Introduced genome build check (allowed values: 37, 38, "37", "38") on case load
- Improve case searching by assignee full name
- Populating the LoqusDB select in institute settings
### Changed
- Cancer variants table header (pop freq etc)
- Only admin users can modify LoqusDB instance in Institute settings
- Style of case synopsis, variants and case comments
- Switched to igv.js 2.7.5
- Do not choke if case is missing research variants when research requested
- Count cases in LoqusDB by variant type
- Introduce deprecation warning for Loqus configs that are not dictionaries
- Improve create new gene panel form validation
- Make XM- transcripts less visible if they don't overlap with transcript refseq_id in variant page
- Color of gene panels and comments panels on cases and variant pages
- Do not choke if case is missing research variants when reserch requested

## [4.29.1]
### Added
### Fixed
- Always load STR variants regardless of RankScore threshold (hotfix)
### Changed

## [4.29]
### Added
- Added a page about migrating potentially breaking changes to the documentation
- markdown_include in development requirements file
- STR variants filter
- Display source, Z-score, inheritance pattern for STR annotations from Stranger (>0.6.1) if available
- Coverage and quality report to cancer view
### Fixed
- ACMG classification page crashing when trying to visualize a classification that was removed
- Pretty print HGVS on gene variants (URL-decode VEP)
- Broken or missing link in the documentation
- Multiple gene names in ClinVar submission form
- Inheritance model select field in ClinVar submission
- IGV.js >2.7.0 has an issue with the gene track zoom levels - temp freeze at 2.7.0
- Revert CORS-anywhere and introduce a local http proxy for cloud tracks
### Changed

## [4.28]
### Added
- Chromograph integration for displaying PNGs in case-page
- Add VAF to cancer case general report, and remove some of its unused fields
- Variants filter compatible with genome browser location strings
- Support for custom public igv tracks stored on the cloud
- Add tests to increase testing coverage
- Update case variants count after deleting variants
- Update IGV.js to latest (v2.7.4)
- Bypass igv.js CORS check using `https://github.com/Rob--W/cors-anywhere`
- Documentation on default and custom IGV.js tracks (admin docs)
- Lock phenomodels so they're editable by admins only
- Small case group assessment sharing
- Tutorial and files for deploying app on containers (Kubernetes pods)
- Canonical transcript and protein change of canonical transcript in exported variants excel sheet
- Support for Font Awesome version 6
- Submit to Beacon from case page sidebar
- Hide dismissed variants in variants pages and variants export function
- Systemd service files and instruction to deploy Scout using podman
### Fixed
- Bugfix: unused `chromgraph_prefix |tojson` removed
- Freeze coloredlogs temporarily
- Marrvel link
- Don't show TP53 link for silent or synonymous changes
- OMIM gene field accepts any custom number as OMIM gene
- Fix Pytest single quote vs double quote string
- Bug in gene variants search by similar cases and no similar case is found
- Delete unused file `userpanel.py`
- Primary transcripts in variant overview and general report
- Google OAuth2 login setup in README file
- Redirect to 'missing file'-icon if configured Chromograph file is missing
- Javascript error in case page
- Fix compound matching during variant loading for hg38
- Cancer variants view containing variants dismissed with cancer-specific reasons
- Zoom to SV variant length was missing IGV contig select
- Tooltips on case page when case has no default gene panels
### Changed
- Save case variants count in case document and not in sessions
- Style of gene panels multiselect on case page
- Collapse/expand main HPO checkboxes in phenomodel preview
- Replaced GQ (Genotype quality) with VAF (Variant allele frequency) in cancer variants GT table
- Allow loading of cancer cases with no tumor_purity field
- Truncate cDNA and protein changes in case report if longer than 20 characters


## [4.27]
### Added
- Exclude one or more variant categories when running variants delete command
### Fixed
### Changed

## [4.26.1]
### Added
### Fixed
- Links with 1-letter aa codes crash on frameshift etc
### Changed

## [4.26]
### Added
- Extend the delete variants command to print analysis date, track, institute, status and research status
- Delete variants by type of analysis (wgs|wes|panel)
- Links to cBioPortal, MutanTP53, IARC TP53, OncoKB, MyCancerGenome, CIViC
### Fixed
- Deleted variants count
### Changed
- Print output of variants delete command as a tab separated table

## [4.25]
### Added
- Command line function to remove variants from one or all cases
### Fixed
- Parse SMN None calls to None rather than False

## [4.24.1]
### Fixed
- Install requirements.txt via setup file

## [4.24]
### Added
- Institute-level phenotype models with sub-panels containing HPO and OMIM terms
- Runnable Docker demo
- Docker image build and push github action
- Makefile with shortcuts to docker commands
- Parse and save synopsis, phenotype and cohort terms from config files upon case upload
### Fixed
- Update dismissed variant status when variant dismissed key is missing
- Breakpoint two IGV button now shows correct chromosome when different from bp1
- Missing font lib in Docker image causing the PDF report download page to crash
- Sentieon Manta calls lack Somaticscore - load anyway
- ClinVar submissions crashing due to pinned variants that are not loaded
- Point ExAC pLI score to new gnomad server address
- Bug uploading cases missing phenotype terms in config file
- STRs loaded but not shown on browser page
- Bug when using adapter.variant.get_causatives with case_id without causatives
- Problem with fetching "solved" from scout export cases cli
- Better serialising of datetime and bson.ObjectId
- Added `volumes` folder to .gitignore
### Changed
- Make matching causative and managed variants foldable on case page
- Remove calls to PyMongo functions marked as deprecated in backend and frontend(as of version 3.7).
- Improved `scout update individual` command
- Export dynamic phenotypes with ordered gene lists as PDF


## [4.23]
### Added
- Save custom IGV track settings
- Show a flash message with clear info about non-valid genes when gene panel creation fails
- CNV report link in cancer case side navigation
- Return to comment section after editing, deleting or submitting a comment
- Managed variants
- MT vs 14 chromosome mean coverage stats if Scout is connected to Chanjo
### Fixed
- missing `vcf_cancer_sv` and `vcf_cancer_sv_research` to manual.
- Split ClinVar multiple clnsig values (slash-separated) and strip them of underscore for annotations without accession number
- Timeout of `All SNVs and INDELs` page when no valid gene is provided in the search
- Round CADD (MIPv9)
- Missing default panel value
- Invisible other causatives lines when other causatives lack gene symbols
### Changed
- Do not freeze mkdocs-material to version 4.6.1
- Remove pre-commit dependency

## [4.22]
### Added
- Editable cases comments
- Editable variants comments
### Fixed
- Empty variant activity panel
- STRs variants popover
- Split new ClinVar multiple significance terms for a variant
- Edit the selected comment, not the latest
### Changed
- Updated RELEASE docs.
- Pinned variants card style on the case page
- Merged `scout export exons` and `scout view exons` commands


## [4.21.2]
### Added
### Fixed
- Do not pre-filter research variants by (case-default) gene panels
- Show OMIM disease tooltip reliably
### Changed

## [4.21.1]
### Added
### Fixed
- Small change to Pop Freq column in variants ang gene panels to avoid strange text shrinking on small screens
- Direct use of HPO list for Clinical HPO SNV (and cancer SNV) filtering
- PDF coverage report redirecting to login page
### Changed
- Remove the option to dismiss single variants from all variants pages
- Bulk dismiss SNVs, SVs and cancer SNVs from variants pages

## [4.21]
### Added
- Support to configure LoqusDB per institute
- Highlight causative variants in the variants list
- Add tests. Mostly regarding building internal datatypes.
- Remove leading and trailing whitespaces from panel_name and display_name when panel is created
- Mark MANE transcript in list of transcripts in "Transcript overview" on variant page
- Show default panel name in case sidebar
- Previous buttons for variants pagination
- Adds a gh action that checks that the changelog is updated
- Adds a gh action that deploys new releases automatically to pypi
- Warn users if case default panels are outdated
- Define institute-specific gene panels for filtering in institute settings
- Use institute-specific gene panels in variants filtering
- Show somatic VAF for pinned and causative variants on case page

### Fixed
- Report pages redirect to login instead of crashing when session expires
- Variants filter loading in cancer variants page
- User, Causative and Cases tables not scaling to full page
- Improved docs for an initial production setup
- Compatibility with latest version of Black
- Fixed tests for Click>7
- Clinical filter required an extra click to Filter to return variants
- Restore pagination and shrink badges in the variants page tables
- Removing a user from the command line now inactivates the case only if user is last assignee and case is active
- Bugfix, LoqusDB per institute feature crashed when institute id was empty string
- Bugfix, LoqusDB calls where missing case count
- filter removal and upload for filters deleted from another page/other user
- Visualize outdated gene panels info in a popover instead of a tooltip in case page side panel

### Changed
- Highlight color on normal STRs in the variants table from green to blue
- Display breakpoints coordinates in verification emails only for structural variants


## [4.20]
### Added
- Display number of filtered variants vs number of total variants in variants page
- Search case by HPO terms
- Dismiss variant column in the variants tables
- Black and pre-commit packages to dev requirements

### Fixed
- Bug occurring when rerun is requested twice
- Peddy info fields in the demo config file
- Added load config safety check for multiple alignment files for one individual
- Formatting of cancer variants table
- Missing Score in SV variants table

### Changed
- Updated the documentation on how to create a new software release
- Genome build-aware cytobands coordinates
- Styling update of the Matchmaker card
- Select search type in case search form


## [4.19]

### Added
- Show internal ID for case
- Add internal ID for downloaded CGH files
- Export dynamic HPO gene list from case page
- Remove users as case assignees when their account is deleted
- Keep variants filters panel expanded when filters have been used

### Fixed
- Handle the ProxyFix ModuleNotFoundError when Werkzeug installed version is >1.0
- General report formatting issues whenever case and variant comments contain extremely long strings with no spaces

### Changed
- Created an institute wrapper page that contains list of cases, causatives, SNVs & Indels, user list, shared data and institute settings
- Display case name instead of case ID on clinVar submissions
- Changed icon of sample update in clinVar submissions


## [4.18]

### Added
- Filter cancer variants on cytoband coordinates
- Show dismiss reasons in a badge with hover for clinical variants
- Show an ellipsis if 10 cases or more to display with loqusdb matches
- A new blog post for version 4.17
- Tooltip to better describe Tumor and Normal columns in cancer variants
- Filter cancer SNVs and SVs by chromosome coordinates
- Default export of `Assertion method citation` to clinVar variants submission file
- Button to export up to 500 cancer variants, filtered or not
- Rename samples of a clinVar submission file

### Fixed
- Apply default gene panel on return to cancer variantS from variant view
- Revert to certificate checking when asking for Chanjo reports
- `scout download everything` command failing while downloading HPO terms

### Changed
- Turn tumor and normal allelic fraction to decimal numbers in tumor variants page
- Moved clinVar submissions code to the institutes blueprints
- Changed name of clinVar export files to FILENAME.Variant.csv and FILENAME.CaseData.csv
- Switched Google login libraries from Flask-OAuthlib to Authlib


## [4.17.1]

### Fixed
- Load cytobands for cases with chromosome build not "37" or "38"


## [4.17]

### Added
- COSMIC badge shown in cancer variants
- Default gene-panel in non-cancer structural view in url
- Filter SNVs and SVs by cytoband coordinates
- Filter cancer SNV variants by alt allele frequency in tumor
- Correct genome build in UCSC link from structural variant page



### Fixed
- Bug in clinVar form when variant has no gene
- Bug when sharing cases with the same institute twice
- Page crashing when removing causative variant tag
- Do not default to GATK caller when no caller info is provided for cancer SNVs


## [4.16.1]

### Fixed
- Fix the fix for handling of delivery reports for rerun cases

## [4.16]

### Added
- Adds possibility to add "lims_id" to cases. Currently only stored in database, not shown anywhere
- Adds verification comment box to SVs (previously only available for small variants)
- Scrollable pedigree panel

### Fixed
- Error caused by changes in WTForm (new release 2.3.x)
- Bug in OMIM case page form, causing the page to crash when a string was provided instead of a numerical OMIM id
- Fix Alamut link to work properly on hg38
- Better handling of delivery reports for rerun cases
- Small CodeFactor style issues: matchmaker results counting, a couple of incomplete tests and safer external xml
- Fix an issue with Phenomizer introduced by CodeFactor style changes

### Changed
- Updated the version of igv.js to 2.5.4

## [4.15.1]

### Added
- Display gene names in ClinVar submissions page
- Links to Varsome in variant transcripts table

### Fixed
- Small fixes to ClinVar submission form
- Gene panel page crash when old panel has no maintainers

## [4.15]

### Added
- Clinvar CNVs IGV track
- Gene panels can have maintainers
- Keep variant actions (dismissed, manual rank, mosaic, acmg, comments) upon variant re-upload
- Keep variant actions also on full case re-upload

### Fixed
- Fix the link to Ensembl for SV variants when genome build 38.
- Arrange information in columns on variant page
- Fix so that new cosmic identifier (COSV) is also acceptable #1304
- Fixed COSMIC tag in INFO (outside of CSQ) to be parses as well with `&` splitter.
- COSMIC stub URL changed to https://cancer.sanger.ac.uk/cosmic/search?q= instead.
- Updated to a version of IGV where bigBed tracks are visualized correctly
- Clinvar submission files are named according to the content (variant_data and case_data)
- Always show causatives from other cases in case overview
- Correct disease associations for gene symbol aliases that exist as separate genes
- Re-add "custom annotations" for SV variants
- The override ClinVar P/LP add-in in the Clinical Filter failed for new CSQ strings

### Changed
- Runs all CI checks in github actions

## [4.14.1]

### Fixed
- Error when variant found in loqusdb is not loaded for other case

## [4.14]

### Added
- Use github actions to run tests
- Adds CLI command to update individual alignments path
- Update HPO terms using downloaded definitions files
- Option to use alternative flask config when running `scout serve`
- Requirement to use loqusdb >= 2.5 if integrated

### Fixed
- Do not display Pedigree panel in cancer view
- Do not rely on internet connection and services available when running CI tests
- Variant loading assumes GATK if no caller set given and GATK filter status is seen in FILTER
- Pass genome build param all the way in order to get the right gene mappings for cases with build 38
- Parse correctly variants with zero frequency values
- Continue even if there are problems to create a region vcf
- STR and cancer variant navigation back to variants pages could fail

### Changed
- Improved code that sends requests to the external APIs
- Updates ranges for user ranks to fit todays usage
- Run coveralls on github actions instead of travis
- Run pip checks on github actions instead of coveralls
- For hg38 cases, change gnomAD link to point to version 3.0 (which is hg38 based)
- Show pinned or causative STR variants a bit more human readable

## [4.13.1]

### Added
### Fixed
- Typo that caused not all clinvar conflicting interpretations to be loaded no matter what
- Parse and retrieve clinvar annotations from VEP-annotated (VEP 97+) CSQ VCF field
- Variant clinvar significance shown as `not provided` whenever is `Uncertain significance`
- Phenomizer query crashing when case has no HPO terms assigned
- Fixed a bug affecting `All SNVs and INDELs` page when variants don't have canonical transcript
- Add gene name or id in cancer variant view

### Changed
- Cancer Variant view changed "Variant:Transcript:Exon:HGVS" to "Gene:Transcript:Exon:HGVS"

## [4.13]

### Added
- ClinVar SNVs track in IGV
- Add SMA view with SMN Copy Number data
- Easier to assign OMIM diagnoses from case page
- OMIM terms and specific OMIM term page

### Fixed
- Bug when adding a new gene to a panel
- Restored missing recent delivery reports
- Fixed style and links to other reports in case side panel
- Deleting cases using display_name and institute not deleting its variants
- Fixed bug that caused coordinates filter to override other filters
- Fixed a problem with finding some INS in loqusdb
- Layout on SV page when local observations without cases are present
- Make scout compatible with the new HPO definition files from `http://compbio.charite.de/jenkins/`
- General report visualization error when SNVs display names are very long


### Changed


## [4.12.4]

### Fixed
- Layout on SV page when local observations without cases are present

## [4.12.3]

### Fixed
- Case report when causative or pinned SVs have non null allele frequencies

## [4.12.2]

### Fixed
- SV variant links now take you to the SV variant page again
- Cancer variant view has cleaner table data entries for "N/A" data
- Pinned variant case level display hotfix for cancer and str - more on this later
- Cancer variants show correct alt/ref reads mirroring alt frequency now
- Always load all clinical STR variants even if a region load is attempted - index may be missing
- Same case repetition in variant local observations

## [4.12.1]

### Fixed
- Bug in variant.gene when gene has no HGVS description


## [4.12]

### Added
- Accepts `alignment_path` in load config to pass bam/cram files
- Display all phenotypes on variant page
- Display hgvs coordinates on pinned and causatives
- Clear panel pending changes
- Adds option to setup the database with static files
- Adds cli command to download the resources from CLI that scout needs
- Adds test files for merged somatic SV and CNV; as well as merged SNV, and INDEL part of #1279
- Allows for upload of OMIM-AUTO gene panel from static files without api-key

### Fixed
- Cancer case HPO panel variants link
- Fix so that some drop downs have correct size
- First IGV button in str variants page
- Cancer case activates on SNV variants
- Cases activate when STR variants are viewed
- Always calculate code coverage
- Pinned/Classification/comments in all types of variants pages
- Null values for panel's custom_inheritance_models
- Discrepancy between the manual disease transcripts and those in database in gene-edit page
- ACMG classification not showing for some causatives
- Fix bug which caused IGV.js to use hg19 reference files for hg38 data
- Bug when multiple bam files sources with non-null values are available


### Changed
- Renamed `requests` file to `scout_requests`
- Cancer variant view shows two, instead of four, decimals for allele and normal


## [4.11.1]

### Fixed
- Institute settings page
- Link institute settings to sharing institutes choices

## [4.11.0]

### Added
- Display locus name on STR variant page
- Alternative key `GNOMADAF_popmax` for Gnomad popmax allele frequency
- Automatic suggestions on how to improve the code on Pull Requests
- Parse GERP, phastCons and phyloP annotations from vep annotated CSQ fields
- Avoid flickering comment popovers in variant list
- Parse REVEL score from vep annotated CSQ fields
- Allow users to modify general institute settings
- Optionally format code automatically on commit
- Adds command to backup vital parts `scout export database`
- Parsing and displaying cancer SV variants from Manta annotated VCF files
- Dismiss cancer snv variants with cancer-specific options
- Add IGV.js UPD, RHO and TIDDIT coverage wig tracks.


### Fixed
- Slightly darker page background
- Fixed an issued with parsed conservation values from CSQ
- Clinvar submissions accessible to all users of an institute
- Header toolbar when on Clinvar page now shows institute name correctly
- Case should not always inactivate upon update
- Show dismissed snv cancer variants as grey on the cancer variants page
- Improved style of mappability link and local observations on variant page
- Convert all the GET requests to the igv view to POST request
- Error when updating gene panels using a file containing BOM chars
- Add/replace gene radio button not working in gene panels


## [4.10.1]

### Fixed
- Fixed issue with opening research variants
- Problem with coveralls not called by Travis CI
- Handle Biomart service down in tests


## [4.10.0]

### Added
- Rank score model in causatives page
- Exportable HPO terms from phenotypes page
- AMP guideline tiers for cancer variants
- Adds scroll for the transcript tab
- Added CLI option to query cases on time since case event was added
- Shadow clinical assessments also on research variants display
- Support for CRAM alignment files
- Improved str variants view : sorting by locus, grouped by allele.
- Delivery report PDF export
- New mosaicism tag option
- Add or modify individuals' age or tissue type from case page
- Display GC and allele depth in causatives table.
- Included primary reference transcript in general report
- Included partial causative variants in general report
- Remove dependency of loqusdb by utilising the CLI

### Fixed
- Fixed update OMIM command bug due to change in the header of the genemap2 file
- Removed Mosaic Tag from Cancer variants
- Fixes issue with unaligned table headers that comes with hidden Datatables
- Layout in general report PDF export
- Fixed issue on the case statistics view. The validation bars didn't show up when all institutes were selected. Now they do.
- Fixed missing path import by importing pathlib.Path
- Handle index inconsistencies in the update index functions
- Fixed layout problems


## [4.9.0]

### Added
- Improved MatchMaker pages, including visible patient contacts email address
- New badges for the github repo
- Links to [GENEMANIA](genemania.org)
- Sort gene panel list on case view.
- More automatic tests
- Allow loading of custom annotations in VCF using the SCOUT_CUSTOM info tag.

### Fixed
- Fix error when a gene is added to an empty dynamic gene panel
- Fix crash when attempting to add genes on incorrect format to dynamic gene panel
- Manual rank variant tags could be saved in a "Select a tag"-state, a problem in the variants view.
- Same case evaluations are no longer shown as gray previous evaluations on the variants page
- Stay on research pages, even if reset, next first buttons are pressed..
- Overlapping variants will now be visible on variant page again
- Fix missing classification comments and links in evaluations page
- All prioritized cases are shown on cases page


## [4.8.3]

### Added

### Fixed
- Bug when ordering sanger
- Improved scrolling over long list of genes/transcripts


## [4.8.2]

### Added

### Fixed
- Avoid opening extra tab for coverage report
- Fixed a problem when rank model version was saved as floats and not strings
- Fixed a problem with displaying dismiss variant reasons on the general report
- Disable load and delete filter buttons if there are no saved filters
- Fix problem with missing verifications
- Remove duplicate users and merge their data and activity


## [4.8.1]

### Added

### Fixed
- Prevent login fail for users with id defined by ObjectId and not email
- Prevent the app from crashing with `AttributeError: 'NoneType' object has no attribute 'message'`


## [4.8.0]

### Added
- Updated Scout to use Bootstrap 4.3
- New looks for Scout
- Improved dashboard using Chart.js
- Ask before inactivating a case where last assigned user leaves it
- Genes can be manually added to the dynamic gene list directly on the case page
- Dynamic gene panels can optionally be used with clinical filter, instead of default gene panel
- Dynamic gene panels get link out to chanjo-report for coverage report
- Load all clinvar variants with clinvar Pathogenic, Likely Pathogenic and Conflicting pathogenic
- Show transcripts with exon numbers for structural variants
- Case sort order can now be toggled between ascending and descending.
- Variants can be marked as partial causative if phenotype is available for case.
- Show a frequency tooltip hover for SV-variants.
- Added support for LDAP login system
- Search snv and structural variants by chromosomal coordinates
- Structural variants can be marked as partial causative if phenotype is available for case.
- Show normal and pathologic limits for STRs in the STR variants view.
- Institute level persistent variant filter settings that can be retrieved and used.
- export causative variants to Excel
- Add support for ROH, WIG and chromosome PNGs in case-view

### Fixed
- Fixed missing import for variants with comments
- Instructions on how to build docs
- Keep sanger order + verification when updating/reloading variants
- Fixed and moved broken filter actions (HPO gene panel and reset filter)
- Fixed string conversion to number
- UCSC links for structural variants are now separated per breakpoint (and whole variant where applicable)
- Reintroduced missing coverage report
- Fixed a bug preventing loading samples using the command line
- Better inheritance models customization for genes in gene panels
- STR variant page back to list button now does its one job.
- Allows to setup scout without a omim api key
- Fixed error causing "favicon not found" flash messages
- Removed flask --version from base cli
- Request rerun no longer changes case status. Active or archived cases inactivate on upload.
- Fixed missing tooltip on the cancer variants page
- Fixed weird Rank cell in variants page
- Next and first buttons order swap
- Added pagination (and POST capability) to cancer variants.
- Improves loading speed for variant page
- Problem with updating variant rank when no variants
- Improved Clinvar submission form
- General report crashing when dismissed variant has no valid dismiss code
- Also show collaborative case variants on the All variants view.
- Improved phenotype search using dataTables.js on phenotypes page
- Search and delete users with `email` instead of `_id`
- Fixed css styles so that multiselect options will all fit one column


## [4.7.3]

### Added
- RankScore can be used with VCFs for vcf_cancer files

### Fixed
- Fix issue with STR view next page button not doing its one job.

### Deleted
- Removed pileup as a bam viewing option. This is replaced by IGV


## [4.7.2]

### Added
- Show earlier ACMG classification in the variant list

### Fixed
- Fixed igv search not working due to igv.js dist 2.2.17
- Fixed searches for cases with a gene with variants pinned or marked causative.
- Load variant pages faster after fixing other causatives query
- Fixed mitochondrial report bug for variants without genes

## [4.7.1]

### Added

### Fixed
- Fixed bug on genes page


## [4.7.0]

### Added
- Export genes and gene panels in build GRCh38
- Search for cases with variants pinned or marked causative in a given gene.
- Search for cases phenotypically similar to a case also from WUI.
- Case variant searches can be limited to similar cases, matching HPO-terms,
  phenogroups and cohorts.
- De-archive reruns and flag them as 'inactive' if archived
- Sort cases by analysis_date, track or status
- Display cases in the following order: prioritized, active, inactive, archived, solved
- Assign case to user when user activates it or asks for rerun
- Case becomes inactive when it has no assignees
- Fetch refseq version from entrez and use it in clinvar form
- Load and export of exons for all genes, independent on refseq
- Documentation for loading/updating exons
- Showing SV variant annotations: SV cgh frequencies, gnomad-SV, local SV frequencies
- Showing transcripts mapping score in segmental duplications
- Handle requests to Ensembl Rest API
- Handle requests to Ensembl Rest Biomart
- STR variants view now displays GT and IGV link.
- Description field for gene panels
- Export exons in build 37 and 38 using the command line

### Fixed
- Fixes of and induced by build tests
- Fixed bug affecting variant observations in other cases
- Fixed a bug that showed wrong gene coverage in general panel PDF export
- MT report only shows variants occurring in the specific individual of the excel sheet
- Disable SSL certifcate verification in requests to chanjo
- Updates how intervaltree and pymongo is used to void deprecated functions
- Increased size of IGV sample tracks
- Optimized tests


## [4.6.1]

### Added

### Fixed
- Missing 'father' and 'mother' keys when parsing single individual cases


## [4.6.0]

### Added
- Description of Scout branching model in CONTRIBUTING doc
- Causatives in alphabetical order, display ACMG classification and filter by gene.
- Added 'external' to the list of analysis type options
- Adds functionality to display "Tissue type". Passed via load config.
- Update to IGV 2.

### Fixed
- Fixed alignment visualization and vcf2cytosure availability for demo case samples
- Fixed 3 bugs affecting SV pages visualization
- Reintroduced the --version cli option
- Fixed variants query by panel (hpo panel + gene panel).
- Downloaded MT report contains excel files with individuals' display name
- Refactored code in parsing of config files.


## [4.5.1]

### Added

### Fixed
- update requirement to use PyYaml version >= 5.1
- Safer code when loading config params in cli base


## [4.5.0]

### Added
- Search for similar cases from scout view CLI
- Scout cli is now invoked from the app object and works under the app context

### Fixed
- PyYaml dependency fixed to use version >= 5.1


## [4.4.1]

### Added
- Display SV rank model version when available

### Fixed
- Fixed upload of delivery report via API


## [4.4.0]

### Added
- Displaying more info on the Causatives page and hiding those not causative at the case level
- Add a comment text field to Sanger order request form, allowing a message to be included in the email
- MatchMaker Exchange integration
- List cases with empty synopsis, missing HPO terms and phenotype groups.
- Search for cases with open research list, or a given case status (active, inactive, archived)

### Fixed
- Variant query builder split into several functions
- Fixed delivery report load bug


## [4.3.3]

### Added
- Different individual table for cancer cases

### Fixed
- Dashboard collects validated variants from verification events instead of using 'sanger' field
- Cases shared with collaborators are visible again in cases page
- Force users to select a real institute to share cases with (actionbar select fix)


## [4.3.2]

### Added
- Dashboard data can be filtered using filters available in cases page
- Causatives for each institute are displayed on a dedicated page
- SNVs and and SVs are searchable across cases by gene and rank score
- A more complete report with validated variants is downloadable from dashboard

### Fixed
- Clinsig filter is fixed so clinsig numerical values are returned
- Split multi clinsig string values in different elements of clinsig array
- Regex to search in multi clinsig string values or multi revstat string values
- It works to upload vcf files with no variants now
- Combined Pileup and IGV alignments for SVs having variant start and stop on the same chromosome


## [4.3.1]

### Added
- Show calls from all callers even if call is not available
- Instructions to install cairo and pango libs from WeasyPrint page
- Display cases with number of variants from CLI
- Only display cases with number of variants above certain treshold. (Also CLI)
- Export of verified variants by CLI or from the dashboard
- Extend case level queries with default panels, cohorts and phenotype groups.
- Slice dashboard statistics display using case level queries
- Add a view where all variants for an institute can be searched across cases, filtering on gene and rank score. Allows searching research variants for cases that have research open.

### Fixed
- Fixed code to extract variant conservation (gerp, phyloP, phastCons)
- Visualization of PDF-exported gene panels
- Reintroduced the exon/intron number in variant verification email
- Sex and affected status is correctly displayed on general report
- Force number validation in SV filter by size
- Display ensembl transcripts when no refseq exists


## [4.3.0]

### Added
- Mosaicism tag on variants
- Show and filter on SweGen frequency for SVs
- Show annotations for STR variants
- Show all transcripts in verification email
- Added mitochondrial export
- Adds alternative to search for SVs shorter that the given length
- Look for 'bcftools' in the `set` field of VCFs
- Display digenic inheritance from OMIM
- Displays what refseq transcript that is primary in hgnc

### Fixed

- Archived panels displays the correct date (not retroactive change)
- Fixed problem with waiting times in gene panel exports
- Clinvar fiter not working with human readable clinsig values

## [4.2.2]

### Fixed
- Fixed gene panel create/modify from CSV file utf-8 decoding error
- Updating genes in gene panels now supports edit comments and entry version
- Gene panel export timeout error

## [4.2.1]

### Fixed
- Re-introduced gene name(s) in verification email subject
- Better PDF rendering for excluded variants in report
- Problem to access old case when `is_default` did not exist on a panel


## [4.2.0]

### Added
- New index on variant_id for events
- Display overlapping compounds on variants view

### Fixed
- Fixed broken clinical filter


## [4.1.4]

### Added
- Download of filtered SVs

### Fixed
- Fixed broken download of filtered variants
- Fixed visualization issue in gene panel PDF export
- Fixed bug when updating gene names in variant controller


## [4.1.3]

### Fixed
- Displays all primary transcripts


## [4.1.2]

### Added
- Option add/replace when updating a panel via CSV file
- More flexible versioning of the gene panels
- Printing coverage report on the bottom of the pdf case report
- Variant verification option for SVs
- Logs uri without pwd when connecting
- Disease-causing transcripts in case report
- Thicker lines in case report
- Supports HPO search for cases, both terms or if described in synopsis
- Adds sanger information to dashboard

### Fixed
- Use db name instead of **auth** as default for authentication
- Fixes so that reports can be generated even with many variants
- Fixed sanger validation popup to show individual variants queried by user and institute.
- Fixed problem with setting up scout
- Fixes problem when exac file is not available through broad ftp
- Fetch transcripts for correct build in `adapter.hgnc_gene`

## [4.1.1]
- Fix problem with institute authentication flash message in utils
- Fix problem with comments
- Fix problem with ensembl link


## [4.1.0]

### Added
- OMIM phenotypes to case report
- Command to download all panel app gene panels `scout load panel --panel-app`
- Links to genenames.org and omim on gene page
- Popup on gene at variants page with gene information
- reset sanger status to "Not validated" for pinned variants
- highlight cases with variants to be evaluated by Sanger on the cases page
- option to point to local reference files to the genome viewer pileup.js. Documented in `docs.admin-guide.server`
- option to export single variants in `scout export variants`
- option to load a multiqc report together with a case(add line in load config)
- added a view for searching HPO terms. It is accessed from the top left corner menu
- Updates the variants view for cancer variants. Adds a small cancer specific filter for known variants
- Adds hgvs information on cancer variants page
- Adds option to update phenotype groups from CLI

### Fixed
- Improved Clinvar to submit variants from different cases. Fixed HPO terms in casedata according to feedback
- Fixed broken link to case page from Sanger modal in cases view
- Now only cases with non empty lists of causative variants are returned in `adapter.case(has_causatives=True)`
- Can handle Tumor only samples
- Long lists of HGNC symbols are now possible. This was previously difficult with manual, uploaded or by HPO search when changing filter settings due to GET request limitations. Relevant pages now use POST requests. Adds the dynamic HPO panel as a selection on the gene panel dropdown.
- Variant filter defaults to default panels also on SV and Cancer variants pages.

## [4.0.0]

### WARNING ###

This is a major version update and will require that the backend of pre releases is updated.
Run commands:

```
$scout update genes
$scout update hpo
```

- Created a Clinvar submission tool, to speed up Clinvar submission of SNVs and SVs
- Added an analysis report page (html and PDF format) containing phenotype, gene panels and variants that are relevant to solve a case.

### Fixed
- Optimized evaluated variants to speed up creation of case report
- Moved igv and pileup viewer under a common folder
- Fixed MT alignment view pileup.js
- Fixed coordinates for SVs with start chromosome different from end chromosome
- Global comments shown across cases and institutes. Case-specific variant comments are shown only for that specific case.
- Links to clinvar submitted variants at the cases level
- Adapts clinvar parsing to new format
- Fixed problem in `scout update user` when the user object had no roles
- Makes pileup.js use online genome resources when viewing alignments. Now any instance of Scout can make use of this functionality.
- Fix ensembl link for structural variants
- Works even when cases does not have `'madeline_info'`
- Parses Polyphen in correct way again
- Fix problem with parsing gnomad from VEP

### Added
- Added a PDF export function for gene panels
- Added a "Filter and export" button to export custom-filtered SNVs to CSV file
- Dismiss SVs
- Added IGV alignments viewer
- Read delivery report path from case config or CLI command
- Filter for spidex scores
- All HPO terms are now added and fetched from the correct source (https://github.com/obophenotype/human-phenotype-ontology/blob/master/hp.obo)
- New command `scout update hpo`
- New command `scout update genes` will fetch all the latest information about genes and update them
- Load **all** variants found on chromosome **MT**
- Adds choice in cases overview do show as many cases as user like

### Removed
- pileup.min.js and pileup css are imported from a remote web location now
- All source files for HPO information, this is instead fetched directly from source
- All source files for gene information, this is instead fetched directly from source

## [3.0.0]
### Fixed
- hide pedigree panel unless it exists

## [1.5.1] - 2016-07-27
### Fixed
- look for both ".bam.bai" and ".bai" extensions

## [1.4.0] - 2016-03-22
### Added
- support for local frequency through loqusdb
- bunch of other stuff

## [1.3.0] - 2016-02-19
### Fixed
- Update query-phenomizer and add username/password

### Changed
- Update the way a case is checked for rerun-status

### Added
- Add new button to mark a case as "checked"
- Link to clinical variants _without_ 1000G annotation

## [1.2.2] - 2016-02-18
### Fixed
- avoid filtering out variants lacking ExAC and 1000G annotations

## [1.1.3] - 2015-10-01
### Fixed
- persist (clinical) filter when clicking load more
- fix #154 by robustly setting clinical filter func. terms

## [1.1.2] - 2015-09-07
### Fixed
- avoid replacing coverage report with none
- update SO terms, refactored

## [1.1.1] - 2015-08-20
### Fixed
- fetch case based on collaborator status (not owner)

## [1.1.0] - 2015-05-29
### Added
- link(s) to SNPedia based on RS-numbers
- new Jinja filter to "humanize" decimal numbers
- show gene panels in variant view
- new Jinja filter for decoding URL encoding
- add indicator to variants in list that have comments
- add variant number threshold and rank score threshold to load function
- add event methods to mongo adapter
- add tests for models
- show badge "old" if comment was written for a previous analysis

### Changed
- show cDNA change in transcript summary unless variant is exonic
- moved compounds table further up the page
- show dates for case uploads in ISO format
- moved variant comments higher up on page
- updated documentation for pages
- read in coverage report as blob in database and serve directly
- change ``OmimPhenotype`` to ``PhenotypeTerm``
- reorganize models sub-package
- move events (and comments) to separate collection
- only display prev/next links for the research list
- include variant type in breadcrumbs e.g. "Clinical variants"

### Removed
- drop dependency on moment.js

### Fixed
- show the same level of detail for all frequencies on all pages
- properly decode URL encoded symbols in amino acid/cDNA change strings
- fixed issue with wipe permissions in MongoDB
- include default gene lists in "variants" link in breadcrumbs

## [1.0.2] - 2015-05-20
### Changed
- update case fetching function

### Fixed
- handle multiple cases with same id

## [1.0.1] - 2015-04-28
### Fixed
- Fix building URL parameters in cases list Vue component

## [1.0.0] - 2015-04-12
Codename: Sara Lund

![Release 1.0](artwork/releases/release-1-0.jpg)

### Added
- Add email logging for unexpected errors
- New command line tool for deleting case

### Changed
- Much improved logging overall
- Updated documentation/usage guide
- Removed non-working IGV link

### Fixed
- Show sample display name in GT call
- Various small bug fixes
- Make it easier to hover over popups

## [0.0.2-rc1] - 2015-03-04
### Added
- add protein table for each variant
- add many more external links
- add coverage reports as PDFs

### Changed
- incorporate user feedback updates
- big refactor of load scripts

## [0.0.2-rc2] - 2015-03-04
### Changes
- add gene table with gene description
- reorganize inheritance models box

### Fixed
- avoid overwriting gene list on "research" load
- fix various bugs in external links

## [0.0.2-rc3] - 2015-03-05
### Added
- Activity log feed to variant view
- Adds protein change strings to ODM and Sanger email

### Changed
- Extract activity log component to macro

### Fixes
- Make Ensembl transcript links use archive website<|MERGE_RESOLUTION|>--- conflicted
+++ resolved
@@ -5,13 +5,10 @@
 About changelog [here](https://keepachangelog.com/en/1.0.0/)
 
 ## [unreleased]
-<<<<<<< HEAD
 ### Added
 - Advanced cases search to narrow down results using more than one search parameter
-=======
 ### Fixed
 - Patch update igv.js to 3.0.5
->>>>>>> 9d23323f
 
 ## [4.88]
 ### Added
