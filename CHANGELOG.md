--- conflicted
+++ resolved
@@ -7,17 +7,10 @@
 ## [x.x.x]
 ### Added
 ### Fixed
-<<<<<<< HEAD
 - Update dismissed variant status when variant dismissed key is missing
 ### Changed
 
-## [x.x.x]
-=======
-### Changed
-
-
 ## [4.23]
->>>>>>> 72b19e0c
 ### Added
 - Save custom IGV track settings
 - Show a flash message with clear info about non-valid genes when gene panel creation fails
