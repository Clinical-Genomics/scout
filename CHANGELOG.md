--- conflicted
+++ resolved
@@ -8,10 +8,7 @@
 ### Added
 - Possibility to submit to ClinVar variants associated with Orphanet conditions
 - Option update path to .d4 files path for individuals of an existing case using the commands line
-<<<<<<< HEAD
 - Sanger recipient may send an alert to the user which ordered the verification when a variant is flagged as true positive
-=======
->>>>>>> e3302f30
 ### Changed
 - Introduce validation in ClinVar multistep form to make sure users provide at least one variant-associated condition
 ### Fixed
